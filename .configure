--- conflicted
+++ resolved
@@ -1,10 +1,6 @@
 {
   "branch": "master",
-<<<<<<< HEAD
   "pinned_hash": "01b41938322bb0f47648511dc6290036dd73d081",
-=======
-  "pinned_hash": "b553ca03b595acac33f06f308100ab4ef78355e7",
->>>>>>> 1225eb06
   "files_to_copy": [
 
   ],
