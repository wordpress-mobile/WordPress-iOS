 # 'ref' should have either a commit or tag key.
 # If both are set, tag will take precedence.
 #
 # We have automation that reads and updates this file.
 # Leaving commented keys is discouraged, because the automation would ignore them and the resulting updates would be noisy
 # If you want to use a local version, please use the LOCAL_GUTENBERG environment variable when calling CocoaPods.
 #
 # Example:
 #
 #   LOCAL_GUTENBERG=../my-gutenberg-fork bundle exec pod install
ref:
<<<<<<< HEAD
  commit: 6f8c346ef8a182d8ece2c4f041392f7f8962f9e4
=======
  tag: v1.112.0-alpha3
>>>>>>> 8972e6a7
github_org: wordpress-mobile
repo_name: gutenberg-mobile<|MERGE_RESOLUTION|>--- conflicted
+++ resolved
@@ -9,10 +9,6 @@
  #
  #   LOCAL_GUTENBERG=../my-gutenberg-fork bundle exec pod install
 ref:
-<<<<<<< HEAD
-  commit: 6f8c346ef8a182d8ece2c4f041392f7f8962f9e4
-=======
   tag: v1.112.0-alpha3
->>>>>>> 8972e6a7
 github_org: wordpress-mobile
 repo_name: gutenberg-mobile