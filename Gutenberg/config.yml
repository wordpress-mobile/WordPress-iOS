--- conflicted
+++ resolved
@@ -9,10 +9,6 @@
   # Example:
   #
   #   LOCAL_GUTENBERG=../my-gutenberg-fork bundle exec pod install
-<<<<<<< HEAD
-  tag: v1.103.3
-=======
   tag: v1.104.0
->>>>>>> c26c27db
 github_org: wordpress-mobile
 repo_name: gutenberg-mobile