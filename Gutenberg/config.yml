--- conflicted
+++ resolved
@@ -9,20 +9,6 @@
  #
  #   LOCAL_GUTENBERG=../my-gutenberg-fork bundle exec pod install
 ref:
-<<<<<<< HEAD
-  tag: v1.105.0
-=======
-  # This should have either a commit or tag key.
-  # If both are set, tag will take precedence.
-  #
-  # We have automation that reads and updates this file.
-  # Leaving commented keys is discouraged, because as the automation would ignore them and the resulting updates would be noisy
-  # If you want to use a local version, please use the LOCAL_GUTENBERG environment variable when calling CocoaPods.
-  #
-  # Example:
-  #
-  #   LOCAL_GUTENBERG=../my-gutenberg-fork bundle exec pod install
   tag: v1.106.0
->>>>>>> 47e98ba6
 github_org: wordpress-mobile
 repo_name: gutenberg-mobile