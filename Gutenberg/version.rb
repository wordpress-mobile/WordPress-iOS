# frozen_string_literal: true

# This file isolates the definition of which version of Gutenberg to use.
# This way, it can be accessed by multiple sources without duplication.

# Either use commit or tag, if both are left uncommented, tag will take precedence.
#
# If you want to use a local version, please use the LOCAL_GUTENBERG environment variable when calling CocoaPods.
#
# Example:
#
#   LOCAL_GUTENBERG=../my-gutenberg-fork bundle exec pod install
GUTENBERG_CONFIG = {
<<<<<<< HEAD
  commit: '9801ec3e4acee2e0c20b9f303ea587a44f817e5c'
  # tag: 'v1.95.0'
=======
  # commit: '',
  tag: 'v1.96.0'
>>>>>>> 69ae6504
}

GITHUB_ORG = 'wordpress-mobile'
REPO_NAME = 'gutenberg-mobile'<|MERGE_RESOLUTION|>--- conflicted
+++ resolved
@@ -11,13 +11,8 @@
 #
 #   LOCAL_GUTENBERG=../my-gutenberg-fork bundle exec pod install
 GUTENBERG_CONFIG = {
-<<<<<<< HEAD
-  commit: '9801ec3e4acee2e0c20b9f303ea587a44f817e5c'
-  # tag: 'v1.95.0'
-=======
   # commit: '',
   tag: 'v1.96.0'
->>>>>>> 69ae6504
 }
 
 GITHUB_ORG = 'wordpress-mobile'
