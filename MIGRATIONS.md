--- conflicted
+++ resolved
@@ -5,13 +5,11 @@
 
 ## WordPress 50
 
-<<<<<<< HEAD
+
 - @aerych 2016-06-24
 - `ReaderSiteTopic` added `feedURL` string property
-=======
 - @jleandroperez 2016-06-20
 - `Person` added `creationDate` attribute.
->>>>>>> d08c4ad8
 - @jleandroperez 2016-06-21
 - `Person` removed `isFollower` property.
 - `Person` added `kind` Int16 attribute.
