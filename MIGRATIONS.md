# Core Data migrations

This file documents changes in the data model. Please explain any changes to the
data model as well as any custom migrations.

<<<<<<< HEAD
## WordPress 40 (@alexcurylo / @aerych 2015-10-21

- Added `Publicizer` to store the services capable of publicizing
- `Blog` added a new relationship called `publicizers` to store available Publicizers
- `Blog` added a new attribute called `connections` to store the blog's connections array
=======
## WordPress 40 (@alexcurylo 2015-10-14)

Changes to the data model:

- `Theme` added a new string attribute called `demoUrl` to store a theme's demo site address
- `Theme` added a new string attribute called `price` to store a premium theme's price display string
- `Theme` added a new string attribute called `stylesheet` to store identifier used to construct helper links
- `Theme` added a new number attribute called `order` to store the display order retrieved by
>>>>>>> 951fc5e0

## WordPress 39 (@sergioestevao 2015-09-09)

- `Blog` added a new boolean attribute called `relatedPostsAllowed` to store the related setting on the site;
- `Blog` added a new boolean attribute called `relatedPostsEnabled` to store the related setting on the site;
- `Blog` added a new boolean attribute called `relatedPostsShowHeadline` to store the related setting on the site;
- `Blog` added a new boolean attribute called `relatedPostsShowThumbnails` to store the related setting on the site;

## WordPress 38 (@sergioestevao 2015-08-21)

Changes to the data model:

- `Blog` added a new number attribute called `privacy` to store the privacy setting on the site
- `ReaderPost` added new string fields for `blavatar`, `primaryTag`, and `primaryTagSlug`
- `ReaderPost` added new integer fields for `wordCount`, and `readingTime`
- `ReaderPost` added new boolean fields for `isExternal`, and `isJetpack`
- `ReaderPost` removed fields `dateCommentsSynced`, and `storedComment`
- Added new entities: `ReaderAbstractTopic`, `ReaderTagTopic`, `ReaderListTopic`, `ReaderDefaultTopic`, `ReaderSiteTopic`, `ReaderGapMarker`.
- Edited obsolete mapping model: `SafeReaderTopicToReaderTopic`
- Removes obsolete `ReaderTopic` model

## WordPress 37 (@sergioestevao 2015-08-01)

Changes to the data model:

- `Blog` added a new number attribute called `defaultCategoryID` to store the default category id for new posts on the site
- `Blog` added a new string attribute called `defaultPostFormat` to store the default post format for new posts on the site

## WordPress 36 (@sergioestevao 2015-07-08)

Changes to the data model:

- `Blog` added a new attribute called `blogTagline` to store the tagline of a site
- `Abstract Post` se the default value for `metaPublishImmediately` attribute to yes
- `BasePost` set the default value for the `status` attribute to "publish" 
- `Account` added a `displayName` attribute (@koke)

## WordPress 35 (@sergioestevao 2015-07-08)

Changes to the data model:

- `Media` added a new attribute called localThumbnailURL to store the url of a thumbnail on the server, specially relevant for videos

## WordPress 34 (@sergioestevao 2015-06-20)

- `Media` added a new attribute called remoteThumbnailURL to store the url of a thumbnail on the server, specially relevant for videos

## WordPress 33 (@koke 2015-06-12)

Changes to the data model:

- `Account` loses the `isWpcom` attribute. Only WordPress.com accounts are stored in Core Data now
- `Blog.account` is now optional
- `Account` loses the `xmlrpc` attribute, as they will all be the same WordPress.com XML-RPC endpoint.
- Self hosted username is stored in `Blog.username` now, and it's no longer transient.
- Removed `isJetpack` attribute
- Added `isHostedAtWPcom` attribute

Migration details:

- Only `Account` objects where `isWpcom == YES` will be migrated, added a predicate filter to the mapping model
- `Blog` has a custom migration policy to calculate `isHostedAtWPcom` and `username`<|MERGE_RESOLUTION|>--- conflicted
+++ resolved
@@ -3,13 +3,14 @@
 This file documents changes in the data model. Please explain any changes to the
 data model as well as any custom migrations.
 
-<<<<<<< HEAD
-## WordPress 40 (@alexcurylo / @aerych 2015-10-21
+## WordPress 41 (@alexcurylo / @aerych 2015-10-21
+
+Changes to the data model:
 
 - Added `Publicizer` to store the services capable of publicizing
 - `Blog` added a new relationship called `publicizers` to store available Publicizers
 - `Blog` added a new attribute called `connections` to store the blog's connections array
-=======
+
 ## WordPress 40 (@alexcurylo 2015-10-14)
 
 Changes to the data model:
@@ -18,7 +19,6 @@
 - `Theme` added a new string attribute called `price` to store a premium theme's price display string
 - `Theme` added a new string attribute called `stylesheet` to store identifier used to construct helper links
 - `Theme` added a new number attribute called `order` to store the display order retrieved by
->>>>>>> 951fc5e0
 
 ## WordPress 39 (@sergioestevao 2015-09-09)
 
