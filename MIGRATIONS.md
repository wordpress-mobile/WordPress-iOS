--- conflicted
+++ resolved
@@ -3,13 +3,12 @@
 This file documents changes in the data model. Please explain any changes to the
 data model as well as any custom migrations.
 
-<<<<<<< HEAD
-## WordPress 38 (@alexcurylo 2015-08-04)
+## WordPress 39 (@alexcurylo 2015-09-08)
 
 - Added `Publicizer` to store the services capable of publicizing
 - `Blog` added a new relationship called `publicizers` to store available Publicizers
 - `Blog` added a new attribute called `connections` to store the blog's connections array
-=======
+
 ## WordPress 38 (@sergioestevao 2015-08-21)
 
 Changes to the data model:
@@ -19,7 +18,6 @@
 - `ReaderPost` added new integer fields for `wordCount`, and `readingTime`
 - `ReaderPost` added new boolean fields for `isExternal`, and `isJetpack`
 - `ReaderPost` removed fields `dateCommentsSynced`, and `storedComment`
->>>>>>> f15ae917
 
 ## WordPress 37 (@sergioestevao 2015-08-01)
 
