# Core Data migrations

This file documents changes in the data model. Please explain any changes to the
data model as well as any custom migrations.

<<<<<<< HEAD
## WordPress 37 (@alexcurylo 2015-08-04)

- Added `Publicizer` to store the services capable of publicizing
- `Blog` added a new relationship called `publicizers` to store available Publicizers
- `Blog` added a new attribute called `connections` to store the blog's connections array
=======
## WordPress 37 (@sergioestevao 2015-08-01)

Changes to the data model:

- `Blog` added a new number attribute called `defaultCategoryID` to store the default category id for new posts on the site
- `Blog` added a new string attribute called `defaultPostFormat` to store the default post format for new posts on the site
>>>>>>> 32425b71

## WordPress 36 (@sergioestevao 2015-07-08)

Changes to the data model:

- `Blog` added a new attribute called `blogTagline` to store the tagline of a site
- `Abstract Post` se the default value for `metaPublishImmediately` attribute to yes
- `BasePost` set the default value for the `status` attribute to "publish" 
- `Account` added a `displayName` attribute (@koke)

## WordPress 35 (@sergioestevao 2015-07-08)

Changes to the data model:

- `Media` added a new attribute called localThumbnailURL to store the url of a thumbnail on the server, specially relevant for videos

## WordPress 34 (@sergioestevao 2015-06-20)

- `Media` added a new attribute called remoteThumbnailURL to store the url of a thumbnail on the server, specially relevant for videos

## WordPress 33 (@koke 2015-06-12)

Changes to the data model:

- `Account` loses the `isWpcom` attribute. Only WordPress.com accounts are stored in Core Data now
- `Blog.account` is now optional
- `Account` loses the `xmlrpc` attribute, as they will all be the same WordPress.com XML-RPC endpoint.
- Self hosted username is stored in `Blog.username` now, and it's no longer transient.
- Removed `isJetpack` attribute
- Added `isHostedAtWPcom` attribute

Migration details:

- Only `Account` objects where `isWpcom == YES` will be migrated, added a predicate filter to the mapping model
- `Blog` has a custom migration policy to calculate `isHostedAtWPcom` and `username`<|MERGE_RESOLUTION|>--- conflicted
+++ resolved
@@ -3,20 +3,18 @@
 This file documents changes in the data model. Please explain any changes to the
 data model as well as any custom migrations.
 
-<<<<<<< HEAD
-## WordPress 37 (@alexcurylo 2015-08-04)
+## WordPress 38 (@alexcurylo 2015-08-04)
 
 - Added `Publicizer` to store the services capable of publicizing
 - `Blog` added a new relationship called `publicizers` to store available Publicizers
 - `Blog` added a new attribute called `connections` to store the blog's connections array
-=======
+
 ## WordPress 37 (@sergioestevao 2015-08-01)
 
 Changes to the data model:
 
 - `Blog` added a new number attribute called `defaultCategoryID` to store the default category id for new posts on the site
 - `Blog` added a new string attribute called `defaultPostFormat` to store the default post format for new posts on the site
->>>>>>> 32425b71
 
 ## WordPress 36 (@sergioestevao 2015-07-08)
 
