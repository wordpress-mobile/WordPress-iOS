--- conflicted
+++ resolved
@@ -3,19 +3,19 @@
 This file documents changes in the data model. Please explain any changes to the
 data model as well as any custom migrations.
 
-## WordPress 115
-
-<<<<<<< HEAD
-@ceyhun 2021-03-05
+## WordPress 116
+
+@ceyhun 2021-03-15
 
 - `BlogSettings`: renamed `commentsFromKnownUsersWhitelisted` to `commentsFromKnownUsersAllowlisted`
 - `BlogSettings`: renamed `jetpackLoginWhiteListedIPAddresses` to `jetpackLoginAllowListedIPAddresses`
 - `BlogSettings`: renamed `commentsBlacklistKeys` to `commentsBlocklistKeys`
-=======
+
+## WordPress 115
+
 @mindgraffiti 2021-03-10
 
 - Added `blockEmailNotifications` is attribute to `AccountSettings` entity.
->>>>>>> 2c26618f
 
 ## WordPress 114
 
