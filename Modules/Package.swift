// swift-tools-version: 5.9

import PackageDescription

let package = Package(
    name: "Modules",
    platforms: [
        .iOS(.v15),
    ],
    products: XcodeSupport.products + [
        .library(name: "JetpackStatsWidgetsCore", targets: ["JetpackStatsWidgetsCore"]),
        .library(name: "ViewLayer", targets: ["ViewLayer"]),
        .library(name: "DesignSystem", targets: ["DesignSystem"]),
        .library(name: "WordPressFlux", targets: ["WordPressFlux"]),
        .library(name: "WordPressShared", targets: ["WordPressShared"]),
        .library(name: "WordPressUI", targets: ["WordPressUI"]),
    ],
    dependencies: [
        .package(url: "https://github.com/airbnb/lottie-ios", from: "4.4.0"),
        .package(url: "https://github.com/Alamofire/Alamofire", from: "5.9.1"),
        .package(url: "https://github.com/Alamofire/AlamofireImage", from: "4.3.0"),
        .package(url: "https://github.com/AliSoftware/OHHTTPStubs", from: "9.1.0"),
        .package(url: "https://github.com/Automattic/Automattic-Tracks-iOS", from: "3.4.2"),
        .package(url: "https://github.com/Automattic/AutomatticAbout-swift", from: "1.1.2"),
        .package(url: "https://github.com/Automattic/Gravatar-SDK-iOS", from: "2.1.0"),
        .package(url: "https://github.com/Automattic/Gridicons-iOS", branch: "develop"),
        .package(url: "https://github.com/Automattic/ScreenObject", from: "0.2.3"),
        .package(url: "https://github.com/Automattic/XCUITestHelpers", from: "0.4.0"),
        .package(url: "https://github.com/buildkite/test-collector-swift", from: "0.3.0"),
        .package(url: "https://github.com/ChartsOrg/Charts", from: "5.0.0"),
        .package(url: "https://github.com/CocoaLumberjack/CocoaLumberjack", from: "3.8.5"),
        .package(url: "https://github.com/daltoniam/Starscream", from: "4.0.8"),
        .package(url: "https://github.com/erikdoe/ocmock", revision: "2c0bfd373289f4a7716db5d6db471640f91a6507"),
        .package(url: "https://github.com/johnxnguyen/Down", branch: "master"),
        .package(url: "https://github.com/kaishin/Gifu", from: "3.4.1"),
        .package(url: "https://github.com/patchthecode/JTAppleCalendar", from: "8.0.5"),
        .package(url: "https://github.com/Quick/Nimble", from: "10.0.0"),
        .package(url: "https://github.com/scinfu/SwiftSoup", exact: "2.7.1"),
        .package(url: "https://github.com/squarefrog/UIDeviceIdentifier", from: "2.3.0"),
        .package(url: "https://github.com/SVProgressHUD/SVProgressHUD", from: "2.3.1"),
        .package(url: "https://github.com/tonymillion/Reachability", from: "3.7.5"),
        .package(url: "https://github.com/weichsel/ZIPFoundation", from: "0.9.19"),
        .package(url: "https://github.com/wordpress-mobile/FSInteractiveMap", from: "0.3.0"),
        .package(url: "https://github.com/wordpress-mobile/MediaEditor-iOS", branch: "task/spm-support"),
        .package(url: "https://github.com/wordpress-mobile/NSObject-SafeExpectations", from: "0.0.6"),
        .package(url: "https://github.com/wordpress-mobile/NSURL-IDN", branch: "trunk"),
        .package(url: "https://github.com/wordpress-mobile/WordPressKit-iOS", branch: "wpios-edition"),
        .package(url: "https://github.com/zendesk/support_sdk_ios", from: "8.0.3"),
<<<<<<< HEAD
        // This is currently a private repo.
        // Fetching it via SSH to avoid HTTPS auth prompts in CI.
        .package(path: "~/Projects/wordpress-rs"),
//        .package(url: "git@github.com:Automattic/wordpress-rs", from: "0.1.0"),
=======
        .package(url: "https://github.com/Automattic/wordpress-rs", from: "0.1.0"),
>>>>>>> 8e243ee8
    ],
    targets: XcodeSupport.targets + [
        .target(name: "JetpackStatsWidgetsCore"),
        .target(name: "DesignSystem"),
        .target(name: "ViewLayer", dependencies: [
            .target(name: "DesignSystem")
        ]),
        .target(name: "UITestsFoundation", dependencies: [
            .product(name: "ScreenObject", package: "ScreenObject"),
            .product(name: "XCUITestHelpers", package: "XCUITestHelpers"),
        ]),
        .target(name: "WordPressFlux"),
        .target(name: "WordPressSharedObjC", resources: [.process("Resources")]),
        .target(name: "WordPressShared", dependencies: [.target(name: "WordPressSharedObjC")], resources: [.process("Resources")]),
        .target(name: "WordPressUIObjC"),
        .target(name: "WordPressUI", dependencies: [.target(name: "WordPressUIObjC")]),
        .testTarget(name: "JetpackStatsWidgetsCoreTests", dependencies: [.target(name: "JetpackStatsWidgetsCore")]),
        .testTarget(name: "DesignSystemTests", dependencies: [.target(name: "DesignSystem")]),
        .testTarget(name: "WordPressFluxTests", dependencies: ["WordPressFlux"]),
        .testTarget(name: "WordPressSharedTests", dependencies: [.target(name: "WordPressShared")]),
        .testTarget(name: "WordPressSharedObjCTests", dependencies: [.target(name: "WordPressShared")], resources: [.process("Resources")]),
        .testTarget(name: "WordPressUITests", dependencies: [.target(name: "WordPressUI")]),
    ]
)

// MARK: - XcodeSupport (Xcode Targets)

/// The following section specifies dependencies for the respective Xcode targets.
/// You can add internal or third-party dependencies to these targets or even
/// source files and resources.
///
/// - note: SwiftPM automatically detects which modules are shared between
/// multiple targets and decides when to use dynamic frameworks.
///
/// ## Known Issues
///
///   - SwiftPM copies resource bundles from a target, including dynamic frameworks,
/// into every target that depends on it. Make sure to avoid including frameworks
/// with large resources bundled into multiple targets.
enum XcodeSupport {
    static let products: [Product] = [
        .library(name: "XcodeTarget_App", targets: ["XcodeTarget_App"]),
        .library(name: "XcodeTarget_WordPressTests", targets: ["XcodeTarget_WordPressTests"]),
        .library(name: "XcodeTarget_WordPressAuthentificator", targets: ["XcodeTarget_WordPressAuthentificator"]),
        .library(name: "XcodeTarget_WordPressAuthentificatorTests", targets: ["XcodeTarget_WordPressAuthentificatorTests"]),
        .library(name: "XcodeTarget_ShareExtension", targets: ["XcodeTarget_ShareExtension"]),
        .library(name: "XcodeTarget_DraftActionExtension", targets: ["XcodeTarget_DraftActionExtension"]),
        .library(name: "XcodeTarget_NotificationServiceExtension", targets: ["XcodeTarget_NotificationServiceExtension"]),
        .library(name: "XcodeTarget_Intents", targets: ["XcodeTarget_Intents"]),
        .library(name: "XcodeTarget_StatsWidget", targets: ["XcodeTarget_StatsWidget"]),
        .library(name: "XcodeTarget_UITests", targets: ["XcodeTarget_UITests"]),
    ]

    static let targets: [Target] = {
        let wordPresAuthentificatorDependencies: [Target.Dependency] = [
            "WordPressShared",
            "WordPressUI",
            .product(name: "Gridicons", package: "Gridicons-iOS"),
            .product(name: "NSURL+IDN", package: "NSURL-IDN"),
            .product(name: "SVProgressHUD", package: "SVProgressHUD"),
            .product(name: "WordPressKit", package: "WordPressKit-iOS"),
            .product(name: "Gravatar", package: "Gravatar-SDK-iOS"),
            .product(name: "GravatarUI", package: "Gravatar-SDK-iOS"),
        ]

        let shareAndDraftExtensionsDependencies: [Target.Dependency] = [
            "WordPressShared",
            "WordPressUI",
            .product(name: "CocoaLumberjackSwift", package: "CocoaLumberjack"),
            .product(name: "Down", package: "Down"),
            .product(name: "Gridicons", package: "Gridicons-iOS"),
            .product(name: "Reachability", package: "Reachability"),
            .product(name: "SVProgressHUD", package: "SVProgressHUD"),
            .product(name: "ZIPFoundation", package: "ZIPFoundation"),
        ]

        let testDependencies: [Target.Dependency] = [
            .product(name: "OHHTTPStubsSwift", package: "OHHTTPStubs"),
            .product(name: "OCMock", package: "OCMock"),
        ]

        return [
            .xcodeTarget("XcodeTarget_App", dependencies: [
                "DesignSystem",
                "JetpackStatsWidgetsCore",
                "WordPressFlux",
                "WordPressShared",
                "WordPressUI",
                .product(name: "Alamofire", package: "Alamofire"),
                .product(name: "AlamofireImage", package: "AlamofireImage"),
                .product(name: "AutomatticAbout", package: "AutomatticAbout-swift"),
                .product(name: "AutomatticTracks", package: "Automattic-Tracks-iOS"),
                .product(name: "CocoaLumberjack", package: "CocoaLumberjack"),
                .product(name: "CocoaLumberjackSwift", package: "CocoaLumberjack"),
                .product(name: "DGCharts", package: "Charts"),
                .product(name: "Down", package: "Down"),
                .product(name: "FSInteractiveMap", package: "FSInteractiveMap"),
                .product(name: "Gifu", package: "Gifu"),
                .product(name: "Gravatar", package: "Gravatar-SDK-iOS"),
                .product(name: "GravatarUI", package: "Gravatar-SDK-iOS"),
                .product(name: "Gridicons", package: "Gridicons-iOS"),
                .product(name: "JTAppleCalendar", package: "JTAppleCalendar"),
                .product(name: "Lottie", package: "lottie-ios"),
                .product(name: "MediaEditor", package: "MediaEditor-iOS"),
                .product(name: "NSObject-SafeExpectations", package: "NSObject-SafeExpectations"),
                .product(name: "Reachability", package: "Reachability"),
                .product(name: "Starscream", package: "Starscream"),
                .product(name: "SVProgressHUD", package: "SVProgressHUD"),
                .product(name: "SwiftSoup", package: "SwiftSoup"),
                .product(name: "UIDeviceIdentifier", package: "UIDeviceIdentifier"),
                .product(name: "WordPressKit", package: "WordPressKit-iOS"),
                .product(name: "ZendeskSupportSDK", package: "support_sdk_ios"),
                .product(name: "ZIPFoundation", package: "ZIPFoundation"),
                .product(name: "WordPressAPI", package: "wordpress-rs"),
            ]),
            .xcodeTarget("XcodeTarget_WordPressTests", dependencies: testDependencies + [
                "WordPressShared",
                .product(name: "Gravatar", package: "Gravatar-SDK-iOS"),
                .product(name: "Nimble", package: "Nimble"),
                .product(name: "BuildkiteTestCollector", package: "test-collector-swift"),
            ]),
            .xcodeTarget("XcodeTarget_WordPressAuthentificator", dependencies: wordPresAuthentificatorDependencies),
            .xcodeTarget("XcodeTarget_WordPressAuthentificatorTests", dependencies: wordPresAuthentificatorDependencies + testDependencies),
            .xcodeTarget("XcodeTarget_ShareExtension", dependencies: shareAndDraftExtensionsDependencies),
            .xcodeTarget("XcodeTarget_DraftActionExtension", dependencies: shareAndDraftExtensionsDependencies),
            .xcodeTarget("XcodeTarget_NotificationServiceExtension", dependencies: [
                "WordPressUI",
                "WordPressShared",
            ]),
            .xcodeTarget("XcodeTarget_StatsWidget", dependencies: [
                "JetpackStatsWidgetsCore",
                "WordPressShared",
                .product(name: "CocoaLumberjackSwift", package: "CocoaLumberjack"),
                .product(name: "WordPressAPI", package: "wordpress-rs"),
            ]),
            .xcodeTarget("XcodeTarget_Intents", dependencies: [
                "JetpackStatsWidgetsCore",
                .product(name: "CocoaLumberjackSwift", package: "CocoaLumberjack"),
            ]),
            .xcodeTarget("XcodeTarget_UITests", dependencies: [
                "UITestsFoundation",
                .product(name: "BuildkiteTestCollector", package: "test-collector-swift"),
            ]),
        ]
    }()
}

extension Target {
    static func xcodeTarget(_ name: String, dependencies: [Dependency]) -> Target {
        .target(name: name, dependencies: dependencies, path: "Sources/XcodeSupport/\(name)")
    }
}<|MERGE_RESOLUTION|>--- conflicted
+++ resolved
@@ -46,14 +46,7 @@
         .package(url: "https://github.com/wordpress-mobile/NSURL-IDN", branch: "trunk"),
         .package(url: "https://github.com/wordpress-mobile/WordPressKit-iOS", branch: "wpios-edition"),
         .package(url: "https://github.com/zendesk/support_sdk_ios", from: "8.0.3"),
-<<<<<<< HEAD
-        // This is currently a private repo.
-        // Fetching it via SSH to avoid HTTPS auth prompts in CI.
-        .package(path: "~/Projects/wordpress-rs"),
-//        .package(url: "git@github.com:Automattic/wordpress-rs", from: "0.1.0"),
-=======
         .package(url: "https://github.com/Automattic/wordpress-rs", from: "0.1.0"),
->>>>>>> 8e243ee8
     ],
     targets: XcodeSupport.targets + [
         .target(name: "JetpackStatsWidgetsCore"),
