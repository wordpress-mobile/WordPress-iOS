--- conflicted
+++ resolved
@@ -47,11 +47,7 @@
         .package(url: "https://github.com/zendesk/support_sdk_ios", from: "8.0.3"),
         // We can't use wordpress-rs branches nor commits here. Only tags work.
         .package(url: "https://github.com/Automattic/wordpress-rs", revision: "alpha-swift-20240813"),
-<<<<<<< HEAD
-        .package(url: "https://github.com/wordpress-mobile/GutenbergKit", revision: "21bc472bbbe9e6bea683e40a60a7502dec5aaf3f"),
-=======
         .package(url: "https://github.com/wordpress-mobile/GutenbergKit", revision: "0987aa05587342f531b646dbb36d5622df12cfea"),
->>>>>>> 09d82f18
         .package(url: "https://github.com/Automattic/color-studio", branch: "add/swift-file-output"),
     ],
     targets: XcodeSupport.targets + [
