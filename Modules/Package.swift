--- conflicted
+++ resolved
@@ -47,12 +47,8 @@
         .package(url: "https://github.com/zendesk/support_sdk_ios", from: "8.0.3"),
         // We can't use wordpress-rs branches nor commits here. Only tags work.
         .package(url: "https://github.com/Automattic/wordpress-rs", revision: "alpha-swift-20240813"),
-<<<<<<< HEAD
         .package(url: "https://github.com/wordpress-mobile/GutenbergKit", revision: "da722c56773fdbf40648a914275ffb8316c1c84c"),
-=======
-        .package(url: "https://github.com/wordpress-mobile/GutenbergKit", revision: "latest"),
         .package(url: "https://github.com/Automattic/color-studio", branch: "add/swift-file-output"),
->>>>>>> 0e65a770
     ],
     targets: XcodeSupport.targets + [
         .target(name: "JetpackStatsWidgetsCore"),
