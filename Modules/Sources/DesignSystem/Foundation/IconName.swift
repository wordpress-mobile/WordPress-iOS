import UIKit
import SwiftUI

/// `Icon` provides a namespace for icon identifiers.
///
/// The naming convention follows the SF Symbols guidelines, enhancing consistency and readability.
/// Each icon name is a dot-syntax representation of the icon's hierarchy and style.
///
/// For example, `ellipsis.vertical` represents a vertical ellipsis icon.
public enum IconName: String, CaseIterable {
    case ellipsisHorizontal = "ellipsis.horizontal"
    case checkmark
    case checkmarkCircle = "checkmark.circle"
    case clock
    case trash
    case gearshapeFill = "gearshape.fill"
    case blockShare = "block.share"
    case starFill = "star.fill"
    case starOutline = "star.outline"
    case chevronRight = "chevron.right"
    case exclamationCircle = "exclamation.circle"
<<<<<<< HEAD
	  case arrowUp = "arrow.up"
	  case arrowDown = "arrow.down"
=======
    case vector = "vector"
>>>>>>> 28510567
}

// MARK: - Load Image

public extension UIImage {
    enum DS {
        public static func icon(named name: IconName, with configuration: UIImage.Configuration? = nil) -> UIImage? {
            return UIImage(named: name.rawValue, in: .module, with: configuration)
        }
    }
}

public extension Image {
    enum DS {
        public static func icon(named name: IconName) -> Image {
            return Image(name.rawValue, bundle: .module)
        }
    }
}<|MERGE_RESOLUTION|>--- conflicted
+++ resolved
@@ -19,12 +19,9 @@
     case starOutline = "star.outline"
     case chevronRight = "chevron.right"
     case exclamationCircle = "exclamation.circle"
-<<<<<<< HEAD
-	  case arrowUp = "arrow.up"
-	  case arrowDown = "arrow.down"
-=======
+	case arrowUp = "arrow.up"
+	case arrowDown = "arrow.down"
     case vector = "vector"
->>>>>>> 28510567
 }
 
 // MARK: - Load Image
