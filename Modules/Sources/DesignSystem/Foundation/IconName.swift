--- conflicted
+++ resolved
@@ -18,12 +18,9 @@
     case starFill = "star.fill"
     case starOutline = "star.outline"
     case chevronRight = "chevron.right"
-<<<<<<< HEAD
     case edit
     case avatar
-=======
     case exclamationCircle = "exclamation.circle"
->>>>>>> 6aba19f1
 }
 
 // MARK: - Load Image
