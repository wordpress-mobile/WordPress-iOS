import UIKit
import SwiftUI

/// `Icon` provides a namespace for icon identifiers.
///
/// The naming convention follows the SF Symbols guidelines, enhancing consistency and readability.
/// Each icon name is a dot-syntax representation of the icon's hierarchy and style.
///
/// For example, `ellipsis.vertical` represents a vertical ellipsis icon.
public enum IconName: String, CaseIterable {
    case ellipsisHorizontal = "ellipsis.horizontal"
    case checkmark
    case checkmarkCircle = "checkmark.circle"
    case clock
    case trash
    case gearshapeFill = "gearshape.fill"
    case blockShare = "block.share"
    case starFill = "star.fill"
    case starOutline = "star.outline"
    case chevronRight = "chevron.right"
<<<<<<< HEAD
	case arrowUp = "arrow.up"
	case arrowDown = "arrow.down"
=======
    case exclamationCircle = "exclamation.circle"
>>>>>>> 6aba19f1
}

// MARK: - Load Image

public extension UIImage {
    enum DS {
        public static func icon(named name: IconName, with configuration: UIImage.Configuration? = nil) -> UIImage? {
            return UIImage(named: name.rawValue, in: .module, with: configuration)
        }
    }
}

public extension Image {
    enum DS {
        public static func icon(named name: IconName) -> Image {
            return Image(name.rawValue, bundle: .module)
        }
    }
}<|MERGE_RESOLUTION|>--- conflicted
+++ resolved
@@ -18,12 +18,9 @@
     case starFill = "star.fill"
     case starOutline = "star.outline"
     case chevronRight = "chevron.right"
-<<<<<<< HEAD
-	case arrowUp = "arrow.up"
-	case arrowDown = "arrow.down"
-=======
     case exclamationCircle = "exclamation.circle"
->>>>>>> 6aba19f1
+	  case arrowUp = "arrow.up"
+	  case arrowDown = "arrow.down"
 }
 
 // MARK: - Load Image
