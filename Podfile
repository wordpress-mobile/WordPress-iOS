--- conflicted
+++ resolved
@@ -170,11 +170,7 @@
   ## Gutenberg (React Native)
   ## =====================
   ##
-<<<<<<< HEAD
-  gutenberg commit: 'bc0954f1fe15f5790cb52acf320afbebbe37938d'
-=======
-  gutenberg tag: 'v1.80.0-alpha2'
->>>>>>> 8473e4ef
+  gutenberg commit: '273a3c5ea7f3d622e230b5ae19ccf107773b2bce'
 
   ## Third party libraries
   ## =====================
