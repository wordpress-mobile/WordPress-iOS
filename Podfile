--- conflicted
+++ resolved
@@ -94,13 +94,9 @@
     ## React Native
     ## =====================
     ##
-<<<<<<< HEAD
-    pod 'Gutenberg', :git => 'http://github.com/wordpress-mobile/gutenberg-mobile/', :commit => '833ccf06fd890b2a15ecd85f2b39472f054ca144'
-=======
-    pod 'Gutenberg', :git => 'http://github.com/wordpress-mobile/gutenberg-mobile/', :commit => '2bade57ef289ec1ddd1604a5f354381a2a3c78fa'
-    pod 'RNTAztecView', :git => 'http://github.com/wordpress-mobile/gutenberg-mobile/', :commit => '2bade57ef289ec1ddd1604a5f354381a2a3c78fa'
-
->>>>>>> 426e6a0d
+    pod 'Gutenberg', :git => 'http://github.com/wordpress-mobile/gutenberg-mobile/', :commit => 'ed088c61e3c589035457e561c350e17fdb7eb622'
+    pod 'RNTAztecView', :git => 'http://github.com/wordpress-mobile/gutenberg-mobile/', :commit => 'ed088c61e3c589035457e561c350e17fdb7eb622'
+
     gutenberg_pod 'React'
     gutenberg_pod 'yoga'
     gutenberg_pod 'Folly'
