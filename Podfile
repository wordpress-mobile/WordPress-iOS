--- conflicted
+++ resolved
@@ -194,11 +194,7 @@
 
     pod 'WordPressAuthenticator', '~> 1.26.0-beta'
     # While in PR
-<<<<<<< HEAD
-    pod 'WordPressAuthenticator', :git => 'https://github.com/wordpress-mobile/WordPressAuthenticator-iOS.git', :branch => 'feature/remove_wp_ff'
-=======
-    # pod 'WordPressAuthenticator', :git => 'https://github.com/wordpress-mobile/WordPressAuthenticator-iOS.git', :branch => ''    
->>>>>>> 5a8e3bcd
+    # pod 'WordPressAuthenticator', :git => 'https://github.com/wordpress-mobile/WordPressAuthenticator-iOS.git', :branch => ''
     # pod 'WordPressAuthenticator', :git => 'https://github.com/wordpress-mobile/WordPressAuthenticator-iOS.git', :commit => ''
     # pod 'WordPressAuthenticator', :path => '../WordPressAuthenticator-iOS'
 
