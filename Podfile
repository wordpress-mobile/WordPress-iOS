--- conflicted
+++ resolved
@@ -56,11 +56,7 @@
   pod 'NSURL+IDN', '0.3'
   pod 'WPMediaPicker', '0.18'
   pod 'WordPress-iOS-Editor', '1.9.3'
-<<<<<<< HEAD
-  pod 'WordPress-Aztec-iOS', :git => 'https://github.com/wordpress-mobile/AztecEditor-iOS.git', :commit => 'c69bfb4e7b97c907ff78f37ddfb042a81ece5fee'
-=======
-  pod 'WordPress-Aztec-iOS', '= 1.0.0-beta.8'
->>>>>>> 6c2f8237
+  pod 'WordPress-Aztec-iOS', :git => 'https://github.com/wordpress-mobile/AztecEditor-iOS.git', :commit => 'b3e93d4837832db970a7007b82c175db9f1b3883'
 
   target 'WordPressTest' do
     inherit! :search_paths
