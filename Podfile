# frozen_string_literal: true

# For security reasons, please always keep the wordpress-mobile source first and the CDN second.
# For more info, see https://github.com/wordpress-mobile/cocoapods-specs#source-order-and-security-considerations
install! 'cocoapods', warn_for_multiple_pod_sources: false
source 'https://github.com/wordpress-mobile/cocoapods-specs.git'
source 'https://cdn.cocoapods.org/'

raise 'Please run CocoaPods via `bundle exec`' unless %w[BUNDLE_BIN_PATH BUNDLE_GEMFILE].any? { |k| ENV.key?(k) }

inhibit_all_warnings!
use_frameworks!

app_ios_deployment_target = Gem::Version.new('13.0')

platform :ios, app_ios_deployment_target.version
workspace 'WordPress.xcworkspace'

## Pods shared between all the targets
## ===================================
##
def wordpress_shared
  pod 'WordPressShared', '~> 1.18.0'
  # pod 'WordPressShared', :git => 'https://github.com/wordpress-mobile/WordPress-iOS-Shared.git', :tag => ''
  # pod 'WordPressShared', :git => 'https://github.com/wordpress-mobile/WordPress-iOS-Shared.git', :branch => ''
  # pod 'WordPressShared', :git => 'https://github.com/wordpress-mobile/WordPress-iOS-Shared.git', :commit  => ''
  # pod 'WordPressShared', :path => '../WordPress-iOS-Shared'
end

def aztec
  ## When using a tagged version, feel free to comment out the WordPress-Aztec-iOS line below.
  ## When using a commit number (during development) you should provide the same commit number for both pods.
  ##
  # pod 'WordPress-Aztec-iOS', :git => 'https://github.com/wordpress-mobile/AztecEditor-iOS.git', :commit => ''
  # pod 'WordPress-Editor-iOS', :git => 'https://github.com/wordpress-mobile/AztecEditor-iOS.git', :commit => ''
  # pod 'WordPress-Editor-iOS', :git => 'https://github.com/wordpress-mobile/AztecEditor-iOS.git', :tag => ''
  # pod 'WordPress-Editor-iOS', :path => '../AztecEditor-iOS'
  pod 'WordPress-Editor-iOS', '~> 1.19.8'
end

def wordpress_ui
  pod 'WordPressUI', '~> 1.12.5'
  # pod 'WordPressUI', :git => 'https://github.com/wordpress-mobile/WordPressUI-iOS', :tag => ''
  # pod 'WordPressUI', :git => 'https://github.com/wordpress-mobile/WordPressUI-iOS', :branch => ''
  # pod 'WordPressUI', :git => 'https://github.com/wordpress-mobile/WordPressUI-iOS', :commit => ''
  # pod 'WordPressUI', :path => '../WordPressUI-iOS'
end

def wordpress_kit
  pod 'WordPressKit', '~> 4.58', '>= 4.58.2'
  # pod 'WordPressKit', :git => 'https://github.com/wordpress-mobile/WordPressKit-iOS.git', :tag => ''
  # pod 'WordPressKit', :git => 'https://github.com/wordpress-mobile/WordPressKit-iOS.git', :branch => ''
  # pod 'WordPressKit', :git => 'https://github.com/wordpress-mobile/WordPressKit-iOS.git', :commit => ''
  # pod 'WordPressKit', :path => '../WordPressKit-iOS'
end

def kanvas
  pod 'Kanvas', '~> 1.4.4'
  # pod 'Kanvas', :git => 'https://github.com/tumblr/Kanvas-iOS.git', :tag => ''
  # pod 'Kanvas', :git => 'https://github.com/tumblr/Kanvas-iOS.git', :commit => ''
  # pod 'Kanvas', :path => '../Kanvas-iOS'
end

def shared_with_all_pods
  wordpress_shared
  pod 'CocoaLumberjack', '~> 3.0'
  pod 'NSObject-SafeExpectations', '~> 0.0.4'
end

def shared_with_networking_pods
  pod 'Alamofire', '4.8.0'
  pod 'Reachability', '3.2'

  wordpress_kit
end

def shared_test_pods
  pod 'OHHTTPStubs/Swift', '~> 9.1.0'
  pod 'OCMock', '~> 3.4.3'
  gutenberg_pods
end

def shared_with_extension_pods
  shared_style_pods
  pod 'ZIPFoundation', '~> 0.9.8'
  pod 'Down', '~> 0.6.6'
end

def shared_style_pods
  pod 'Gridicons', '~> 1.1.0'
end

def gutenberg_pods
  gutenberg commit: 'ed6de0ebcdfd1b6d2899bcdf045ccc307e923ea9'
end

def gutenberg(options)
  options[:git] = 'https://github.com/wordpress-mobile/gutenberg-mobile.git'
  options[:submodules] = true
  local_gutenberg = ENV.fetch('LOCAL_GUTENBERG', nil)
  if local_gutenberg
    options = { path: local_gutenberg.include?('/') ? local_gutenberg : '../gutenberg-mobile' }
  end
  pod 'Gutenberg', options
  pod 'RNTAztecView', options

  gutenberg_dependencies options
end

def gutenberg_dependencies(options)
  # Note that the pods in this array might seem unused if you look for
  # `import` statements in this codebase. However, make sure to also check
  # whether they are used in the gutenberg-mobile and Gutenberg projects.
  #
  # See https://github.com/wordpress-mobile/gutenberg-mobile/issues/5025
  dependencies = %w[
    FBLazyVector
    React
    ReactCommon
    RCTRequired
    RCTTypeSafety
    React-Core
    React-CoreModules
    React-RCTActionSheet
    React-RCTAnimation
    React-RCTBlob
    React-RCTImage
    React-RCTLinking
    React-RCTNetwork
    React-RCTSettings
    React-RCTText
    React-RCTVibration
    React-callinvoker
    React-cxxreact
    React-jsinspector
    React-jsi
    React-jsiexecutor
    React-logger
    React-perflogger
    React-runtimeexecutor
    boost
    Yoga
    RCT-Folly
    glog
    react-native-keyboard-aware-scroll-view
    react-native-safe-area
    react-native-safe-area-context
    react-native-video
    react-native-webview
    RNSVG
    react-native-slider
    BVLinearGradient
    react-native-get-random-values
    react-native-blur
    RNScreens
    RNReanimated
    RNGestureHandler
    RNCMaskedView
    RNCClipboard
    RNFastImage
    React-Codegen
    React-bridging
  ]
  if options[:path]
    podspec_prefix = options[:path]
  else
    tag_or_commit = options[:tag] || options[:commit]
    podspec_prefix = "https://raw.githubusercontent.com/wordpress-mobile/gutenberg-mobile/#{tag_or_commit}"
  end

  # FBReactNativeSpec needs special treatment because of react-native-codegen code generation
  pod 'FBReactNativeSpec', podspec: "#{podspec_prefix}/third-party-podspecs/FBReactNativeSpec/FBReactNativeSpec.podspec.json"

  dependencies.each do |pod_name|
    pod pod_name, podspec: "#{podspec_prefix}/third-party-podspecs/#{pod_name}.podspec.json"
  end
end

abstract_target 'Apps' do
  project 'WordPress/WordPress.xcodeproj'

  shared_with_all_pods
  shared_with_networking_pods
  shared_with_extension_pods

  ## Gutenberg (React Native)
  ## =====================
  ##
<<<<<<< HEAD
  gutenberg_pods
=======
  gutenberg tag: 'v1.85.1'
>>>>>>> ed74281a

  ## Third party libraries
  ## =====================
  ##
  pod 'Gifu', '3.2.0'

  app_center_version = '~> 4.1'
  app_center_configurations = %w[Release-Internal Release-Alpha]
  pod 'AppCenter', app_center_version, configurations: app_center_configurations
  pod 'AppCenter/Distribute', app_center_version, configurations: app_center_configurations

  pod 'MRProgress', '0.8.3'
  pod 'Starscream', '3.0.6'
  pod 'SVProgressHUD', '2.2.5'
  pod 'ZendeskSupportSDK', '5.3.0'
  pod 'AlamofireImage', '3.5.2'
  pod 'AlamofireNetworkActivityIndicator', '~> 2.4'
  pod 'FSInteractiveMap', git: 'https://github.com/wordpress-mobile/FSInteractiveMap.git', tag: '0.2.0'
  pod 'JTAppleCalendar', '~> 8.0.2'
  pod 'CropViewController', '2.5.3'

  ## Automattic libraries
  ## ====================
  ##
  wordpress_kit
  wordpress_shared
  kanvas

  # Production

  pod 'Automattic-Tracks-iOS', '~> 0.13'
  # While in PR
  # pod 'Automattic-Tracks-iOS', :git => 'https://github.com/Automattic/Automattic-Tracks-iOS.git', :branch => ''
  # Local Development
  # pod 'Automattic-Tracks-iOS', :path => '~/Projects/Automattic-Tracks-iOS'

  pod 'NSURL+IDN', '~> 0.4'

  pod 'WPMediaPicker', '~> 1.8.7'
  # pod 'WPMediaPicker', :git => 'https://github.com/wordpress-mobile/MediaPicker-iOS.git', :tag => '1.7.0'
  ## while PR is in review:
  # pod 'WPMediaPicker', :git => 'https://github.com/wordpress-mobile/MediaPicker-iOS.git', :branch => ''
  # pod 'WPMediaPicker', :path => '../MediaPicker-iOS'

  pod 'Gridicons', '~> 1.1.0'

  pod 'WordPressAuthenticator', '~> 3.2', '>= 3.2.2'
  # pod 'WordPressAuthenticator', git: 'https://github.com/wordpress-mobile/WordPressAuthenticator-iOS.git', branch: 'fix/prologue-nav-bar'
  # pod 'WordPressAuthenticator', :git => 'https://github.com/wordpress-mobile/WordPressAuthenticator-iOS.git', :commit => ''
  # 'WordPressAuthenticator', :path => '../WordPressAuthenticator-iOS'

  pod 'MediaEditor', '~> 1.2.1'
  # pod 'MediaEditor', :git => 'https://github.com/wordpress-mobile/MediaEditor-iOS.git', :commit => 'a4178ed9b0f3622faafb41dd12503e26c5523a32'
  # pod 'MediaEditor', :path => '../MediaEditor-iOS'

  aztec
  wordpress_ui

  ## WordPress App iOS
  ## =================
  ##
  target 'WordPress' do
    target 'WordPressTest' do
      inherit! :search_paths

      shared_test_pods
    end
  end

  ## Jetpack App iOS
  ## ===============
  ##
  target 'Jetpack'
end

## Share Extension
## ===============
##
target 'WordPressShareExtension' do
  project 'WordPress/WordPress.xcodeproj'

  shared_with_extension_pods

  aztec
  shared_with_all_pods
  shared_with_networking_pods
  wordpress_ui
end

target 'JetpackShareExtension' do
  project 'WordPress/WordPress.xcodeproj'

  shared_with_extension_pods

  aztec
  shared_with_all_pods
  shared_with_networking_pods
  wordpress_ui
end

## DraftAction Extension
## =====================
##
target 'WordPressDraftActionExtension' do
  project 'WordPress/WordPress.xcodeproj'

  shared_with_extension_pods

  aztec
  shared_with_all_pods
  shared_with_networking_pods
  wordpress_ui
end

target 'JetpackDraftActionExtension' do
  project 'WordPress/WordPress.xcodeproj'

  shared_with_extension_pods

  aztec
  shared_with_all_pods
  shared_with_networking_pods
  wordpress_ui
end

## Home Screen Widgets
## ============
##
target 'WordPressStatsWidgets' do
  project 'WordPress/WordPress.xcodeproj'

  shared_with_all_pods
  shared_with_networking_pods
  shared_style_pods

  wordpress_ui
end

target 'JetpackStatsWidgets' do
  project 'WordPress/WordPress.xcodeproj'

  shared_with_all_pods
  shared_with_networking_pods
  shared_style_pods

  wordpress_ui
end

## Intents
## ============
##
target 'WordPressIntents' do
  project 'WordPress/WordPress.xcodeproj'

  shared_with_all_pods
  shared_with_networking_pods

  wordpress_ui
end

target 'JetpackIntents' do
  project 'WordPress/WordPress.xcodeproj'

  shared_with_all_pods
  shared_with_networking_pods

  wordpress_ui
end

## Notification Service Extension
## ==============================
##
target 'WordPressNotificationServiceExtension' do
  project 'WordPress/WordPress.xcodeproj'

  wordpress_kit
  wordpress_shared
  wordpress_ui
end

target 'JetpackNotificationServiceExtension' do
  project 'WordPress/WordPress.xcodeproj'

  wordpress_kit
  wordpress_shared
  wordpress_ui
end

## Screenshot Generation
## ===================
##
target 'WordPressScreenshotGeneration' do
  project 'WordPress/WordPress.xcodeproj'
end

## UI Tests
## ===================
##
target 'WordPressUITests' do
  project 'WordPress/WordPress.xcodeproj'
end

# Static Frameworks:
# ============
#
# Make all pods that are not shared across multiple targets into static frameworks by overriding the static_framework? function to return true
# Linking the shared frameworks statically would lead to duplicate symbols
# A future version of CocoaPods may make this easier to do. See https://github.com/CocoaPods/CocoaPods/issues/7428
shared_targets = ['WordPressFlux']
pre_install do |installer|
  static = []
  dynamic = []
  installer.pod_targets.each do |pod|
    # Statically linking Sentry results in a conflict with `NSDictionary.objectAtKeyPath`, but dynamically
    # linking it resolves this.
    if pod.name == 'Sentry'
      dynamic << pod
      next
    end

    # If this pod is a dependency of one of our shared targets, it must be linked dynamically
    if pod.target_definitions.any? { |t| shared_targets.include? t.name }
      dynamic << pod
      next
    end
    static << pod
    pod.instance_variable_set(:@build_type, Pod::BuildType.static_framework)
  end
  puts "Installing #{static.count} pods as static frameworks"
  puts "Installing #{dynamic.count} pods as dynamic frameworks"
end

post_install do |installer|
  project_root = File.dirname(__FILE__)

  ## Convert the 3rd-party license acknowledgements markdown into html for use in the app
  require 'commonmarker'

  acknowledgements = 'Acknowledgments'
  markdown = File.read("#{project_root}/Pods/Target Support Files/Pods-Apps-WordPress/Pods-Apps-WordPress-acknowledgements.markdown")
  rendered_html = CommonMarker.render_html(markdown, :DEFAULT)
  styled_html = "<head>
                     <meta name=\"viewport\" content=\"width=device-width, initial-scale=1\">
                     <style>
                       body {
                         font-family: -apple-system, BlinkMacSystemFont, 'Segoe UI', Roboto, Oxygen, Ubuntu, Cantarell, 'Open Sans', 'Helvetica Neue', sans-serif;
                         font-size: 16px;
                         color: #1a1a1a;
                         margin: 20px;
                       }
                      @media (prefers-color-scheme: dark) {
                       body {
                        background: #1a1a1a;
                        color: white;
                       }
                      }
                       pre {
                        white-space: pre-wrap;
                       }
                     </style>
                     <title>
                       #{acknowledgements}
                     </title>
                   </head>
                   <body>
                     #{rendered_html}
                   </body>"

  ## Remove the <h1>, since we've promoted it to <title>
  styled_html = styled_html.sub('<h1>Acknowledgements</h1>', '')

  ## The glog library's license contains a URL that does not wrap in the web view,
  ## leading to a large right-hand whitespace gutter.  Work around this by explicitly
  ## inserting a <br> in the HTML.  Use gsub juuust in case another one sneaks in later.
  styled_html = styled_html.gsub('p?hl=en#dR3YEbitojA/COPYING', 'p?hl=en#dR3YEbitojA/COPYING<br>')

  File.write("#{project_root}/Pods/Target Support Files/Pods-Apps-WordPress/acknowledgements.html", styled_html)

  # Let Pods targets inherit deployment target from the app
  # This solution is suggested here: https://github.com/CocoaPods/CocoaPods/issues/4859
  # =====================================
  #
  installer.pods_project.targets.each do |target|
    # Exclude RCT-Folly as it requires explicit deployment target https://git.io/JPb73
    next unless target.name != 'RCT-Folly'

    target.build_configurations.each do |configuration|
      pod_ios_deployment_target = Gem::Version.new(configuration.build_settings['IPHONEOS_DEPLOYMENT_TARGET'])
      configuration.build_settings.delete 'IPHONEOS_DEPLOYMENT_TARGET' if pod_ios_deployment_target <= app_ios_deployment_target
    end
  end

  # Fix a code signing issue in Xcode 14 beta.
  # This solution is suggested here: https://github.com/CocoaPods/CocoaPods/issues/11402#issuecomment-1189861270
  # ====================================
  #
  # TODO: fix the linting issue if this workaround is still needed in Xcode 14 GM.
  # rubocop:disable Style/CombinableLoops
  installer.pods_project.targets.each do |target|
    target.build_configurations.each do |config|
      config.build_settings['CODE_SIGN_IDENTITY'] = ''
    end
  end
  # rubocop:enable Style/CombinableLoops

  # Flag Alpha builds for Tracks
  # ============================
  #
  tracks_target = installer.pods_project.targets.find { |target| target.name == 'Automattic-Tracks-iOS' }
  # This will crash if/when we'll remove Tracks.
  # That's okay because it is a crash we'll only have to address once.
  tracks_target.build_configurations.each do |config|
    config.build_settings['GCC_PREPROCESSOR_DEFINITIONS'] ||= ['$(inherited)', 'ALPHA=1'] if (config.name == 'Release-Alpha') || (config.name == 'Release-Internal')
  end
end<|MERGE_RESOLUTION|>--- conflicted
+++ resolved
@@ -186,11 +186,7 @@
   ## Gutenberg (React Native)
   ## =====================
   ##
-<<<<<<< HEAD
-  gutenberg_pods
-=======
-  gutenberg tag: 'v1.85.1'
->>>>>>> ed74281a
+  gutenberg commit: 'ed6de0ebcdfd1b6d2899bcdf045ccc307e923ea9'
 
   ## Third party libraries
   ## =====================
