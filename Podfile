# For security reasons, please always keep the wordpress-mobile source first and the CDN second.
# For more info, see https://github.com/wordpress-mobile/cocoapods-specs#source-order-and-security-considerations
install! 'cocoapods', warn_for_multiple_pod_sources: false
source 'https://github.com/wordpress-mobile/cocoapods-specs.git'
source 'https://cdn.cocoapods.org/'

unless ['BUNDLE_BIN_PATH', 'BUNDLE_GEMFILE'].any? { |k| ENV.key?(k) }
  raise 'Please run CocoaPods via `bundle exec`'
end

inhibit_all_warnings!
use_frameworks!

app_ios_deployment_target = Gem::Version.new('13.0')

platform :ios, app_ios_deployment_target.version
workspace 'WordPress.xcworkspace'

## Pods shared between all the targets
## ===================================
##
def wordpress_shared
    pod 'WordPressShared', '~> 1.16.0'
    #pod 'WordPressShared', :git => 'https://github.com/wordpress-mobile/WordPress-iOS-Shared.git', :tag => ''
    #pod 'WordPressShared', :git => 'https://github.com/wordpress-mobile/WordPress-iOS-Shared.git', :branch => ''
    #pod 'WordPressShared', :git => 'https://github.com/wordpress-mobile/WordPress-iOS-Shared.git', :commit  => ''
    #pod 'WordPressShared', :path => '../WordPress-iOS-Shared'
end

def aztec
    ## When using a tagged version, feel free to comment out the WordPress-Aztec-iOS line below.
    ## When using a commit number (during development) you should provide the same commit number for both pods.
    ##
    #pod 'WordPress-Aztec-iOS', :git => 'https://github.com/wordpress-mobile/AztecEditor-iOS.git', :commit => ''
    #pod 'WordPress-Editor-iOS', :git => 'https://github.com/wordpress-mobile/AztecEditor-iOS.git', :commit => ''
    #pod 'WordPress-Editor-iOS', :git => 'https://github.com/wordpress-mobile/AztecEditor-iOS.git', :tag => ''
    #pod 'WordPress-Editor-iOS', :path => '../AztecEditor-iOS'
    pod 'WordPress-Editor-iOS', '~> 1.19.4'
end

def wordpress_ui
    pod 'WordPressUI', '~> 1.12.1'
    #pod 'WordPressUI', :git => 'https://github.com/wordpress-mobile/WordPressUI-iOS', :tag => ''
    #pod 'WordPressUI', :git => 'https://github.com/wordpress-mobile/WordPressUI-iOS', :branch => ''
    #pod 'WordPressUI', :git => 'https://github.com/wordpress-mobile/WordPressUI-iOS', :commit => ''
    #pod 'WordPressUI', :path => '../WordPressUI-iOS'
end

def wordpress_kit
    pod 'WordPressKit', '~> 4.38.0-beta'
    # pod 'WordPressKit', :git => 'https://github.com/wordpress-mobile/WordPressKit-iOS.git', :tag => ''
    # pod 'WordPressKit', :git => 'https://github.com/wordpress-mobile/WordPressKit-iOS.git', :branch => ''
    # pod 'WordPressKit', :git => 'https://github.com/wordpress-mobile/WordPressKit-iOS.git', :commit => ''
    # pod 'WordPressKit', :path => '../WordPressKit-iOS'
end

def kanvas
  pod 'Kanvas', '~> 1.2.7'
  #pod 'Kanvas', :git => 'https://github.com/tumblr/Kanvas-iOS.git', :tag => ''
  #pod 'Kanvas', :git => 'https://github.com/tumblr/Kanvas-iOS.git', :commit => ''
  #pod 'Kanvas', :path => '../Kanvas-iOS'
end

def shared_with_all_pods
    wordpress_shared
    pod 'CocoaLumberjack', '~> 3.0'
    pod 'NSObject-SafeExpectations', '~> 0.0.4'
end

def shared_with_networking_pods
    pod 'Alamofire', '4.8.0'
    pod 'Reachability', '3.2'

    wordpress_kit
end

def shared_test_pods
    pod 'OHHTTPStubs/Swift', '~> 9.1.0'
    pod 'OCMock', '~> 3.4.3'
end

def shared_with_extension_pods
    pod 'Gridicons', '~> 1.1.0'
    pod 'ZIPFoundation', '~> 0.9.8'
    pod 'Down', '~> 0.6.6'
end

def gutenberg(options)
    options[:git] = 'https://github.com/wordpress-mobile/gutenberg-mobile.git'
    options[:submodules] = true
    local_gutenberg = ENV['LOCAL_GUTENBERG']
    if local_gutenberg
      options = { :path => local_gutenberg.include?('/') ? local_gutenberg : '../gutenberg-mobile' }
    end
    pod 'Gutenberg', options
    pod 'RNTAztecView', options

    gutenberg_dependencies options
end

def gutenberg_dependencies(options)
    dependencies = [
        'FBLazyVector',
        'React',
        'ReactCommon',
        'RCTRequired',
        'RCTTypeSafety',
        'React-Core',
        'React-CoreModules',
        'React-RCTActionSheet',
        'React-RCTAnimation',
        'React-RCTBlob',
        'React-RCTImage',
        'React-RCTLinking',
        'React-RCTNetwork',
        'React-RCTSettings',
        'React-RCTText',
        'React-RCTVibration',
        'React-callinvoker',
        'React-cxxreact',
        'React-jsinspector',
        'React-jsi',
        'React-jsiexecutor',
        'React-perflogger',
        'React-runtimeexecutor',
        'Yoga',
        'RCT-Folly',
        'glog',
        'react-native-keyboard-aware-scroll-view',
        'react-native-safe-area',
        'react-native-safe-area-context',
        'react-native-video',
        'RNSVG',
        'react-native-slider',
        'BVLinearGradient',
        'react-native-get-random-values',
        'react-native-blur',
        'RNScreens',
        'RNReanimated',
        'RNGestureHandler',
        'RNCMaskedView'
    ]
    if options[:path]
        podspec_prefix = options[:path]
    else
        tag_or_commit = options[:tag] || options[:commit]
        podspec_prefix = "https://raw.githubusercontent.com/wordpress-mobile/gutenberg-mobile/#{tag_or_commit}"
    end

    # FBReactNativeSpec needs special treatment because of react-native-codegen code generation
    pod 'FBReactNativeSpec', :podspec => "#{podspec_prefix}/third-party-podspecs/FBReactNativeSpec/FBReactNativeSpec.podspec.json"

    for pod_name in dependencies do
        pod pod_name, :podspec => "#{podspec_prefix}/third-party-podspecs/#{pod_name}.podspec.json"
    end
end

abstract_target 'Apps' do
    project 'WordPress/WordPress.xcodeproj'

    shared_with_all_pods
    shared_with_networking_pods
    shared_with_extension_pods

    ## Gutenberg (React Native)
    ## =====================
    ##
<<<<<<< HEAD
    gutenberg :tag => 'v1.57.1'
=======
    gutenberg :tag => 'v1.58.0-alpha2'
>>>>>>> fae51515

    ## Third party libraries
    ## =====================
    ##
    pod 'Charts', '~> 3.2.2'
    pod 'Gifu', '3.2.0'

    app_center_version = '~> 4.1'
    app_center_configurations = %w[Release-Internal Release-Alpha]
    pod 'AppCenter', app_center_version, configurations: app_center_configurations
    pod 'AppCenter/Distribute', app_center_version, configurations: app_center_configurations

    pod 'MRProgress', '0.8.3'
    pod 'Starscream', '3.0.6'
    pod 'SVProgressHUD', '2.2.5'
    pod 'ZendeskSupportSDK', '5.3.0'
    pod 'AlamofireImage', '3.5.2'
    pod 'AlamofireNetworkActivityIndicator', '~> 2.4'
    pod 'FSInteractiveMap', :git => 'https://github.com/wordpress-mobile/FSInteractiveMap.git', :tag => '0.2.0'
    pod 'JTAppleCalendar', '~> 8.0.2'
    pod 'AMScrollingNavbar', '5.6.0'
    pod 'CropViewController', '2.5.3'

    ## Automattic libraries
    ## ====================
    ##
    wordpress_kit
    wordpress_shared
    kanvas

    # Production

    pod 'Automattic-Tracks-iOS', '~> 0.9.1'
    # While in PR
    # pod 'Automattic-Tracks-iOS', :git => 'https://github.com/Automattic/Automattic-Tracks-iOS.git', :branch => ''
    # Local Development
    #pod 'Automattic-Tracks-iOS', :path => '~/Projects/Automattic-Tracks-iOS'

    pod 'NSURL+IDN', '~> 0.4'

    pod 'WPMediaPicker', '~> 1.7.2'
    #pod 'WPMediaPicker', :git => 'https://github.com/wordpress-mobile/MediaPicker-iOS.git', :tag => '1.7.0'
    ## while PR is in review:
    # pod 'WPMediaPicker', :git => 'https://github.com/wordpress-mobile/MediaPicker-iOS.git', :branch => ''
    # pod 'WPMediaPicker', :path => '../MediaPicker-iOS'

    pod 'Gridicons', '~> 1.1.0'

    pod 'WordPressAuthenticator', '~> 1.39.0'
    # While in PR
    # pod 'WordPressAuthenticator', :git => 'https://github.com/wordpress-mobile/WordPressAuthenticator-iOS.git', :branch => ''
    # pod 'WordPressAuthenticator', :git => 'https://github.com/wordpress-mobile/WordPressAuthenticator-iOS.git', :commit => ''
    # pod 'WordPressAuthenticator', :path => '../WordPressAuthenticator-iOS'

    pod 'MediaEditor', '~> 1.2.1'
    # pod 'MediaEditor', :git => 'https://github.com/wordpress-mobile/MediaEditor-iOS.git', :commit => 'a4178ed9b0f3622faafb41dd12503e26c5523a32'
    # pod 'MediaEditor', :path => '../MediaEditor-iOS'

    aztec
    wordpress_ui

    ## WordPress App iOS
    ## =================
    ##
    target 'WordPress' do
        target 'WordPressTest' do
            inherit! :search_paths

            shared_test_pods
            pod 'Nimble', '~> 9.0.0'
        end
    end

    ## Jetpack App iOS
    ## ===============
    ##
    target 'Jetpack' do
    end
end

## Share Extension
## ===============
##
target 'WordPressShareExtension' do
    project 'WordPress/WordPress.xcodeproj'

    shared_with_extension_pods

    aztec
    shared_with_all_pods
    shared_with_networking_pods
    wordpress_ui
end


## DraftAction Extension
## =====================
##
target 'WordPressDraftActionExtension' do
    project 'WordPress/WordPress.xcodeproj'

    shared_with_extension_pods

    aztec
    shared_with_all_pods
    shared_with_networking_pods
    wordpress_ui
end


## Today Widget
## ============
##
target 'WordPressTodayWidget' do
    project 'WordPress/WordPress.xcodeproj'

    shared_with_all_pods
    shared_with_networking_pods

    wordpress_ui
end

## All Time Widget
## ============
##
target 'WordPressAllTimeWidget' do
    project 'WordPress/WordPress.xcodeproj'

    shared_with_all_pods
    shared_with_networking_pods

    wordpress_ui
end

## This Week Widget
## ============
##
target 'WordPressThisWeekWidget' do
    project 'WordPress/WordPress.xcodeproj'

    shared_with_all_pods
    shared_with_networking_pods

    wordpress_ui
end

## iOS 14 Today Widget
## ============
##
target 'WordPressStatsWidgets' do
    project 'WordPress/WordPress.xcodeproj'

    shared_with_all_pods
    shared_with_networking_pods

    wordpress_ui
end

## Intents
## ============
##
target 'WordPressIntents' do
    project 'WordPress/WordPress.xcodeproj'

    shared_with_all_pods
    shared_with_networking_pods

    wordpress_ui
end

## Notification Content Extension
## ==============================
##
target 'WordPressNotificationContentExtension' do
    project 'WordPress/WordPress.xcodeproj'

    wordpress_kit
    wordpress_shared
    wordpress_ui
end



## Notification Service Extension
## ==============================
##
target 'WordPressNotificationServiceExtension' do
    project 'WordPress/WordPress.xcodeproj'

    wordpress_kit
    wordpress_shared
    wordpress_ui
end


## Mocks
## ===================
##
def wordpress_mocks
  pod 'WordPressMocks', '~> 0.0.13'
  # pod 'WordPressMocks', :git => 'https://github.com/wordpress-mobile/WordPressMocks.git', :commit => ''
  # pod 'WordPressMocks', :git => 'https://github.com/wordpress-mobile/WordPressMocks.git', :branch => 'task/jetpack-screenshots-dynamic-dates'
  # pod 'WordPressMocks', :path => '../WordPressMocks'
end


## Screenshot Generation
## ===================
##
target 'WordPressScreenshotGeneration' do
    project 'WordPress/WordPress.xcodeproj'

    wordpress_mocks
end

## UI Tests
## ===================
##
target 'WordPressUITests' do
    project 'WordPress/WordPress.xcodeproj'

    wordpress_mocks
end

# Static Frameworks:
# ============
#
# Make all pods that are not shared across multiple targets into static frameworks by overriding the static_framework? function to return true
# Linking the shared frameworks statically would lead to duplicate symbols
# A future version of CocoaPods may make this easier to do. See https://github.com/CocoaPods/CocoaPods/issues/7428
shared_targets = ['WordPressFlux']
pre_install do |installer|
    static = []
    dynamic = []
    installer.pod_targets.each do |pod|

        # Statically linking Sentry results in a conflict with `NSDictionary.objectAtKeyPath`, but dynamically
        # linking it resolves this.
        if pod.name == "Sentry"
          dynamic << pod
          next
        end

        # If this pod is a dependency of one of our shared targets, it must be linked dynamically
        if pod.target_definitions.any? { |t| shared_targets.include? t.name }
          dynamic << pod
          next
        end
        static << pod
		pod.instance_variable_set(:@build_type, Pod::BuildType.static_framework)
    end
    puts "Installing #{static.count} pods as static frameworks"
    puts "Installing #{dynamic.count} pods as dynamic frameworks"
end

post_install do |installer|
    project_root = File.dirname(__FILE__)

    ## Convert the 3rd-party license acknowledgements markdown into html for use in the app
    require 'commonmarker'

    acknowledgements = 'Acknowledgments'
    markdown = File.read("#{project_root}/Pods/Target Support Files/Pods-Apps-WordPress/Pods-Apps-WordPress-acknowledgements.markdown")
    rendered_html = CommonMarker.render_html(markdown, :DEFAULT)
    styled_html = "<head>
                     <meta name=\"viewport\" content=\"width=device-width, initial-scale=1\">
                     <style>
                       body {
                         font-family: -apple-system, BlinkMacSystemFont, 'Segoe UI', Roboto, Oxygen, Ubuntu, Cantarell, 'Open Sans', 'Helvetica Neue', sans-serif;
                         font-size: 16px;
                         color: #1a1a1a;
                         margin: 20px;
                       }
                      @media (prefers-color-scheme: dark) {
                       body {
                        background: #1a1a1a;
                        color: white;
                       }
                      }
                       pre {
                        white-space: pre-wrap;
                       }
                     </style>
                     <title>
                       #{acknowledgements}
                     </title>
                   </head>
                   <body>
                     #{rendered_html}
                   </body>"

      ## Remove the <h1>, since we've promoted it to <title>
      styled_html = styled_html.sub("<h1>Acknowledgements</h1>", '')

      ## The glog library's license contains a URL that does not wrap in the web view,
      ## leading to a large right-hand whitespace gutter.  Work around this by explicitly
      ## inserting a <br> in the HTML.  Use gsub juuust in case another one sneaks in later.
      styled_html = styled_html.gsub('p?hl=en#dR3YEbitojA/COPYING', 'p?hl=en#dR3YEbitojA/COPYING<br>')

    File.write("#{project_root}/Pods/Target Support Files/Pods-Apps-WordPress/acknowledgements.html", styled_html)

    # Let Pods targets inherit deployment target from the app
    # This solution is suggested here: https://github.com/CocoaPods/CocoaPods/issues/4859
    # =====================================
    #
    installer.pods_project.targets.each do |target|
      target.build_configurations.each do |configuration|
        pod_ios_deployment_target = Gem::Version.new(configuration.build_settings['IPHONEOS_DEPLOYMENT_TARGET'])
        configuration.build_settings.delete 'IPHONEOS_DEPLOYMENT_TARGET' if pod_ios_deployment_target <= app_ios_deployment_target
      end
    end

    # Flag Alpha builds for Tracks
    # ============================
    installer.pods_project.targets.each do |target|
      next unless target.name == "Automattic-Tracks-iOS"
      target.build_configurations.each do |config|
        if config.name == "Release-Alpha" or config.name == "Release-Internal"
          config.build_settings['GCC_PREPROCESSOR_DEFINITIONS'] ||= ['$(inherited)', 'ALPHA=1']
        end
      end
    end
end<|MERGE_RESOLUTION|>--- conflicted
+++ resolved
@@ -165,11 +165,7 @@
     ## Gutenberg (React Native)
     ## =====================
     ##
-<<<<<<< HEAD
-    gutenberg :tag => 'v1.57.1'
-=======
     gutenberg :tag => 'v1.58.0-alpha2'
->>>>>>> fae51515
 
     ## Third party libraries
     ## =====================
