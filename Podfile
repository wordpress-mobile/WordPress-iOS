source 'https://cdn.cocoapods.org/'

unless ['BUNDLE_BIN_PATH', 'BUNDLE_GEMFILE'].any? { |k| ENV.key?(k) }
  raise 'Please run CocoaPods via `bundle exec`'
end

inhibit_all_warnings!
use_frameworks!

app_ios_deployment_target = Gem::Version.new('12.0')

platform :ios, app_ios_deployment_target.version
workspace 'WordPress.xcworkspace'

## Pods shared between all the targets
## ===================================
##
def wordpress_shared
    pod 'WordPressShared', '~> 1.13.0'
    #pod 'WordPressShared', :git => 'https://github.com/wordpress-mobile/WordPress-iOS-Shared.git', :tag => ''
    #pod 'WordPressShared', :git => 'https://github.com/wordpress-mobile/WordPress-iOS-Shared.git', :branch => ''
    #pod 'WordPressShared', :git => 'https://github.com/wordpress-mobile/WordPress-iOS-Shared.git', :commit  => ''
    #pod 'WordPressShared', :path => '../WordPress-iOS-Shared'
end

def aztec
    ## When using a tagged version, feel free to comment out the WordPress-Aztec-iOS line below.
    ## When using a commit number (during development) you should provide the same commit number for both pods.
    ##
    #pod 'WordPress-Aztec-iOS', :git => 'https://github.com/wordpress-mobile/AztecEditor-iOS.git', :commit => ''
    #pod 'WordPress-Editor-iOS', :git => 'https://github.com/wordpress-mobile/AztecEditor-iOS.git', :commit => ''
    #pod 'WordPress-Editor-iOS', :git => 'https://github.com/wordpress-mobile/AztecEditor-iOS.git', :tag => ''
    #pod 'WordPress-Editor-iOS', :path => '../AztecEditor-iOS'
    pod 'WordPress-Editor-iOS', '~> 1.19.3'
end

def wordpress_ui
    pod 'WordPressUI', '~> 1.7.4-beta.1'
    #pod 'WordPressUI', :git => 'https://github.com/wordpress-mobile/WordPressUI-iOS', :tag => ''
    #pod 'WordPressUI', :git => 'https://github.com/wordpress-mobile/WordPressUI-iOS', :branch => ''
    #pod 'WordPressUI', :git => 'https://github.com/wordpress-mobile/WordPressUI-iOS', :commit => ''
    #pod 'WordPressUI', :path => '../WordPressUI-iOS'
end

def wordpress_kit
    pod 'WordPressKit', '~> 4.22-beta'
    # pod 'WordPressKit', :git => 'https://github.com/wordpress-mobile/WordPressKit-iOS.git', :tag => ''
    # pod 'WordPressKit', :git => 'https://github.com/wordpress-mobile/WordPressKit-iOS.git', :branch => ''
    # pod 'WordPressKit', :git => 'https://github.com/wordpress-mobile/WordPressKit-iOS.git', :commit => ''
    # pod 'WordPressKit', :path => '../WordPressKit-iOS'
end

def kanvas
  #pod 'Kanvas', ''
  #pod 'Kanvas', :git => 'https://github.com/Automattic/Kanvas-iOS.git', :tag => ''
  pod 'KanvasCamera', :git => 'git@github.com:tumblr/kanvas-ios.git', :branch => 'stories/build'
  #pod 'KanvasCamera', :git => 'https://github.com/Automattic/Kanvas-iOS.git', :branch => 'stories/build'
  #pod 'Kanvas', :git => 'https://github.com/Automattic/Kanvas-iOS.git', :commit => ''
  #pod 'KanvasCamera', :path => '../Kanvas-iOS'
end

def shared_with_all_pods
    wordpress_shared
    pod 'CocoaLumberjack', '~> 3.0'
    pod 'NSObject-SafeExpectations', '~> 0.0.4'
end

def shared_with_networking_pods
    pod 'Alamofire', '4.8.0'
    pod 'Reachability', '3.2'

    wordpress_kit
end

def shared_test_pods
    pod 'OHHTTPStubs', '6.1.0'
    pod 'OHHTTPStubs/Swift', '6.1.0'
    pod 'OCMock', '3.4.3'
end

def shared_with_extension_pods
    pod 'Gridicons', '~> 1.0.2'
    pod 'ZIPFoundation', '~> 0.9.8'
    pod 'Down', '~> 0.6.6'
end

def gutenberg(options)
    options[:git] = 'http://github.com/wordpress-mobile/gutenberg-mobile/'
    options[:submodules] = true
    local_gutenberg = ENV['LOCAL_GUTENBERG']
    if local_gutenberg
      options = { :path => local_gutenberg.include?('/') ? local_gutenberg : '../gutenberg-mobile' }
    end
    pod 'Gutenberg', options
    pod 'RNTAztecView', options

    gutenberg_dependencies options
end

def gutenberg_dependencies(options)
    dependencies = [
        'FBReactNativeSpec',
        'FBLazyVector',
        'React',
        'ReactCommon',
        'RCTRequired',
        'RCTTypeSafety',
        'React-Core',
        'React-CoreModules',
        'React-RCTActionSheet',
        'React-RCTAnimation',
        'React-RCTBlob',
        'React-RCTImage',
        'React-RCTLinking',
        'React-RCTNetwork',
        'React-RCTSettings',
        'React-RCTText',
        'React-RCTVibration',
        'React-cxxreact',
        'React-jsinspector',
        'React-jsi',
        'React-jsiexecutor',
        'Yoga',
        'Folly',
        'glog',
        'react-native-keyboard-aware-scroll-view',
        'react-native-safe-area',
        'react-native-safe-area-context',
        'react-native-video',
        'RNSVG',
        'ReactNativeDarkMode',
        'react-native-slider',
        'react-native-linear-gradient',
        'react-native-get-random-values',
        'react-native-blur',
        'RNScreens',
        'RNReanimated',
        'RNGestureHandler',
        'RNCMaskedView'
    ]
    if options[:path]
        podspec_prefix = options[:path]
    else
        tag_or_commit = options[:tag] || options[:commit]
        podspec_prefix = "https://raw.githubusercontent.com/wordpress-mobile/gutenberg-mobile/#{tag_or_commit}"
    end

    for pod_name in dependencies do
        pod pod_name, :podspec => "#{podspec_prefix}/third-party-podspecs/#{pod_name}.podspec.json"
    end
end

## WordPress iOS
## =============
##
target 'WordPress' do
    project 'WordPress/WordPress.xcodeproj'

    shared_with_all_pods
    shared_with_networking_pods
    shared_with_extension_pods

    ## Gutenberg (React Native)
    ## =====================
    ##
<<<<<<< HEAD
    gutenberg :commit => '090fa67d'
=======
    gutenberg :tag => 'v1.43.0-alpha2'
>>>>>>> a0c06b1f

    ## Third party libraries
    ## =====================
    ##
    pod 'Charts', '~> 3.2.2'
    pod 'Gifu', '3.2.0'
    pod 'AppCenter', '2.5.1', :configurations => ['Release-Internal', 'Release-Alpha']
    pod 'AppCenter/Distribute', '2.5.1', :configurations => ['Release-Internal', 'Release-Alpha']
    pod 'MRProgress', '0.8.3'
    pod 'Starscream', '3.0.6'
    pod 'SVProgressHUD', '2.2.5'
    pod 'ZendeskSupportSDK', '5.1.1'
    pod 'AlamofireImage', '3.5.2'
    pod 'AlamofireNetworkActivityIndicator', '~> 2.4'
    pod 'FSInteractiveMap', :git => 'https://github.com/wordpress-mobile/FSInteractiveMap.git', :tag => '0.2.0'
    pod 'JTAppleCalendar', '~> 8.0.2'
    pod 'AMScrollingNavbar', '5.6.0'
    pod 'CropViewController', '2.5.3'

    ## Automattic libraries
    ## ====================
    ##
    wordpress_kit
    wordpress_shared
    kanvas

    # Production

    pod 'Automattic-Tracks-iOS', '~> 0.5.1'
    # While in PR
    #pod 'Automattic-Tracks-iOS', :git => 'https://github.com/Automattic/Automattic-Tracks-iOS.git', :branch => 'add/more-logging'
    # Local Development
    #pod 'Automattic-Tracks-iOS', :path => '~/Projects/Automattic-Tracks-iOS'

    pod 'NSURL+IDN', '~> 0.4'

    pod 'WPMediaPicker', '~> 1.7.2'
    #pod 'WPMediaPicker', :git => 'https://github.com/wordpress-mobile/MediaPicker-iOS.git', :tag => '1.7.0'
    ## while PR is in review:
    # pod 'WPMediaPicker', :git => 'https://github.com/wordpress-mobile/MediaPicker-iOS.git', :branch => ''
    # pod 'WPMediaPicker', :path => '../MediaPicker-iOS'

    pod 'Gridicons', '~> 1.0.2'

    pod 'WordPressAuthenticator', '~> 1.30.0-beta'
    # While in PR
    # pod 'WordPressAuthenticator', :git => 'https://github.com/wordpress-mobile/WordPressAuthenticator-iOS.git', :branch => ''
    # pod 'WordPressAuthenticator', :git => 'https://github.com/wordpress-mobile/WordPressAuthenticator-iOS.git', :commit => ''
    # pod 'WordPressAuthenticator', :path => '../WordPressAuthenticator-iOS'

    pod 'MediaEditor', '~> 1.2.1'
    # pod 'MediaEditor', :git => 'https://github.com/wordpress-mobile/MediaEditor-iOS.git', :commit => 'a4178ed9b0f3622faafb41dd12503e26c5523a32'
    # pod 'MediaEditor', :path => '../MediaEditor-iOS'

    aztec
    wordpress_ui

    target 'WordPressTest' do
        inherit! :search_paths

        shared_test_pods
        pod 'Nimble', '~> 7.3.1'
    end


    post_install do |installer|
        project_root = File.dirname(__FILE__)

        puts 'Patching RCTShadowView to fix nested group block - it could be removed after upgrade to 0.62'
        %x(patch "#{project_root}/Pods/React-Core/React/Views/RCTShadowView.m" < "#{project_root}/patches/RN-RCTShadowView.patch")
        puts 'Patching RCTActionSheet to add possibility to disable action sheet buttons -
        it could be removed once PR with that functionality will be merged into RN'
        %x(patch "#{project_root}/Pods/React-RCTActionSheet/RCTActionSheetManager.m" < "#{project_root}/patches/RN-RCTActionSheetManager.patch")
        puts 'Patching RCTUIImageViewAnimated to fix a problem where images will not load when built using the iOS 14 SDK (Xcode 12) -
        it can be removed once we upgrade Gutenberg to use RN 0.63 or later'
        %x(patch "#{project_root}/Pods/React-RCTImage/RCTUIImageViewAnimated.m" < "#{project_root}/patches/RN-RCTUIImageViewAnimated.patch")

        ## Convert the 3rd-party license acknowledgements markdown into html for use in the app
        require 'commonmarker'

        acknowledgements = 'Acknowledgments'
        markdown = File.read("#{project_root}/Pods/Target Support Files/Pods-WordPress/Pods-WordPress-acknowledgements.markdown")
        rendered_html = CommonMarker.render_html(markdown, :DEFAULT)
        styled_html = "<head>
                         <meta name=\"viewport\" content=\"width=device-width, initial-scale=1\">
                         <style>
                           body {
                             font-family: -apple-system, BlinkMacSystemFont, 'Segoe UI', Roboto, Oxygen, Ubuntu, Cantarell, 'Open Sans', 'Helvetica Neue', sans-serif;
                             font-size: 16px;
                             color: #1a1a1a;
                             margin: 20px;
                           }
                          @media (prefers-color-scheme: dark) {
                           body {
                            background: #1a1a1a;
                            color: white;
                           }
                          }
                           pre {
                            white-space: pre-wrap;
                           }
                         </style>
                         <title>
                           #{acknowledgements}
                         </title>
                       </head>
                       <body>
                         #{rendered_html}
                       </body>"

          ## Remove the <h1>, since we've promoted it to <title>
          styled_html = styled_html.sub("<h1>Acknowledgements</h1>", '')

          ## The glog library's license contains a URL that does not wrap in the web view,
          ## leading to a large right-hand whitespace gutter.  Work around this by explicitly
          ## inserting a <br> in the HTML.  Use gsub juuust in case another one sneaks in later.
          styled_html = styled_html.gsub('p?hl=en#dR3YEbitojA/COPYING', 'p?hl=en#dR3YEbitojA/COPYING<br>')

        File.write("#{project_root}/Pods/Target Support Files/Pods-WordPress/acknowledgements.html", styled_html)

        # Let Pods targets inherit deployment target from the app
        # This solution is suggested here: https://github.com/CocoaPods/CocoaPods/issues/4859
        # =====================================
        #
        installer.pods_project.targets.each do |target|
            target.build_configurations.each do |configuration|
               pod_ios_deployment_target = Gem::Version.new(configuration.build_settings['IPHONEOS_DEPLOYMENT_TARGET'])
               configuration.build_settings.delete 'IPHONEOS_DEPLOYMENT_TARGET' if pod_ios_deployment_target <= app_ios_deployment_target
            end
        end
    end
end


## Share Extension
## ===============
##
target 'WordPressShareExtension' do
    project 'WordPress/WordPress.xcodeproj'

    shared_with_extension_pods

    aztec
    shared_with_all_pods
    shared_with_networking_pods
    wordpress_ui
end


## DraftAction Extension
## =====================
##
target 'WordPressDraftActionExtension' do
    project 'WordPress/WordPress.xcodeproj'

    shared_with_extension_pods

    aztec
    shared_with_all_pods
    shared_with_networking_pods
    wordpress_ui
end


## Today Widget
## ============
##
target 'WordPressTodayWidget' do
    project 'WordPress/WordPress.xcodeproj'

    shared_with_all_pods
    shared_with_networking_pods

    wordpress_ui
end

## All Time Widget
## ============
##
target 'WordPressAllTimeWidget' do
    project 'WordPress/WordPress.xcodeproj'

    shared_with_all_pods
    shared_with_networking_pods

    wordpress_ui
end

## This Week Widget
## ============
##
target 'WordPressThisWeekWidget' do
    project 'WordPress/WordPress.xcodeproj'

    shared_with_all_pods
    shared_with_networking_pods

    wordpress_ui
end

## Notification Content Extension
## ==============================
##
target 'WordPressNotificationContentExtension' do
    project 'WordPress/WordPress.xcodeproj'

    wordpress_kit
    wordpress_shared
    wordpress_ui
end



## Notification Service Extension
## ==============================
##
target 'WordPressNotificationServiceExtension' do
    project 'WordPress/WordPress.xcodeproj'

    wordpress_kit
    wordpress_shared
    wordpress_ui
end


## Mocks
## ===================
##
def wordpress_mocks
  pod 'WordPressMocks', '~> 0.0.9'
  # pod 'WordPressMocks', :git => 'https://github.com/wordpress-mobile/WordPressMocks.git', :commit => ''
  # pod 'WordPressMocks', :git => 'https://github.com/wordpress-mobile/WordPressMocks.git', :branch => ''
  # pod 'WordPressMocks', :path => '../WordPressMocks'
end


## Screenshot Generation
## ===================
##
target 'WordPressScreenshotGeneration' do
    project 'WordPress/WordPress.xcodeproj'

    wordpress_mocks
end

## UI Tests
## ===================
##
target 'WordPressUITests' do
    project 'WordPress/WordPress.xcodeproj'

    wordpress_mocks
end

# Static Frameworks:
# ============
#
# Make all pods that are not shared across multiple targets into static frameworks by overriding the static_framework? function to return true
# Linking the shared frameworks statically would lead to duplicate symbols
# A future version of CocoaPods may make this easier to do. See https://github.com/CocoaPods/CocoaPods/issues/7428
shared_targets = ['WordPressFlux']
pre_install do |installer|
    static = []
    dynamic = []
    installer.pod_targets.each do |pod|

        # Statically linking Sentry results in a conflict with `NSDictionary.objectAtKeyPath`, but dynamically
        # linking it resolves this.
        if pod.name == "Sentry"
          dynamic << pod
          next
        end

        # If this pod is a dependency of one of our shared targets, it must be linked dynamically
        if pod.target_definitions.any? { |t| shared_targets.include? t.name }
          dynamic << pod
          next
        end
        static << pod
		pod.instance_variable_set(:@build_type, Pod::BuildType.static_framework)
    end
    puts "Installing #{static.count} pods as static frameworks"
    puts "Installing #{dynamic.count} pods as dynamic frameworks"
end<|MERGE_RESOLUTION|>--- conflicted
+++ resolved
@@ -163,11 +163,7 @@
     ## Gutenberg (React Native)
     ## =====================
     ##
-<<<<<<< HEAD
     gutenberg :commit => '090fa67d'
-=======
-    gutenberg :tag => 'v1.43.0-alpha2'
->>>>>>> a0c06b1f
 
     ## Third party libraries
     ## =====================
