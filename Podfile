--- conflicted
+++ resolved
@@ -140,14 +140,7 @@
     ## Gutenberg (React Native)
     ## =====================
     ##
-<<<<<<< HEAD
-    gutenberg :commit => 'b6daeaae1989b9a1889aaf4fe80d970953e5241b'
-
-    pod 'RNSVG', :git => 'https://github.com/wordpress-mobile/react-native-svg.git', :tag => '9.3.3-gb'
-    pod 'react-native-keyboard-aware-scroll-view', :git => 'https://github.com/wordpress-mobile/react-native-keyboard-aware-scroll-view.git', :tag => 'gb-v0.8.7'
-=======
-    gutenberg :commit => '9db88d4e96d6a694c1e641806cae9be40efc798e'
->>>>>>> c2099991
+    gutenberg :commit => 'c46b11f3cbb7cd5d2e8ce8d459dad2f195b17fb2'
 
     ## Third party libraries
     ## =====================
