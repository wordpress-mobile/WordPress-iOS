--- conflicted
+++ resolved
@@ -153,11 +153,7 @@
     ## Gutenberg (React Native)
     ## =====================
     ##
-<<<<<<< HEAD
     gutenberg :tag => 'v1.47.0-alpha2'
-=======
-    gutenberg  :tag => 'v1.47.0-alpha1'
->>>>>>> 37ec0d80
 
     ## Third party libraries
     ## =====================
