source 'https://github.com/CocoaPods/Specs.git'

inhibit_all_warnings!
use_frameworks!

platform :ios, '10.0'
workspace 'WordPress.xcworkspace'

plugin 'cocoapods-repo-update'

## Pods shared between all the targets
## ===================================
##
def wordpress_shared
    ## for production:
    pod 'WordPressShared', '~> 1.8.0-beta'

    ## for development:
    # pod 'WordPressShared', :path => '../WordPress-iOS-Shared'

    ## while PR is in review:
    # pod 'WordPressShared', :git => 'https://github.com/wordpress-mobile/WordPress-iOS-Shared.git', :branch => 'task/support-swift-5'
end

def aztec
    ## When using a tagged version, feel free to comment out the WordPress-Aztec-iOS line below.
    ## When using a commit number (during development) you should provide the same commit number for both pods.
    ##
    ## pod 'WordPress-Aztec-iOS', :git => 'https://github.com/wordpress-mobile/AztecEditor-iOS.git', :commit => '8a37b93fcc7d7ecb109aef1da2af0e2ec57f2633'
    ## pod 'WordPress-Editor-iOS', :git => 'https://github.com/wordpress-mobile/AztecEditor-iOS.git', :commit => '8a37b93fcc7d7ecb109aef1da2af0e2ec57f2633'
    ## pod 'WordPress-Editor-iOS', :git => 'https://github.com/wordpress-mobile/AztecEditor-iOS.git', :tag => '1.5.0.beta.1'
    pod 'WordPress-Editor-iOS', '~> 1.6.1'
end

def wordpress_ui
    ## for production:
    pod 'WordPressUI', :git => 'https://github.com/wordpress-mobile/WordPressUI-iOS.git', :tag => '1.2.1'
    ## for development:
    ## pod 'WordPressUI', :path => '../WordPressUI-iOS'
    ## while PR is in review:
    ## pod 'WordPressUI', :git => 'https://github.com/wordpress-mobile/WordPressUI-iOS.git', :commit => '500fd609a7cbb541298bfea92d0ac842cf9b468d'
end

def wordpress_kit
<<<<<<< HEAD
  #pod 'WordPressKit', '~> 4.1.0'
  pod 'WordPressKit', :git => 'https://github.com/wordpress-mobile/WordPressKit-iOS.git', :branch => 'issue/add_autosave_call'
  #pod 'WordPressKit', :path => '../WordPressKit-iOS'
=======
    pod 'WordPressKit', '~> 4.1.1-beta'
    #pod 'WordPressKit', :git => 'https://github.com/wordpress-mobile/WordPressKit-iOS.git', :branch => ''
    #pod 'WordPressKit', :path => '../WordPressKit-iOS'
>>>>>>> d86e81fd
end

def shared_with_all_pods
    wordpress_shared
    pod 'CocoaLumberjack', '3.5.2'
    pod 'FormatterKit/TimeIntervalFormatter', '1.8.2'
    pod 'NSObject-SafeExpectations', '0.0.3'
    pod 'Sentry', '4.3.1'
end

def shared_with_networking_pods    
    pod 'Alamofire', '4.7.3'
    pod 'Reachability', '3.2'

    wordpress_kit
end

def shared_test_pods
    pod 'OHHTTPStubs', '6.1.0'
    pod 'OHHTTPStubs/Swift', '6.1.0'
    pod 'OCMock', '~> 3.4'
end

def shared_with_extension_pods
    pod 'Gridicons', '~> 0.16'
    pod 'ZIPFoundation', '~> 0.9.8'
    pod 'Down', '~> 0.6.6'
end

def gutenberg(options)
    options[:git] = 'http://github.com/wordpress-mobile/gutenberg-mobile/'
    pod 'Gutenberg', options
    pod 'RNTAztecView', options

    gutenberg_dependencies options
end

def gutenberg_dependencies(options)
    dependencies = [
        'React',
        'yoga',
        'Folly',
        'react-native-safe-area',
        'react-native-video',
    ]
    tag_or_commit = options[:tag] || options[:commit]

    for pod_name in dependencies do
        pod pod_name, :podspec => "https://raw.githubusercontent.com/wordpress-mobile/gutenberg-mobile/#{tag_or_commit}/react-native-gutenberg-bridge/third-party-podspecs/#{pod_name}.podspec.json"
    end
end

## WordPress iOS
## =============
##
target 'WordPress' do
    project 'WordPress/WordPress.xcodeproj'

    shared_with_all_pods
    shared_with_networking_pods
    shared_with_extension_pods

    ## Gutenberg (React Native)
    ## =====================
    ##
    gutenberg :commit => '92be0c592eda8d02fd6a792baf17bcb0b8a606e8'

    pod 'RNSVG', :git => 'https://github.com/wordpress-mobile/react-native-svg.git', :tag => '9.3.3-gb'
    pod 'react-native-keyboard-aware-scroll-view', :git => 'https://github.com/wordpress-mobile/react-native-keyboard-aware-scroll-view.git', :tag => 'gb-v0.8.7'

    ## Third party libraries
    ## =====================
    ##
    pod '1PasswordExtension', '1.8.5'
    pod 'Charts', '~> 3.2.2'
    pod 'Gifu', '3.2.0'
    pod 'GiphyCoreSDK', '~> 1.4.0'
    pod 'HockeySDK', '5.1.4', :configurations => ['Release-Internal', 'Release-Alpha']
    pod 'MGSwipeTableCell', '1.6.8'
    pod 'MRProgress', '0.8.3'
    pod 'Starscream', '3.0.6'
    pod 'SVProgressHUD', '2.2.5'
    pod 'ZendeskSDK', '2.3.1'
    pod 'AlamofireNetworkActivityIndicator', '~> 2.3'

    ## Automattic libraries
    ## ====================
    ##

    # Production
    pod 'Automattic-Tracks-iOS', '0.3.5'
    # While in PR
    # pod 'Automattic-Tracks-iOS', :git => 'https://github.com/Automattic/Automattic-Tracks-iOS.git', :commit => 'a15db91a24499913affae84243d45be0e353472a'

    pod 'NSURL+IDN', '0.3'

    pod 'WPMediaPicker', '1.4.1-beta.1'
    ## while PR is in review:
    ## pod 'WPMediaPicker', :git => 'https://github.com/wordpress-mobile/MediaPicker-iOS.git', :commit => 'e55438187d464763efd0b6bf11a0afa1964d9037'
    
    pod 'Gridicons', '~> 0.16'

    pod 'WordPressAuthenticator', '~> 1.5.0-beta'
    # pod 'WordPressAuthenticator', :path => '../WordPressAuthenticator-iOS'
    # pod 'WordPressAuthenticator', :git => 'https://github.com/wordpress-mobile/WordPressAuthenticator-iOS.git', :commit => ''

    aztec
    wordpress_ui

    target 'WordPressTest' do
        inherit! :search_paths

        shared_test_pods
        pod 'Nimble', '~> 7.3.1'
    end
end


## Share Extension
## ===============
##
target 'WordPressShareExtension' do
    project 'WordPress/WordPress.xcodeproj'

    shared_with_extension_pods

    aztec
    shared_with_all_pods
    shared_with_networking_pods
    wordpress_ui
end


## DraftAction Extension
## =====================
##
target 'WordPressDraftActionExtension' do
    project 'WordPress/WordPress.xcodeproj'

    shared_with_extension_pods

    aztec
    shared_with_all_pods
    shared_with_networking_pods
    wordpress_ui
end


## Today Widget
## ============
##
target 'WordPressTodayWidget' do
    project 'WordPress/WordPress.xcodeproj'
  
    shared_with_all_pods
    shared_with_networking_pods
end



## Notification Content Extension
## ==============================
##
target 'WordPressNotificationContentExtension' do
    project 'WordPress/WordPress.xcodeproj'

    wordpress_kit
    wordpress_shared
    wordpress_ui
end



## Notification Service Extension
## ==============================
##
target 'WordPressNotificationServiceExtension' do
    project 'WordPress/WordPress.xcodeproj'

    wordpress_kit
    wordpress_shared
    wordpress_ui
end



## WordPress.com Stats
## ===================
##
target 'WordPressComStatsiOS' do
    project 'WordPressComStatsiOS/WordPressComStatsiOS.xcodeproj'

    shared_with_all_pods
    shared_with_networking_pods

    ## Automattic libraries
    ## ====================
    ##
    wordpress_ui
end

## WordPress.com Stats Tests
## =========================
##
target 'WordPressComStatsiOSTests' do
  project 'WordPressComStatsiOS/WordPressComStatsiOS.xcodeproj'

  shared_with_all_pods
  shared_with_networking_pods

  ## Automattic libraries
  ## ====================
  ##
  wordpress_ui

  shared_test_pods
end

## Screenshot Generation
## ===================
##
target 'WordPressScreenshotGeneration' do
    project 'WordPress/WordPress.xcodeproj'

    inherit! :search_paths

    pod 'SimulatorStatusMagic'
end<|MERGE_RESOLUTION|>--- conflicted
+++ resolved
@@ -42,15 +42,9 @@
 end
 
 def wordpress_kit
-<<<<<<< HEAD
-  #pod 'WordPressKit', '~> 4.1.0'
-  pod 'WordPressKit', :git => 'https://github.com/wordpress-mobile/WordPressKit-iOS.git', :branch => 'issue/add_autosave_call'
-  #pod 'WordPressKit', :path => '../WordPressKit-iOS'
-=======
     pod 'WordPressKit', '~> 4.1.1-beta'
     #pod 'WordPressKit', :git => 'https://github.com/wordpress-mobile/WordPressKit-iOS.git', :branch => ''
     #pod 'WordPressKit', :path => '../WordPressKit-iOS'
->>>>>>> d86e81fd
 end
 
 def shared_with_all_pods
