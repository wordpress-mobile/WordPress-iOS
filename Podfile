source 'https://cdn.cocoapods.org/'

inhibit_all_warnings!
use_frameworks!

platform :ios, '11.0'
workspace 'WordPress.xcworkspace'

## Pods shared between all the targets
## ===================================
##
def wordpress_shared
    pod 'WordPressShared', '1.9.2'
    #pod 'WordPressShared', :git => 'https://github.com/wordpress-mobile/WordPress-iOS-Shared.git', :tag => ''
    #pod 'WordPressShared', :git => 'https://github.com/wordpress-mobile/WordPress-iOS-Shared.git', :branch => ''
    #pod 'WordPressShared', :git => 'https://github.com/wordpress-mobile/WordPress-iOS-Shared.git', :commit  => ''
    #pod 'WordPressShared', :path => '../WordPress-iOS-Shared'
end

def aztec
    ## When using a tagged version, feel free to comment out the WordPress-Aztec-iOS line below.
    ## When using a commit number (during development) you should provide the same commit number for both pods.
    ##
    #pod 'WordPress-Aztec-iOS', :git => 'https://github.com/wordpress-mobile/AztecEditor-iOS.git', :commit => ''
    #pod 'WordPress-Editor-iOS', :git => 'https://github.com/wordpress-mobile/AztecEditor-iOS.git', :commit => ''
    #pod 'WordPress-Editor-iOS', :git => 'https://github.com/wordpress-mobile/AztecEditor-iOS.git', :tag => ''
    #pod 'WordPress-Editor-iOS', :path => '../AztecEditor-iOS'
    pod 'WordPress-Editor-iOS', '~> 1.19.3'
end

def wordpress_ui
    pod 'WordPressUI', '~> 1.7.1'
    #pod 'WordPressUI', :git => 'https://github.com/wordpress-mobile/WordPressUI-iOS', :tag => ''
    #pod 'WordPressUI', :git => 'https://github.com/wordpress-mobile/WordPressUI-iOS', :branch => ''
    #pod 'WordPressUI', :git => 'https://github.com/wordpress-mobile/WordPressUI-iOS', :commit => ''
    #pod 'WordPressUI', :path => '../WordPressUI-iOS'
end

def wordpress_kit
    pod 'WordPressKit', '4.13.0'
    #pod 'WordPressKit', :git => 'https://github.com/wordpress-mobile/WordPressKit-iOS.git', :tag => ''
    #pod 'WordPressKit', :git => 'https://github.com/wordpress-mobile/WordPressKit-iOS.git', :branch => ''
    #pod 'WordPressKit', :git => 'https://github.com/wordpress-mobile/WordPressKit-iOS.git', :commit => ''
    #pod 'WordPressKit', :path => '../WordPressKit-iOS'
end

def shared_with_all_pods
    wordpress_shared
    pod 'CocoaLumberjack', '~> 3.0'
    pod 'NSObject-SafeExpectations', '~> 0.0.4'
end

def shared_with_networking_pods
    pod 'Alamofire', '4.8.0'
    pod 'Reachability', '3.2'

    wordpress_kit
end

def shared_test_pods
    pod 'OHHTTPStubs', '6.1.0'
    pod 'OHHTTPStubs/Swift', '6.1.0'
    pod 'OCMock', '3.4.3'
end

def shared_with_extension_pods
    pod 'Gridicons', '~> 1.0.1'
    pod 'ZIPFoundation', '~> 0.9.8'
    pod 'Down', '~> 0.6.6'
end

def gutenberg(options)
    options[:git] = 'http://github.com/wordpress-mobile/gutenberg-mobile/'
    options[:submodules] = true
    local_gutenberg = ENV['LOCAL_GUTENBERG']
    if local_gutenberg
      options = { :path => local_gutenberg.include?('/') ? local_gutenberg : '../gutenberg-mobile' }
    end
    pod 'Gutenberg', options
    pod 'RNTAztecView', options

    gutenberg_dependencies options
end

def gutenberg_dependencies(options)
    dependencies = [
        'FBReactNativeSpec',
        'FBLazyVector',
        'React',
        'ReactCommon',
        'RCTRequired',
        'RCTTypeSafety',
        'React-Core',
        'React-CoreModules',
        'React-RCTActionSheet',
        'React-RCTAnimation',
        'React-RCTBlob',
        'React-RCTImage',
        'React-RCTLinking',
        'React-RCTNetwork',
        'React-RCTSettings',
        'React-RCTText',
        'React-RCTVibration',
        'React-cxxreact',
        'React-jsinspector',
        'React-jsi',
        'React-jsiexecutor',
        'Yoga',
        'Folly',
        'glog',
        'react-native-keyboard-aware-scroll-view',
        'react-native-safe-area',
        'react-native-video',
        'RNSVG',
        'ReactNativeDarkMode',
        'react-native-slider',
        'react-native-linear-gradient',
        'react-native-get-random-values',
        'react-native-blur'
    ]
    if options[:path]
        podspec_prefix = options[:path]
    else
        tag_or_commit = options[:tag] || options[:commit]
        podspec_prefix = "https://raw.githubusercontent.com/wordpress-mobile/gutenberg-mobile/#{tag_or_commit}"
    end

    for pod_name in dependencies do
        pod pod_name, :podspec => "#{podspec_prefix}/third-party-podspecs/#{pod_name}.podspec.json"
    end
end

## WordPress iOS
## =============
##
target 'WordPress' do
    project 'WordPress/WordPress.xcodeproj'

    shared_with_all_pods
    shared_with_networking_pods
    shared_with_extension_pods

    ## Gutenberg (React Native)
    ## =====================
    ##
<<<<<<< HEAD
    gutenberg :commit => '1f775fbda0a93151b590bca518fe4d1bb2fd63a6'
=======
    gutenberg :commit => '75ddd7f573ba78e8b0e4bfc1cafd386469658cbb'
>>>>>>> 0bcac8f1

    ## Third party libraries
    ## =====================
    ##
    pod 'Charts', '~> 3.2.2'
    pod 'Gifu', '3.2.0'
    pod 'AppCenter', '2.5.1', :configurations => ['Release-Internal', 'Release-Alpha']
    pod 'AppCenter/Distribute', '2.5.1', :configurations => ['Release-Internal', 'Release-Alpha']
    pod 'MRProgress', '0.8.3'
    pod 'Starscream', '3.0.6'
    pod 'SVProgressHUD', '2.2.5'
    pod 'ZendeskSupportSDK', '5.0.0'
    pod 'AlamofireImage', '3.5.2'
    pod 'AlamofireNetworkActivityIndicator', '~> 2.4'
    pod 'FSInteractiveMap', :git => 'https://github.com/wordpress-mobile/FSInteractiveMap.git', :tag => '0.2.0'
    pod 'JTAppleCalendar', '~> 8.0.2'
    pod 'AMScrollingNavbar', '5.6.0'

    ## Automattic libraries
    ## ====================
    ##
    wordpress_kit
    wordpress_shared

    # Production

    pod 'Automattic-Tracks-iOS', '~> 0.5.0'
    # While in PR
    #pod 'Automattic-Tracks-iOS', :git => 'https://github.com/Automattic/Automattic-Tracks-iOS.git', :branch => 'add/more-logging'
    # Local Development
    #pod 'Automattic-Tracks-iOS', :path => '~/Projects/Automattic-Tracks-iOS'

    pod 'NSURL+IDN', '~> 0.4'

    pod 'WPMediaPicker', '~> 1.7.0'
    #pod 'WPMediaPicker', :git => 'https://github.com/wordpress-mobile/MediaPicker-iOS.git', :tag => '1.7.0'
    ## while PR is in review:
    # pod 'WPMediaPicker', :git => 'https://github.com/wordpress-mobile/MediaPicker-iOS.git', :branch => ''
    # pod 'WPMediaPicker', :path => '../MediaPicker-iOS'

    pod 'Gridicons', '~> 1.0.1'

    pod 'WordPressAuthenticator', '~> 1.22.0-beta'
    # While in PR
    # pod 'WordPressAuthenticator', :git => 'https://github.com/wordpress-mobile/WordPressAuthenticator-iOS.git', :branch => ''
    # pod 'WordPressAuthenticator', :git => 'https://github.com/wordpress-mobile/WordPressAuthenticator-iOS.git', :commit => ''
    # pod 'WordPressAuthenticator', :path => '../WordPressAuthenticator-iOS'

    pod 'MediaEditor', '~> 1.2.0'
    # pod 'MediaEditor', :git => 'https://github.com/wordpress-mobile/MediaEditor-iOS.git', :commit => 'a4178ed9b0f3622faafb41dd12503e26c5523a32'
    # pod 'MediaEditor', :path => '../MediaEditor-iOS'

    aztec
    wordpress_ui

    target 'WordPressTest' do
        inherit! :search_paths

        shared_test_pods
        pod 'Nimble', '~> 7.3.1'
    end


    post_install do
        project_root = File.dirname(__FILE__)

        puts 'Patching RCTShadowView to fix nested group block - it could be removed after upgrade to 0.62'
        %x(patch "#{project_root}/Pods/React-Core/React/Views/RCTShadowView.m" < "#{project_root}/patches/RN-RCTShadowView.patch")
        puts 'Patching RCTActionSheet to add possibility to disable action sheet buttons -
        it could be removed once PR with that functionality will be merged into RN'
        %x(patch "#{project_root}/Pods/React-RCTActionSheet/RCTActionSheetManager.m" < "#{project_root}/patches/RN-RCTActionSheetManager.patch")

        ## Convert the 3rd-party license acknowledgements markdown into html for use in the app
        require 'commonmarker'

        acknowledgements = 'Acknowledgments'
        markdown = File.read("#{project_root}/Pods/Target Support Files/Pods-WordPress/Pods-WordPress-acknowledgements.markdown")
        rendered_html = CommonMarker.render_html(markdown, :DEFAULT)
        styled_html = "<head>
                         <meta name=\"viewport\" content=\"width=device-width, initial-scale=1\">
                         <style>
                           body {
                             font-family: -apple-system, BlinkMacSystemFont, 'Segoe UI', Roboto, Oxygen, Ubuntu, Cantarell, 'Open Sans', 'Helvetica Neue', sans-serif;
                             font-size: 16px;
                             color: #1a1a1a;
                             margin: 20px;
                           }
                          @media (prefers-color-scheme: dark) {
                           body {
                            background: #1a1a1a;
                            color: white;
                           }
                          }
                           pre {
                            white-space: pre-wrap;
                           }
                         </style>
                         <title>
                           #{acknowledgements}
                         </title>
                       </head>
                       <body>
                         #{rendered_html}
                       </body>"

          ## Remove the <h1>, since we've promoted it to <title>
          styled_html = styled_html.sub("<h1>Acknowledgements</h1>", '')

          ## The glog library's license contains a URL that does not wrap in the web view,
          ## leading to a large right-hand whitespace gutter.  Work around this by explicitly
          ## inserting a <br> in the HTML.  Use gsub juuust in case another one sneaks in later.
          styled_html = styled_html.gsub('p?hl=en#dR3YEbitojA/COPYING', 'p?hl=en#dR3YEbitojA/COPYING<br>')

        File.write("#{project_root}/Pods/Target Support Files/Pods-WordPress/acknowledgements.html", styled_html)
    end
end


## Share Extension
## ===============
##
target 'WordPressShareExtension' do
    project 'WordPress/WordPress.xcodeproj'

    shared_with_extension_pods

    aztec
    shared_with_all_pods
    shared_with_networking_pods
    wordpress_ui
end


## DraftAction Extension
## =====================
##
target 'WordPressDraftActionExtension' do
    project 'WordPress/WordPress.xcodeproj'

    shared_with_extension_pods

    aztec
    shared_with_all_pods
    shared_with_networking_pods
    wordpress_ui
end


## Today Widget
## ============
##
target 'WordPressTodayWidget' do
    project 'WordPress/WordPress.xcodeproj'

    shared_with_all_pods
    shared_with_networking_pods

    wordpress_ui
end

## All Time Widget
## ============
##
target 'WordPressAllTimeWidget' do
    project 'WordPress/WordPress.xcodeproj'

    shared_with_all_pods
    shared_with_networking_pods

    wordpress_ui
end

## This Week Widget
## ============
##
target 'WordPressThisWeekWidget' do
    project 'WordPress/WordPress.xcodeproj'

    shared_with_all_pods
    shared_with_networking_pods

    wordpress_ui
end

## Notification Content Extension
## ==============================
##
target 'WordPressNotificationContentExtension' do
    project 'WordPress/WordPress.xcodeproj'

    wordpress_kit
    wordpress_shared
    wordpress_ui
end



## Notification Service Extension
## ==============================
##
target 'WordPressNotificationServiceExtension' do
    project 'WordPress/WordPress.xcodeproj'

    wordpress_kit
    wordpress_shared
    wordpress_ui
end


## Mocks
## ===================
##
def wordpress_mocks
  pod 'WordPressMocks', '~> 0.0.8'
  # pod 'WordPressMocks', :git => 'https://github.com/wordpress-mobile/WordPressMocks.git', :commit => ''
  # pod 'WordPressMocks', :git => 'https://github.com/wordpress-mobile/WordPressMocks.git', :branch => 'add/screenshot-mocks'
  # pod 'WordPressMocks', :path => '../WordPressMocks'
end


## Screenshot Generation
## ===================
##
target 'WordPressScreenshotGeneration' do
    project 'WordPress/WordPress.xcodeproj'

    wordpress_mocks
    pod 'SimulatorStatusMagic'
end

## UI Tests
## ===================
##
target 'WordPressUITests' do
    project 'WordPress/WordPress.xcodeproj'

    wordpress_mocks
end

# Static Frameworks:
# ============
#
# Make all pods that are not shared across multiple targets into static frameworks by overriding the static_framework? function to return true
# Linking the shared frameworks statically would lead to duplicate symbols
# A future version of CocoaPods may make this easier to do. See https://github.com/CocoaPods/CocoaPods/issues/7428
shared_targets = ['WordPressFlux']
pre_install do |installer|
    static = []
    dynamic = []
    installer.pod_targets.each do |pod|

        # Statically linking Sentry results in a conflict with `NSDictionary.objectAtKeyPath`, but dynamically
        # linking it resolves this.
        if pod.name == "Sentry"
          dynamic << pod
          next
        end

        # If this pod is a dependency of one of our shared targets, it must be linked dynamically
        if pod.target_definitions.any? { |t| shared_targets.include? t.name }
          dynamic << pod
          next
        end
        static << pod
		pod.instance_variable_set(:@build_type, Pod::Target::BuildType.static_framework)
    end
    puts "Installing #{static.count} pods as static frameworks"
    puts "Installing #{dynamic.count} pods as dynamic frameworks"
end<|MERGE_RESOLUTION|>--- conflicted
+++ resolved
@@ -143,11 +143,7 @@
     ## Gutenberg (React Native)
     ## =====================
     ##
-<<<<<<< HEAD
-    gutenberg :commit => '1f775fbda0a93151b590bca518fe4d1bb2fd63a6'
-=======
     gutenberg :commit => '75ddd7f573ba78e8b0e4bfc1cafd386469658cbb'
->>>>>>> 0bcac8f1
 
     ## Third party libraries
     ## =====================
