--- conflicted
+++ resolved
@@ -163,11 +163,8 @@
         shared_with_all_pods
         shared_with_networking_pods
         wordpress_ui
-<<<<<<< HEAD
         pod 'ZIPFoundation', '~> 0.9.8'
         pod 'Down', '~> 0.6.6'
-=======
->>>>>>> dfa7e06e
     end
 
 
