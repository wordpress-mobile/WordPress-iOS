# frozen_string_literal: true

require_relative './Gutenberg/cocoapods_helpers'
require 'xcodeproj'

# For security reasons, please always keep the wordpress-mobile source first and the CDN second.
# For more info, see https://github.com/wordpress-mobile/cocoapods-specs#source-order-and-security-considerations
install! 'cocoapods', warn_for_multiple_pod_sources: false
source 'https://github.com/wordpress-mobile/cocoapods-specs.git'
source 'https://cdn.cocoapods.org/'

raise 'Please run CocoaPods via `bundle exec`' unless %w[BUNDLE_BIN_PATH BUNDLE_GEMFILE].any? { |k| ENV.key?(k) }

VERSION_XCCONFIG_PATH = File.join(File.expand_path(__dir__), 'config', 'Common.xcconfig')
APP_IOS_DEPLOYMENT_TARGET = Gem::Version.new(Xcodeproj::Config.new(VERSION_XCCONFIG_PATH).to_hash['IPHONEOS_DEPLOYMENT_TARGET'])

platform :ios, APP_IOS_DEPLOYMENT_TARGET.version
inhibit_all_warnings!
use_frameworks!
workspace 'WordPress.xcworkspace'

## Pods shared between all the targets
## ===================================
##
def wordpress_shared
  pod 'WordPressShared', '~> 2.2-beta'
  # pod 'WordPressShared', git: 'https://github.com/wordpress-mobile/WordPress-iOS-Shared.git', tag: ''
  # pod 'WordPressShared', git: 'https://github.com/wordpress-mobile/WordPress-iOS-Shared.git', branch: 'trunk'
  # pod 'WordPressShared', git: 'https://github.com/wordpress-mobile/WordPress-iOS-Shared.git', commit: ''
  # pod 'WordPressShared', path: '../WordPress-iOS-Shared'
end

def aztec
  ## When using a tagged version, feel free to comment out the WordPress-Aztec-iOS line below.
  ## When using a commit number (during development) you should provide the same commit number for both pods.
  ##
  # pod 'WordPress-Aztec-iOS', git: 'https://github.com/wordpress-mobile/AztecEditor-iOS.git', commit: ''
  # pod 'WordPress-Editor-iOS', git: 'https://github.com/wordpress-mobile/AztecEditor-iOS.git', commit: ''
  # pod 'WordPress-Editor-iOS', git: 'https://github.com/wordpress-mobile/AztecEditor-iOS.git', tag: ''
  # pod 'WordPress-Editor-iOS', path: '../AztecEditor-iOS'
  pod 'WordPress-Editor-iOS', '~> 1.19.8'
end

def wordpress_ui
  pod 'WordPressUI', '~> 1.12.5'
  # pod 'WordPressUI', git: 'https://github.com/wordpress-mobile/WordPressUI-iOS', tag: ''
  # pod 'WordPressUI', git: 'https://github.com/wordpress-mobile/WordPressUI-iOS', branch: ''
  # pod 'WordPressUI', git: 'https://github.com/wordpress-mobile/WordPressUI-iOS', commit: ''
  # pod 'WordPressUI', path: '../WordPressUI-iOS'
end

def wordpress_kit
<<<<<<< HEAD
    pod 'WordPressKit', '~> 8.5-beta'
    # pod 'WordPressKit', git: 'https://github.com/wordpress-mobile/WordPressKit-iOS.git', branc    h: ''
    # pod 'WordPressKit', git: 'https://github.com/wordpress-mobile/WordPressKit-iOS.git', tag:     ''
    # pod 'WordPressKit', git: 'https://github.com/wordpress-mobile/WordPressKit-iOS.git', commi    t: ''
    # pod 'WordPressKit', path: '../WordPressKit-iOS'
=======
  pod 'WordPressKit', '~> 8.5-beta'
  # pod 'WordPressKit', git: 'https://github.com/wordpress-mobile/WordPressKit-iOS.git', branch: ''
  # pod 'WordPressKit', git: 'https://github.com/wordpress-mobile/WordPressKit-iOS.git', tag: ''
  # pod 'WordPressKit', git: 'https://github.com/wordpress-mobile/WordPressKit-iOS.git', commit: ''
  # pod 'WordPressKit', path: '../WordPressKit-iOS'
>>>>>>> 217aced9
end

def kanvas
pod 'Kanvas', '~> 1.4.4'
# pod 'Kanvas', git: 'https://github.com/tumblr/Kanvas-iOS.git', tag: ''
  # pod 'Kanvas', git: 'https://github.com/tumblr/Kanvas-iOS.git', commit: ''
  # pod 'Kanvas', path: '../Kanvas-iOS'
end

def shared_with_all_pods
  wordpress_shared
  pod 'CocoaLumberjack/Swift', '~> 3.0'
  pod 'NSObject-SafeExpectations', '~> 0.0.4'
end

def shared_with_networking_pods
  pod 'Alamofire', '4.8.0'
  pod 'Reachability', '3.2'

  wordpress_kit
end

def shared_test_pods
  pod 'OHHTTPStubs/Swift', '~> 9.1.0'
  pod 'OCMock', '~> 3.4.3'
  gutenberg_pod
end

def shared_with_extension_pods
  shared_style_pods
  pod 'ZIPFoundation', '~> 0.9.8'
  pod 'Down', '~> 0.6.6'
end

def shared_style_pods
  pod 'Gridicons', '~> 1.1.0'
end

abstract_target 'Apps' do
  project 'WordPress/WordPress.xcodeproj'

  shared_with_all_pods
  shared_with_networking_pods
  shared_with_extension_pods

  ## Gutenberg (React Native)
  ## =====================
  ##
  gutenberg_pod

  ## Third party libraries
  ## =====================
  ##
  pod 'Gifu', '3.2.0'

  app_center_version = '~> 4.1'
  app_center_configurations = %w[Release-Internal Release-Alpha]
  pod 'AppCenter', app_center_version, configurations: app_center_configurations
  pod 'AppCenter/Distribute', app_center_version, configurations: app_center_configurations

  pod 'MRProgress', '0.8.3'
  pod 'Starscream', '3.0.6'
  pod 'SVProgressHUD', '2.2.5'
  pod 'ZendeskSupportSDK', '5.3.0'
  pod 'AlamofireImage', '3.5.2'
  pod 'AlamofireNetworkActivityIndicator', '~> 2.4'
  pod 'FSInteractiveMap', git: 'https://github.com/wordpress-mobile/FSInteractiveMap.git', tag: '0.2.0'
  pod 'JTAppleCalendar', '~> 8.0.2'
  pod 'CropViewController', '2.5.3'

  ## Automattic libraries
  ## ====================
  ##
  wordpress_kit
  wordpress_shared
  kanvas

  # Production

  pod 'Automattic-Tracks-iOS', '~> 2.2'
  # While in PR
  # pod 'Automattic-Tracks-iOS', git: 'https://github.com/Automattic/Automattic-Tracks-iOS.git', branch: ''
  # Local Development
  # pod 'Automattic-Tracks-iOS', path: '~/Projects/Automattic-Tracks-iOS'

  pod 'NSURL+IDN', '~> 0.4'

  pod 'WPMediaPicker', '~> 1.8-beta'
  ## while PR is in review:
  # pod 'WPMediaPicker', git: 'https://github.com/wordpress-mobile/MediaPicker-iOS.git', branch: ''
  # pod 'WPMediaPicker', path: '../MediaPicker-iOS'

  pod 'Gridicons', '~> 1.1.0'

  pod 'WordPressAuthenticator', '~> 6.1-beta'
  # pod 'WordPressAuthenticator', git: 'https://github.com/wordpress-mobile/WordPressAuthenticator-iOS.git', branch: ''
  # pod 'WordPressAuthenticator', git: 'https://github.com/wordpress-mobile/WordPressAuthenticator-iOS.git', commit: ''
  # pod 'WordPressAuthenticator', path: '../WordPressAuthenticator-iOS'

  pod 'MediaEditor', '~> 1.2', '>= 1.2.2'
  # pod 'MediaEditor', git: 'https://github.com/wordpress-mobile/MediaEditor-iOS.git', commit: ''
  # pod 'MediaEditor', path: '../MediaEditor-iOS'

  aztec
  wordpress_ui

  ## WordPress App iOS
  ## =================
  ##
  target 'WordPress' do
    target 'WordPressTest' do
      inherit! :search_paths

      shared_test_pods
    end
  end

  ## Jetpack App iOS
  ## ===============
  ##
  target 'Jetpack'
end

## Share Extension
## ===============
##
target 'WordPressShareExtension' do
  project 'WordPress/WordPress.xcodeproj'

  shared_with_extension_pods

  aztec
  shared_with_all_pods
  shared_with_networking_pods
  wordpress_ui
end

target 'JetpackShareExtension' do
  project 'WordPress/WordPress.xcodeproj'

  shared_with_extension_pods

  aztec
  shared_with_all_pods
  shared_with_networking_pods
  wordpress_ui
end

## DraftAction Extension
## =====================
##
target 'WordPressDraftActionExtension' do
  project 'WordPress/WordPress.xcodeproj'

  shared_with_extension_pods

  aztec
  shared_with_all_pods
  shared_with_networking_pods
  wordpress_ui
end

target 'JetpackDraftActionExtension' do
  project 'WordPress/WordPress.xcodeproj'

  shared_with_extension_pods

  aztec
  shared_with_all_pods
  shared_with_networking_pods
  wordpress_ui
end

## Home Screen Widgets
## ============
##
target 'WordPressStatsWidgets' do
  project 'WordPress/WordPress.xcodeproj'

  shared_with_all_pods
  shared_with_networking_pods
  shared_style_pods

  wordpress_ui
end

target 'JetpackStatsWidgets' do
  project 'WordPress/WordPress.xcodeproj'

  shared_with_all_pods
  shared_with_networking_pods
  shared_style_pods

  wordpress_ui
end

## Intents
## ============
##
target 'WordPressIntents' do
  project 'WordPress/WordPress.xcodeproj'

  shared_with_all_pods
  shared_with_networking_pods

  wordpress_ui
end

target 'JetpackIntents' do
  project 'WordPress/WordPress.xcodeproj'

  shared_with_all_pods
  shared_with_networking_pods

  wordpress_ui
end

## Notification Service Extension
## ==============================
##
target 'WordPressNotificationServiceExtension' do
  project 'WordPress/WordPress.xcodeproj'

  wordpress_kit
  wordpress_shared
  wordpress_ui
end

target 'JetpackNotificationServiceExtension' do
  project 'WordPress/WordPress.xcodeproj'

  wordpress_kit
  wordpress_shared
  wordpress_ui
end

## Screenshot Generation
## ===================
##
target 'WordPressScreenshotGeneration' do
  project 'WordPress/WordPress.xcodeproj'
end

## UI Tests
## ===================
##
target 'WordPressUITests' do
  project 'WordPress/WordPress.xcodeproj'
end

abstract_target 'Tools' do
  pod 'SwiftLint', '~> 0.50'
end

# Static Frameworks:
# ============
#
# Make all pods that are not shared across multiple targets into static frameworks by overriding the static_framework? function to return true
# Linking the shared frameworks statically would lead to duplicate symbols
# A future version of CocoaPods may make this easier to do. See https://github.com/CocoaPods/CocoaPods/issues/7428
shared_targets = ['WordPressFlux']
pre_install do |installer|
  static = []
  dynamic = []
  installer.pod_targets.each do |pod|
    # Statically linking Sentry results in a conflict with `NSDictionary.objectAtKeyPath`, but dynamically
    # linking it resolves this.
    if %w[Sentry SentryPrivate].include? pod.name
      dynamic << pod
      next
    end

    # If this pod is a dependency of one of our shared targets, it must be linked dynamically
    if pod.target_definitions.any? { |t| shared_targets.include? t.name }
      dynamic << pod
      next
    end
    static << pod
    pod.instance_variable_set(:@build_type, Pod::BuildType.static_framework)
  end
  puts "Installing #{static.count} pods as static frameworks"
  puts "Installing #{dynamic.count} pods as dynamic frameworks"
end

post_install do |installer|
  project_root = File.dirname(__FILE__)

  ## Convert the 3rd-party license acknowledgements markdown into html for use in the app
  require 'commonmarker'

  acknowledgements = 'Acknowledgments'
  markdown = File.read("#{project_root}/Pods/Target Support Files/Pods-Apps-WordPress/Pods-Apps-WordPress-acknowledgements.markdown")
  rendered_html = CommonMarker.render_html(markdown, :DEFAULT)
  styled_html = "<head>
                     <meta name=\"viewport\" content=\"width=device-width, initial-scale=1\">
                     <style>
                       body {
                         font-family: -apple-system, BlinkMacSystemFont, 'Segoe UI', Roboto, Oxygen, Ubuntu, Cantarell, 'Open Sans', 'Helvetica Neue', sans-serif;
                         font-size: 16px;
                         color: #1a1a1a;
                         margin: 20px;
                       }
                      @media (prefers-color-scheme: dark) {
                       body {
                        background: #1a1a1a;
                        color: white;
                       }
                      }
                       pre {
                        white-space: pre-wrap;
                       }
                     </style>
                     <title>
                       #{acknowledgements}
                     </title>
                   </head>
                   <body>
                     #{rendered_html}
                   </body>"

  ## Remove the <h1>, since we've promoted it to <title>
  styled_html = styled_html.sub('<h1>Acknowledgements</h1>', '')

  ## The glog library's license contains a URL that does not wrap in the web view,
  ## leading to a large right-hand whitespace gutter.  Work around this by explicitly
  ## inserting a <br> in the HTML.  Use gsub juuust in case another one sneaks in later.
  styled_html = styled_html.gsub('p?hl=en#dR3YEbitojA/COPYING', 'p?hl=en#dR3YEbitojA/COPYING<br>')

  File.write("#{project_root}/Pods/Target Support Files/Pods-Apps-WordPress/acknowledgements.html", styled_html)

  # Let Pods targets inherit deployment target from the app
  # This solution is suggested here: https://github.com/CocoaPods/CocoaPods/issues/4859
  # =====================================
  #
  installer.pods_project.targets.each do |target|
    # Exclude RCT-Folly as it requires explicit deployment target https://git.io/JPb73
    next unless target.name != 'RCT-Folly'

    target.build_configurations.each do |configuration|
      pod_ios_deployment_target = Gem::Version.new(configuration.build_settings['IPHONEOS_DEPLOYMENT_TARGET'])
      configuration.build_settings.delete 'IPHONEOS_DEPLOYMENT_TARGET' if pod_ios_deployment_target <= APP_IOS_DEPLOYMENT_TARGET
    end
  end

  # Fix a code signing issue in Xcode 14 beta.
  # This solution is suggested here: https://github.com/CocoaPods/CocoaPods/issues/11402#issuecomment-1189861270
  # ====================================
  #
  # TODO: fix the linting issue if this workaround is still needed in Xcode 14 GM.
  # rubocop:disable Style/CombinableLoops
  installer.pods_project.targets.each do |target|
    target.build_configurations.each do |config|
      config.build_settings['CODE_SIGN_IDENTITY'] = ''
    end
  end
  # rubocop:enable Style/CombinableLoops

  # Flag Alpha builds for Tracks
  # ============================
  #
  tracks_target = installer.pods_project.targets.find { |target| target.name == 'Automattic-Tracks-iOS' }
  # This will crash if/when we'll remove Tracks.
  # That's okay because it is a crash we'll only have to address once.
  tracks_target.build_configurations.each do |config|
    config.build_settings['GCC_PREPROCESSOR_DEFINITIONS'] ||= ['$(inherited)', 'ALPHA=1'] if (config.name == 'Release-Alpha') || (config.name == 'Release-Internal')
  end

  yellow_marker = "\033[33m"
  reset_marker = "\033[0m"
  puts "#{yellow_marker}The abstract target warning below is expected. Feel free to ignore it.#{reset_marker}"
end<|MERGE_RESOLUTION|>--- conflicted
+++ resolved
@@ -50,19 +50,11 @@
 end
 
 def wordpress_kit
-<<<<<<< HEAD
-    pod 'WordPressKit', '~> 8.5-beta'
-    # pod 'WordPressKit', git: 'https://github.com/wordpress-mobile/WordPressKit-iOS.git', branc    h: ''
-    # pod 'WordPressKit', git: 'https://github.com/wordpress-mobile/WordPressKit-iOS.git', tag:     ''
-    # pod 'WordPressKit', git: 'https://github.com/wordpress-mobile/WordPressKit-iOS.git', commi    t: ''
-    # pod 'WordPressKit', path: '../WordPressKit-iOS'
-=======
   pod 'WordPressKit', '~> 8.5-beta'
   # pod 'WordPressKit', git: 'https://github.com/wordpress-mobile/WordPressKit-iOS.git', branch: ''
   # pod 'WordPressKit', git: 'https://github.com/wordpress-mobile/WordPressKit-iOS.git', tag: ''
   # pod 'WordPressKit', git: 'https://github.com/wordpress-mobile/WordPressKit-iOS.git', commit: ''
   # pod 'WordPressKit', path: '../WordPressKit-iOS'
->>>>>>> 217aced9
 end
 
 def kanvas
