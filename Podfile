# frozen_string_literal: true

# For security reasons, please always keep the wordpress-mobile source first and the CDN second.
# For more info, see https://github.com/wordpress-mobile/cocoapods-specs#source-order-and-security-considerations
install! 'cocoapods', warn_for_multiple_pod_sources: false
source 'https://github.com/wordpress-mobile/cocoapods-specs.git'
source 'https://cdn.cocoapods.org/'

raise 'Please run CocoaPods via `bundle exec`' unless %w[BUNDLE_BIN_PATH BUNDLE_GEMFILE].any? { |k| ENV.key?(k) }

inhibit_all_warnings!
use_frameworks!

app_ios_deployment_target = Gem::Version.new('13.0')

platform :ios, app_ios_deployment_target.version
workspace 'WordPress.xcworkspace'

## Pods shared between all the targets
## ===================================
##
def wordpress_shared
  pod 'WordPressShared', '~> 2.0-beta'
  # pod 'WordPressShared', git: 'https://github.com/wordpress-mobile/WordPress-iOS-Shared.git', tag: ''
  # pod 'WordPressShared', git: 'https://github.com/wordpress-mobile/WordPress-iOS-Shared.git', branch: ''
  # pod 'WordPressShared', git: 'https://github.com/wordpress-mobile/WordPress-iOS-Shared.git', commit: ''
  # pod 'WordPressShared', path: '../WordPress-iOS-Shared'
end

def aztec
  ## When using a tagged version, feel free to comment out the WordPress-Aztec-iOS line below.
  ## When using a commit number (during development) you should provide the same commit number for both pods.
  ##
  # pod 'WordPress-Aztec-iOS', git: 'https://github.com/wordpress-mobile/AztecEditor-iOS.git', commit: ''
  # pod 'WordPress-Editor-iOS', git: 'https://github.com/wordpress-mobile/AztecEditor-iOS.git', commit: ''
  # pod 'WordPress-Editor-iOS', git: 'https://github.com/wordpress-mobile/AztecEditor-iOS.git', tag: ''
  # pod 'WordPress-Editor-iOS', path: '../AztecEditor-iOS'
  pod 'WordPress-Editor-iOS', '~> 1.19.8'
end

def wordpress_ui
  pod 'WordPressUI', '~> 1.12.5'
  # pod 'WordPressUI', git: 'https://github.com/wordpress-mobile/WordPressUI-iOS', tag: ''
  # pod 'WordPressUI', git: 'https://github.com/wordpress-mobile/WordPressUI-iOS', branch: ''
  # pod 'WordPressUI', git: 'https://github.com/wordpress-mobile/WordPressUI-iOS', commit: ''
  # pod 'WordPressUI', path: '../WordPressUI-iOS'
end

def wordpress_kit
  pod 'WordPressKit', '~> 6.1.0-beta'
  # pod 'WordPressKit', git: 'https://github.com/wordpress-mobile/WordPressKit-iOS.git', tag: ''
  # pod 'WordPressKit', git: 'https://github.com/wordpress-mobile/WordPressKit-iOS.git', branch: 'fix/plan-flag'
  # pod 'WordPressKit', git: 'https://github.com/wordpress-mobile/WordPressKit-iOS.git', commit: ''
  # pod 'WordPressKit', path: '../WordPressKit-iOS'
end

def kanvas
  pod 'Kanvas', '~> 1.4.4'
  # pod 'Kanvas', git: 'https://github.com/tumblr/Kanvas-iOS.git', tag: ''
  # pod 'Kanvas', git: 'https://github.com/tumblr/Kanvas-iOS.git', commit: ''
  # pod 'Kanvas', path: '../Kanvas-iOS'
end

def shared_with_all_pods
  wordpress_shared
  pod 'CocoaLumberjack/Swift', '~> 3.0'
  pod 'NSObject-SafeExpectations', '~> 0.0.4'
end

def shared_with_networking_pods
  pod 'Alamofire', '4.8.0'
  pod 'Reachability', '3.2'

  wordpress_kit
end

def shared_test_pods
  pod 'OHHTTPStubs/Swift', '~> 9.1.0'
  pod 'OCMock', '~> 3.4.3'
  gutenberg_pods
end

def shared_with_extension_pods
  shared_style_pods
  pod 'ZIPFoundation', '~> 0.9.8'
  pod 'Down', '~> 0.6.6'
end

def shared_style_pods
  pod 'Gridicons', '~> 1.1.0'
end

def gutenberg_pods
<<<<<<< HEAD
  gutenberg tag: 'v1.89.1'
=======
  gutenberg tag: 'v1.90.0'
>>>>>>> f8757f1c
end

def gutenberg(options)
  options[:git] = 'https://github.com/wordpress-mobile/gutenberg-mobile.git'
  options[:submodules] = true
  local_gutenberg = ENV.fetch('LOCAL_GUTENBERG', nil)
  if local_gutenberg
    options = { path: local_gutenberg.include?('/') ? local_gutenberg : '../gutenberg-mobile' }
  end
  pod 'Gutenberg', options
  pod 'RNTAztecView', options

  gutenberg_dependencies options
end

def gutenberg_dependencies(options)
  # Note that the pods in this array might seem unused if you look for
  # `import` statements in this codebase. However, make sure to also check
  # whether they are used in the gutenberg-mobile and Gutenberg projects.
  #
  # See https://github.com/wordpress-mobile/gutenberg-mobile/issues/5025
  dependencies = %w[
    FBLazyVector
    React
    ReactCommon
    RCTRequired
    RCTTypeSafety
    React-Core
    React-CoreModules
    React-RCTActionSheet
    React-RCTAnimation
    React-RCTBlob
    React-RCTImage
    React-RCTLinking
    React-RCTNetwork
    React-RCTSettings
    React-RCTText
    React-RCTVibration
    React-callinvoker
    React-cxxreact
    React-jsinspector
    React-jsi
    React-jsiexecutor
    React-logger
    React-perflogger
    React-runtimeexecutor
    boost
    Yoga
    RCT-Folly
    glog
    react-native-keyboard-aware-scroll-view
    react-native-safe-area
    react-native-safe-area-context
    react-native-video
    react-native-webview
    RNSVG
    react-native-slider
    BVLinearGradient
    react-native-get-random-values
    react-native-blur
    RNScreens
    RNReanimated
    RNGestureHandler
    RNCMaskedView
    RNCClipboard
    RNFastImage
    React-Codegen
    React-bridging
  ]
  if options[:path]
    podspec_prefix = options[:path]
  else
    tag_or_commit = options[:tag] || options[:commit]
    podspec_prefix = "https://raw.githubusercontent.com/wordpress-mobile/gutenberg-mobile/#{tag_or_commit}"
  end

  # FBReactNativeSpec needs special treatment because of react-native-codegen code generation
  pod 'FBReactNativeSpec', podspec: "#{podspec_prefix}/third-party-podspecs/FBReactNativeSpec/FBReactNativeSpec.podspec.json"

  dependencies.each do |pod_name|
    pod pod_name, podspec: "#{podspec_prefix}/third-party-podspecs/#{pod_name}.podspec.json"
  end
end

abstract_target 'Apps' do
  project 'WordPress/WordPress.xcodeproj'

  shared_with_all_pods
  shared_with_networking_pods
  shared_with_extension_pods

  ## Gutenberg (React Native)
  ## =====================
  ##
  gutenberg_pods

  ## Third party libraries
  ## =====================
  ##
  pod 'Gifu', '3.2.0'

  app_center_version = '~> 4.1'
  app_center_configurations = %w[Release-Internal Release-Alpha]
  pod 'AppCenter', app_center_version, configurations: app_center_configurations
  pod 'AppCenter/Distribute', app_center_version, configurations: app_center_configurations

  pod 'MRProgress', '0.8.3'
  pod 'Starscream', '3.0.6'
  pod 'SVProgressHUD', '2.2.5'
  pod 'ZendeskSupportSDK', '5.3.0'
  pod 'AlamofireImage', '3.5.2'
  pod 'AlamofireNetworkActivityIndicator', '~> 2.4'
  pod 'FSInteractiveMap', git: 'https://github.com/wordpress-mobile/FSInteractiveMap.git', tag: '0.2.0'
  pod 'JTAppleCalendar', '~> 8.0.2'
  pod 'CropViewController', '2.5.3'

  ## Automattic libraries
  ## ====================
  ##
  wordpress_kit
  wordpress_shared
  kanvas

  # Production

  pod 'Automattic-Tracks-iOS', '~> 0.13'
  # While in PR
  # pod 'Automattic-Tracks-iOS', git: 'https://github.com/Automattic/Automattic-Tracks-iOS.git', branch: ''
  # Local Development
  # pod 'Automattic-Tracks-iOS', path: '~/Projects/Automattic-Tracks-iOS'

  pod 'NSURL+IDN', '~> 0.4'

  pod 'WPMediaPicker', '~> 1.8.7'
  ## while PR is in review:
  # pod 'WPMediaPicker', git: 'https://github.com/wordpress-mobile/MediaPicker-iOS.git', branch: ''
  # pod 'WPMediaPicker', path: '../MediaPicker-iOS'

  pod 'Gridicons', '~> 1.1.0'

  pod 'WordPressAuthenticator', '~> 5.1-beta'
  # pod 'WordPressAuthenticator', git: 'https://github.com/wordpress-mobile/WordPressAuthenticator-iOS.git', branch: 'trunk'
  # pod 'WordPressAuthenticator', git: 'https://github.com/wordpress-mobile/WordPressAuthenticator-iOS.git', commit: ''
  # pod 'WordPressAuthenticator', path: '../WordPressAuthenticator-iOS'

  pod 'MediaEditor', '~> 1.2.1'
  # pod 'MediaEditor', git: 'https://github.com/wordpress-mobile/MediaEditor-iOS.git', commit: ''
  # pod 'MediaEditor', path: '../MediaEditor-iOS'

  aztec
  wordpress_ui

  ## WordPress App iOS
  ## =================
  ##
  target 'WordPress' do
    target 'WordPressTest' do
      inherit! :search_paths

      shared_test_pods
    end
  end

  ## Jetpack App iOS
  ## ===============
  ##
  target 'Jetpack'
end

## Share Extension
## ===============
##
target 'WordPressShareExtension' do
  project 'WordPress/WordPress.xcodeproj'

  shared_with_extension_pods

  aztec
  shared_with_all_pods
  shared_with_networking_pods
  wordpress_ui
end

target 'JetpackShareExtension' do
  project 'WordPress/WordPress.xcodeproj'

  shared_with_extension_pods

  aztec
  shared_with_all_pods
  shared_with_networking_pods
  wordpress_ui
end

## DraftAction Extension
## =====================
##
target 'WordPressDraftActionExtension' do
  project 'WordPress/WordPress.xcodeproj'

  shared_with_extension_pods

  aztec
  shared_with_all_pods
  shared_with_networking_pods
  wordpress_ui
end

target 'JetpackDraftActionExtension' do
  project 'WordPress/WordPress.xcodeproj'

  shared_with_extension_pods

  aztec
  shared_with_all_pods
  shared_with_networking_pods
  wordpress_ui
end

## Home Screen Widgets
## ============
##
target 'WordPressStatsWidgets' do
  project 'WordPress/WordPress.xcodeproj'

  shared_with_all_pods
  shared_with_networking_pods
  shared_style_pods

  wordpress_ui
end

target 'JetpackStatsWidgets' do
  project 'WordPress/WordPress.xcodeproj'

  shared_with_all_pods
  shared_with_networking_pods
  shared_style_pods

  wordpress_ui
end

## Intents
## ============
##
target 'WordPressIntents' do
  project 'WordPress/WordPress.xcodeproj'

  shared_with_all_pods
  shared_with_networking_pods

  wordpress_ui
end

target 'JetpackIntents' do
  project 'WordPress/WordPress.xcodeproj'

  shared_with_all_pods
  shared_with_networking_pods

  wordpress_ui
end

## Notification Service Extension
## ==============================
##
target 'WordPressNotificationServiceExtension' do
  project 'WordPress/WordPress.xcodeproj'

  wordpress_kit
  wordpress_shared
  wordpress_ui
end

target 'JetpackNotificationServiceExtension' do
  project 'WordPress/WordPress.xcodeproj'

  wordpress_kit
  wordpress_shared
  wordpress_ui
end

## Screenshot Generation
## ===================
##
target 'WordPressScreenshotGeneration' do
  project 'WordPress/WordPress.xcodeproj'
end

## UI Tests
## ===================
##
target 'WordPressUITests' do
  project 'WordPress/WordPress.xcodeproj'
end

abstract_target 'Tools' do
  pod 'SwiftLint', '~> 0.50'
end

# Static Frameworks:
# ============
#
# Make all pods that are not shared across multiple targets into static frameworks by overriding the static_framework? function to return true
# Linking the shared frameworks statically would lead to duplicate symbols
# A future version of CocoaPods may make this easier to do. See https://github.com/CocoaPods/CocoaPods/issues/7428
shared_targets = ['WordPressFlux']
pre_install do |installer|
  static = []
  dynamic = []
  installer.pod_targets.each do |pod|
    # Statically linking Sentry results in a conflict with `NSDictionary.objectAtKeyPath`, but dynamically
    # linking it resolves this.
    if pod.name == 'Sentry'
      dynamic << pod
      next
    end

    # If this pod is a dependency of one of our shared targets, it must be linked dynamically
    if pod.target_definitions.any? { |t| shared_targets.include? t.name }
      dynamic << pod
      next
    end
    static << pod
    pod.instance_variable_set(:@build_type, Pod::BuildType.static_framework)
  end
  puts "Installing #{static.count} pods as static frameworks"
  puts "Installing #{dynamic.count} pods as dynamic frameworks"
end

post_install do |installer|
  project_root = File.dirname(__FILE__)

  ## Convert the 3rd-party license acknowledgements markdown into html for use in the app
  require 'commonmarker'

  acknowledgements = 'Acknowledgments'
  markdown = File.read("#{project_root}/Pods/Target Support Files/Pods-Apps-WordPress/Pods-Apps-WordPress-acknowledgements.markdown")
  rendered_html = CommonMarker.render_html(markdown, :DEFAULT)
  styled_html = "<head>
                     <meta name=\"viewport\" content=\"width=device-width, initial-scale=1\">
                     <style>
                       body {
                         font-family: -apple-system, BlinkMacSystemFont, 'Segoe UI', Roboto, Oxygen, Ubuntu, Cantarell, 'Open Sans', 'Helvetica Neue', sans-serif;
                         font-size: 16px;
                         color: #1a1a1a;
                         margin: 20px;
                       }
                      @media (prefers-color-scheme: dark) {
                       body {
                        background: #1a1a1a;
                        color: white;
                       }
                      }
                       pre {
                        white-space: pre-wrap;
                       }
                     </style>
                     <title>
                       #{acknowledgements}
                     </title>
                   </head>
                   <body>
                     #{rendered_html}
                   </body>"

  ## Remove the <h1>, since we've promoted it to <title>
  styled_html = styled_html.sub('<h1>Acknowledgements</h1>', '')

  ## The glog library's license contains a URL that does not wrap in the web view,
  ## leading to a large right-hand whitespace gutter.  Work around this by explicitly
  ## inserting a <br> in the HTML.  Use gsub juuust in case another one sneaks in later.
  styled_html = styled_html.gsub('p?hl=en#dR3YEbitojA/COPYING', 'p?hl=en#dR3YEbitojA/COPYING<br>')

  File.write("#{project_root}/Pods/Target Support Files/Pods-Apps-WordPress/acknowledgements.html", styled_html)

  # Let Pods targets inherit deployment target from the app
  # This solution is suggested here: https://github.com/CocoaPods/CocoaPods/issues/4859
  # =====================================
  #
  installer.pods_project.targets.each do |target|
    # Exclude RCT-Folly as it requires explicit deployment target https://git.io/JPb73
    next unless target.name != 'RCT-Folly'

    target.build_configurations.each do |configuration|
      pod_ios_deployment_target = Gem::Version.new(configuration.build_settings['IPHONEOS_DEPLOYMENT_TARGET'])
      configuration.build_settings.delete 'IPHONEOS_DEPLOYMENT_TARGET' if pod_ios_deployment_target <= app_ios_deployment_target
    end
  end

  # Fix a code signing issue in Xcode 14 beta.
  # This solution is suggested here: https://github.com/CocoaPods/CocoaPods/issues/11402#issuecomment-1189861270
  # ====================================
  #
  # TODO: fix the linting issue if this workaround is still needed in Xcode 14 GM.
  # rubocop:disable Style/CombinableLoops
  installer.pods_project.targets.each do |target|
    target.build_configurations.each do |config|
      config.build_settings['CODE_SIGN_IDENTITY'] = ''
    end
  end
  # rubocop:enable Style/CombinableLoops

  # Flag Alpha builds for Tracks
  # ============================
  #
  tracks_target = installer.pods_project.targets.find { |target| target.name == 'Automattic-Tracks-iOS' }
  # This will crash if/when we'll remove Tracks.
  # That's okay because it is a crash we'll only have to address once.
  tracks_target.build_configurations.each do |config|
    config.build_settings['GCC_PREPROCESSOR_DEFINITIONS'] ||= ['$(inherited)', 'ALPHA=1'] if (config.name == 'Release-Alpha') || (config.name == 'Release-Internal')
  end

  yellow_marker = "\033[33m"
  reset_marker = "\033[0m"
  puts "#{yellow_marker}The abstract target warning below is expected. Feel free to ignore it.#{reset_marker}"
end<|MERGE_RESOLUTION|>--- conflicted
+++ resolved
@@ -91,11 +91,7 @@
 end
 
 def gutenberg_pods
-<<<<<<< HEAD
-  gutenberg tag: 'v1.89.1'
-=======
   gutenberg tag: 'v1.90.0'
->>>>>>> f8757f1c
 end
 
 def gutenberg(options)
