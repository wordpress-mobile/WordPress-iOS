--- conflicted
+++ resolved
@@ -166,11 +166,7 @@
     ## Gutenberg (React Native)
     ## =====================
     ##
-<<<<<<< HEAD
-    gutenberg :commit => '6c95dc2127fde658ba12d0ca1af6623f05793048'
-=======
-    gutenberg :tag => 'v1.60.0'
->>>>>>> 7f8a1ebc
+    gutenberg :commit => 'c246fa5349593751a1a2a89d7e5d6e72dc024594'
 
     ## Third party libraries
     ## =====================
