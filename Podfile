# For security reasons, please always keep the wordpress-mobile source first and the CDN second.
# For more info, see https://github.com/wordpress-mobile/cocoapods-specs#source-order-and-security-considerations
install! 'cocoapods', warn_for_multiple_pod_sources: false
source 'https://github.com/wordpress-mobile/cocoapods-specs.git'
source 'https://cdn.cocoapods.org/'

unless ['BUNDLE_BIN_PATH', 'BUNDLE_GEMFILE'].any? { |k| ENV.key?(k) }
  raise 'Please run CocoaPods via `bundle exec`'
end

inhibit_all_warnings!
use_frameworks!

app_ios_deployment_target = Gem::Version.new('13.0')

platform :ios, app_ios_deployment_target.version
workspace 'WordPress.xcworkspace'

## Pods shared between all the targets
## ===================================
##
def wordpress_shared
    pod 'WordPressShared', '~> 1.17.1'
    #pod 'WordPressShared', :git => 'https://github.com/wordpress-mobile/WordPress-iOS-Shared.git', :tag => ''
    #pod 'WordPressShared', :git => 'https://github.com/wordpress-mobile/WordPress-iOS-Shared.git', :branch => ''
    #pod 'WordPressShared', :git => 'https://github.com/wordpress-mobile/WordPress-iOS-Shared.git', :commit  => ''
    #pod 'WordPressShared', :path => '../WordPress-iOS-Shared'
end

def aztec
    ## When using a tagged version, feel free to comment out the WordPress-Aztec-iOS line below.
    ## When using a commit number (during development) you should provide the same commit number for both pods.
    ##
    #pod 'WordPress-Aztec-iOS', :git => 'https://github.com/wordpress-mobile/AztecEditor-iOS.git', :commit => ''
    #pod 'WordPress-Editor-iOS', :git => 'https://github.com/wordpress-mobile/AztecEditor-iOS.git', :commit => ''
    #pod 'WordPress-Editor-iOS', :git => 'https://github.com/wordpress-mobile/AztecEditor-iOS.git', :tag => ''
    #pod 'WordPress-Editor-iOS', :path => '../AztecEditor-iOS'
    pod 'WordPress-Editor-iOS', '~> 1.19.8'
end

def wordpress_ui
    pod 'WordPressUI', '~> 1.12.5'
    #pod 'WordPressUI', :git => 'https://github.com/wordpress-mobile/WordPressUI-iOS', :tag => ''
    #pod 'WordPressUI', :git => 'https://github.com/wordpress-mobile/WordPressUI-iOS', :branch => ''
    #pod 'WordPressUI', :git => 'https://github.com/wordpress-mobile/WordPressUI-iOS', :commit => ''
    #pod 'WordPressUI', :path => '../WordPressUI-iOS'
end

def wordpress_kit
    pod 'WordPressKit', '~> 4.51.0'
    # pod 'WordPressKit', :git => 'https://github.com/wordpress-mobile/WordPressKit-iOS.git', :tag => ''
    # pod 'WordPressKit', :git => 'https://github.com/wordpress-mobile/WordPressKit-iOS.git', :branch => ''
    # pod 'WordPressKit', :git => 'https://github.com/wordpress-mobile/WordPressKit-iOS.git', :commit => ''
    # pod 'WordPressKit', :path => '../WordPressKit-iOS'
end

def kanvas
  pod 'Kanvas', '~> 1.2.7'
  #pod 'Kanvas', :git => 'https://github.com/tumblr/Kanvas-iOS.git', :tag => ''
  #pod 'Kanvas', :git => 'https://github.com/tumblr/Kanvas-iOS.git', :commit => ''
  #pod 'Kanvas', :path => '../Kanvas-iOS'
end

def shared_with_all_pods
    wordpress_shared
    pod 'CocoaLumberjack', '~> 3.0'
    pod 'NSObject-SafeExpectations', '~> 0.0.4'
end

def shared_with_networking_pods
    pod 'Alamofire', '4.8.0'
    pod 'Reachability', '3.2'

    wordpress_kit
end

def shared_test_pods
    pod 'OHHTTPStubs/Swift', '~> 9.1.0'
    pod 'OCMock', '~> 3.4.3'
end

def shared_with_extension_pods
    pod 'Gridicons', '~> 1.1.0'
    pod 'ZIPFoundation', '~> 0.9.8'
    pod 'Down', '~> 0.6.6'
end

def gutenberg(options)
    options[:git] = 'https://github.com/wordpress-mobile/gutenberg-mobile.git'
    options[:submodules] = true
    local_gutenberg = ENV['LOCAL_GUTENBERG']
    if local_gutenberg
      options = { :path => local_gutenberg.include?('/') ? local_gutenberg : '../gutenberg-mobile' }
    end
    pod 'Gutenberg', options
    pod 'RNTAztecView', options

    gutenberg_dependencies options
end

def gutenberg_dependencies(options)
    dependencies = [
        'FBLazyVector',
        'React',
        'ReactCommon',
        'RCTRequired',
        'RCTTypeSafety',
        'React-Core',
        'React-CoreModules',
        'React-RCTActionSheet',
        'React-RCTAnimation',
        'React-RCTBlob',
        'React-RCTImage',
        'React-RCTLinking',
        'React-RCTNetwork',
        'React-RCTSettings',
        'React-RCTText',
        'React-RCTVibration',
        'React-callinvoker',
        'React-cxxreact',
        'React-jsinspector',
        'React-jsi',
        'React-jsiexecutor',
        'React-logger',
        'React-perflogger',
        'React-runtimeexecutor',
        'boost',
        'Yoga',
        'RCT-Folly',
        'glog',
        'react-native-keyboard-aware-scroll-view',
        'react-native-safe-area',
        'react-native-safe-area-context',
        'react-native-video',
        'react-native-webview',
        'RNSVG',
        'react-native-slider',
        'BVLinearGradient',
        'react-native-get-random-values',
        'react-native-blur',
        'RNScreens',
        'RNReanimated',
        'RNGestureHandler',
        'RNCMaskedView',
        'RNCClipboard'
    ]
    if options[:path]
        podspec_prefix = options[:path]
    else
        tag_or_commit = options[:tag] || options[:commit]
        podspec_prefix = "https://raw.githubusercontent.com/wordpress-mobile/gutenberg-mobile/#{tag_or_commit}"
    end

    # FBReactNativeSpec needs special treatment because of react-native-codegen code generation
    pod 'FBReactNativeSpec', :podspec => "#{podspec_prefix}/third-party-podspecs/FBReactNativeSpec/FBReactNativeSpec.podspec.json"

    for pod_name in dependencies do
        pod pod_name, :podspec => "#{podspec_prefix}/third-party-podspecs/#{pod_name}.podspec.json"
    end
end

abstract_target 'Apps' do
    project 'WordPress/WordPress.xcodeproj'

    shared_with_all_pods
    shared_with_networking_pods
    shared_with_extension_pods

    ## Gutenberg (React Native)
    ## =====================
    ##
<<<<<<< HEAD
    gutenberg :commit => '1aa1224d0a0409ab1eae4c46b1d8b0b9fc3b498f'
=======
    gutenberg :tag => 'v1.75.0'
>>>>>>> a9785ad1

    ## Third party libraries
    ## =====================
    ##
    pod 'Charts', '~> 3.6'
    pod 'Gifu', '3.2.0'

    app_center_version = '~> 4.1'
    app_center_configurations = %w[Release-Internal Release-Alpha]
    pod 'AppCenter', app_center_version, configurations: app_center_configurations
    pod 'AppCenter/Distribute', app_center_version, configurations: app_center_configurations

    pod 'MRProgress', '0.8.3'
    pod 'Starscream', '3.0.6'
    pod 'SVProgressHUD', '2.2.5'
    pod 'ZendeskSupportSDK', '5.3.0'
    pod 'AlamofireImage', '3.5.2'
    pod 'AlamofireNetworkActivityIndicator', '~> 2.4'
    pod 'FSInteractiveMap', :git => 'https://github.com/wordpress-mobile/FSInteractiveMap.git', :tag => '0.2.0'
    pod 'JTAppleCalendar', '~> 8.0.2'
    pod 'AMScrollingNavbar', '5.6.0'
    pod 'CropViewController', '2.5.3'

    ## Automattic libraries
    ## ====================
    ##
    wordpress_kit
    wordpress_shared
    kanvas

    # Production

    pod 'Automattic-Tracks-iOS', '~> 0.11.1'
    # While in PR
    # pod 'Automattic-Tracks-iOS', :git => 'https://github.com/Automattic/Automattic-Tracks-iOS.git', :branch => ''
    # Local Development
    #pod 'Automattic-Tracks-iOS', :path => '~/Projects/Automattic-Tracks-iOS'

    pod 'NSURL+IDN', '~> 0.4'

    pod 'WPMediaPicker', '~> 1.8.3'
    # pod 'WPMediaPicker', :git => 'https://github.com/wordpress-mobile/MediaPicker-iOS.git', :tag => '1.7.0'
    ## while PR is in review:
    # pod 'WPMediaPicker', :git => 'https://github.com/wordpress-mobile/MediaPicker-iOS.git', :branch => ''
    # pod 'WPMediaPicker', :path => '../MediaPicker-iOS'

    pod 'Gridicons', '~> 1.1.0'

    pod 'WordPressAuthenticator', '~> 2.0.0'
    # pod 'WordPressAuthenticator', :git => 'https://github.com/wordpress-mobile/WordPressAuthenticator-iOS.git', :branch => ''
    # pod 'WordPressAuthenticator', :git => 'https://github.com/wordpress-mobile/WordPressAuthenticator-iOS.git', :commit => ''
    # pod 'WordPressAuthenticator', :path => '../WordPressAuthenticator-iOS'

    pod 'MediaEditor', '~> 1.2.1'
    # pod 'MediaEditor', :git => 'https://github.com/wordpress-mobile/MediaEditor-iOS.git', :commit => 'a4178ed9b0f3622faafb41dd12503e26c5523a32'
    # pod 'MediaEditor', :path => '../MediaEditor-iOS'

    aztec
    wordpress_ui

    ## WordPress App iOS
    ## =================
    ##
    target 'WordPress' do
        target 'WordPressTest' do
            inherit! :search_paths

            shared_test_pods
            pod 'Nimble', '~> 9.0.0'
        end
    end

    ## Jetpack App iOS
    ## ===============
    ##
    target 'Jetpack' do
    end
end

## Share Extension
## ===============
##
target 'WordPressShareExtension' do
    project 'WordPress/WordPress.xcodeproj'

    shared_with_extension_pods

    aztec
    shared_with_all_pods
    shared_with_networking_pods
    wordpress_ui
end


## DraftAction Extension
## =====================
##
target 'WordPressDraftActionExtension' do
    project 'WordPress/WordPress.xcodeproj'

    shared_with_extension_pods

    aztec
    shared_with_all_pods
    shared_with_networking_pods
    wordpress_ui
end


## Today Widget
## ============
##
target 'WordPressTodayWidget' do
    project 'WordPress/WordPress.xcodeproj'

    shared_with_all_pods
    shared_with_networking_pods

    wordpress_ui
end

## All Time Widget
## ============
##
target 'WordPressAllTimeWidget' do
    project 'WordPress/WordPress.xcodeproj'

    shared_with_all_pods
    shared_with_networking_pods

    wordpress_ui
end

## This Week Widget
## ============
##
target 'WordPressThisWeekWidget' do
    project 'WordPress/WordPress.xcodeproj'

    shared_with_all_pods
    shared_with_networking_pods

    wordpress_ui
end

## iOS 14 Today Widget
## ============
##
target 'WordPressStatsWidgets' do
    project 'WordPress/WordPress.xcodeproj'

    shared_with_all_pods
    shared_with_networking_pods

    wordpress_ui
end

## Intents
## ============
##
target 'WordPressIntents' do
    project 'WordPress/WordPress.xcodeproj'

    shared_with_all_pods
    shared_with_networking_pods

    wordpress_ui
end

## Notification Service Extension
## ==============================
##
target 'WordPressNotificationServiceExtension' do
    project 'WordPress/WordPress.xcodeproj'

    wordpress_kit
    wordpress_shared
    wordpress_ui
end


## Mocks
## ===================
##
def wordpress_mocks
  pod 'WordPressMocks', '~> 0.0.15'
  # pod 'WordPressMocks', :git => 'https://github.com/wordpress-mobile/WordPressMocks.git', :commit => ''
  # pod 'WordPressMocks', git: 'https://github.com/wordpress-mobile/WordPressMocks.git', branch: 'add-organization-id-to-me-sites'
  # pod 'WordPressMocks', :path => '../WordPressMocks'
end


## Screenshot Generation
## ===================
##
target 'WordPressScreenshotGeneration' do
    project 'WordPress/WordPress.xcodeproj'

    wordpress_mocks
end

## UI Tests
## ===================
##
target 'WordPressUITests' do
    project 'WordPress/WordPress.xcodeproj'

    wordpress_mocks
end

# Static Frameworks:
# ============
#
# Make all pods that are not shared across multiple targets into static frameworks by overriding the static_framework? function to return true
# Linking the shared frameworks statically would lead to duplicate symbols
# A future version of CocoaPods may make this easier to do. See https://github.com/CocoaPods/CocoaPods/issues/7428
shared_targets = ['WordPressFlux']
pre_install do |installer|
    static = []
    dynamic = []
    installer.pod_targets.each do |pod|
        # Statically linking Sentry results in a conflict with `NSDictionary.objectAtKeyPath`, but dynamically
        # linking it resolves this.
        if pod.name == 'Sentry'
          dynamic << pod
          next
        end

        # If this pod is a dependency of one of our shared targets, it must be linked dynamically
        if pod.target_definitions.any? { |t| shared_targets.include? t.name }
          dynamic << pod
          next
        end
        static << pod
		pod.instance_variable_set(:@build_type, Pod::BuildType.static_framework)
    end
    puts "Installing #{static.count} pods as static frameworks"
    puts "Installing #{dynamic.count} pods as dynamic frameworks"
end

post_install do |installer|
    project_root = File.dirname(__FILE__)

    ## Convert the 3rd-party license acknowledgements markdown into html for use in the app
    require 'commonmarker'

    acknowledgements = 'Acknowledgments'
    markdown = File.read("#{project_root}/Pods/Target Support Files/Pods-Apps-WordPress/Pods-Apps-WordPress-acknowledgements.markdown")
    rendered_html = CommonMarker.render_html(markdown, :DEFAULT)
    styled_html = "<head>
                     <meta name=\"viewport\" content=\"width=device-width, initial-scale=1\">
                     <style>
                       body {
                         font-family: -apple-system, BlinkMacSystemFont, 'Segoe UI', Roboto, Oxygen, Ubuntu, Cantarell, 'Open Sans', 'Helvetica Neue', sans-serif;
                         font-size: 16px;
                         color: #1a1a1a;
                         margin: 20px;
                       }
                      @media (prefers-color-scheme: dark) {
                       body {
                        background: #1a1a1a;
                        color: white;
                       }
                      }
                       pre {
                        white-space: pre-wrap;
                       }
                     </style>
                     <title>
                       #{acknowledgements}
                     </title>
                   </head>
                   <body>
                     #{rendered_html}
                   </body>"

      ## Remove the <h1>, since we've promoted it to <title>
      styled_html = styled_html.sub('<h1>Acknowledgements</h1>', '')

      ## The glog library's license contains a URL that does not wrap in the web view,
      ## leading to a large right-hand whitespace gutter.  Work around this by explicitly
      ## inserting a <br> in the HTML.  Use gsub juuust in case another one sneaks in later.
      styled_html = styled_html.gsub('p?hl=en#dR3YEbitojA/COPYING', 'p?hl=en#dR3YEbitojA/COPYING<br>')

    File.write("#{project_root}/Pods/Target Support Files/Pods-Apps-WordPress/acknowledgements.html", styled_html)

    # Let Pods targets inherit deployment target from the app
    # This solution is suggested here: https://github.com/CocoaPods/CocoaPods/issues/4859
    # =====================================
    #
    installer.pods_project.targets.each do |target|
      # Exclude RCT-Folly as it requires explicit deployment target https://git.io/JPb73
      if (target.name != 'RCT-Folly')
        target.build_configurations.each do |configuration|
          pod_ios_deployment_target = Gem::Version.new(configuration.build_settings['IPHONEOS_DEPLOYMENT_TARGET'])
          configuration.build_settings.delete 'IPHONEOS_DEPLOYMENT_TARGET' if pod_ios_deployment_target <= app_ios_deployment_target
        end
      end
    end

    # Flag Alpha builds for Tracks
    # ============================
    installer.pods_project.targets.each do |target|
      next unless target.name == 'Automattic-Tracks-iOS'
      target.build_configurations.each do |config|
        if config.name == 'Release-Alpha' or config.name == 'Release-Internal'
          config.build_settings['GCC_PREPROCESSOR_DEFINITIONS'] ||= ['$(inherited)', 'ALPHA=1']
        end
      end
    end
end<|MERGE_RESOLUTION|>--- conflicted
+++ resolved
@@ -169,11 +169,7 @@
     ## Gutenberg (React Native)
     ## =====================
     ##
-<<<<<<< HEAD
-    gutenberg :commit => '1aa1224d0a0409ab1eae4c46b1d8b0b9fc3b498f'
-=======
     gutenberg :tag => 'v1.75.0'
->>>>>>> a9785ad1
 
     ## Third party libraries
     ## =====================
