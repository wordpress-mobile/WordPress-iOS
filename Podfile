source 'https://cdn.cocoapods.org/'

inhibit_all_warnings!
use_frameworks!

platform :ios, '11.0'
workspace 'WordPress.xcworkspace'

## Pods shared between all the targets
## ===================================
##
def wordpress_shared
    pod 'WordPressShared', '1.9.2-beta.1'
    #pod 'WordPressShared', :git => 'https://github.com/wordpress-mobile/WordPress-iOS-Shared.git', :tag => ''
    #pod 'WordPressShared', :git => 'https://github.com/wordpress-mobile/WordPress-iOS-Shared.git', :branch => ''
    #pod 'WordPressShared', :git => 'https://github.com/wordpress-mobile/WordPress-iOS-Shared.git', :commit  => ''
    #pod 'WordPressShared', :path => '../WordPress-iOS-Shared'
end

def aztec
    ## When using a tagged version, feel free to comment out the WordPress-Aztec-iOS line below.
    ## When using a commit number (during development) you should provide the same commit number for both pods.
    ##
    #pod 'WordPress-Aztec-iOS', :git => 'https://github.com/wordpress-mobile/AztecEditor-iOS.git', :commit => ''
    #pod 'WordPress-Editor-iOS', :git => 'https://github.com/wordpress-mobile/AztecEditor-iOS.git', :commit => ''
    #pod 'WordPress-Editor-iOS', :git => 'https://github.com/wordpress-mobile/AztecEditor-iOS.git', :tag => ''
    #pod 'WordPress-Editor-iOS', :path => '../AztecEditor-iOS'
    pod 'WordPress-Editor-iOS', '~> 1.19.3'
end

def wordpress_ui
    pod 'WordPressUI', '~> 1.7.1'
    #pod 'WordPressUI', :git => 'https://github.com/wordpress-mobile/WordPressUI-iOS', :tag => ''
    #pod 'WordPressUI', :git => 'https://github.com/wordpress-mobile/WordPressUI-iOS', :branch => ''
    #pod 'WordPressUI', :git => 'https://github.com/wordpress-mobile/WordPressUI-iOS', :commit => ''
    #pod 'WordPressUI', :path => '../WordPressUI-iOS'
<<<<<<< HEAD
    ## while PR is in review:
    #pod 'WordPressUI', :git => 'https://github.com/wordpress-mobile/WordPressUI-iOS', :branch => 'task/bottomsheet_child_handle_dismiss'
    # pod 'WordPressUI', :git => 'https://github.com/wordpress-mobile/WordPressUI-iOS', :commit => '85b2a8cfb9d3c27194a14bdcb3c8391e13fbaa0f'
=======
>>>>>>> e5ed5f75
end

def wordpress_kit
    pod 'WordPressKit', '4.13.0-beta.4'
    #pod 'WordPressKit', :git => 'https://github.com/wordpress-mobile/WordPressKit-iOS.git', :tag => ''
    #pod 'WordPressKit', :git => 'https://github.com/wordpress-mobile/WordPressKit-iOS.git', :branch => ''
    #pod 'WordPressKit', :git => 'https://github.com/wordpress-mobile/WordPressKit-iOS.git', :commit => ''
    #pod 'WordPressKit', :path => '../WordPressKit-iOS'
end

def shared_with_all_pods
    wordpress_shared
    pod 'CocoaLumberjack', '~> 3.0'
    pod 'NSObject-SafeExpectations', '~> 0.0.4'
end

def shared_with_networking_pods
    pod 'Alamofire', '4.8.0'
    pod 'Reachability', '3.2'

    wordpress_kit
end

def shared_test_pods
    pod 'OHHTTPStubs', '6.1.0'
    pod 'OHHTTPStubs/Swift', '6.1.0'
    pod 'OCMock', '3.4.3'
end

def shared_with_extension_pods
    pod 'Gridicons', '~> 1.0.1'
    pod 'ZIPFoundation', '~> 0.9.8'
    pod 'Down', '~> 0.6.6'
end

def gutenberg(options)
    options[:git] = 'http://github.com/wordpress-mobile/gutenberg-mobile/'
    options[:submodules] = true
    local_gutenberg = ENV['LOCAL_GUTENBERG']
    if local_gutenberg
      options = { :path => local_gutenberg.include?('/') ? local_gutenberg : '../gutenberg-mobile' }
    end
    pod 'Gutenberg', options
    pod 'RNTAztecView', options

    gutenberg_dependencies options
end

def gutenberg_dependencies(options)
    dependencies = [
        'FBReactNativeSpec',
        'FBLazyVector',
        'React',
        'ReactCommon',
        'RCTRequired',
        'RCTTypeSafety',
        'React-Core',
        'React-CoreModules',
        'React-RCTActionSheet',
        'React-RCTAnimation',
        'React-RCTBlob',
        'React-RCTImage',
        'React-RCTLinking',
        'React-RCTNetwork',
        'React-RCTSettings',
        'React-RCTText',
        'React-RCTVibration',
        'React-cxxreact',
        'React-jsinspector',
        'React-jsi',
        'React-jsiexecutor',
        'Yoga',
        'Folly',
        'glog',
        'react-native-keyboard-aware-scroll-view',
        'react-native-safe-area',
        'react-native-video',
        'RNSVG',
        'ReactNativeDarkMode',
        'react-native-slider',
        'react-native-linear-gradient',
        'react-native-get-random-values',
        'react-native-blur'
    ]
    if options[:path]
        podspec_prefix = options[:path]
    else
        tag_or_commit = options[:tag] || options[:commit]
        podspec_prefix = "https://raw.githubusercontent.com/wordpress-mobile/gutenberg-mobile/#{tag_or_commit}"
    end

    for pod_name in dependencies do
        pod pod_name, :podspec => "#{podspec_prefix}/third-party-podspecs/#{pod_name}.podspec.json"
    end
end

## WordPress iOS
## =============
##
target 'WordPress' do
    project 'WordPress/WordPress.xcodeproj'

    shared_with_all_pods
    shared_with_networking_pods
    shared_with_extension_pods

    ## Gutenberg (React Native)
    ## =====================
    ##
    gutenberg :commit => '7443b1a7f8739149e82a504992afddd59446154d'

    ## Third party libraries
    ## =====================
    ##
    pod 'Charts', '~> 3.2.2'
    pod 'Gifu', '3.2.0'
    pod 'AppCenter', '2.5.1', :configurations => ['Release-Internal', 'Release-Alpha']
    pod 'AppCenter/Distribute', '2.5.1', :configurations => ['Release-Internal', 'Release-Alpha']
    pod 'MRProgress', '0.8.3'
    pod 'Starscream', '3.0.6'
    pod 'SVProgressHUD', '2.2.5'
    pod 'ZendeskSupportSDK', '5.0.0'
    pod 'AlamofireImage', '3.5.2'
    pod 'AlamofireNetworkActivityIndicator', '~> 2.4'
    pod 'FSInteractiveMap', :git => 'https://github.com/wordpress-mobile/FSInteractiveMap.git', :tag => '0.2.0'
    pod 'JTAppleCalendar', '~> 8.0.2'
    pod 'AMScrollingNavbar', '5.6.0'

    ## Automattic libraries
    ## ====================
    ##
    wordpress_kit
    wordpress_shared

    # Production

    pod 'Automattic-Tracks-iOS', '~> 0.5.0'
    # While in PR
    #pod 'Automattic-Tracks-iOS', :git => 'https://github.com/Automattic/Automattic-Tracks-iOS.git', :branch => 'add/more-logging'
    # Local Development
    #pod 'Automattic-Tracks-iOS', :path => '~/Projects/Automattic-Tracks-iOS'

    pod 'NSURL+IDN', '~> 0.4'

    pod 'WPMediaPicker', '~> 1.7.0'
    #pod 'WPMediaPicker', :git => 'https://github.com/wordpress-mobile/MediaPicker-iOS.git', :tag => '1.7.0'
    ## while PR is in review:
    # pod 'WPMediaPicker', :git => 'https://github.com/wordpress-mobile/MediaPicker-iOS.git', :branch => ''
    # pod 'WPMediaPicker', :path => '../MediaPicker-iOS'

    pod 'Gridicons', '~> 1.0.1'

    pod 'WordPressAuthenticator', '~> 1.21.0-beta'
    # While in PR
		# pod 'WordPressAuthenticator', :git => 'https://github.com/wordpress-mobile/WordPressAuthenticator-iOS.git', :branch => ''
    # pod 'WordPressAuthenticator', :git => 'https://github.com/wordpress-mobile/WordPressAuthenticator-iOS.git', :commit => ''
    # pod 'WordPressAuthenticator', :path => '../WordPressAuthenticator-iOS'

    pod 'MediaEditor', '~> 1.2.0'
    # pod 'MediaEditor', :git => 'https://github.com/wordpress-mobile/MediaEditor-iOS.git', :commit => 'a4178ed9b0f3622faafb41dd12503e26c5523a32'
    # pod 'MediaEditor', :path => '../MediaEditor-iOS'

    aztec
    wordpress_ui

    target 'WordPressTest' do
        inherit! :search_paths

        shared_test_pods
        pod 'Nimble', '~> 7.3.1'
    end


    post_install do
        project_root = File.dirname(__FILE__)

        puts 'Patching RCTShadowView to fix nested group block - it could be removed after upgrade to 0.62'
        %x(patch "#{project_root}/Pods/React-Core/React/Views/RCTShadowView.m" < "#{project_root}/patches/RN-RCTShadowView.patch")
        puts 'Patching RCTActionSheet to add possibility to disable action sheet buttons -
        it could be removed once PR with that functionality will be merged into RN'
        %x(patch "#{project_root}/Pods/React-RCTActionSheet/RCTActionSheetManager.m" < "#{project_root}/patches/RN-RCTActionSheetManager.patch")

        ## Convert the 3rd-party license acknowledgements markdown into html for use in the app
        require 'commonmarker'

        acknowledgements = 'Acknowledgments'
        markdown = File.read("#{project_root}/Pods/Target Support Files/Pods-WordPress/Pods-WordPress-acknowledgements.markdown")
        rendered_html = CommonMarker.render_html(markdown, :DEFAULT)
        styled_html = "<head>
                         <meta name=\"viewport\" content=\"width=device-width, initial-scale=1\">
                         <style>
                           body {
                             font-family: -apple-system, BlinkMacSystemFont, 'Segoe UI', Roboto, Oxygen, Ubuntu, Cantarell, 'Open Sans', 'Helvetica Neue', sans-serif;
                             font-size: 16px;
                             color: #1a1a1a;
                             margin: 20px;
                           }
                          @media (prefers-color-scheme: dark) {
                           body {
                            background: #1a1a1a;
                            color: white;
                           }
                          }
                           pre {
                            white-space: pre-wrap;
                           }
                         </style>
                         <title>
                           #{acknowledgements}
                         </title>
                       </head>
                       <body>
                         #{rendered_html}
                       </body>"

          ## Remove the <h1>, since we've promoted it to <title>
          styled_html = styled_html.sub("<h1>Acknowledgements</h1>", '')

          ## The glog library's license contains a URL that does not wrap in the web view,
          ## leading to a large right-hand whitespace gutter.  Work around this by explicitly
          ## inserting a <br> in the HTML.  Use gsub juuust in case another one sneaks in later.
          styled_html = styled_html.gsub('p?hl=en#dR3YEbitojA/COPYING', 'p?hl=en#dR3YEbitojA/COPYING<br>')

        File.write("#{project_root}/Pods/Target Support Files/Pods-WordPress/acknowledgements.html", styled_html)
    end
end


## Share Extension
## ===============
##
target 'WordPressShareExtension' do
    project 'WordPress/WordPress.xcodeproj'

    shared_with_extension_pods

    aztec
    shared_with_all_pods
    shared_with_networking_pods
    wordpress_ui
end


## DraftAction Extension
## =====================
##
target 'WordPressDraftActionExtension' do
    project 'WordPress/WordPress.xcodeproj'

    shared_with_extension_pods

    aztec
    shared_with_all_pods
    shared_with_networking_pods
    wordpress_ui
end


## Today Widget
## ============
##
target 'WordPressTodayWidget' do
    project 'WordPress/WordPress.xcodeproj'

    shared_with_all_pods
    shared_with_networking_pods

    wordpress_ui
end

## All Time Widget
## ============
##
target 'WordPressAllTimeWidget' do
    project 'WordPress/WordPress.xcodeproj'

    shared_with_all_pods
    shared_with_networking_pods

    wordpress_ui
end

## This Week Widget
## ============
##
target 'WordPressThisWeekWidget' do
    project 'WordPress/WordPress.xcodeproj'

    shared_with_all_pods
    shared_with_networking_pods

    wordpress_ui
end

## Notification Content Extension
## ==============================
##
target 'WordPressNotificationContentExtension' do
    project 'WordPress/WordPress.xcodeproj'

    wordpress_kit
    wordpress_shared
    wordpress_ui
end



## Notification Service Extension
## ==============================
##
target 'WordPressNotificationServiceExtension' do
    project 'WordPress/WordPress.xcodeproj'

    wordpress_kit
    wordpress_shared
    wordpress_ui
end


## Mocks
## ===================
##
def wordpress_mocks
  pod 'WordPressMocks', '~> 0.0.8'
  # pod 'WordPressMocks', :git => 'https://github.com/wordpress-mobile/WordPressMocks.git', :commit => ''
  # pod 'WordPressMocks', :git => 'https://github.com/wordpress-mobile/WordPressMocks.git', :branch => 'add/screenshot-mocks'
  # pod 'WordPressMocks', :path => '../WordPressMocks'
end


## Screenshot Generation
## ===================
##
target 'WordPressScreenshotGeneration' do
    project 'WordPress/WordPress.xcodeproj'

    wordpress_mocks
    pod 'SimulatorStatusMagic'
end

## UI Tests
## ===================
##
target 'WordPressUITests' do
    project 'WordPress/WordPress.xcodeproj'

    wordpress_mocks
end

# Static Frameworks:
# ============
#
# Make all pods that are not shared across multiple targets into static frameworks by overriding the static_framework? function to return true
# Linking the shared frameworks statically would lead to duplicate symbols
# A future version of CocoaPods may make this easier to do. See https://github.com/CocoaPods/CocoaPods/issues/7428
shared_targets = ['WordPressFlux']
pre_install do |installer|
    static = []
    dynamic = []
    installer.pod_targets.each do |pod|

        # Statically linking Sentry results in a conflict with `NSDictionary.objectAtKeyPath`, but dynamically
        # linking it resolves this.
        if pod.name == "Sentry"
          dynamic << pod
          next
        end

        # If this pod is a dependency of one of our shared targets, it must be linked dynamically
        if pod.target_definitions.any? { |t| shared_targets.include? t.name }
          dynamic << pod
          next
        end
        static << pod
		pod.instance_variable_set(:@build_type, Pod::Target::BuildType.static_framework)
    end
    puts "Installing #{static.count} pods as static frameworks"
    puts "Installing #{dynamic.count} pods as dynamic frameworks"
end<|MERGE_RESOLUTION|>--- conflicted
+++ resolved
@@ -34,12 +34,6 @@
     #pod 'WordPressUI', :git => 'https://github.com/wordpress-mobile/WordPressUI-iOS', :branch => ''
     #pod 'WordPressUI', :git => 'https://github.com/wordpress-mobile/WordPressUI-iOS', :commit => ''
     #pod 'WordPressUI', :path => '../WordPressUI-iOS'
-<<<<<<< HEAD
-    ## while PR is in review:
-    #pod 'WordPressUI', :git => 'https://github.com/wordpress-mobile/WordPressUI-iOS', :branch => 'task/bottomsheet_child_handle_dismiss'
-    # pod 'WordPressUI', :git => 'https://github.com/wordpress-mobile/WordPressUI-iOS', :commit => '85b2a8cfb9d3c27194a14bdcb3c8391e13fbaa0f'
-=======
->>>>>>> e5ed5f75
 end
 
 def wordpress_kit
