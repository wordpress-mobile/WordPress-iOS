--- conflicted
+++ resolved
@@ -169,11 +169,7 @@
     ## Gutenberg (React Native)
     ## =====================
     ##
-<<<<<<< HEAD
-    gutenberg :tag => 'v1.71.1'
-=======
     gutenberg :tag => 'v1.72.0-alpha2'
->>>>>>> d4e82400
 
     ## Third party libraries
     ## =====================
