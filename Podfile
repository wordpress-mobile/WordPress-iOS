--- conflicted
+++ resolved
@@ -169,11 +169,7 @@
     ## Gutenberg (React Native)
     ## =====================
     ##
-<<<<<<< HEAD
     gutenberg :tag => 'v1.72.0-alpha5'
-=======
-    gutenberg :tag => 'v1.72.0-alpha4'
->>>>>>> 231c254d
 
     ## Third party libraries
     ## =====================
