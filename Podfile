source 'https://github.com/CocoaPods/Specs.git'

project 'WordPress/WordPress.xcodeproj'
install! 'cocoapods',
         :deterministic_uuids => false

inhibit_all_warnings!
use_frameworks!

platform :ios, '9.0'

abstract_target 'WordPress_Base' do
  pod 'WordPress-iOS-Shared', '0.6.1'
  ## This pod is only being included to support the share extension ATM - https://github.com/wordpress-mobile/WordPress-iOS/issues/5081
  pod 'WordPressComKit', :git => 'https://github.com/Automattic/WordPressComKit.git', :tag => '0.0.4'

  target 'WordPress' do
    # ---------------------
    # Third party libraries
    # ---------------------
    pod '1PasswordExtension', '1.8.1'
    pod 'AFNetworking',	'3.1.0'
    pod 'CocoaLumberjack', '~> 2.2.0'
    pod 'DTCoreText',   '1.6.16'
    pod 'FormatterKit', '~> 1.8.1'
    pod 'Helpshift', '~> 5.6.2'
    pod 'HockeySDK', '~> 3.8.0', :configurations => ['Release-Internal', 'Release-Alpha']
    pod 'Lookback', '1.3.0', :configurations => ['Release-Internal', 'Release-Alpha']
    pod 'MRProgress', '~>0.7.0'
    pod 'Mixpanel', '2.9.4'
    pod 'Reachability',	'3.2'
    pod 'ReactiveCocoa', '~> 2.4.7'
    pod 'SVProgressHUD', '~>1.1.3'
    pod 'UIDeviceIdentifier', '~> 0.1'
    pod 'Crashlytics'
    pod 'BuddyBuildSDK', '~> 1.0.11', :configurations => ['Release-Alpha']
    # ----------------------------
    # Forked third party libraries
    # ----------------------------
    pod 'WordPress-AppbotX', :git => 'https://github.com/wordpress-mobile/appbotx.git', :commit => '479d05f7d6b963c9b44040e6ea9f190e8bd9a47a'

    # --------------------
    # WordPress components
    # --------------------
    pod 'Automattic-Tracks-iOS', :git => 'https://github.com/Automattic/Automattic-Tracks-iOS.git', :tag => '0.1.1'
    pod 'Gridicons', '0.2'
    pod 'NSObject-SafeExpectations', '0.0.2'
    pod 'NSURL+IDN', '0.3'
    pod 'Simperium', '0.8.17'
    pod 'WPMediaPicker', '~> 0.10.1'
    pod 'WordPress-iOS-Editor', '1.8.1'
<<<<<<< HEAD
    pod 'WordPressCom-Analytics-iOS', '0.1.18'
    pod 'WordPress-Aztec-iOS', '0.2.0'
=======
    pod 'WordPressCom-Analytics-iOS', '0.1.19'
    pod 'WordPress-Aztec-iOS', :git => 'https://github.com/wordpress-mobile/WordPress-Aztec-iOS.git', :commit => 'c78c858194f57bc8d4b29712b72a38c97af140ab'
>>>>>>> 52db38ea
    pod 'WordPressCom-Stats-iOS', '0.7.7'
    pod 'wpxmlrpc', '~> 0.8'
    
    target :WordPressTest do
      inherit! :search_paths
      pod 'OHHTTPStubs', '~> 4.6.0'
      pod 'OHHTTPStubs/Swift', '~> 4.6.0'
      pod 'OCMock', '3.1.2'
      pod 'Specta', '1.0.5'
      pod 'Expecta', '1.0.5'
      pod 'Nimble', '~> 4.0.0'
    end
  end

  target 'WordPressShareExtension' do
  end

  target 'WordPressTodayWidget' do
    pod 'WordPressCom-Stats-iOS/Services', '0.7.7'
  end

end

post_install do |installer_representation|
#   installer_representation.pods_project.targets.each do |target|
#     # See https://github.com/CocoaPods/CocoaPods/issues/3838
#     if target.name.end_with?('WordPressCom-Stats-iOS')
#       target.build_configurations.each do |config|
#         config.build_settings['FRAMEWORK_SEARCH_PATHS'] ||= ['$(inherited)', '$PODS_FRAMEWORK_BUILD_PATH', '$PODS_FRAMEWORK_BUILD_PATH/..']
#       end
#     end
#   end
#
#   # Directly set the Targeted Device Family
#   # See https://github.com/CocoaPods/CocoaPods/issues/2292
#   installer_representation.pods_project.build_configurations.each do |config|
#       config.build_settings['TARGETED_DEVICE_FAMILY'] = '1,2'
#   end

  # Does a quick hack to turn off Swift embedding of libraries for extensions
  # See: https://github.com/wordpress-mobile/WordPress-iOS/issues/5160
  system "sed -i '' -E 's/EMBEDDED_CONTENT_CONTAINS_SWIFT[[:space:]]=[[:space:]]YES/EMBEDDED_CONTENT_CONTAINS_SWIFT = NO/g' Pods/Target\\ Support\\ Files/Pods-WordPress_Base-WordPressShareExtension/*.xcconfig"
  system "sed -i '' -E 's/EMBEDDED_CONTENT_CONTAINS_SWIFT[[:space:]]=[[:space:]]YES/EMBEDDED_CONTENT_CONTAINS_SWIFT = NO/g' Pods/Target\\ Support\\ Files/Pods-WordPress_Base-WordPressTodayWidget/*.xcconfig"

end<|MERGE_RESOLUTION|>--- conflicted
+++ resolved
@@ -49,13 +49,8 @@
     pod 'Simperium', '0.8.17'
     pod 'WPMediaPicker', '~> 0.10.1'
     pod 'WordPress-iOS-Editor', '1.8.1'
-<<<<<<< HEAD
-    pod 'WordPressCom-Analytics-iOS', '0.1.18'
     pod 'WordPress-Aztec-iOS', '0.2.0'
-=======
     pod 'WordPressCom-Analytics-iOS', '0.1.19'
-    pod 'WordPress-Aztec-iOS', :git => 'https://github.com/wordpress-mobile/WordPress-Aztec-iOS.git', :commit => 'c78c858194f57bc8d4b29712b72a38c97af140ab'
->>>>>>> 52db38ea
     pod 'WordPressCom-Stats-iOS', '0.7.7'
     pod 'wpxmlrpc', '~> 0.8'
     
