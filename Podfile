--- conflicted
+++ resolved
@@ -49,13 +49,8 @@
 end
 
 def wordpress_kit
-<<<<<<< HEAD
-  # pod 'WordPressKit', '~> 14.0'
-  pod 'WordPressKit', git: 'https://github.com/wordpress-mobile/WordPressKit-iOS.git', commit: '32ab230f647bae46a869dea285f5045c56b51add'
-=======
   pod 'WordPressKit', '~> 14.1'
   # pod 'WordPressKit', git: 'https://github.com/wordpress-mobile/WordPressKit-iOS.git', commit: ''
->>>>>>> 21ef985a
   # pod 'WordPressKit', git: 'https://github.com/wordpress-mobile/WordPressKit-iOS.git', branch: ''
   # pod 'WordPressKit', git: 'https://github.com/wordpress-mobile/WordPressKit-iOS.git', tag: ''
   # pod 'WordPressKit', path: '../WordPressKit-iOS'
