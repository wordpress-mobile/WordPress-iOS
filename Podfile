--- conflicted
+++ resolved
@@ -154,11 +154,7 @@
     ## Gutenberg (React Native)
     ## =====================
     ##
-<<<<<<< HEAD
     gutenberg :commit => 'b8d520481b6d6059b901bcdaa288e7b35ee1aa5e'
-=======
-    gutenberg :tag => 'v1.45.0'
->>>>>>> 1d1483c4
 
     ## Third party libraries
     ## =====================
