--- conflicted
+++ resolved
@@ -63,12 +63,7 @@
     pod 'NSURL+IDN', '0.3'
     pod 'WPMediaPicker', '0.17'
     pod 'WordPress-iOS-Editor', '1.9.1'
-<<<<<<< HEAD
-    pod 'WordPress-Aztec-iOS', :git => 'https://github.com/wordpress-mobile/AztecEditor-iOS.git', :commit => 'be6802dfbfbd390086bc16b883bf1fc24be036ed'
-=======
     pod 'WordPress-Aztec-iOS', :git => 'https://github.com/wordpress-mobile/AztecEditor-iOS.git', :commit => '28e8cd4eba56efc0080b3fdef7d1a5693e53b1e7'
-    pod 'wpxmlrpc', '0.8.3'
->>>>>>> ff5cbf0f
 
     target 'WordPressTest' do
       inherit! :search_paths
