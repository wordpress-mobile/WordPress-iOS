source 'https://cdn.cocoapods.org/'

unless ['BUNDLE_BIN_PATH', 'BUNDLE_GEMFILE'].any? { |k| ENV.key?(k) }
  raise 'Please run CocoaPods via `bundle exec`'
end

inhibit_all_warnings!
use_frameworks!

app_ios_deployment_target = Gem::Version.new('11.0')

platform :ios, app_ios_deployment_target.version
workspace 'WordPress.xcworkspace'

## Pods shared between all the targets
## ===================================
##
def wordpress_shared
    pod 'WordPressShared', '~> 1.13.0'
    #pod 'WordPressShared', :git => 'https://github.com/wordpress-mobile/WordPress-iOS-Shared.git', :tag => ''
    #pod 'WordPressShared', :git => 'https://github.com/wordpress-mobile/WordPress-iOS-Shared.git', :branch => ''
    #pod 'WordPressShared', :git => 'https://github.com/wordpress-mobile/WordPress-iOS-Shared.git', :commit  => ''
    #pod 'WordPressShared', :path => '../WordPress-iOS-Shared'
end

def aztec
    ## When using a tagged version, feel free to comment out the WordPress-Aztec-iOS line below.
    ## When using a commit number (during development) you should provide the same commit number for both pods.
    ##
    #pod 'WordPress-Aztec-iOS', :git => 'https://github.com/wordpress-mobile/AztecEditor-iOS.git', :commit => ''
    #pod 'WordPress-Editor-iOS', :git => 'https://github.com/wordpress-mobile/AztecEditor-iOS.git', :commit => ''
    #pod 'WordPress-Editor-iOS', :git => 'https://github.com/wordpress-mobile/AztecEditor-iOS.git', :tag => ''
    #pod 'WordPress-Editor-iOS', :path => '../AztecEditor-iOS'
    pod 'WordPress-Editor-iOS', '~> 1.19.3'
end

def wordpress_ui
    pod 'WordPressUI', '~> 1.7.3'
    #pod 'WordPressUI', :git => 'https://github.com/wordpress-mobile/WordPressUI-iOS', :tag => ''
    #pod 'WordPressUI', :git => 'https://github.com/wordpress-mobile/WordPressUI-iOS', :branch => ''
    #pod 'WordPressUI', :git => 'https://github.com/wordpress-mobile/WordPressUI-iOS', :commit => ''
    #pod 'WordPressUI', :path => '../WordPressUI-iOS'
end

def wordpress_kit
    pod 'WordPressKit', '~> 4.21.0'
    # pod 'WordPressKit', :git => 'https://github.com/wordpress-mobile/WordPressKit-iOS.git', :tag => ''
    # pod 'WordPressKit', :git => 'https://github.com/wordpress-mobile/WordPressKit-iOS.git', :branch => ''
    # pod 'WordPressKit', :git => 'https://github.com/wordpress-mobile/WordPressKit-iOS.git', :commit => ''
    # pod 'WordPressKit', :path => '../WordPressKit-iOS'
end

def shared_with_all_pods
    wordpress_shared
    pod 'CocoaLumberjack', '~> 3.0'
    pod 'NSObject-SafeExpectations', '~> 0.0.4'
end

def shared_with_networking_pods
    pod 'Alamofire', '4.8.0'
    pod 'Reachability', '3.2'

    wordpress_kit
end

def shared_test_pods
    pod 'OHHTTPStubs', '6.1.0'
    pod 'OHHTTPStubs/Swift', '6.1.0'
    pod 'OCMock', '3.4.3'
end

def shared_with_extension_pods
    pod 'Gridicons', '~> 1.0.2'
    pod 'ZIPFoundation', '~> 0.9.8'
    pod 'Down', '~> 0.6.6'
end

def gutenberg(options)
    options[:git] = 'http://github.com/wordpress-mobile/gutenberg-mobile/'
    options[:submodules] = true
    local_gutenberg = ENV['LOCAL_GUTENBERG']
    if local_gutenberg
      options = { :path => local_gutenberg.include?('/') ? local_gutenberg : '../gutenberg-mobile' }
    end
    pod 'Gutenberg', options
    pod 'RNTAztecView', options

    gutenberg_dependencies options
end

def gutenberg_dependencies(options)
    dependencies = [
        'FBReactNativeSpec',
        'FBLazyVector',
        'React',
        'ReactCommon',
        'RCTRequired',
        'RCTTypeSafety',
        'React-Core',
        'React-CoreModules',
        'React-RCTActionSheet',
        'React-RCTAnimation',
        'React-RCTBlob',
        'React-RCTImage',
        'React-RCTLinking',
        'React-RCTNetwork',
        'React-RCTSettings',
        'React-RCTText',
        'React-RCTVibration',
        'React-cxxreact',
        'React-jsinspector',
        'React-jsi',
        'React-jsiexecutor',
        'Yoga',
        'Folly',
        'glog',
        'react-native-keyboard-aware-scroll-view',
        'react-native-safe-area',
        'react-native-safe-area-context',
        'react-native-video',
        'RNSVG',
        'ReactNativeDarkMode',
        'react-native-slider',
        'react-native-linear-gradient',
        'react-native-get-random-values',
        'react-native-blur',
        'RNScreens',
        'RNReanimated',
        'RNGestureHandler',
        'RNCMaskedView'
    ]
    if options[:path]
        podspec_prefix = options[:path]
    else
        tag_or_commit = options[:tag] || options[:commit]
        podspec_prefix = "https://raw.githubusercontent.com/wordpress-mobile/gutenberg-mobile/#{tag_or_commit}"
    end

    for pod_name in dependencies do
        pod pod_name, :podspec => "#{podspec_prefix}/third-party-podspecs/#{pod_name}.podspec.json"
    end
end

## WordPress iOS
## =============
##
target 'WordPress' do
    project 'WordPress/WordPress.xcodeproj'

    shared_with_all_pods
    shared_with_networking_pods
    shared_with_extension_pods

    ## Gutenberg (React Native)
    ## =====================
    ##
<<<<<<< HEAD
    gutenberg :commit => 'b20b2f933f51097ae718a5eb4c150b91cbdd54dd'
=======
    gutenberg :tag => 'v1.42.0-alpha2'
>>>>>>> 32e34cf5

    ## Third party libraries
    ## =====================
    ##
    pod 'Charts', '~> 3.2.2'
    pod 'Gifu', '3.2.0'
    pod 'AppCenter', '2.5.1', :configurations => ['Release-Internal', 'Release-Alpha']
    pod 'AppCenter/Distribute', '2.5.1', :configurations => ['Release-Internal', 'Release-Alpha']
    pod 'MRProgress', '0.8.3'
    pod 'Starscream', '3.0.6'
    pod 'SVProgressHUD', '2.2.5'
    pod 'ZendeskSupportSDK', '5.1.1'
    pod 'AlamofireImage', '3.5.2'
    pod 'AlamofireNetworkActivityIndicator', '~> 2.4'
    pod 'FSInteractiveMap', :git => 'https://github.com/wordpress-mobile/FSInteractiveMap.git', :tag => '0.2.0'
    pod 'JTAppleCalendar', '~> 8.0.2'
    pod 'AMScrollingNavbar', '5.6.0'
    pod 'CropViewController', '2.5.3'

    ## Automattic libraries
    ## ====================
    ##
    wordpress_kit
    wordpress_shared

    # Production

    pod 'Automattic-Tracks-iOS', '~> 0.5.1'
    # While in PR
    #pod 'Automattic-Tracks-iOS', :git => 'https://github.com/Automattic/Automattic-Tracks-iOS.git', :branch => 'add/more-logging'
    # Local Development
    #pod 'Automattic-Tracks-iOS', :path => '~/Projects/Automattic-Tracks-iOS'

    pod 'NSURL+IDN', '~> 0.4'

    pod 'WPMediaPicker', '~> 1.7.2'
    #pod 'WPMediaPicker', :git => 'https://github.com/wordpress-mobile/MediaPicker-iOS.git', :tag => '1.7.0'
    ## while PR is in review:
    # pod 'WPMediaPicker', :git => 'https://github.com/wordpress-mobile/MediaPicker-iOS.git', :branch => ''
    # pod 'WPMediaPicker', :path => '../MediaPicker-iOS'

    pod 'Gridicons', '~> 1.0.2'

    pod 'WordPressAuthenticator', '~> 1.29.0'
    # While in PR
    # pod 'WordPressAuthenticator', :git => 'https://github.com/wordpress-mobile/WordPressAuthenticator-iOS.git', :branch => ''
    # pod 'WordPressAuthenticator', :git => 'https://github.com/wordpress-mobile/WordPressAuthenticator-iOS.git', :commit => ''
    # pod 'WordPressAuthenticator', :path => '../WordPressAuthenticator-iOS'

    pod 'MediaEditor', '~> 1.2.1'
    # pod 'MediaEditor', :git => 'https://github.com/wordpress-mobile/MediaEditor-iOS.git', :commit => 'a4178ed9b0f3622faafb41dd12503e26c5523a32'
    # pod 'MediaEditor', :path => '../MediaEditor-iOS'

    aztec
    wordpress_ui

    target 'WordPressTest' do
        inherit! :search_paths

        shared_test_pods
        pod 'Nimble', '~> 7.3.1'
    end


    post_install do |installer|
        project_root = File.dirname(__FILE__)

        puts 'Patching RCTShadowView to fix nested group block - it could be removed after upgrade to 0.62'
        %x(patch "#{project_root}/Pods/React-Core/React/Views/RCTShadowView.m" < "#{project_root}/patches/RN-RCTShadowView.patch")
        puts 'Patching RCTActionSheet to add possibility to disable action sheet buttons -
        it could be removed once PR with that functionality will be merged into RN'
        %x(patch "#{project_root}/Pods/React-RCTActionSheet/RCTActionSheetManager.m" < "#{project_root}/patches/RN-RCTActionSheetManager.patch")
        puts 'Patching RCTUIImageViewAnimated to fix a problem where images will not load when built using the iOS 14 SDK (Xcode 12) -
        it can be removed once we upgrade Gutenberg to use RN 0.63 or later'
        %x(patch "#{project_root}/Pods/React-RCTImage/RCTUIImageViewAnimated.m" < "#{project_root}/patches/RN-RCTUIImageViewAnimated.patch")

        ## Convert the 3rd-party license acknowledgements markdown into html for use in the app
        require 'commonmarker'

        acknowledgements = 'Acknowledgments'
        markdown = File.read("#{project_root}/Pods/Target Support Files/Pods-WordPress/Pods-WordPress-acknowledgements.markdown")
        rendered_html = CommonMarker.render_html(markdown, :DEFAULT)
        styled_html = "<head>
                         <meta name=\"viewport\" content=\"width=device-width, initial-scale=1\">
                         <style>
                           body {
                             font-family: -apple-system, BlinkMacSystemFont, 'Segoe UI', Roboto, Oxygen, Ubuntu, Cantarell, 'Open Sans', 'Helvetica Neue', sans-serif;
                             font-size: 16px;
                             color: #1a1a1a;
                             margin: 20px;
                           }
                          @media (prefers-color-scheme: dark) {
                           body {
                            background: #1a1a1a;
                            color: white;
                           }
                          }
                           pre {
                            white-space: pre-wrap;
                           }
                         </style>
                         <title>
                           #{acknowledgements}
                         </title>
                       </head>
                       <body>
                         #{rendered_html}
                       </body>"

          ## Remove the <h1>, since we've promoted it to <title>
          styled_html = styled_html.sub("<h1>Acknowledgements</h1>", '')

          ## The glog library's license contains a URL that does not wrap in the web view,
          ## leading to a large right-hand whitespace gutter.  Work around this by explicitly
          ## inserting a <br> in the HTML.  Use gsub juuust in case another one sneaks in later.
          styled_html = styled_html.gsub('p?hl=en#dR3YEbitojA/COPYING', 'p?hl=en#dR3YEbitojA/COPYING<br>')

        File.write("#{project_root}/Pods/Target Support Files/Pods-WordPress/acknowledgements.html", styled_html)

        # Let Pods targets inherit deployment target from the app
        # This solution is suggested here: https://github.com/CocoaPods/CocoaPods/issues/4859
        # =====================================
        #
        installer.pods_project.targets.each do |target|
            target.build_configurations.each do |configuration|
               pod_ios_deployment_target = Gem::Version.new(configuration.build_settings['IPHONEOS_DEPLOYMENT_TARGET'])
               configuration.build_settings.delete 'IPHONEOS_DEPLOYMENT_TARGET' if pod_ios_deployment_target <= app_ios_deployment_target
            end
        end
    end
end


## Share Extension
## ===============
##
target 'WordPressShareExtension' do
    project 'WordPress/WordPress.xcodeproj'

    shared_with_extension_pods

    aztec
    shared_with_all_pods
    shared_with_networking_pods
    wordpress_ui
end


## DraftAction Extension
## =====================
##
target 'WordPressDraftActionExtension' do
    project 'WordPress/WordPress.xcodeproj'

    shared_with_extension_pods

    aztec
    shared_with_all_pods
    shared_with_networking_pods
    wordpress_ui
end


## Today Widget
## ============
##
target 'WordPressTodayWidget' do
    project 'WordPress/WordPress.xcodeproj'

    shared_with_all_pods
    shared_with_networking_pods

    wordpress_ui
end

## All Time Widget
## ============
##
target 'WordPressAllTimeWidget' do
    project 'WordPress/WordPress.xcodeproj'

    shared_with_all_pods
    shared_with_networking_pods

    wordpress_ui
end

## This Week Widget
## ============
##
target 'WordPressThisWeekWidget' do
    project 'WordPress/WordPress.xcodeproj'

    shared_with_all_pods
    shared_with_networking_pods

    wordpress_ui
end

## Notification Content Extension
## ==============================
##
target 'WordPressNotificationContentExtension' do
    project 'WordPress/WordPress.xcodeproj'

    wordpress_kit
    wordpress_shared
    wordpress_ui
end



## Notification Service Extension
## ==============================
##
target 'WordPressNotificationServiceExtension' do
    project 'WordPress/WordPress.xcodeproj'

    wordpress_kit
    wordpress_shared
    wordpress_ui
end


## Mocks
## ===================
##
def wordpress_mocks
  pod 'WordPressMocks', '~> 0.0.9'
  # pod 'WordPressMocks', :git => 'https://github.com/wordpress-mobile/WordPressMocks.git', :commit => ''
  # pod 'WordPressMocks', :git => 'https://github.com/wordpress-mobile/WordPressMocks.git', :branch => ''
  # pod 'WordPressMocks', :path => '../WordPressMocks'
end


## Screenshot Generation
## ===================
##
target 'WordPressScreenshotGeneration' do
    project 'WordPress/WordPress.xcodeproj'

    wordpress_mocks
end

## UI Tests
## ===================
##
target 'WordPressUITests' do
    project 'WordPress/WordPress.xcodeproj'

    wordpress_mocks
end

# Static Frameworks:
# ============
#
# Make all pods that are not shared across multiple targets into static frameworks by overriding the static_framework? function to return true
# Linking the shared frameworks statically would lead to duplicate symbols
# A future version of CocoaPods may make this easier to do. See https://github.com/CocoaPods/CocoaPods/issues/7428
shared_targets = ['WordPressFlux']
pre_install do |installer|
    static = []
    dynamic = []
    installer.pod_targets.each do |pod|

        # Statically linking Sentry results in a conflict with `NSDictionary.objectAtKeyPath`, but dynamically
        # linking it resolves this.
        if pod.name == "Sentry"
          dynamic << pod
          next
        end

        # If this pod is a dependency of one of our shared targets, it must be linked dynamically
        if pod.target_definitions.any? { |t| shared_targets.include? t.name }
          dynamic << pod
          next
        end
        static << pod
		pod.instance_variable_set(:@build_type, Pod::BuildType.static_framework)
    end
    puts "Installing #{static.count} pods as static frameworks"
    puts "Installing #{dynamic.count} pods as dynamic frameworks"
end<|MERGE_RESOLUTION|>--- conflicted
+++ resolved
@@ -154,11 +154,7 @@
     ## Gutenberg (React Native)
     ## =====================
     ##
-<<<<<<< HEAD
-    gutenberg :commit => 'b20b2f933f51097ae718a5eb4c150b91cbdd54dd'
-=======
-    gutenberg :tag => 'v1.42.0-alpha2'
->>>>>>> 32e34cf5
+    gutenberg :commit => '52fe67f33ec3f66a383de508df380040cb09d4a0'
 
     ## Third party libraries
     ## =====================
