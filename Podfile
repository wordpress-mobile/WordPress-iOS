source 'https://github.com/CocoaPods/Specs.git'

inhibit_all_warnings!
use_frameworks!

platform :ios, '10.0'
workspace 'WordPress.xcworkspace'

plugin 'cocoapods-repo-update'

## Pods shared between all the targets
## ===================================
##
def wordpress_shared
    ## for production:
    pod 'WordPressShared', '~> 1.7.3'

    ## for development:
    # pod 'WordPressShared', :path => '../WordPress-iOS-Shared'

    ## while PR is in review:
    # pod 'WordPressShared', :git => 'https://github.com/wordpress-mobile/WordPress-iOS-Shared.git', :commit => '994dd2b'
end

def aztec
    ## When using a tagged version, feel free to comment out the WordPress-Aztec-iOS line below.
    ## When using a commit number (during development) you should provide the same commit number for both pods.
    ##
    #pod 'WordPress-Aztec-iOS', :git => 'https://github.com/wordpress-mobile/AztecEditor-iOS.git', :commit => '87f7f8bac143d3022512b201749e5d8652a61aa1'
    #pod 'WordPress-Editor-iOS', :git => 'https://github.com/wordpress-mobile/AztecEditor-iOS.git', :commit => '87f7f8bac143d3022512b201749e5d8652a61aa1'
    ##pod 'WordPress-Editor-iOS', :git => 'https://github.com/wordpress-mobile/AztecEditor-iOS.git', :tag => '1.5.0.beta.1'
<<<<<<< HEAD
    pod 'WordPress-Editor-iOS', '1.5.1'
=======
    pod 'WordPress-Editor-iOS', '1.5.2'
>>>>>>> 0fd4b6fd
end

def wordpress_ui
    ## for production:
    pod 'WordPressUI', :git => 'https://github.com/wordpress-mobile/WordPressUI-iOS.git', :tag => '1.2.0'
    ## for development:
    ## pod 'WordPressUI', :path => '../WordPressUI-iOS'
    ## while PR is in review:
    ## pod 'WordPressUI', :git => 'https://github.com/wordpress-mobile/WordPressUI-iOS.git', :commit => '9972b8f597328a619a4c0110d89d62f09df3ff82'
end

def wordpress_kit
    pod 'WordPressKit', '~> 3.2.2'
    #pod 'WordPressKit', :git => 'https://github.com/wordpress-mobile/WordPressKit-iOS.git', :commit => '5d13f1513a630be3c0d3f31a09b20468c807a26d'
    #pod 'WordPressKit', :path => '~/Developer/WordPressKit-iOS'
end

def shared_with_all_pods
    wordpress_shared
    pod 'CocoaLumberjack', '3.4.2'
    pod 'FormatterKit/TimeIntervalFormatter', '1.8.2'
    pod 'NSObject-SafeExpectations', '0.0.3'
end

def shared_with_networking_pods
    pod 'AFNetworking', '3.2.1'
    pod 'Alamofire', '4.7.3'
    pod 'Reachability', '3.2'

	wordpress_kit
end

def shared_test_pods
    pod 'OHHTTPStubs', '6.1.0'
    pod 'OHHTTPStubs/Swift', '6.1.0'
    pod 'OCMock', '~> 3.4'
end

def gutenberg(options)
    options[:git] = 'http://github.com/wordpress-mobile/gutenberg-mobile/'
    pod 'Gutenberg', options
    pod 'RNTAztecView', options

    gutenberg_dependencies options
end

def gutenberg_dependencies(options)
    dependencies = [
        'React',
        'yoga',
        'Folly',
        'react-native-safe-area',
    ]
    tag_or_commit = options[:tag] || options[:commit]

    for pod_name in dependencies do
        pod pod_name, :podspec => "https://raw.githubusercontent.com/wordpress-mobile/gutenberg-mobile/#{tag_or_commit}/react-native-gutenberg-bridge/third-party-podspecs/#{pod_name}.podspec.json"
    end
end

## WordPress iOS
## =============
##
target 'WordPress' do
    project 'WordPress/WordPress.xcodeproj'

    shared_with_all_pods
    shared_with_networking_pods

    ## Gutenberg (React Native)
    ## =====================
    ##
    gutenberg :tag => 'v1.2.0'

    pod 'RNSVG', :git => 'https://github.com/wordpress-mobile/react-native-svg.git', :tag => '9.3.3-gb'
    pod 'react-native-keyboard-aware-scroll-view', :git => 'https://github.com/wordpress-mobile/react-native-keyboard-aware-scroll-view.git', :tag => 'gb-v0.8.7'

    ## Third party libraries
    ## =====================
    ##
    pod '1PasswordExtension', '1.8.5'
    pod 'Charts', '~> 3.2.2'
    pod 'Crashlytics', '3.12.0'
    pod 'Gifu', '3.2.0'
    pod 'GiphyCoreSDK', '~> 1.4.0'
    pod 'HockeySDK', '5.1.4', :configurations => ['Release-Internal', 'Release-Alpha']
    pod 'MGSwipeTableCell', '1.6.8'
    pod 'MRProgress', '0.8.3'
    pod 'Starscream', '3.0.6'
    pod 'SVProgressHUD', '2.2.5'
    pod 'ZendeskSDK', '2.2.0'


    ## Automattic libraries
    ## ====================
    ##
    pod 'Automattic-Tracks-iOS', '0.3.3'
    pod 'NSURL+IDN', '0.3'
    pod 'WPMediaPicker', '1.3.2'
    pod 'Gridicons', '~> 0.16'
    ## while PR is in review:
    ## pod 'WPMediaPicker', :git => 'https://github.com/wordpress-mobile/MediaPicker-iOS.git', :commit => 'e546205cd2a992838837b0a4de502507b89b6e63'

    pod 'WordPressAuthenticator', '~> 1.2.1'
    #pod 'WordPressAuthenticator', :path => '../WordPressAuthenticator-iOS'
    #pod 'WordPressAuthenticator', :git => 'https://github.com/wordpress-mobile/WordPressAuthenticator-iOS.git' , :commit => '867fa63'


    aztec
    wordpress_ui
    target 'WordPressTest' do
        inherit! :search_paths

        shared_test_pods
        pod 'Nimble', '~> 7.3.1'
    end


    ## Share Extension
    ## ===============
    ##
    target 'WordPressShareExtension' do
        inherit! :search_paths

        aztec
        shared_with_all_pods
        shared_with_networking_pods
        wordpress_ui
        pod 'ZIPFoundation', '~> 0.9.8'
    end


    ## DraftAction Extension
    ## =====================
    ##
    target 'WordPressDraftActionExtension' do
        inherit! :search_paths

        aztec
        shared_with_all_pods
        shared_with_networking_pods
        wordpress_ui
    end


    ## Today Widget
    ## ============
    ##
    target 'WordPressTodayWidget' do
        inherit! :search_paths

        shared_with_all_pods
        shared_with_networking_pods
    end
end



## Notification Content Extension
## ==============================
##
target 'WordPressNotificationContentExtension' do
    project 'WordPress/WordPress.xcodeproj'

    inherit! :search_paths

	wordpress_kit
    wordpress_shared
    wordpress_ui
end



## Notification Service Extension
## ==============================
##
target 'WordPressNotificationServiceExtension' do
    project 'WordPress/WordPress.xcodeproj'

    inherit! :search_paths

    wordpress_kit
    wordpress_shared
    wordpress_ui
end



## WordPress.com Stats
## ===================
##
target 'WordPressComStatsiOS' do
    project 'WordPressComStatsiOS/WordPressComStatsiOS.xcodeproj'

    shared_with_all_pods
    shared_with_networking_pods

    ## Automattic libraries
    ## ====================
    ##
    wordpress_ui

    target 'WordPressComStatsiOSTests' do
        inherit! :search_paths

        shared_test_pods
    end
end

## Screenshot Generation
## ===================
##
target 'WordPressScreenshotGeneration' do
    project 'WordPress/WordPress.xcodeproj'

    inherit! :search_paths

    pod 'SimulatorStatusMagic'
end<|MERGE_RESOLUTION|>--- conflicted
+++ resolved
@@ -26,14 +26,10 @@
     ## When using a tagged version, feel free to comment out the WordPress-Aztec-iOS line below.
     ## When using a commit number (during development) you should provide the same commit number for both pods.
     ##
-    #pod 'WordPress-Aztec-iOS', :git => 'https://github.com/wordpress-mobile/AztecEditor-iOS.git', :commit => '87f7f8bac143d3022512b201749e5d8652a61aa1'
-    #pod 'WordPress-Editor-iOS', :git => 'https://github.com/wordpress-mobile/AztecEditor-iOS.git', :commit => '87f7f8bac143d3022512b201749e5d8652a61aa1'
+    #pod 'WordPress-Aztec-iOS', :git => 'https://github.com/wordpress-mobile/AztecEditor-iOS.git', :commit => 'a916afc713e5d650f47fd03772022c01ca0ac8a8'
+    #pod 'WordPress-Editor-iOS', :git => 'https://github.com/wordpress-mobile/AztecEditor-iOS.git', :commit => 'a916afc713e5d650f47fd03772022c01ca0ac8a8'
     ##pod 'WordPress-Editor-iOS', :git => 'https://github.com/wordpress-mobile/AztecEditor-iOS.git', :tag => '1.5.0.beta.1'
-<<<<<<< HEAD
-    pod 'WordPress-Editor-iOS', '1.5.1'
-=======
     pod 'WordPress-Editor-iOS', '1.5.2'
->>>>>>> 0fd4b6fd
 end
 
 def wordpress_ui
