source 'https://github.com/CocoaPods/Specs.git'

xcodeproj 'WordPress/WordPress.xcodeproj'

inhibit_all_warnings!

platform :ios, '7.0'
<<<<<<< HEAD
pod '1PasswordExtension'
pod 'AFNetworking',	'~> 2.3.1'
=======
pod 'AFNetworking',	'~> 2.5.1'
>>>>>>> 56a8bb61
pod 'Reachability',	'3.1.1'
pod 'NSURL+IDN', '0.3'
pod 'DTCoreText',   '1.6.13'
pod 'UIDeviceIdentifier', '~> 0.1'
pod 'SVProgressHUD', :git => 'https://github.com/TransitApp/SVProgressHUD.git', :commit => '2ac46ae2f2dd37db153ce1daea73b1273ac2bba3'
pod 'AMPopTip', '~> 0.7'
pod 'wpxmlrpc', '~> 0.7'
pod 'WordPressApi', '~> 0.3.1'
pod 'NSObject-SafeExpectations', '0.0.2'
pod 'Mixpanel', '2.5.4'
pod 'CocoaLumberjack', '~>1.9'
pod 'NSLogger-CocoaLumberjack-connector', '~>1.3'
pod 'google-plus-ios-sdk', '~>1.5'
pod 'MGImageUtilities', :git => 'git://github.com/wordpress-mobile/MGImageUtilities.git', :branch => 'gifsupport'
pod 'EmailChecker', :podspec => 'https://raw.github.com/wordpress-mobile/EmailChecker/master/ios/EmailChecker.podspec'
pod 'CrashlyticsLumberjack', '~>1.0.0'
pod 'HockeySDK', '~>3.6.0'
pod 'Helpshift', '~>4.8.0'
pod 'CTAssetsPickerController', '~> 2.7.0'
pod 'WordPress-iOS-Shared', '0.2.0'
pod 'WordPress-iOS-Editor', :git => 'git://github.com/wordpress-mobile/WordPress-Editor-iOS', :commit => 'c7a2ef6ef77e892bba430efd923592f4d6200d00'
pod 'WordPressCom-Stats-iOS', :git => 'git://github.com/wordpress-mobile/WordPressCom-Stats-iOS', :commit => 'fe29b5d6000b5a01037d130e65c870985b60363b'
pod 'WordPressCom-Analytics-iOS', '0.0.25'
pod 'NSObject-SafeExpectations', '0.0.2'
pod 'SocketRocket', :git => 'https://github.com/jleandroperez/SocketRocket.git', :commit => '3ff6038ad95fb94fd9bd4021f5ecf07fc53a6927'
pod 'Simperium', '0.7.8'
pod 'Lookback', '0.9.2', :configurations => ['Release-Internal']
pod "WordPress-AppbotX", :git => "https://github.com/wordpress-mobile/appbotx.git", :commit => "303b8068530389ea87afde38b77466d685fe3210"
pod 'MRProgress', '~>0.7.0'

target 'WordPressTodayWidget', :exclusive => true do
    pod 'WordPressCom-Stats-iOS', :git => 'git://github.com/wordpress-mobile/WordPressCom-Stats-iOS', :commit => 'fe29b5d6000b5a01037d130e65c870985b60363b'
end

target :WordPressTest, :exclusive => true do
  pod 'OHHTTPStubs', '1.1.1'
  pod 'OCMock'
end

target 'UITests', :exclusive => true do
    pod 'KIF/IdentifierTests', '~>3.1'
end<|MERGE_RESOLUTION|>--- conflicted
+++ resolved
@@ -5,12 +5,8 @@
 inhibit_all_warnings!
 
 platform :ios, '7.0'
-<<<<<<< HEAD
 pod '1PasswordExtension'
-pod 'AFNetworking',	'~> 2.3.1'
-=======
 pod 'AFNetworking',	'~> 2.5.1'
->>>>>>> 56a8bb61
 pod 'Reachability',	'3.1.1'
 pod 'NSURL+IDN', '0.3'
 pod 'DTCoreText',   '1.6.13'
