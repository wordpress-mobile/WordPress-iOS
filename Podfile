--- conflicted
+++ resolved
@@ -47,14 +47,10 @@
 end
 
 def wordpress_kit
-<<<<<<< HEAD
-    # pod 'WordPressKit', '~> 4.53.0-beta'
-=======
-    pod 'WordPressKit', '~> 4.53.0'
->>>>>>> 2320d1ca
+    # pod 'WordPressKit', '~> 4.53.0'
     # pod 'WordPressKit', :git => 'https://github.com/wordpress-mobile/WordPressKit-iOS.git', :tag => ''
     # pod 'WordPressKit', :git => 'https://github.com/wordpress-mobile/WordPressKit-iOS.git', :branch => ''
-    pod 'WordPressKit', :git => 'https://github.com/wordpress-mobile/WordPressKit-iOS.git', :commit => 'e82562b764cf590b27761f3c86cff60ab7bccf02'
+    pod 'WordPressKit', :git => 'https://github.com/wordpress-mobile/WordPressKit-iOS.git', :commit => '88d45f4712738226b6aedbff24064416ac35b4a4'
     # pod 'WordPressKit', :path => '../WordPressKit-iOS'
 end
 
