--- conflicted
+++ resolved
@@ -140,11 +140,7 @@
     ## Gutenberg (React Native)
     ## =====================
     ##
-<<<<<<< HEAD
-    gutenberg :tag => 'v1.15.1'
-=======
     gutenberg :tag => 'v1.15.2'
->>>>>>> c19c9cbf
 
     ## Third party libraries
     ## =====================
