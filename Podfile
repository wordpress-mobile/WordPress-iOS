# For security reasons, please always keep the wordpress-mobile source first and the CDN second.
# For more info, see https://github.com/wordpress-mobile/cocoapods-specs#source-order-and-security-considerations
install! 'cocoapods', warn_for_multiple_pod_sources: false
source 'https://github.com/wordpress-mobile/cocoapods-specs.git'
source 'https://cdn.cocoapods.org/'

unless ['BUNDLE_BIN_PATH', 'BUNDLE_GEMFILE'].any? { |k| ENV.key?(k) }
  raise 'Please run CocoaPods via `bundle exec`'
end

inhibit_all_warnings!
use_frameworks!

app_ios_deployment_target = Gem::Version.new('13.0')

platform :ios, app_ios_deployment_target.version
workspace 'WordPress.xcworkspace'

## Pods shared between all the targets
## ===================================
##
def wordpress_shared
    pod 'WordPressShared', '~> 1.17.1'
    #pod 'WordPressShared', :git => 'https://github.com/wordpress-mobile/WordPress-iOS-Shared.git', :tag => ''
    #pod 'WordPressShared', :git => 'https://github.com/wordpress-mobile/WordPress-iOS-Shared.git', :branch => ''
    #pod 'WordPressShared', :git => 'https://github.com/wordpress-mobile/WordPress-iOS-Shared.git', :commit  => ''
    #pod 'WordPressShared', :path => '../WordPress-iOS-Shared'
end

def aztec
    ## When using a tagged version, feel free to comment out the WordPress-Aztec-iOS line below.
    ## When using a commit number (during development) you should provide the same commit number for both pods.
    ##
    #pod 'WordPress-Aztec-iOS', :git => 'https://github.com/wordpress-mobile/AztecEditor-iOS.git', :commit => ''
    #pod 'WordPress-Editor-iOS', :git => 'https://github.com/wordpress-mobile/AztecEditor-iOS.git', :commit => ''
    #pod 'WordPress-Editor-iOS', :git => 'https://github.com/wordpress-mobile/AztecEditor-iOS.git', :tag => ''
    #pod 'WordPress-Editor-iOS', :path => '../AztecEditor-iOS'
    pod 'WordPress-Editor-iOS', '~> 1.19.8'
end

def wordpress_ui
    pod 'WordPressUI', '~> 1.12.5'
    #pod 'WordPressUI', :git => 'https://github.com/wordpress-mobile/WordPressUI-iOS', :tag => ''
    #pod 'WordPressUI', :git => 'https://github.com/wordpress-mobile/WordPressUI-iOS', :branch => ''
    #pod 'WordPressUI', :git => 'https://github.com/wordpress-mobile/WordPressUI-iOS', :commit => ''
    #pod 'WordPressUI', :path => '../WordPressUI-iOS'
end

def wordpress_kit
    pod 'WordPressKit', '~> 4.53.0'
    # pod 'WordPressKit', :git => 'https://github.com/wordpress-mobile/WordPressKit-iOS.git', :tag => ''
    # pod 'WordPressKit', :git => 'https://github.com/wordpress-mobile/WordPressKit-iOS.git', :branch => ''
    # pod 'WordPressKit', :git => 'https://github.com/wordpress-mobile/WordPressKit-iOS.git', :commit => ''
    # pod 'WordPressKit', :path => '../WordPressKit-iOS'
end

def kanvas
  pod 'Kanvas', '~> 1.2.7'
  #pod 'Kanvas', :git => 'https://github.com/tumblr/Kanvas-iOS.git', :tag => ''
  #pod 'Kanvas', :git => 'https://github.com/tumblr/Kanvas-iOS.git', :commit => ''
  #pod 'Kanvas', :path => '../Kanvas-iOS'
end

def shared_with_all_pods
    wordpress_shared
    pod 'CocoaLumberjack', '~> 3.0'
    pod 'NSObject-SafeExpectations', '~> 0.0.4'
end

def shared_with_networking_pods
    pod 'Alamofire', '4.8.0'
    pod 'Reachability', '3.2'

    wordpress_kit
end

def shared_test_pods
    pod 'OHHTTPStubs/Swift', '~> 9.1.0'
    pod 'OCMock', '~> 3.4.3'
end

def shared_with_extension_pods
    pod 'Gridicons', '~> 1.1.0'
    pod 'ZIPFoundation', '~> 0.9.8'
    pod 'Down', '~> 0.6.6'
end

def gutenberg(options)
    options[:git] = 'https://github.com/wordpress-mobile/gutenberg-mobile.git'
    options[:submodules] = true
    local_gutenberg = ENV['LOCAL_GUTENBERG']
    if local_gutenberg
      options = { :path => local_gutenberg.include?('/') ? local_gutenberg : '../gutenberg-mobile' }
    end
    pod 'Gutenberg', options
    pod 'RNTAztecView', options

    gutenberg_dependencies options
end

def gutenberg_dependencies(options)
    dependencies = [
        'FBLazyVector',
        'React',
        'ReactCommon',
        'RCTRequired',
        'RCTTypeSafety',
        'React-Core',
        'React-CoreModules',
        'React-RCTActionSheet',
        'React-RCTAnimation',
        'React-RCTBlob',
        'React-RCTImage',
        'React-RCTLinking',
        'React-RCTNetwork',
        'React-RCTSettings',
        'React-RCTText',
        'React-RCTVibration',
        'React-callinvoker',
        'React-cxxreact',
        'React-jsinspector',
        'React-jsi',
        'React-jsiexecutor',
        'React-logger',
        'React-perflogger',
        'React-runtimeexecutor',
        'boost',
        'Yoga',
        'RCT-Folly',
        'glog',
        'react-native-keyboard-aware-scroll-view',
        'react-native-safe-area',
        'react-native-safe-area-context',
        'react-native-video',
        'react-native-webview',
        'RNSVG',
        'react-native-slider',
        'BVLinearGradient',
        'react-native-get-random-values',
        'react-native-blur',
        'RNScreens',
        'RNReanimated',
        'RNGestureHandler',
        'RNCMaskedView',
        'RNCClipboard'
    ]
    if options[:path]
        podspec_prefix = options[:path]
    else
        tag_or_commit = options[:tag] || options[:commit]
        podspec_prefix = "https://raw.githubusercontent.com/wordpress-mobile/gutenberg-mobile/#{tag_or_commit}"
    end

    # FBReactNativeSpec needs special treatment because of react-native-codegen code generation
    pod 'FBReactNativeSpec', :podspec => "#{podspec_prefix}/third-party-podspecs/FBReactNativeSpec/FBReactNativeSpec.podspec.json"

    for pod_name in dependencies do
        pod pod_name, :podspec => "#{podspec_prefix}/third-party-podspecs/#{pod_name}.podspec.json"
    end
end

abstract_target 'Apps' do
    project 'WordPress/WordPress.xcodeproj'

    shared_with_all_pods
    shared_with_networking_pods
    shared_with_extension_pods

    ## Gutenberg (React Native)
    ## =====================
    ##
<<<<<<< HEAD
    gutenberg :tag => 'v1.78.0-alpha1'
=======
    gutenberg :tag => 'v1.77.0'
>>>>>>> 2320d1ca

    ## Third party libraries
    ## =====================
    ##
    pod 'Charts', '~> 3.6'
    pod 'Gifu', '3.2.0'

    app_center_version = '~> 4.1'
    app_center_configurations = %w[Release-Internal Release-Alpha]
    pod 'AppCenter', app_center_version, configurations: app_center_configurations
    pod 'AppCenter/Distribute', app_center_version, configurations: app_center_configurations

    pod 'MRProgress', '0.8.3'
    pod 'Starscream', '3.0.6'
    pod 'SVProgressHUD', '2.2.5'
    pod 'ZendeskSupportSDK', '5.3.0'
    pod 'AlamofireImage', '3.5.2'
    pod 'AlamofireNetworkActivityIndicator', '~> 2.4'
    pod 'FSInteractiveMap', :git => 'https://github.com/wordpress-mobile/FSInteractiveMap.git', :tag => '0.2.0'
    pod 'JTAppleCalendar', '~> 8.0.2'
    pod 'AMScrollingNavbar', '5.6.0'
    pod 'CropViewController', '2.5.3'

    ## Automattic libraries
    ## ====================
    ##
    wordpress_kit
    wordpress_shared
    kanvas

    # Production

    pod 'Automattic-Tracks-iOS', '~> 0.11.1'
    # While in PR
    # pod 'Automattic-Tracks-iOS', :git => 'https://github.com/Automattic/Automattic-Tracks-iOS.git', :branch => ''
    # Local Development
    #pod 'Automattic-Tracks-iOS', :path => '~/Projects/Automattic-Tracks-iOS'

    pod 'NSURL+IDN', '~> 0.4'

    pod 'WPMediaPicker', '~> 1.8.4'
    # pod 'WPMediaPicker', :git => 'https://github.com/wordpress-mobile/MediaPicker-iOS.git', :tag => '1.7.0'
    ## while PR is in review:
    # pod 'WPMediaPicker', :git => 'https://github.com/wordpress-mobile/MediaPicker-iOS.git', :branch => ''
    # pod 'WPMediaPicker', :path => '../MediaPicker-iOS'

    pod 'Gridicons', '~> 1.1.0'

    pod 'WordPressAuthenticator', '~> 2.0.0'
    # pod 'WordPressAuthenticator', :git => 'https://github.com/wordpress-mobile/WordPressAuthenticator-iOS.git', :branch => ''
    # pod 'WordPressAuthenticator', :git => 'https://github.com/wordpress-mobile/WordPressAuthenticator-iOS.git', :commit => ''
    # pod 'WordPressAuthenticator', :path => '../WordPressAuthenticator-iOS'

    pod 'MediaEditor', '~> 1.2.1'
    # pod 'MediaEditor', :git => 'https://github.com/wordpress-mobile/MediaEditor-iOS.git', :commit => 'a4178ed9b0f3622faafb41dd12503e26c5523a32'
    # pod 'MediaEditor', :path => '../MediaEditor-iOS'

    aztec
    wordpress_ui

    ## WordPress App iOS
    ## =================
    ##
    target 'WordPress' do
        target 'WordPressTest' do
            inherit! :search_paths

            shared_test_pods
            pod 'Nimble', '~> 9.0.0'
        end
    end

    ## Jetpack App iOS
    ## ===============
    ##
    target 'Jetpack' do
    end
end

## Share Extension
## ===============
##
target 'WordPressShareExtension' do
    project 'WordPress/WordPress.xcodeproj'

    shared_with_extension_pods

    aztec
    shared_with_all_pods
    shared_with_networking_pods
    wordpress_ui
end


## DraftAction Extension
## =====================
##
target 'WordPressDraftActionExtension' do
    project 'WordPress/WordPress.xcodeproj'

    shared_with_extension_pods

    aztec
    shared_with_all_pods
    shared_with_networking_pods
    wordpress_ui
end


## Today Widget
## ============
##
target 'WordPressTodayWidget' do
    project 'WordPress/WordPress.xcodeproj'

    shared_with_all_pods
    shared_with_networking_pods

    wordpress_ui
end

## All Time Widget
## ============
##
target 'WordPressAllTimeWidget' do
    project 'WordPress/WordPress.xcodeproj'

    shared_with_all_pods
    shared_with_networking_pods

    wordpress_ui
end

## This Week Widget
## ============
##
target 'WordPressThisWeekWidget' do
    project 'WordPress/WordPress.xcodeproj'

    shared_with_all_pods
    shared_with_networking_pods

    wordpress_ui
end

## iOS 14 Today Widget
## ============
##
target 'WordPressStatsWidgets' do
    project 'WordPress/WordPress.xcodeproj'

    shared_with_all_pods
    shared_with_networking_pods

    wordpress_ui
end

## Intents
## ============
##
target 'WordPressIntents' do
    project 'WordPress/WordPress.xcodeproj'

    shared_with_all_pods
    shared_with_networking_pods

    wordpress_ui
end

## Notification Service Extension
## ==============================
##
target 'WordPressNotificationServiceExtension' do
    project 'WordPress/WordPress.xcodeproj'

    wordpress_kit
    wordpress_shared
    wordpress_ui
end


## Mocks
## ===================
##
def wordpress_mocks
  pod 'WordPressMocks', '~> 0.0.15'
  # pod 'WordPressMocks', :git => 'https://github.com/wordpress-mobile/WordPressMocks.git', :commit => ''
  # pod 'WordPressMocks', git: 'https://github.com/wordpress-mobile/WordPressMocks.git', branch: 'add-organization-id-to-me-sites'
  # pod 'WordPressMocks', :path => '../WordPressMocks'
end


## Screenshot Generation
## ===================
##
target 'WordPressScreenshotGeneration' do
    project 'WordPress/WordPress.xcodeproj'

    wordpress_mocks
end

## UI Tests
## ===================
##
target 'WordPressUITests' do
    project 'WordPress/WordPress.xcodeproj'

    wordpress_mocks
end

# Static Frameworks:
# ============
#
# Make all pods that are not shared across multiple targets into static frameworks by overriding the static_framework? function to return true
# Linking the shared frameworks statically would lead to duplicate symbols
# A future version of CocoaPods may make this easier to do. See https://github.com/CocoaPods/CocoaPods/issues/7428
shared_targets = ['WordPressFlux']
pre_install do |installer|
    static = []
    dynamic = []
    installer.pod_targets.each do |pod|
        # Statically linking Sentry results in a conflict with `NSDictionary.objectAtKeyPath`, but dynamically
        # linking it resolves this.
        if pod.name == 'Sentry'
          dynamic << pod
          next
        end

        # If this pod is a dependency of one of our shared targets, it must be linked dynamically
        if pod.target_definitions.any? { |t| shared_targets.include? t.name }
          dynamic << pod
          next
        end
        static << pod
		pod.instance_variable_set(:@build_type, Pod::BuildType.static_framework)
    end
    puts "Installing #{static.count} pods as static frameworks"
    puts "Installing #{dynamic.count} pods as dynamic frameworks"
end

post_install do |installer|
    project_root = File.dirname(__FILE__)

    ## Convert the 3rd-party license acknowledgements markdown into html for use in the app
    require 'commonmarker'

    acknowledgements = 'Acknowledgments'
    markdown = File.read("#{project_root}/Pods/Target Support Files/Pods-Apps-WordPress/Pods-Apps-WordPress-acknowledgements.markdown")
    rendered_html = CommonMarker.render_html(markdown, :DEFAULT)
    styled_html = "<head>
                     <meta name=\"viewport\" content=\"width=device-width, initial-scale=1\">
                     <style>
                       body {
                         font-family: -apple-system, BlinkMacSystemFont, 'Segoe UI', Roboto, Oxygen, Ubuntu, Cantarell, 'Open Sans', 'Helvetica Neue', sans-serif;
                         font-size: 16px;
                         color: #1a1a1a;
                         margin: 20px;
                       }
                      @media (prefers-color-scheme: dark) {
                       body {
                        background: #1a1a1a;
                        color: white;
                       }
                      }
                       pre {
                        white-space: pre-wrap;
                       }
                     </style>
                     <title>
                       #{acknowledgements}
                     </title>
                   </head>
                   <body>
                     #{rendered_html}
                   </body>"

      ## Remove the <h1>, since we've promoted it to <title>
      styled_html = styled_html.sub('<h1>Acknowledgements</h1>', '')

      ## The glog library's license contains a URL that does not wrap in the web view,
      ## leading to a large right-hand whitespace gutter.  Work around this by explicitly
      ## inserting a <br> in the HTML.  Use gsub juuust in case another one sneaks in later.
      styled_html = styled_html.gsub('p?hl=en#dR3YEbitojA/COPYING', 'p?hl=en#dR3YEbitojA/COPYING<br>')

    File.write("#{project_root}/Pods/Target Support Files/Pods-Apps-WordPress/acknowledgements.html", styled_html)

    # Let Pods targets inherit deployment target from the app
    # This solution is suggested here: https://github.com/CocoaPods/CocoaPods/issues/4859
    # =====================================
    #
    installer.pods_project.targets.each do |target|
      # Exclude RCT-Folly as it requires explicit deployment target https://git.io/JPb73
      if (target.name != 'RCT-Folly')
        target.build_configurations.each do |configuration|
          pod_ios_deployment_target = Gem::Version.new(configuration.build_settings['IPHONEOS_DEPLOYMENT_TARGET'])
          configuration.build_settings.delete 'IPHONEOS_DEPLOYMENT_TARGET' if pod_ios_deployment_target <= app_ios_deployment_target
        end
      end
    end

    # Flag Alpha builds for Tracks
    # ============================
    installer.pods_project.targets.each do |target|
      next unless target.name == 'Automattic-Tracks-iOS'
      target.build_configurations.each do |config|
        if config.name == 'Release-Alpha' or config.name == 'Release-Internal'
          config.build_settings['GCC_PREPROCESSOR_DEFINITIONS'] ||= ['$(inherited)', 'ALPHA=1']
        end
      end
    end
end<|MERGE_RESOLUTION|>--- conflicted
+++ resolved
@@ -169,11 +169,7 @@
     ## Gutenberg (React Native)
     ## =====================
     ##
-<<<<<<< HEAD
     gutenberg :tag => 'v1.78.0-alpha1'
-=======
-    gutenberg :tag => 'v1.77.0'
->>>>>>> 2320d1ca
 
     ## Third party libraries
     ## =====================
