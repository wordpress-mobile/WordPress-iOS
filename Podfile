# frozen_string_literal: true

# For security reasons, please always keep the wordpress-mobile source first and the CDN second.
# For more info, see https://github.com/wordpress-mobile/cocoapods-specs#source-order-and-security-considerations
install! 'cocoapods', warn_for_multiple_pod_sources: false
source 'https://github.com/wordpress-mobile/cocoapods-specs.git'
source 'https://cdn.cocoapods.org/'

raise 'Please run CocoaPods via `bundle exec`' unless %w[BUNDLE_BIN_PATH BUNDLE_GEMFILE].any? { |k| ENV.key?(k) }

inhibit_all_warnings!
use_frameworks!

app_ios_deployment_target = Gem::Version.new('13.0')

platform :ios, app_ios_deployment_target.version
workspace 'WordPress.xcworkspace'

## Pods shared between all the targets
## ===================================
##
def wordpress_shared
  pod 'WordPressShared', '~> 1.18.0-beta.1'
  # pod 'WordPressShared', :git => 'https://github.com/wordpress-mobile/WordPress-iOS-Shared.git', :tag => ''
  # pod 'WordPressShared', :git => 'https://github.com/wordpress-mobile/WordPress-iOS-Shared.git', :branch => ''
  # pod 'WordPressShared', :git => 'https://github.com/wordpress-mobile/WordPress-iOS-Shared.git', :commit  => ''
  # pod 'WordPressShared', :path => '../WordPress-iOS-Shared'
end

def aztec
  ## When using a tagged version, feel free to comment out the WordPress-Aztec-iOS line below.
  ## When using a commit number (during development) you should provide the same commit number for both pods.
  ##
  # pod 'WordPress-Aztec-iOS', :git => 'https://github.com/wordpress-mobile/AztecEditor-iOS.git', :commit => ''
  # pod 'WordPress-Editor-iOS', :git => 'https://github.com/wordpress-mobile/AztecEditor-iOS.git', :commit => ''
  # pod 'WordPress-Editor-iOS', :git => 'https://github.com/wordpress-mobile/AztecEditor-iOS.git', :tag => ''
  # pod 'WordPress-Editor-iOS', :path => '../AztecEditor-iOS'
  pod 'WordPress-Editor-iOS', '~> 1.19.8'
end

def wordpress_ui
  pod 'WordPressUI', '~> 1.12.5'
  # pod 'WordPressUI', :git => 'https://github.com/wordpress-mobile/WordPressUI-iOS', :tag => ''
  # pod 'WordPressUI', :git => 'https://github.com/wordpress-mobile/WordPressUI-iOS', :branch => ''
  # pod 'WordPressUI', :git => 'https://github.com/wordpress-mobile/WordPressUI-iOS', :commit => ''
  # pod 'WordPressUI', :path => '../WordPressUI-iOS'
end

def wordpress_kit
<<<<<<< HEAD
    # pod 'WordPressKit', '~> 4.54.0-beta.1'
    # pod 'WordPressKit', :git => 'https://github.com/wordpress-mobile/WordPressKit-iOS.git', :tag => ''
    pod 'WordPressKit', :git => 'https://github.com/wordpress-mobile/WordPressKit-iOS.git', :branch => 'feature/18429-post_metadata_key'
    # pod 'WordPressKit', :git => 'https://github.com/wordpress-mobile/WordPressKit-iOS.git', :commit => ''
    # pod 'WordPressKit', :path => '../WordPressKit-iOS'
=======
  pod 'WordPressKit', '~> 4.54.0-beta.1'
  # pod 'WordPressKit', :git => 'https://github.com/wordpress-mobile/WordPressKit-iOS.git', :tag => ''
  # pod 'WordPressKit', :git => 'https://github.com/wordpress-mobile/WordPressKit-iOS.git', :branch => ''
  # pod 'WordPressKit', :git => 'https://github.com/wordpress-mobile/WordPressKit-iOS.git', :commit => ''
  # pod 'WordPressKit', :path => '../WordPressKit-iOS'
>>>>>>> aad4d2af
end

def kanvas
  pod 'Kanvas', '~> 1.2.7'
  # pod 'Kanvas', :git => 'https://github.com/tumblr/Kanvas-iOS.git', :tag => ''
  # pod 'Kanvas', :git => 'https://github.com/tumblr/Kanvas-iOS.git', :commit => ''
  # pod 'Kanvas', :path => '../Kanvas-iOS'
end

def shared_with_all_pods
  wordpress_shared
  pod 'CocoaLumberjack', '~> 3.0'
  pod 'NSObject-SafeExpectations', '~> 0.0.4'
end

def shared_with_networking_pods
  pod 'Alamofire', '4.8.0'
  pod 'Reachability', '3.2'

  wordpress_kit
end

def shared_test_pods
  pod 'OHHTTPStubs/Swift', '~> 9.1.0'
  pod 'OCMock', '~> 3.4.3'
end

def shared_with_extension_pods
  pod 'Gridicons', '~> 1.1.0'
  pod 'ZIPFoundation', '~> 0.9.8'
  pod 'Down', '~> 0.6.6'
end

def gutenberg(options)
  options[:git] = 'https://github.com/wordpress-mobile/gutenberg-mobile.git'
  options[:submodules] = true
  local_gutenberg = ENV.fetch('LOCAL_GUTENBERG', nil)
  if local_gutenberg
    options = { path: local_gutenberg.include?('/') ? local_gutenberg : '../gutenberg-mobile' }
  end
  pod 'Gutenberg', options
  pod 'RNTAztecView', options

  gutenberg_dependencies options
end

def gutenberg_dependencies(options)
  dependencies = %w[
    FBLazyVector
    React
    ReactCommon
    RCTRequired
    RCTTypeSafety
    React-Core
    React-CoreModules
    React-RCTActionSheet
    React-RCTAnimation
    React-RCTBlob
    React-RCTImage
    React-RCTLinking
    React-RCTNetwork
    React-RCTSettings
    React-RCTText
    React-RCTVibration
    React-callinvoker
    React-cxxreact
    React-jsinspector
    React-jsi
    React-jsiexecutor
    React-logger
    React-perflogger
    React-runtimeexecutor
    boost
    Yoga
    RCT-Folly
    glog
    react-native-keyboard-aware-scroll-view
    react-native-safe-area
    react-native-safe-area-context
    react-native-video
    react-native-webview
    RNSVG
    react-native-slider
    BVLinearGradient
    react-native-get-random-values
    react-native-blur
    RNScreens
    RNReanimated
    RNGestureHandler
    RNCMaskedView
    RNCClipboard
  ]
  if options[:path]
    podspec_prefix = options[:path]
  else
    tag_or_commit = options[:tag] || options[:commit]
    podspec_prefix = "https://raw.githubusercontent.com/wordpress-mobile/gutenberg-mobile/#{tag_or_commit}"
  end

  # FBReactNativeSpec needs special treatment because of react-native-codegen code generation
  pod 'FBReactNativeSpec', podspec: "#{podspec_prefix}/third-party-podspecs/FBReactNativeSpec/FBReactNativeSpec.podspec.json"

  dependencies.each do |pod_name|
    pod pod_name, podspec: "#{podspec_prefix}/third-party-podspecs/#{pod_name}.podspec.json"
  end
end

abstract_target 'Apps' do
  project 'WordPress/WordPress.xcodeproj'

  shared_with_all_pods
  shared_with_networking_pods
  shared_with_extension_pods

  ## Gutenberg (React Native)
  ## =====================
  ##
  gutenberg tag: 'v1.78.0-alpha2'

  ## Third party libraries
  ## =====================
  ##
  pod 'Gifu', '3.2.0'

  app_center_version = '~> 4.1'
  app_center_configurations = %w[Release-Internal Release-Alpha]
  pod 'AppCenter', app_center_version, configurations: app_center_configurations
  pod 'AppCenter/Distribute', app_center_version, configurations: app_center_configurations

  pod 'MRProgress', '0.8.3'
  pod 'Starscream', '3.0.6'
  pod 'SVProgressHUD', '2.2.5'
  pod 'ZendeskSupportSDK', '5.3.0'
  pod 'AlamofireImage', '3.5.2'
  pod 'AlamofireNetworkActivityIndicator', '~> 2.4'
  pod 'FSInteractiveMap', git: 'https://github.com/wordpress-mobile/FSInteractiveMap.git', tag: '0.2.0'
  pod 'JTAppleCalendar', '~> 8.0.2'
  pod 'AMScrollingNavbar', '5.6.0'
  pod 'CropViewController', '2.5.3'

  ## Automattic libraries
  ## ====================
  ##
  wordpress_kit
  wordpress_shared
  kanvas

  # Production

  pod 'Automattic-Tracks-iOS', '~> 0.11.1'
  # While in PR
  # pod 'Automattic-Tracks-iOS', :git => 'https://github.com/Automattic/Automattic-Tracks-iOS.git', :branch => ''
  # Local Development
  # pod 'Automattic-Tracks-iOS', :path => '~/Projects/Automattic-Tracks-iOS'

  pod 'NSURL+IDN', '~> 0.4'

  pod 'WPMediaPicker', '~> 1.8.4'
  # pod 'WPMediaPicker', :git => 'https://github.com/wordpress-mobile/MediaPicker-iOS.git', :tag => '1.7.0'
  ## while PR is in review:
  # pod 'WPMediaPicker', :git => 'https://github.com/wordpress-mobile/MediaPicker-iOS.git', :branch => ''
  # pod 'WPMediaPicker', :path => '../MediaPicker-iOS'

  pod 'Gridicons', '~> 1.1.0'

  pod 'WordPressAuthenticator', '~> 2.0.0'
  # pod 'WordPressAuthenticator', :git => 'https://github.com/wordpress-mobile/WordPressAuthenticator-iOS.git', :branch => ''
  # pod 'WordPressAuthenticator', :git => 'https://github.com/wordpress-mobile/WordPressAuthenticator-iOS.git', :commit => ''
  # pod 'WordPressAuthenticator', :path => '../WordPressAuthenticator-iOS'

  pod 'MediaEditor', '~> 1.2.1'
  # pod 'MediaEditor', :git => 'https://github.com/wordpress-mobile/MediaEditor-iOS.git', :commit => 'a4178ed9b0f3622faafb41dd12503e26c5523a32'
  # pod 'MediaEditor', :path => '../MediaEditor-iOS'

  aztec
  wordpress_ui

  ## WordPress App iOS
  ## =================
  ##
  target 'WordPress' do
    target 'WordPressTest' do
      inherit! :search_paths

      shared_test_pods
      pod 'Nimble', '~> 9.0.0'
    end
  end

  ## Jetpack App iOS
  ## ===============
  ##
  target 'Jetpack' do
  end
end

## Share Extension
## ===============
##
target 'WordPressShareExtension' do
  project 'WordPress/WordPress.xcodeproj'

  shared_with_extension_pods

  aztec
  shared_with_all_pods
  shared_with_networking_pods
  wordpress_ui
end

## DraftAction Extension
## =====================
##
target 'WordPressDraftActionExtension' do
  project 'WordPress/WordPress.xcodeproj'

  shared_with_extension_pods

  aztec
  shared_with_all_pods
  shared_with_networking_pods
  wordpress_ui
end

## Today Widget
## ============
##
target 'WordPressTodayWidget' do
  project 'WordPress/WordPress.xcodeproj'

  shared_with_all_pods
  shared_with_networking_pods

  wordpress_ui
end

## All Time Widget
## ============
##
target 'WordPressAllTimeWidget' do
  project 'WordPress/WordPress.xcodeproj'

  shared_with_all_pods
  shared_with_networking_pods

  wordpress_ui
end

## This Week Widget
## ============
##
target 'WordPressThisWeekWidget' do
  project 'WordPress/WordPress.xcodeproj'

  shared_with_all_pods
  shared_with_networking_pods

  wordpress_ui
end

## iOS 14 Today Widget
## ============
##
target 'WordPressStatsWidgets' do
  project 'WordPress/WordPress.xcodeproj'

  shared_with_all_pods
  shared_with_networking_pods

  wordpress_ui
end

## Intents
## ============
##
target 'WordPressIntents' do
  project 'WordPress/WordPress.xcodeproj'

  shared_with_all_pods
  shared_with_networking_pods

  wordpress_ui
end

## Notification Service Extension
## ==============================
##
target 'WordPressNotificationServiceExtension' do
  project 'WordPress/WordPress.xcodeproj'

  wordpress_kit
  wordpress_shared
  wordpress_ui
end

## Mocks
## ===================
##
def wordpress_mocks
  pod 'WordPressMocks', '~> 0.0.15'
  # pod 'WordPressMocks', :git => 'https://github.com/wordpress-mobile/WordPressMocks.git', :commit => ''
  # pod 'WordPressMocks', git: 'https://github.com/wordpress-mobile/WordPressMocks.git', branch: 'add-organization-id-to-me-sites'
  # pod 'WordPressMocks', :path => '../WordPressMocks'
end

## Screenshot Generation
## ===================
##
target 'WordPressScreenshotGeneration' do
  project 'WordPress/WordPress.xcodeproj'

  wordpress_mocks
end

## UI Tests
## ===================
##
target 'WordPressUITests' do
  project 'WordPress/WordPress.xcodeproj'

  wordpress_mocks
end

# Static Frameworks:
# ============
#
# Make all pods that are not shared across multiple targets into static frameworks by overriding the static_framework? function to return true
# Linking the shared frameworks statically would lead to duplicate symbols
# A future version of CocoaPods may make this easier to do. See https://github.com/CocoaPods/CocoaPods/issues/7428
shared_targets = ['WordPressFlux']
pre_install do |installer|
  static = []
  dynamic = []
  installer.pod_targets.each do |pod|
    # Statically linking Sentry results in a conflict with `NSDictionary.objectAtKeyPath`, but dynamically
    # linking it resolves this.
    if pod.name == 'Sentry'
      dynamic << pod
      next
    end

    # If this pod is a dependency of one of our shared targets, it must be linked dynamically
    if pod.target_definitions.any? { |t| shared_targets.include? t.name }
      dynamic << pod
      next
    end
    static << pod
    pod.instance_variable_set(:@build_type, Pod::BuildType.static_framework)
  end
  puts "Installing #{static.count} pods as static frameworks"
  puts "Installing #{dynamic.count} pods as dynamic frameworks"
end

post_install do |installer|
  project_root = File.dirname(__FILE__)

  ## Convert the 3rd-party license acknowledgements markdown into html for use in the app
  require 'commonmarker'

  acknowledgements = 'Acknowledgments'
  markdown = File.read("#{project_root}/Pods/Target Support Files/Pods-Apps-WordPress/Pods-Apps-WordPress-acknowledgements.markdown")
  rendered_html = CommonMarker.render_html(markdown, :DEFAULT)
  styled_html = "<head>
                     <meta name=\"viewport\" content=\"width=device-width, initial-scale=1\">
                     <style>
                       body {
                         font-family: -apple-system, BlinkMacSystemFont, 'Segoe UI', Roboto, Oxygen, Ubuntu, Cantarell, 'Open Sans', 'Helvetica Neue', sans-serif;
                         font-size: 16px;
                         color: #1a1a1a;
                         margin: 20px;
                       }
                      @media (prefers-color-scheme: dark) {
                       body {
                        background: #1a1a1a;
                        color: white;
                       }
                      }
                       pre {
                        white-space: pre-wrap;
                       }
                     </style>
                     <title>
                       #{acknowledgements}
                     </title>
                   </head>
                   <body>
                     #{rendered_html}
                   </body>"

  ## Remove the <h1>, since we've promoted it to <title>
  styled_html = styled_html.sub('<h1>Acknowledgements</h1>', '')

  ## The glog library's license contains a URL that does not wrap in the web view,
  ## leading to a large right-hand whitespace gutter.  Work around this by explicitly
  ## inserting a <br> in the HTML.  Use gsub juuust in case another one sneaks in later.
  styled_html = styled_html.gsub('p?hl=en#dR3YEbitojA/COPYING', 'p?hl=en#dR3YEbitojA/COPYING<br>')

  File.write("#{project_root}/Pods/Target Support Files/Pods-Apps-WordPress/acknowledgements.html", styled_html)

  # Let Pods targets inherit deployment target from the app
  # This solution is suggested here: https://github.com/CocoaPods/CocoaPods/issues/4859
  # =====================================
  #
  installer.pods_project.targets.each do |target|
    # Exclude RCT-Folly as it requires explicit deployment target https://git.io/JPb73
    next unless target.name != 'RCT-Folly'

    target.build_configurations.each do |configuration|
      pod_ios_deployment_target = Gem::Version.new(configuration.build_settings['IPHONEOS_DEPLOYMENT_TARGET'])
      configuration.build_settings.delete 'IPHONEOS_DEPLOYMENT_TARGET' if pod_ios_deployment_target <= app_ios_deployment_target
    end
  end

  # Flag Alpha builds for Tracks
  # ============================
  installer.pods_project.targets.each do |target|
    next unless target.name == 'Automattic-Tracks-iOS'

    target.build_configurations.each do |config|
      config.build_settings['GCC_PREPROCESSOR_DEFINITIONS'] ||= ['$(inherited)', 'ALPHA=1'] if (config.name == 'Release-Alpha') || (config.name == 'Release-Internal')
    end
  end
end<|MERGE_RESOLUTION|>--- conflicted
+++ resolved
@@ -47,19 +47,11 @@
 end
 
 def wordpress_kit
-<<<<<<< HEAD
-    # pod 'WordPressKit', '~> 4.54.0-beta.1'
-    # pod 'WordPressKit', :git => 'https://github.com/wordpress-mobile/WordPressKit-iOS.git', :tag => ''
-    pod 'WordPressKit', :git => 'https://github.com/wordpress-mobile/WordPressKit-iOS.git', :branch => 'feature/18429-post_metadata_key'
-    # pod 'WordPressKit', :git => 'https://github.com/wordpress-mobile/WordPressKit-iOS.git', :commit => ''
-    # pod 'WordPressKit', :path => '../WordPressKit-iOS'
-=======
-  pod 'WordPressKit', '~> 4.54.0-beta.1'
+  # pod 'WordPressKit', '~> 4.54.0-beta.1'
   # pod 'WordPressKit', :git => 'https://github.com/wordpress-mobile/WordPressKit-iOS.git', :tag => ''
-  # pod 'WordPressKit', :git => 'https://github.com/wordpress-mobile/WordPressKit-iOS.git', :branch => ''
+  pod 'WordPressKit', :git => 'https://github.com/wordpress-mobile/WordPressKit-iOS.git', :branch => 'feature/18429-post_metadata_key'
   # pod 'WordPressKit', :git => 'https://github.com/wordpress-mobile/WordPressKit-iOS.git', :commit => ''
   # pod 'WordPressKit', :path => '../WordPressKit-iOS'
->>>>>>> aad4d2af
 end
 
 def kanvas
