# frozen_string_literal: true

# For security reasons, please always keep the wordpress-mobile source first and the CDN second.
# For more info, see https://github.com/wordpress-mobile/cocoapods-specs#source-order-and-security-considerations
install! 'cocoapods', warn_for_multiple_pod_sources: false
source 'https://github.com/wordpress-mobile/cocoapods-specs.git'
source 'https://cdn.cocoapods.org/'

raise 'Please run CocoaPods via `bundle exec`' unless %w[BUNDLE_BIN_PATH BUNDLE_GEMFILE].any? { |k| ENV.key?(k) }

inhibit_all_warnings!
use_frameworks!

app_ios_deployment_target = Gem::Version.new('13.0')

platform :ios, app_ios_deployment_target.version
workspace 'WordPress.xcworkspace'

## Pods shared between all the targets
## ===================================
##
def wordpress_shared
  # pod 'WordPressShared', '~> 2.0-beta'
  # pod 'WordPressShared', git: 'https://github.com/wordpress-mobile/WordPress-iOS-Shared.git', tag: ''
  pod 'WordPressShared', git: 'https://github.com/wordpress-mobile/WordPress-iOS-Shared.git', branch: 'trunk'
  # pod 'WordPressShared', git: 'https://github.com/wordpress-mobile/WordPress-iOS-Shared.git', commit: ''
  # pod 'WordPressShared', path: '../WordPress-iOS-Shared'
end

def aztec
  ## When using a tagged version, feel free to comment out the WordPress-Aztec-iOS line below.
  ## When using a commit number (during development) you should provide the same commit number for both pods.
  ##
  # pod 'WordPress-Aztec-iOS', git: 'https://github.com/wordpress-mobile/AztecEditor-iOS.git', commit: ''
  # pod 'WordPress-Editor-iOS', git: 'https://github.com/wordpress-mobile/AztecEditor-iOS.git', commit: ''
  # pod 'WordPress-Editor-iOS', git: 'https://github.com/wordpress-mobile/AztecEditor-iOS.git', tag: ''
  # pod 'WordPress-Editor-iOS', path: '../AztecEditor-iOS'
  pod 'WordPress-Editor-iOS', '~> 1.19.8'
end

def wordpress_ui
  pod 'WordPressUI', '~> 1.12.5'
  # pod 'WordPressUI', git: 'https://github.com/wordpress-mobile/WordPressUI-iOS', tag: ''
  # pod 'WordPressUI', git: 'https://github.com/wordpress-mobile/WordPressUI-iOS', branch: ''
  # pod 'WordPressUI', git: 'https://github.com/wordpress-mobile/WordPressUI-iOS', commit: ''
  # pod 'WordPressUI', path: '../WordPressUI-iOS'
end

def wordpress_kit
  pod 'WordPressKit', '~> 7.1.0-beta'
  # pod 'WordPressKit', git: 'https://github.com/wordpress-mobile/WordPressKit-iOS.git', branch: ''
  # pod 'WordPressKit', git: 'https://github.com/wordpress-mobile/WordPressKit-iOS.git', tag: ''
  # pod 'WordPressKit', git: 'https://github.com/wordpress-mobile/WordPressKit-iOS.git', commit: ''
  # pod 'WordPressKit', path: '../WordPressKit-iOS'
end

def kanvas
  pod 'Kanvas', '~> 1.4.4'
  # pod 'Kanvas', git: 'https://github.com/tumblr/Kanvas-iOS.git', tag: ''
  # pod 'Kanvas', git: 'https://github.com/tumblr/Kanvas-iOS.git', commit: ''
  # pod 'Kanvas', path: '../Kanvas-iOS'
end

def shared_with_all_pods
  wordpress_shared
  pod 'CocoaLumberjack/Swift', '~> 3.0'
  pod 'NSObject-SafeExpectations', '~> 0.0.4'
end

def shared_with_networking_pods
  pod 'Alamofire', '4.8.0'
  pod 'Reachability', '3.2'

  wordpress_kit
end

def shared_test_pods
  pod 'OHHTTPStubs/Swift', '~> 9.1.0'
  pod 'OCMock', '~> 3.4.3'
  gutenberg_pods
end

def shared_with_extension_pods
  shared_style_pods
  pod 'ZIPFoundation', '~> 0.9.8'
  pod 'Down', '~> 0.6.6'
end

def shared_style_pods
  pod 'Gridicons', '~> 1.1.0'
end

def gutenberg_pods
<<<<<<< HEAD
  gutenberg commit: '02f6c4b66bc36cacc7dd02163c1d7fb35881b786'
=======
  gutenberg tag: 'v1.93.0'
>>>>>>> 3e1288ab
end

def gutenberg(options)
  options[:git] = 'https://github.com/wordpress-mobile/gutenberg-mobile.git'
  options[:submodules] = true
  local_gutenberg = ENV.fetch('LOCAL_GUTENBERG', nil)
  if local_gutenberg
    options = { path: local_gutenberg.include?('/') ? local_gutenberg : '../gutenberg-mobile' }
  end
  pod 'Gutenberg', options
  pod 'RNTAztecView', options

  gutenberg_dependencies options
end

def gutenberg_dependencies(options)
  # Note that the pods in this array might seem unused if you look for
  # `import` statements in this codebase. However, make sure to also check
  # whether they are used in the gutenberg-mobile and Gutenberg projects.
  #
  # See https://github.com/wordpress-mobile/gutenberg-mobile/issues/5025
  dependencies = %w[
    FBLazyVector
    React
    ReactCommon
    RCTRequired
    RCTTypeSafety
    React-Core
    React-CoreModules
    React-RCTActionSheet
    React-RCTAnimation
    React-RCTBlob
    React-RCTImage
    React-RCTLinking
    React-RCTNetwork
    React-RCTSettings
    React-RCTText
    React-RCTVibration
    React-callinvoker
    React-cxxreact
    React-jsinspector
    React-jsi
    React-jsiexecutor
    React-logger
    React-perflogger
    React-runtimeexecutor
    boost
    Yoga
    RCT-Folly
    glog
    react-native-safe-area
    react-native-safe-area-context
    react-native-video
    react-native-webview
    RNSVG
    react-native-slider
    BVLinearGradient
    react-native-get-random-values
    react-native-blur
    RNScreens
    RNReanimated
    RNGestureHandler
    RNCMaskedView
    RNCClipboard
    RNFastImage
    React-Codegen
    React-bridging
  ]
  if options[:path]
    podspec_prefix = options[:path]
  else
    tag_or_commit = options[:tag] || options[:commit]
    podspec_prefix = "https://raw.githubusercontent.com/wordpress-mobile/gutenberg-mobile/#{tag_or_commit}"
  end

  # FBReactNativeSpec needs special treatment because of react-native-codegen code generation
  pod 'FBReactNativeSpec', podspec: "#{podspec_prefix}/third-party-podspecs/FBReactNativeSpec/FBReactNativeSpec.podspec.json"

  dependencies.each do |pod_name|
    pod pod_name, podspec: "#{podspec_prefix}/third-party-podspecs/#{pod_name}.podspec.json"
  end
end

abstract_target 'Apps' do
  project 'WordPress/WordPress.xcodeproj'

  shared_with_all_pods
  shared_with_networking_pods
  shared_with_extension_pods

  ## Gutenberg (React Native)
  ## =====================
  ##
  gutenberg_pods

  ## Third party libraries
  ## =====================
  ##
  pod 'Gifu', '3.2.0'

  app_center_version = '~> 4.1'
  app_center_configurations = %w[Release-Internal Release-Alpha]
  pod 'AppCenter', app_center_version, configurations: app_center_configurations
  pod 'AppCenter/Distribute', app_center_version, configurations: app_center_configurations

  pod 'MRProgress', '0.8.3'
  pod 'Starscream', '3.0.6'
  pod 'SVProgressHUD', '2.2.5'
  pod 'ZendeskSupportSDK', '5.3.0'
  pod 'AlamofireImage', '3.5.2'
  pod 'AlamofireNetworkActivityIndicator', '~> 2.4'
  pod 'FSInteractiveMap', git: 'https://github.com/wordpress-mobile/FSInteractiveMap.git', tag: '0.2.0'
  pod 'JTAppleCalendar', '~> 8.0.2'
  pod 'CropViewController', '2.5.3'

  ## Automattic libraries
  ## ====================
  ##
  wordpress_kit
  wordpress_shared
  kanvas

  # Production

  pod 'Automattic-Tracks-iOS', '~> 0.13'
  # While in PR
  # pod 'Automattic-Tracks-iOS', git: 'https://github.com/Automattic/Automattic-Tracks-iOS.git', branch: ''
  # Local Development
  # pod 'Automattic-Tracks-iOS', path: '~/Projects/Automattic-Tracks-iOS'

  pod 'NSURL+IDN', '~> 0.4'

  pod 'WPMediaPicker', '~> 1.8.7'
  ## while PR is in review:
  # pod 'WPMediaPicker', git: 'https://github.com/wordpress-mobile/MediaPicker-iOS.git', branch: ''
  # pod 'WPMediaPicker', path: '../MediaPicker-iOS'

  pod 'Gridicons', '~> 1.1.0'

  pod 'WordPressAuthenticator', '~> 6.0-beta'
  # pod 'WordPressAuthenticator', git: 'https://github.com/wordpress-mobile/WordPressAuthenticator-iOS.git', branch: ''
  # pod 'WordPressAuthenticator', git: 'https://github.com/wordpress-mobile/WordPressAuthenticator-iOS.git', commit: ''
  # pod 'WordPressAuthenticator', path: '../WordPressAuthenticator-iOS'

  pod 'MediaEditor', '~> 1.2.1'
  # pod 'MediaEditor', git: 'https://github.com/wordpress-mobile/MediaEditor-iOS.git', commit: ''
  # pod 'MediaEditor', path: '../MediaEditor-iOS'

  aztec
  wordpress_ui

  ## WordPress App iOS
  ## =================
  ##
  target 'WordPress' do
    target 'WordPressTest' do
      inherit! :search_paths

      shared_test_pods
    end
  end

  ## Jetpack App iOS
  ## ===============
  ##
  target 'Jetpack'
end

## Share Extension
## ===============
##
target 'WordPressShareExtension' do
  project 'WordPress/WordPress.xcodeproj'

  shared_with_extension_pods

  aztec
  shared_with_all_pods
  shared_with_networking_pods
  wordpress_ui
end

target 'JetpackShareExtension' do
  project 'WordPress/WordPress.xcodeproj'

  shared_with_extension_pods

  aztec
  shared_with_all_pods
  shared_with_networking_pods
  wordpress_ui
end

## DraftAction Extension
## =====================
##
target 'WordPressDraftActionExtension' do
  project 'WordPress/WordPress.xcodeproj'

  shared_with_extension_pods

  aztec
  shared_with_all_pods
  shared_with_networking_pods
  wordpress_ui
end

target 'JetpackDraftActionExtension' do
  project 'WordPress/WordPress.xcodeproj'

  shared_with_extension_pods

  aztec
  shared_with_all_pods
  shared_with_networking_pods
  wordpress_ui
end

## Home Screen Widgets
## ============
##
target 'WordPressStatsWidgets' do
  project 'WordPress/WordPress.xcodeproj'

  shared_with_all_pods
  shared_with_networking_pods
  shared_style_pods

  wordpress_ui
end

target 'JetpackStatsWidgets' do
  project 'WordPress/WordPress.xcodeproj'

  shared_with_all_pods
  shared_with_networking_pods
  shared_style_pods

  wordpress_ui
end

## Intents
## ============
##
target 'WordPressIntents' do
  project 'WordPress/WordPress.xcodeproj'

  shared_with_all_pods
  shared_with_networking_pods

  wordpress_ui
end

target 'JetpackIntents' do
  project 'WordPress/WordPress.xcodeproj'

  shared_with_all_pods
  shared_with_networking_pods

  wordpress_ui
end

## Notification Service Extension
## ==============================
##
target 'WordPressNotificationServiceExtension' do
  project 'WordPress/WordPress.xcodeproj'

  wordpress_kit
  wordpress_shared
  wordpress_ui
end

target 'JetpackNotificationServiceExtension' do
  project 'WordPress/WordPress.xcodeproj'

  wordpress_kit
  wordpress_shared
  wordpress_ui
end

## Screenshot Generation
## ===================
##
target 'WordPressScreenshotGeneration' do
  project 'WordPress/WordPress.xcodeproj'
end

## UI Tests
## ===================
##
target 'WordPressUITests' do
  project 'WordPress/WordPress.xcodeproj'
end

abstract_target 'Tools' do
  pod 'SwiftLint', '~> 0.50'
end

# Static Frameworks:
# ============
#
# Make all pods that are not shared across multiple targets into static frameworks by overriding the static_framework? function to return true
# Linking the shared frameworks statically would lead to duplicate symbols
# A future version of CocoaPods may make this easier to do. See https://github.com/CocoaPods/CocoaPods/issues/7428
shared_targets = ['WordPressFlux']
pre_install do |installer|
  static = []
  dynamic = []
  installer.pod_targets.each do |pod|
    # Statically linking Sentry results in a conflict with `NSDictionary.objectAtKeyPath`, but dynamically
    # linking it resolves this.
    if pod.name == 'Sentry'
      dynamic << pod
      next
    end

    # If this pod is a dependency of one of our shared targets, it must be linked dynamically
    if pod.target_definitions.any? { |t| shared_targets.include? t.name }
      dynamic << pod
      next
    end
    static << pod
    pod.instance_variable_set(:@build_type, Pod::BuildType.static_framework)
  end
  puts "Installing #{static.count} pods as static frameworks"
  puts "Installing #{dynamic.count} pods as dynamic frameworks"
end

post_install do |installer|
  project_root = File.dirname(__FILE__)

  ## Convert the 3rd-party license acknowledgements markdown into html for use in the app
  require 'commonmarker'

  acknowledgements = 'Acknowledgments'
  markdown = File.read("#{project_root}/Pods/Target Support Files/Pods-Apps-WordPress/Pods-Apps-WordPress-acknowledgements.markdown")
  rendered_html = CommonMarker.render_html(markdown, :DEFAULT)
  styled_html = "<head>
                     <meta name=\"viewport\" content=\"width=device-width, initial-scale=1\">
                     <style>
                       body {
                         font-family: -apple-system, BlinkMacSystemFont, 'Segoe UI', Roboto, Oxygen, Ubuntu, Cantarell, 'Open Sans', 'Helvetica Neue', sans-serif;
                         font-size: 16px;
                         color: #1a1a1a;
                         margin: 20px;
                       }
                      @media (prefers-color-scheme: dark) {
                       body {
                        background: #1a1a1a;
                        color: white;
                       }
                      }
                       pre {
                        white-space: pre-wrap;
                       }
                     </style>
                     <title>
                       #{acknowledgements}
                     </title>
                   </head>
                   <body>
                     #{rendered_html}
                   </body>"

  ## Remove the <h1>, since we've promoted it to <title>
  styled_html = styled_html.sub('<h1>Acknowledgements</h1>', '')

  ## The glog library's license contains a URL that does not wrap in the web view,
  ## leading to a large right-hand whitespace gutter.  Work around this by explicitly
  ## inserting a <br> in the HTML.  Use gsub juuust in case another one sneaks in later.
  styled_html = styled_html.gsub('p?hl=en#dR3YEbitojA/COPYING', 'p?hl=en#dR3YEbitojA/COPYING<br>')

  File.write("#{project_root}/Pods/Target Support Files/Pods-Apps-WordPress/acknowledgements.html", styled_html)

  # Let Pods targets inherit deployment target from the app
  # This solution is suggested here: https://github.com/CocoaPods/CocoaPods/issues/4859
  # =====================================
  #
  installer.pods_project.targets.each do |target|
    # Exclude RCT-Folly as it requires explicit deployment target https://git.io/JPb73
    next unless target.name != 'RCT-Folly'

    target.build_configurations.each do |configuration|
      pod_ios_deployment_target = Gem::Version.new(configuration.build_settings['IPHONEOS_DEPLOYMENT_TARGET'])
      configuration.build_settings.delete 'IPHONEOS_DEPLOYMENT_TARGET' if pod_ios_deployment_target <= app_ios_deployment_target
    end
  end

  # Fix a code signing issue in Xcode 14 beta.
  # This solution is suggested here: https://github.com/CocoaPods/CocoaPods/issues/11402#issuecomment-1189861270
  # ====================================
  #
  # TODO: fix the linting issue if this workaround is still needed in Xcode 14 GM.
  # rubocop:disable Style/CombinableLoops
  installer.pods_project.targets.each do |target|
    target.build_configurations.each do |config|
      config.build_settings['CODE_SIGN_IDENTITY'] = ''
    end
  end
  # rubocop:enable Style/CombinableLoops

  # Flag Alpha builds for Tracks
  # ============================
  #
  tracks_target = installer.pods_project.targets.find { |target| target.name == 'Automattic-Tracks-iOS' }
  # This will crash if/when we'll remove Tracks.
  # That's okay because it is a crash we'll only have to address once.
  tracks_target.build_configurations.each do |config|
    config.build_settings['GCC_PREPROCESSOR_DEFINITIONS'] ||= ['$(inherited)', 'ALPHA=1'] if (config.name == 'Release-Alpha') || (config.name == 'Release-Internal')
  end

  yellow_marker = "\033[33m"
  reset_marker = "\033[0m"
  puts "#{yellow_marker}The abstract target warning below is expected. Feel free to ignore it.#{reset_marker}"
end<|MERGE_RESOLUTION|>--- conflicted
+++ resolved
@@ -91,11 +91,7 @@
 end
 
 def gutenberg_pods
-<<<<<<< HEAD
   gutenberg commit: '02f6c4b66bc36cacc7dd02163c1d7fb35881b786'
-=======
-  gutenberg tag: 'v1.93.0'
->>>>>>> 3e1288ab
 end
 
 def gutenberg(options)
