source 'https://cdn.cocoapods.org/'

inhibit_all_warnings!
use_frameworks!

platform :ios, '11.0'
workspace 'WordPress.xcworkspace'

## Pods shared between all the targets
## ===================================
##
def wordpress_shared
    ## for production:
    pod 'WordPressShared', '~> 1.8.16'

    ## for development:
    # pod 'WordPressShared', :path => '../WordPress-iOS-Shared'

    ## while PR is in review:
    # pod 'WordPressShared', :git => 'https://github.com/wordpress-mobile/WordPress-iOS-Shared.git', :branch => ''
    # pod 'WordPressShared', :git => 'https://github.com/wordpress-mobile/WordPress-iOS-Shared.git', :commit  => 'efe5a065f3ace331353595ef85eef502baa23497'
end

def aztec
    ## When using a tagged version, feel free to comment out the WordPress-Aztec-iOS line below.
    ## When using a commit number (during development) you should provide the same commit number for both pods.
    ##
    ## pod 'WordPress-Aztec-iOS', :git => 'https://github.com/wordpress-mobile/AztecEditor-iOS.git', :commit => 'ba8524aba1332550efb05cad583a85ed3511beb5'
    ## pod 'WordPress-Editor-iOS', :git => 'https://github.com/wordpress-mobile/AztecEditor-iOS.git', :commit => 'ba8524aba1332550efb05cad583a85ed3511beb5'
    ## pod 'WordPress-Editor-iOS', :git => 'https://github.com/wordpress-mobile/AztecEditor-iOS.git', :tag => '1.5.0.beta.1'
    ## pod 'WordPress-Editor-iOS', :path => '../AztecEditor-iOS'
    pod 'WordPress-Editor-iOS', '~> 1.19.1'
end

def wordpress_ui
    ## for production:
    pod 'WordPressUI', '~> 1.7.0'
    ## for development:
    #pod 'WordPressUI', :path => '../WordPressUI-iOS'
    ## while PR is in review:
    #pod 'WordPressUI', :git => 'https://github.com/wordpress-mobile/WordPressUI-iOS', :branch => 'feature/bottom-sheet-pan-gesture'
    # pod 'WordPressUI', :git => 'https://github.com/wordpress-mobile/WordPressUI-iOS', :commit => '85b2a8cfb9d3c27194a14bdcb3c8391e13fbaa0f'
end

def wordpress_kit
    pod 'WordPressKit', '~> 4.8.0'
    #pod 'WordPressKit', :git => 'https://github.com/wordpress-mobile/WordPressKit-iOS.git', :tag => ''
    #pod 'WordPressKit', :git => 'https://github.com/wordpress-mobile/WordPressKit-iOS.git', :branch => ''
    #pod 'WordPressKit', :git => 'https://github.com/wordpress-mobile/WordPressKit-iOS.git', :commit => ''
    #pod 'WordPressKit', :path => '../WordPressKit-iOS'
end

def shared_with_all_pods
    wordpress_shared
    pod 'CocoaLumberjack', '3.5.2'
    pod 'FormatterKit/TimeIntervalFormatter', '1.8.2'
    pod 'NSObject-SafeExpectations', '~> 0.0.4'
end

def shared_with_networking_pods
    pod 'Alamofire', '4.8.0'
    pod 'Reachability', '3.2'

    wordpress_kit
end

def shared_test_pods
    pod 'OHHTTPStubs', '6.1.0'
    pod 'OHHTTPStubs/Swift', '6.1.0'
    pod 'OCMock', '3.4.3'
end

def shared_with_extension_pods
    pod 'Gridicons', '~> 1.0.1'
    pod 'ZIPFoundation', '~> 0.9.8'
    pod 'Down', '~> 0.6.6'
end

def gutenberg(options)
    options[:git] = 'http://github.com/wordpress-mobile/gutenberg-mobile/'
    local_gutenberg = ENV['LOCAL_GUTENBERG']
    if local_gutenberg
      options = { :path => local_gutenberg.include?('/') ? local_gutenberg : '../gutenberg-mobile' }
    end
    pod 'Gutenberg', options
    pod 'RNTAztecView', options

    gutenberg_dependencies options
end

def gutenberg_dependencies(options)
    dependencies = [
        'FBReactNativeSpec',
        'FBLazyVector',
        'React',
        'ReactCommon',
        'RCTRequired',
        'RCTTypeSafety',
        'React-Core',
        'React-CoreModules',
        'React-RCTActionSheet',
        'React-RCTAnimation',
        'React-RCTBlob',
        'React-RCTImage',
        'React-RCTLinking',
        'React-RCTNetwork',
        'React-RCTSettings',
        'React-RCTText',
        'React-RCTVibration',
        'React-cxxreact',
        'React-jsinspector',
        'React-jsi',
        'React-jsiexecutor',
        'Yoga',
        'Folly',
        'glog',
        'react-native-keyboard-aware-scroll-view',
        'react-native-safe-area',
        'react-native-video',
        'RNSVG',
        'ReactNativeDarkMode',
        'react-native-slider',
        'react-native-linear-gradient'
    ]
    if options[:path]
        podspec_prefix = options[:path]
    else
        tag_or_commit = options[:tag] || options[:commit]
        podspec_prefix = "https://raw.githubusercontent.com/wordpress-mobile/gutenberg-mobile/#{tag_or_commit}"
    end

    for pod_name in dependencies do
        pod pod_name, :podspec => "#{podspec_prefix}/react-native-gutenberg-bridge/third-party-podspecs/#{pod_name}.podspec.json"
    end
end

## WordPress iOS
## =============
##
target 'WordPress' do
    project 'WordPress/WordPress.xcodeproj'

    shared_with_all_pods
    shared_with_networking_pods
    shared_with_extension_pods

    ## Gutenberg (React Native)
    ## =====================
    ##
<<<<<<< HEAD
    gutenberg :commit => '8ce3d68e3beeee5f6047fcd5ed66fc73d794528e'
=======
    gutenberg :commit => '1f5ee28cfd84a9a7fd962f0d63f560baeb777ba7'
>>>>>>> ce2da969

    ## Third party libraries
    ## =====================
    ##
    pod 'Charts', '~> 3.2.2'
    pod 'Gifu', '3.2.0'
    pod 'AppCenter', '2.5.1', :configurations => ['Release-Internal', 'Release-Alpha']
    pod 'AppCenter/Distribute', '2.5.1', :configurations => ['Release-Internal', 'Release-Alpha']
    pod 'MRProgress', '0.8.3'
    pod 'Starscream', '3.0.6'
    pod 'SVProgressHUD', '2.2.5'
    pod 'ZendeskSupportSDK', '5.0.0'
    pod 'AlamofireImage', '3.5.2'
    pod 'AlamofireNetworkActivityIndicator', '~> 2.4'
    pod 'FSInteractiveMap', :git => 'https://github.com/wordpress-mobile/FSInteractiveMap.git', :tag => '0.2.0'
    pod 'JTAppleCalendar', '~> 8.0.2'

    ## Automattic libraries
    ## ====================
    ##

    # Production
    pod 'Automattic-Tracks-iOS', '~> 0.4.4'
    # While in PR
    # pod 'Automattic-Tracks-iOS', :git => 'https://github.com/Automattic/Automattic-Tracks-iOS.git', :branch => 'feature/Swift-5-migration'

    pod 'NSURL+IDN', '~> 0.4'

    pod 'WPMediaPicker', '~> 1.6.1'
    ## while PR is in review:
    # pod 'WPMediaPicker', :git => 'https://github.com/wordpress-mobile/MediaPicker-iOS.git', :branch => ''
    # pod 'WPMediaPicker', :path => '../MediaPicker-iOS'

    pod 'Gridicons', '~> 1.0.1'

    pod 'WordPressAuthenticator', '~> 1.16.1'
    # While in PR
    # pod 'WordPressAuthenticator', :git => 'https://github.com/wordpress-mobile/WordPressAuthenticator-iOS.git', :branch => ''
    # pod 'WordPressAuthenticator', :git => 'https://github.com/wordpress-mobile/WordPressAuthenticator-iOS.git', :commit => ''
    # pod 'WordPressAuthenticator', :path => '../WordPressAuthenticator-iOS'

    pod 'MediaEditor', '~> 1.1.0'
    # pod 'MediaEditor', :git => 'https://github.com/wordpress-mobile/MediaEditor-iOS.git', :commit => 'a4178ed9b0f3622faafb41dd12503e26c5523a32'
    # pod 'MediaEditor', :path => '../MediaEditor-iOS'

    aztec
    wordpress_ui

    target 'WordPressTest' do
        inherit! :search_paths

        shared_test_pods
        pod 'Nimble', '~> 7.3.1'
    end


    post_install do
        puts 'Patching RCTShadowView to fix nested group block - it could be removed after upgrade to 0.62'
        %x(patch Pods/React-Core/React/Views/RCTShadowView.m < patches/react-native+0.61.5.patch)


        ## Convert the 3rd-party license acknowledgements markdown into html for use in the app
        require 'commonmarker'

        project_root = File.dirname(__FILE__)
        acknowledgements = 'Acknowledgments'
        markdown = File.read("#{project_root}/Pods/Target Support Files/Pods-WordPress/Pods-WordPress-acknowledgements.markdown")
        rendered_html = CommonMarker.render_html(markdown, :DEFAULT)
        styled_html = "<head>
                         <meta name=\"viewport\" content=\"width=device-width, initial-scale=1\">
                         <style>
                           body {
                             font-family: -apple-system, BlinkMacSystemFont, 'Segoe UI', Roboto, Oxygen, Ubuntu, Cantarell, 'Open Sans', 'Helvetica Neue', sans-serif;
                             font-size: 16px;
                             color: #1a1a1a;
                             margin: 20px;
                           }
                          @media (prefers-color-scheme: dark) {
                           body {
                            background: #1a1a1a;
                            color: white;
                           }
                          }
                           pre {
                            white-space: pre-wrap;
                           }
                         </style>
                         <title>
                           #{acknowledgements}
                         </title>
                       </head>
                       <body>
                         #{rendered_html}
                       </body>"

          ## Remove the <h1>, since we've promoted it to <title>
          styled_html = styled_html.sub("<h1>Acknowledgements</h1>", '')

          ## The glog library's license contains a URL that does not wrap in the web view,
          ## leading to a large right-hand whitespace gutter.  Work around this by explicitly
          ## inserting a <br> in the HTML.  Use gsub juuust in case another one sneaks in later.
          styled_html = styled_html.gsub('p?hl=en#dR3YEbitojA/COPYING', 'p?hl=en#dR3YEbitojA/COPYING<br>')

        File.write("#{project_root}/Pods/Target Support Files/Pods-WordPress/acknowledgements.html", styled_html)
    end
end


## Share Extension
## ===============
##
target 'WordPressShareExtension' do
    project 'WordPress/WordPress.xcodeproj'

    shared_with_extension_pods

    aztec
    shared_with_all_pods
    shared_with_networking_pods
    wordpress_ui
end


## DraftAction Extension
## =====================
##
target 'WordPressDraftActionExtension' do
    project 'WordPress/WordPress.xcodeproj'

    shared_with_extension_pods

    aztec
    shared_with_all_pods
    shared_with_networking_pods
    wordpress_ui
end


## Today Widget
## ============
##
target 'WordPressTodayWidget' do
    project 'WordPress/WordPress.xcodeproj'

    shared_with_all_pods
    shared_with_networking_pods

    wordpress_ui
end

## All Time Widget
## ============
##
target 'WordPressAllTimeWidget' do
    project 'WordPress/WordPress.xcodeproj'

    shared_with_all_pods
    shared_with_networking_pods

    wordpress_ui
end

## This Week Widget
## ============
##
target 'WordPressThisWeekWidget' do
    project 'WordPress/WordPress.xcodeproj'

    shared_with_all_pods
    shared_with_networking_pods

    wordpress_ui
end

## Notification Content Extension
## ==============================
##
target 'WordPressNotificationContentExtension' do
    project 'WordPress/WordPress.xcodeproj'

    wordpress_kit
    wordpress_shared
    wordpress_ui
end



## Notification Service Extension
## ==============================
##
target 'WordPressNotificationServiceExtension' do
    project 'WordPress/WordPress.xcodeproj'

    wordpress_kit
    wordpress_shared
    wordpress_ui
end


## Mocks
## ===================
##
def wordpress_mocks
  pod 'WordPressMocks', '~> 0.0.8'
  # pod 'WordPressMocks', :git => 'https://github.com/wordpress-mobile/WordPressMocks.git', :commit => ''
  # pod 'WordPressMocks', :git => 'https://github.com/wordpress-mobile/WordPressMocks.git', :branch => 'add/screenshot-mocks'
  # pod 'WordPressMocks', :path => '../WordPressMocks'
end


## Screenshot Generation
## ===================
##
target 'WordPressScreenshotGeneration' do
    project 'WordPress/WordPress.xcodeproj'

    wordpress_mocks
    pod 'SimulatorStatusMagic'
end

## UI Tests
## ===================
##
target 'WordPressUITests' do
    project 'WordPress/WordPress.xcodeproj'

    wordpress_mocks
end

# Static Frameworks:
# ============
#
# Make all pods that are not shared across multiple targets into static frameworks by overriding the static_framework? function to return true
# Linking the shared frameworks statically would lead to duplicate symbols
# A future version of CocoaPods may make this easier to do. See https://github.com/CocoaPods/CocoaPods/issues/7428
shared_targets = ['WordPressFlux']
pre_install do |installer|
    static = []
    dynamic = []
    installer.pod_targets.each do |pod|

        # Statically linking Sentry results in a conflict with `NSDictionary.objectAtKeyPath`, but dynamically
        # linking it resolves this.
        if pod.name == "Sentry"
          dynamic << pod
          next
        end

        # If this pod is a dependency of one of our shared targets, it must be linked dynamically
        if pod.target_definitions.any? { |t| shared_targets.include? t.name }
          dynamic << pod
          next
        end
        static << pod
		pod.instance_variable_set(:@build_type, Pod::Target::BuildType.static_framework)
    end
    puts "Installing #{static.count} pods as static frameworks"
    puts "Installing #{dynamic.count} pods as dynamic frameworks"
end<|MERGE_RESOLUTION|>--- conflicted
+++ resolved
@@ -147,11 +147,7 @@
     ## Gutenberg (React Native)
     ## =====================
     ##
-<<<<<<< HEAD
     gutenberg :commit => '8ce3d68e3beeee5f6047fcd5ed66fc73d794528e'
-=======
-    gutenberg :commit => '1f5ee28cfd84a9a7fd962f0d63f560baeb777ba7'
->>>>>>> ce2da969
 
     ## Third party libraries
     ## =====================
