--- conflicted
+++ resolved
@@ -174,15 +174,9 @@
     
     pod 'Gridicons', '~> 0.16'
 
-<<<<<<< HEAD
-    # pod 'WordPressAuthenticator', '~> 1.8.0-beta.3'
-    # pod 'WordPressAuthenticator', :path => '../WordPressAuthenticator-iOS'
-    pod 'WordPressAuthenticator', :git => 'https://github.com/wordpress-mobile/WordPressAuthenticator-iOS.git', :branch => 'feature/siwa_request'
-=======
     pod 'WordPressAuthenticator', '~> 1.8.0-beta.4'
     # pod 'WordPressAuthenticator', :path => '../WordPressAuthenticator-iOS'
     # pod 'WordPressAuthenticator', :git => 'https://github.com/wordpress-mobile/WordPressAuthenticator-iOS.git', :branch => 'fix/ios-13-modal-presentation'
->>>>>>> dbb7a2bd
 
     aztec
     wordpress_ui
