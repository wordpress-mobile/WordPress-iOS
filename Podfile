source 'https://cdn.cocoapods.org/'

inhibit_all_warnings!
use_frameworks!

platform :ios, '11.0'
workspace 'WordPress.xcworkspace'

## Pods shared between all the targets
## ===================================
##
def wordpress_shared
<<<<<<< HEAD
    ## for production:
    pod 'WordPressShared', '~> 1.9-beta'
=======
    pod 'WordPressShared', '~> 1.11'
    #pod 'WordPressShared', :git => 'https://github.com/wordpress-mobile/WordPress-iOS-Shared.git', :tag => ''
    #pod 'WordPressShared', :git => 'https://github.com/wordpress-mobile/WordPress-iOS-Shared.git', :branch => ''
    #pod 'WordPressShared', :git => 'https://github.com/wordpress-mobile/WordPress-iOS-Shared.git', :commit  => ''
    #pod 'WordPressShared', :path => '../WordPress-iOS-Shared'
>>>>>>> a0f2a6f3
end

def aztec
    pod 'WordPress-Editor-iOS', '~> 1.19.3'
end

def wordpress_ui
    pod 'WordPressUI', '~> 1.7.1'
end

def wordpress_kit
<<<<<<< HEAD
    pod 'WordPressKit', :git => 'https://github.com/beaubateau/WordPressKit-iOS.git', :branch => 'develop'

=======
    pod 'WordPressKit', '~> 4.15.0-beta.2'
    #pod 'WordPressKit', :git => 'https://github.com/wordpress-mobile/WordPressKit-iOS.git', :tag => ''
    #pod 'WordPressKit', :git => 'https://github.com/wordpress-mobile/WordPressKit-iOS.git', :branch => ''
    #pod 'WordPressKit', :git => 'https://github.com/wordpress-mobile/WordPressKit-iOS.git', :commit => ''
    #pod 'WordPressKit', :path => '../WordPressKit-iOS'
>>>>>>> a0f2a6f3
end

def shared_with_all_pods
    wordpress_shared
    pod 'CocoaLumberjack', '~> 3.0'
    pod 'NSObject-SafeExpectations', '~> 0.0.4'
end

def shared_with_networking_pods
    pod 'Alamofire', '4.8.0'
    pod 'Reachability', '3.2'

    wordpress_kit
end

def shared_test_pods
    pod 'OHHTTPStubs', '6.1.0'
    pod 'OHHTTPStubs/Swift', '6.1.0'
    pod 'OCMock', '3.4.3'
end

def shared_with_extension_pods
    pod 'Gridicons', '~> 1.0.1'
    pod 'ZIPFoundation', '~> 0.9.8'
    pod 'Down', '~> 0.6.6'
end

def gutenberg(options)
    options[:git] = 'http://github.com/wordpress-mobile/gutenberg-mobile/'
    options[:submodules] = true
    local_gutenberg = ENV['LOCAL_GUTENBERG']
    if local_gutenberg
      options = { :path => local_gutenberg.include?('/') ? local_gutenberg : '../gutenberg-mobile' }
    end
    pod 'Gutenberg', options
    pod 'RNTAztecView', options

    gutenberg_dependencies options
end

def gutenberg_dependencies(options)
    dependencies = [
        'FBReactNativeSpec',
        'FBLazyVector',
        'React',
        'ReactCommon',
        'RCTRequired',
        'RCTTypeSafety',
        'React-Core',
        'React-CoreModules',
        'React-RCTActionSheet',
        'React-RCTAnimation',
        'React-RCTBlob',
        'React-RCTImage',
        'React-RCTLinking',
        'React-RCTNetwork',
        'React-RCTSettings',
        'React-RCTText',
        'React-RCTVibration',
        'React-cxxreact',
        'React-jsinspector',
        'React-jsi',
        'React-jsiexecutor',
        'Yoga',
        'Folly',
        'glog',
        'react-native-keyboard-aware-scroll-view',
        'react-native-safe-area',
        'react-native-safe-area-context',
        'react-native-video',
        'RNSVG',
        'ReactNativeDarkMode',
        'react-native-slider',
        'react-native-linear-gradient',
        'react-native-get-random-values',
        'react-native-blur',
        'RNScreens',
        'RNReanimated',
        'RNGestureHandler',
        'RNCMaskedView'
    ]
    if options[:path]
        podspec_prefix = options[:path]
    else
        tag_or_commit = options[:tag] || options[:commit]
        podspec_prefix = "https://raw.githubusercontent.com/wordpress-mobile/gutenberg-mobile/#{tag_or_commit}"
    end

    for pod_name in dependencies do
        pod pod_name, :podspec => "#{podspec_prefix}/third-party-podspecs/#{pod_name}.podspec.json"
    end
end

## WordPress iOS
## =============
##
target 'BeauVoyage' do
    project 'WordPress/WordPress.xcodeproj'

    shared_with_all_pods
    shared_with_networking_pods
    shared_with_extension_pods

    ## Gutenberg (React Native)
    ## =====================
    ##
    gutenberg :commit => 'df6f8026b103fb0f381f738920a6cef89c7954f8'

    ## Third party libraries
    ## =====================
    ##
    pod 'Charts', '~> 3.2.2'
    pod 'Gifu', '3.2.0'
    pod 'MRProgress', '0.8.3'
    pod 'Starscream', '3.0.6'
    pod 'SVProgressHUD', '2.2.5'
    pod 'ZendeskSupportSDK', '5.0.0'
    pod 'AlamofireImage', '3.5.2'
    pod 'AlamofireNetworkActivityIndicator', '~> 2.4'
    pod 'FSInteractiveMap', :git => 'https://github.com/wordpress-mobile/FSInteractiveMap.git', :tag => '0.2.0'
    pod 'JTAppleCalendar', '~> 8.0.2'
    pod 'AMScrollingNavbar', '5.6.0'

    ## Automattic libraries
    ## ====================
    ##
    wordpress_kit
    wordpress_shared

    # Production

    pod 'Automattic-Tracks-iOS', '~> 0.5.1'
    # While in PR
    #pod 'Automattic-Tracks-iOS', :git => 'https://github.com/Automattic/Automattic-Tracks-iOS.git', :branch => 'add/more-logging'
    # Local Development
    #pod 'Automattic-Tracks-iOS', :path => '~/Projects/Automattic-Tracks-iOS'

    pod 'NSURL+IDN', '~> 0.4'

    pod 'WPMediaPicker', '~> 1.7.0'
    #pod 'WPMediaPicker', :git => 'https://github.com/wordpress-mobile/MediaPicker-iOS.git', :tag => '1.7.0'
    ## while PR is in review:
    # pod 'WPMediaPicker', :git => 'https://github.com/wordpress-mobile/MediaPicker-iOS.git', :branch => ''
    # pod 'WPMediaPicker', :path => '../MediaPicker-iOS'

    pod 'Gridicons', '~> 1.0.1'

<<<<<<< HEAD
    pod 'WordPressAuthenticator', :git => 'https://github.com/beaubateau/WordPressAuthenticator-iOS', :branch => 'feature/apply-beau-login'
=======
    pod 'WordPressAuthenticator', '~> 1.24.0-beta'
    # While in PR
    # pod 'WordPressAuthenticator', :git => 'https://github.com/wordpress-mobile/WordPressAuthenticator-iOS.git', :branch => ''
    # pod 'WordPressAuthenticator', :git => 'https://github.com/wordpress-mobile/WordPressAuthenticator-iOS.git', :commit => ''
    # pod 'WordPressAuthenticator', :path => '../WordPressAuthenticator-iOS'

>>>>>>> a0f2a6f3
    pod 'MediaEditor', '~> 1.2.0'

    aztec
    wordpress_ui

    target 'BeauVoyageTest' do
        inherit! :search_paths

        shared_test_pods
        pod 'Nimble', '~> 7.3.1'
    end


    post_install do
        project_root = File.dirname(__FILE__)

        puts 'Patching RCTShadowView to fix nested group block - it could be removed after upgrade to 0.62'
        %x(patch "#{project_root}/Pods/React-Core/React/Views/RCTShadowView.m" < "#{project_root}/patches/RN-RCTShadowView.patch")
        puts 'Patching RCTActionSheet to add possibility to disable action sheet buttons -
        it could be removed once PR with that functionality will be merged into RN'
        %x(patch "#{project_root}/Pods/React-RCTActionSheet/RCTActionSheetManager.m" < "#{project_root}/patches/RN-RCTActionSheetManager.patch")

        ## Convert the 3rd-party license acknowledgements markdown into html for use in the app
        require 'commonmarker'

        acknowledgements = 'Acknowledgments'
        markdown = File.read("#{project_root}/Pods/Target Support Files/Pods-BeauVoyage/Pods-BeauVoyage-acknowledgements.markdown")
        rendered_html = CommonMarker.render_html(markdown, :DEFAULT)
        styled_html = "<head>
                         <meta name=\"viewport\" content=\"width=device-width, initial-scale=1\">
                         <style>
                           body {
                             font-family: -apple-system, BlinkMacSystemFont, 'Segoe UI', Roboto, Oxygen, Ubuntu, Cantarell, 'Open Sans', 'Helvetica Neue', sans-serif;
                             font-size: 16px;
                             color: #1a1a1a;
                             margin: 20px;
                           }
                          @media (prefers-color-scheme: dark) {
                           body {
                            background: #1a1a1a;
                            color: white;
                           }
                          }
                           pre {
                            white-space: pre-wrap;
                           }
                         </style>
                         <title>
                           #{acknowledgements}
                         </title>
                       </head>
                       <body>
                         #{rendered_html}
                       </body>"

          ## Remove the <h1>, since we've promoted it to <title>
          styled_html = styled_html.sub("<h1>Acknowledgements</h1>", '')

          ## The glog library's license contains a URL that does not wrap in the web view,
          ## leading to a large right-hand whitespace gutter.  Work around this by explicitly
          ## inserting a <br> in the HTML.  Use gsub juuust in case another one sneaks in later.
          styled_html = styled_html.gsub('p?hl=en#dR3YEbitojA/COPYING', 'p?hl=en#dR3YEbitojA/COPYING<br>')

        File.write("#{project_root}/Pods/Target Support Files/Pods-BeauVoyage/acknowledgements.html", styled_html)
    end
end


## Share Extension
## ===============
##
target 'BeauVoyageShareExtension' do
    project 'WordPress/WordPress.xcodeproj'

    shared_with_extension_pods

    aztec
    shared_with_all_pods
    shared_with_networking_pods
    wordpress_ui
end


## DraftAction Extension
## =====================
##
target 'BeauVoyageDraftActionExtension' do
    project 'WordPress/WordPress.xcodeproj'

    shared_with_extension_pods

    aztec
    shared_with_all_pods
    shared_with_networking_pods
    wordpress_ui
end


## Today Widget
## ============
##
target 'BeauVoyageTodayWidget' do
    project 'WordPress/WordPress.xcodeproj'

    shared_with_all_pods
    shared_with_networking_pods

    wordpress_ui
end

## All Time Widget
## ============
##
target 'BeauVoyageAllTimeWidget' do
    project 'WordPress/WordPress.xcodeproj'

    shared_with_all_pods
    shared_with_networking_pods

    wordpress_ui
end

## This Week Widget
## ============
##
target 'BeauVoyageThisWeekWidget' do
    project 'WordPress/WordPress.xcodeproj'

    shared_with_all_pods
    shared_with_networking_pods

    wordpress_ui
end

## Notification Content Extension
## ==============================
##
target 'BeauVoyageNotificationContentExtension' do
    project 'WordPress/WordPress.xcodeproj'

    wordpress_kit
    wordpress_shared
    wordpress_ui
end



## Notification Service Extension
## ==============================
##
target 'BeauVoyageNotificationServiceExtension' do
    project 'WordPress/WordPress.xcodeproj'

    wordpress_kit
    wordpress_shared
    wordpress_ui
end


## Mocks
## ===================
##
def wordpress_mocks
  pod 'WordPressMocks', '~> 0.0.8'
  # pod 'WordPressMocks', :git => 'https://github.com/wordpress-mobile/WordPressMocks.git', :commit => ''
  # pod 'WordPressMocks', :git => 'https://github.com/wordpress-mobile/WordPressMocks.git', :branch => 'add/screenshot-mocks'
  # pod 'WordPressMocks', :path => '../WordPressMocks'
end


## Screenshot Generation
## ===================
##
target 'BeauVoyageScreenshotGeneration' do
    project 'WordPress/WordPress.xcodeproj'

    wordpress_mocks
    pod 'SimulatorStatusMagic'
end

## UI Tests
## ===================
##
target 'BeauVoyageUITests' do
    project 'WordPress/WordPress.xcodeproj'

    wordpress_mocks
end

# Static Frameworks:
# ============
#
# Make all pods that are not shared across multiple targets into static frameworks by overriding the static_framework? function to return true
# Linking the shared frameworks statically would lead to duplicate symbols
# A future version of CocoaPods may make this easier to do. See https://github.com/CocoaPods/CocoaPods/issues/7428
shared_targets = ['WordPressFlux']
pre_install do |installer|
    static = []
    dynamic = []
    installer.pod_targets.each do |pod|

        # Statically linking Sentry results in a conflict with `NSDictionary.objectAtKeyPath`, but dynamically
        # linking it resolves this.
        if pod.name == "Sentry"
          dynamic << pod
          next
        end

        # If this pod is a dependency of one of our shared targets, it must be linked dynamically
        if pod.target_definitions.any? { |t| shared_targets.include? t.name }
          dynamic << pod
          next
        end
        static << pod
		pod.instance_variable_set(:@build_type, Pod::BuildType.static_framework)
    end
    puts "Installing #{static.count} pods as static frameworks"
    puts "Installing #{dynamic.count} pods as dynamic frameworks"
end<|MERGE_RESOLUTION|>--- conflicted
+++ resolved
@@ -10,16 +10,8 @@
 ## ===================================
 ##
 def wordpress_shared
-<<<<<<< HEAD
     ## for production:
     pod 'WordPressShared', '~> 1.9-beta'
-=======
-    pod 'WordPressShared', '~> 1.11'
-    #pod 'WordPressShared', :git => 'https://github.com/wordpress-mobile/WordPress-iOS-Shared.git', :tag => ''
-    #pod 'WordPressShared', :git => 'https://github.com/wordpress-mobile/WordPress-iOS-Shared.git', :branch => ''
-    #pod 'WordPressShared', :git => 'https://github.com/wordpress-mobile/WordPress-iOS-Shared.git', :commit  => ''
-    #pod 'WordPressShared', :path => '../WordPress-iOS-Shared'
->>>>>>> a0f2a6f3
 end
 
 def aztec
@@ -31,16 +23,7 @@
 end
 
 def wordpress_kit
-<<<<<<< HEAD
     pod 'WordPressKit', :git => 'https://github.com/beaubateau/WordPressKit-iOS.git', :branch => 'develop'
-
-=======
-    pod 'WordPressKit', '~> 4.15.0-beta.2'
-    #pod 'WordPressKit', :git => 'https://github.com/wordpress-mobile/WordPressKit-iOS.git', :tag => ''
-    #pod 'WordPressKit', :git => 'https://github.com/wordpress-mobile/WordPressKit-iOS.git', :branch => ''
-    #pod 'WordPressKit', :git => 'https://github.com/wordpress-mobile/WordPressKit-iOS.git', :commit => ''
-    #pod 'WordPressKit', :path => '../WordPressKit-iOS'
->>>>>>> a0f2a6f3
 end
 
 def shared_with_all_pods
@@ -188,16 +171,7 @@
 
     pod 'Gridicons', '~> 1.0.1'
 
-<<<<<<< HEAD
     pod 'WordPressAuthenticator', :git => 'https://github.com/beaubateau/WordPressAuthenticator-iOS', :branch => 'feature/apply-beau-login'
-=======
-    pod 'WordPressAuthenticator', '~> 1.24.0-beta'
-    # While in PR
-    # pod 'WordPressAuthenticator', :git => 'https://github.com/wordpress-mobile/WordPressAuthenticator-iOS.git', :branch => ''
-    # pod 'WordPressAuthenticator', :git => 'https://github.com/wordpress-mobile/WordPressAuthenticator-iOS.git', :commit => ''
-    # pod 'WordPressAuthenticator', :path => '../WordPressAuthenticator-iOS'
-
->>>>>>> a0f2a6f3
     pod 'MediaEditor', '~> 1.2.0'
 
     aztec
