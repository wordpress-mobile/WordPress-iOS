--- conflicted
+++ resolved
@@ -10,14 +10,10 @@
 ## ===================================
 ##
 def wordpress_shared
-<<<<<<< HEAD
-    pod 'WordPressShared', '~> 1.10'
-=======
     pod 'WordPressShared', '~> 1.11-beta'
->>>>>>> b3ef3033
     #pod 'WordPressShared', :git => 'https://github.com/wordpress-mobile/WordPress-iOS-Shared.git', :tag => ''
-    # pod 'WordPressShared', :git => 'https://github.com/wordpress-mobile/WordPress-iOS-Shared.git', :branch => ''
-    # pod 'WordPressShared', :git => 'https://github.com/wordpress-mobile/WordPress-iOS-Shared.git', :commit  => ''
+    #pod 'WordPressShared', :git => 'https://github.com/wordpress-mobile/WordPress-iOS-Shared.git', :branch => ''
+    #pod 'WordPressShared', :git => 'https://github.com/wordpress-mobile/WordPress-iOS-Shared.git', :commit  => ''
     #pod 'WordPressShared', :path => '../WordPress-iOS-Shared'
 end
 
@@ -190,14 +186,10 @@
 
     pod 'Gridicons', '~> 1.0.1'
 
-<<<<<<< HEAD
-    pod 'WordPressAuthenticator', '~> 1.22.0'
-=======
     pod 'WordPressAuthenticator', '~> 1.23.0-beta'
->>>>>>> b3ef3033
     # While in PR
     # pod 'WordPressAuthenticator', :git => 'https://github.com/wordpress-mobile/WordPressAuthenticator-iOS.git', :branch => ''
-    # pod 'WordPressAuthenticator', :git => 'https://github.com/wordpress-mobile/WordPressAuthenticator-iOS.git', :commit => ''
+    # pod 'WordPressAuthenticator', :git => 'https://github.com/wordpress-mobile/WordPressAuthenticator-iOS.git', :commit => 'e7f64ab9aa7a32f1ef2d2729bd5ad5398bc2228a'
     # pod 'WordPressAuthenticator', :path => '../WordPressAuthenticator-iOS'
 
     pod 'MediaEditor', '~> 1.2.0'
