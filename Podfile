--- conflicted
+++ resolved
@@ -141,11 +141,7 @@
     ## Gutenberg (React Native)
     ## =====================
     ##
-<<<<<<< HEAD
-    gutenberg :commit => 'd1818701fdcdc2033419f5565865927d2a40eb29'
-=======
     gutenberg :commit => 'e6ac5711989e9f69d63bf2fd151170330d008323'
->>>>>>> fda70762
 
     ## Third party libraries
     ## =====================
