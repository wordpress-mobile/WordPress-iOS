--- conflicted
+++ resolved
@@ -57,18 +57,11 @@
   pod 'Starscream', '3.0.4'
   pod 'GoogleSignIn', '4.1.2'
   pod 'ZendeskSDK', '1.11.0.1'
-<<<<<<< HEAD
-
-  # --------------------
-  # WordPress components
-  # --------------------
-=======
 
 
   ## Automattic libraries
   ## ====================
   ##
->>>>>>> 35bbd7b6
   pod 'Automattic-Tracks-iOS', :git => 'https://github.com/Automattic/Automattic-Tracks-iOS.git', :tag => '0.2.3'
   pod 'Gridicons', '0.15'
   pod 'NSURL+IDN', '0.3'
