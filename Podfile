--- conflicted
+++ resolved
@@ -47,11 +47,7 @@
 end
 
 def wordpress_kit
-<<<<<<< HEAD
-  # pod 'WordPressKit', '~> 4.58.0-beta.2'
-=======
-  pod 'WordPressKit', '~> 4.58'
->>>>>>> 3020277f
+  # pod 'WordPressKit', '~> 4.58'
   # pod 'WordPressKit', :git => 'https://github.com/wordpress-mobile/WordPressKit-iOS.git', :tag => ''
   pod 'WordPressKit', :git => 'https://github.com/wordpress-mobile/WordPressKit-iOS.git', :branch => 'fix/19346-stats-inconsistent-rounding-of-numbers-in-the-cards-of-insights-tab'
   # pod 'WordPressKit', :git => 'https://github.com/wordpress-mobile/WordPressKit-iOS.git', :commit => ''
