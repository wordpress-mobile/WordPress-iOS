--- conflicted
+++ resolved
@@ -147,11 +147,7 @@
     ## Gutenberg (React Native)
     ## =====================
     ##
-<<<<<<< HEAD
-    gutenberg :commit => '0b5b8d0bc87592f3d83bbd74951ab1f67ee8937c'
-=======
     gutenberg :commit => '59220b0adb795557639a017b065af270d284c9bf'
->>>>>>> 2a78882f
 
     ## Third party libraries
     ## =====================
