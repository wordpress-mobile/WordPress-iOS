source 'https://github.com/CocoaPods/Specs.git'

inhibit_all_warnings!
use_frameworks!

platform :ios, '11.0'
workspace 'WordPress.xcworkspace'

plugin 'cocoapods-repo-update'

## Pods shared between all the targets
## ===================================
##
def wordpress_shared
    ## for production:
    pod 'WordPressShared', '~> 1.8.7'

    ## for development:
    # pod 'WordPressShared', :path => '../WordPress-iOS-Shared'

    ## while PR is in review:
    # pod 'WordPressShared', :git => 'https://github.com/wordpress-mobile/WordPress-iOS-Shared', :branch => 'feature/change-username-events'
    # pod 'WordPressShared', :git => 'https://github.com/wordpress-mobile/WordPress-iOS-Shared.git', :commit	=> ''
end

def aztec
    ## When using a tagged version, feel free to comment out the WordPress-Aztec-iOS line below.
    ## When using a commit number (during development) you should provide the same commit number for both pods.
    ##
    ## pod 'WordPress-Aztec-iOS', :git => 'https://github.com/wordpress-mobile/AztecEditor-iOS.git', :commit => 'b8c53761b89a092ac690a90f1d33bd800a9025a6'
    ## pod 'WordPress-Editor-iOS', :git => 'https://github.com/wordpress-mobile/AztecEditor-iOS.git', :commit => 'b8c53761b89a092ac690a90f1d33bd800a9025a6'
    ## pod 'WordPress-Editor-iOS', :git => 'https://github.com/wordpress-mobile/AztecEditor-iOS.git', :tag => '1.5.0.beta.1'
    ## pod 'WordPress-Aztec-iOS', :path => '../AztecEditor-iOS'
    pod 'WordPress-Editor-iOS', '~> 1.9.0'
end

def wordpress_ui
    ## for production:
    pod 'WordPressUI', '~> 1.3.5'

    ## for development:
    ## pod 'WordPressUI', :path => '../WordPressUI-iOS'
    ## while PR is in review:
    ## pod 'WordPressUI', :git => 'https://github.com/wordpress-mobile/WordPressUI-iOS', :branch => 'fix/fancy-alert-dark-mode'
end

def wordpress_kit
    pod 'WordPressKit', '~> 4.5.0'
    #pod 'WordPressKit', :git => 'https://github.com/wordpress-mobile/WordPressKit-iOS.git', :branch => ''
    #pod 'WordPressKit', :git => 'https://github.com/wordpress-mobile/WordPressKit-iOS.git', :commit => 'a06182b86d3c8542c16ce38c765769e1d50b0d5f'
    #pod 'WordPressKit', :path => '../WordPressKit-iOS'
end

def shared_with_all_pods
    wordpress_shared
    pod 'CocoaLumberjack', '3.5.2'
    pod 'FormatterKit/TimeIntervalFormatter', '1.8.2'
    pod 'NSObject-SafeExpectations', '0.0.3'
end

def shared_with_networking_pods
    pod 'Alamofire', '4.7.3'
    pod 'Reachability', '3.2'

    wordpress_kit
end

def shared_test_pods
    pod 'OHHTTPStubs', '6.1.0'
    pod 'OHHTTPStubs/Swift', '6.1.0'
    pod 'OCMock', '~> 3.4'
end

def shared_with_extension_pods
    pod 'Gridicons', '~> 0.16'
    pod 'ZIPFoundation', '~> 0.9.8'
    pod 'Down', '~> 0.6.6'
end

def gutenberg(options)
    options[:git] = 'http://github.com/wordpress-mobile/gutenberg-mobile/'
    local_gutenberg = ENV['LOCAL_GUTENBERG']
    if local_gutenberg
      options = { :path => local_gutenberg.include?('/') ? local_gutenberg : '../gutenberg-mobile' }
    end
    pod 'Gutenberg', options
    pod 'RNTAztecView', options

    gutenberg_dependencies options
end

def gutenberg_dependencies(options)
    dependencies = [
        'React',
        'React-Core',
        'React-DevSupport',
        'React-RCTActionSheet',
        'React-RCTAnimation',
        'React-RCTBlob',
        'React-RCTImage',
        'React-RCTLinking',
        'React-RCTNetwork',
        'React-RCTSettings',
        'React-RCTText',
        'React-RCTVibration',
        'React-RCTWebSocket',
        'React-cxxreact',
        'React-jsinspector',
        'React-jsi',
        'React-jsiexecutor',
        'yoga',
        'Folly',
        'glog',
        'react-native-keyboard-aware-scroll-view',
        'react-native-safe-area',
        'react-native-video',
        'RNSVG',
        'ReactNativeDarkMode',
    ]
    if options[:path]
        podspec_prefix = options[:path]
    else
        tag_or_commit = options[:tag] || options[:commit] || options[:branch]
        podspec_prefix = "https://raw.githubusercontent.com/wordpress-mobile/gutenberg-mobile/#{tag_or_commit}"
    end

    for pod_name in dependencies do
        pod pod_name, :podspec => "#{podspec_prefix}/react-native-gutenberg-bridge/third-party-podspecs/#{pod_name}.podspec.json"
    end
end

## WordPress iOS
## =============
##
target 'WordPress' do
    project 'WordPress/WordPress.xcodeproj'

    shared_with_all_pods
    shared_with_networking_pods
    shared_with_extension_pods

    ## Gutenberg (React Native)
    ## =====================
    ##
<<<<<<< HEAD
    gutenberg :branch => 'callstack/media-upload-multiple'
=======
    gutenberg :commit => 'eeace3d67d1fce375799cff63e14094f2802a70b'
>>>>>>> 521cea4d

    ## Third party libraries
    ## =====================
    ##
    pod '1PasswordExtension', '1.8.5'
    pod 'Charts', '~> 3.2.2'
    pod 'Gifu', '3.2.0'
    pod 'GiphyCoreSDK', '~> 1.4.0'
    pod 'HockeySDK', '5.1.4', :configurations => ['Release-Internal', 'Release-Alpha']
    pod 'MRProgress', '0.8.3'
    pod 'Starscream', '3.0.6'
    pod 'SVProgressHUD', '2.2.5'
    pod 'ZendeskSDK', '3.0.1'
    pod 'AlamofireNetworkActivityIndicator', '~> 2.3'
    pod 'FSInteractiveMap', :git => 'https://github.com/wordpress-mobile/FSInteractiveMap.git', :tag => '0.1.1'

    ## Automattic libraries
    ## ====================
    ##

    # Production
    pod 'Automattic-Tracks-iOS', '~> 0.4'
    # While in PR
    # pod 'Automattic-Tracks-iOS', :git => 'https://github.com/Automattic/Automattic-Tracks-iOS.git', :commit => 'a15db91a24499913affae84243d45be0e353472a'

    pod 'NSURL+IDN', '0.3'

    pod 'WPMediaPicker', '~> 1.4.2'
    ## while PR is in review:
    ## pod 'WPMediaPicker', :git => 'https://github.com/wordpress-mobile/MediaPicker-iOS.git', :commit => '7c3cb8f00400b9316a803640b42bb88a66bbc648'
    
    pod 'Gridicons', '~> 0.16'

    pod 'WordPressAuthenticator', '~> 1.8.1-beta.2'
    # pod 'WordPressAuthenticator', :path => '../WordPressAuthenticator-iOS'
    # pod 'WordPressAuthenticator', :git => 'https://github.com/wordpress-mobile/WordPressAuthenticator-iOS.git', :branch => ''

    aztec
    wordpress_ui

    target 'WordPressTest' do
        inherit! :search_paths

        shared_test_pods
        pod 'Nimble', '~> 7.3.1'
    end

    
    post_install do
      
        ## Append SDKVersions.xcconfig contents to WordPressAuthenticator config files
        Dir.glob("Pods/Target Support Files/WordPressAuthenticator/*.xcconfig") do |xc_config_filename|
          
          ## Get WPAuth config file
          xcconfig_path = "#{Dir.pwd}/#{xc_config_filename}"
          xc_config = File.read(xcconfig_path)

          ## Get WPiOS config file
          custom_xcconfig_path = "#{Dir.pwd}/config/SDKVersions.xcconfig"
          custom_xc_config = File.read(custom_xcconfig_path)

          ## Write back to WPAuth config file, appending both configs.
          File.open(xcconfig_path, 'w') { |file| file << xc_config << custom_xc_config }
        end
      
      
        ## Convert the 3rd-party license acknowledgements markdown into html for use in the app
        require 'commonmarker'
        
        project_root = File.dirname(__FILE__)
        acknowledgements = 'Acknowledgments'
        markdown = File.read("#{project_root}/Pods/Target Support Files/Pods-WordPress/Pods-WordPress-acknowledgements.markdown")
        rendered_html = CommonMarker.render_html(markdown, :DEFAULT)
        styled_html = "<head>
                         <meta name=\"viewport\" content=\"width=device-width, initial-scale=1\">
                         <style>
                           body {
                             font-family: -apple-system, BlinkMacSystemFont, 'Segoe UI', Roboto, Oxygen, Ubuntu, Cantarell, 'Open Sans', 'Helvetica Neue', sans-serif;
                             font-size: 16px;
                             color: #1a1a1a;
                             margin: 20px;
                           }
                           pre {
                            white-space: pre-wrap;
                           }
                         </style>
                         <title>
                           #{acknowledgements}
                         </title>
                       </head>
                       <body>
                         #{rendered_html}
                       </body>"
          
          ## Remove the <h1>, since we've promoted it to <title>
          styled_html = styled_html.sub("<h1>#{acknowledgements}</h1>", '')
          
          ## The glog library's license contains a URL that does not wrap in the web view,
          ## leading to a large right-hand whitespace gutter.  Work around this by explicitly
          ## inserting a <br> in the HTML.  Use gsub juuust in case another one sneaks in later.
          styled_html = styled_html.gsub('p?hl=en#dR3YEbitojA/COPYING', 'p?hl=en#dR3YEbitojA/COPYING<br>')
                        
        File.write("#{project_root}/Pods/Target Support Files/Pods-WordPress/acknowledgements.html", styled_html)    
    end
end


## Share Extension
## ===============
##
target 'WordPressShareExtension' do
    project 'WordPress/WordPress.xcodeproj'

    shared_with_extension_pods

    aztec
    shared_with_all_pods
    shared_with_networking_pods
    wordpress_ui
end


## DraftAction Extension
## =====================
##
target 'WordPressDraftActionExtension' do
    project 'WordPress/WordPress.xcodeproj'

    shared_with_extension_pods

    aztec
    shared_with_all_pods
    shared_with_networking_pods
    wordpress_ui
end


## Today Widget
## ============
##
target 'WordPressTodayWidget' do
    project 'WordPress/WordPress.xcodeproj'

    shared_with_all_pods
    shared_with_networking_pods
end



## Notification Content Extension
## ==============================
##
target 'WordPressNotificationContentExtension' do
    project 'WordPress/WordPress.xcodeproj'

    wordpress_kit
    wordpress_shared
    wordpress_ui
end



## Notification Service Extension
## ==============================
##
target 'WordPressNotificationServiceExtension' do
    project 'WordPress/WordPress.xcodeproj'

    wordpress_kit
    wordpress_shared
    wordpress_ui
end



## WordPress.com Stats
## ===================
##
target 'WordPressComStatsiOS' do
    project 'WordPressComStatsiOS/WordPressComStatsiOS.xcodeproj'

    shared_with_all_pods
    shared_with_networking_pods

    ## Automattic libraries
    ## ====================
    ##
    wordpress_ui
end

## WordPress.com Stats Tests
## =========================
##
target 'WordPressComStatsiOSTests' do
  project 'WordPressComStatsiOS/WordPressComStatsiOS.xcodeproj'

  shared_with_all_pods
  shared_with_networking_pods

  ## Automattic libraries
  ## ====================
  ##
  wordpress_ui

  shared_test_pods
end

def wordpress_mocks
  pod 'WordPressMocks', '~> 0.0.5'
  # pod 'WordPressMocks', :git => 'https://github.com/wordpress-mobile/WordPressMocks.git', :commit => ''
  # pod 'WordPressMocks', :path => '../WordPressMocks'
end

## Screenshot Generation
## ===================
##
target 'WordPressScreenshotGeneration' do
    project 'WordPress/WordPress.xcodeproj'

    wordpress_mocks
    pod 'SimulatorStatusMagic'
end

## UI Tests
## ===================
##
target 'WordPressUITests' do
    project 'WordPress/WordPress.xcodeproj'

    wordpress_mocks
end

# Static Frameworks:
# ============
#
# Make all pods that are not shared across multiple targets into static frameworks by overriding the static_framework? function to return true
# Linking the shared frameworks statically would lead to duplicate symbols
# A future version of CocoaPods may make this easier to do. See https://github.com/CocoaPods/CocoaPods/issues/7428
shared_targets = ['WordPressFlux', 'WordPressComStatsiOS']
pre_install do |installer|
    static = []
    dynamic = []
    installer.pod_targets.each do |pod|
        
        # Statically linking Sentry results in a conflict with `NSDictionary.objectAtKeyPath`, but dynamically
        # linking it resolves this.
        if pod.name == "Sentry"
          dynamic << pod
          next
        end

        # If this pod is a dependency of one of our shared targets, it must be linked dynamically
        if pod.target_definitions.any? { |t| shared_targets.include? t.name }
          dynamic << pod
          next
        end
        static << pod
        def pod.static_framework?;
          true
        end
    end
    puts "Installing #{static.count} pods as static frameworks"
    puts "Installing #{dynamic.count} pods as dynamic frameworks"
end<|MERGE_RESOLUTION|>--- conflicted
+++ resolved
@@ -142,11 +142,7 @@
     ## Gutenberg (React Native)
     ## =====================
     ##
-<<<<<<< HEAD
     gutenberg :branch => 'callstack/media-upload-multiple'
-=======
-    gutenberg :commit => 'eeace3d67d1fce375799cff63e14094f2802a70b'
->>>>>>> 521cea4d
 
     ## Third party libraries
     ## =====================
