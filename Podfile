# For security reasons, please always keep the wordpress-mobile source first and the CDN second.
# For more info, see https://github.com/wordpress-mobile/cocoapods-specs#source-order-and-security-considerations
install! 'cocoapods', warn_for_multiple_pod_sources: false
source 'https://github.com/wordpress-mobile/cocoapods-specs.git'
source 'https://cdn.cocoapods.org/'

unless ['BUNDLE_BIN_PATH', 'BUNDLE_GEMFILE'].any? { |k| ENV.key?(k) }
  raise 'Please run CocoaPods via `bundle exec`'
end

inhibit_all_warnings!
use_frameworks!

app_ios_deployment_target = Gem::Version.new('13.0')

platform :ios, app_ios_deployment_target.version
workspace 'WordPress.xcworkspace'

## Pods shared between all the targets
## ===================================
##
def wordpress_shared
    pod 'WordPressShared', '~> 1.16.0'
    #pod 'WordPressShared', :git => 'https://github.com/wordpress-mobile/WordPress-iOS-Shared.git', :tag => ''
    #pod 'WordPressShared', :git => 'https://github.com/wordpress-mobile/WordPress-iOS-Shared.git', :branch => ''
    #pod 'WordPressShared', :git => 'https://github.com/wordpress-mobile/WordPress-iOS-Shared.git', :commit  => ''
    #pod 'WordPressShared', :path => '../WordPress-iOS-Shared'
end

def aztec
    ## When using a tagged version, feel free to comment out the WordPress-Aztec-iOS line below.
    ## When using a commit number (during development) you should provide the same commit number for both pods.
    ##
    #pod 'WordPress-Aztec-iOS', :git => 'https://github.com/wordpress-mobile/AztecEditor-iOS.git', :commit => ''
    #pod 'WordPress-Editor-iOS', :git => 'https://github.com/wordpress-mobile/AztecEditor-iOS.git', :commit => ''
    #pod 'WordPress-Editor-iOS', :git => 'https://github.com/wordpress-mobile/AztecEditor-iOS.git', :tag => ''
    #pod 'WordPress-Editor-iOS', :path => '../AztecEditor-iOS'
    pod 'WordPress-Editor-iOS', '~> 1.19.4'
end

def wordpress_ui
    pod 'WordPressUI', '~> 1.12.1'
    #pod 'WordPressUI', :git => 'https://github.com/wordpress-mobile/WordPressUI-iOS', :tag => ''
    #pod 'WordPressUI', :git => 'https://github.com/wordpress-mobile/WordPressUI-iOS', :branch => ''
    #pod 'WordPressUI', :git => 'https://github.com/wordpress-mobile/WordPressUI-iOS', :commit => ''
    #pod 'WordPressUI', :path => '../WordPressUI-iOS'
end

def wordpress_kit
    pod 'WordPressKit', '~> 4.38.0-beta'
    # pod 'WordPressKit', :git => 'https://github.com/wordpress-mobile/WordPressKit-iOS.git', :tag => ''
    # pod 'WordPressKit', :git => 'https://github.com/wordpress-mobile/WordPressKit-iOS.git', :branch => ''
    # pod 'WordPressKit', :git => 'https://github.com/wordpress-mobile/WordPressKit-iOS.git', :commit => ''
    # pod 'WordPressKit', :path => '../WordPressKit-iOS'
end

def kanvas
  pod 'Kanvas', '~> 1.2.7'
  #pod 'Kanvas', :git => 'https://github.com/tumblr/Kanvas-iOS.git', :tag => ''
  #pod 'Kanvas', :git => 'https://github.com/tumblr/Kanvas-iOS.git', :commit => ''
  #pod 'Kanvas', :path => '../Kanvas-iOS'
end

def shared_with_all_pods
    wordpress_shared
    pod 'CocoaLumberjack', '~> 3.0'
    pod 'NSObject-SafeExpectations', '~> 0.0.4'
end

def shared_with_networking_pods
    pod 'Alamofire', '4.8.0'
    pod 'Reachability', '3.2'

    wordpress_kit
end

def shared_test_pods
    pod 'OHHTTPStubs/Swift', '~> 9.1.0'
    pod 'OCMock', '~> 3.4.3'
end

def shared_with_extension_pods
    pod 'Gridicons', '~> 1.1.0'
    pod 'ZIPFoundation', '~> 0.9.8'
    pod 'Down', '~> 0.6.6'
end

def gutenberg(options)
    options[:git] = 'https://github.com/wordpress-mobile/gutenberg-mobile.git'
    options[:submodules] = true
    local_gutenberg = ENV['LOCAL_GUTENBERG']
    if local_gutenberg
      options = { :path => local_gutenberg.include?('/') ? local_gutenberg : '../gutenberg-mobile' }
    end
    pod 'Gutenberg', options
    pod 'RNTAztecView', options

    gutenberg_dependencies options
end

def gutenberg_dependencies(options)
    dependencies = [
        'FBLazyVector',
        'React',
        'ReactCommon',
        'RCTRequired',
        'RCTTypeSafety',
        'React-Core',
        'React-CoreModules',
        'React-RCTActionSheet',
        'React-RCTAnimation',
        'React-RCTBlob',
        'React-RCTImage',
        'React-RCTLinking',
        'React-RCTNetwork',
        'React-RCTSettings',
        'React-RCTText',
        'React-RCTVibration',
        'React-callinvoker',
        'React-cxxreact',
        'React-jsinspector',
        'React-jsi',
        'React-jsiexecutor',
        'React-perflogger',
        'React-runtimeexecutor',
        'Yoga',
        'RCT-Folly',
        'glog',
        'react-native-keyboard-aware-scroll-view',
        'react-native-safe-area',
        'react-native-safe-area-context',
        'react-native-video',
        'RNSVG',
        'react-native-slider',
        'BVLinearGradient',
        'react-native-get-random-values',
        'react-native-blur',
        'RNScreens',
        'RNReanimated',
        'RNGestureHandler',
        'RNCMaskedView'
    ]
    if options[:path]
        podspec_prefix = options[:path]
    else
        tag_or_commit = options[:tag] || options[:commit]
        podspec_prefix = "https://raw.githubusercontent.com/wordpress-mobile/gutenberg-mobile/#{tag_or_commit}"
    end

    # FBReactNativeSpec needs special treatment because of react-native-codegen code generation
    pod 'FBReactNativeSpec', :podspec => "#{podspec_prefix}/third-party-podspecs/FBReactNativeSpec/FBReactNativeSpec.podspec.json"

    for pod_name in dependencies do
        pod pod_name, :podspec => "#{podspec_prefix}/third-party-podspecs/#{pod_name}.podspec.json"
    end
end

abstract_target 'Apps' do
    project 'WordPress/WordPress.xcodeproj'

    shared_with_all_pods
    shared_with_networking_pods
    shared_with_extension_pods

    ## Gutenberg (React Native)
    ## =====================
    ##
<<<<<<< HEAD
    gutenberg :commit => '8fd5848242cc6063346ceb5f12ed273ea1d05bf4'
=======
    gutenberg :tag => 'v1.58.0-alpha2'
>>>>>>> fae51515

    ## Third party libraries
    ## =====================
    ##
    pod 'Charts', '~> 3.2.2'
    pod 'Gifu', '3.2.0'

    app_center_version = '~> 4.1'
    app_center_configurations = %w[Release-Internal Release-Alpha]
    pod 'AppCenter', app_center_version, configurations: app_center_configurations
    pod 'AppCenter/Distribute', app_center_version, configurations: app_center_configurations

    pod 'MRProgress', '0.8.3'
    pod 'Starscream', '3.0.6'
    pod 'SVProgressHUD', '2.2.5'
    pod 'ZendeskSupportSDK', '5.3.0'
    pod 'AlamofireImage', '3.5.2'
    pod 'AlamofireNetworkActivityIndicator', '~> 2.4'
    pod 'FSInteractiveMap', :git => 'https://github.com/wordpress-mobile/FSInteractiveMap.git', :tag => '0.2.0'
    pod 'JTAppleCalendar', '~> 8.0.2'
    pod 'AMScrollingNavbar', '5.6.0'
    pod 'CropViewController', '2.5.3'

    ## Automattic libraries
    ## ====================
    ##
    wordpress_kit
    wordpress_shared
    kanvas

    # Production

<<<<<<< HEAD
    #pod 'Automattic-Tracks-iOS', '~> 0.8.5'
=======
    pod 'Automattic-Tracks-iOS', '~> 0.9.1'
>>>>>>> fae51515
    # While in PR
    pod 'Automattic-Tracks-iOS', :git => 'https://github.com/Automattic/Automattic-Tracks-iOS.git', :branch => 'crash-logging-hybrid-sdk-helpers'
    # Local Development
    #pod 'Automattic-Tracks-iOS', :path => '~/Projects/Automattic-Tracks-iOS'

    pod 'NSURL+IDN', '~> 0.4'

    pod 'WPMediaPicker', '~> 1.7.2'
    #pod 'WPMediaPicker', :git => 'https://github.com/wordpress-mobile/MediaPicker-iOS.git', :tag => '1.7.0'
    ## while PR is in review:
    # pod 'WPMediaPicker', :git => 'https://github.com/wordpress-mobile/MediaPicker-iOS.git', :branch => ''
    # pod 'WPMediaPicker', :path => '../MediaPicker-iOS'

    pod 'Gridicons', '~> 1.1.0'

    pod 'WordPressAuthenticator', '~> 1.39.0'
    # While in PR
    # pod 'WordPressAuthenticator', :git => 'https://github.com/wordpress-mobile/WordPressAuthenticator-iOS.git', :branch => ''
    # pod 'WordPressAuthenticator', :git => 'https://github.com/wordpress-mobile/WordPressAuthenticator-iOS.git', :commit => ''
    # pod 'WordPressAuthenticator', :path => '../WordPressAuthenticator-iOS'

    pod 'MediaEditor', '~> 1.2.1'
    # pod 'MediaEditor', :git => 'https://github.com/wordpress-mobile/MediaEditor-iOS.git', :commit => 'a4178ed9b0f3622faafb41dd12503e26c5523a32'
    # pod 'MediaEditor', :path => '../MediaEditor-iOS'

    aztec
    wordpress_ui

    ## WordPress App iOS
    ## =================
    ##
    target 'WordPress' do
        target 'WordPressTest' do
            inherit! :search_paths

            shared_test_pods
            pod 'Nimble', '~> 9.0.0'
        end
    end

    ## Jetpack App iOS
    ## ===============
    ##
    target 'Jetpack' do
    end
end

## Share Extension
## ===============
##
target 'WordPressShareExtension' do
    project 'WordPress/WordPress.xcodeproj'

    shared_with_extension_pods

    aztec
    shared_with_all_pods
    shared_with_networking_pods
    wordpress_ui
end


## DraftAction Extension
## =====================
##
target 'WordPressDraftActionExtension' do
    project 'WordPress/WordPress.xcodeproj'

    shared_with_extension_pods

    aztec
    shared_with_all_pods
    shared_with_networking_pods
    wordpress_ui
end


## Today Widget
## ============
##
target 'WordPressTodayWidget' do
    project 'WordPress/WordPress.xcodeproj'

    shared_with_all_pods
    shared_with_networking_pods

    wordpress_ui
end

## All Time Widget
## ============
##
target 'WordPressAllTimeWidget' do
    project 'WordPress/WordPress.xcodeproj'

    shared_with_all_pods
    shared_with_networking_pods

    wordpress_ui
end

## This Week Widget
## ============
##
target 'WordPressThisWeekWidget' do
    project 'WordPress/WordPress.xcodeproj'

    shared_with_all_pods
    shared_with_networking_pods

    wordpress_ui
end

## iOS 14 Today Widget
## ============
##
target 'WordPressStatsWidgets' do
    project 'WordPress/WordPress.xcodeproj'

    shared_with_all_pods
    shared_with_networking_pods

    wordpress_ui
end

## Intents
## ============
##
target 'WordPressIntents' do
    project 'WordPress/WordPress.xcodeproj'

    shared_with_all_pods
    shared_with_networking_pods

    wordpress_ui
end

## Notification Content Extension
## ==============================
##
target 'WordPressNotificationContentExtension' do
    project 'WordPress/WordPress.xcodeproj'

    wordpress_kit
    wordpress_shared
    wordpress_ui
end



## Notification Service Extension
## ==============================
##
target 'WordPressNotificationServiceExtension' do
    project 'WordPress/WordPress.xcodeproj'

    wordpress_kit
    wordpress_shared
    wordpress_ui
end


## Mocks
## ===================
##
def wordpress_mocks
  pod 'WordPressMocks', '~> 0.0.13'
  # pod 'WordPressMocks', :git => 'https://github.com/wordpress-mobile/WordPressMocks.git', :commit => ''
  # pod 'WordPressMocks', :git => 'https://github.com/wordpress-mobile/WordPressMocks.git', :branch => 'task/jetpack-screenshots-dynamic-dates'
  # pod 'WordPressMocks', :path => '../WordPressMocks'
end


## Screenshot Generation
## ===================
##
target 'WordPressScreenshotGeneration' do
    project 'WordPress/WordPress.xcodeproj'

    wordpress_mocks
end

## UI Tests
## ===================
##
target 'WordPressUITests' do
    project 'WordPress/WordPress.xcodeproj'

    wordpress_mocks
end

# Static Frameworks:
# ============
#
# Make all pods that are not shared across multiple targets into static frameworks by overriding the static_framework? function to return true
# Linking the shared frameworks statically would lead to duplicate symbols
# A future version of CocoaPods may make this easier to do. See https://github.com/CocoaPods/CocoaPods/issues/7428
shared_targets = ['WordPressFlux']
pre_install do |installer|
    static = []
    dynamic = []
    installer.pod_targets.each do |pod|

        # Statically linking Sentry results in a conflict with `NSDictionary.objectAtKeyPath`, but dynamically
        # linking it resolves this.
        if pod.name == "Sentry"
          dynamic << pod
          next
        end

        # If this pod is a dependency of one of our shared targets, it must be linked dynamically
        if pod.target_definitions.any? { |t| shared_targets.include? t.name }
          dynamic << pod
          next
        end
        static << pod
		pod.instance_variable_set(:@build_type, Pod::BuildType.static_framework)
    end
    puts "Installing #{static.count} pods as static frameworks"
    puts "Installing #{dynamic.count} pods as dynamic frameworks"
end

post_install do |installer|
    project_root = File.dirname(__FILE__)

    ## Convert the 3rd-party license acknowledgements markdown into html for use in the app
    require 'commonmarker'

    acknowledgements = 'Acknowledgments'
    markdown = File.read("#{project_root}/Pods/Target Support Files/Pods-Apps-WordPress/Pods-Apps-WordPress-acknowledgements.markdown")
    rendered_html = CommonMarker.render_html(markdown, :DEFAULT)
    styled_html = "<head>
                     <meta name=\"viewport\" content=\"width=device-width, initial-scale=1\">
                     <style>
                       body {
                         font-family: -apple-system, BlinkMacSystemFont, 'Segoe UI', Roboto, Oxygen, Ubuntu, Cantarell, 'Open Sans', 'Helvetica Neue', sans-serif;
                         font-size: 16px;
                         color: #1a1a1a;
                         margin: 20px;
                       }
                      @media (prefers-color-scheme: dark) {
                       body {
                        background: #1a1a1a;
                        color: white;
                       }
                      }
                       pre {
                        white-space: pre-wrap;
                       }
                     </style>
                     <title>
                       #{acknowledgements}
                     </title>
                   </head>
                   <body>
                     #{rendered_html}
                   </body>"

      ## Remove the <h1>, since we've promoted it to <title>
      styled_html = styled_html.sub("<h1>Acknowledgements</h1>", '')

      ## The glog library's license contains a URL that does not wrap in the web view,
      ## leading to a large right-hand whitespace gutter.  Work around this by explicitly
      ## inserting a <br> in the HTML.  Use gsub juuust in case another one sneaks in later.
      styled_html = styled_html.gsub('p?hl=en#dR3YEbitojA/COPYING', 'p?hl=en#dR3YEbitojA/COPYING<br>')

    File.write("#{project_root}/Pods/Target Support Files/Pods-Apps-WordPress/acknowledgements.html", styled_html)

    # Let Pods targets inherit deployment target from the app
    # This solution is suggested here: https://github.com/CocoaPods/CocoaPods/issues/4859
    # =====================================
    #
    installer.pods_project.targets.each do |target|
      target.build_configurations.each do |configuration|
        pod_ios_deployment_target = Gem::Version.new(configuration.build_settings['IPHONEOS_DEPLOYMENT_TARGET'])
        configuration.build_settings.delete 'IPHONEOS_DEPLOYMENT_TARGET' if pod_ios_deployment_target <= app_ios_deployment_target
      end
    end

    # Flag Alpha builds for Tracks
    # ============================
    installer.pods_project.targets.each do |target|
      next unless target.name == "Automattic-Tracks-iOS"
      target.build_configurations.each do |config|
        if config.name == "Release-Alpha" or config.name == "Release-Internal"
          config.build_settings['GCC_PREPROCESSOR_DEFINITIONS'] ||= ['$(inherited)', 'ALPHA=1']
        end
      end
    end
end<|MERGE_RESOLUTION|>--- conflicted
+++ resolved
@@ -165,11 +165,7 @@
     ## Gutenberg (React Native)
     ## =====================
     ##
-<<<<<<< HEAD
-    gutenberg :commit => '8fd5848242cc6063346ceb5f12ed273ea1d05bf4'
-=======
-    gutenberg :tag => 'v1.58.0-alpha2'
->>>>>>> fae51515
+    gutenberg :commit => 'cd920e964f8163f918fecb4afd742f783d51ddba'
 
     ## Third party libraries
     ## =====================
@@ -202,11 +198,7 @@
 
     # Production
 
-<<<<<<< HEAD
-    #pod 'Automattic-Tracks-iOS', '~> 0.8.5'
-=======
-    pod 'Automattic-Tracks-iOS', '~> 0.9.1'
->>>>>>> fae51515
+    #pod 'Automattic-Tracks-iOS', '~> 0.9.1'
     # While in PR
     pod 'Automattic-Tracks-iOS', :git => 'https://github.com/Automattic/Automattic-Tracks-iOS.git', :branch => 'crash-logging-hybrid-sdk-helpers'
     # Local Development
