--- conflicted
+++ resolved
@@ -187,16 +187,10 @@
     # While in PR
     #pod 'Gridicons', :git => 'https://github.com/Automattic/Gridicons-iOS.git', :branch => 'feature/Swift-5-migration'
 
-<<<<<<< HEAD
     #pod 'WordPressAuthenticator', '~> 1.11.0-beta.11'
     # While in PR
     pod 'WordPressAuthenticator', :git => 'https://github.com/wordpress-mobile/WordPressAuthenticator-iOS.git', :branch => 'issue/204-remove-showLoginEmail'
-=======
-    pod 'WordPressAuthenticator', '~> 1.11.0-beta.11'
-    # While in PR
-    # pod 'WordPressAuthenticator', :git => 'https://github.com/wordpress-mobile/WordPressAuthenticator-iOS.git', :branch => ''
     #pod 'WordPressAuthenticator', :git => 'https://github.com/wordpress-mobile/WordPressAuthenticator-iOS.git', :commit => ''
->>>>>>> 2e0291b7
     # pod 'WordPressAuthenticator', :path => '../WordPressAuthenticator-iOS'
 
     pod 'MediaEditor', '~> 1.0.1'
