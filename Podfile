--- conflicted
+++ resolved
@@ -154,11 +154,7 @@
     ## Gutenberg (React Native)
     ## =====================
     ##
-<<<<<<< HEAD
     gutenberg :commit => 'ede30e45ea226ccdf1f21ea8fb7b98ff30c0c72f'
-=======
-    gutenberg :tag => 'v1.43.0-alpha2'
->>>>>>> f3542726
 
     ## Third party libraries
     ## =====================
