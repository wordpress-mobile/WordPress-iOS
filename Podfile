--- conflicted
+++ resolved
@@ -31,11 +31,11 @@
     ## When using a tagged version, feel free to comment out the WordPress-Aztec-iOS line below.
     ## When using a commit number (during development) you should provide the same commit number for both pods.
     ##
-    pod 'WordPress-Aztec-iOS', :git => 'https://github.com/wordpress-mobile/AztecEditor-iOS.git', :commit => '3b9119816541b037dcf9abaef346fc50941dc1c9'
-    pod 'WordPress-Editor-iOS', :git => 'https://github.com/wordpress-mobile/AztecEditor-iOS.git', :commit => '3b9119816541b037dcf9abaef346fc50941dc1c9'
+    #pod 'WordPress-Aztec-iOS', :git => 'https://github.com/wordpress-mobile/AztecEditor-iOS.git', :commit => ''
+    #pod 'WordPress-Editor-iOS', :git => 'https://github.com/wordpress-mobile/AztecEditor-iOS.git', :commit => ''
     #pod 'WordPress-Editor-iOS', :git => 'https://github.com/wordpress-mobile/AztecEditor-iOS.git', :tag => ''
     #pod 'WordPress-Editor-iOS', :path => '../AztecEditor-iOS'
-    #pod 'WordPress-Editor-iOS', '~> 1.19.7'
+    pod 'WordPress-Editor-iOS', '~> 1.19.8'
 end
 
 def wordpress_ui
@@ -169,12 +169,7 @@
     ## Gutenberg (React Native)
     ## =====================
     ##
-<<<<<<< HEAD
-    #gutenberg :tag => 'v1.69.0'
-    gutenberg :commit => '5944b076e77f917854feb8b267908a3bcd035b9c'    
-=======
-    gutenberg :tag => 'v1.71.1'
->>>>>>> ba6d5da2
+    gutenberg :commit => '7be96e9cb53afd2b6c111a7d7ea8ac4c21bc3213'
 
     ## Third party libraries
     ## =====================
