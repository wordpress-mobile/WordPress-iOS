--- conflicted
+++ resolved
@@ -187,15 +187,9 @@
     # While in PR
     #pod 'Gridicons', :git => 'https://github.com/Automattic/Gridicons-iOS.git', :branch => 'feature/Swift-5-migration'
 
-<<<<<<< HEAD
     pod 'WordPressAuthenticator', '~> 1.11.0-beta.8'
     # While in PR
-    #pod 'WordPressAuthenticator', :git => 'https://github.com/wordpress-mobile/WordPressAuthenticator-iOS.git', :branch => 'fix/update-pods'
-=======
-    pod 'WordPressAuthenticator', '~> 1.11.0-beta.7'
-    # While in PR
     # pod 'WordPressAuthenticator', :git => 'https://github.com/wordpress-mobile/WordPressAuthenticator-iOS.git', :branch => ''
->>>>>>> efd7f1b4
     # pod 'WordPressAuthenticator', :path => '../WordPressAuthenticator-iOS'
 
     pod 'MediaEditor', '~> 1.0.1'
