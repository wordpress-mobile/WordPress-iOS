--- conflicted
+++ resolved
@@ -166,11 +166,7 @@
     ## Gutenberg (React Native)
     ## =====================
     ##
-<<<<<<< HEAD
-    gutenberg :tag => 'v1.59.2'
-=======
     gutenberg :tag => 'v1.60.0-alpha1'
->>>>>>> b050c86b
 
     ## Third party libraries
     ## =====================
