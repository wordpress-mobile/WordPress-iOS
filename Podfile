source 'https://cdn.cocoapods.org/'

inhibit_all_warnings!
use_frameworks!

platform :ios, '11.0'
workspace 'WordPress.xcworkspace'

## Pods shared between all the targets
## ===================================
##
def wordpress_shared
    ## for production:
    pod 'WordPressShared', '1.9.1'

    ## for development:
    # pod 'WordPressShared', :path => '../WordPress-iOS-Shared'

    ## while PR is in review:
    # pod 'WordPressShared', :git => 'https://github.com/wordpress-mobile/WordPress-iOS-Shared.git', :branch => ''
    # pod 'WordPressShared', :git => 'https://github.com/wordpress-mobile/WordPress-iOS-Shared.git', :commit  => 'efe5a065f3ace331353595ef85eef502baa23497'
end

def aztec
    ## When using a tagged version, feel free to comment out the WordPress-Aztec-iOS line below.
    ## When using a commit number (during development) you should provide the same commit number for both pods.
    ##
    ## pod 'WordPress-Aztec-iOS', :git => 'https://github.com/wordpress-mobile/AztecEditor-iOS.git', :commit => 'ba8524aba1332550efb05cad583a85ed3511beb5'
    ## pod 'WordPress-Editor-iOS', :git => 'https://github.com/wordpress-mobile/AztecEditor-iOS.git', :commit => 'ba8524aba1332550efb05cad583a85ed3511beb5'
    ## pod 'WordPress-Editor-iOS', :git => 'https://github.com/wordpress-mobile/AztecEditor-iOS.git', :tag => '1.5.0.beta.1'
    ## pod 'WordPress-Editor-iOS', :path => '../AztecEditor-iOS'
    pod 'WordPress-Editor-iOS', '~> 1.19.3'
end

def wordpress_ui
    ## for production:
    pod 'WordPressUI', '~> 1.7.1'
    ## for development:
    #pod 'WordPressUI', :path => '../WordPressUI-iOS'
    ## while PR is in review: 
    #pod 'WordPressUI', :git => 'https://github.com/wordpress-mobile/WordPressUI-iOS', :branch => 'task/bottomsheet_child_handle_dismiss'
    # pod 'WordPressUI', :git => 'https://github.com/wordpress-mobile/WordPressUI-iOS', :commit => '85b2a8cfb9d3c27194a14bdcb3c8391e13fbaa0f'
end

def wordpress_kit
<<<<<<< HEAD
    pod 'WordPressKit', '4.13.0-beta.3'
=======
    pod 'WordPressKit', '4.13.0-beta.4'
>>>>>>> c052cada
    #pod 'WordPressKit', :git => 'https://github.com/wordpress-mobile/WordPressKit-iOS.git', :tag => ''
    #pod 'WordPressKit', :git => 'https://github.com/wordpress-mobile/WordPressKit-iOS.git', :branch => ''
    #pod 'WordPressKit', :git => 'https://github.com/wordpress-mobile/WordPressKit-iOS.git', :commit => ''
    #pod 'WordPressKit', :path => '../WordPressKit-iOS'
end

def shared_with_all_pods
    wordpress_shared
    pod 'CocoaLumberjack', '~> 3.0'
    pod 'NSObject-SafeExpectations', '~> 0.0.4'
end

def shared_with_networking_pods
    pod 'Alamofire', '4.8.0'
    pod 'Reachability', '3.2'

    wordpress_kit
end

def shared_test_pods
    pod 'OHHTTPStubs', '6.1.0'
    pod 'OHHTTPStubs/Swift', '6.1.0'
    pod 'OCMock', '3.4.3'
end

def shared_with_extension_pods
    pod 'Gridicons', '~> 1.0.1'
    pod 'ZIPFoundation', '~> 0.9.8'
    pod 'Down', '~> 0.6.6'
end

def gutenberg(options)
    options[:git] = 'http://github.com/wordpress-mobile/gutenberg-mobile/'
    options[:submodules] = true
    local_gutenberg = ENV['LOCAL_GUTENBERG']
    if local_gutenberg
      options = { :path => local_gutenberg.include?('/') ? local_gutenberg : '../gutenberg-mobile' }
    end
    pod 'Gutenberg', options
    pod 'RNTAztecView', options

    gutenberg_dependencies options
end

def gutenberg_dependencies(options)
    dependencies = [
        'FBReactNativeSpec',
        'FBLazyVector',
        'React',
        'ReactCommon',
        'RCTRequired',
        'RCTTypeSafety',
        'React-Core',
        'React-CoreModules',
        'React-RCTActionSheet',
        'React-RCTAnimation',
        'React-RCTBlob',
        'React-RCTImage',
        'React-RCTLinking',
        'React-RCTNetwork',
        'React-RCTSettings',
        'React-RCTText',
        'React-RCTVibration',
        'React-cxxreact',
        'React-jsinspector',
        'React-jsi',
        'React-jsiexecutor',
        'Yoga',
        'Folly',
        'glog',
        'react-native-keyboard-aware-scroll-view',
        'react-native-safe-area',
        'react-native-video',
        'RNSVG',
        'ReactNativeDarkMode',
        'react-native-slider',
        'react-native-linear-gradient',
        'react-native-get-random-values',
        'react-native-blur'
    ]
    if options[:path]
        podspec_prefix = options[:path]
    else
        tag_or_commit = options[:tag] || options[:commit]
        podspec_prefix = "https://raw.githubusercontent.com/wordpress-mobile/gutenberg-mobile/#{tag_or_commit}"
    end

    for pod_name in dependencies do
        pod pod_name, :podspec => "#{podspec_prefix}/third-party-podspecs/#{pod_name}.podspec.json"
    end
end

## WordPress iOS
## =============
##
target 'WordPress' do
    project 'WordPress/WordPress.xcodeproj'

    shared_with_all_pods
    shared_with_networking_pods
    shared_with_extension_pods

    ## Gutenberg (React Native)
    ## =====================
    ##
    gutenberg :commit => '7443b1a7f8739149e82a504992afddd59446154d'

    ## Third party libraries
    ## =====================
    ##
    pod 'Charts', '~> 3.2.2'
    pod 'Gifu', '3.2.0'
    pod 'AppCenter', '2.5.1', :configurations => ['Release-Internal', 'Release-Alpha']
    pod 'AppCenter/Distribute', '2.5.1', :configurations => ['Release-Internal', 'Release-Alpha']
    pod 'MRProgress', '0.8.3'
    pod 'Starscream', '3.0.6'
    pod 'SVProgressHUD', '2.2.5'
    pod 'ZendeskSupportSDK', '5.0.0'
    pod 'AlamofireImage', '3.5.2'
    pod 'AlamofireNetworkActivityIndicator', '~> 2.4'
    pod 'FSInteractiveMap', :git => 'https://github.com/wordpress-mobile/FSInteractiveMap.git', :tag => '0.2.0'
    pod 'JTAppleCalendar', '~> 8.0.2'
    pod 'AMScrollingNavbar', '5.6.0'

    ## Automattic libraries
    ## ====================
    ##
    wordpress_kit
    wordpress_shared

    # Production

    pod 'Automattic-Tracks-iOS', '~> 0.5.0'
    # While in PR
    #pod 'Automattic-Tracks-iOS', :git => 'https://github.com/Automattic/Automattic-Tracks-iOS.git', :branch => 'add/more-logging'
    # Local Development
    #pod 'Automattic-Tracks-iOS', :path => '~/Projects/Automattic-Tracks-iOS'

    pod 'NSURL+IDN', '~> 0.4'

    pod 'WPMediaPicker', '~> 1.7.0'
    #pod 'WPMediaPicker', :git => 'https://github.com/wordpress-mobile/MediaPicker-iOS.git', :tag => '1.7.0'
    ## while PR is in review:
    # pod 'WPMediaPicker', :git => 'https://github.com/wordpress-mobile/MediaPicker-iOS.git', :branch => ''
    # pod 'WPMediaPicker', :path => '../MediaPicker-iOS'

    pod 'Gridicons', '~> 1.0.1'

    pod 'WordPressAuthenticator', '~> 1.21.0-beta'
    # While in PR
		# pod 'WordPressAuthenticator', :git => 'https://github.com/wordpress-mobile/WordPressAuthenticator-iOS.git', :branch => ''
    # pod 'WordPressAuthenticator', :git => 'https://github.com/wordpress-mobile/WordPressAuthenticator-iOS.git', :commit => ''
    # pod 'WordPressAuthenticator', :path => '../WordPressAuthenticator-iOS'

    pod 'MediaEditor', '~> 1.2.0'
    # pod 'MediaEditor', :git => 'https://github.com/wordpress-mobile/MediaEditor-iOS.git', :commit => 'a4178ed9b0f3622faafb41dd12503e26c5523a32'
    # pod 'MediaEditor', :path => '../MediaEditor-iOS'

    aztec
    wordpress_ui

    target 'WordPressTest' do
        inherit! :search_paths

        shared_test_pods
        pod 'Nimble', '~> 7.3.1'
    end


    post_install do
        project_root = File.dirname(__FILE__)

        puts 'Patching RCTShadowView to fix nested group block - it could be removed after upgrade to 0.62'
        %x(patch "#{project_root}/Pods/React-Core/React/Views/RCTShadowView.m" < "#{project_root}/patches/RN-RCTShadowView.patch")
        puts 'Patching RCTActionSheet to add possibility to disable action sheet buttons -
        it could be removed once PR with that functionality will be merged into RN'
        %x(patch "#{project_root}/Pods/React-RCTActionSheet/RCTActionSheetManager.m" < "#{project_root}/patches/RN-RCTActionSheetManager.patch")

        ## Convert the 3rd-party license acknowledgements markdown into html for use in the app
        require 'commonmarker'

        acknowledgements = 'Acknowledgments'
        markdown = File.read("#{project_root}/Pods/Target Support Files/Pods-WordPress/Pods-WordPress-acknowledgements.markdown")
        rendered_html = CommonMarker.render_html(markdown, :DEFAULT)
        styled_html = "<head>
                         <meta name=\"viewport\" content=\"width=device-width, initial-scale=1\">
                         <style>
                           body {
                             font-family: -apple-system, BlinkMacSystemFont, 'Segoe UI', Roboto, Oxygen, Ubuntu, Cantarell, 'Open Sans', 'Helvetica Neue', sans-serif;
                             font-size: 16px;
                             color: #1a1a1a;
                             margin: 20px;
                           }
                          @media (prefers-color-scheme: dark) {
                           body {
                            background: #1a1a1a;
                            color: white;
                           }
                          }
                           pre {
                            white-space: pre-wrap;
                           }
                         </style>
                         <title>
                           #{acknowledgements}
                         </title>
                       </head>
                       <body>
                         #{rendered_html}
                       </body>"

          ## Remove the <h1>, since we've promoted it to <title>
          styled_html = styled_html.sub("<h1>Acknowledgements</h1>", '')

          ## The glog library's license contains a URL that does not wrap in the web view,
          ## leading to a large right-hand whitespace gutter.  Work around this by explicitly
          ## inserting a <br> in the HTML.  Use gsub juuust in case another one sneaks in later.
          styled_html = styled_html.gsub('p?hl=en#dR3YEbitojA/COPYING', 'p?hl=en#dR3YEbitojA/COPYING<br>')

        File.write("#{project_root}/Pods/Target Support Files/Pods-WordPress/acknowledgements.html", styled_html)
    end
end


## Share Extension
## ===============
##
target 'WordPressShareExtension' do
    project 'WordPress/WordPress.xcodeproj'

    shared_with_extension_pods

    aztec
    shared_with_all_pods
    shared_with_networking_pods
    wordpress_ui
end


## DraftAction Extension
## =====================
##
target 'WordPressDraftActionExtension' do
    project 'WordPress/WordPress.xcodeproj'

    shared_with_extension_pods

    aztec
    shared_with_all_pods
    shared_with_networking_pods
    wordpress_ui
end


## Today Widget
## ============
##
target 'WordPressTodayWidget' do
    project 'WordPress/WordPress.xcodeproj'

    shared_with_all_pods
    shared_with_networking_pods

    wordpress_ui
end

## All Time Widget
## ============
##
target 'WordPressAllTimeWidget' do
    project 'WordPress/WordPress.xcodeproj'

    shared_with_all_pods
    shared_with_networking_pods

    wordpress_ui
end

## This Week Widget
## ============
##
target 'WordPressThisWeekWidget' do
    project 'WordPress/WordPress.xcodeproj'

    shared_with_all_pods
    shared_with_networking_pods

    wordpress_ui
end

## Notification Content Extension
## ==============================
##
target 'WordPressNotificationContentExtension' do
    project 'WordPress/WordPress.xcodeproj'

    wordpress_kit
    wordpress_shared
    wordpress_ui
end



## Notification Service Extension
## ==============================
##
target 'WordPressNotificationServiceExtension' do
    project 'WordPress/WordPress.xcodeproj'

    wordpress_kit
    wordpress_shared
    wordpress_ui
end


## Mocks
## ===================
##
def wordpress_mocks
  pod 'WordPressMocks', '~> 0.0.8'
  # pod 'WordPressMocks', :git => 'https://github.com/wordpress-mobile/WordPressMocks.git', :commit => ''
  # pod 'WordPressMocks', :git => 'https://github.com/wordpress-mobile/WordPressMocks.git', :branch => 'add/screenshot-mocks'
  # pod 'WordPressMocks', :path => '../WordPressMocks'
end


## Screenshot Generation
## ===================
##
target 'WordPressScreenshotGeneration' do
    project 'WordPress/WordPress.xcodeproj'

    wordpress_mocks
    pod 'SimulatorStatusMagic'
end

## UI Tests
## ===================
##
target 'WordPressUITests' do
    project 'WordPress/WordPress.xcodeproj'

    wordpress_mocks
end

# Static Frameworks:
# ============
#
# Make all pods that are not shared across multiple targets into static frameworks by overriding the static_framework? function to return true
# Linking the shared frameworks statically would lead to duplicate symbols
# A future version of CocoaPods may make this easier to do. See https://github.com/CocoaPods/CocoaPods/issues/7428
shared_targets = ['WordPressFlux']
pre_install do |installer|
    static = []
    dynamic = []
    installer.pod_targets.each do |pod|

        # Statically linking Sentry results in a conflict with `NSDictionary.objectAtKeyPath`, but dynamically
        # linking it resolves this.
        if pod.name == "Sentry"
          dynamic << pod
          next
        end

        # If this pod is a dependency of one of our shared targets, it must be linked dynamically
        if pod.target_definitions.any? { |t| shared_targets.include? t.name }
          dynamic << pod
          next
        end
        static << pod
		pod.instance_variable_set(:@build_type, Pod::Target::BuildType.static_framework)
    end
    puts "Installing #{static.count} pods as static frameworks"
    puts "Installing #{dynamic.count} pods as dynamic frameworks"
end<|MERGE_RESOLUTION|>--- conflicted
+++ resolved
@@ -37,17 +37,13 @@
     pod 'WordPressUI', '~> 1.7.1'
     ## for development:
     #pod 'WordPressUI', :path => '../WordPressUI-iOS'
-    ## while PR is in review: 
+    ## while PR is in review:
     #pod 'WordPressUI', :git => 'https://github.com/wordpress-mobile/WordPressUI-iOS', :branch => 'task/bottomsheet_child_handle_dismiss'
     # pod 'WordPressUI', :git => 'https://github.com/wordpress-mobile/WordPressUI-iOS', :commit => '85b2a8cfb9d3c27194a14bdcb3c8391e13fbaa0f'
 end
 
 def wordpress_kit
-<<<<<<< HEAD
-    pod 'WordPressKit', '4.13.0-beta.3'
-=======
     pod 'WordPressKit', '4.13.0-beta.4'
->>>>>>> c052cada
     #pod 'WordPressKit', :git => 'https://github.com/wordpress-mobile/WordPressKit-iOS.git', :tag => ''
     #pod 'WordPressKit', :git => 'https://github.com/wordpress-mobile/WordPressKit-iOS.git', :branch => ''
     #pod 'WordPressKit', :git => 'https://github.com/wordpress-mobile/WordPressKit-iOS.git', :commit => ''
