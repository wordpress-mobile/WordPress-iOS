source 'https://cdn.cocoapods.org/'

inhibit_all_warnings!
use_frameworks!

platform :ios, '11.0'
workspace 'WordPress.xcworkspace'

## Pods shared between all the targets
## ===================================
##
def wordpress_shared
    pod 'WordPressShared', '~> 1.11-beta'
    #pod 'WordPressShared', :git => 'https://github.com/wordpress-mobile/WordPress-iOS-Shared.git', :tag => ''
    #pod 'WordPressShared', :git => 'https://github.com/wordpress-mobile/WordPress-iOS-Shared.git', :branch => ''
    #pod 'WordPressShared', :git => 'https://github.com/wordpress-mobile/WordPress-iOS-Shared.git', :commit  => ''
    #pod 'WordPressShared', :path => '../WordPress-iOS-Shared'
end

def aztec
    ## When using a tagged version, feel free to comment out the WordPress-Aztec-iOS line below.
    ## When using a commit number (during development) you should provide the same commit number for both pods.
    ##
    #pod 'WordPress-Aztec-iOS', :git => 'https://github.com/wordpress-mobile/AztecEditor-iOS.git', :commit => ''
    #pod 'WordPress-Editor-iOS', :git => 'https://github.com/wordpress-mobile/AztecEditor-iOS.git', :commit => ''
    #pod 'WordPress-Editor-iOS', :git => 'https://github.com/wordpress-mobile/AztecEditor-iOS.git', :tag => ''
    #pod 'WordPress-Editor-iOS', :path => '../AztecEditor-iOS'
    pod 'WordPress-Editor-iOS', '~> 1.19.3'
end

def wordpress_ui
    pod 'WordPressUI', '~> 1.7.1'
    #pod 'WordPressUI', :git => 'https://github.com/wordpress-mobile/WordPressUI-iOS', :tag => ''
    #pod 'WordPressUI', :git => 'https://github.com/wordpress-mobile/WordPressUI-iOS', :branch => ''
    #pod 'WordPressUI', :git => 'https://github.com/wordpress-mobile/WordPressUI-iOS', :commit => ''
    #pod 'WordPressUI', :path => '../WordPressUI-iOS'
end

def wordpress_kit
    pod 'WordPressKit', '~> 4.15.0-beta.1'
    #pod 'WordPressKit', :git => 'https://github.com/wordpress-mobile/WordPressKit-iOS.git', :tag => ''
    #pod 'WordPressKit', :git => 'https://github.com/wordpress-mobile/WordPressKit-iOS.git', :branch => ''
    #pod 'WordPressKit', :git => 'https://github.com/wordpress-mobile/WordPressKit-iOS.git', :commit => ''
    #pod 'WordPressKit', :path => '../WordPressKit-iOS'
end

def shared_with_all_pods
    wordpress_shared
    pod 'CocoaLumberjack', '~> 3.0'
    pod 'NSObject-SafeExpectations', '~> 0.0.4'
end

def shared_with_networking_pods
    pod 'Alamofire', '4.8.0'
    pod 'Reachability', '3.2'

    wordpress_kit
end

def shared_test_pods
    pod 'OHHTTPStubs', '6.1.0'
    pod 'OHHTTPStubs/Swift', '6.1.0'
    pod 'OCMock', '3.4.3'
end

def shared_with_extension_pods
    pod 'Gridicons', '~> 1.0.1'
    pod 'ZIPFoundation', '~> 0.9.8'
    pod 'Down', '~> 0.6.6'
end

def gutenberg(options)
    options[:git] = 'http://github.com/wordpress-mobile/gutenberg-mobile/'
    options[:submodules] = true
    local_gutenberg = ENV['LOCAL_GUTENBERG']
    if local_gutenberg
      options = { :path => local_gutenberg.include?('/') ? local_gutenberg : '../gutenberg-mobile' }
    end
    pod 'Gutenberg', options
    pod 'RNTAztecView', options

    gutenberg_dependencies options
end

def gutenberg_dependencies(options)
    dependencies = [
        'FBReactNativeSpec',
        'FBLazyVector',
        'React',
        'ReactCommon',
        'RCTRequired',
        'RCTTypeSafety',
        'React-Core',
        'React-CoreModules',
        'React-RCTActionSheet',
        'React-RCTAnimation',
        'React-RCTBlob',
        'React-RCTImage',
        'React-RCTLinking',
        'React-RCTNetwork',
        'React-RCTSettings',
        'React-RCTText',
        'React-RCTVibration',
        'React-cxxreact',
        'React-jsinspector',
        'React-jsi',
        'React-jsiexecutor',
        'Yoga',
        'Folly',
        'glog',
        'react-native-keyboard-aware-scroll-view',
        'react-native-safe-area',
        'react-native-safe-area-context',
        'react-native-video',
        'RNSVG',
        'ReactNativeDarkMode',
        'react-native-slider',
        'react-native-linear-gradient',
        'react-native-get-random-values',
        'react-native-blur',
        'RNScreens',
        'RNReanimated',
        'RNGestureHandler',
        'RNCMaskedView'
    ]
    if options[:path]
        podspec_prefix = options[:path]
    else
        tag_or_commit = options[:tag] || options[:commit]
        podspec_prefix = "https://raw.githubusercontent.com/wordpress-mobile/gutenberg-mobile/#{tag_or_commit}"
    end

    for pod_name in dependencies do
        pod pod_name, :podspec => "#{podspec_prefix}/third-party-podspecs/#{pod_name}.podspec.json"
    end
end

## WordPress iOS
## =============
##
target 'WordPress' do
    project 'WordPress/WordPress.xcodeproj'

    shared_with_all_pods
    shared_with_networking_pods
    shared_with_extension_pods

    ## Gutenberg (React Native)
    ## =====================
    ##
    gutenberg :commit => 'bd76109049d2eeead78478d20d66ffd7b1567dd3'

    ## Third party libraries
    ## =====================
    ##
    pod 'Charts', '~> 3.2.2'
    pod 'Gifu', '3.2.0'
    pod 'AppCenter', '2.5.1', :configurations => ['Release-Internal', 'Release-Alpha']
    pod 'AppCenter/Distribute', '2.5.1', :configurations => ['Release-Internal', 'Release-Alpha']
    pod 'MRProgress', '0.8.3'
    pod 'Starscream', '3.0.6'
    pod 'SVProgressHUD', '2.2.5'
    pod 'ZendeskSupportSDK', '5.0.0'
    pod 'AlamofireImage', '3.5.2'
    pod 'AlamofireNetworkActivityIndicator', '~> 2.4'
    pod 'FSInteractiveMap', :git => 'https://github.com/wordpress-mobile/FSInteractiveMap.git', :tag => '0.2.0'
    pod 'JTAppleCalendar', '~> 8.0.2'
    pod 'AMScrollingNavbar', '5.6.0'

    ## Automattic libraries
    ## ====================
    ##
    wordpress_kit
    wordpress_shared

    # Production

    pod 'Automattic-Tracks-iOS', '~> 0.5.1-beta.1'
    # While in PR
    #pod 'Automattic-Tracks-iOS', :git => 'https://github.com/Automattic/Automattic-Tracks-iOS.git', :branch => 'add/more-logging'
    # Local Development
    #pod 'Automattic-Tracks-iOS', :path => '~/Projects/Automattic-Tracks-iOS'

    pod 'NSURL+IDN', '~> 0.4'

    pod 'WPMediaPicker', '~> 1.7.0'
    #pod 'WPMediaPicker', :git => 'https://github.com/wordpress-mobile/MediaPicker-iOS.git', :tag => '1.7.0'
    ## while PR is in review:
    # pod 'WPMediaPicker', :git => 'https://github.com/wordpress-mobile/MediaPicker-iOS.git', :branch => ''
    # pod 'WPMediaPicker', :path => '../MediaPicker-iOS'

    pod 'Gridicons', '~> 1.0.1'

    # pod 'WordPressAuthenticator', '~> 1.23.0-beta'
    # While in PR
<<<<<<< HEAD
    pod 'WordPressAuthenticator', :git => 'https://github.com/wordpress-mobile/WordPressAuthenticator-iOS.git', :branch => 'feature/345-open-mail'
    # pod 'WordPressAuthenticator', :git => 'https://github.com/wordpress-mobile/WordPressAuthenticator-iOS.git', :commit => ''
=======
    # pod 'WordPressAuthenticator', :git => 'https://github.com/wordpress-mobile/WordPressAuthenticator-iOS.git', :branch => ''
    # pod 'WordPressAuthenticator', :git => 'https://github.com/wordpress-mobile/WordPressAuthenticator-iOS.git', :commit => 'c23c09466b1d75fe4316e59b35632628d565a374'
>>>>>>> b49567d5
    # pod 'WordPressAuthenticator', :path => '../WordPressAuthenticator-iOS'

    pod 'MediaEditor', '~> 1.2.0'
    # pod 'MediaEditor', :git => 'https://github.com/wordpress-mobile/MediaEditor-iOS.git', :commit => 'a4178ed9b0f3622faafb41dd12503e26c5523a32'
    # pod 'MediaEditor', :path => '../MediaEditor-iOS'

    aztec
    wordpress_ui

    target 'WordPressTest' do
        inherit! :search_paths

        shared_test_pods
        pod 'Nimble', '~> 7.3.1'
    end


    post_install do
        project_root = File.dirname(__FILE__)

        puts 'Patching RCTShadowView to fix nested group block - it could be removed after upgrade to 0.62'
        %x(patch "#{project_root}/Pods/React-Core/React/Views/RCTShadowView.m" < "#{project_root}/patches/RN-RCTShadowView.patch")
        puts 'Patching RCTActionSheet to add possibility to disable action sheet buttons -
        it could be removed once PR with that functionality will be merged into RN'
        %x(patch "#{project_root}/Pods/React-RCTActionSheet/RCTActionSheetManager.m" < "#{project_root}/patches/RN-RCTActionSheetManager.patch")

        ## Convert the 3rd-party license acknowledgements markdown into html for use in the app
        require 'commonmarker'

        acknowledgements = 'Acknowledgments'
        markdown = File.read("#{project_root}/Pods/Target Support Files/Pods-WordPress/Pods-WordPress-acknowledgements.markdown")
        rendered_html = CommonMarker.render_html(markdown, :DEFAULT)
        styled_html = "<head>
                         <meta name=\"viewport\" content=\"width=device-width, initial-scale=1\">
                         <style>
                           body {
                             font-family: -apple-system, BlinkMacSystemFont, 'Segoe UI', Roboto, Oxygen, Ubuntu, Cantarell, 'Open Sans', 'Helvetica Neue', sans-serif;
                             font-size: 16px;
                             color: #1a1a1a;
                             margin: 20px;
                           }
                          @media (prefers-color-scheme: dark) {
                           body {
                            background: #1a1a1a;
                            color: white;
                           }
                          }
                           pre {
                            white-space: pre-wrap;
                           }
                         </style>
                         <title>
                           #{acknowledgements}
                         </title>
                       </head>
                       <body>
                         #{rendered_html}
                       </body>"

          ## Remove the <h1>, since we've promoted it to <title>
          styled_html = styled_html.sub("<h1>Acknowledgements</h1>", '')

          ## The glog library's license contains a URL that does not wrap in the web view,
          ## leading to a large right-hand whitespace gutter.  Work around this by explicitly
          ## inserting a <br> in the HTML.  Use gsub juuust in case another one sneaks in later.
          styled_html = styled_html.gsub('p?hl=en#dR3YEbitojA/COPYING', 'p?hl=en#dR3YEbitojA/COPYING<br>')

        File.write("#{project_root}/Pods/Target Support Files/Pods-WordPress/acknowledgements.html", styled_html)
    end
end


## Share Extension
## ===============
##
target 'WordPressShareExtension' do
    project 'WordPress/WordPress.xcodeproj'

    shared_with_extension_pods

    aztec
    shared_with_all_pods
    shared_with_networking_pods
    wordpress_ui
end


## DraftAction Extension
## =====================
##
target 'WordPressDraftActionExtension' do
    project 'WordPress/WordPress.xcodeproj'

    shared_with_extension_pods

    aztec
    shared_with_all_pods
    shared_with_networking_pods
    wordpress_ui
end


## Today Widget
## ============
##
target 'WordPressTodayWidget' do
    project 'WordPress/WordPress.xcodeproj'

    shared_with_all_pods
    shared_with_networking_pods

    wordpress_ui
end

## All Time Widget
## ============
##
target 'WordPressAllTimeWidget' do
    project 'WordPress/WordPress.xcodeproj'

    shared_with_all_pods
    shared_with_networking_pods

    wordpress_ui
end

## This Week Widget
## ============
##
target 'WordPressThisWeekWidget' do
    project 'WordPress/WordPress.xcodeproj'

    shared_with_all_pods
    shared_with_networking_pods

    wordpress_ui
end

## Notification Content Extension
## ==============================
##
target 'WordPressNotificationContentExtension' do
    project 'WordPress/WordPress.xcodeproj'

    wordpress_kit
    wordpress_shared
    wordpress_ui
end



## Notification Service Extension
## ==============================
##
target 'WordPressNotificationServiceExtension' do
    project 'WordPress/WordPress.xcodeproj'

    wordpress_kit
    wordpress_shared
    wordpress_ui
end


## Mocks
## ===================
##
def wordpress_mocks
  pod 'WordPressMocks', '~> 0.0.8'
  # pod 'WordPressMocks', :git => 'https://github.com/wordpress-mobile/WordPressMocks.git', :commit => ''
  # pod 'WordPressMocks', :git => 'https://github.com/wordpress-mobile/WordPressMocks.git', :branch => 'add/screenshot-mocks'
  # pod 'WordPressMocks', :path => '../WordPressMocks'
end


## Screenshot Generation
## ===================
##
target 'WordPressScreenshotGeneration' do
    project 'WordPress/WordPress.xcodeproj'

    wordpress_mocks
    pod 'SimulatorStatusMagic'
end

## UI Tests
## ===================
##
target 'WordPressUITests' do
    project 'WordPress/WordPress.xcodeproj'

    wordpress_mocks
end

# Static Frameworks:
# ============
#
# Make all pods that are not shared across multiple targets into static frameworks by overriding the static_framework? function to return true
# Linking the shared frameworks statically would lead to duplicate symbols
# A future version of CocoaPods may make this easier to do. See https://github.com/CocoaPods/CocoaPods/issues/7428
shared_targets = ['WordPressFlux']
pre_install do |installer|
    static = []
    dynamic = []
    installer.pod_targets.each do |pod|

        # Statically linking Sentry results in a conflict with `NSDictionary.objectAtKeyPath`, but dynamically
        # linking it resolves this.
        if pod.name == "Sentry"
          dynamic << pod
          next
        end

        # If this pod is a dependency of one of our shared targets, it must be linked dynamically
        if pod.target_definitions.any? { |t| shared_targets.include? t.name }
          dynamic << pod
          next
        end
        static << pod
		pod.instance_variable_set(:@build_type, Pod::Target::BuildType.static_framework)
    end
    puts "Installing #{static.count} pods as static frameworks"
    puts "Installing #{dynamic.count} pods as dynamic frameworks"
end<|MERGE_RESOLUTION|>--- conflicted
+++ resolved
@@ -193,13 +193,8 @@
 
     # pod 'WordPressAuthenticator', '~> 1.23.0-beta'
     # While in PR
-<<<<<<< HEAD
-    pod 'WordPressAuthenticator', :git => 'https://github.com/wordpress-mobile/WordPressAuthenticator-iOS.git', :branch => 'feature/345-open-mail'
-    # pod 'WordPressAuthenticator', :git => 'https://github.com/wordpress-mobile/WordPressAuthenticator-iOS.git', :commit => ''
-=======
     # pod 'WordPressAuthenticator', :git => 'https://github.com/wordpress-mobile/WordPressAuthenticator-iOS.git', :branch => ''
     # pod 'WordPressAuthenticator', :git => 'https://github.com/wordpress-mobile/WordPressAuthenticator-iOS.git', :commit => 'c23c09466b1d75fe4316e59b35632628d565a374'
->>>>>>> b49567d5
     # pod 'WordPressAuthenticator', :path => '../WordPressAuthenticator-iOS'
 
     pod 'MediaEditor', '~> 1.2.0'
