# For security reasons, please always keep the wordpress-mobile source first and the CDN second.
# For more info, see https://github.com/wordpress-mobile/cocoapods-specs#source-order-and-security-considerations
install! 'cocoapods', warn_for_multiple_pod_sources: false
source 'https://github.com/wordpress-mobile/cocoapods-specs.git'
source 'https://cdn.cocoapods.org/'

unless ['BUNDLE_BIN_PATH', 'BUNDLE_GEMFILE'].any? { |k| ENV.key?(k) }
  raise 'Please run CocoaPods via `bundle exec`'
end

inhibit_all_warnings!
use_frameworks!

app_ios_deployment_target = Gem::Version.new('13.0')

platform :ios, app_ios_deployment_target.version
workspace 'WordPress.xcworkspace'

## Pods shared between all the targets
## ===================================
##
def wordpress_shared
    pod 'WordPressShared', '~> 1.17.1'
    #pod 'WordPressShared', :git => 'https://github.com/wordpress-mobile/WordPress-iOS-Shared.git', :tag => ''
    #pod 'WordPressShared', :git => 'https://github.com/wordpress-mobile/WordPress-iOS-Shared.git', :branch => ''
    #pod 'WordPressShared', :git => 'https://github.com/wordpress-mobile/WordPress-iOS-Shared.git', :commit  => ''
    #pod 'WordPressShared', :path => '../WordPress-iOS-Shared'
end

def aztec
    ## When using a tagged version, feel free to comment out the WordPress-Aztec-iOS line below.
    ## When using a commit number (during development) you should provide the same commit number for both pods.
    ##
    #pod 'WordPress-Aztec-iOS', :git => 'https://github.com/wordpress-mobile/AztecEditor-iOS.git', :commit => ''
    #pod 'WordPress-Editor-iOS', :git => 'https://github.com/wordpress-mobile/AztecEditor-iOS.git', :commit => ''
    #pod 'WordPress-Editor-iOS', :git => 'https://github.com/wordpress-mobile/AztecEditor-iOS.git', :tag => ''
    #pod 'WordPress-Editor-iOS', :path => '../AztecEditor-iOS'
    pod 'WordPress-Editor-iOS', '~> 1.19.8'
end

def wordpress_ui
    pod 'WordPressUI', '~> 1.12.5'
    #pod 'WordPressUI', :git => 'https://github.com/wordpress-mobile/WordPressUI-iOS', :tag => ''
    #pod 'WordPressUI', :git => 'https://github.com/wordpress-mobile/WordPressUI-iOS', :branch => ''
    #pod 'WordPressUI', :git => 'https://github.com/wordpress-mobile/WordPressUI-iOS', :commit => ''
    #pod 'WordPressUI', :path => '../WordPressUI-iOS'
end

def wordpress_kit
    pod 'WordPressKit', '~> 4.53.0'
    # pod 'WordPressKit', :git => 'https://github.com/wordpress-mobile/WordPressKit-iOS.git', :tag => ''
    # pod 'WordPressKit', :git => 'https://github.com/wordpress-mobile/WordPressKit-iOS.git', :branch => ''
    # pod 'WordPressKit', :git => 'https://github.com/wordpress-mobile/WordPressKit-iOS.git', :commit => ''
    # pod 'WordPressKit', :path => '../WordPressKit-iOS'
end

def kanvas
  pod 'Kanvas', '~> 1.2.7'
  #pod 'Kanvas', :git => 'https://github.com/tumblr/Kanvas-iOS.git', :tag => ''
  #pod 'Kanvas', :git => 'https://github.com/tumblr/Kanvas-iOS.git', :commit => ''
  #pod 'Kanvas', :path => '../Kanvas-iOS'
end

def shared_with_all_pods
    wordpress_shared
    pod 'CocoaLumberjack', '~> 3.0'
    pod 'NSObject-SafeExpectations', '~> 0.0.4'
end

def shared_with_networking_pods
    pod 'Alamofire', '4.8.0'
    pod 'Reachability', '3.2'

    wordpress_kit
end

def shared_test_pods
    pod 'OHHTTPStubs/Swift', '~> 9.1.0'
    pod 'OCMock', '~> 3.4.3'
end

def shared_with_extension_pods
    pod 'Gridicons', '~> 1.1.0'
    pod 'ZIPFoundation', '~> 0.9.8'
    pod 'Down', '~> 0.6.6'
end

def gutenberg(options)
    options[:git] = 'https://github.com/wordpress-mobile/gutenberg-mobile.git'
    options[:submodules] = true
    local_gutenberg = ENV['LOCAL_GUTENBERG']
    if local_gutenberg
      options = { :path => local_gutenberg.include?('/') ? local_gutenberg : '../gutenberg-mobile' }
    end
    pod 'Gutenberg', options
    pod 'RNTAztecView', options

    gutenberg_dependencies options
end

def gutenberg_dependencies(options)
    dependencies = [
        'FBLazyVector',
        'React',
        'ReactCommon',
        'RCTRequired',
        'RCTTypeSafety',
        'React-Core',
        'React-CoreModules',
        'React-RCTActionSheet',
        'React-RCTAnimation',
        'React-RCTBlob',
        'React-RCTImage',
        'React-RCTLinking',
        'React-RCTNetwork',
        'React-RCTSettings',
        'React-RCTText',
        'React-RCTVibration',
        'React-callinvoker',
        'React-cxxreact',
        'React-jsinspector',
        'React-jsi',
        'React-jsiexecutor',
        'React-logger',
        'React-perflogger',
        'React-runtimeexecutor',
        'boost',
        'Yoga',
        'RCT-Folly',
        'glog',
        'react-native-keyboard-aware-scroll-view',
        'react-native-safe-area',
        'react-native-safe-area-context',
        'react-native-video',
        'react-native-webview',
        'RNSVG',
        'react-native-slider',
        'BVLinearGradient',
        'react-native-get-random-values',
        'react-native-blur',
        'RNScreens',
        'RNReanimated',
        'RNGestureHandler',
        'RNCMaskedView',
        'RNCClipboard'
    ]
    if options[:path]
        podspec_prefix = options[:path]
    else
        tag_or_commit = options[:tag] || options[:commit]
        podspec_prefix = "https://raw.githubusercontent.com/wordpress-mobile/gutenberg-mobile/#{tag_or_commit}"
    end

    # FBReactNativeSpec needs special treatment because of react-native-codegen code generation
    pod 'FBReactNativeSpec', :podspec => "#{podspec_prefix}/third-party-podspecs/FBReactNativeSpec/FBReactNativeSpec.podspec.json"

    for pod_name in dependencies do
        pod pod_name, :podspec => "#{podspec_prefix}/third-party-podspecs/#{pod_name}.podspec.json"
    end
end

abstract_target 'Apps' do
    project 'WordPress/WordPress.xcodeproj'

    shared_with_all_pods
    shared_with_networking_pods
    shared_with_extension_pods

    ## Gutenberg (React Native)
    ## =====================
    ##
<<<<<<< HEAD
    gutenberg :tag => 'v1.76.3'
=======
    gutenberg :tag => 'v1.77.1'
>>>>>>> 3502a3ca

    ## Third party libraries
    ## =====================
    ##
    pod 'Charts', '~> 3.6'
    pod 'Gifu', '3.2.0'

    app_center_version = '~> 4.1'
    app_center_configurations = %w[Release-Internal Release-Alpha]
    pod 'AppCenter', app_center_version, configurations: app_center_configurations
    pod 'AppCenter/Distribute', app_center_version, configurations: app_center_configurations

    pod 'MRProgress', '0.8.3'
    pod 'Starscream', '3.0.6'
    pod 'SVProgressHUD', '2.2.5'
    pod 'ZendeskSupportSDK', '5.3.0'
    pod 'AlamofireImage', '3.5.2'
    pod 'AlamofireNetworkActivityIndicator', '~> 2.4'
    pod 'FSInteractiveMap', :git => 'https://github.com/wordpress-mobile/FSInteractiveMap.git', :tag => '0.2.0'
    pod 'JTAppleCalendar', '~> 8.0.2'
    pod 'AMScrollingNavbar', '5.6.0'
    pod 'CropViewController', '2.5.3'

    ## Automattic libraries
    ## ====================
    ##
    wordpress_kit
    wordpress_shared
    kanvas

    # Production

    pod 'Automattic-Tracks-iOS', '~> 0.11.1'
    # While in PR
    # pod 'Automattic-Tracks-iOS', :git => 'https://github.com/Automattic/Automattic-Tracks-iOS.git', :branch => ''
    # Local Development
    #pod 'Automattic-Tracks-iOS', :path => '~/Projects/Automattic-Tracks-iOS'

    pod 'NSURL+IDN', '~> 0.4'

    pod 'WPMediaPicker', '~> 1.8.4'
    # pod 'WPMediaPicker', :git => 'https://github.com/wordpress-mobile/MediaPicker-iOS.git', :tag => '1.7.0'
    ## while PR is in review:
    # pod 'WPMediaPicker', :git => 'https://github.com/wordpress-mobile/MediaPicker-iOS.git', :branch => ''
    # pod 'WPMediaPicker', :path => '../MediaPicker-iOS'

    pod 'Gridicons', '~> 1.1.0'

    pod 'WordPressAuthenticator', '~> 2.0.0'
    # pod 'WordPressAuthenticator', :git => 'https://github.com/wordpress-mobile/WordPressAuthenticator-iOS.git', :branch => ''
    # pod 'WordPressAuthenticator', :git => 'https://github.com/wordpress-mobile/WordPressAuthenticator-iOS.git', :commit => ''
    # pod 'WordPressAuthenticator', :path => '../WordPressAuthenticator-iOS'

    pod 'MediaEditor', '~> 1.2.1'
    # pod 'MediaEditor', :git => 'https://github.com/wordpress-mobile/MediaEditor-iOS.git', :commit => 'a4178ed9b0f3622faafb41dd12503e26c5523a32'
    # pod 'MediaEditor', :path => '../MediaEditor-iOS'

    aztec
    wordpress_ui

    ## WordPress App iOS
    ## =================
    ##
    target 'WordPress' do
        target 'WordPressTest' do
            inherit! :search_paths

            shared_test_pods
            pod 'Nimble', '~> 9.0.0'
        end
    end

    ## Jetpack App iOS
    ## ===============
    ##
    target 'Jetpack' do
    end
end

## Share Extension
## ===============
##
target 'WordPressShareExtension' do
    project 'WordPress/WordPress.xcodeproj'

    shared_with_extension_pods

    aztec
    shared_with_all_pods
    shared_with_networking_pods
    wordpress_ui
end


## DraftAction Extension
## =====================
##
target 'WordPressDraftActionExtension' do
    project 'WordPress/WordPress.xcodeproj'

    shared_with_extension_pods

    aztec
    shared_with_all_pods
    shared_with_networking_pods
    wordpress_ui
end


## Today Widget
## ============
##
target 'WordPressTodayWidget' do
    project 'WordPress/WordPress.xcodeproj'

    shared_with_all_pods
    shared_with_networking_pods

    wordpress_ui
end

## All Time Widget
## ============
##
target 'WordPressAllTimeWidget' do
    project 'WordPress/WordPress.xcodeproj'

    shared_with_all_pods
    shared_with_networking_pods

    wordpress_ui
end

## This Week Widget
## ============
##
target 'WordPressThisWeekWidget' do
    project 'WordPress/WordPress.xcodeproj'

    shared_with_all_pods
    shared_with_networking_pods

    wordpress_ui
end

## iOS 14 Today Widget
## ============
##
target 'WordPressStatsWidgets' do
    project 'WordPress/WordPress.xcodeproj'

    shared_with_all_pods
    shared_with_networking_pods

    wordpress_ui
end

## Intents
## ============
##
target 'WordPressIntents' do
    project 'WordPress/WordPress.xcodeproj'

    shared_with_all_pods
    shared_with_networking_pods

    wordpress_ui
end

## Notification Service Extension
## ==============================
##
target 'WordPressNotificationServiceExtension' do
    project 'WordPress/WordPress.xcodeproj'

    wordpress_kit
    wordpress_shared
    wordpress_ui
end


## Mocks
## ===================
##
def wordpress_mocks
  pod 'WordPressMocks', '~> 0.0.15'
  # pod 'WordPressMocks', :git => 'https://github.com/wordpress-mobile/WordPressMocks.git', :commit => ''
  # pod 'WordPressMocks', git: 'https://github.com/wordpress-mobile/WordPressMocks.git', branch: 'add-organization-id-to-me-sites'
  # pod 'WordPressMocks', :path => '../WordPressMocks'
end


## Screenshot Generation
## ===================
##
target 'WordPressScreenshotGeneration' do
    project 'WordPress/WordPress.xcodeproj'

    wordpress_mocks
end

## UI Tests
## ===================
##
target 'WordPressUITests' do
    project 'WordPress/WordPress.xcodeproj'

    wordpress_mocks
end

# Static Frameworks:
# ============
#
# Make all pods that are not shared across multiple targets into static frameworks by overriding the static_framework? function to return true
# Linking the shared frameworks statically would lead to duplicate symbols
# A future version of CocoaPods may make this easier to do. See https://github.com/CocoaPods/CocoaPods/issues/7428
shared_targets = ['WordPressFlux']
pre_install do |installer|
    static = []
    dynamic = []
    installer.pod_targets.each do |pod|
        # Statically linking Sentry results in a conflict with `NSDictionary.objectAtKeyPath`, but dynamically
        # linking it resolves this.
        if pod.name == 'Sentry'
          dynamic << pod
          next
        end

        # If this pod is a dependency of one of our shared targets, it must be linked dynamically
        if pod.target_definitions.any? { |t| shared_targets.include? t.name }
          dynamic << pod
          next
        end
        static << pod
		pod.instance_variable_set(:@build_type, Pod::BuildType.static_framework)
    end
    puts "Installing #{static.count} pods as static frameworks"
    puts "Installing #{dynamic.count} pods as dynamic frameworks"
end

post_install do |installer|
    project_root = File.dirname(__FILE__)

    ## Convert the 3rd-party license acknowledgements markdown into html for use in the app
    require 'commonmarker'

    acknowledgements = 'Acknowledgments'
    markdown = File.read("#{project_root}/Pods/Target Support Files/Pods-Apps-WordPress/Pods-Apps-WordPress-acknowledgements.markdown")
    rendered_html = CommonMarker.render_html(markdown, :DEFAULT)
    styled_html = "<head>
                     <meta name=\"viewport\" content=\"width=device-width, initial-scale=1\">
                     <style>
                       body {
                         font-family: -apple-system, BlinkMacSystemFont, 'Segoe UI', Roboto, Oxygen, Ubuntu, Cantarell, 'Open Sans', 'Helvetica Neue', sans-serif;
                         font-size: 16px;
                         color: #1a1a1a;
                         margin: 20px;
                       }
                      @media (prefers-color-scheme: dark) {
                       body {
                        background: #1a1a1a;
                        color: white;
                       }
                      }
                       pre {
                        white-space: pre-wrap;
                       }
                     </style>
                     <title>
                       #{acknowledgements}
                     </title>
                   </head>
                   <body>
                     #{rendered_html}
                   </body>"

      ## Remove the <h1>, since we've promoted it to <title>
      styled_html = styled_html.sub('<h1>Acknowledgements</h1>', '')

      ## The glog library's license contains a URL that does not wrap in the web view,
      ## leading to a large right-hand whitespace gutter.  Work around this by explicitly
      ## inserting a <br> in the HTML.  Use gsub juuust in case another one sneaks in later.
      styled_html = styled_html.gsub('p?hl=en#dR3YEbitojA/COPYING', 'p?hl=en#dR3YEbitojA/COPYING<br>')

    File.write("#{project_root}/Pods/Target Support Files/Pods-Apps-WordPress/acknowledgements.html", styled_html)

    # Let Pods targets inherit deployment target from the app
    # This solution is suggested here: https://github.com/CocoaPods/CocoaPods/issues/4859
    # =====================================
    #
    installer.pods_project.targets.each do |target|
      # Exclude RCT-Folly as it requires explicit deployment target https://git.io/JPb73
      if (target.name != 'RCT-Folly')
        target.build_configurations.each do |configuration|
          pod_ios_deployment_target = Gem::Version.new(configuration.build_settings['IPHONEOS_DEPLOYMENT_TARGET'])
          configuration.build_settings.delete 'IPHONEOS_DEPLOYMENT_TARGET' if pod_ios_deployment_target <= app_ios_deployment_target
        end
      end
    end

    # Flag Alpha builds for Tracks
    # ============================
    installer.pods_project.targets.each do |target|
      next unless target.name == 'Automattic-Tracks-iOS'
      target.build_configurations.each do |config|
        if config.name == 'Release-Alpha' or config.name == 'Release-Internal'
          config.build_settings['GCC_PREPROCESSOR_DEFINITIONS'] ||= ['$(inherited)', 'ALPHA=1']
        end
      end
    end
end<|MERGE_RESOLUTION|>--- conflicted
+++ resolved
@@ -169,11 +169,7 @@
     ## Gutenberg (React Native)
     ## =====================
     ##
-<<<<<<< HEAD
-    gutenberg :tag => 'v1.76.3'
-=======
     gutenberg :tag => 'v1.77.1'
->>>>>>> 3502a3ca
 
     ## Third party libraries
     ## =====================
