# For security reasons, please always keep the wordpress-mobile source first and the CDN second.
# For more info, see https://github.com/wordpress-mobile/cocoapods-specs#source-order-and-security-considerations
install! 'cocoapods', warn_for_multiple_pod_sources: false
source 'https://github.com/wordpress-mobile/cocoapods-specs.git'
source 'https://cdn.cocoapods.org/'

unless ['BUNDLE_BIN_PATH', 'BUNDLE_GEMFILE'].any? { |k| ENV.key?(k) }
  raise 'Please run CocoaPods via `bundle exec`'
end

inhibit_all_warnings!
use_frameworks!

app_ios_deployment_target = Gem::Version.new('13.0')

platform :ios, app_ios_deployment_target.version
workspace 'WordPress.xcworkspace'

## Pods shared between all the targets
## ===================================
##
def wordpress_shared
    pod 'WordPressShared', '~> 1.16.0'
    #pod 'WordPressShared', :git => 'https://github.com/wordpress-mobile/WordPress-iOS-Shared.git', :tag => ''
    #pod 'WordPressShared', :git => 'https://github.com/wordpress-mobile/WordPress-iOS-Shared.git', :branch => ''
    #pod 'WordPressShared', :git => 'https://github.com/wordpress-mobile/WordPress-iOS-Shared.git', :commit  => ''
    #pod 'WordPressShared', :path => '../WordPress-iOS-Shared'
end

def aztec
    ## When using a tagged version, feel free to comment out the WordPress-Aztec-iOS line below.
    ## When using a commit number (during development) you should provide the same commit number for both pods.
    ##
    #pod 'WordPress-Aztec-iOS', :git => 'https://github.com/wordpress-mobile/AztecEditor-iOS.git', :commit => ''
    #pod 'WordPress-Editor-iOS', :git => 'https://github.com/wordpress-mobile/AztecEditor-iOS.git', :commit => ''
    #pod 'WordPress-Editor-iOS', :git => 'https://github.com/wordpress-mobile/AztecEditor-iOS.git', :tag => ''
    #pod 'WordPress-Editor-iOS', :path => '../AztecEditor-iOS'
    pod 'WordPress-Editor-iOS', '~> 1.19.4'
end

def wordpress_ui
    pod 'WordPressUI', '~> 1.12.0'
    #pod 'WordPressUI', :git => 'https://github.com/wordpress-mobile/WordPressUI-iOS', :tag => ''
    #pod 'WordPressUI', :git => 'https://github.com/wordpress-mobile/WordPressUI-iOS', :branch => ''
    #pod 'WordPressUI', :git => 'https://github.com/wordpress-mobile/WordPressUI-iOS', :commit => ''
    #pod 'WordPressUI', :path => '../WordPressUI-iOS'
end

def wordpress_kit
<<<<<<< HEAD
    pod 'WordPressKit', '~> 4.34.1'
=======
    pod 'WordPressKit', '~> 4.35.0-beta.1'
>>>>>>> 581b13c8
    # pod 'WordPressKit', :git => 'https://github.com/wordpress-mobile/WordPressKit-iOS.git', :tag => ''
    # pod 'WordPressKit', :git => 'https://github.com/wordpress-mobile/WordPressKit-iOS.git', :branch => 'fix/response-code-for-org-failed-login'
    # pod 'WordPressKit', :git => 'https://github.com/wordpress-mobile/WordPressKit-iOS.git', :commit => ''
    # pod 'WordPressKit', :path => '../WordPressKit-iOS'
end

def kanvas
  pod 'Kanvas', '~> 1.2.7'
  #pod 'Kanvas', :git => 'https://github.com/tumblr/Kanvas-iOS.git', :tag => ''
  #pod 'Kanvas', :git => 'https://github.com/tumblr/Kanvas-iOS.git', :commit => ''
  #pod 'Kanvas', :path => '../Kanvas-iOS'
end

def shared_with_all_pods
    wordpress_shared
    pod 'CocoaLumberjack', '~> 3.0'
    pod 'NSObject-SafeExpectations', '~> 0.0.4'
end

def shared_with_networking_pods
    pod 'Alamofire', '4.8.0'
    pod 'Reachability', '3.2'

    wordpress_kit
end

def shared_test_pods
    pod 'OHHTTPStubs/Swift', '~> 9.1.0'
    pod 'OCMock', '~> 3.4.3'
end

def shared_with_extension_pods
    pod 'Gridicons', '~> 1.1.0'
    pod 'ZIPFoundation', '~> 0.9.8'
    pod 'Down', '~> 0.6.6'
end

def gutenberg(options)
    options[:git] = 'https://github.com/wordpress-mobile/gutenberg-mobile.git'
    options[:submodules] = true
    local_gutenberg = ENV['LOCAL_GUTENBERG']
    if local_gutenberg
      options = { :path => local_gutenberg.include?('/') ? local_gutenberg : '../gutenberg-mobile' }
    end
    pod 'Gutenberg', options
    pod 'RNTAztecView', options

    gutenberg_dependencies options
end

def gutenberg_dependencies(options)
    dependencies = [
        'FBReactNativeSpec',
        'FBLazyVector',
        'React',
        'ReactCommon',
        'RCTRequired',
        'RCTTypeSafety',
        'React-Core',
        'React-CoreModules',
        'React-RCTActionSheet',
        'React-RCTAnimation',
        'React-RCTBlob',
        'React-RCTImage',
        'React-RCTLinking',
        'React-RCTNetwork',
        'React-RCTSettings',
        'React-RCTText',
        'React-RCTVibration',
        'React-cxxreact',
        'React-jsinspector',
        'React-jsi',
        'React-jsiexecutor',
        'Yoga',
        'Folly',
        'glog',
        'react-native-keyboard-aware-scroll-view',
        'react-native-safe-area',
        'react-native-safe-area-context',
        'react-native-video',
        'RNSVG',
        'ReactNativeDarkMode',
        'react-native-slider',
        'react-native-linear-gradient',
        'react-native-get-random-values',
        'react-native-blur',
        'RNScreens',
        'RNReanimated',
        'RNGestureHandler',
        'RNCMaskedView'
    ]
    if options[:path]
        podspec_prefix = options[:path]
    else
        tag_or_commit = options[:tag] || options[:commit]
        podspec_prefix = "https://raw.githubusercontent.com/wordpress-mobile/gutenberg-mobile/#{tag_or_commit}"
    end

    for pod_name in dependencies do
        pod pod_name, :podspec => "#{podspec_prefix}/third-party-podspecs/#{pod_name}.podspec.json"
    end
end

abstract_target 'Apps' do
    project 'WordPress/WordPress.xcodeproj'

    shared_with_all_pods
    shared_with_networking_pods
    shared_with_extension_pods

    ## Gutenberg (React Native)
    ## =====================
    ##
    gutenberg :tag => 'v1.55.0'

    ## Third party libraries
    ## =====================
    ##
    pod 'Charts', '~> 3.2.2'
    pod 'Gifu', '3.2.0'
    pod 'AppCenter', '4.1.1', :configurations => ['Release-Internal', 'Release-Alpha']
    pod 'AppCenter/Distribute', '4.1.1', :configurations => ['Release-Internal', 'Release-Alpha']
    pod 'MRProgress', '0.8.3'
    pod 'Starscream', '3.0.6'
    pod 'SVProgressHUD', '2.2.5'
    pod 'ZendeskSupportSDK', '5.2.0'
    pod 'AlamofireImage', '3.5.2'
    pod 'AlamofireNetworkActivityIndicator', '~> 2.4'
    pod 'FSInteractiveMap', :git => 'https://github.com/wordpress-mobile/FSInteractiveMap.git', :tag => '0.2.0'
    pod 'JTAppleCalendar', '~> 8.0.2'
    pod 'AMScrollingNavbar', '5.6.0'
    pod 'CropViewController', '2.5.3'

    ## Automattic libraries
    ## ====================
    ##
    wordpress_kit
    wordpress_shared
    kanvas

    # Production

    pod 'Automattic-Tracks-iOS', '~> 0.8.5'
    # While in PR
    # pod 'Automattic-Tracks-iOS', :git => 'https://github.com/Automattic/Automattic-Tracks-iOS.git', :branch => ''
    # Local Development
    #pod 'Automattic-Tracks-iOS', :path => '~/Projects/Automattic-Tracks-iOS'

    pod 'NSURL+IDN', '~> 0.4'

    pod 'WPMediaPicker', '~> 1.7.2'
    #pod 'WPMediaPicker', :git => 'https://github.com/wordpress-mobile/MediaPicker-iOS.git', :tag => '1.7.0'
    ## while PR is in review:
    # pod 'WPMediaPicker', :git => 'https://github.com/wordpress-mobile/MediaPicker-iOS.git', :branch => ''
    # pod 'WPMediaPicker', :path => '../MediaPicker-iOS'

    pod 'Gridicons', '~> 1.1.0'

    pod 'WordPressAuthenticator', '~> 1.38.0-beta'
    # While in PR
    # pod 'WordPressAuthenticator', :git => 'https://github.com/wordpress-mobile/WordPressAuthenticator-iOS.git', :branch => ''
    # pod 'WordPressAuthenticator', :git => 'https://github.com/wordpress-mobile/WordPressAuthenticator-iOS.git', :commit => ''
    # pod 'WordPressAuthenticator', :path => '../WordPressAuthenticator-iOS'

    pod 'MediaEditor', '~> 1.2.1'
    # pod 'MediaEditor', :git => 'https://github.com/wordpress-mobile/MediaEditor-iOS.git', :commit => 'a4178ed9b0f3622faafb41dd12503e26c5523a32'
    # pod 'MediaEditor', :path => '../MediaEditor-iOS'

    aztec
    wordpress_ui

    ## WordPress App iOS
    ## =================
    ##
    target 'WordPress' do
        target 'WordPressTest' do
            inherit! :search_paths

            shared_test_pods
            pod 'Nimble', '~> 9.0.0'
        end
    end

    ## Jetpack App iOS
    ## ===============
    ##
    target 'Jetpack' do
    end
end

## Share Extension
## ===============
##
target 'WordPressShareExtension' do
    project 'WordPress/WordPress.xcodeproj'

    shared_with_extension_pods

    aztec
    shared_with_all_pods
    shared_with_networking_pods
    wordpress_ui
end


## DraftAction Extension
## =====================
##
target 'WordPressDraftActionExtension' do
    project 'WordPress/WordPress.xcodeproj'

    shared_with_extension_pods

    aztec
    shared_with_all_pods
    shared_with_networking_pods
    wordpress_ui
end


## Today Widget
## ============
##
target 'WordPressTodayWidget' do
    project 'WordPress/WordPress.xcodeproj'

    shared_with_all_pods
    shared_with_networking_pods

    wordpress_ui
end

## All Time Widget
## ============
##
target 'WordPressAllTimeWidget' do
    project 'WordPress/WordPress.xcodeproj'

    shared_with_all_pods
    shared_with_networking_pods

    wordpress_ui
end

## This Week Widget
## ============
##
target 'WordPressThisWeekWidget' do
    project 'WordPress/WordPress.xcodeproj'

    shared_with_all_pods
    shared_with_networking_pods

    wordpress_ui
end

## iOS 14 Today Widget
## ============
##
target 'WordPressStatsWidgets' do
    project 'WordPress/WordPress.xcodeproj'

    shared_with_all_pods
    shared_with_networking_pods

    wordpress_ui
end

## Intents
## ============
##
target 'WordPressIntents' do
    project 'WordPress/WordPress.xcodeproj'

    shared_with_all_pods
    shared_with_networking_pods

    wordpress_ui
end

## Notification Content Extension
## ==============================
##
target 'WordPressNotificationContentExtension' do
    project 'WordPress/WordPress.xcodeproj'

    wordpress_kit
    wordpress_shared
    wordpress_ui
end



## Notification Service Extension
## ==============================
##
target 'WordPressNotificationServiceExtension' do
    project 'WordPress/WordPress.xcodeproj'

    wordpress_kit
    wordpress_shared
    wordpress_ui
end


## Mocks
## ===================
##
def wordpress_mocks
  pod 'WordPressMocks', '~> 0.0.12'
  # pod 'WordPressMocks', :git => 'https://github.com/wordpress-mobile/WordPressMocks.git', :commit => ''
  # pod 'WordPressMocks', :git => 'https://github.com/wordpress-mobile/WordPressMocks.git', :branch => ''
  # pod 'WordPressMocks', :path => '../WordPressMocks'
end


## Screenshot Generation
## ===================
##
target 'WordPressScreenshotGeneration' do
    project 'WordPress/WordPress.xcodeproj'

    wordpress_mocks
end

## UI Tests
## ===================
##
target 'WordPressUITests' do
    project 'WordPress/WordPress.xcodeproj'

    wordpress_mocks
end

# Static Frameworks:
# ============
#
# Make all pods that are not shared across multiple targets into static frameworks by overriding the static_framework? function to return true
# Linking the shared frameworks statically would lead to duplicate symbols
# A future version of CocoaPods may make this easier to do. See https://github.com/CocoaPods/CocoaPods/issues/7428
shared_targets = ['WordPressFlux']
pre_install do |installer|
    static = []
    dynamic = []
    installer.pod_targets.each do |pod|

        # Statically linking Sentry results in a conflict with `NSDictionary.objectAtKeyPath`, but dynamically
        # linking it resolves this.
        if pod.name == "Sentry"
          dynamic << pod
          next
        end

        # If this pod is a dependency of one of our shared targets, it must be linked dynamically
        if pod.target_definitions.any? { |t| shared_targets.include? t.name }
          dynamic << pod
          next
        end
        static << pod
		pod.instance_variable_set(:@build_type, Pod::BuildType.static_framework)
    end
    puts "Installing #{static.count} pods as static frameworks"
    puts "Installing #{dynamic.count} pods as dynamic frameworks"
end

post_install do |installer|
    project_root = File.dirname(__FILE__)

    puts 'Patching RTCxxBridge and RTCTurboModuleManager for Xcode 12.5'
    %x(patch "#{project_root}/Pods/React-Core/React/CxxBridge/RCTCxxBridge.mm" < "#{project_root}/patches/RCTCxxBridge.patch")
    %x(patch "#{project_root}/Pods/ReactCommon/turbomodule/core/platform/ios/RCTTurboModuleManager.mm" < "#{project_root}/patches/RCTTurboModuleManager.patch")

    puts 'Patching RCTShadowView to fix nested group block - it could be removed after upgrade to 0.62'
    %x(patch "#{project_root}/Pods/React-Core/React/Views/RCTShadowView.m" < "#{project_root}/patches/RN-RCTShadowView.patch")
    puts 'Patching RCTActionSheet to add possibility to disable action sheet buttons -
    it could be removed once PR with that functionality will be merged into RN'
    %x(patch "#{project_root}/Pods/React-RCTActionSheet/RCTActionSheetManager.m" < "#{project_root}/patches/RN-RCTActionSheetManager.patch")
    puts 'Patching RCTUIImageViewAnimated to fix a problem where images will not load when built using the iOS 14 SDK (Xcode 12) -
    it can be removed once we upgrade Gutenberg to use RN 0.63 or later'
    %x(patch "#{project_root}/Pods/React-RCTImage/RCTUIImageViewAnimated.m" < "#{project_root}/patches/RN-RCTUIImageViewAnimated.patch")

    ## Convert the 3rd-party license acknowledgements markdown into html for use in the app
    require 'commonmarker'

    acknowledgements = 'Acknowledgments'
    markdown = File.read("#{project_root}/Pods/Target Support Files/Pods-Apps-WordPress/Pods-Apps-WordPress-acknowledgements.markdown")
    rendered_html = CommonMarker.render_html(markdown, :DEFAULT)
    styled_html = "<head>
                     <meta name=\"viewport\" content=\"width=device-width, initial-scale=1\">
                     <style>
                       body {
                         font-family: -apple-system, BlinkMacSystemFont, 'Segoe UI', Roboto, Oxygen, Ubuntu, Cantarell, 'Open Sans', 'Helvetica Neue', sans-serif;
                         font-size: 16px;
                         color: #1a1a1a;
                         margin: 20px;
                       }
                      @media (prefers-color-scheme: dark) {
                       body {
                        background: #1a1a1a;
                        color: white;
                       }
                      }
                       pre {
                        white-space: pre-wrap;
                       }
                     </style>
                     <title>
                       #{acknowledgements}
                     </title>
                   </head>
                   <body>
                     #{rendered_html}
                   </body>"

      ## Remove the <h1>, since we've promoted it to <title>
      styled_html = styled_html.sub("<h1>Acknowledgements</h1>", '')

      ## The glog library's license contains a URL that does not wrap in the web view,
      ## leading to a large right-hand whitespace gutter.  Work around this by explicitly
      ## inserting a <br> in the HTML.  Use gsub juuust in case another one sneaks in later.
      styled_html = styled_html.gsub('p?hl=en#dR3YEbitojA/COPYING', 'p?hl=en#dR3YEbitojA/COPYING<br>')

    File.write("#{project_root}/Pods/Target Support Files/Pods-Apps-WordPress/acknowledgements.html", styled_html)

    # Let Pods targets inherit deployment target from the app
    # This solution is suggested here: https://github.com/CocoaPods/CocoaPods/issues/4859
    # =====================================
    #
    installer.pods_project.targets.each do |target|
      target.build_configurations.each do |configuration|
        pod_ios_deployment_target = Gem::Version.new(configuration.build_settings['IPHONEOS_DEPLOYMENT_TARGET'])
        configuration.build_settings.delete 'IPHONEOS_DEPLOYMENT_TARGET' if pod_ios_deployment_target <= app_ios_deployment_target
      end
    end
end<|MERGE_RESOLUTION|>--- conflicted
+++ resolved
@@ -47,11 +47,7 @@
 end
 
 def wordpress_kit
-<<<<<<< HEAD
-    pod 'WordPressKit', '~> 4.34.1'
-=======
     pod 'WordPressKit', '~> 4.35.0-beta.1'
->>>>>>> 581b13c8
     # pod 'WordPressKit', :git => 'https://github.com/wordpress-mobile/WordPressKit-iOS.git', :tag => ''
     # pod 'WordPressKit', :git => 'https://github.com/wordpress-mobile/WordPressKit-iOS.git', :branch => 'fix/response-code-for-org-failed-login'
     # pod 'WordPressKit', :git => 'https://github.com/wordpress-mobile/WordPressKit-iOS.git', :commit => ''
