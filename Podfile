source 'https://cdn.cocoapods.org/'

inhibit_all_warnings!
use_frameworks!

platform :ios, '11.0'
workspace 'WordPress.xcworkspace'

## Pods shared between all the targets
## ===================================
##
def wordpress_shared
    ## for production:
<<<<<<< HEAD
     pod 'WordPressShared', '~> 1.8.14'
=======
    pod 'WordPressShared', '1.8.15-beta.1'
>>>>>>> c10867b1

    ## for development:
    # pod 'WordPressShared', :path => '../WordPress-iOS-Shared'

    ## while PR is in review:
    # pod 'WordPressShared', :git => 'https://github.com/wordpress-mobile/WordPress-iOS-Shared.git', :branch => ''
    # pod 'WordPressShared', :git => 'https://github.com/wordpress-mobile/WordPress-iOS-Shared.git', :commit  => 'efe5a065f3ace331353595ef85eef502baa23497'
end

def aztec
    ## When using a tagged version, feel free to comment out the WordPress-Aztec-iOS line below.
    ## When using a commit number (during development) you should provide the same commit number for both pods.
    ##
    ## pod 'WordPress-Aztec-iOS', :git => 'https://github.com/wordpress-mobile/AztecEditor-iOS.git', :commit => 'ba8524aba1332550efb05cad583a85ed3511beb5'
    ## pod 'WordPress-Editor-iOS', :git => 'https://github.com/wordpress-mobile/AztecEditor-iOS.git', :commit => 'ba8524aba1332550efb05cad583a85ed3511beb5'
    ## pod 'WordPress-Editor-iOS', :git => 'https://github.com/wordpress-mobile/AztecEditor-iOS.git', :tag => '1.5.0.beta.1'
    ## pod 'WordPress-Editor-iOS', :path => '../AztecEditor-iOS'
    pod 'WordPress-Editor-iOS', '~> 1.16.0'
end

def wordpress_ui
    ## for production:
    pod 'WordPressUI', '~> 1.5.1'

    ## for development:
    #pod 'WordPressUI', :path => '../WordPressUI-iOS'
    ## while PR is in review:
    #pod 'WordPressUI', :git => 'https://github.com/wordpress-mobile/WordPressUI-iOS', :branch => ''
end

def wordpress_kit
    pod 'WordPressKit', '~> 4.5.8'
    #pod 'WordPressKit', :git => 'https://github.com/wordpress-mobile/WordPressKit-iOS.git', :branch => 'fix/datarequest-weak-reference'
    #pod 'WordPressKit', :git => 'https://github.com/wordpress-mobile/WordPressKit-iOS.git', :commit => '0ab4bb57ae5ba77e8f705ab987d8affa7e188d18'
    #pod 'WordPressKit', :path => '../WordPressKit-iOS'
end

def shared_with_all_pods
    wordpress_shared
    pod 'CocoaLumberjack', '3.5.2'
    pod 'FormatterKit/TimeIntervalFormatter', '1.8.2'
    pod 'NSObject-SafeExpectations', '0.0.3'
end

def shared_with_networking_pods
    pod 'Alamofire', '4.8.0'
    pod 'Reachability', '3.2'

    wordpress_kit
end

def shared_test_pods
    pod 'OHHTTPStubs', '6.1.0'
    pod 'OHHTTPStubs/Swift', '6.1.0'
    pod 'OCMock', '3.4.3'
end

def shared_with_extension_pods
    pod 'Gridicons', '~> 0.16'
    pod 'ZIPFoundation', '~> 0.9.8'
    pod 'Down', '~> 0.6.6'
end

def gutenberg(options)
    options[:git] = 'http://github.com/wordpress-mobile/gutenberg-mobile/'
    local_gutenberg = ENV['LOCAL_GUTENBERG']
    if local_gutenberg
      options = { :path => local_gutenberg.include?('/') ? local_gutenberg : '../gutenberg-mobile' }
    end
    pod 'Gutenberg', options
    pod 'RNTAztecView', options

    gutenberg_dependencies options
end

def gutenberg_dependencies(options)
    dependencies = [
        'FBReactNativeSpec',
        'FBLazyVector',
        'React',
        'ReactCommon',
        'RCTRequired',
        'RCTTypeSafety',
        'React-Core',
        'React-CoreModules',
        'React-RCTActionSheet',
        'React-RCTAnimation',
        'React-RCTBlob',
        'React-RCTImage',
        'React-RCTLinking',
        'React-RCTNetwork',
        'React-RCTSettings',
        'React-RCTText',
        'React-RCTVibration',
        'React-cxxreact',
        'React-jsinspector',
        'React-jsi',
        'React-jsiexecutor',
        'Yoga',
        'Folly',
        'glog',
        'react-native-keyboard-aware-scroll-view',
        'react-native-safe-area',
        'react-native-video',
        'RNSVG',
        'ReactNativeDarkMode',
        'react-native-slider',
        'react-native-linear-gradient'
    ]
    if options[:path]
        podspec_prefix = options[:path]
    else
        tag_or_commit = options[:tag] || options[:commit]
        podspec_prefix = "https://raw.githubusercontent.com/wordpress-mobile/gutenberg-mobile/#{tag_or_commit}"
    end

    for pod_name in dependencies do
        pod pod_name, :podspec => "#{podspec_prefix}/react-native-gutenberg-bridge/third-party-podspecs/#{pod_name}.podspec.json"
    end
end

## WordPress iOS
## =============
##
target 'WordPress' do
    project 'WordPress/WordPress.xcodeproj'

    shared_with_all_pods
    shared_with_networking_pods
    shared_with_extension_pods

    ## Gutenberg (React Native)
    ## =====================
    ##
    gutenberg :commit => 'd377b883c761c2a71d29bd631f3d3227b3e313a2'

    ## Third party libraries
    ## =====================
    ##
    pod '1PasswordExtension', '1.8.5'
    pod 'Charts', '~> 3.2.2'
    pod 'Gifu', '3.2.0'
    pod 'AppCenter', '2.5.1', :configurations => ['Release-Internal', 'Release-Alpha']
    pod 'AppCenter/Distribute', '2.5.1', :configurations => ['Release-Internal', 'Release-Alpha']
    pod 'MRProgress', '0.8.3'
    pod 'Starscream', '3.0.6'
    pod 'SVProgressHUD', '2.2.5'
    pod 'ZendeskSupportSDK', '5.0.0'
    pod 'AlamofireNetworkActivityIndicator', '~> 2.4'
    pod 'FSInteractiveMap', :git => 'https://github.com/wordpress-mobile/FSInteractiveMap.git', :tag => '0.2.0'
    pod 'JTAppleCalendar', '~> 8.0.2'

    ## Automattic libraries
    ## ====================
    ##

    # Production
    pod 'Automattic-Tracks-iOS', '~> 0.4.3'
    # While in PR
    # pod 'Automattic-Tracks-iOS', :git => 'https://github.com/Automattic/Automattic-Tracks-iOS.git', :commit => '0cc8960098791cfe1b02914b15a662af20b60389'

    pod 'NSURL+IDN', '0.3'

    pod 'WPMediaPicker', '~> 1.6.0'
    ## while PR is in review:
    ## pod 'WPMediaPicker', :git => 'https://github.com/wordpress-mobile/MediaPicker-iOS.git', :commit => '7c3cb8f00400b9316a803640b42bb88a66bbc648'

    pod 'Gridicons', '~> 0.16'

    pod 'WordPressAuthenticator', '~> 1.10.8'
    # pod 'WordPressAuthenticator', :git => 'https://github.com/wordpress-mobile/WordPressAuthenticator-iOS.git', :branch => ''
    # pod 'WordPressAuthenticator', :path => '../WordPressAuthenticator-iOS'

    pod 'MediaEditor', '~> 1.0.1'
    # pod 'MediaEditor', :git => 'https://github.com/wordpress-mobile/MediaEditor-iOS.git', :commit => 'a4178ed9b0f3622faafb41dd12503e26c5523a32'
    # pod 'MediaEditor', :path => '../MediaEditor-iOS'

    aztec
    wordpress_ui

    target 'WordPressTest' do
        inherit! :search_paths

        shared_test_pods
        pod 'Nimble', '~> 7.3.1'
    end


    post_install do
        puts 'Patching RCTShadowView to fix nested group block - it could be removed after upgrade to 0.62'
        %x(patch Pods/React-Core/React/Views/RCTShadowView.m < patches/react-native+0.61.5.patch)


        ## Convert the 3rd-party license acknowledgements markdown into html for use in the app
        require 'commonmarker'

        project_root = File.dirname(__FILE__)
        acknowledgements = 'Acknowledgments'
        markdown = File.read("#{project_root}/Pods/Target Support Files/Pods-WordPress/Pods-WordPress-acknowledgements.markdown")
        rendered_html = CommonMarker.render_html(markdown, :DEFAULT)
        styled_html = "<head>
                         <meta name=\"viewport\" content=\"width=device-width, initial-scale=1\">
                         <style>
                           body {
                             font-family: -apple-system, BlinkMacSystemFont, 'Segoe UI', Roboto, Oxygen, Ubuntu, Cantarell, 'Open Sans', 'Helvetica Neue', sans-serif;
                             font-size: 16px;
                             color: #1a1a1a;
                             margin: 20px;
                           }
                          @media (prefers-color-scheme: dark) {
                           body {
                            background: #1a1a1a;
                            color: white;
                           }
                          }
                           pre {
                            white-space: pre-wrap;
                           }
                         </style>
                         <title>
                           #{acknowledgements}
                         </title>
                       </head>
                       <body>
                         #{rendered_html}
                       </body>"

          ## Remove the <h1>, since we've promoted it to <title>
          styled_html = styled_html.sub("<h1>Acknowledgements</h1>", '')

          ## The glog library's license contains a URL that does not wrap in the web view,
          ## leading to a large right-hand whitespace gutter.  Work around this by explicitly
          ## inserting a <br> in the HTML.  Use gsub juuust in case another one sneaks in later.
          styled_html = styled_html.gsub('p?hl=en#dR3YEbitojA/COPYING', 'p?hl=en#dR3YEbitojA/COPYING<br>')

        File.write("#{project_root}/Pods/Target Support Files/Pods-WordPress/acknowledgements.html", styled_html)
    end
end


## Share Extension
## ===============
##
target 'WordPressShareExtension' do
    project 'WordPress/WordPress.xcodeproj'

    shared_with_extension_pods

    aztec
    shared_with_all_pods
    shared_with_networking_pods
    wordpress_ui
end


## DraftAction Extension
## =====================
##
target 'WordPressDraftActionExtension' do
    project 'WordPress/WordPress.xcodeproj'

    shared_with_extension_pods

    aztec
    shared_with_all_pods
    shared_with_networking_pods
    wordpress_ui
end


## Today Widget
## ============
##
target 'WordPressTodayWidget' do
    project 'WordPress/WordPress.xcodeproj'

    shared_with_all_pods
    shared_with_networking_pods

    wordpress_ui
end

## All Time Widget
## ============
##
target 'WordPressAllTimeWidget' do
    project 'WordPress/WordPress.xcodeproj'

    shared_with_all_pods
    shared_with_networking_pods

    wordpress_ui
end

## This Week Widget
## ============
##
target 'WordPressThisWeekWidget' do
    project 'WordPress/WordPress.xcodeproj'

    shared_with_all_pods
    shared_with_networking_pods

    wordpress_ui
end

## Notification Content Extension
## ==============================
##
target 'WordPressNotificationContentExtension' do
    project 'WordPress/WordPress.xcodeproj'

    wordpress_kit
    wordpress_shared
    wordpress_ui
end



## Notification Service Extension
## ==============================
##
target 'WordPressNotificationServiceExtension' do
    project 'WordPress/WordPress.xcodeproj'

    wordpress_kit
    wordpress_shared
    wordpress_ui
end


## Mocks
## ===================
##
def wordpress_mocks
  pod 'WordPressMocks', '~> 0.0.8'
  # pod 'WordPressMocks', :git => 'https://github.com/wordpress-mobile/WordPressMocks.git', :commit => ''
  # pod 'WordPressMocks', :git => 'https://github.com/wordpress-mobile/WordPressMocks.git', :branch => 'add/screenshot-mocks'
  # pod 'WordPressMocks', :path => '../WordPressMocks'
end


## Screenshot Generation
## ===================
##
target 'WordPressScreenshotGeneration' do
    project 'WordPress/WordPress.xcodeproj'

    wordpress_mocks
    pod 'SimulatorStatusMagic'
end

## UI Tests
## ===================
##
target 'WordPressUITests' do
    project 'WordPress/WordPress.xcodeproj'

    wordpress_mocks
end

# Static Frameworks:
# ============
#
# Make all pods that are not shared across multiple targets into static frameworks by overriding the static_framework? function to return true
# Linking the shared frameworks statically would lead to duplicate symbols
# A future version of CocoaPods may make this easier to do. See https://github.com/CocoaPods/CocoaPods/issues/7428
shared_targets = ['WordPressFlux']
pre_install do |installer|
    static = []
    dynamic = []
    installer.pod_targets.each do |pod|

        # Statically linking Sentry results in a conflict with `NSDictionary.objectAtKeyPath`, but dynamically
        # linking it resolves this.
        if pod.name == "Sentry"
          dynamic << pod
          next
        end

        # If this pod is a dependency of one of our shared targets, it must be linked dynamically
        if pod.target_definitions.any? { |t| shared_targets.include? t.name }
          dynamic << pod
          next
        end
        static << pod
		pod.instance_variable_set(:@build_type, Pod::Target::BuildType.static_framework)
    end
    puts "Installing #{static.count} pods as static frameworks"
    puts "Installing #{dynamic.count} pods as dynamic frameworks"
end<|MERGE_RESOLUTION|>--- conflicted
+++ resolved
@@ -11,11 +11,7 @@
 ##
 def wordpress_shared
     ## for production:
-<<<<<<< HEAD
-     pod 'WordPressShared', '~> 1.8.14'
-=======
     pod 'WordPressShared', '1.8.15-beta.1'
->>>>>>> c10867b1
 
     ## for development:
     # pod 'WordPressShared', :path => '../WordPress-iOS-Shared'
