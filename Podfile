--- conflicted
+++ resolved
@@ -18,11 +18,7 @@
   pod 'CocoaLumberjack', '~> 2.2.0'
   pod 'DTCoreText',   '1.6.16'
   pod 'FormatterKit', '~> 1.8.0'
-<<<<<<< HEAD
-  pod 'Helpshift', '~> 5.5.0-bitcode'
-=======
   pod 'Helpshift', '~> 5.5.0'
->>>>>>> 2ab55aed
   pod 'HockeySDK', '~>3.8.0'
   pod 'Lookback', '1.1.4', :configurations => ['Release-Internal', 'Release-Alpha']
   pod 'MRProgress', '~>0.7.0'
