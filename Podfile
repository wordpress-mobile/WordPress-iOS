--- conflicted
+++ resolved
@@ -166,12 +166,7 @@
     ## Gutenberg (React Native)
     ## =====================
     ##
-<<<<<<< HEAD
-    gutenberg :commit => '0827c62b297e08814bfa24333b3f6fef96a83e70'
-
-=======
     gutenberg :tag => 'v1.55.0-alpha1'
->>>>>>> fcb5eefa
 
     ## Third party libraries
     ## =====================
