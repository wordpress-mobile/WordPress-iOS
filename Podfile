source 'https://cdn.cocoapods.org/'

inhibit_all_warnings!
use_frameworks!

platform :ios, '11.0'
workspace 'WordPress.xcworkspace'

## Pods shared between all the targets
## ===================================
##
def wordpress_shared
    pod 'WordPressShared', '~> 1.11'
    #pod 'WordPressShared', :git => 'https://github.com/wordpress-mobile/WordPress-iOS-Shared.git', :tag => ''
    #pod 'WordPressShared', :git => 'https://github.com/wordpress-mobile/WordPress-iOS-Shared.git', :branch => ''
    #pod 'WordPressShared', :git => 'https://github.com/wordpress-mobile/WordPress-iOS-Shared.git', :commit  => ''
    #pod 'WordPressShared', :path => '../WordPress-iOS-Shared'
end

def aztec
    ## When using a tagged version, feel free to comment out the WordPress-Aztec-iOS line below.
    ## When using a commit number (during development) you should provide the same commit number for both pods.
    ##
    #pod 'WordPress-Aztec-iOS', :git => 'https://github.com/wordpress-mobile/AztecEditor-iOS.git', :commit => ''
    #pod 'WordPress-Editor-iOS', :git => 'https://github.com/wordpress-mobile/AztecEditor-iOS.git', :commit => ''
    #pod 'WordPress-Editor-iOS', :git => 'https://github.com/wordpress-mobile/AztecEditor-iOS.git', :tag => ''
    #pod 'WordPress-Editor-iOS', :path => '../AztecEditor-iOS'
    pod 'WordPress-Editor-iOS', '~> 1.19.3'
end

def wordpress_ui
    pod 'WordPressUI', '~> 1.7.1'
    #pod 'WordPressUI', :git => 'https://github.com/wordpress-mobile/WordPressUI-iOS', :tag => ''
    #pod 'WordPressUI', :git => 'https://github.com/wordpress-mobile/WordPressUI-iOS', :branch => ''
    #pod 'WordPressUI', :git => 'https://github.com/wordpress-mobile/WordPressUI-iOS', :commit => ''
    #pod 'WordPressUI', :path => '../WordPressUI-iOS'
end

def wordpress_kit
    pod 'WordPressKit', '~> 4.15.0-beta.2'
    #pod 'WordPressKit', :git => 'https://github.com/wordpress-mobile/WordPressKit-iOS.git', :tag => ''
    #pod 'WordPressKit', :git => 'https://github.com/wordpress-mobile/WordPressKit-iOS.git', :branch => ''
    #pod 'WordPressKit', :git => 'https://github.com/wordpress-mobile/WordPressKit-iOS.git', :commit => ''
    #pod 'WordPressKit', :path => '../WordPressKit-iOS'
end

def shared_with_all_pods
    wordpress_shared
    pod 'CocoaLumberjack', '~> 3.0'
    pod 'NSObject-SafeExpectations', '~> 0.0.4'
end

def shared_with_networking_pods
    pod 'Alamofire', '4.8.0'
    pod 'Reachability', '3.2'

    wordpress_kit
end

def shared_test_pods
    pod 'OHHTTPStubs', '6.1.0'
    pod 'OHHTTPStubs/Swift', '6.1.0'
    pod 'OCMock', '3.4.3'
end

def shared_with_extension_pods
    pod 'Gridicons', '~> 1.0.1'
    pod 'ZIPFoundation', '~> 0.9.8'
    pod 'Down', '~> 0.6.6'
end

def gutenberg(options)
    options[:git] = 'http://github.com/wordpress-mobile/gutenberg-mobile/'
    options[:submodules] = true
    local_gutenberg = ENV['LOCAL_GUTENBERG']
    if local_gutenberg
      options = { :path => local_gutenberg.include?('/') ? local_gutenberg : '../gutenberg-mobile' }
    end
    pod 'Gutenberg', options
    pod 'RNTAztecView', options

    gutenberg_dependencies options
end

def gutenberg_dependencies(options)
    dependencies = [
        'FBReactNativeSpec',
        'FBLazyVector',
        'React',
        'ReactCommon',
        'RCTRequired',
        'RCTTypeSafety',
        'React-Core',
        'React-CoreModules',
        'React-RCTActionSheet',
        'React-RCTAnimation',
        'React-RCTBlob',
        'React-RCTImage',
        'React-RCTLinking',
        'React-RCTNetwork',
        'React-RCTSettings',
        'React-RCTText',
        'React-RCTVibration',
        'React-cxxreact',
        'React-jsinspector',
        'React-jsi',
        'React-jsiexecutor',
        'Yoga',
        'Folly',
        'glog',
        'react-native-keyboard-aware-scroll-view',
        'react-native-safe-area',
        'react-native-safe-area-context',
        'react-native-video',
        'RNSVG',
        'ReactNativeDarkMode',
        'react-native-slider',
        'react-native-linear-gradient',
        'react-native-get-random-values',
        'react-native-blur',
        'RNScreens',
        'RNReanimated',
        'RNGestureHandler',
        'RNCMaskedView'
    ]
    if options[:path]
        podspec_prefix = options[:path]
    else
        tag_or_commit = options[:tag] || options[:commit]
        podspec_prefix = "https://raw.githubusercontent.com/wordpress-mobile/gutenberg-mobile/#{tag_or_commit}"
    end

    for pod_name in dependencies do
        pod pod_name, :podspec => "#{podspec_prefix}/third-party-podspecs/#{pod_name}.podspec.json"
    end
end

## WordPress iOS
## =============
##
target 'WordPress' do
    project 'WordPress/WordPress.xcodeproj'

    shared_with_all_pods
    shared_with_networking_pods
    shared_with_extension_pods

    ## Gutenberg (React Native)
    ## =====================
    ##
    gutenberg :tag => 'v1.35.0'

    ## Third party libraries
    ## =====================
    ##
    pod 'Charts', '~> 3.2.2'
    pod 'Gifu', '3.2.0'
    pod 'AppCenter', '2.5.1', :configurations => ['Release-Internal', 'Release-Alpha']
    pod 'AppCenter/Distribute', '2.5.1', :configurations => ['Release-Internal', 'Release-Alpha']
    pod 'MRProgress', '0.8.3'
    pod 'Starscream', '3.0.6'
    pod 'SVProgressHUD', '2.2.5'
    pod 'ZendeskSupportSDK', '5.0.0'
    pod 'AlamofireImage', '3.5.2'
    pod 'AlamofireNetworkActivityIndicator', '~> 2.4'
    pod 'FSInteractiveMap', :git => 'https://github.com/wordpress-mobile/FSInteractiveMap.git', :tag => '0.2.0'
    pod 'JTAppleCalendar', '~> 8.0.2'
    pod 'AMScrollingNavbar', '5.6.0'

    ## Automattic libraries
    ## ====================
    ##
    wordpress_kit
    wordpress_shared

    # Production

    pod 'Automattic-Tracks-iOS', '~> 0.5.1'
    # While in PR
    #pod 'Automattic-Tracks-iOS', :git => 'https://github.com/Automattic/Automattic-Tracks-iOS.git', :branch => 'add/more-logging'
    # Local Development
    #pod 'Automattic-Tracks-iOS', :path => '~/Projects/Automattic-Tracks-iOS'

    pod 'NSURL+IDN', '~> 0.4'

    pod 'WPMediaPicker', '~> 1.7.0'
    #pod 'WPMediaPicker', :git => 'https://github.com/wordpress-mobile/MediaPicker-iOS.git', :tag => '1.7.0'
    ## while PR is in review:
    # pod 'WPMediaPicker', :git => 'https://github.com/wordpress-mobile/MediaPicker-iOS.git', :branch => ''
    # pod 'WPMediaPicker', :path => '../MediaPicker-iOS'

    pod 'Gridicons', '~> 1.0.1'

<<<<<<< HEAD
    pod 'WordPressAuthenticator', '~> 1.23.2'
=======
    pod 'WordPressAuthenticator', '~> 1.24.0-beta'
>>>>>>> b64b595b
    # While in PR
    # pod 'WordPressAuthenticator', :git => 'https://github.com/wordpress-mobile/WordPressAuthenticator-iOS.git', :branch => ''
    # pod 'WordPressAuthenticator', :git => 'https://github.com/wordpress-mobile/WordPressAuthenticator-iOS.git', :commit => ''
    # pod 'WordPressAuthenticator', :path => '../WordPressAuthenticator-iOS'

    pod 'MediaEditor', '~> 1.2.0'
    # pod 'MediaEditor', :git => 'https://github.com/wordpress-mobile/MediaEditor-iOS.git', :commit => 'a4178ed9b0f3622faafb41dd12503e26c5523a32'
    # pod 'MediaEditor', :path => '../MediaEditor-iOS'

    aztec
    wordpress_ui

    target 'WordPressTest' do
        inherit! :search_paths

        shared_test_pods
        pod 'Nimble', '~> 7.3.1'
    end


    post_install do
        project_root = File.dirname(__FILE__)

        puts 'Patching RCTShadowView to fix nested group block - it could be removed after upgrade to 0.62'
        %x(patch "#{project_root}/Pods/React-Core/React/Views/RCTShadowView.m" < "#{project_root}/patches/RN-RCTShadowView.patch")
        puts 'Patching RCTActionSheet to add possibility to disable action sheet buttons -
        it could be removed once PR with that functionality will be merged into RN'
        %x(patch "#{project_root}/Pods/React-RCTActionSheet/RCTActionSheetManager.m" < "#{project_root}/patches/RN-RCTActionSheetManager.patch")

        ## Convert the 3rd-party license acknowledgements markdown into html for use in the app
        require 'commonmarker'

        acknowledgements = 'Acknowledgments'
        markdown = File.read("#{project_root}/Pods/Target Support Files/Pods-WordPress/Pods-WordPress-acknowledgements.markdown")
        rendered_html = CommonMarker.render_html(markdown, :DEFAULT)
        styled_html = "<head>
                         <meta name=\"viewport\" content=\"width=device-width, initial-scale=1\">
                         <style>
                           body {
                             font-family: -apple-system, BlinkMacSystemFont, 'Segoe UI', Roboto, Oxygen, Ubuntu, Cantarell, 'Open Sans', 'Helvetica Neue', sans-serif;
                             font-size: 16px;
                             color: #1a1a1a;
                             margin: 20px;
                           }
                          @media (prefers-color-scheme: dark) {
                           body {
                            background: #1a1a1a;
                            color: white;
                           }
                          }
                           pre {
                            white-space: pre-wrap;
                           }
                         </style>
                         <title>
                           #{acknowledgements}
                         </title>
                       </head>
                       <body>
                         #{rendered_html}
                       </body>"

          ## Remove the <h1>, since we've promoted it to <title>
          styled_html = styled_html.sub("<h1>Acknowledgements</h1>", '')

          ## The glog library's license contains a URL that does not wrap in the web view,
          ## leading to a large right-hand whitespace gutter.  Work around this by explicitly
          ## inserting a <br> in the HTML.  Use gsub juuust in case another one sneaks in later.
          styled_html = styled_html.gsub('p?hl=en#dR3YEbitojA/COPYING', 'p?hl=en#dR3YEbitojA/COPYING<br>')

        File.write("#{project_root}/Pods/Target Support Files/Pods-WordPress/acknowledgements.html", styled_html)
    end
end


## Share Extension
## ===============
##
target 'WordPressShareExtension' do
    project 'WordPress/WordPress.xcodeproj'

    shared_with_extension_pods

    aztec
    shared_with_all_pods
    shared_with_networking_pods
    wordpress_ui
end


## DraftAction Extension
## =====================
##
target 'WordPressDraftActionExtension' do
    project 'WordPress/WordPress.xcodeproj'

    shared_with_extension_pods

    aztec
    shared_with_all_pods
    shared_with_networking_pods
    wordpress_ui
end


## Today Widget
## ============
##
target 'WordPressTodayWidget' do
    project 'WordPress/WordPress.xcodeproj'

    shared_with_all_pods
    shared_with_networking_pods

    wordpress_ui
end

## All Time Widget
## ============
##
target 'WordPressAllTimeWidget' do
    project 'WordPress/WordPress.xcodeproj'

    shared_with_all_pods
    shared_with_networking_pods

    wordpress_ui
end

## This Week Widget
## ============
##
target 'WordPressThisWeekWidget' do
    project 'WordPress/WordPress.xcodeproj'

    shared_with_all_pods
    shared_with_networking_pods

    wordpress_ui
end

## Notification Content Extension
## ==============================
##
target 'WordPressNotificationContentExtension' do
    project 'WordPress/WordPress.xcodeproj'

    wordpress_kit
    wordpress_shared
    wordpress_ui
end



## Notification Service Extension
## ==============================
##
target 'WordPressNotificationServiceExtension' do
    project 'WordPress/WordPress.xcodeproj'

    wordpress_kit
    wordpress_shared
    wordpress_ui
end


## Mocks
## ===================
##
def wordpress_mocks
  pod 'WordPressMocks', '~> 0.0.8'
  # pod 'WordPressMocks', :git => 'https://github.com/wordpress-mobile/WordPressMocks.git', :commit => ''
  # pod 'WordPressMocks', :git => 'https://github.com/wordpress-mobile/WordPressMocks.git', :branch => 'add/screenshot-mocks'
  # pod 'WordPressMocks', :path => '../WordPressMocks'
end


## Screenshot Generation
## ===================
##
target 'WordPressScreenshotGeneration' do
    project 'WordPress/WordPress.xcodeproj'

    wordpress_mocks
    pod 'SimulatorStatusMagic'
end

## UI Tests
## ===================
##
target 'WordPressUITests' do
    project 'WordPress/WordPress.xcodeproj'

    wordpress_mocks
end

# Static Frameworks:
# ============
#
# Make all pods that are not shared across multiple targets into static frameworks by overriding the static_framework? function to return true
# Linking the shared frameworks statically would lead to duplicate symbols
# A future version of CocoaPods may make this easier to do. See https://github.com/CocoaPods/CocoaPods/issues/7428
shared_targets = ['WordPressFlux']
pre_install do |installer|
    static = []
    dynamic = []
    installer.pod_targets.each do |pod|

        # Statically linking Sentry results in a conflict with `NSDictionary.objectAtKeyPath`, but dynamically
        # linking it resolves this.
        if pod.name == "Sentry"
          dynamic << pod
          next
        end

        # If this pod is a dependency of one of our shared targets, it must be linked dynamically
        if pod.target_definitions.any? { |t| shared_targets.include? t.name }
          dynamic << pod
          next
        end
        static << pod
		pod.instance_variable_set(:@build_type, Pod::BuildType.static_framework)
    end
    puts "Installing #{static.count} pods as static frameworks"
    puts "Installing #{dynamic.count} pods as dynamic frameworks"
end<|MERGE_RESOLUTION|>--- conflicted
+++ resolved
@@ -191,11 +191,7 @@
 
     pod 'Gridicons', '~> 1.0.1'
 
-<<<<<<< HEAD
-    pod 'WordPressAuthenticator', '~> 1.23.2'
-=======
     pod 'WordPressAuthenticator', '~> 1.24.0-beta'
->>>>>>> b64b595b
     # While in PR
     # pod 'WordPressAuthenticator', :git => 'https://github.com/wordpress-mobile/WordPressAuthenticator-iOS.git', :branch => ''
     # pod 'WordPressAuthenticator', :git => 'https://github.com/wordpress-mobile/WordPressAuthenticator-iOS.git', :commit => ''
