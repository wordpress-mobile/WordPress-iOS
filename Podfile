--- conflicted
+++ resolved
@@ -146,11 +146,7 @@
     ## Gutenberg (React Native)
     ## =====================
     ##
-<<<<<<< HEAD
-    gutenberg :commit => '62e708758c76a1d02fbc5036ee76c9d30eed9666'
-=======
     gutenberg :commit => '031a963546be4a41125082ede53a470696aa96e9'
->>>>>>> bd80427c
 
     ## Third party libraries
     ## =====================
