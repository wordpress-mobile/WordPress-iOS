# frozen_string_literal: true

# For security reasons, please always keep the wordpress-mobile source first and the CDN second.
# For more info, see https://github.com/wordpress-mobile/cocoapods-specs#source-order-and-security-considerations
install! 'cocoapods', warn_for_multiple_pod_sources: false
source 'https://github.com/wordpress-mobile/cocoapods-specs.git'
source 'https://cdn.cocoapods.org/'

raise 'Please run CocoaPods via `bundle exec`' unless %w[BUNDLE_BIN_PATH BUNDLE_GEMFILE].any? { |k| ENV.key?(k) }

inhibit_all_warnings!
use_frameworks!

app_ios_deployment_target = Gem::Version.new('13.0')

platform :ios, app_ios_deployment_target.version
workspace 'WordPress.xcworkspace'

## Pods shared between all the targets
## ===================================
##
def wordpress_shared
  # pod 'WordPressShared', '~> 2.0-beta'
  # pod 'WordPressShared', git: 'https://github.com/wordpress-mobile/WordPress-iOS-Shared.git', tag: ''
  pod 'WordPressShared', git: 'https://github.com/wordpress-mobile/WordPress-iOS-Shared.git', branch: 'trunk'
  # pod 'WordPressShared', git: 'https://github.com/wordpress-mobile/WordPress-iOS-Shared.git', commit: ''
  # pod 'WordPressShared', path: '../WordPress-iOS-Shared'
end

def aztec
  ## When using a tagged version, feel free to comment out the WordPress-Aztec-iOS line below.
  ## When using a commit number (during development) you should provide the same commit number for both pods.
  ##
  # pod 'WordPress-Aztec-iOS', git: 'https://github.com/wordpress-mobile/AztecEditor-iOS.git', commit: ''
  # pod 'WordPress-Editor-iOS', git: 'https://github.com/wordpress-mobile/AztecEditor-iOS.git', commit: ''
  # pod 'WordPress-Editor-iOS', git: 'https://github.com/wordpress-mobile/AztecEditor-iOS.git', tag: ''
  # pod 'WordPress-Editor-iOS', path: '../AztecEditor-iOS'
  pod 'WordPress-Editor-iOS', '~> 1.19.8'
end

def wordpress_ui
  pod 'WordPressUI', '~> 1.12.5'
  # pod 'WordPressUI', git: 'https://github.com/wordpress-mobile/WordPressUI-iOS', tag: ''
  # pod 'WordPressUI', git: 'https://github.com/wordpress-mobile/WordPressUI-iOS', branch: ''
  # pod 'WordPressUI', git: 'https://github.com/wordpress-mobile/WordPressUI-iOS', commit: ''
  # pod 'WordPressUI', path: '../WordPressUI-iOS'
end

def wordpress_kit
<<<<<<< HEAD
  # pod 'WordPressKit', '~> 7.2.0-beta'
  pod 'WordPressKit', git: 'https://github.com/wordpress-mobile/WordPressKit-iOS.git', branch: 'task/fix-activity-decoding'
=======
  pod 'WordPressKit', '~> 8.0-beta'
  # pod 'WordPressKit', git: 'https://github.com/wordpress-mobile/WordPressKit-iOS.git', branch: ''
>>>>>>> 443fd5b2
  # pod 'WordPressKit', git: 'https://github.com/wordpress-mobile/WordPressKit-iOS.git', tag: ''
  # pod 'WordPressKit', git: 'https://github.com/wordpress-mobile/WordPressKit-iOS.git', commit: ''
  # pod 'WordPressKit', path: '../WordPressKit-iOS'
end

def kanvas
  pod 'Kanvas', '~> 1.4.4'
  # pod 'Kanvas', git: 'https://github.com/tumblr/Kanvas-iOS.git', tag: ''
  # pod 'Kanvas', git: 'https://github.com/tumblr/Kanvas-iOS.git', commit: ''
  # pod 'Kanvas', path: '../Kanvas-iOS'
end

def shared_with_all_pods
  wordpress_shared
  pod 'CocoaLumberjack/Swift', '~> 3.0'
  pod 'NSObject-SafeExpectations', '~> 0.0.4'
end

def shared_with_networking_pods
  pod 'Alamofire', '4.8.0'
  pod 'Reachability', '3.2'

  wordpress_kit
end

def shared_test_pods
  pod 'OHHTTPStubs/Swift', '~> 9.1.0'
  pod 'OCMock', '~> 3.4.3'
  gutenberg_pods
end

def shared_with_extension_pods
  shared_style_pods
  pod 'ZIPFoundation', '~> 0.9.8'
  pod 'Down', '~> 0.6.6'
end

def shared_style_pods
  pod 'Gridicons', '~> 1.1.0'
end

def gutenberg_pods
  gutenberg tag: 'v1.93.0'
end

def gutenberg(options)
  options[:git] = 'https://github.com/wordpress-mobile/gutenberg-mobile.git'
  options[:submodules] = true
  local_gutenberg = ENV.fetch('LOCAL_GUTENBERG', nil)
  if local_gutenberg
    options = { path: local_gutenberg.include?('/') ? local_gutenberg : '../gutenberg-mobile' }
  end
  pod 'Gutenberg', options
  pod 'RNTAztecView', options

  gutenberg_dependencies options
end

def gutenberg_dependencies(options)
  # Note that the pods in this array might seem unused if you look for
  # `import` statements in this codebase. However, make sure to also check
  # whether they are used in the gutenberg-mobile and Gutenberg projects.
  #
  # See https://github.com/wordpress-mobile/gutenberg-mobile/issues/5025
  dependencies = %w[
    FBLazyVector
    React
    ReactCommon
    RCTRequired
    RCTTypeSafety
    React-Core
    React-CoreModules
    React-RCTActionSheet
    React-RCTAnimation
    React-RCTBlob
    React-RCTImage
    React-RCTLinking
    React-RCTNetwork
    React-RCTSettings
    React-RCTText
    React-RCTVibration
    React-callinvoker
    React-cxxreact
    React-jsinspector
    React-jsi
    React-jsiexecutor
    React-logger
    React-perflogger
    React-runtimeexecutor
    boost
    Yoga
    RCT-Folly
    glog
    react-native-safe-area
    react-native-safe-area-context
    react-native-video
    react-native-webview
    RNSVG
    react-native-slider
    BVLinearGradient
    react-native-get-random-values
    react-native-blur
    RNScreens
    RNReanimated
    RNGestureHandler
    RNCMaskedView
    RNCClipboard
    RNFastImage
    React-Codegen
    React-bridging
  ]
  if options[:path]
    podspec_prefix = options[:path]
  else
    tag_or_commit = options[:tag] || options[:commit]
    podspec_prefix = "https://raw.githubusercontent.com/wordpress-mobile/gutenberg-mobile/#{tag_or_commit}"
  end

  # FBReactNativeSpec needs special treatment because of react-native-codegen code generation
  pod 'FBReactNativeSpec', podspec: "#{podspec_prefix}/third-party-podspecs/FBReactNativeSpec/FBReactNativeSpec.podspec.json"

  dependencies.each do |pod_name|
    pod pod_name, podspec: "#{podspec_prefix}/third-party-podspecs/#{pod_name}.podspec.json"
  end
end

abstract_target 'Apps' do
  project 'WordPress/WordPress.xcodeproj'

  shared_with_all_pods
  shared_with_networking_pods
  shared_with_extension_pods

  ## Gutenberg (React Native)
  ## =====================
  ##
  gutenberg_pods

  ## Third party libraries
  ## =====================
  ##
  pod 'Gifu', '3.2.0'

  app_center_version = '~> 4.1'
  app_center_configurations = %w[Release-Internal Release-Alpha]
  pod 'AppCenter', app_center_version, configurations: app_center_configurations
  pod 'AppCenter/Distribute', app_center_version, configurations: app_center_configurations

  pod 'MRProgress', '0.8.3'
  pod 'Starscream', '3.0.6'
  pod 'SVProgressHUD', '2.2.5'
  pod 'ZendeskSupportSDK', '5.3.0'
  pod 'AlamofireImage', '3.5.2'
  pod 'AlamofireNetworkActivityIndicator', '~> 2.4'
  pod 'FSInteractiveMap', git: 'https://github.com/wordpress-mobile/FSInteractiveMap.git', tag: '0.2.0'
  pod 'JTAppleCalendar', '~> 8.0.2'
  pod 'CropViewController', '2.5.3'

  ## Automattic libraries
  ## ====================
  ##
  wordpress_kit
  wordpress_shared
  kanvas

  # Production

  pod 'Automattic-Tracks-iOS', '~> 0.13'
  # While in PR
  # pod 'Automattic-Tracks-iOS', git: 'https://github.com/Automattic/Automattic-Tracks-iOS.git', branch: ''
  # Local Development
  # pod 'Automattic-Tracks-iOS', path: '~/Projects/Automattic-Tracks-iOS'

  pod 'NSURL+IDN', '~> 0.4'

  pod 'WPMediaPicker', '~> 1.8.7'
  ## while PR is in review:
  # pod 'WPMediaPicker', git: 'https://github.com/wordpress-mobile/MediaPicker-iOS.git', branch: ''
  # pod 'WPMediaPicker', path: '../MediaPicker-iOS'

  pod 'Gridicons', '~> 1.1.0'

  pod 'WordPressAuthenticator', '~> 6.1-beta'
  # pod 'WordPressAuthenticator', git: 'https://github.com/wordpress-mobile/WordPressAuthenticator-iOS.git', branch: ''
  # pod 'WordPressAuthenticator', git: 'https://github.com/wordpress-mobile/WordPressAuthenticator-iOS.git', commit: ''
  # pod 'WordPressAuthenticator', path: '../WordPressAuthenticator-iOS'

  pod 'MediaEditor', '~> 1.2.1'
  # pod 'MediaEditor', git: 'https://github.com/wordpress-mobile/MediaEditor-iOS.git', commit: ''
  # pod 'MediaEditor', path: '../MediaEditor-iOS'

  aztec
  wordpress_ui

  ## WordPress App iOS
  ## =================
  ##
  target 'WordPress' do
    target 'WordPressTest' do
      inherit! :search_paths

      shared_test_pods
    end
  end

  ## Jetpack App iOS
  ## ===============
  ##
  target 'Jetpack'
end

## Share Extension
## ===============
##
target 'WordPressShareExtension' do
  project 'WordPress/WordPress.xcodeproj'

  shared_with_extension_pods

  aztec
  shared_with_all_pods
  shared_with_networking_pods
  wordpress_ui
end

target 'JetpackShareExtension' do
  project 'WordPress/WordPress.xcodeproj'

  shared_with_extension_pods

  aztec
  shared_with_all_pods
  shared_with_networking_pods
  wordpress_ui
end

## DraftAction Extension
## =====================
##
target 'WordPressDraftActionExtension' do
  project 'WordPress/WordPress.xcodeproj'

  shared_with_extension_pods

  aztec
  shared_with_all_pods
  shared_with_networking_pods
  wordpress_ui
end

target 'JetpackDraftActionExtension' do
  project 'WordPress/WordPress.xcodeproj'

  shared_with_extension_pods

  aztec
  shared_with_all_pods
  shared_with_networking_pods
  wordpress_ui
end

## Home Screen Widgets
## ============
##
target 'WordPressStatsWidgets' do
  project 'WordPress/WordPress.xcodeproj'

  shared_with_all_pods
  shared_with_networking_pods
  shared_style_pods

  wordpress_ui
end

target 'JetpackStatsWidgets' do
  project 'WordPress/WordPress.xcodeproj'

  shared_with_all_pods
  shared_with_networking_pods
  shared_style_pods

  wordpress_ui
end

## Intents
## ============
##
target 'WordPressIntents' do
  project 'WordPress/WordPress.xcodeproj'

  shared_with_all_pods
  shared_with_networking_pods

  wordpress_ui
end

target 'JetpackIntents' do
  project 'WordPress/WordPress.xcodeproj'

  shared_with_all_pods
  shared_with_networking_pods

  wordpress_ui
end

## Notification Service Extension
## ==============================
##
target 'WordPressNotificationServiceExtension' do
  project 'WordPress/WordPress.xcodeproj'

  wordpress_kit
  wordpress_shared
  wordpress_ui
end

target 'JetpackNotificationServiceExtension' do
  project 'WordPress/WordPress.xcodeproj'

  wordpress_kit
  wordpress_shared
  wordpress_ui
end

## Screenshot Generation
## ===================
##
target 'WordPressScreenshotGeneration' do
  project 'WordPress/WordPress.xcodeproj'
end

## UI Tests
## ===================
##
target 'WordPressUITests' do
  project 'WordPress/WordPress.xcodeproj'
end

abstract_target 'Tools' do
  pod 'SwiftLint', '~> 0.50'
end

# Static Frameworks:
# ============
#
# Make all pods that are not shared across multiple targets into static frameworks by overriding the static_framework? function to return true
# Linking the shared frameworks statically would lead to duplicate symbols
# A future version of CocoaPods may make this easier to do. See https://github.com/CocoaPods/CocoaPods/issues/7428
shared_targets = ['WordPressFlux']
pre_install do |installer|
  static = []
  dynamic = []
  installer.pod_targets.each do |pod|
    # Statically linking Sentry results in a conflict with `NSDictionary.objectAtKeyPath`, but dynamically
    # linking it resolves this.
    if pod.name == 'Sentry'
      dynamic << pod
      next
    end

    # If this pod is a dependency of one of our shared targets, it must be linked dynamically
    if pod.target_definitions.any? { |t| shared_targets.include? t.name }
      dynamic << pod
      next
    end
    static << pod
    pod.instance_variable_set(:@build_type, Pod::BuildType.static_framework)
  end
  puts "Installing #{static.count} pods as static frameworks"
  puts "Installing #{dynamic.count} pods as dynamic frameworks"
end

post_install do |installer|
  project_root = File.dirname(__FILE__)

  ## Convert the 3rd-party license acknowledgements markdown into html for use in the app
  require 'commonmarker'

  acknowledgements = 'Acknowledgments'
  markdown = File.read("#{project_root}/Pods/Target Support Files/Pods-Apps-WordPress/Pods-Apps-WordPress-acknowledgements.markdown")
  rendered_html = CommonMarker.render_html(markdown, :DEFAULT)
  styled_html = "<head>
                     <meta name=\"viewport\" content=\"width=device-width, initial-scale=1\">
                     <style>
                       body {
                         font-family: -apple-system, BlinkMacSystemFont, 'Segoe UI', Roboto, Oxygen, Ubuntu, Cantarell, 'Open Sans', 'Helvetica Neue', sans-serif;
                         font-size: 16px;
                         color: #1a1a1a;
                         margin: 20px;
                       }
                      @media (prefers-color-scheme: dark) {
                       body {
                        background: #1a1a1a;
                        color: white;
                       }
                      }
                       pre {
                        white-space: pre-wrap;
                       }
                     </style>
                     <title>
                       #{acknowledgements}
                     </title>
                   </head>
                   <body>
                     #{rendered_html}
                   </body>"

  ## Remove the <h1>, since we've promoted it to <title>
  styled_html = styled_html.sub('<h1>Acknowledgements</h1>', '')

  ## The glog library's license contains a URL that does not wrap in the web view,
  ## leading to a large right-hand whitespace gutter.  Work around this by explicitly
  ## inserting a <br> in the HTML.  Use gsub juuust in case another one sneaks in later.
  styled_html = styled_html.gsub('p?hl=en#dR3YEbitojA/COPYING', 'p?hl=en#dR3YEbitojA/COPYING<br>')

  File.write("#{project_root}/Pods/Target Support Files/Pods-Apps-WordPress/acknowledgements.html", styled_html)

  # Let Pods targets inherit deployment target from the app
  # This solution is suggested here: https://github.com/CocoaPods/CocoaPods/issues/4859
  # =====================================
  #
  installer.pods_project.targets.each do |target|
    # Exclude RCT-Folly as it requires explicit deployment target https://git.io/JPb73
    next unless target.name != 'RCT-Folly'

    target.build_configurations.each do |configuration|
      pod_ios_deployment_target = Gem::Version.new(configuration.build_settings['IPHONEOS_DEPLOYMENT_TARGET'])
      configuration.build_settings.delete 'IPHONEOS_DEPLOYMENT_TARGET' if pod_ios_deployment_target <= app_ios_deployment_target
    end
  end

  # Fix a code signing issue in Xcode 14 beta.
  # This solution is suggested here: https://github.com/CocoaPods/CocoaPods/issues/11402#issuecomment-1189861270
  # ====================================
  #
  # TODO: fix the linting issue if this workaround is still needed in Xcode 14 GM.
  # rubocop:disable Style/CombinableLoops
  installer.pods_project.targets.each do |target|
    target.build_configurations.each do |config|
      config.build_settings['CODE_SIGN_IDENTITY'] = ''
    end
  end
  # rubocop:enable Style/CombinableLoops

  # Flag Alpha builds for Tracks
  # ============================
  #
  tracks_target = installer.pods_project.targets.find { |target| target.name == 'Automattic-Tracks-iOS' }
  # This will crash if/when we'll remove Tracks.
  # That's okay because it is a crash we'll only have to address once.
  tracks_target.build_configurations.each do |config|
    config.build_settings['GCC_PREPROCESSOR_DEFINITIONS'] ||= ['$(inherited)', 'ALPHA=1'] if (config.name == 'Release-Alpha') || (config.name == 'Release-Internal')
  end

  yellow_marker = "\033[33m"
  reset_marker = "\033[0m"
  puts "#{yellow_marker}The abstract target warning below is expected. Feel free to ignore it.#{reset_marker}"
end<|MERGE_RESOLUTION|>--- conflicted
+++ resolved
@@ -47,13 +47,8 @@
 end
 
 def wordpress_kit
-<<<<<<< HEAD
-  # pod 'WordPressKit', '~> 7.2.0-beta'
-  pod 'WordPressKit', git: 'https://github.com/wordpress-mobile/WordPressKit-iOS.git', branch: 'task/fix-activity-decoding'
-=======
   pod 'WordPressKit', '~> 8.0-beta'
   # pod 'WordPressKit', git: 'https://github.com/wordpress-mobile/WordPressKit-iOS.git', branch: ''
->>>>>>> 443fd5b2
   # pod 'WordPressKit', git: 'https://github.com/wordpress-mobile/WordPressKit-iOS.git', tag: ''
   # pod 'WordPressKit', git: 'https://github.com/wordpress-mobile/WordPressKit-iOS.git', commit: ''
   # pod 'WordPressKit', path: '../WordPressKit-iOS'
