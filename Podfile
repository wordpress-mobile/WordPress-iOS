--- conflicted
+++ resolved
@@ -49,11 +49,7 @@
   pod 'WordPress-iOS-Editor', '1.6'
   pod 'WordPress-iOS-Shared', '0.5.7'
   pod 'WordPressApi', '0.4.0'
-<<<<<<< HEAD
-  pod 'WordPressCom-Analytics-iOS', '0.1.10'
-=======
   pod 'WordPressCom-Analytics-iOS', '0.1.11'
->>>>>>> e2bce68b
   ## This pod is only being included to support the share extension ATM - https://github.com/wordpress-mobile/WordPress-iOS/issues/5081
   pod 'WordPressComKit', :git => 'https://github.com/Automattic/WordPressComKit.git', :tag => '0.0.1'
   pod 'WordPressCom-Stats-iOS/UI', '0.7.0'
