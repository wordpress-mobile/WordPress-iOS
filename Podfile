--- conflicted
+++ resolved
@@ -154,11 +154,7 @@
     ## Gutenberg (React Native)
     ## =====================
     ##
-<<<<<<< HEAD
     gutenberg :tag => 'v1.42.0'
-=======
-    gutenberg :tag => 'v1.42.0-alpha3'
->>>>>>> b8357e39
 
     ## Third party libraries
     ## =====================
