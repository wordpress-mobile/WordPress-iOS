--- conflicted
+++ resolved
@@ -51,17 +51,10 @@
 
 def wordpress_kit
   # Anything compatible with 8.9, starting from 8.9.1 which has a breaking change fix
-<<<<<<< HEAD
-  # pod 'WordPressKit', '~> 8.10'
-  # pod 'WordPressKit', git: 'https://github.com/wordpress-mobile/WordPressKit-iOS.git', tag: ''
-  # pod 'WordPressKit', git: 'https://github.com/wordpress-mobile/WordPressKit-iOS.git', branch: 'trunk'
+  # pod 'WordPressKit', '~> 8.11'
   pod 'WordPressKit', git: 'https://github.com/wordpress-mobile/WordPressKit-iOS.git', commit: '01f768cda3a0f7094d4db51c4966a729f72d12fb'
-=======
-  pod 'WordPressKit', '~> 8.11'
-  # pod 'WordPressKit', git: 'https://github.com/wordpress-mobile/WordPressKit-iOS.git', commit: ''
   # pod 'WordPressKit', git: 'https://github.com/wordpress-mobile/WordPressKit-iOS.git', branch: 'trunk'
   # pod 'WordPressKit', git: 'https://github.com/wordpress-mobile/WordPressKit-iOS.git', tag: ''
->>>>>>> 35d34c73
   # pod 'WordPressKit', path: '../WordPressKit-iOS'
 end
 
@@ -149,18 +142,8 @@
 
   pod 'NSURL+IDN', '~> 0.4'
 
-<<<<<<< HEAD
-  pod 'WPMediaPicker', '~> 1.8', '>= 1.8.10'
-  ## while PR is in review:
-  # pod 'WPMediaPicker', git: 'https://github.com/wordpress-mobile/MediaPicker-iOS.git', branch: ''
-  # pod 'WPMediaPicker', path: '../MediaPicker-iOS'
-
   # pod 'WordPressAuthenticator', '~> 7.3'
   pod 'WordPressAuthenticator', git: 'https://github.com/wordpress-mobile/WordPressAuthenticator-iOS.git', commit: '84e51146f8c77261ee76d4563b0bc13aebecb8ba'
-=======
-  pod 'WordPressAuthenticator', '~> 7.3'
-  # pod 'WordPressAuthenticator', git: 'https://github.com/wordpress-mobile/WordPressAuthenticator-iOS.git', commit: ''
->>>>>>> 35d34c73
   # pod 'WordPressAuthenticator', git: 'https://github.com/wordpress-mobile/WordPressAuthenticator-iOS.git', branch: ''
   # pod 'WordPressAuthenticator', path: '../WordPressAuthenticator-iOS'
 
