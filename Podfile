--- conflicted
+++ resolved
@@ -154,13 +154,9 @@
 
     inherit! :search_paths
 
-<<<<<<< HEAD
     pod 'WordPressShared', '1.1.1-beta.2'
-    pod 'WordPressUI', '1.0.7'
-=======
-    pod 'WordPressShared', '1.0.10'
-    wordpress_ui
->>>>>>> 78d0d982
+
+    wordpress_ui
 end
 
 
@@ -174,15 +170,11 @@
     inherit! :search_paths
 
     pod 'Gridicons', '0.16'
-<<<<<<< HEAD
+
     pod 'WordPressKit', '1.4.1-beta.2'
     pod 'WordPressShared', '1.1.1-beta.2'
-    pod 'WordPressUI', '1.0.7'
-=======
-    pod 'WordPressKit', '1.4.0'
-    pod 'WordPressShared', '1.0.10'
-    wordpress_ui
->>>>>>> 78d0d982
+
+    wordpress_ui
 end
 
 
