source 'https://cdn.cocoapods.org/'

unless ['BUNDLE_BIN_PATH', 'BUNDLE_GEMFILE'].any? { |k| ENV.key?(k) }
  raise 'Please run CocoaPods via `bundle exec`'
end

inhibit_all_warnings!
use_frameworks!

app_ios_deployment_target = Gem::Version.new('11.0')

platform :ios, app_ios_deployment_target.version
workspace 'WordPress.xcworkspace'

## Pods shared between all the targets
## ===================================
##
def wordpress_shared
    pod 'WordPressShared', '~> 1.13.0-beta.1'
    #pod 'WordPressShared', :git => 'https://github.com/wordpress-mobile/WordPress-iOS-Shared.git', :tag => ''
    #pod 'WordPressShared', :git => 'https://github.com/wordpress-mobile/WordPress-iOS-Shared.git', :branch => ''
    #pod 'WordPressShared', :git => 'https://github.com/wordpress-mobile/WordPress-iOS-Shared.git', :commit  => ''
    #pod 'WordPressShared', :path => '../WordPress-iOS-Shared'
end

def aztec
    ## When using a tagged version, feel free to comment out the WordPress-Aztec-iOS line below.
    ## When using a commit number (during development) you should provide the same commit number for both pods.
    ##
    #pod 'WordPress-Aztec-iOS', :git => 'https://github.com/wordpress-mobile/AztecEditor-iOS.git', :commit => ''
    #pod 'WordPress-Editor-iOS', :git => 'https://github.com/wordpress-mobile/AztecEditor-iOS.git', :commit => ''
    #pod 'WordPress-Editor-iOS', :git => 'https://github.com/wordpress-mobile/AztecEditor-iOS.git', :tag => ''
    #pod 'WordPress-Editor-iOS', :path => '../AztecEditor-iOS'
    pod 'WordPress-Editor-iOS', '~> 1.19.3'
end

def wordpress_ui
    pod 'WordPressUI', '~> 1.7.1'
    #pod 'WordPressUI', :git => 'https://github.com/wordpress-mobile/WordPressUI-iOS', :tag => ''
    #pod 'WordPressUI', :git => 'https://github.com/wordpress-mobile/WordPressUI-iOS', :branch => ''
    #pod 'WordPressUI', :git => 'https://github.com/wordpress-mobile/WordPressUI-iOS', :commit => ''
    #pod 'WordPressUI', :path => '../WordPressUI-iOS'
end

def wordpress_kit
    pod 'WordPressKit', '~> 4.21.0-beta.3'
    # pod 'WordPressKit', :git => 'https://github.com/wordpress-mobile/WordPressKit-iOS.git', :tag => ''
<<<<<<< HEAD
    # pod 'WordPressKit', :git => 'https://github.com/wordpress-mobile/WordPressKit-iOS.git', :branch => ''
=======
    # pod 'WordPressKit', :git => 'https://github.com/wordpress-mobile/WordPressKit-iOS.git', :branch => 'gutenberg/issues/2721-submitSiteTemplate'
>>>>>>> f6230326
    # pod 'WordPressKit', :git => 'https://github.com/wordpress-mobile/WordPressKit-iOS.git', :commit => ''
    # pod 'WordPressKit', :path => '../WordPressKit-iOS'
end

def shared_with_all_pods
    wordpress_shared
    pod 'CocoaLumberjack', '~> 3.0'
    pod 'NSObject-SafeExpectations', '~> 0.0.4'
end

def shared_with_networking_pods
    pod 'Alamofire', '4.8.0'
    pod 'Reachability', '3.2'

    wordpress_kit
end

def shared_test_pods
    pod 'OHHTTPStubs', '6.1.0'
    pod 'OHHTTPStubs/Swift', '6.1.0'
    pod 'OCMock', '3.4.3'
end

def shared_with_extension_pods
    pod 'Gridicons', '~> 1.0.2-beta.1'
    pod 'ZIPFoundation', '~> 0.9.8'
    pod 'Down', '~> 0.6.6'
end

def gutenberg(options)
    options[:git] = 'http://github.com/wordpress-mobile/gutenberg-mobile/'
    options[:submodules] = true
    local_gutenberg = ENV['LOCAL_GUTENBERG']
    if local_gutenberg
      options = { :path => local_gutenberg.include?('/') ? local_gutenberg : '../gutenberg-mobile' }
    end
    pod 'Gutenberg', options
    pod 'RNTAztecView', options

    gutenberg_dependencies options
end

def gutenberg_dependencies(options)
    dependencies = [
        'FBReactNativeSpec',
        'FBLazyVector',
        'React',
        'ReactCommon',
        'RCTRequired',
        'RCTTypeSafety',
        'React-Core',
        'React-CoreModules',
        'React-RCTActionSheet',
        'React-RCTAnimation',
        'React-RCTBlob',
        'React-RCTImage',
        'React-RCTLinking',
        'React-RCTNetwork',
        'React-RCTSettings',
        'React-RCTText',
        'React-RCTVibration',
        'React-cxxreact',
        'React-jsinspector',
        'React-jsi',
        'React-jsiexecutor',
        'Yoga',
        'Folly',
        'glog',
        'react-native-keyboard-aware-scroll-view',
        'react-native-safe-area',
        'react-native-safe-area-context',
        'react-native-video',
        'RNSVG',
        'ReactNativeDarkMode',
        'react-native-slider',
        'react-native-linear-gradient',
        'react-native-get-random-values',
        'react-native-blur',
        'RNScreens',
        'RNReanimated',
        'RNGestureHandler',
        'RNCMaskedView'
    ]
    if options[:path]
        podspec_prefix = options[:path]
    else
        tag_or_commit = options[:tag] || options[:commit]
        podspec_prefix = "https://raw.githubusercontent.com/wordpress-mobile/gutenberg-mobile/#{tag_or_commit}"
    end

    for pod_name in dependencies do
        pod pod_name, :podspec => "#{podspec_prefix}/third-party-podspecs/#{pod_name}.podspec.json"
    end
end

## WordPress iOS
## =============
##
target 'WordPress' do
    project 'WordPress/WordPress.xcodeproj'

    shared_with_all_pods
    shared_with_networking_pods
    shared_with_extension_pods

    ## Gutenberg (React Native)
    ## =====================
    ##
    gutenberg :tag => 'v1.41.0'

    ## Third party libraries
    ## =====================
    ##
    pod 'Charts', '~> 3.2.2'
    pod 'Gifu', '3.2.0'
    pod 'AppCenter', '2.5.1', :configurations => ['Release-Internal', 'Release-Alpha']
    pod 'AppCenter/Distribute', '2.5.1', :configurations => ['Release-Internal', 'Release-Alpha']
    pod 'MRProgress', '0.8.3'
    pod 'Starscream', '3.0.6'
    pod 'SVProgressHUD', '2.2.5'
    pod 'ZendeskSupportSDK', '5.1.1'
    pod 'AlamofireImage', '3.5.2'
    pod 'AlamofireNetworkActivityIndicator', '~> 2.4'
    pod 'FSInteractiveMap', :git => 'https://github.com/wordpress-mobile/FSInteractiveMap.git', :tag => '0.2.0'
    pod 'JTAppleCalendar', '~> 8.0.2'
    pod 'AMScrollingNavbar', '5.6.0'
    pod 'CropViewController', '2.5.3'

    ## Automattic libraries
    ## ====================
    ##
    wordpress_kit
    wordpress_shared

    # Production

    pod 'Automattic-Tracks-iOS', '~> 0.5.1'
    # While in PR
    #pod 'Automattic-Tracks-iOS', :git => 'https://github.com/Automattic/Automattic-Tracks-iOS.git', :branch => 'add/more-logging'
    # Local Development
    #pod 'Automattic-Tracks-iOS', :path => '~/Projects/Automattic-Tracks-iOS'

    pod 'NSURL+IDN', '~> 0.4'

    pod 'WPMediaPicker', '~> 1.7.2'
    #pod 'WPMediaPicker', :git => 'https://github.com/wordpress-mobile/MediaPicker-iOS.git', :tag => '1.7.0'
    ## while PR is in review:
    # pod 'WPMediaPicker', :git => 'https://github.com/wordpress-mobile/MediaPicker-iOS.git', :branch => ''
    # pod 'WPMediaPicker', :path => '../MediaPicker-iOS'

    pod 'Gridicons', '~> 1.0.2-beta.1'

    pod 'WordPressAuthenticator', '~> 1.29.0-beta'
    # While in PR
    # pod 'WordPressAuthenticator', :git => 'https://github.com/wordpress-mobile/WordPressAuthenticator-iOS.git', :branch => ''
    # pod 'WordPressAuthenticator', :git => 'https://github.com/wordpress-mobile/WordPressAuthenticator-iOS.git', :commit => ''
    # pod 'WordPressAuthenticator', :path => '../WordPressAuthenticator-iOS'

    pod 'MediaEditor', '~> 1.2.1'
    # pod 'MediaEditor', :git => 'https://github.com/wordpress-mobile/MediaEditor-iOS.git', :commit => 'a4178ed9b0f3622faafb41dd12503e26c5523a32'
    # pod 'MediaEditor', :path => '../MediaEditor-iOS'

    aztec
    wordpress_ui

    target 'WordPressTest' do
        inherit! :search_paths

        shared_test_pods
        pod 'Nimble', '~> 7.3.1'
    end


    post_install do |installer|
        project_root = File.dirname(__FILE__)

        puts 'Patching RCTShadowView to fix nested group block - it could be removed after upgrade to 0.62'
        %x(patch "#{project_root}/Pods/React-Core/React/Views/RCTShadowView.m" < "#{project_root}/patches/RN-RCTShadowView.patch")
        puts 'Patching RCTActionSheet to add possibility to disable action sheet buttons -
        it could be removed once PR with that functionality will be merged into RN'
        %x(patch "#{project_root}/Pods/React-RCTActionSheet/RCTActionSheetManager.m" < "#{project_root}/patches/RN-RCTActionSheetManager.patch")
        puts 'Patching RCTUIImageViewAnimated to fix a problem where images will not load when built using the iOS 14 SDK (Xcode 12) -
        it can be removed once we upgrade Gutenberg to use RN 0.63 or later'
        %x(patch "#{project_root}/Pods/React-RCTImage/RCTUIImageViewAnimated.m" < "#{project_root}/patches/RN-RCTUIImageViewAnimated.patch")

        ## Convert the 3rd-party license acknowledgements markdown into html for use in the app
        require 'commonmarker'

        acknowledgements = 'Acknowledgments'
        markdown = File.read("#{project_root}/Pods/Target Support Files/Pods-WordPress/Pods-WordPress-acknowledgements.markdown")
        rendered_html = CommonMarker.render_html(markdown, :DEFAULT)
        styled_html = "<head>
                         <meta name=\"viewport\" content=\"width=device-width, initial-scale=1\">
                         <style>
                           body {
                             font-family: -apple-system, BlinkMacSystemFont, 'Segoe UI', Roboto, Oxygen, Ubuntu, Cantarell, 'Open Sans', 'Helvetica Neue', sans-serif;
                             font-size: 16px;
                             color: #1a1a1a;
                             margin: 20px;
                           }
                          @media (prefers-color-scheme: dark) {
                           body {
                            background: #1a1a1a;
                            color: white;
                           }
                          }
                           pre {
                            white-space: pre-wrap;
                           }
                         </style>
                         <title>
                           #{acknowledgements}
                         </title>
                       </head>
                       <body>
                         #{rendered_html}
                       </body>"

          ## Remove the <h1>, since we've promoted it to <title>
          styled_html = styled_html.sub("<h1>Acknowledgements</h1>", '')

          ## The glog library's license contains a URL that does not wrap in the web view,
          ## leading to a large right-hand whitespace gutter.  Work around this by explicitly
          ## inserting a <br> in the HTML.  Use gsub juuust in case another one sneaks in later.
          styled_html = styled_html.gsub('p?hl=en#dR3YEbitojA/COPYING', 'p?hl=en#dR3YEbitojA/COPYING<br>')

        File.write("#{project_root}/Pods/Target Support Files/Pods-WordPress/acknowledgements.html", styled_html)

        # Let Pods targets inherit deployment target from the app
        # This solution is suggested here: https://github.com/CocoaPods/CocoaPods/issues/4859
        # =====================================
        #
        installer.pods_project.targets.each do |target|
            target.build_configurations.each do |configuration|
               pod_ios_deployment_target = Gem::Version.new(configuration.build_settings['IPHONEOS_DEPLOYMENT_TARGET'])
               configuration.build_settings.delete 'IPHONEOS_DEPLOYMENT_TARGET' if pod_ios_deployment_target <= app_ios_deployment_target
            end
        end
    end
end


## Share Extension
## ===============
##
target 'WordPressShareExtension' do
    project 'WordPress/WordPress.xcodeproj'

    shared_with_extension_pods

    aztec
    shared_with_all_pods
    shared_with_networking_pods
    wordpress_ui
end


## DraftAction Extension
## =====================
##
target 'WordPressDraftActionExtension' do
    project 'WordPress/WordPress.xcodeproj'

    shared_with_extension_pods

    aztec
    shared_with_all_pods
    shared_with_networking_pods
    wordpress_ui
end


## Today Widget
## ============
##
target 'WordPressTodayWidget' do
    project 'WordPress/WordPress.xcodeproj'

    shared_with_all_pods
    shared_with_networking_pods

    wordpress_ui
end

## All Time Widget
## ============
##
target 'WordPressAllTimeWidget' do
    project 'WordPress/WordPress.xcodeproj'

    shared_with_all_pods
    shared_with_networking_pods

    wordpress_ui
end

## This Week Widget
## ============
##
target 'WordPressThisWeekWidget' do
    project 'WordPress/WordPress.xcodeproj'

    shared_with_all_pods
    shared_with_networking_pods

    wordpress_ui
end

## Notification Content Extension
## ==============================
##
target 'WordPressNotificationContentExtension' do
    project 'WordPress/WordPress.xcodeproj'

    wordpress_kit
    wordpress_shared
    wordpress_ui
end



## Notification Service Extension
## ==============================
##
target 'WordPressNotificationServiceExtension' do
    project 'WordPress/WordPress.xcodeproj'

    wordpress_kit
    wordpress_shared
    wordpress_ui
end


## Mocks
## ===================
##
def wordpress_mocks
  pod 'WordPressMocks', '~> 0.0.9'
  # pod 'WordPressMocks', :git => 'https://github.com/wordpress-mobile/WordPressMocks.git', :commit => ''
  # pod 'WordPressMocks', :git => 'https://github.com/wordpress-mobile/WordPressMocks.git', :branch => ''
  # pod 'WordPressMocks', :path => '../WordPressMocks'
end


## Screenshot Generation
## ===================
##
target 'WordPressScreenshotGeneration' do
    project 'WordPress/WordPress.xcodeproj'

    wordpress_mocks
    pod 'SimulatorStatusMagic'
end

## UI Tests
## ===================
##
target 'WordPressUITests' do
    project 'WordPress/WordPress.xcodeproj'

    wordpress_mocks
end

# Static Frameworks:
# ============
#
# Make all pods that are not shared across multiple targets into static frameworks by overriding the static_framework? function to return true
# Linking the shared frameworks statically would lead to duplicate symbols
# A future version of CocoaPods may make this easier to do. See https://github.com/CocoaPods/CocoaPods/issues/7428
shared_targets = ['WordPressFlux']
pre_install do |installer|
    static = []
    dynamic = []
    installer.pod_targets.each do |pod|

        # Statically linking Sentry results in a conflict with `NSDictionary.objectAtKeyPath`, but dynamically
        # linking it resolves this.
        if pod.name == "Sentry"
          dynamic << pod
          next
        end

        # If this pod is a dependency of one of our shared targets, it must be linked dynamically
        if pod.target_definitions.any? { |t| shared_targets.include? t.name }
          dynamic << pod
          next
        end
        static << pod
		pod.instance_variable_set(:@build_type, Pod::BuildType.static_framework)
    end
    puts "Installing #{static.count} pods as static frameworks"
    puts "Installing #{dynamic.count} pods as dynamic frameworks"
end<|MERGE_RESOLUTION|>--- conflicted
+++ resolved
@@ -45,11 +45,7 @@
 def wordpress_kit
     pod 'WordPressKit', '~> 4.21.0-beta.3'
     # pod 'WordPressKit', :git => 'https://github.com/wordpress-mobile/WordPressKit-iOS.git', :tag => ''
-<<<<<<< HEAD
     # pod 'WordPressKit', :git => 'https://github.com/wordpress-mobile/WordPressKit-iOS.git', :branch => ''
-=======
-    # pod 'WordPressKit', :git => 'https://github.com/wordpress-mobile/WordPressKit-iOS.git', :branch => 'gutenberg/issues/2721-submitSiteTemplate'
->>>>>>> f6230326
     # pod 'WordPressKit', :git => 'https://github.com/wordpress-mobile/WordPressKit-iOS.git', :commit => ''
     # pod 'WordPressKit', :path => '../WordPressKit-iOS'
 end
