--- conflicted
+++ resolved
@@ -193,11 +193,7 @@
 
     pod 'WordPressAuthenticator', '~> 1.23.0-beta'
     # While in PR
-<<<<<<< HEAD
-    pod 'WordPressAuthenticator', :git => 'https://github.com/wordpress-mobile/WordPressAuthenticator-iOS.git', :branch => 'feature/182-social_error_view'
-=======
     # pod 'WordPressAuthenticator', :git => 'https://github.com/wordpress-mobile/WordPressAuthenticator-iOS.git', :branch => ''
->>>>>>> 19e9626d
     # pod 'WordPressAuthenticator', :git => 'https://github.com/wordpress-mobile/WordPressAuthenticator-iOS.git', :commit => ''
     # pod 'WordPressAuthenticator', :path => '../WordPressAuthenticator-iOS'
 
