--- conflicted
+++ resolved
@@ -161,12 +161,7 @@
     ## Gutenberg (React Native)
     ## =====================
     ##
-<<<<<<< HEAD
-    gutenberg :tag => 'v1.53.1'
-=======
     gutenberg :tag => 'v1.54.0'
->>>>>>> 77b3e7c5
-
 
     ## Third party libraries
     ## =====================
