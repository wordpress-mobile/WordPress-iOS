# For security reasons, please always keep the wordpress-mobile source first and the CDN second.
# For more info, see https://github.com/wordpress-mobile/cocoapods-specs#source-order-and-security-considerations
install! 'cocoapods', warn_for_multiple_pod_sources: false
source 'https://github.com/wordpress-mobile/cocoapods-specs.git'
source 'https://cdn.cocoapods.org/'

unless ['BUNDLE_BIN_PATH', 'BUNDLE_GEMFILE'].any? { |k| ENV.key?(k) }
  raise 'Please run CocoaPods via `bundle exec`'
end

inhibit_all_warnings!
use_frameworks!

app_ios_deployment_target = Gem::Version.new('13.0')

platform :ios, app_ios_deployment_target.version
workspace 'WordPress.xcworkspace'

## Pods shared between all the targets
## ===================================
##
def wordpress_shared
    pod 'WordPressShared', '~> 1.17.0-beta.1'
    #pod 'WordPressShared', :git => 'https://github.com/wordpress-mobile/WordPress-iOS-Shared.git', :tag => ''
    #pod 'WordPressShared', :git => 'https://github.com/wordpress-mobile/WordPress-iOS-Shared.git', :branch => ''
    #pod 'WordPressShared', :git => 'https://github.com/wordpress-mobile/WordPress-iOS-Shared.git', :commit  => ''
    #pod 'WordPressShared', :path => '../WordPress-iOS-Shared'
end

def aztec
    ## When using a tagged version, feel free to comment out the WordPress-Aztec-iOS line below.
    ## When using a commit number (during development) you should provide the same commit number for both pods.
    ##
    #pod 'WordPress-Aztec-iOS', :git => 'https://github.com/wordpress-mobile/AztecEditor-iOS.git', :commit => ''
    #pod 'WordPress-Editor-iOS', :git => 'https://github.com/wordpress-mobile/AztecEditor-iOS.git', :commit => ''
    #pod 'WordPress-Editor-iOS', :git => 'https://github.com/wordpress-mobile/AztecEditor-iOS.git', :tag => ''
    #pod 'WordPress-Editor-iOS', :path => '../AztecEditor-iOS'
    pod 'WordPress-Editor-iOS', '~> 1.19.5'
end

def wordpress_ui
    pod 'WordPressUI', '~> 1.12.2'
    #pod 'WordPressUI', :git => 'https://github.com/wordpress-mobile/WordPressUI-iOS', :tag => ''
    #pod 'WordPressUI', :git => 'https://github.com/wordpress-mobile/WordPressUI-iOS', :branch => ''
    #pod 'WordPressUI', :git => 'https://github.com/wordpress-mobile/WordPressUI-iOS', :commit => ''
    #pod 'WordPressUI', :path => '../WordPressUI-iOS'
end

def wordpress_kit
    pod 'WordPressKit', '~> 4.44.0-beta'
    # pod 'WordPressKit', :git => 'https://github.com/wordpress-mobile/WordPressKit-iOS.git', :tag => ''
    # pod 'WordPressKit', :git => 'https://github.com/wordpress-mobile/WordPressKit-iOS.git', :branch => ''
    # pod 'WordPressKit', :git => 'https://github.com/wordpress-mobile/WordPressKit-iOS.git', :commit => ''
    # pod 'WordPressKit', :path => '../WordPressKit-iOS'
end

def kanvas
  pod 'Kanvas', '~> 1.2.7'
  #pod 'Kanvas', :git => 'https://github.com/tumblr/Kanvas-iOS.git', :tag => ''
  #pod 'Kanvas', :git => 'https://github.com/tumblr/Kanvas-iOS.git', :commit => ''
  #pod 'Kanvas', :path => '../Kanvas-iOS'
end

def shared_with_all_pods
    wordpress_shared
    pod 'CocoaLumberjack', '~> 3.0'
    pod 'NSObject-SafeExpectations', '~> 0.0.4'
end

def shared_with_networking_pods
    pod 'Alamofire', '4.8.0'
    pod 'Reachability', '3.2'

    wordpress_kit
end

def shared_test_pods
    pod 'OHHTTPStubs/Swift', '~> 9.1.0'
    pod 'OCMock', '~> 3.4.3'
end

def shared_with_extension_pods
    pod 'Gridicons', '~> 1.1.0'
    pod 'ZIPFoundation', '~> 0.9.8'
    pod 'Down', '~> 0.6.6'
end

def gutenberg(options)
    options[:git] = 'https://github.com/wordpress-mobile/gutenberg-mobile.git'
    options[:submodules] = true
    local_gutenberg = ENV['LOCAL_GUTENBERG']
    if local_gutenberg
      options = { :path => local_gutenberg.include?('/') ? local_gutenberg : '../gutenberg-mobile' }
    end
    pod 'Gutenberg', options
    pod 'RNTAztecView', options

    gutenberg_dependencies options
end

def gutenberg_dependencies(options)
    dependencies = [
        'FBLazyVector',
        'React',
        'ReactCommon',
        'RCTRequired',
        'RCTTypeSafety',
        'React-Core',
        'React-CoreModules',
        'React-RCTActionSheet',
        'React-RCTAnimation',
        'React-RCTBlob',
        'React-RCTImage',
        'React-RCTLinking',
        'React-RCTNetwork',
        'React-RCTSettings',
        'React-RCTText',
        'React-RCTVibration',
        'React-callinvoker',
        'React-cxxreact',
        'React-jsinspector',
        'React-jsi',
        'React-jsiexecutor',
        'React-perflogger',
        'React-runtimeexecutor',
        'Yoga',
        'RCT-Folly',
        'glog',
        'react-native-keyboard-aware-scroll-view',
        'react-native-safe-area',
        'react-native-safe-area-context',
        'react-native-video',
        'react-native-webview',
        'RNSVG',
        'react-native-slider',
        'BVLinearGradient',
        'react-native-get-random-values',
        'react-native-blur',
        'RNScreens',
        'RNReanimated',
        'RNGestureHandler',
        'RNCMaskedView'
    ]
    if options[:path]
        podspec_prefix = options[:path]
    else
        tag_or_commit = options[:tag] || options[:commit]
        podspec_prefix = "https://raw.githubusercontent.com/wordpress-mobile/gutenberg-mobile/#{tag_or_commit}"
    end

    # FBReactNativeSpec needs special treatment because of react-native-codegen code generation
    pod 'FBReactNativeSpec', :podspec => "#{podspec_prefix}/third-party-podspecs/FBReactNativeSpec/FBReactNativeSpec.podspec.json"

    for pod_name in dependencies do
        pod pod_name, :podspec => "#{podspec_prefix}/third-party-podspecs/#{pod_name}.podspec.json"
    end
end

abstract_target 'Apps' do
    project 'WordPress/WordPress.xcodeproj'

    shared_with_all_pods
    shared_with_networking_pods
    shared_with_extension_pods

    ## Gutenberg (React Native)
    ## =====================
    ##
<<<<<<< HEAD
    gutenberg :commit => 'b8e2ec450651d74bea908ffbeb33abe5306365e2'
=======
    gutenberg :tag => 'v1.67.0'
>>>>>>> ddcc8350

    ## Third party libraries
    ## =====================
    ##
    pod 'Charts', '~> 3.2.2'
    pod 'Gifu', '3.2.0'

    app_center_version = '~> 4.1'
    app_center_configurations = %w[Release-Internal Release-Alpha]
    pod 'AppCenter', app_center_version, configurations: app_center_configurations
    pod 'AppCenter/Distribute', app_center_version, configurations: app_center_configurations

    pod 'MRProgress', '0.8.3'
    pod 'Starscream', '3.0.6'
    pod 'SVProgressHUD', '2.2.5'
    pod 'ZendeskSupportSDK', '5.3.0'
    pod 'AlamofireImage', '3.5.2'
    pod 'AlamofireNetworkActivityIndicator', '~> 2.4'
    pod 'FSInteractiveMap', :git => 'https://github.com/wordpress-mobile/FSInteractiveMap.git', :tag => '0.2.0'
    pod 'JTAppleCalendar', '~> 8.0.2'
    pod 'AMScrollingNavbar', '5.6.0'
    pod 'CropViewController', '2.5.3'

    ## Automattic libraries
    ## ====================
    ##
    wordpress_kit
    wordpress_shared
    kanvas

    # Production

    pod 'Automattic-Tracks-iOS', '~> 0.9.1'
    # While in PR
    # pod 'Automattic-Tracks-iOS', :git => 'https://github.com/Automattic/Automattic-Tracks-iOS.git', :branch => ''
    # Local Development
    #pod 'Automattic-Tracks-iOS', :path => '~/Projects/Automattic-Tracks-iOS'

    pod 'NSURL+IDN', '~> 0.4'

    pod 'WPMediaPicker', '~> 1.7.2'
    #pod 'WPMediaPicker', :git => 'https://github.com/wordpress-mobile/MediaPicker-iOS.git', :tag => '1.7.0'
    ## while PR is in review:
    # pod 'WPMediaPicker', :git => 'https://github.com/wordpress-mobile/MediaPicker-iOS.git', :branch => ''
    # pod 'WPMediaPicker', :path => '../MediaPicker-iOS'

    pod 'Gridicons', '~> 1.1.0'

    pod 'WordPressAuthenticator', '~> 1.42.1'
    # pod 'WordPressAuthenticator', :git => 'https://github.com/wordpress-mobile/WordPressAuthenticator-iOS.git', :branch => ''
    # pod 'WordPressAuthenticator', :git => 'https://github.com/wordpress-mobile/WordPressAuthenticator-iOS.git', :commit => ''
    # pod 'WordPressAuthenticator', :path => '../WordPressAuthenticator-iOS'

    pod 'MediaEditor', '~> 1.2.1'
    # pod 'MediaEditor', :git => 'https://github.com/wordpress-mobile/MediaEditor-iOS.git', :commit => 'a4178ed9b0f3622faafb41dd12503e26c5523a32'
    # pod 'MediaEditor', :path => '../MediaEditor-iOS'

    aztec
    wordpress_ui

    ## WordPress App iOS
    ## =================
    ##
    target 'WordPress' do
        target 'WordPressTest' do
            inherit! :search_paths

            shared_test_pods
            pod 'Nimble', '~> 9.0.0'
        end
    end

    ## Jetpack App iOS
    ## ===============
    ##
    target 'Jetpack' do
    end
end

## Share Extension
## ===============
##
target 'WordPressShareExtension' do
    project 'WordPress/WordPress.xcodeproj'

    shared_with_extension_pods

    aztec
    shared_with_all_pods
    shared_with_networking_pods
    wordpress_ui
end


## DraftAction Extension
## =====================
##
target 'WordPressDraftActionExtension' do
    project 'WordPress/WordPress.xcodeproj'

    shared_with_extension_pods

    aztec
    shared_with_all_pods
    shared_with_networking_pods
    wordpress_ui
end


## Today Widget
## ============
##
target 'WordPressTodayWidget' do
    project 'WordPress/WordPress.xcodeproj'

    shared_with_all_pods
    shared_with_networking_pods

    wordpress_ui
end

## All Time Widget
## ============
##
target 'WordPressAllTimeWidget' do
    project 'WordPress/WordPress.xcodeproj'

    shared_with_all_pods
    shared_with_networking_pods

    wordpress_ui
end

## This Week Widget
## ============
##
target 'WordPressThisWeekWidget' do
    project 'WordPress/WordPress.xcodeproj'

    shared_with_all_pods
    shared_with_networking_pods

    wordpress_ui
end

## iOS 14 Today Widget
## ============
##
target 'WordPressStatsWidgets' do
    project 'WordPress/WordPress.xcodeproj'

    shared_with_all_pods
    shared_with_networking_pods

    wordpress_ui
end

## Intents
## ============
##
target 'WordPressIntents' do
    project 'WordPress/WordPress.xcodeproj'

    shared_with_all_pods
    shared_with_networking_pods

    wordpress_ui
end

## Notification Content Extension
## ==============================
##
target 'WordPressNotificationContentExtension' do
    project 'WordPress/WordPress.xcodeproj'

    wordpress_kit
    wordpress_shared
    wordpress_ui
end



## Notification Service Extension
## ==============================
##
target 'WordPressNotificationServiceExtension' do
    project 'WordPress/WordPress.xcodeproj'

    wordpress_kit
    wordpress_shared
    wordpress_ui
end


## Mocks
## ===================
##
def wordpress_mocks
  pod 'WordPressMocks', '~> 0.0.15'
  # pod 'WordPressMocks', :git => 'https://github.com/wordpress-mobile/WordPressMocks.git', :commit => ''
  # pod 'WordPressMocks', git: 'https://github.com/wordpress-mobile/WordPressMocks.git', branch: 'add-organization-id-to-me-sites'
  # pod 'WordPressMocks', :path => '../WordPressMocks'
end


## Screenshot Generation
## ===================
##
target 'WordPressScreenshotGeneration' do
    project 'WordPress/WordPress.xcodeproj'

    wordpress_mocks
end

## UI Tests
## ===================
##
target 'WordPressUITests' do
    project 'WordPress/WordPress.xcodeproj'

    wordpress_mocks
end

# Static Frameworks:
# ============
#
# Make all pods that are not shared across multiple targets into static frameworks by overriding the static_framework? function to return true
# Linking the shared frameworks statically would lead to duplicate symbols
# A future version of CocoaPods may make this easier to do. See https://github.com/CocoaPods/CocoaPods/issues/7428
shared_targets = ['WordPressFlux']
pre_install do |installer|
    static = []
    dynamic = []
    installer.pod_targets.each do |pod|

        # Statically linking Sentry results in a conflict with `NSDictionary.objectAtKeyPath`, but dynamically
        # linking it resolves this.
        if pod.name == "Sentry"
          dynamic << pod
          next
        end

        # If this pod is a dependency of one of our shared targets, it must be linked dynamically
        if pod.target_definitions.any? { |t| shared_targets.include? t.name }
          dynamic << pod
          next
        end
        static << pod
		pod.instance_variable_set(:@build_type, Pod::BuildType.static_framework)
    end
    puts "Installing #{static.count} pods as static frameworks"
    puts "Installing #{dynamic.count} pods as dynamic frameworks"
end

post_install do |installer|
    project_root = File.dirname(__FILE__)

    ## Convert the 3rd-party license acknowledgements markdown into html for use in the app
    require 'commonmarker'

    acknowledgements = 'Acknowledgments'
    markdown = File.read("#{project_root}/Pods/Target Support Files/Pods-Apps-WordPress/Pods-Apps-WordPress-acknowledgements.markdown")
    rendered_html = CommonMarker.render_html(markdown, :DEFAULT)
    styled_html = "<head>
                     <meta name=\"viewport\" content=\"width=device-width, initial-scale=1\">
                     <style>
                       body {
                         font-family: -apple-system, BlinkMacSystemFont, 'Segoe UI', Roboto, Oxygen, Ubuntu, Cantarell, 'Open Sans', 'Helvetica Neue', sans-serif;
                         font-size: 16px;
                         color: #1a1a1a;
                         margin: 20px;
                       }
                      @media (prefers-color-scheme: dark) {
                       body {
                        background: #1a1a1a;
                        color: white;
                       }
                      }
                       pre {
                        white-space: pre-wrap;
                       }
                     </style>
                     <title>
                       #{acknowledgements}
                     </title>
                   </head>
                   <body>
                     #{rendered_html}
                   </body>"

      ## Remove the <h1>, since we've promoted it to <title>
      styled_html = styled_html.sub("<h1>Acknowledgements</h1>", '')

      ## The glog library's license contains a URL that does not wrap in the web view,
      ## leading to a large right-hand whitespace gutter.  Work around this by explicitly
      ## inserting a <br> in the HTML.  Use gsub juuust in case another one sneaks in later.
      styled_html = styled_html.gsub('p?hl=en#dR3YEbitojA/COPYING', 'p?hl=en#dR3YEbitojA/COPYING<br>')

    File.write("#{project_root}/Pods/Target Support Files/Pods-Apps-WordPress/acknowledgements.html", styled_html)

    # Let Pods targets inherit deployment target from the app
    # This solution is suggested here: https://github.com/CocoaPods/CocoaPods/issues/4859
    # =====================================
    #
    installer.pods_project.targets.each do |target|
      target.build_configurations.each do |configuration|
        pod_ios_deployment_target = Gem::Version.new(configuration.build_settings['IPHONEOS_DEPLOYMENT_TARGET'])
        configuration.build_settings.delete 'IPHONEOS_DEPLOYMENT_TARGET' if pod_ios_deployment_target <= app_ios_deployment_target
      end
    end

    # Flag Alpha builds for Tracks
    # ============================
    installer.pods_project.targets.each do |target|
      next unless target.name == "Automattic-Tracks-iOS"
      target.build_configurations.each do |config|
        if config.name == "Release-Alpha" or config.name == "Release-Internal"
          config.build_settings['GCC_PREPROCESSOR_DEFINITIONS'] ||= ['$(inherited)', 'ALPHA=1']
        end
      end
    end
end<|MERGE_RESOLUTION|>--- conflicted
+++ resolved
@@ -166,11 +166,7 @@
     ## Gutenberg (React Native)
     ## =====================
     ##
-<<<<<<< HEAD
-    gutenberg :commit => 'b8e2ec450651d74bea908ffbeb33abe5306365e2'
-=======
     gutenberg :tag => 'v1.67.0'
->>>>>>> ddcc8350
 
     ## Third party libraries
     ## =====================
