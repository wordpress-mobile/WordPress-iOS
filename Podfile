--- conflicted
+++ resolved
@@ -50,13 +50,8 @@
     pod 'NSURL+IDN', '0.3'
     pod 'WPMediaPicker', '0.12'
     pod 'WordPress-iOS-Editor', '1.9.0'
-<<<<<<< HEAD
-    pod 'WordPressCom-Analytics-iOS', '0.1.22'
-    pod 'WordPress-Aztec-iOS', :git => 'https://github.com/wordpress-mobile/WordPress-Aztec-iOS.git', :commit => '00465cb36bb99bae11ecb84286cf37e7e0b05077'
-=======
     pod 'WordPressCom-Analytics-iOS', '0.1.23'
     pod 'WordPress-Aztec-iOS', '0.5a5'
->>>>>>> cd4c0c9c
     pod 'wpxmlrpc', '~> 0.8'
 
     target :WordPressTest do
