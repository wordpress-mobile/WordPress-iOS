--- conflicted
+++ resolved
@@ -37,11 +37,7 @@
 end
 
 def wordpress_kit
-<<<<<<< HEAD
-    pod 'WordPressKit', '~> 4.15.1'
-=======
     pod 'WordPressKit', '~> 4.16.0-beta'
->>>>>>> 9361b07e
     #pod 'WordPressKit', :git => 'https://github.com/wordpress-mobile/WordPressKit-iOS.git', :tag => ''
     #pod 'WordPressKit', :git => 'https://github.com/wordpress-mobile/WordPressKit-iOS.git', :branch => ''
     #pod 'WordPressKit', :git => 'https://github.com/wordpress-mobile/WordPressKit-iOS.git', :commit => ''
@@ -195,11 +191,7 @@
 
     pod 'Gridicons', '~> 1.0.1'
 
-<<<<<<< HEAD
-    pod 'WordPressAuthenticator', '~> 1.23.5'
-=======
     pod 'WordPressAuthenticator', '~> 1.24.0-beta'
->>>>>>> 9361b07e
     # While in PR
     # pod 'WordPressAuthenticator', :git => 'https://github.com/wordpress-mobile/WordPressAuthenticator-iOS.git', :branch => ''
     # pod 'WordPressAuthenticator', :git => 'https://github.com/wordpress-mobile/WordPressAuthenticator-iOS.git', :commit => ''
