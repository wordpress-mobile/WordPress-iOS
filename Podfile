# For security reasons, please always keep the wordpress-mobile source first and the CDN second.
# For more info, see https://github.com/wordpress-mobile/cocoapods-specs#source-order-and-security-considerations
install! 'cocoapods', warn_for_multiple_pod_sources: false
source 'https://github.com/wordpress-mobile/cocoapods-specs.git'
source 'https://cdn.cocoapods.org/'

unless ['BUNDLE_BIN_PATH', 'BUNDLE_GEMFILE'].any? { |k| ENV.key?(k) }
  raise 'Please run CocoaPods via `bundle exec`'
end

inhibit_all_warnings!
use_frameworks!

app_ios_deployment_target = Gem::Version.new('13.0')

platform :ios, app_ios_deployment_target.version
workspace 'WordPress.xcworkspace'

## Pods shared between all the targets
## ===================================
##
def wordpress_shared
    pod 'WordPressShared', '~> 1.17.1'
    #pod 'WordPressShared', :git => 'https://github.com/wordpress-mobile/WordPress-iOS-Shared.git', :tag => ''
    #pod 'WordPressShared', :git => 'https://github.com/wordpress-mobile/WordPress-iOS-Shared.git', :branch => ''
    #pod 'WordPressShared', :git => 'https://github.com/wordpress-mobile/WordPress-iOS-Shared.git', :commit  => ''
    #pod 'WordPressShared', :path => '../WordPress-iOS-Shared'
end

def aztec
    ## When using a tagged version, feel free to comment out the WordPress-Aztec-iOS line below.
    ## When using a commit number (during development) you should provide the same commit number for both pods.
    ##
    #pod 'WordPress-Aztec-iOS', :git => 'https://github.com/wordpress-mobile/AztecEditor-iOS.git', :commit => ''
    #pod 'WordPress-Editor-iOS', :git => 'https://github.com/wordpress-mobile/AztecEditor-iOS.git', :commit => ''
    #pod 'WordPress-Editor-iOS', :git => 'https://github.com/wordpress-mobile/AztecEditor-iOS.git', :tag => ''
    #pod 'WordPress-Editor-iOS', :path => '../AztecEditor-iOS'
    pod 'WordPress-Editor-iOS', '~> 1.19.8'
end

def wordpress_ui
    pod 'WordPressUI', '~> 1.12.4'
    #pod 'WordPressUI', :git => 'https://github.com/wordpress-mobile/WordPressUI-iOS', :tag => ''
    #pod 'WordPressUI', :git => 'https://github.com/wordpress-mobile/WordPressUI-iOS', :branch => ''
    #pod 'WordPressUI', :git => 'https://github.com/wordpress-mobile/WordPressUI-iOS', :commit => ''
    #pod 'WordPressUI', :path => '../WordPressUI-iOS'
end

def wordpress_kit
    pod 'WordPressKit', '~> 4.49.0'
    # pod 'WordPressKit', :git => 'https://github.com/wordpress-mobile/WordPressKit-iOS.git', :tag => ''
    # pod 'WordPressKit', :git => 'https://github.com/wordpress-mobile/WordPressKit-iOS.git', :branch => ''
    # pod 'WordPressKit', :git => 'https://github.com/wordpress-mobile/WordPressKit-iOS.git', :commit => ''
    # pod 'WordPressKit', :path => '../WordPressKit-iOS'
end

def kanvas
  pod 'Kanvas', '~> 1.2.7'
  #pod 'Kanvas', :git => 'https://github.com/tumblr/Kanvas-iOS.git', :tag => ''
  #pod 'Kanvas', :git => 'https://github.com/tumblr/Kanvas-iOS.git', :commit => ''
  #pod 'Kanvas', :path => '../Kanvas-iOS'
end

def shared_with_all_pods
    wordpress_shared
    pod 'CocoaLumberjack', '~> 3.0'
    pod 'NSObject-SafeExpectations', '~> 0.0.4'
end

def shared_with_networking_pods
    pod 'Alamofire', '4.8.0'
    pod 'Reachability', '3.2'

    wordpress_kit
end

def shared_test_pods
    pod 'OHHTTPStubs/Swift', '~> 9.1.0'
    pod 'OCMock', '~> 3.4.3'
end

def shared_with_extension_pods
    pod 'Gridicons', '~> 1.1.0'
    pod 'ZIPFoundation', '~> 0.9.8'
    pod 'Down', '~> 0.6.6'
end

def gutenberg(options)
    options[:git] = 'https://github.com/wordpress-mobile/gutenberg-mobile.git'
    options[:submodules] = true
    local_gutenberg = ENV['LOCAL_GUTENBERG']
    if local_gutenberg
      options = { :path => local_gutenberg.include?('/') ? local_gutenberg : '../gutenberg-mobile' }
    end
    pod 'Gutenberg', options
    pod 'RNTAztecView', options

    gutenberg_dependencies options
end

def gutenberg_dependencies(options)
    dependencies = [
        'FBLazyVector',
        'React',
        'ReactCommon',
        'RCTRequired',
        'RCTTypeSafety',
        'React-Core',
        'React-CoreModules',
        'React-RCTActionSheet',
        'React-RCTAnimation',
        'React-RCTBlob',
        'React-RCTImage',
        'React-RCTLinking',
        'React-RCTNetwork',
        'React-RCTSettings',
        'React-RCTText',
        'React-RCTVibration',
        'React-callinvoker',
        'React-cxxreact',
        'React-jsinspector',
        'React-jsi',
        'React-jsiexecutor',
        'React-logger',
        'React-perflogger',
        'React-runtimeexecutor',
        'boost',
        'Yoga',
        'RCT-Folly',
        'glog',
        'react-native-keyboard-aware-scroll-view',
        'react-native-safe-area',
        'react-native-safe-area-context',
        'react-native-video',
        'react-native-webview',
        'RNSVG',
        'react-native-slider',
        'BVLinearGradient',
        'react-native-get-random-values',
        'react-native-blur',
        'RNScreens',
        'RNReanimated',
        'RNGestureHandler',
        'RNCMaskedView',
        'RNCClipboard'
    ]
    if options[:path]
        podspec_prefix = options[:path]
    else
        tag_or_commit = options[:tag] || options[:commit]
        podspec_prefix = "https://raw.githubusercontent.com/wordpress-mobile/gutenberg-mobile/#{tag_or_commit}"
    end

    # FBReactNativeSpec needs special treatment because of react-native-codegen code generation
    pod 'FBReactNativeSpec', :podspec => "#{podspec_prefix}/third-party-podspecs/FBReactNativeSpec/FBReactNativeSpec.podspec.json"

    for pod_name in dependencies do
        pod pod_name, :podspec => "#{podspec_prefix}/third-party-podspecs/#{pod_name}.podspec.json"
    end
end

abstract_target 'Apps' do
    project 'WordPress/WordPress.xcodeproj'

    shared_with_all_pods
    shared_with_networking_pods
    shared_with_extension_pods

    ## Gutenberg (React Native)
    ## =====================
    ##
<<<<<<< HEAD
    gutenberg :tag => 'v1.72.1'
=======
    gutenberg :tag => 'v1.73.0'
>>>>>>> 6469de2d

    ## Third party libraries
    ## =====================
    ##
    pod 'Charts', '~> 3.2.2'
    pod 'Gifu', '3.2.0'

    app_center_version = '~> 4.1'
    app_center_configurations = %w[Release-Internal Release-Alpha]
    pod 'AppCenter', app_center_version, configurations: app_center_configurations
    pod 'AppCenter/Distribute', app_center_version, configurations: app_center_configurations

    pod 'MRProgress', '0.8.3'
    pod 'Starscream', '3.0.6'
    pod 'SVProgressHUD', '2.2.5'
    pod 'ZendeskSupportSDK', '5.3.0'
    pod 'AlamofireImage', '3.5.2'
    pod 'AlamofireNetworkActivityIndicator', '~> 2.4'
    pod 'FSInteractiveMap', :git => 'https://github.com/wordpress-mobile/FSInteractiveMap.git', :tag => '0.2.0'
    pod 'JTAppleCalendar', '~> 8.0.2'
    pod 'AMScrollingNavbar', '5.6.0'
    pod 'CropViewController', '2.5.3'

    ## Automattic libraries
    ## ====================
    ##
    wordpress_kit
    wordpress_shared
    kanvas

    # Production

    pod 'Automattic-Tracks-iOS', '~> 0.11.1'
    # While in PR
    # pod 'Automattic-Tracks-iOS', :git => 'https://github.com/Automattic/Automattic-Tracks-iOS.git', :branch => ''
    # Local Development
    #pod 'Automattic-Tracks-iOS', :path => '~/Projects/Automattic-Tracks-iOS'

    pod 'NSURL+IDN', '~> 0.4'

    pod 'WPMediaPicker', '~> 1.8.3-beta.1'
    # pod 'WPMediaPicker', :git => 'https://github.com/wordpress-mobile/MediaPicker-iOS.git', :tag => '1.7.0'
    ## while PR is in review:
    # pod 'WPMediaPicker', :git => 'https://github.com/wordpress-mobile/MediaPicker-iOS.git', :branch => ''
    # pod 'WPMediaPicker', :path => '../MediaPicker-iOS'

    pod 'Gridicons', '~> 1.1.0'

    pod 'WordPressAuthenticator', '~> 2.0.0'
    # pod 'WordPressAuthenticator', :git => 'https://github.com/wordpress-mobile/WordPressAuthenticator-iOS.git', :branch => ''
    # pod 'WordPressAuthenticator', :git => 'https://github.com/wordpress-mobile/WordPressAuthenticator-iOS.git', :commit => ''
    # pod 'WordPressAuthenticator', :path => '../WordPressAuthenticator-iOS'

    pod 'MediaEditor', '~> 1.2.1'
    # pod 'MediaEditor', :git => 'https://github.com/wordpress-mobile/MediaEditor-iOS.git', :commit => 'a4178ed9b0f3622faafb41dd12503e26c5523a32'
    # pod 'MediaEditor', :path => '../MediaEditor-iOS'

    aztec
    wordpress_ui

    ## WordPress App iOS
    ## =================
    ##
    target 'WordPress' do
        target 'WordPressTest' do
            inherit! :search_paths

            shared_test_pods
            pod 'Nimble', '~> 9.0.0'
        end
    end

    ## Jetpack App iOS
    ## ===============
    ##
    target 'Jetpack' do
    end
end

## Share Extension
## ===============
##
target 'WordPressShareExtension' do
    project 'WordPress/WordPress.xcodeproj'

    shared_with_extension_pods

    aztec
    shared_with_all_pods
    shared_with_networking_pods
    wordpress_ui
end


## DraftAction Extension
## =====================
##
target 'WordPressDraftActionExtension' do
    project 'WordPress/WordPress.xcodeproj'

    shared_with_extension_pods

    aztec
    shared_with_all_pods
    shared_with_networking_pods
    wordpress_ui
end


## Today Widget
## ============
##
target 'WordPressTodayWidget' do
    project 'WordPress/WordPress.xcodeproj'

    shared_with_all_pods
    shared_with_networking_pods

    wordpress_ui
end

## All Time Widget
## ============
##
target 'WordPressAllTimeWidget' do
    project 'WordPress/WordPress.xcodeproj'

    shared_with_all_pods
    shared_with_networking_pods

    wordpress_ui
end

## This Week Widget
## ============
##
target 'WordPressThisWeekWidget' do
    project 'WordPress/WordPress.xcodeproj'

    shared_with_all_pods
    shared_with_networking_pods

    wordpress_ui
end

## iOS 14 Today Widget
## ============
##
target 'WordPressStatsWidgets' do
    project 'WordPress/WordPress.xcodeproj'

    shared_with_all_pods
    shared_with_networking_pods

    wordpress_ui
end

## Intents
## ============
##
target 'WordPressIntents' do
    project 'WordPress/WordPress.xcodeproj'

    shared_with_all_pods
    shared_with_networking_pods

    wordpress_ui
end

## Notification Service Extension
## ==============================
##
target 'WordPressNotificationServiceExtension' do
    project 'WordPress/WordPress.xcodeproj'

    wordpress_kit
    wordpress_shared
    wordpress_ui
end


## Mocks
## ===================
##
def wordpress_mocks
  pod 'WordPressMocks', '~> 0.0.15'
  # pod 'WordPressMocks', :git => 'https://github.com/wordpress-mobile/WordPressMocks.git', :commit => ''
  # pod 'WordPressMocks', git: 'https://github.com/wordpress-mobile/WordPressMocks.git', branch: 'add-organization-id-to-me-sites'
  # pod 'WordPressMocks', :path => '../WordPressMocks'
end


## Screenshot Generation
## ===================
##
target 'WordPressScreenshotGeneration' do
    project 'WordPress/WordPress.xcodeproj'

    wordpress_mocks
end

## UI Tests
## ===================
##
target 'WordPressUITests' do
    project 'WordPress/WordPress.xcodeproj'

    wordpress_mocks
end

# Static Frameworks:
# ============
#
# Make all pods that are not shared across multiple targets into static frameworks by overriding the static_framework? function to return true
# Linking the shared frameworks statically would lead to duplicate symbols
# A future version of CocoaPods may make this easier to do. See https://github.com/CocoaPods/CocoaPods/issues/7428
shared_targets = ['WordPressFlux']
pre_install do |installer|
    static = []
    dynamic = []
    installer.pod_targets.each do |pod|
        # Statically linking Sentry results in a conflict with `NSDictionary.objectAtKeyPath`, but dynamically
        # linking it resolves this.
        if pod.name == 'Sentry'
          dynamic << pod
          next
        end

        # If this pod is a dependency of one of our shared targets, it must be linked dynamically
        if pod.target_definitions.any? { |t| shared_targets.include? t.name }
          dynamic << pod
          next
        end
        static << pod
		pod.instance_variable_set(:@build_type, Pod::BuildType.static_framework)
    end
    puts "Installing #{static.count} pods as static frameworks"
    puts "Installing #{dynamic.count} pods as dynamic frameworks"
end

post_install do |installer|
    project_root = File.dirname(__FILE__)

    ## Convert the 3rd-party license acknowledgements markdown into html for use in the app
    require 'commonmarker'

    acknowledgements = 'Acknowledgments'
    markdown = File.read("#{project_root}/Pods/Target Support Files/Pods-Apps-WordPress/Pods-Apps-WordPress-acknowledgements.markdown")
    rendered_html = CommonMarker.render_html(markdown, :DEFAULT)
    styled_html = "<head>
                     <meta name=\"viewport\" content=\"width=device-width, initial-scale=1\">
                     <style>
                       body {
                         font-family: -apple-system, BlinkMacSystemFont, 'Segoe UI', Roboto, Oxygen, Ubuntu, Cantarell, 'Open Sans', 'Helvetica Neue', sans-serif;
                         font-size: 16px;
                         color: #1a1a1a;
                         margin: 20px;
                       }
                      @media (prefers-color-scheme: dark) {
                       body {
                        background: #1a1a1a;
                        color: white;
                       }
                      }
                       pre {
                        white-space: pre-wrap;
                       }
                     </style>
                     <title>
                       #{acknowledgements}
                     </title>
                   </head>
                   <body>
                     #{rendered_html}
                   </body>"

      ## Remove the <h1>, since we've promoted it to <title>
      styled_html = styled_html.sub('<h1>Acknowledgements</h1>', '')

      ## The glog library's license contains a URL that does not wrap in the web view,
      ## leading to a large right-hand whitespace gutter.  Work around this by explicitly
      ## inserting a <br> in the HTML.  Use gsub juuust in case another one sneaks in later.
      styled_html = styled_html.gsub('p?hl=en#dR3YEbitojA/COPYING', 'p?hl=en#dR3YEbitojA/COPYING<br>')

    File.write("#{project_root}/Pods/Target Support Files/Pods-Apps-WordPress/acknowledgements.html", styled_html)

    # Let Pods targets inherit deployment target from the app
    # This solution is suggested here: https://github.com/CocoaPods/CocoaPods/issues/4859
    # =====================================
    #
    installer.pods_project.targets.each do |target|
      # Exclude RCT-Folly as it requires explicit deployment target https://git.io/JPb73
      if (target.name != 'RCT-Folly')
        target.build_configurations.each do |configuration|
          pod_ios_deployment_target = Gem::Version.new(configuration.build_settings['IPHONEOS_DEPLOYMENT_TARGET'])
          configuration.build_settings.delete 'IPHONEOS_DEPLOYMENT_TARGET' if pod_ios_deployment_target <= app_ios_deployment_target
        end
      end
    end

    # Flag Alpha builds for Tracks
    # ============================
    installer.pods_project.targets.each do |target|
      next unless target.name == 'Automattic-Tracks-iOS'
      target.build_configurations.each do |config|
        if config.name == 'Release-Alpha' or config.name == 'Release-Internal'
          config.build_settings['GCC_PREPROCESSOR_DEFINITIONS'] ||= ['$(inherited)', 'ALPHA=1']
        end
      end
    end
end<|MERGE_RESOLUTION|>--- conflicted
+++ resolved
@@ -169,11 +169,7 @@
     ## Gutenberg (React Native)
     ## =====================
     ##
-<<<<<<< HEAD
-    gutenberg :tag => 'v1.72.1'
-=======
     gutenberg :tag => 'v1.73.0'
->>>>>>> 6469de2d
 
     ## Third party libraries
     ## =====================
