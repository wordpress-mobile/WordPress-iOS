--- conflicted
+++ resolved
@@ -50,13 +50,8 @@
 end
 
 def wordpress_kit
-<<<<<<< HEAD
-  # pod 'WordPressKit', '~> 13.0'
+  # pod 'WordPressKit', '~> 13.1'
   pod 'WordPressKit', git: 'https://github.com/wordpress-mobile/WordPressKit-iOS.git', commit: '7c01ab3f347d16c083239ce9f2945636e7fd4611'
-=======
-  pod 'WordPressKit', '~> 13.1'
-  # pod 'WordPressKit', git: 'https://github.com/wordpress-mobile/WordPressKit-iOS.git', commit: ''
->>>>>>> ce3fea57
   # pod 'WordPressKit', git: 'https://github.com/wordpress-mobile/WordPressKit-iOS.git', branch: ''
   # pod 'WordPressKit', git: 'https://github.com/wordpress-mobile/WordPressKit-iOS.git', tag: ''
   # pod 'WordPressKit', path: '../WordPressKit-iOS'
