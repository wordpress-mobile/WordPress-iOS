--- conflicted
+++ resolved
@@ -13,17 +13,13 @@
 ##
 def wordpress_shared
     ## for production:
-<<<<<<< HEAD
-    pod 'WordPressShared', :git => 'https://github.com/leandroalonso/WordPress-iOS-Shared.git', :branch => 'feature/wpios11646_post_list_toggle_events'
-=======
-    pod 'WordPressShared', '~> 1.8.4'
->>>>>>> d3dc783c
+    # pod 'WordPressShared', '~> 1.8.4'
 
     ## for development:
     # pod 'WordPressShared', :path => '../WordPress-iOS-Shared'
 
     ## while PR is in review:
-    # pod 'WordPressShared', :git => 'https://github.com/wordpress-mobile/WordPress-iOS-Shared.git', :branch => 'add/app-icon-analytics'
+    pod 'WordPressShared', :git => 'https://github.com/leandroalonso/WordPress-iOS-Shared.git', :branch => 'feature/wpios11646_post_list_toggle_events'
     # pod 'WordPressShared', :git => 'https://github.com/wordpress-mobile/WordPress-iOS-Shared.git', :commit	=> ''
 end
 
@@ -39,15 +35,12 @@
 
 def wordpress_ui
     ## for production:
-<<<<<<< HEAD
-    pod 'WordPressUI', :git => 'https://github.com/leandroalonso/WordPressUI-iOS', :branch => 'change_layout_margins_uiview_helper'
-=======
-    pod 'WordPressUI', '~> 1.3.4'
->>>>>>> d3dc783c
+    # pod 'WordPressUI', '~> 1.3.4'
+
     ## for development:
     ## pod 'WordPressUI', :path => '../WordPressUI-iOS'
     ## while PR is in review:
-    ## pod 'WordPressUI', :git => 'https://github.com/wordpress-mobile/WordPressUI-iOS.git', :commit => 'edd2908'
+    pod 'WordPressUI', :git => 'https://github.com/leandroalonso/WordPressUI-iOS', :branch => 'change_layout_margins_uiview_helper'
 end
 
 def wordpress_kit
@@ -162,13 +155,8 @@
 
     pod 'WPMediaPicker', '~> 1.4.2'
     ## while PR is in review:
-<<<<<<< HEAD
-    ## pod 'WPMediaPicker', :git => 'https://github.com/wordpress-mobile/MediaPicker-iOS.git', :commit => 'e55438187d464763efd0b6bf11a0afa1964d9037'
-
-=======
     ## pod 'WPMediaPicker', :git => 'https://github.com/wordpress-mobile/MediaPicker-iOS.git', :commit => '7c3cb8f00400b9316a803640b42bb88a66bbc648'
     
->>>>>>> d3dc783c
     pod 'Gridicons', '~> 0.16'
 
     pod 'WordPressAuthenticator', '~> 1.6.0'
