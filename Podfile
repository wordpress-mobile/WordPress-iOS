source 'https://cdn.cocoapods.org/'

inhibit_all_warnings!
use_frameworks!

platform :ios, '11.0'
workspace 'WordPress.xcworkspace'

## Pods shared between all the targets
## ===================================
##
def wordpress_shared
    ## for production:
    pod 'WordPressShared', '~> 1.8.13-beta'

    ## for development:
    # pod 'WordPressShared', :path => '../WordPress-iOS-Shared'

    ## while PR is in review:
    # pod 'WordPressShared', :git => 'https://github.com/wordpress-mobile/WordPress-iOS-Shared.git', :branch => ''
    # pod 'WordPressShared', :git => 'https://github.com/wordpress-mobile/WordPress-iOS-Shared.git', :commit  => 'efe5a065f3ace331353595ef85eef502baa23497'
end

def aztec
    ## When using a tagged version, feel free to comment out the WordPress-Aztec-iOS line below.
    ## When using a commit number (during development) you should provide the same commit number for both pods.
    ##
    ## pod 'WordPress-Aztec-iOS', :git => 'https://github.com/wordpress-mobile/AztecEditor-iOS.git', :commit => 'ba8524aba1332550efb05cad583a85ed3511beb5'
    ## pod 'WordPress-Editor-iOS', :git => 'https://github.com/wordpress-mobile/AztecEditor-iOS.git', :commit => 'ba8524aba1332550efb05cad583a85ed3511beb5'
    ## pod 'WordPress-Editor-iOS', :git => 'https://github.com/wordpress-mobile/AztecEditor-iOS.git', :tag => '1.5.0.beta.1'
    ## pod 'WordPress-Editor-iOS', :path => '../AztecEditor-iOS'
    pod 'WordPress-Editor-iOS', '~> 1.15.0'
end

def wordpress_ui
    ## for production:
    pod 'WordPressUI', '~> 1.5.1'

    ## for development:
    #pod 'WordPressUI', :path => '../WordPressUI-iOS'
    ## while PR is in review:
    #pod 'WordPressUI', :git => 'https://github.com/wordpress-mobile/WordPressUI-iOS', :branch => ''
end

def wordpress_kit
    pod 'WordPressKit', '~> 4.5.7-beta'
    #pod 'WordPressKit', :git => 'https://github.com/wordpress-mobile/WordPressKit-iOS.git', :branch => 'fix/datarequest-weak-reference'
    #pod 'WordPressKit', :git => 'https://github.com/wordpress-mobile/WordPressKit-iOS.git', :commit => '0ab4bb57ae5ba77e8f705ab987d8affa7e188d18'
    #pod 'WordPressKit', :path => '../WordPressKit-iOS'
end

def shared_with_all_pods
    wordpress_shared
    pod 'CocoaLumberjack', '3.5.2'
    pod 'FormatterKit/TimeIntervalFormatter', '1.8.2'
    pod 'NSObject-SafeExpectations', '0.0.3'
end

def shared_with_networking_pods
    pod 'Alamofire', '4.7.3'
    pod 'Reachability', '3.2'

    wordpress_kit
end

def shared_test_pods
    pod 'OHHTTPStubs', '6.1.0'
    pod 'OHHTTPStubs/Swift', '6.1.0'
    pod 'OCMock', '3.4.3'
end

def shared_with_extension_pods
    pod 'Gridicons', '~> 0.16'
    pod 'ZIPFoundation', '~> 0.9.8'
    pod 'Down', '~> 0.6.6'
end

def gutenberg(options)
    options[:git] = 'http://github.com/wordpress-mobile/gutenberg-mobile/'
    local_gutenberg = ENV['LOCAL_GUTENBERG']
    if local_gutenberg
      options = { :path => local_gutenberg.include?('/') ? local_gutenberg : '../gutenberg-mobile' }
    end
    pod 'Gutenberg', options
    pod 'RNTAztecView', options

    gutenberg_dependencies options
end

def gutenberg_dependencies(options)
    dependencies = [
        'FBReactNativeSpec',
        'FBLazyVector',
        'React',
        'ReactCommon',
        'RCTRequired',
        'RCTTypeSafety',
        'React-Core',
        'React-CoreModules',
        'React-RCTActionSheet',
        'React-RCTAnimation',
        'React-RCTBlob',
        'React-RCTImage',
        'React-RCTLinking',
        'React-RCTNetwork',
        'React-RCTSettings',
        'React-RCTText',
        'React-RCTVibration',
        'React-cxxreact',
        'React-jsinspector',
        'React-jsi',
        'React-jsiexecutor',
        'Yoga',
        'Folly',
        'glog',
        'react-native-keyboard-aware-scroll-view',
        'react-native-safe-area',
        'react-native-video',
        'RNSVG',
        'ReactNativeDarkMode',
        'react-native-slider'
    ]
    if options[:path]
        podspec_prefix = options[:path]
    else
        tag_or_commit = options[:tag] || options[:commit]
        podspec_prefix = "https://raw.githubusercontent.com/wordpress-mobile/gutenberg-mobile/#{tag_or_commit}"
    end

    for pod_name in dependencies do
        pod pod_name, :podspec => "#{podspec_prefix}/react-native-gutenberg-bridge/third-party-podspecs/#{pod_name}.podspec.json"
    end
end

## WordPress iOS
## =============
##
target 'WordPress' do
    project 'WordPress/WordPress.xcodeproj'

    shared_with_all_pods
    shared_with_networking_pods
    shared_with_extension_pods

    ## Gutenberg (React Native)
    ## =====================
    ##
<<<<<<< HEAD
    gutenberg :commit => '06062393827d60566bd837cae88631006499aba8'
=======
    gutenberg :commit => '772b61065f2b480e582a442517ee63ed7dfa7ae6'
>>>>>>> f34b276a

    ## Third party libraries
    ## =====================
    ##
    pod '1PasswordExtension', '1.8.5'
    pod 'Charts', '~> 3.2.2'
    pod 'Gifu', '3.2.0'
    pod 'AppCenter', '2.5.1', :configurations => ['Release-Internal', 'Release-Alpha']
    pod 'AppCenter/Distribute', '2.5.1', :configurations => ['Release-Internal', 'Release-Alpha']
    pod 'MRProgress', '0.8.3'
    pod 'Starscream', '3.0.6'
    pod 'SVProgressHUD', '2.2.5'
    pod 'ZendeskSupportSDK', '5.0.0'
    pod 'AlamofireNetworkActivityIndicator', '~> 2.3'
    pod 'FSInteractiveMap', :git => 'https://github.com/wordpress-mobile/FSInteractiveMap.git', :tag => '0.2.0'
    pod 'JTAppleCalendar', '~> 8.0.2'

    ## Automattic libraries
    ## ====================
    ##

    # Production
    pod 'Automattic-Tracks-iOS', '~> 0.4.3'
    # While in PR
    # pod 'Automattic-Tracks-iOS', :git => 'https://github.com/Automattic/Automattic-Tracks-iOS.git', :commit => '0cc8960098791cfe1b02914b15a662af20b60389'

    pod 'NSURL+IDN', '0.3'

    pod 'WPMediaPicker', '~> 1.6.0'
    ## while PR is in review:
    ## pod 'WPMediaPicker', :git => 'https://github.com/wordpress-mobile/MediaPicker-iOS.git', :commit => '7c3cb8f00400b9316a803640b42bb88a66bbc648'

    pod 'Gridicons', '~> 0.16'

    pod 'WordPressAuthenticator', '~> 1.10.7-beta.1'
    #pod 'WordPressAuthenticator', :git => 'https://github.com/wordpress-mobile/WordPressAuthenticator-iOS.git', :branch => 'feature/magic-email-clients'
    # pod 'WordPressAuthenticator', :path => '../WordPressAuthenticator-iOS'

    pod 'MediaEditor', '~> 1.0.0'
    # pod 'MediaEditor', :git => 'https://github.com/wordpress-mobile/MediaEditor-iOS.git', :commit => 'a4178ed9b0f3622faafb41dd12503e26c5523a32'
    # pod 'MediaEditor', :path => '../MediaEditor-iOS'

    aztec
    wordpress_ui

    target 'WordPressTest' do
        inherit! :search_paths

        shared_test_pods
        pod 'Nimble', '~> 7.3.1'
    end


    post_install do
        puts 'Patching RCTShadowView to fix nested group block - it could be removed after upgrade to 0.62'
        %x(patch Pods/React-Core/React/Views/RCTShadowView.m < patches/react-native+0.61.5.patch)


        ## Convert the 3rd-party license acknowledgements markdown into html for use in the app
        require 'commonmarker'

        project_root = File.dirname(__FILE__)
        acknowledgements = 'Acknowledgments'
        markdown = File.read("#{project_root}/Pods/Target Support Files/Pods-WordPress/Pods-WordPress-acknowledgements.markdown")
        rendered_html = CommonMarker.render_html(markdown, :DEFAULT)
        styled_html = "<head>
                         <meta name=\"viewport\" content=\"width=device-width, initial-scale=1\">
                         <style>
                           body {
                             font-family: -apple-system, BlinkMacSystemFont, 'Segoe UI', Roboto, Oxygen, Ubuntu, Cantarell, 'Open Sans', 'Helvetica Neue', sans-serif;
                             font-size: 16px;
                             color: #1a1a1a;
                             margin: 20px;
                           }
                          @media (prefers-color-scheme: dark) {
                           body {
                            background: #1a1a1a;
                            color: white;
                           }
                          }
                           pre {
                            white-space: pre-wrap;
                           }
                         </style>
                         <title>
                           #{acknowledgements}
                         </title>
                       </head>
                       <body>
                         #{rendered_html}
                       </body>"

          ## Remove the <h1>, since we've promoted it to <title>
          styled_html = styled_html.sub("<h1>Acknowledgements</h1>", '')

          ## The glog library's license contains a URL that does not wrap in the web view,
          ## leading to a large right-hand whitespace gutter.  Work around this by explicitly
          ## inserting a <br> in the HTML.  Use gsub juuust in case another one sneaks in later.
          styled_html = styled_html.gsub('p?hl=en#dR3YEbitojA/COPYING', 'p?hl=en#dR3YEbitojA/COPYING<br>')

        File.write("#{project_root}/Pods/Target Support Files/Pods-WordPress/acknowledgements.html", styled_html)
    end
end


## Share Extension
## ===============
##
target 'WordPressShareExtension' do
    project 'WordPress/WordPress.xcodeproj'

    shared_with_extension_pods

    aztec
    shared_with_all_pods
    shared_with_networking_pods
    wordpress_ui
end


## DraftAction Extension
## =====================
##
target 'WordPressDraftActionExtension' do
    project 'WordPress/WordPress.xcodeproj'

    shared_with_extension_pods

    aztec
    shared_with_all_pods
    shared_with_networking_pods
    wordpress_ui
end


## Today Widget
## ============
##
target 'WordPressTodayWidget' do
    project 'WordPress/WordPress.xcodeproj'

    shared_with_all_pods
    shared_with_networking_pods

    wordpress_ui
end

## All Time Widget
## ============
##
target 'WordPressAllTimeWidget' do
    project 'WordPress/WordPress.xcodeproj'

    shared_with_all_pods
    shared_with_networking_pods

    wordpress_ui
end

## This Week Widget
## ============
##
target 'WordPressThisWeekWidget' do
    project 'WordPress/WordPress.xcodeproj'

    shared_with_all_pods
    shared_with_networking_pods

    wordpress_ui
end

## Notification Content Extension
## ==============================
##
target 'WordPressNotificationContentExtension' do
    project 'WordPress/WordPress.xcodeproj'

    wordpress_kit
    wordpress_shared
    wordpress_ui
end



## Notification Service Extension
## ==============================
##
target 'WordPressNotificationServiceExtension' do
    project 'WordPress/WordPress.xcodeproj'

    wordpress_kit
    wordpress_shared
    wordpress_ui
end


## Mocks
## ===================
##
def wordpress_mocks
  pod 'WordPressMocks', '~> 0.0.8'
  # pod 'WordPressMocks', :git => 'https://github.com/wordpress-mobile/WordPressMocks.git', :commit => ''
  # pod 'WordPressMocks', :git => 'https://github.com/wordpress-mobile/WordPressMocks.git', :branch => 'add/screenshot-mocks'
  # pod 'WordPressMocks', :path => '../WordPressMocks'
end


## Screenshot Generation
## ===================
##
target 'WordPressScreenshotGeneration' do
    project 'WordPress/WordPress.xcodeproj'

    wordpress_mocks
    pod 'SimulatorStatusMagic'
end

## UI Tests
## ===================
##
target 'WordPressUITests' do
    project 'WordPress/WordPress.xcodeproj'

    wordpress_mocks
end

# Static Frameworks:
# ============
#
# Make all pods that are not shared across multiple targets into static frameworks by overriding the static_framework? function to return true
# Linking the shared frameworks statically would lead to duplicate symbols
# A future version of CocoaPods may make this easier to do. See https://github.com/CocoaPods/CocoaPods/issues/7428
shared_targets = ['WordPressFlux']
pre_install do |installer|
    static = []
    dynamic = []
    installer.pod_targets.each do |pod|

        # Statically linking Sentry results in a conflict with `NSDictionary.objectAtKeyPath`, but dynamically
        # linking it resolves this.
        if pod.name == "Sentry"
          dynamic << pod
          next
        end

        # If this pod is a dependency of one of our shared targets, it must be linked dynamically
        if pod.target_definitions.any? { |t| shared_targets.include? t.name }
          dynamic << pod
          next
        end
        static << pod
		pod.instance_variable_set(:@build_type, Pod::Target::BuildType.static_framework)
    end
    puts "Installing #{static.count} pods as static frameworks"
    puts "Installing #{dynamic.count} pods as dynamic frameworks"
end<|MERGE_RESOLUTION|>--- conflicted
+++ resolved
@@ -145,11 +145,7 @@
     ## Gutenberg (React Native)
     ## =====================
     ##
-<<<<<<< HEAD
-    gutenberg :commit => '06062393827d60566bd837cae88631006499aba8'
-=======
     gutenberg :commit => '772b61065f2b480e582a442517ee63ed7dfa7ae6'
->>>>>>> f34b276a
 
     ## Third party libraries
     ## =====================
