--- conflicted
+++ resolved
@@ -186,15 +186,11 @@
     # While in PR
     #pod 'Gridicons', :git => 'https://github.com/Automattic/Gridicons-iOS.git', :branch => 'feature/Swift-5-migration'
 
-<<<<<<< HEAD
-    #pod 'WordPressAuthenticator', '~> 1.11.0-beta'
+    pod 'WordPressAuthenticator', '~> 1.11.0-beta'
     #pod 'WordPressAuthenticator', :git => 'https://github.com/wordpress-mobile/WordPressAuthenticator-iOS.git', :branch => 'issue/update-wpkit-to-v4.6.0-beta.1'
-    pod 'WordPressAuthenticator', :git => 'https://github.com/wordpress-mobile/WordPressAuthenticator-iOS.git', :commit => 'b24e5deef06cf39058e44a72077e3e4b8b83736c'
-=======
-    pod 'WordPressAuthenticator', '~> 1.11.0-beta.2'
+    #pod 'WordPressAuthenticator', :git => 'https://github.com/wordpress-mobile/WordPressAuthenticator-iOS.git', :commit => 'b24e5deef06cf39058e44a72077e3e4b8b83736c'
     # While in PR
     # pod 'WordPressAuthenticator', :git => 'https://github.com/wordpress-mobile/WordPressAuthenticator-iOS.git', :branch => 'issue/update-wpkit-to-v4.6.0-beta.1'
->>>>>>> d3d08271
     # pod 'WordPressAuthenticator', :path => '../WordPressAuthenticator-iOS'
 
     pod 'MediaEditor', '~> 1.0.1'
