--- conflicted
+++ resolved
@@ -43,11 +43,7 @@
 end
 
 def wordpress_kit
-<<<<<<< HEAD
-    # pod 'WordPressKit', '~> 4.26-beta.8'
-=======
-    pod 'WordPressKit', '~> 4.26-beta'
->>>>>>> b3638496
+    # pod 'WordPressKit', '~> 4.26-beta'
     # pod 'WordPressKit', :git => 'https://github.com/wordpress-mobile/WordPressKit-iOS.git', :tag => ''
     pod 'WordPressKit', :git => 'https://github.com/bozidarsevo/WordPressKit-iOS.git', :branch => 'feature/fetching-cards-sort-option'
     # pod 'WordPressKit', :git => 'https://github.com/wordpress-mobile/WordPressKit-iOS.git', :commit => ''
