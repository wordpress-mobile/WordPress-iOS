source 'https://cdn.cocoapods.org/'

inhibit_all_warnings!
use_frameworks!

platform :ios, '11.0'
workspace 'WordPress.xcworkspace'

## Pods shared between all the targets
## ===================================
##
def wordpress_shared
    pod 'WordPressShared', '~> 1.11-beta'
    #pod 'WordPressShared', :git => 'https://github.com/wordpress-mobile/WordPress-iOS-Shared.git', :tag => ''
    #pod 'WordPressShared', :git => 'https://github.com/wordpress-mobile/WordPress-iOS-Shared.git', :branch => ''
    #pod 'WordPressShared', :git => 'https://github.com/wordpress-mobile/WordPress-iOS-Shared.git', :commit  => ''
    #pod 'WordPressShared', :path => '../WordPress-iOS-Shared'
end

def aztec
    ## When using a tagged version, feel free to comment out the WordPress-Aztec-iOS line below.
    ## When using a commit number (during development) you should provide the same commit number for both pods.
    ##
    #pod 'WordPress-Aztec-iOS', :git => 'https://github.com/wordpress-mobile/AztecEditor-iOS.git', :commit => ''
    #pod 'WordPress-Editor-iOS', :git => 'https://github.com/wordpress-mobile/AztecEditor-iOS.git', :commit => ''
    #pod 'WordPress-Editor-iOS', :git => 'https://github.com/wordpress-mobile/AztecEditor-iOS.git', :tag => ''
    #pod 'WordPress-Editor-iOS', :path => '../AztecEditor-iOS'
    pod 'WordPress-Editor-iOS', '~> 1.19.3'
end

def wordpress_ui
    pod 'WordPressUI', '~> 1.7.1'
    #pod 'WordPressUI', :git => 'https://github.com/wordpress-mobile/WordPressUI-iOS', :tag => ''
    #pod 'WordPressUI', :git => 'https://github.com/wordpress-mobile/WordPressUI-iOS', :branch => ''
    #pod 'WordPressUI', :git => 'https://github.com/wordpress-mobile/WordPressUI-iOS', :commit => ''
    #pod 'WordPressUI', :path => '../WordPressUI-iOS'
end

def wordpress_kit
    pod 'WordPressKit', '~> 4.14'
    #pod 'WordPressKit', :git => 'https://github.com/wordpress-mobile/WordPressKit-iOS.git', :tag => ''
    #pod 'WordPressKit', :git => 'https://github.com/wordpress-mobile/WordPressKit-iOS.git', :branch => ''
    #pod 'WordPressKit', :git => 'https://github.com/wordpress-mobile/WordPressKit-iOS.git', :commit => ''
    #pod 'WordPressKit', :path => '../WordPressKit-iOS'
end

def shared_with_all_pods
    wordpress_shared
    pod 'CocoaLumberjack', '~> 3.0'
    pod 'NSObject-SafeExpectations', '~> 0.0.4'
end

def shared_with_networking_pods
    pod 'Alamofire', '4.8.0'
    pod 'Reachability', '3.2'

    wordpress_kit
end

def shared_test_pods
    pod 'OHHTTPStubs', '6.1.0'
    pod 'OHHTTPStubs/Swift', '6.1.0'
    pod 'OCMock', '3.4.3'
end

def shared_with_extension_pods
    pod 'Gridicons', '~> 1.0.1'
    pod 'ZIPFoundation', '~> 0.9.8'
    pod 'Down', '~> 0.6.6'
end

def gutenberg(options)
    options[:git] = 'http://github.com/wordpress-mobile/gutenberg-mobile/'
    options[:submodules] = true
    local_gutenberg = ENV['LOCAL_GUTENBERG']
    if local_gutenberg
      options = { :path => local_gutenberg.include?('/') ? local_gutenberg : '../gutenberg-mobile' }
    end
    pod 'Gutenberg', options
    pod 'RNTAztecView', options

    gutenberg_dependencies options
end

def gutenberg_dependencies(options)
    dependencies = [
        'FBReactNativeSpec',
        'FBLazyVector',
        'React',
        'ReactCommon',
        'RCTRequired',
        'RCTTypeSafety',
        'React-Core',
        'React-CoreModules',
        'React-RCTActionSheet',
        'React-RCTAnimation',
        'React-RCTBlob',
        'React-RCTImage',
        'React-RCTLinking',
        'React-RCTNetwork',
        'React-RCTSettings',
        'React-RCTText',
        'React-RCTVibration',
        'React-cxxreact',
        'React-jsinspector',
        'React-jsi',
        'React-jsiexecutor',
        'Yoga',
        'Folly',
        'glog',
        'react-native-keyboard-aware-scroll-view',
        'react-native-safe-area',
        'react-native-safe-area-context',
        'react-native-video',
        'RNSVG',
        'ReactNativeDarkMode',
        'react-native-slider',
        'react-native-linear-gradient',
        'react-native-get-random-values',
        'react-native-blur',
        'RNScreens',
        'RNReanimated',
        'RNGestureHandler',
        'RNCMaskedView'
    ]
    if options[:path]
        podspec_prefix = options[:path]
    else
        tag_or_commit = options[:tag] || options[:commit]
        podspec_prefix = "https://raw.githubusercontent.com/wordpress-mobile/gutenberg-mobile/#{tag_or_commit}"
    end

    for pod_name in dependencies do
        pod pod_name, :podspec => "#{podspec_prefix}/third-party-podspecs/#{pod_name}.podspec.json"
    end
end

## WordPress iOS
## =============
##
target 'WordPress' do
    project 'WordPress/WordPress.xcodeproj'

    shared_with_all_pods
    shared_with_networking_pods
    shared_with_extension_pods

    ## Gutenberg (React Native)
    ## =====================
    ##
<<<<<<< HEAD
    gutenberg :tag => 'v1.34.1'
=======
    gutenberg :commit => 'bd76109049d2eeead78478d20d66ffd7b1567dd3'
>>>>>>> 668c7333

    ## Third party libraries
    ## =====================
    ##
    pod 'Charts', '~> 3.2.2'
    pod 'Gifu', '3.2.0'
    pod 'AppCenter', '2.5.1', :configurations => ['Release-Internal', 'Release-Alpha']
    pod 'AppCenter/Distribute', '2.5.1', :configurations => ['Release-Internal', 'Release-Alpha']
    pod 'MRProgress', '0.8.3'
    pod 'Starscream', '3.0.6'
    pod 'SVProgressHUD', '2.2.5'
    pod 'ZendeskSupportSDK', '5.0.0'
    pod 'AlamofireImage', '3.5.2'
    pod 'AlamofireNetworkActivityIndicator', '~> 2.4'
    pod 'FSInteractiveMap', :git => 'https://github.com/wordpress-mobile/FSInteractiveMap.git', :tag => '0.2.0'
    pod 'JTAppleCalendar', '~> 8.0.2'
    pod 'AMScrollingNavbar', '5.6.0'

    ## Automattic libraries
    ## ====================
    ##
    wordpress_kit
    wordpress_shared

    # Production

    pod 'Automattic-Tracks-iOS', '~> 0.5.1-beta.1'
    # While in PR
    #pod 'Automattic-Tracks-iOS', :git => 'https://github.com/Automattic/Automattic-Tracks-iOS.git', :branch => 'add/more-logging'
    # Local Development
    #pod 'Automattic-Tracks-iOS', :path => '~/Projects/Automattic-Tracks-iOS'

    pod 'NSURL+IDN', '~> 0.4'

    pod 'WPMediaPicker', '~> 1.7.0'
    #pod 'WPMediaPicker', :git => 'https://github.com/wordpress-mobile/MediaPicker-iOS.git', :tag => '1.7.0'
    ## while PR is in review:
    # pod 'WPMediaPicker', :git => 'https://github.com/wordpress-mobile/MediaPicker-iOS.git', :branch => ''
    # pod 'WPMediaPicker', :path => '../MediaPicker-iOS'

    pod 'Gridicons', '~> 1.0.1'

    pod 'WordPressAuthenticator', '~> 1.23.0-beta'
    # While in PR
    # pod 'WordPressAuthenticator', :git => 'https://github.com/wordpress-mobile/WordPressAuthenticator-iOS.git', :branch => ''
    # pod 'WordPressAuthenticator', :git => 'https://github.com/wordpress-mobile/WordPressAuthenticator-iOS.git', :commit => 'c23c09466b1d75fe4316e59b35632628d565a374'
    # pod 'WordPressAuthenticator', :path => '../WordPressAuthenticator-iOS'

    pod 'MediaEditor', '~> 1.2.0'
    # pod 'MediaEditor', :git => 'https://github.com/wordpress-mobile/MediaEditor-iOS.git', :commit => 'a4178ed9b0f3622faafb41dd12503e26c5523a32'
    # pod 'MediaEditor', :path => '../MediaEditor-iOS'

    aztec
    wordpress_ui

    target 'WordPressTest' do
        inherit! :search_paths

        shared_test_pods
        pod 'Nimble', '~> 7.3.1'
    end


    post_install do
        project_root = File.dirname(__FILE__)

        puts 'Patching RCTShadowView to fix nested group block - it could be removed after upgrade to 0.62'
        %x(patch "#{project_root}/Pods/React-Core/React/Views/RCTShadowView.m" < "#{project_root}/patches/RN-RCTShadowView.patch")
        puts 'Patching RCTActionSheet to add possibility to disable action sheet buttons -
        it could be removed once PR with that functionality will be merged into RN'
        %x(patch "#{project_root}/Pods/React-RCTActionSheet/RCTActionSheetManager.m" < "#{project_root}/patches/RN-RCTActionSheetManager.patch")

        ## Convert the 3rd-party license acknowledgements markdown into html for use in the app
        require 'commonmarker'

        acknowledgements = 'Acknowledgments'
        markdown = File.read("#{project_root}/Pods/Target Support Files/Pods-WordPress/Pods-WordPress-acknowledgements.markdown")
        rendered_html = CommonMarker.render_html(markdown, :DEFAULT)
        styled_html = "<head>
                         <meta name=\"viewport\" content=\"width=device-width, initial-scale=1\">
                         <style>
                           body {
                             font-family: -apple-system, BlinkMacSystemFont, 'Segoe UI', Roboto, Oxygen, Ubuntu, Cantarell, 'Open Sans', 'Helvetica Neue', sans-serif;
                             font-size: 16px;
                             color: #1a1a1a;
                             margin: 20px;
                           }
                          @media (prefers-color-scheme: dark) {
                           body {
                            background: #1a1a1a;
                            color: white;
                           }
                          }
                           pre {
                            white-space: pre-wrap;
                           }
                         </style>
                         <title>
                           #{acknowledgements}
                         </title>
                       </head>
                       <body>
                         #{rendered_html}
                       </body>"

          ## Remove the <h1>, since we've promoted it to <title>
          styled_html = styled_html.sub("<h1>Acknowledgements</h1>", '')

          ## The glog library's license contains a URL that does not wrap in the web view,
          ## leading to a large right-hand whitespace gutter.  Work around this by explicitly
          ## inserting a <br> in the HTML.  Use gsub juuust in case another one sneaks in later.
          styled_html = styled_html.gsub('p?hl=en#dR3YEbitojA/COPYING', 'p?hl=en#dR3YEbitojA/COPYING<br>')

        File.write("#{project_root}/Pods/Target Support Files/Pods-WordPress/acknowledgements.html", styled_html)
    end
end


## Share Extension
## ===============
##
target 'WordPressShareExtension' do
    project 'WordPress/WordPress.xcodeproj'

    shared_with_extension_pods

    aztec
    shared_with_all_pods
    shared_with_networking_pods
    wordpress_ui
end


## DraftAction Extension
## =====================
##
target 'WordPressDraftActionExtension' do
    project 'WordPress/WordPress.xcodeproj'

    shared_with_extension_pods

    aztec
    shared_with_all_pods
    shared_with_networking_pods
    wordpress_ui
end


## Today Widget
## ============
##
target 'WordPressTodayWidget' do
    project 'WordPress/WordPress.xcodeproj'

    shared_with_all_pods
    shared_with_networking_pods

    wordpress_ui
end

## All Time Widget
## ============
##
target 'WordPressAllTimeWidget' do
    project 'WordPress/WordPress.xcodeproj'

    shared_with_all_pods
    shared_with_networking_pods

    wordpress_ui
end

## This Week Widget
## ============
##
target 'WordPressThisWeekWidget' do
    project 'WordPress/WordPress.xcodeproj'

    shared_with_all_pods
    shared_with_networking_pods

    wordpress_ui
end

## Notification Content Extension
## ==============================
##
target 'WordPressNotificationContentExtension' do
    project 'WordPress/WordPress.xcodeproj'

    wordpress_kit
    wordpress_shared
    wordpress_ui
end



## Notification Service Extension
## ==============================
##
target 'WordPressNotificationServiceExtension' do
    project 'WordPress/WordPress.xcodeproj'

    wordpress_kit
    wordpress_shared
    wordpress_ui
end


## Mocks
## ===================
##
def wordpress_mocks
  pod 'WordPressMocks', '~> 0.0.8'
  # pod 'WordPressMocks', :git => 'https://github.com/wordpress-mobile/WordPressMocks.git', :commit => ''
  # pod 'WordPressMocks', :git => 'https://github.com/wordpress-mobile/WordPressMocks.git', :branch => 'add/screenshot-mocks'
  # pod 'WordPressMocks', :path => '../WordPressMocks'
end


## Screenshot Generation
## ===================
##
target 'WordPressScreenshotGeneration' do
    project 'WordPress/WordPress.xcodeproj'

    wordpress_mocks
    pod 'SimulatorStatusMagic'
end

## UI Tests
## ===================
##
target 'WordPressUITests' do
    project 'WordPress/WordPress.xcodeproj'

    wordpress_mocks
end

# Static Frameworks:
# ============
#
# Make all pods that are not shared across multiple targets into static frameworks by overriding the static_framework? function to return true
# Linking the shared frameworks statically would lead to duplicate symbols
# A future version of CocoaPods may make this easier to do. See https://github.com/CocoaPods/CocoaPods/issues/7428
shared_targets = ['WordPressFlux']
pre_install do |installer|
    static = []
    dynamic = []
    installer.pod_targets.each do |pod|

        # Statically linking Sentry results in a conflict with `NSDictionary.objectAtKeyPath`, but dynamically
        # linking it resolves this.
        if pod.name == "Sentry"
          dynamic << pod
          next
        end

        # If this pod is a dependency of one of our shared targets, it must be linked dynamically
        if pod.target_definitions.any? { |t| shared_targets.include? t.name }
          dynamic << pod
          next
        end
        static << pod
		pod.instance_variable_set(:@build_type, Pod::Target::BuildType.static_framework)
    end
    puts "Installing #{static.count} pods as static frameworks"
    puts "Installing #{dynamic.count} pods as dynamic frameworks"
end<|MERGE_RESOLUTION|>--- conflicted
+++ resolved
@@ -148,11 +148,7 @@
     ## Gutenberg (React Native)
     ## =====================
     ##
-<<<<<<< HEAD
-    gutenberg :tag => 'v1.34.1'
-=======
     gutenberg :commit => 'bd76109049d2eeead78478d20d66ffd7b1567dd3'
->>>>>>> 668c7333
 
     ## Third party libraries
     ## =====================
