source 'https://github.com/CocoaPods/Specs.git'

inhibit_all_warnings!
use_frameworks!

platform :ios, '10.0'
workspace 'WordPress.xcworkspace'

plugin 'cocoapods-repo-update'

## Pods shared between all the targets
## ===================================
##
def wordpress_shared
    ## for production:
<<<<<<< HEAD
    # pod 'WordPressShared', '~> 1.7.4'
=======
    pod 'WordPressShared', '~> 1.7.5-beta.1'
>>>>>>> 8af9b8c7

    ## for development:
    #pod 'WordPressShared', :path => '../WordPress-iOS-Shared'

    ## while PR is in review:
    pod 'WordPressShared', :git => 'https://github.com/wordpress-mobile/WordPress-iOS-Shared.git', :branch => 'task/support-swift-5'
end

def aztec
    ## When using a tagged version, feel free to comment out the WordPress-Aztec-iOS line below.
    ## When using a commit number (during development) you should provide the same commit number for both pods.
    ##
    ## pod 'WordPress-Aztec-iOS', :git => 'https://github.com/wordpress-mobile/AztecEditor-iOS.git', :commit => '8a37b93fcc7d7ecb109aef1da2af0e2ec57f2633'
    ## pod 'WordPress-Editor-iOS', :git => 'https://github.com/wordpress-mobile/AztecEditor-iOS.git', :commit => '8a37b93fcc7d7ecb109aef1da2af0e2ec57f2633'
    ## pod 'WordPress-Editor-iOS', :git => 'https://github.com/wordpress-mobile/AztecEditor-iOS.git', :tag => '1.5.0.beta.1'
    pod 'WordPress-Editor-iOS', '~> 1.6.1'
end

def wordpress_ui
    ## for production:
    pod 'WordPressUI', :git => 'https://github.com/wordpress-mobile/WordPressUI-iOS.git', :tag => '1.2.1'
    ## for development:
    ## pod 'WordPressUI', :path => '../WordPressUI-iOS'
    ## while PR is in review:
    ## pod 'WordPressUI', :git => 'https://github.com/wordpress-mobile/WordPressUI-iOS.git', :commit => '500fd609a7cbb541298bfea92d0ac842cf9b468d'
end

def wordpress_kit
    pod 'WordPressKit', '~> 4.1.0-beta.1'
    #pod 'WordPressKit', :git => 'https://github.com/wordpress-mobile/WordPressKit-iOS.git', :branch => ''
    #pod 'WordPressKit', :path => '../WordPressKit-iOS'
end

def shared_with_all_pods
    wordpress_shared
    pod 'CocoaLumberjack', '3.5.2'
    pod 'FormatterKit/TimeIntervalFormatter', '1.8.2'
    pod 'NSObject-SafeExpectations', '0.0.3'
    pod 'Sentry', '4.3.1'
end

def shared_with_networking_pods    
    pod 'Alamofire', '4.7.3'
    pod 'Reachability', '3.2'

    wordpress_kit
end

def shared_test_pods
    pod 'OHHTTPStubs', '6.1.0'
    pod 'OHHTTPStubs/Swift', '6.1.0'
    pod 'OCMock', '~> 3.4'
end

def shared_with_extension_pods
    pod 'Gridicons', '~> 0.16'
    pod 'ZIPFoundation', '~> 0.9.8'
    pod 'Down', '~> 0.6.6'
end

def gutenberg(options)
    options[:git] = 'http://github.com/wordpress-mobile/gutenberg-mobile/'
    pod 'Gutenberg', options
    pod 'RNTAztecView', options

    gutenberg_dependencies options
end

def gutenberg_dependencies(options)
    dependencies = [
        'React',
        'yoga',
        'Folly',
        'react-native-safe-area',
    ]
    tag_or_commit = options[:tag] || options[:commit]

    for pod_name in dependencies do
        pod pod_name, :podspec => "https://raw.githubusercontent.com/wordpress-mobile/gutenberg-mobile/#{tag_or_commit}/react-native-gutenberg-bridge/third-party-podspecs/#{pod_name}.podspec.json"
    end
end

## WordPress iOS
## =============
##
target 'WordPress' do
    project 'WordPress/WordPress.xcodeproj'

    shared_with_all_pods
    shared_with_networking_pods
    shared_with_extension_pods

    ## Gutenberg (React Native)
    ## =====================
    ##
    gutenberg :tag => 'v1.3.0'

    pod 'RNSVG', :git => 'https://github.com/wordpress-mobile/react-native-svg.git', :tag => '9.3.3-gb'
    pod 'react-native-keyboard-aware-scroll-view', :git => 'https://github.com/wordpress-mobile/react-native-keyboard-aware-scroll-view.git', :tag => 'gb-v0.8.7'

    ## Third party libraries
    ## =====================
    ##
    pod '1PasswordExtension', '1.8.5'
    pod 'Charts', '~> 3.2.2'
    pod 'Gifu', '3.2.0'
    pod 'GiphyCoreSDK', '~> 1.4.0'
    pod 'HockeySDK', '5.1.4', :configurations => ['Release-Internal', 'Release-Alpha']
    pod 'MGSwipeTableCell', '1.6.8'
    pod 'MRProgress', '0.8.3'
    pod 'Starscream', '3.0.6'
    pod 'SVProgressHUD', '2.2.5'
    pod 'ZendeskSDK', '2.3.1'
    pod 'AlamofireNetworkActivityIndicator', '~> 2.3'

    ## Automattic libraries
    ## ====================
    ##

    # Production
    pod 'Automattic-Tracks-iOS', '0.3.5-beta.1'
    # While in PR
    # pod 'Automattic-Tracks-iOS', :git => 'https://github.com/Automattic/Automattic-Tracks-iOS.git', :commit => 'a15db91a24499913affae84243d45be0e353472a'

    pod 'NSURL+IDN', '0.3'
    pod 'WPMediaPicker', '1.3.4'
    pod 'Gridicons', '~> 0.16'
    ## while PR is in review:
    ## pod 'WPMediaPicker', :git => 'https://github.com/wordpress-mobile/MediaPicker-iOS.git', :commit => 'c05d267c106776f0176d76869a5c6938d963bb75'

    pod 'WordPressAuthenticator', '~> 1.4.1-beta.2'
    # pod 'WordPressAuthenticator', :path => '../WordPressAuthenticator-iOS'
    # pod 'WordPressAuthenticator', :git => 'https://github.com/wordpress-mobile/WordPressAuthenticator-iOS.git', :branch => ''

    aztec
    wordpress_ui

    target 'WordPressTest' do
        inherit! :search_paths

        shared_test_pods
        pod 'Nimble', '~> 7.3.1'
    end
end


## Share Extension
## ===============
##
target 'WordPressShareExtension' do
    project 'WordPress/WordPress.xcodeproj'

    shared_with_extension_pods

    aztec
    shared_with_all_pods
    shared_with_networking_pods
    wordpress_ui
end


## DraftAction Extension
## =====================
##
target 'WordPressDraftActionExtension' do
    project 'WordPress/WordPress.xcodeproj'

    shared_with_extension_pods

    aztec
    shared_with_all_pods
    shared_with_networking_pods
    wordpress_ui
end


## Today Widget
## ============
##
target 'WordPressTodayWidget' do
    project 'WordPress/WordPress.xcodeproj'
  
    shared_with_all_pods
    shared_with_networking_pods
end



## Notification Content Extension
## ==============================
##
target 'WordPressNotificationContentExtension' do
    project 'WordPress/WordPress.xcodeproj'

    wordpress_kit
    wordpress_shared
    wordpress_ui
end



## Notification Service Extension
## ==============================
##
target 'WordPressNotificationServiceExtension' do
    project 'WordPress/WordPress.xcodeproj'

    wordpress_kit
    wordpress_shared
    wordpress_ui
end



## WordPress.com Stats
## ===================
##
target 'WordPressComStatsiOS' do
    project 'WordPressComStatsiOS/WordPressComStatsiOS.xcodeproj'

    shared_with_all_pods
    shared_with_networking_pods

    ## Automattic libraries
    ## ====================
    ##
    wordpress_ui
end

## WordPress.com Stats Tests
## =========================
##
target 'WordPressComStatsiOSTests' do
  project 'WordPressComStatsiOS/WordPressComStatsiOS.xcodeproj'

  shared_with_all_pods
  shared_with_networking_pods

  ## Automattic libraries
  ## ====================
  ##
  wordpress_ui

  shared_test_pods
end

## Screenshot Generation
## ===================
##
target 'WordPressScreenshotGeneration' do
    project 'WordPress/WordPress.xcodeproj'

    inherit! :search_paths

    pod 'SimulatorStatusMagic'
end<|MERGE_RESOLUTION|>--- conflicted
+++ resolved
@@ -13,11 +13,7 @@
 ##
 def wordpress_shared
     ## for production:
-<<<<<<< HEAD
     # pod 'WordPressShared', '~> 1.7.4'
-=======
-    pod 'WordPressShared', '~> 1.7.5-beta.1'
->>>>>>> 8af9b8c7
 
     ## for development:
     #pod 'WordPressShared', :path => '../WordPress-iOS-Shared'
