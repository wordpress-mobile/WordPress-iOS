--- conflicted
+++ resolved
@@ -160,11 +160,7 @@
     ## Gutenberg (React Native)
     ## =====================
     ##
-<<<<<<< HEAD
-    gutenberg :tag => 'v1.46.2'
-=======
     gutenberg :tag => 'v1.47.0'
->>>>>>> 9f32eeb4
 
     ## Third party libraries
     ## =====================
