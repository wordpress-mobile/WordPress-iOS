source 'https://cdn.cocoapods.org/'

unless ['BUNDLE_BIN_PATH', 'BUNDLE_GEMFILE'].any? { |k| ENV.key?(k) }
  raise 'Please run CocoaPods via `bundle exec`'
end

inhibit_all_warnings!
use_frameworks!

app_ios_deployment_target = Gem::Version.new('11.0')

platform :ios, app_ios_deployment_target.version
workspace 'WordPress.xcworkspace'

## Pods shared between all the targets
## ===================================
##
def wordpress_shared
    pod 'WordPressShared', '~> 1.14.0'
    #pod 'WordPressShared', :git => 'https://github.com/wordpress-mobile/WordPress-iOS-Shared.git', :tag => ''
    #pod 'WordPressShared', :git => 'https://github.com/wordpress-mobile/WordPress-iOS-Shared.git', :branch => ''
    #pod 'WordPressShared', :git => 'https://github.com/wordpress-mobile/WordPress-iOS-Shared.git', :commit  => ''
    #pod 'WordPressShared', :path => '../WordPress-iOS-Shared'
end

def aztec
    ## When using a tagged version, feel free to comment out the WordPress-Aztec-iOS line below.
    ## When using a commit number (during development) you should provide the same commit number for both pods.
    ##
    #pod 'WordPress-Aztec-iOS', :git => 'https://github.com/wordpress-mobile/AztecEditor-iOS.git', :commit => ''
    #pod 'WordPress-Editor-iOS', :git => 'https://github.com/wordpress-mobile/AztecEditor-iOS.git', :commit => ''
    #pod 'WordPress-Editor-iOS', :git => 'https://github.com/wordpress-mobile/AztecEditor-iOS.git', :tag => ''
    #pod 'WordPress-Editor-iOS', :path => '../AztecEditor-iOS'
    pod 'WordPress-Editor-iOS', '~> 1.19.3'
end

def wordpress_ui
    pod 'WordPressUI', '~> 1.9.0'
    #pod 'WordPressUI', :git => 'https://github.com/wordpress-mobile/WordPressUI-iOS', :tag => ''
    #pod 'WordPressUI', :git => 'https://github.com/wordpress-mobile/WordPressUI-iOS', :branch => ''
    #pod 'WordPressUI', :git => 'https://github.com/wordpress-mobile/WordPressUI-iOS', :commit => ''
    #pod 'WordPressUI', :path => '../WordPressUI-iOS'
end

def wordpress_kit
    pod 'WordPressKit', '~> 4.25.0-beta.5'
    # pod 'WordPressKit', :git => 'https://github.com/wordpress-mobile/WordPressKit-iOS.git', :tag => ''
    # pod 'WordPressKit', :git => 'https://github.com/wordpress-mobile/WordPressKit-iOS.git', :branch => ''
    # pod 'WordPressKit', :git => 'https://github.com/wordpress-mobile/WordPressKit-iOS.git', :commit => ''
    # pod 'WordPressKit', :path => '../WordPressKit-iOS'
end

def shared_with_all_pods
    wordpress_shared
    pod 'CocoaLumberjack', '~> 3.0'
    pod 'NSObject-SafeExpectations', '~> 0.0.4'
end

def shared_with_networking_pods
    pod 'Alamofire', '4.8.0'
    pod 'Reachability', '3.2'

    wordpress_kit
end

def shared_test_pods
    pod 'OHHTTPStubs', '6.1.0'
    pod 'OHHTTPStubs/Swift', '6.1.0'
    pod 'OCMock', '3.4.3'
end

def shared_with_extension_pods
    pod 'Gridicons', '~> 1.1.0'
    pod 'ZIPFoundation', '~> 0.9.8'
    pod 'Down', '~> 0.6.6'
end

def gutenberg(options)
    options[:git] = 'http://github.com/wordpress-mobile/gutenberg-mobile/'
    options[:submodules] = true
    local_gutenberg = ENV['LOCAL_GUTENBERG']
    if local_gutenberg
      options = { :path => local_gutenberg.include?('/') ? local_gutenberg : '../gutenberg-mobile' }
    end
    pod 'Gutenberg', options
    pod 'RNTAztecView', options

    gutenberg_dependencies options
end

def gutenberg_dependencies(options)
    dependencies = [
        'FBReactNativeSpec',
        'FBLazyVector',
        'React',
        'ReactCommon',
        'RCTRequired',
        'RCTTypeSafety',
        'React-Core',
        'React-CoreModules',
        'React-RCTActionSheet',
        'React-RCTAnimation',
        'React-RCTBlob',
        'React-RCTImage',
        'React-RCTLinking',
        'React-RCTNetwork',
        'React-RCTSettings',
        'React-RCTText',
        'React-RCTVibration',
        'React-cxxreact',
        'React-jsinspector',
        'React-jsi',
        'React-jsiexecutor',
        'Yoga',
        'Folly',
        'glog',
        'react-native-keyboard-aware-scroll-view',
        'react-native-safe-area',
        'react-native-safe-area-context',
        'react-native-video',
        'RNSVG',
        'ReactNativeDarkMode',
        'react-native-slider',
        'react-native-linear-gradient',
        'react-native-get-random-values',
        'react-native-blur',
        'RNScreens',
        'RNReanimated',
        'RNGestureHandler',
        'RNCMaskedView'
    ]
    if options[:path]
        podspec_prefix = options[:path]
    else
        tag_or_commit = options[:tag] || options[:commit]
        podspec_prefix = "https://raw.githubusercontent.com/wordpress-mobile/gutenberg-mobile/#{tag_or_commit}"
    end

    for pod_name in dependencies do
        pod pod_name, :podspec => "#{podspec_prefix}/third-party-podspecs/#{pod_name}.podspec.json"
    end
end

## WordPress iOS
## =============
##
target 'WordPress' do
    project 'WordPress/WordPress.xcodeproj'

    shared_with_all_pods
    shared_with_networking_pods
    shared_with_extension_pods

    ## Gutenberg (React Native)
    ## =====================
    ##
<<<<<<< HEAD
    gutenberg :tag => 'v1.44.1'
=======
    gutenberg :tag => 'v1.45.0'
>>>>>>> 33a0ce87

    ## Third party libraries
    ## =====================
    ##
    pod 'Charts', '~> 3.2.2'
    pod 'Gifu', '3.2.0'
    pod 'AppCenter', '2.5.1', :configurations => ['Release-Internal', 'Release-Alpha']
    pod 'AppCenter/Distribute', '2.5.1', :configurations => ['Release-Internal', 'Release-Alpha']
    pod 'MRProgress', '0.8.3'
    pod 'Starscream', '3.0.6'
    pod 'SVProgressHUD', '2.2.5'
    pod 'ZendeskSupportSDK', '5.1.1'
    pod 'AlamofireImage', '3.5.2'
    pod 'AlamofireNetworkActivityIndicator', '~> 2.4'
    pod 'FSInteractiveMap', :git => 'https://github.com/wordpress-mobile/FSInteractiveMap.git', :tag => '0.2.0'
    pod 'JTAppleCalendar', '~> 8.0.2'
    pod 'AMScrollingNavbar', '5.6.0'
    pod 'CropViewController', '2.5.3'

    ## Automattic libraries
    ## ====================
    ##
    wordpress_kit
    wordpress_shared

    # Production

    pod 'Automattic-Tracks-iOS', '~> 0.7.0'
    # While in PR
    # pod 'Automattic-Tracks-iOS', :git => 'https://github.com/Automattic/Automattic-Tracks-iOS.git', :branch => ''
    # Local Development
    #pod 'Automattic-Tracks-iOS', :path => '~/Projects/Automattic-Tracks-iOS'

    pod 'NSURL+IDN', '~> 0.4'

    pod 'WPMediaPicker', '~> 1.7.2'
    #pod 'WPMediaPicker', :git => 'https://github.com/wordpress-mobile/MediaPicker-iOS.git', :tag => '1.7.0'
    ## while PR is in review:
    # pod 'WPMediaPicker', :git => 'https://github.com/wordpress-mobile/MediaPicker-iOS.git', :branch => ''
    # pod 'WPMediaPicker', :path => '../MediaPicker-iOS'

    pod 'Gridicons', '~> 1.1.0'

    pod 'WordPressAuthenticator', '~> 1.34.0-beta'
    # While in PR
    # pod 'WordPressAuthenticator', :git => 'https://github.com/wordpress-mobile/WordPressAuthenticator-iOS.git', :branch => ''
    # pod 'WordPressAuthenticator', :git => 'https://github.com/wordpress-mobile/WordPressAuthenticator-iOS.git', :commit => ''
    # pod 'WordPressAuthenticator', :path => '../../WordPressAuthenticator-iOS'

    pod 'MediaEditor', '~> 1.2.1'
    # pod 'MediaEditor', :git => 'https://github.com/wordpress-mobile/MediaEditor-iOS.git', :commit => 'a4178ed9b0f3622faafb41dd12503e26c5523a32'
    # pod 'MediaEditor', :path => '../MediaEditor-iOS'

    aztec
    wordpress_ui

    target 'WordPressTest' do
        inherit! :search_paths

        shared_test_pods
        pod 'Nimble', '~> 7.3.1'
    end


    post_install do |installer|
        project_root = File.dirname(__FILE__)

        puts 'Patching RCTShadowView to fix nested group block - it could be removed after upgrade to 0.62'
        %x(patch "#{project_root}/Pods/React-Core/React/Views/RCTShadowView.m" < "#{project_root}/patches/RN-RCTShadowView.patch")
        puts 'Patching RCTActionSheet to add possibility to disable action sheet buttons -
        it could be removed once PR with that functionality will be merged into RN'
        %x(patch "#{project_root}/Pods/React-RCTActionSheet/RCTActionSheetManager.m" < "#{project_root}/patches/RN-RCTActionSheetManager.patch")
        puts 'Patching RCTUIImageViewAnimated to fix a problem where images will not load when built using the iOS 14 SDK (Xcode 12) -
        it can be removed once we upgrade Gutenberg to use RN 0.63 or later'
        %x(patch "#{project_root}/Pods/React-RCTImage/RCTUIImageViewAnimated.m" < "#{project_root}/patches/RN-RCTUIImageViewAnimated.patch")

        ## Convert the 3rd-party license acknowledgements markdown into html for use in the app
        require 'commonmarker'

        acknowledgements = 'Acknowledgments'
        markdown = File.read("#{project_root}/Pods/Target Support Files/Pods-WordPress/Pods-WordPress-acknowledgements.markdown")
        rendered_html = CommonMarker.render_html(markdown, :DEFAULT)
        styled_html = "<head>
                         <meta name=\"viewport\" content=\"width=device-width, initial-scale=1\">
                         <style>
                           body {
                             font-family: -apple-system, BlinkMacSystemFont, 'Segoe UI', Roboto, Oxygen, Ubuntu, Cantarell, 'Open Sans', 'Helvetica Neue', sans-serif;
                             font-size: 16px;
                             color: #1a1a1a;
                             margin: 20px;
                           }
                          @media (prefers-color-scheme: dark) {
                           body {
                            background: #1a1a1a;
                            color: white;
                           }
                          }
                           pre {
                            white-space: pre-wrap;
                           }
                         </style>
                         <title>
                           #{acknowledgements}
                         </title>
                       </head>
                       <body>
                         #{rendered_html}
                       </body>"

          ## Remove the <h1>, since we've promoted it to <title>
          styled_html = styled_html.sub("<h1>Acknowledgements</h1>", '')

          ## The glog library's license contains a URL that does not wrap in the web view,
          ## leading to a large right-hand whitespace gutter.  Work around this by explicitly
          ## inserting a <br> in the HTML.  Use gsub juuust in case another one sneaks in later.
          styled_html = styled_html.gsub('p?hl=en#dR3YEbitojA/COPYING', 'p?hl=en#dR3YEbitojA/COPYING<br>')

        File.write("#{project_root}/Pods/Target Support Files/Pods-WordPress/acknowledgements.html", styled_html)

        # Let Pods targets inherit deployment target from the app
        # This solution is suggested here: https://github.com/CocoaPods/CocoaPods/issues/4859
        # =====================================
        #
        installer.pods_project.targets.each do |target|
            target.build_configurations.each do |configuration|
               pod_ios_deployment_target = Gem::Version.new(configuration.build_settings['IPHONEOS_DEPLOYMENT_TARGET'])
               configuration.build_settings.delete 'IPHONEOS_DEPLOYMENT_TARGET' if pod_ios_deployment_target <= app_ios_deployment_target
            end
        end
    end
end


## Share Extension
## ===============
##
target 'WordPressShareExtension' do
    project 'WordPress/WordPress.xcodeproj'

    shared_with_extension_pods

    aztec
    shared_with_all_pods
    shared_with_networking_pods
    wordpress_ui
end


## DraftAction Extension
## =====================
##
target 'WordPressDraftActionExtension' do
    project 'WordPress/WordPress.xcodeproj'

    shared_with_extension_pods

    aztec
    shared_with_all_pods
    shared_with_networking_pods
    wordpress_ui
end


## Today Widget
## ============
##
target 'WordPressTodayWidget' do
    project 'WordPress/WordPress.xcodeproj'

    shared_with_all_pods
    shared_with_networking_pods

    wordpress_ui
end

## All Time Widget
## ============
##
target 'WordPressAllTimeWidget' do
    project 'WordPress/WordPress.xcodeproj'

    shared_with_all_pods
    shared_with_networking_pods

    wordpress_ui
end

## This Week Widget
## ============
##
target 'WordPressThisWeekWidget' do
    project 'WordPress/WordPress.xcodeproj'

    shared_with_all_pods
    shared_with_networking_pods

    wordpress_ui
end

## iOS 14 Today Widget
## ============
##
target 'WordPressStatsWidgets' do
    project 'WordPress/WordPress.xcodeproj'

    shared_with_all_pods
    shared_with_networking_pods

    wordpress_ui
end

## Intents
## ============
##
target 'WordPressIntents' do
    project 'WordPress/WordPress.xcodeproj'

    shared_with_all_pods
    shared_with_networking_pods

    wordpress_ui
end

## Notification Content Extension
## ==============================
##
target 'WordPressNotificationContentExtension' do
    project 'WordPress/WordPress.xcodeproj'

    wordpress_kit
    wordpress_shared
    wordpress_ui
end



## Notification Service Extension
## ==============================
##
target 'WordPressNotificationServiceExtension' do
    project 'WordPress/WordPress.xcodeproj'

    wordpress_kit
    wordpress_shared
    wordpress_ui
end


## Mocks
## ===================
##
def wordpress_mocks
  pod 'WordPressMocks', '~> 0.0.9'
  # pod 'WordPressMocks', :git => 'https://github.com/wordpress-mobile/WordPressMocks.git', :commit => ''
  # pod 'WordPressMocks', :git => 'https://github.com/wordpress-mobile/WordPressMocks.git', :branch => ''
  # pod 'WordPressMocks', :path => '../WordPressMocks'
end


## Screenshot Generation
## ===================
##
target 'WordPressScreenshotGeneration' do
    project 'WordPress/WordPress.xcodeproj'

    wordpress_mocks
end

## UI Tests
## ===================
##
target 'WordPressUITests' do
    project 'WordPress/WordPress.xcodeproj'

    wordpress_mocks
end

# Static Frameworks:
# ============
#
# Make all pods that are not shared across multiple targets into static frameworks by overriding the static_framework? function to return true
# Linking the shared frameworks statically would lead to duplicate symbols
# A future version of CocoaPods may make this easier to do. See https://github.com/CocoaPods/CocoaPods/issues/7428
shared_targets = ['WordPressFlux']
pre_install do |installer|
    static = []
    dynamic = []
    installer.pod_targets.each do |pod|

        # Statically linking Sentry results in a conflict with `NSDictionary.objectAtKeyPath`, but dynamically
        # linking it resolves this.
        if pod.name == "Sentry"
          dynamic << pod
          next
        end

        # If this pod is a dependency of one of our shared targets, it must be linked dynamically
        if pod.target_definitions.any? { |t| shared_targets.include? t.name }
          dynamic << pod
          next
        end
        static << pod
		pod.instance_variable_set(:@build_type, Pod::BuildType.static_framework)
    end
    puts "Installing #{static.count} pods as static frameworks"
    puts "Installing #{dynamic.count} pods as dynamic frameworks"
end<|MERGE_RESOLUTION|>--- conflicted
+++ resolved
@@ -154,11 +154,7 @@
     ## Gutenberg (React Native)
     ## =====================
     ##
-<<<<<<< HEAD
-    gutenberg :tag => 'v1.44.1'
-=======
     gutenberg :tag => 'v1.45.0'
->>>>>>> 33a0ce87
 
     ## Third party libraries
     ## =====================
