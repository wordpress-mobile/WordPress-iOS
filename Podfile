# For security reasons, please always keep the wordpress-mobile source first and the CDN second.
# For more info, see https://github.com/wordpress-mobile/cocoapods-specs#source-order-and-security-considerations
install! 'cocoapods', warn_for_multiple_pod_sources: false
source 'https://github.com/wordpress-mobile/cocoapods-specs.git'
source 'https://cdn.cocoapods.org/'

unless ['BUNDLE_BIN_PATH', 'BUNDLE_GEMFILE'].any? { |k| ENV.key?(k) }
  raise 'Please run CocoaPods via `bundle exec`'
end

inhibit_all_warnings!
use_frameworks!

app_ios_deployment_target = Gem::Version.new('13.0')

platform :ios, app_ios_deployment_target.version
workspace 'WordPress.xcworkspace'

## Pods shared between all the targets
## ===================================
##
def wordpress_shared
    pod 'WordPressShared', '~> 1.16.0'
    #pod 'WordPressShared', :git => 'https://github.com/wordpress-mobile/WordPress-iOS-Shared.git', :tag => ''
    #pod 'WordPressShared', :git => 'https://github.com/wordpress-mobile/WordPress-iOS-Shared.git', :branch => ''
    #pod 'WordPressShared', :git => 'https://github.com/wordpress-mobile/WordPress-iOS-Shared.git', :commit  => ''
    #pod 'WordPressShared', :path => '../WordPress-iOS-Shared'
end

def aztec
    ## When using a tagged version, feel free to comment out the WordPress-Aztec-iOS line below.
    ## When using a commit number (during development) you should provide the same commit number for both pods.
    ##
    #pod 'WordPress-Aztec-iOS', :git => 'https://github.com/wordpress-mobile/AztecEditor-iOS.git', :commit => ''
    #pod 'WordPress-Editor-iOS', :git => 'https://github.com/wordpress-mobile/AztecEditor-iOS.git', :commit => ''
    #pod 'WordPress-Editor-iOS', :git => 'https://github.com/wordpress-mobile/AztecEditor-iOS.git', :tag => ''
    #pod 'WordPress-Editor-iOS', :path => '../AztecEditor-iOS'
    pod 'WordPress-Editor-iOS', '~> 1.19.4'
end

def wordpress_ui
    pod 'WordPressUI', '~> 1.12.1'
    #pod 'WordPressUI', :git => 'https://github.com/wordpress-mobile/WordPressUI-iOS', :tag => ''
    #pod 'WordPressUI', :git => 'https://github.com/wordpress-mobile/WordPressUI-iOS', :branch => ''
    #pod 'WordPressUI', :git => 'https://github.com/wordpress-mobile/WordPressUI-iOS', :commit => ''
    #pod 'WordPressUI', :path => '../WordPressUI-iOS'
end

def wordpress_kit
<<<<<<< HEAD
    # pod 'WordPressKit', '~> 4.40.0'
=======
    pod 'WordPressKit', '~> 4.41.0-beta'
>>>>>>> 7d22bced
    # pod 'WordPressKit', :git => 'https://github.com/wordpress-mobile/WordPressKit-iOS.git', :tag => ''
    pod 'WordPressKit', :git => 'https://github.com/wordpress-mobile/WordPressKit-iOS.git', :branch => 'feature/17000-update_comment_add_fields'
    # pod 'WordPressKit', :git => 'https://github.com/wordpress-mobile/WordPressKit-iOS.git', :commit => ''
    # pod 'WordPressKit', :path => '../WordPressKit-iOS'
end

def kanvas
  pod 'Kanvas', '~> 1.2.7'
  #pod 'Kanvas', :git => 'https://github.com/tumblr/Kanvas-iOS.git', :tag => ''
  #pod 'Kanvas', :git => 'https://github.com/tumblr/Kanvas-iOS.git', :commit => ''
  #pod 'Kanvas', :path => '../Kanvas-iOS'
end

def shared_with_all_pods
    wordpress_shared
    pod 'CocoaLumberjack', '~> 3.0'
    pod 'NSObject-SafeExpectations', '~> 0.0.4'
end

def shared_with_networking_pods
    pod 'Alamofire', '4.8.0'
    pod 'Reachability', '3.2'

    wordpress_kit
end

def shared_test_pods
    pod 'OHHTTPStubs/Swift', '~> 9.1.0'
    pod 'OCMock', '~> 3.4.3'
end

def shared_with_extension_pods
    pod 'Gridicons', '~> 1.1.0'
    pod 'ZIPFoundation', '~> 0.9.8'
    pod 'Down', '~> 0.6.6'
end

def gutenberg(options)
    options[:git] = 'https://github.com/wordpress-mobile/gutenberg-mobile.git'
    options[:submodules] = true
    local_gutenberg = ENV['LOCAL_GUTENBERG']
    if local_gutenberg
      options = { :path => local_gutenberg.include?('/') ? local_gutenberg : '../gutenberg-mobile' }
    end
    pod 'Gutenberg', options
    pod 'RNTAztecView', options

    gutenberg_dependencies options
end

def gutenberg_dependencies(options)
    dependencies = [
        'FBLazyVector',
        'React',
        'ReactCommon',
        'RCTRequired',
        'RCTTypeSafety',
        'React-Core',
        'React-CoreModules',
        'React-RCTActionSheet',
        'React-RCTAnimation',
        'React-RCTBlob',
        'React-RCTImage',
        'React-RCTLinking',
        'React-RCTNetwork',
        'React-RCTSettings',
        'React-RCTText',
        'React-RCTVibration',
        'React-callinvoker',
        'React-cxxreact',
        'React-jsinspector',
        'React-jsi',
        'React-jsiexecutor',
        'React-perflogger',
        'React-runtimeexecutor',
        'Yoga',
        'RCT-Folly',
        'glog',
        'react-native-keyboard-aware-scroll-view',
        'react-native-safe-area',
        'react-native-safe-area-context',
        'react-native-video',
        'react-native-webview',
        'RNSVG',
        'react-native-slider',
        'BVLinearGradient',
        'react-native-get-random-values',
        'react-native-blur',
        'RNScreens',
        'RNReanimated',
        'RNGestureHandler',
        'RNCMaskedView'
    ]
    if options[:path]
        podspec_prefix = options[:path]
    else
        tag_or_commit = options[:tag] || options[:commit]
        podspec_prefix = "https://raw.githubusercontent.com/wordpress-mobile/gutenberg-mobile/#{tag_or_commit}"
    end

    # FBReactNativeSpec needs special treatment because of react-native-codegen code generation
    pod 'FBReactNativeSpec', :podspec => "#{podspec_prefix}/third-party-podspecs/FBReactNativeSpec/FBReactNativeSpec.podspec.json"

    for pod_name in dependencies do
        pod pod_name, :podspec => "#{podspec_prefix}/third-party-podspecs/#{pod_name}.podspec.json"
    end
end

abstract_target 'Apps' do
    project 'WordPress/WordPress.xcodeproj'

    shared_with_all_pods
    shared_with_networking_pods
    shared_with_extension_pods

    ## Gutenberg (React Native)
    ## =====================
    ##
    gutenberg :tag => 'v1.60.1'

    ## Third party libraries
    ## =====================
    ##
    pod 'Charts', '~> 3.2.2'
    pod 'Gifu', '3.2.0'

    app_center_version = '~> 4.1'
    app_center_configurations = %w[Release-Internal Release-Alpha]
    pod 'AppCenter', app_center_version, configurations: app_center_configurations
    pod 'AppCenter/Distribute', app_center_version, configurations: app_center_configurations

    pod 'MRProgress', '0.8.3'
    pod 'Starscream', '3.0.6'
    pod 'SVProgressHUD', '2.2.5'
    pod 'ZendeskSupportSDK', '5.3.0'
    pod 'AlamofireImage', '3.5.2'
    pod 'AlamofireNetworkActivityIndicator', '~> 2.4'
    pod 'FSInteractiveMap', :git => 'https://github.com/wordpress-mobile/FSInteractiveMap.git', :tag => '0.2.0'
    pod 'JTAppleCalendar', '~> 8.0.2'
    pod 'AMScrollingNavbar', '5.6.0'
    pod 'CropViewController', '2.5.3'

    ## Automattic libraries
    ## ====================
    ##
    wordpress_kit
    wordpress_shared
    kanvas

    # Production

    pod 'Automattic-Tracks-iOS', '~> 0.9.1'
    # While in PR
    # pod 'Automattic-Tracks-iOS', :git => 'https://github.com/Automattic/Automattic-Tracks-iOS.git', :branch => ''
    # Local Development
    #pod 'Automattic-Tracks-iOS', :path => '~/Projects/Automattic-Tracks-iOS'

    pod 'NSURL+IDN', '~> 0.4'

    pod 'WPMediaPicker', '~> 1.7.2'
    #pod 'WPMediaPicker', :git => 'https://github.com/wordpress-mobile/MediaPicker-iOS.git', :tag => '1.7.0'
    ## while PR is in review:
    # pod 'WPMediaPicker', :git => 'https://github.com/wordpress-mobile/MediaPicker-iOS.git', :branch => ''
    # pod 'WPMediaPicker', :path => '../MediaPicker-iOS'

    pod 'Gridicons', '~> 1.1.0'

    pod 'WordPressAuthenticator', '~> 1.42.0'
    # pod 'WordPressAuthenticator', :git => 'https://github.com/wordpress-mobile/WordPressAuthenticator-iOS.git', :branch => ''
    # pod 'WordPressAuthenticator', :git => 'https://github.com/wordpress-mobile/WordPressAuthenticator-iOS.git', :commit => ''
    # pod 'WordPressAuthenticator', :path => '../WordPressAuthenticator-iOS'

    pod 'MediaEditor', '~> 1.2.1'
    # pod 'MediaEditor', :git => 'https://github.com/wordpress-mobile/MediaEditor-iOS.git', :commit => 'a4178ed9b0f3622faafb41dd12503e26c5523a32'
    # pod 'MediaEditor', :path => '../MediaEditor-iOS'

    aztec
    wordpress_ui

    ## WordPress App iOS
    ## =================
    ##
    target 'WordPress' do
        target 'WordPressTest' do
            inherit! :search_paths

            shared_test_pods
            pod 'Nimble', '~> 9.0.0'
        end
    end

    ## Jetpack App iOS
    ## ===============
    ##
    target 'Jetpack' do
    end
end

## Share Extension
## ===============
##
target 'WordPressShareExtension' do
    project 'WordPress/WordPress.xcodeproj'

    shared_with_extension_pods

    aztec
    shared_with_all_pods
    shared_with_networking_pods
    wordpress_ui
end


## DraftAction Extension
## =====================
##
target 'WordPressDraftActionExtension' do
    project 'WordPress/WordPress.xcodeproj'

    shared_with_extension_pods

    aztec
    shared_with_all_pods
    shared_with_networking_pods
    wordpress_ui
end


## Today Widget
## ============
##
target 'WordPressTodayWidget' do
    project 'WordPress/WordPress.xcodeproj'

    shared_with_all_pods
    shared_with_networking_pods

    wordpress_ui
end

## All Time Widget
## ============
##
target 'WordPressAllTimeWidget' do
    project 'WordPress/WordPress.xcodeproj'

    shared_with_all_pods
    shared_with_networking_pods

    wordpress_ui
end

## This Week Widget
## ============
##
target 'WordPressThisWeekWidget' do
    project 'WordPress/WordPress.xcodeproj'

    shared_with_all_pods
    shared_with_networking_pods

    wordpress_ui
end

## iOS 14 Today Widget
## ============
##
target 'WordPressStatsWidgets' do
    project 'WordPress/WordPress.xcodeproj'

    shared_with_all_pods
    shared_with_networking_pods

    wordpress_ui
end

## Intents
## ============
##
target 'WordPressIntents' do
    project 'WordPress/WordPress.xcodeproj'

    shared_with_all_pods
    shared_with_networking_pods

    wordpress_ui
end

## Notification Content Extension
## ==============================
##
target 'WordPressNotificationContentExtension' do
    project 'WordPress/WordPress.xcodeproj'

    wordpress_kit
    wordpress_shared
    wordpress_ui
end



## Notification Service Extension
## ==============================
##
target 'WordPressNotificationServiceExtension' do
    project 'WordPress/WordPress.xcodeproj'

    wordpress_kit
    wordpress_shared
    wordpress_ui
end


## Mocks
## ===================
##
def wordpress_mocks
  pod 'WordPressMocks', '~> 0.0.13'
  # pod 'WordPressMocks', :git => 'https://github.com/wordpress-mobile/WordPressMocks.git', :commit => ''
  # pod 'WordPressMocks', :git => 'https://github.com/wordpress-mobile/WordPressMocks.git', :branch => 'task/jetpack-screenshots-dynamic-dates'
  # pod 'WordPressMocks', :path => '../WordPressMocks'
end


## Screenshot Generation
## ===================
##
target 'WordPressScreenshotGeneration' do
    project 'WordPress/WordPress.xcodeproj'

    wordpress_mocks
end

## UI Tests
## ===================
##
target 'WordPressUITests' do
    project 'WordPress/WordPress.xcodeproj'

    wordpress_mocks
end

# Static Frameworks:
# ============
#
# Make all pods that are not shared across multiple targets into static frameworks by overriding the static_framework? function to return true
# Linking the shared frameworks statically would lead to duplicate symbols
# A future version of CocoaPods may make this easier to do. See https://github.com/CocoaPods/CocoaPods/issues/7428
shared_targets = ['WordPressFlux']
pre_install do |installer|
    static = []
    dynamic = []
    installer.pod_targets.each do |pod|

        # Statically linking Sentry results in a conflict with `NSDictionary.objectAtKeyPath`, but dynamically
        # linking it resolves this.
        if pod.name == "Sentry"
          dynamic << pod
          next
        end

        # If this pod is a dependency of one of our shared targets, it must be linked dynamically
        if pod.target_definitions.any? { |t| shared_targets.include? t.name }
          dynamic << pod
          next
        end
        static << pod
		pod.instance_variable_set(:@build_type, Pod::BuildType.static_framework)
    end
    puts "Installing #{static.count} pods as static frameworks"
    puts "Installing #{dynamic.count} pods as dynamic frameworks"
end

post_install do |installer|
    project_root = File.dirname(__FILE__)

    ## Convert the 3rd-party license acknowledgements markdown into html for use in the app
    require 'commonmarker'

    acknowledgements = 'Acknowledgments'
    markdown = File.read("#{project_root}/Pods/Target Support Files/Pods-Apps-WordPress/Pods-Apps-WordPress-acknowledgements.markdown")
    rendered_html = CommonMarker.render_html(markdown, :DEFAULT)
    styled_html = "<head>
                     <meta name=\"viewport\" content=\"width=device-width, initial-scale=1\">
                     <style>
                       body {
                         font-family: -apple-system, BlinkMacSystemFont, 'Segoe UI', Roboto, Oxygen, Ubuntu, Cantarell, 'Open Sans', 'Helvetica Neue', sans-serif;
                         font-size: 16px;
                         color: #1a1a1a;
                         margin: 20px;
                       }
                      @media (prefers-color-scheme: dark) {
                       body {
                        background: #1a1a1a;
                        color: white;
                       }
                      }
                       pre {
                        white-space: pre-wrap;
                       }
                     </style>
                     <title>
                       #{acknowledgements}
                     </title>
                   </head>
                   <body>
                     #{rendered_html}
                   </body>"

      ## Remove the <h1>, since we've promoted it to <title>
      styled_html = styled_html.sub("<h1>Acknowledgements</h1>", '')

      ## The glog library's license contains a URL that does not wrap in the web view,
      ## leading to a large right-hand whitespace gutter.  Work around this by explicitly
      ## inserting a <br> in the HTML.  Use gsub juuust in case another one sneaks in later.
      styled_html = styled_html.gsub('p?hl=en#dR3YEbitojA/COPYING', 'p?hl=en#dR3YEbitojA/COPYING<br>')

    File.write("#{project_root}/Pods/Target Support Files/Pods-Apps-WordPress/acknowledgements.html", styled_html)

    # Let Pods targets inherit deployment target from the app
    # This solution is suggested here: https://github.com/CocoaPods/CocoaPods/issues/4859
    # =====================================
    #
    installer.pods_project.targets.each do |target|
      target.build_configurations.each do |configuration|
        pod_ios_deployment_target = Gem::Version.new(configuration.build_settings['IPHONEOS_DEPLOYMENT_TARGET'])
        configuration.build_settings.delete 'IPHONEOS_DEPLOYMENT_TARGET' if pod_ios_deployment_target <= app_ios_deployment_target
      end
    end

    # Flag Alpha builds for Tracks
    # ============================
    installer.pods_project.targets.each do |target|
      next unless target.name == "Automattic-Tracks-iOS"
      target.build_configurations.each do |config|
        if config.name == "Release-Alpha" or config.name == "Release-Internal"
          config.build_settings['GCC_PREPROCESSOR_DEFINITIONS'] ||= ['$(inherited)', 'ALPHA=1']
        end
      end
    end
end<|MERGE_RESOLUTION|>--- conflicted
+++ resolved
@@ -47,13 +47,9 @@
 end
 
 def wordpress_kit
-<<<<<<< HEAD
-    # pod 'WordPressKit', '~> 4.40.0'
-=======
     pod 'WordPressKit', '~> 4.41.0-beta'
->>>>>>> 7d22bced
     # pod 'WordPressKit', :git => 'https://github.com/wordpress-mobile/WordPressKit-iOS.git', :tag => ''
-    pod 'WordPressKit', :git => 'https://github.com/wordpress-mobile/WordPressKit-iOS.git', :branch => 'feature/17000-update_comment_add_fields'
+    # pod 'WordPressKit', :git => 'https://github.com/wordpress-mobile/WordPressKit-iOS.git', :branch => ''
     # pod 'WordPressKit', :git => 'https://github.com/wordpress-mobile/WordPressKit-iOS.git', :commit => ''
     # pod 'WordPressKit', :path => '../WordPressKit-iOS'
 end
