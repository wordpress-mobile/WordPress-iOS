--- conflicted
+++ resolved
@@ -34,13 +34,8 @@
   pod 'WordPressApi', :git => "https://github.com/wordpress-mobile/WordPress-API-iOS.git"
   pod 'WordPress-iOS-Shared', '0.5.1'
   pod 'WordPress-iOS-Editor', '1.1.1'
-<<<<<<< HEAD
-  pod 'WordPressCom-Stats-iOS', '0.5.1'
+  pod 'WordPressCom-Stats-iOS/UI', '0.6.0'
   pod 'WordPressCom-Analytics-iOS', '0.1.3'
-=======
-  pod 'WordPressCom-Stats-iOS/UI', '0.6.0'
-  pod 'WordPressCom-Analytics-iOS', '0.1.2'
->>>>>>> baa17921
   pod 'WordPress-AppbotX', :git => 'https://github.com/wordpress-mobile/appbotx.git', :commit => '87bae8c770cfc4e053119f2d00f76b2f653b26ce'
   pod 'WPMediaPicker', '~> 0.7.0'
   pod 'ReactiveCocoa', '~> 2.4.7'
