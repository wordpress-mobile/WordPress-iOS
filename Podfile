--- conflicted
+++ resolved
@@ -37,8 +37,8 @@
     ## When using a tagged version, feel free to comment out the WordPress-Aztec-iOS line below.
     ## When using a commit number (during development) you should provide the same commit number for both pods.
     ##
-    ## pod 'WordPress-Aztec-iOS', :git => 'https://github.com/wordpress-mobile/AztecEditor-iOS.git', :commit => '4d4d897bdfa7f0e10a90774a1ade14b47dc41b33'
-    ## pod 'WordPress-Editor-iOS', :git => 'https://github.com/wordpress-mobile/AztecEditor-iOS.git', :commit => '4d4d897bdfa7f0e10a90774a1ade14b47dc41b33'
+    ## pod 'WordPress-Aztec-iOS', :git => 'https://github.com/wordpress-mobile/AztecEditor-iOS.git', :commit => 'e0fc55abb4809b3b23b6d8b56791798af864025d'
+    ## pod 'WordPress-Editor-iOS', :git => 'https://github.com/wordpress-mobile/AztecEditor-iOS.git', :commit => 'e0fc55abb4809b3b23b6d8b56791798af864025d'
     pod 'WordPress-Editor-iOS', '1.4.2'
 end
 
@@ -78,7 +78,7 @@
 end
 
 def gutenberg_pod(name, branch=nil)
-    gutenberg_branch=branch || 'develop'
+    gutenberg_branch=branch || 'master'
     pod name, :podspec => "https://raw.githubusercontent.com/wordpress-mobile/gutenberg-mobile/#{gutenberg_branch}/react-native-gutenberg-bridge/third-party-podspecs/#{name}.podspec.json"
 end
 
@@ -94,13 +94,8 @@
     ## React Native
     ## =====================
     ##
-<<<<<<< HEAD
     pod 'Gutenberg', :git => 'http://github.com/wordpress-mobile/gutenberg-mobile/', :commit => 'a8966547b09b4eedc84fba042b8e698f764c2128'
     pod 'RNTAztecView', :git => 'http://github.com/wordpress-mobile/gutenberg-mobile/', :commit => 'a8966547b09b4eedc84fba042b8e698f764c2128'
-=======
-    pod 'Gutenberg', :git => 'http://github.com/wordpress-mobile/gutenberg-mobile/', :commit => '32cd4315ce2f099d747eb55da60174e30c74d59d'
-    pod 'RNTAztecView', :git => 'http://github.com/wordpress-mobile/gutenberg-mobile/', :commit => '32cd4315ce2f099d747eb55da60174e30c74d59d'
->>>>>>> 49df04a8
 
     gutenberg_pod 'React'
     gutenberg_pod 'yoga'
