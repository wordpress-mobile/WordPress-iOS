--- conflicted
+++ resolved
@@ -155,11 +155,7 @@
     ## Gutenberg (React Native)
     ## =====================
     ##
-<<<<<<< HEAD
-    gutenberg :commit => '8ceb9d2f3b69bc4f8718c324098445afbaaa6e6b'
-=======
-    gutenberg :tag => 'v1.40.0'
->>>>>>> 02059a76
+    gutenberg :commit => 'c80bb4328cdf7ccb910259a1c3e04b80eb9d6323'
 
     ## Third party libraries
     ## =====================
@@ -229,17 +225,10 @@
 
         puts 'Patching RCTActionSheet to add possibility to disable action sheet buttons -
         it could be removed once PR with that functionality will be merged into RN'
-<<<<<<< HEAD
         %x(patch "#{project_root}/Pods/React-CoreModules/RCTActionSheetManager.mm" < "#{project_root}/patches/RN-RCTActionSheetManager.patch")
         puts 'Patching FBReactNativeSpec to add possibility to disable action sheet buttons -
         it could be removed once PR with that functionality will be merged into RN'
         %x(patch "#{project_root}/Pods/FBReactNativeSpec/FBReactNativeSpec/FBReactNativeSpec.h" < "#{project_root}/patches/FBReactNativeSpec.patch")
-=======
-        %x(patch "#{project_root}/Pods/React-RCTActionSheet/RCTActionSheetManager.m" < "#{project_root}/patches/RN-RCTActionSheetManager.patch")
-        puts 'Patching RCTUIImageViewAnimated to fix a problem where images will not load when built using the iOS 14 SDK (Xcode 12) -
-        it can be removed once we upgrade Gutenberg to use RN 0.63 or later'
-        %x(patch "#{project_root}/Pods/React-RCTImage/RCTUIImageViewAnimated.m" < "#{project_root}/patches/RN-RCTUIImageViewAnimated.patch")
->>>>>>> 02059a76
 
         ## Convert the 3rd-party license acknowledgements markdown into html for use in the app
         require 'commonmarker'
