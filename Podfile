--- conflicted
+++ resolved
@@ -126,16 +126,7 @@
     ## Automattic libraries
     ## ====================
     ##
-<<<<<<< HEAD
-
-    # Production
-    #pod 'Automattic-Tracks-iOS', :git => 'https://github.com/Automattic/Automattic-Tracks-iOS.git', :tag => '0.3.2'
-    # While in PR
-    pod 'Automattic-Tracks-iOS', :git => 'https://github.com/Automattic/Automattic-Tracks-iOS.git', :commit => 'f6332b67448a4e9c2661513cbb98fa5bb12b7c8f'
-
-=======
     pod 'Automattic-Tracks-iOS', '0.3.3'
->>>>>>> 3aad4eff
     pod 'NSURL+IDN', '0.3'
     pod 'WPMediaPicker', '1.3.2'
     pod 'Gridicons', '~> 0.16'
