PODS:
  - 1PasswordExtension (1.8.6)
  - Alamofire (4.8.0)
  - AlamofireImage (3.5.2):
    - Alamofire (~> 4.8)
  - AlamofireNetworkActivityIndicator (2.4.0):
    - Alamofire (~> 4.8)
  - AMScrollingNavbar (5.6.0)
  - AppAuth (1.4.0):
    - AppAuth/Core (= 1.4.0)
    - AppAuth/ExternalUserAgent (= 1.4.0)
  - AppAuth/Core (1.4.0)
  - AppAuth/ExternalUserAgent (1.4.0)
  - AppCenter (2.5.1):
    - AppCenter/Analytics (= 2.5.1)
    - AppCenter/Crashes (= 2.5.1)
  - AppCenter/Analytics (2.5.1):
    - AppCenter/Core
  - AppCenter/Core (2.5.1)
  - AppCenter/Crashes (2.5.1):
    - AppCenter/Core
  - AppCenter/Distribute (2.5.1):
    - AppCenter/Core
  - Automattic-Tracks-iOS (0.4.4):
    - CocoaLumberjack (~> 3)
    - Reachability (~> 3)
    - Sentry (~> 4)
    - Sodium (~> 0.8.0)
    - UIDeviceIdentifier (~> 1)
  - boost-for-react-native (1.63.0)
  - Charts (3.2.2):
    - Charts/Core (= 3.2.2)
  - Charts/Core (3.2.2)
  - CocoaLumberjack (3.5.2):
    - CocoaLumberjack/Core (= 3.5.2)
  - CocoaLumberjack/Core (3.5.2)
  - DoubleConversion (1.1.5)
  - Down (0.6.6)
  - FBLazyVector (0.61.5)
  - FBReactNativeSpec (0.61.5):
    - Folly (= 2018.10.22.00)
    - RCTRequired (= 0.61.5)
    - RCTTypeSafety (= 0.61.5)
    - React-Core (= 0.61.5)
    - React-jsi (= 0.61.5)
    - ReactCommon/turbomodule/core (= 0.61.5)
  - Folly (2018.10.22.00):
    - boost-for-react-native
    - DoubleConversion
    - Folly/Default (= 2018.10.22.00)
    - glog
  - Folly/Default (2018.10.22.00):
    - boost-for-react-native
    - DoubleConversion
    - glog
  - FormatterKit/Resources (1.8.2)
  - FormatterKit/TimeIntervalFormatter (1.8.2):
    - FormatterKit/Resources
  - FSInteractiveMap (0.1.0)
  - Gifu (3.2.0)
  - glog (0.3.5)
  - GoogleSignIn (5.0.2):
    - AppAuth (~> 1.2)
    - GTMAppAuth (~> 1.0)
    - GTMSessionFetcher/Core (~> 1.1)
  - Gridicons (1.0.1)
  - GTMAppAuth (1.0.0):
    - AppAuth/Core (~> 1.0)
    - GTMSessionFetcher (~> 1.1)
  - GTMSessionFetcher (1.4.0):
    - GTMSessionFetcher/Full (= 1.4.0)
  - GTMSessionFetcher/Core (1.4.0)
  - GTMSessionFetcher/Full (1.4.0):
    - GTMSessionFetcher/Core (= 1.4.0)
  - Gutenberg (1.30.0):
    - React (= 0.61.5)
    - React-CoreModules (= 0.61.5)
    - React-RCTImage (= 0.61.5)
    - RNTAztecView
  - JTAppleCalendar (8.0.3)
  - lottie-ios (3.1.6)
  - MediaEditor (1.1.0):
    - TOCropViewController (~> 2.5.2)
  - MRProgress (0.8.3):
    - MRProgress/ActivityIndicator (= 0.8.3)
    - MRProgress/Blur (= 0.8.3)
    - MRProgress/Circular (= 0.8.3)
    - MRProgress/Icons (= 0.8.3)
    - MRProgress/NavigationBarProgress (= 0.8.3)
    - MRProgress/Overlay (= 0.8.3)
  - MRProgress/ActivityIndicator (0.8.3):
    - MRProgress/Stopable
  - MRProgress/Blur (0.8.3):
    - MRProgress/Helper
  - MRProgress/Circular (0.8.3):
    - MRProgress/Helper
    - MRProgress/ProgressBaseClass
    - MRProgress/Stopable
  - MRProgress/Helper (0.8.3)
  - MRProgress/Icons (0.8.3)
  - MRProgress/NavigationBarProgress (0.8.3):
    - MRProgress/ProgressBaseClass
  - MRProgress/Overlay (0.8.3):
    - MRProgress/ActivityIndicator
    - MRProgress/Blur
    - MRProgress/Circular
    - MRProgress/Helper
    - MRProgress/Icons
  - MRProgress/ProgressBaseClass (0.8.3)
  - MRProgress/Stopable (0.8.3):
    - MRProgress/Helper
  - Nimble (7.3.4)
  - NSObject-SafeExpectations (0.0.4)
  - "NSURL+IDN (0.4)"
  - OCMock (3.4.3)
  - OHHTTPStubs (6.1.0):
    - OHHTTPStubs/Default (= 6.1.0)
  - OHHTTPStubs/Core (6.1.0)
  - OHHTTPStubs/Default (6.1.0):
    - OHHTTPStubs/Core
    - OHHTTPStubs/JSON
    - OHHTTPStubs/NSURLSession
    - OHHTTPStubs/OHPathHelpers
  - OHHTTPStubs/JSON (6.1.0):
    - OHHTTPStubs/Core
  - OHHTTPStubs/NSURLSession (6.1.0):
    - OHHTTPStubs/Core
  - OHHTTPStubs/OHPathHelpers (6.1.0)
  - OHHTTPStubs/Swift (6.1.0):
    - OHHTTPStubs/Default
  - RCTRequired (0.61.5)
  - RCTTypeSafety (0.61.5):
    - FBLazyVector (= 0.61.5)
    - Folly (= 2018.10.22.00)
    - RCTRequired (= 0.61.5)
    - React-Core (= 0.61.5)
  - Reachability (3.2)
  - React (0.61.5):
    - React-Core (= 0.61.5)
    - React-Core/DevSupport (= 0.61.5)
    - React-Core/RCTWebSocket (= 0.61.5)
    - React-RCTActionSheet (= 0.61.5)
    - React-RCTAnimation (= 0.61.5)
    - React-RCTBlob (= 0.61.5)
    - React-RCTImage (= 0.61.5)
    - React-RCTLinking (= 0.61.5)
    - React-RCTNetwork (= 0.61.5)
    - React-RCTSettings (= 0.61.5)
    - React-RCTText (= 0.61.5)
    - React-RCTVibration (= 0.61.5)
  - React-Core (0.61.5):
    - Folly (= 2018.10.22.00)
    - glog
    - React-Core/Default (= 0.61.5)
    - React-cxxreact (= 0.61.5)
    - React-jsi (= 0.61.5)
    - React-jsiexecutor (= 0.61.5)
    - Yoga
  - React-Core/CoreModulesHeaders (0.61.5):
    - Folly (= 2018.10.22.00)
    - glog
    - React-Core/Default
    - React-cxxreact (= 0.61.5)
    - React-jsi (= 0.61.5)
    - React-jsiexecutor (= 0.61.5)
    - Yoga
  - React-Core/Default (0.61.5):
    - Folly (= 2018.10.22.00)
    - glog
    - React-cxxreact (= 0.61.5)
    - React-jsi (= 0.61.5)
    - React-jsiexecutor (= 0.61.5)
    - Yoga
  - React-Core/DevSupport (0.61.5):
    - Folly (= 2018.10.22.00)
    - glog
    - React-Core/Default (= 0.61.5)
    - React-Core/RCTWebSocket (= 0.61.5)
    - React-cxxreact (= 0.61.5)
    - React-jsi (= 0.61.5)
    - React-jsiexecutor (= 0.61.5)
    - React-jsinspector (= 0.61.5)
    - Yoga
  - React-Core/RCTActionSheetHeaders (0.61.5):
    - Folly (= 2018.10.22.00)
    - glog
    - React-Core/Default
    - React-cxxreact (= 0.61.5)
    - React-jsi (= 0.61.5)
    - React-jsiexecutor (= 0.61.5)
    - Yoga
  - React-Core/RCTAnimationHeaders (0.61.5):
    - Folly (= 2018.10.22.00)
    - glog
    - React-Core/Default
    - React-cxxreact (= 0.61.5)
    - React-jsi (= 0.61.5)
    - React-jsiexecutor (= 0.61.5)
    - Yoga
  - React-Core/RCTBlobHeaders (0.61.5):
    - Folly (= 2018.10.22.00)
    - glog
    - React-Core/Default
    - React-cxxreact (= 0.61.5)
    - React-jsi (= 0.61.5)
    - React-jsiexecutor (= 0.61.5)
    - Yoga
  - React-Core/RCTImageHeaders (0.61.5):
    - Folly (= 2018.10.22.00)
    - glog
    - React-Core/Default
    - React-cxxreact (= 0.61.5)
    - React-jsi (= 0.61.5)
    - React-jsiexecutor (= 0.61.5)
    - Yoga
  - React-Core/RCTLinkingHeaders (0.61.5):
    - Folly (= 2018.10.22.00)
    - glog
    - React-Core/Default
    - React-cxxreact (= 0.61.5)
    - React-jsi (= 0.61.5)
    - React-jsiexecutor (= 0.61.5)
    - Yoga
  - React-Core/RCTNetworkHeaders (0.61.5):
    - Folly (= 2018.10.22.00)
    - glog
    - React-Core/Default
    - React-cxxreact (= 0.61.5)
    - React-jsi (= 0.61.5)
    - React-jsiexecutor (= 0.61.5)
    - Yoga
  - React-Core/RCTSettingsHeaders (0.61.5):
    - Folly (= 2018.10.22.00)
    - glog
    - React-Core/Default
    - React-cxxreact (= 0.61.5)
    - React-jsi (= 0.61.5)
    - React-jsiexecutor (= 0.61.5)
    - Yoga
  - React-Core/RCTTextHeaders (0.61.5):
    - Folly (= 2018.10.22.00)
    - glog
    - React-Core/Default
    - React-cxxreact (= 0.61.5)
    - React-jsi (= 0.61.5)
    - React-jsiexecutor (= 0.61.5)
    - Yoga
  - React-Core/RCTVibrationHeaders (0.61.5):
    - Folly (= 2018.10.22.00)
    - glog
    - React-Core/Default
    - React-cxxreact (= 0.61.5)
    - React-jsi (= 0.61.5)
    - React-jsiexecutor (= 0.61.5)
    - Yoga
  - React-Core/RCTWebSocket (0.61.5):
    - Folly (= 2018.10.22.00)
    - glog
    - React-Core/Default (= 0.61.5)
    - React-cxxreact (= 0.61.5)
    - React-jsi (= 0.61.5)
    - React-jsiexecutor (= 0.61.5)
    - Yoga
  - React-CoreModules (0.61.5):
    - FBReactNativeSpec (= 0.61.5)
    - Folly (= 2018.10.22.00)
    - RCTTypeSafety (= 0.61.5)
    - React-Core/CoreModulesHeaders (= 0.61.5)
    - React-RCTImage (= 0.61.5)
    - ReactCommon/turbomodule/core (= 0.61.5)
  - React-cxxreact (0.61.5):
    - boost-for-react-native (= 1.63.0)
    - DoubleConversion
    - Folly (= 2018.10.22.00)
    - glog
    - React-jsinspector (= 0.61.5)
  - React-jsi (0.61.5):
    - boost-for-react-native (= 1.63.0)
    - DoubleConversion
    - Folly (= 2018.10.22.00)
    - glog
    - React-jsi/Default (= 0.61.5)
  - React-jsi/Default (0.61.5):
    - boost-for-react-native (= 1.63.0)
    - DoubleConversion
    - Folly (= 2018.10.22.00)
    - glog
  - React-jsiexecutor (0.61.5):
    - DoubleConversion
    - Folly (= 2018.10.22.00)
    - glog
    - React-cxxreact (= 0.61.5)
    - React-jsi (= 0.61.5)
  - React-jsinspector (0.61.5)
  - react-native-keyboard-aware-scroll-view (0.8.8):
    - React
  - react-native-linear-gradient (2.5.6):
    - React
  - react-native-safe-area (0.5.1):
    - React
  - react-native-slider (2.0.7):
    - React
  - react-native-video (5.0.2):
    - React
    - react-native-video/Video (= 5.0.2)
  - react-native-video/Video (5.0.2):
    - React
  - React-RCTActionSheet (0.61.5):
    - React-Core/RCTActionSheetHeaders (= 0.61.5)
  - React-RCTAnimation (0.61.5):
    - React-Core/RCTAnimationHeaders (= 0.61.5)
  - React-RCTBlob (0.61.5):
    - React-Core/RCTBlobHeaders (= 0.61.5)
    - React-Core/RCTWebSocket (= 0.61.5)
    - React-jsi (= 0.61.5)
    - React-RCTNetwork (= 0.61.5)
  - React-RCTImage (0.61.5):
    - React-Core/RCTImageHeaders (= 0.61.5)
    - React-RCTNetwork (= 0.61.5)
  - React-RCTLinking (0.61.5):
    - React-Core/RCTLinkingHeaders (= 0.61.5)
  - React-RCTNetwork (0.61.5):
    - React-Core/RCTNetworkHeaders (= 0.61.5)
  - React-RCTSettings (0.61.5):
    - React-Core/RCTSettingsHeaders (= 0.61.5)
  - React-RCTText (0.61.5):
    - React-Core/RCTTextHeaders (= 0.61.5)
  - React-RCTVibration (0.61.5):
    - React-Core/RCTVibrationHeaders (= 0.61.5)
  - ReactCommon (0.61.5):
    - ReactCommon/jscallinvoker (= 0.61.5)
    - ReactCommon/turbomodule (= 0.61.5)
  - ReactCommon/jscallinvoker (0.61.5):
    - DoubleConversion
    - Folly (= 2018.10.22.00)
    - glog
    - React-cxxreact (= 0.61.5)
  - ReactCommon/turbomodule (0.61.5):
    - DoubleConversion
    - Folly (= 2018.10.22.00)
    - glog
    - React-Core (= 0.61.5)
    - React-cxxreact (= 0.61.5)
    - React-jsi (= 0.61.5)
    - ReactCommon/jscallinvoker (= 0.61.5)
    - ReactCommon/turbomodule/core (= 0.61.5)
    - ReactCommon/turbomodule/samples (= 0.61.5)
  - ReactCommon/turbomodule/core (0.61.5):
    - DoubleConversion
    - Folly (= 2018.10.22.00)
    - glog
    - React-Core (= 0.61.5)
    - React-cxxreact (= 0.61.5)
    - React-jsi (= 0.61.5)
    - ReactCommon/jscallinvoker (= 0.61.5)
  - ReactCommon/turbomodule/samples (0.61.5):
    - DoubleConversion
    - Folly (= 2018.10.22.00)
    - glog
    - React-Core (= 0.61.5)
    - React-cxxreact (= 0.61.5)
    - React-jsi (= 0.61.5)
    - ReactCommon/jscallinvoker (= 0.61.5)
    - ReactCommon/turbomodule/core (= 0.61.5)
  - ReactNativeDarkMode (0.0.10):
    - React
  - RNSVG (9.13.6-gb):
    - React
  - RNTAztecView (1.30.0):
    - React-Core
    - WordPress-Aztec-iOS (~> 1.19.2)
  - Sentry (4.5.0):
    - Sentry/Core (= 4.5.0)
  - Sentry/Core (4.5.0)
  - SimulatorStatusMagic (2.4.1)
  - Sodium (0.8.0)
  - Starscream (3.0.6)
  - SVProgressHUD (2.2.5)
  - TOCropViewController (2.5.3)
  - UIDeviceIdentifier (1.4.0)
  - WordPress-Aztec-iOS (1.19.2)
  - WordPress-Editor-iOS (1.19.2):
    - WordPress-Aztec-iOS (= 1.19.2)
<<<<<<< HEAD
  - WordPressAuthenticator (1.19.0-beta.3):
=======
  - WordPressAuthenticator (1.19.0-beta.1):
>>>>>>> b9620239
    - 1PasswordExtension (= 1.8.6)
    - Alamofire (= 4.8)
    - CocoaLumberjack (~> 3.5)
    - GoogleSignIn (~> 5.0.2)
    - Gridicons (~> 1.0)
    - lottie-ios (= 3.1.6)
    - "NSURL+IDN (= 0.4)"
    - SVProgressHUD (= 2.2.5)
    - WordPressKit (~> 4.0-beta.0)
    - WordPressShared (~> 1.0-beta.0)
    - WordPressUI (~> 1.7.0)
  - WordPressKit (4.11.0-beta.1):
    - Alamofire (~> 4.8.0)
    - CocoaLumberjack (~> 3.4)
    - NSObject-SafeExpectations (= 0.0.4)
    - UIDeviceIdentifier (~> 1)
    - WordPressShared (~> 1.9.0-beta.1)
    - wpxmlrpc (= 0.8.5)
  - WordPressMocks (0.0.8)
  - WordPressShared (1.9.0):
    - CocoaLumberjack (~> 3.4)
    - FormatterKit/TimeIntervalFormatter (= 1.8.2)
  - WordPressUI (1.7.1)
  - WPMediaPicker (1.7.0)
  - wpxmlrpc (0.8.5)
  - Yoga (1.14.0)
  - ZendeskCommonUISDK (4.0.0):
    - ZendeskSDKConfigurationsSDK (~> 1.1.2)
  - ZendeskCoreSDK (2.2.2)
  - ZendeskMessagingAPISDK (3.0.0):
    - ZendeskSDKConfigurationsSDK (~> 1.1.2)
  - ZendeskMessagingSDK (3.0.0):
    - ZendeskCommonUISDK (~> 4.0.0)
    - ZendeskMessagingAPISDK (~> 3.0.0)
  - ZendeskSDKConfigurationsSDK (1.1.3)
  - ZendeskSupportProvidersSDK (5.0.1):
    - ZendeskCoreSDK (~> 2.2.1)
  - ZendeskSupportSDK (5.0.0):
    - ZendeskMessagingSDK (~> 3.0.0)
    - ZendeskSupportProvidersSDK (~> 5.0.0)
  - ZIPFoundation (0.9.10)

DEPENDENCIES:
  - Alamofire (= 4.8.0)
  - AlamofireImage (= 3.5.2)
  - AlamofireNetworkActivityIndicator (~> 2.4)
  - AMScrollingNavbar (= 5.6.0)
  - AppCenter (= 2.5.1)
  - AppCenter/Distribute (= 2.5.1)
  - Automattic-Tracks-iOS (~> 0.4.4)
  - Charts (~> 3.2.2)
  - CocoaLumberjack (= 3.5.2)
  - Down (~> 0.6.6)
  - FBLazyVector (from `https://raw.githubusercontent.com/wordpress-mobile/gutenberg-mobile/74f2bb2c58b1fcd9a10125b78673318d5ef8d0a4/react-native-gutenberg-bridge/third-party-podspecs/FBLazyVector.podspec.json`)
  - FBReactNativeSpec (from `https://raw.githubusercontent.com/wordpress-mobile/gutenberg-mobile/74f2bb2c58b1fcd9a10125b78673318d5ef8d0a4/react-native-gutenberg-bridge/third-party-podspecs/FBReactNativeSpec.podspec.json`)
  - Folly (from `https://raw.githubusercontent.com/wordpress-mobile/gutenberg-mobile/74f2bb2c58b1fcd9a10125b78673318d5ef8d0a4/react-native-gutenberg-bridge/third-party-podspecs/Folly.podspec.json`)
  - FSInteractiveMap (from `https://github.com/wordpress-mobile/FSInteractiveMap.git`, tag `0.2.0`)
  - Gifu (= 3.2.0)
  - glog (from `https://raw.githubusercontent.com/wordpress-mobile/gutenberg-mobile/74f2bb2c58b1fcd9a10125b78673318d5ef8d0a4/react-native-gutenberg-bridge/third-party-podspecs/glog.podspec.json`)
  - Gridicons (~> 1.0.1)
  - Gutenberg (from `http://github.com/wordpress-mobile/gutenberg-mobile/`, commit `74f2bb2c58b1fcd9a10125b78673318d5ef8d0a4`)
  - JTAppleCalendar (~> 8.0.2)
  - MediaEditor (~> 1.1.0)
  - MRProgress (= 0.8.3)
  - Nimble (~> 7.3.1)
  - NSObject-SafeExpectations (~> 0.0.4)
  - "NSURL+IDN (~> 0.4)"
  - OCMock (= 3.4.3)
  - OHHTTPStubs (= 6.1.0)
  - OHHTTPStubs/Swift (= 6.1.0)
  - RCTRequired (from `https://raw.githubusercontent.com/wordpress-mobile/gutenberg-mobile/74f2bb2c58b1fcd9a10125b78673318d5ef8d0a4/react-native-gutenberg-bridge/third-party-podspecs/RCTRequired.podspec.json`)
  - RCTTypeSafety (from `https://raw.githubusercontent.com/wordpress-mobile/gutenberg-mobile/74f2bb2c58b1fcd9a10125b78673318d5ef8d0a4/react-native-gutenberg-bridge/third-party-podspecs/RCTTypeSafety.podspec.json`)
  - Reachability (= 3.2)
  - React (from `https://raw.githubusercontent.com/wordpress-mobile/gutenberg-mobile/74f2bb2c58b1fcd9a10125b78673318d5ef8d0a4/react-native-gutenberg-bridge/third-party-podspecs/React.podspec.json`)
  - React-Core (from `https://raw.githubusercontent.com/wordpress-mobile/gutenberg-mobile/74f2bb2c58b1fcd9a10125b78673318d5ef8d0a4/react-native-gutenberg-bridge/third-party-podspecs/React-Core.podspec.json`)
  - React-CoreModules (from `https://raw.githubusercontent.com/wordpress-mobile/gutenberg-mobile/74f2bb2c58b1fcd9a10125b78673318d5ef8d0a4/react-native-gutenberg-bridge/third-party-podspecs/React-CoreModules.podspec.json`)
  - React-cxxreact (from `https://raw.githubusercontent.com/wordpress-mobile/gutenberg-mobile/74f2bb2c58b1fcd9a10125b78673318d5ef8d0a4/react-native-gutenberg-bridge/third-party-podspecs/React-cxxreact.podspec.json`)
  - React-jsi (from `https://raw.githubusercontent.com/wordpress-mobile/gutenberg-mobile/74f2bb2c58b1fcd9a10125b78673318d5ef8d0a4/react-native-gutenberg-bridge/third-party-podspecs/React-jsi.podspec.json`)
  - React-jsiexecutor (from `https://raw.githubusercontent.com/wordpress-mobile/gutenberg-mobile/74f2bb2c58b1fcd9a10125b78673318d5ef8d0a4/react-native-gutenberg-bridge/third-party-podspecs/React-jsiexecutor.podspec.json`)
  - React-jsinspector (from `https://raw.githubusercontent.com/wordpress-mobile/gutenberg-mobile/74f2bb2c58b1fcd9a10125b78673318d5ef8d0a4/react-native-gutenberg-bridge/third-party-podspecs/React-jsinspector.podspec.json`)
  - react-native-keyboard-aware-scroll-view (from `https://raw.githubusercontent.com/wordpress-mobile/gutenberg-mobile/74f2bb2c58b1fcd9a10125b78673318d5ef8d0a4/react-native-gutenberg-bridge/third-party-podspecs/react-native-keyboard-aware-scroll-view.podspec.json`)
  - react-native-linear-gradient (from `https://raw.githubusercontent.com/wordpress-mobile/gutenberg-mobile/74f2bb2c58b1fcd9a10125b78673318d5ef8d0a4/react-native-gutenberg-bridge/third-party-podspecs/react-native-linear-gradient.podspec.json`)
  - react-native-safe-area (from `https://raw.githubusercontent.com/wordpress-mobile/gutenberg-mobile/74f2bb2c58b1fcd9a10125b78673318d5ef8d0a4/react-native-gutenberg-bridge/third-party-podspecs/react-native-safe-area.podspec.json`)
  - react-native-slider (from `https://raw.githubusercontent.com/wordpress-mobile/gutenberg-mobile/74f2bb2c58b1fcd9a10125b78673318d5ef8d0a4/react-native-gutenberg-bridge/third-party-podspecs/react-native-slider.podspec.json`)
  - react-native-video (from `https://raw.githubusercontent.com/wordpress-mobile/gutenberg-mobile/74f2bb2c58b1fcd9a10125b78673318d5ef8d0a4/react-native-gutenberg-bridge/third-party-podspecs/react-native-video.podspec.json`)
  - React-RCTActionSheet (from `https://raw.githubusercontent.com/wordpress-mobile/gutenberg-mobile/74f2bb2c58b1fcd9a10125b78673318d5ef8d0a4/react-native-gutenberg-bridge/third-party-podspecs/React-RCTActionSheet.podspec.json`)
  - React-RCTAnimation (from `https://raw.githubusercontent.com/wordpress-mobile/gutenberg-mobile/74f2bb2c58b1fcd9a10125b78673318d5ef8d0a4/react-native-gutenberg-bridge/third-party-podspecs/React-RCTAnimation.podspec.json`)
  - React-RCTBlob (from `https://raw.githubusercontent.com/wordpress-mobile/gutenberg-mobile/74f2bb2c58b1fcd9a10125b78673318d5ef8d0a4/react-native-gutenberg-bridge/third-party-podspecs/React-RCTBlob.podspec.json`)
  - React-RCTImage (from `https://raw.githubusercontent.com/wordpress-mobile/gutenberg-mobile/74f2bb2c58b1fcd9a10125b78673318d5ef8d0a4/react-native-gutenberg-bridge/third-party-podspecs/React-RCTImage.podspec.json`)
  - React-RCTLinking (from `https://raw.githubusercontent.com/wordpress-mobile/gutenberg-mobile/74f2bb2c58b1fcd9a10125b78673318d5ef8d0a4/react-native-gutenberg-bridge/third-party-podspecs/React-RCTLinking.podspec.json`)
  - React-RCTNetwork (from `https://raw.githubusercontent.com/wordpress-mobile/gutenberg-mobile/74f2bb2c58b1fcd9a10125b78673318d5ef8d0a4/react-native-gutenberg-bridge/third-party-podspecs/React-RCTNetwork.podspec.json`)
  - React-RCTSettings (from `https://raw.githubusercontent.com/wordpress-mobile/gutenberg-mobile/74f2bb2c58b1fcd9a10125b78673318d5ef8d0a4/react-native-gutenberg-bridge/third-party-podspecs/React-RCTSettings.podspec.json`)
  - React-RCTText (from `https://raw.githubusercontent.com/wordpress-mobile/gutenberg-mobile/74f2bb2c58b1fcd9a10125b78673318d5ef8d0a4/react-native-gutenberg-bridge/third-party-podspecs/React-RCTText.podspec.json`)
  - React-RCTVibration (from `https://raw.githubusercontent.com/wordpress-mobile/gutenberg-mobile/74f2bb2c58b1fcd9a10125b78673318d5ef8d0a4/react-native-gutenberg-bridge/third-party-podspecs/React-RCTVibration.podspec.json`)
  - ReactCommon (from `https://raw.githubusercontent.com/wordpress-mobile/gutenberg-mobile/74f2bb2c58b1fcd9a10125b78673318d5ef8d0a4/react-native-gutenberg-bridge/third-party-podspecs/ReactCommon.podspec.json`)
  - ReactNativeDarkMode (from `https://raw.githubusercontent.com/wordpress-mobile/gutenberg-mobile/74f2bb2c58b1fcd9a10125b78673318d5ef8d0a4/react-native-gutenberg-bridge/third-party-podspecs/ReactNativeDarkMode.podspec.json`)
  - RNSVG (from `https://raw.githubusercontent.com/wordpress-mobile/gutenberg-mobile/74f2bb2c58b1fcd9a10125b78673318d5ef8d0a4/react-native-gutenberg-bridge/third-party-podspecs/RNSVG.podspec.json`)
  - RNTAztecView (from `http://github.com/wordpress-mobile/gutenberg-mobile/`, commit `74f2bb2c58b1fcd9a10125b78673318d5ef8d0a4`)
  - SimulatorStatusMagic
  - Starscream (= 3.0.6)
  - SVProgressHUD (= 2.2.5)
  - WordPress-Editor-iOS (~> 1.19.2)
<<<<<<< HEAD
  - WordPressAuthenticator (from `https://github.com/wordpress-mobile/WordPressAuthenticator-iOS.git`, branch `feature/182-large_nav_titles`)
=======
  - WordPressAuthenticator (~> 1.19.0-beta)
>>>>>>> b9620239
  - WordPressKit (= 4.11.0-beta.1)
  - WordPressMocks (~> 0.0.8)
  - WordPressShared (= 1.9.0)
  - WordPressUI (~> 1.7.1)
  - WPMediaPicker (~> 1.7.0)
  - Yoga (from `https://raw.githubusercontent.com/wordpress-mobile/gutenberg-mobile/74f2bb2c58b1fcd9a10125b78673318d5ef8d0a4/react-native-gutenberg-bridge/third-party-podspecs/Yoga.podspec.json`)
  - ZendeskSupportSDK (= 5.0.0)
  - ZIPFoundation (~> 0.9.8)

SPEC REPOS:
  trunk:
    - 1PasswordExtension
    - Alamofire
    - AlamofireImage
    - AlamofireNetworkActivityIndicator
    - AMScrollingNavbar
    - AppAuth
    - AppCenter
    - Automattic-Tracks-iOS
    - boost-for-react-native
    - Charts
    - CocoaLumberjack
    - DoubleConversion
    - Down
    - FormatterKit
    - Gifu
    - GoogleSignIn
    - Gridicons
    - GTMAppAuth
    - GTMSessionFetcher
    - JTAppleCalendar
    - lottie-ios
    - MediaEditor
    - MRProgress
    - Nimble
    - NSObject-SafeExpectations
    - "NSURL+IDN"
    - OCMock
    - OHHTTPStubs
    - Reachability
    - Sentry
    - SimulatorStatusMagic
    - Sodium
    - Starscream
    - SVProgressHUD
    - TOCropViewController
    - UIDeviceIdentifier
    - WordPress-Aztec-iOS
    - WordPress-Editor-iOS
    - WordPressKit
    - WordPressMocks
    - WordPressShared
    - WordPressUI
    - WPMediaPicker
    - wpxmlrpc
    - ZendeskCommonUISDK
    - ZendeskCoreSDK
    - ZendeskMessagingAPISDK
    - ZendeskMessagingSDK
    - ZendeskSDKConfigurationsSDK
    - ZendeskSupportProvidersSDK
    - ZendeskSupportSDK
    - ZIPFoundation

EXTERNAL SOURCES:
  FBLazyVector:
    :podspec: https://raw.githubusercontent.com/wordpress-mobile/gutenberg-mobile/74f2bb2c58b1fcd9a10125b78673318d5ef8d0a4/react-native-gutenberg-bridge/third-party-podspecs/FBLazyVector.podspec.json
  FBReactNativeSpec:
    :podspec: https://raw.githubusercontent.com/wordpress-mobile/gutenberg-mobile/74f2bb2c58b1fcd9a10125b78673318d5ef8d0a4/react-native-gutenberg-bridge/third-party-podspecs/FBReactNativeSpec.podspec.json
  Folly:
    :podspec: https://raw.githubusercontent.com/wordpress-mobile/gutenberg-mobile/74f2bb2c58b1fcd9a10125b78673318d5ef8d0a4/react-native-gutenberg-bridge/third-party-podspecs/Folly.podspec.json
  FSInteractiveMap:
    :git: https://github.com/wordpress-mobile/FSInteractiveMap.git
    :tag: 0.2.0
  glog:
    :podspec: https://raw.githubusercontent.com/wordpress-mobile/gutenberg-mobile/74f2bb2c58b1fcd9a10125b78673318d5ef8d0a4/react-native-gutenberg-bridge/third-party-podspecs/glog.podspec.json
  Gutenberg:
    :commit: 74f2bb2c58b1fcd9a10125b78673318d5ef8d0a4
    :git: http://github.com/wordpress-mobile/gutenberg-mobile/
  RCTRequired:
    :podspec: https://raw.githubusercontent.com/wordpress-mobile/gutenberg-mobile/74f2bb2c58b1fcd9a10125b78673318d5ef8d0a4/react-native-gutenberg-bridge/third-party-podspecs/RCTRequired.podspec.json
  RCTTypeSafety:
    :podspec: https://raw.githubusercontent.com/wordpress-mobile/gutenberg-mobile/74f2bb2c58b1fcd9a10125b78673318d5ef8d0a4/react-native-gutenberg-bridge/third-party-podspecs/RCTTypeSafety.podspec.json
  React:
    :podspec: https://raw.githubusercontent.com/wordpress-mobile/gutenberg-mobile/74f2bb2c58b1fcd9a10125b78673318d5ef8d0a4/react-native-gutenberg-bridge/third-party-podspecs/React.podspec.json
  React-Core:
    :podspec: https://raw.githubusercontent.com/wordpress-mobile/gutenberg-mobile/74f2bb2c58b1fcd9a10125b78673318d5ef8d0a4/react-native-gutenberg-bridge/third-party-podspecs/React-Core.podspec.json
  React-CoreModules:
    :podspec: https://raw.githubusercontent.com/wordpress-mobile/gutenberg-mobile/74f2bb2c58b1fcd9a10125b78673318d5ef8d0a4/react-native-gutenberg-bridge/third-party-podspecs/React-CoreModules.podspec.json
  React-cxxreact:
    :podspec: https://raw.githubusercontent.com/wordpress-mobile/gutenberg-mobile/74f2bb2c58b1fcd9a10125b78673318d5ef8d0a4/react-native-gutenberg-bridge/third-party-podspecs/React-cxxreact.podspec.json
  React-jsi:
    :podspec: https://raw.githubusercontent.com/wordpress-mobile/gutenberg-mobile/74f2bb2c58b1fcd9a10125b78673318d5ef8d0a4/react-native-gutenberg-bridge/third-party-podspecs/React-jsi.podspec.json
  React-jsiexecutor:
    :podspec: https://raw.githubusercontent.com/wordpress-mobile/gutenberg-mobile/74f2bb2c58b1fcd9a10125b78673318d5ef8d0a4/react-native-gutenberg-bridge/third-party-podspecs/React-jsiexecutor.podspec.json
  React-jsinspector:
    :podspec: https://raw.githubusercontent.com/wordpress-mobile/gutenberg-mobile/74f2bb2c58b1fcd9a10125b78673318d5ef8d0a4/react-native-gutenberg-bridge/third-party-podspecs/React-jsinspector.podspec.json
  react-native-keyboard-aware-scroll-view:
    :podspec: https://raw.githubusercontent.com/wordpress-mobile/gutenberg-mobile/74f2bb2c58b1fcd9a10125b78673318d5ef8d0a4/react-native-gutenberg-bridge/third-party-podspecs/react-native-keyboard-aware-scroll-view.podspec.json
  react-native-linear-gradient:
    :podspec: https://raw.githubusercontent.com/wordpress-mobile/gutenberg-mobile/74f2bb2c58b1fcd9a10125b78673318d5ef8d0a4/react-native-gutenberg-bridge/third-party-podspecs/react-native-linear-gradient.podspec.json
  react-native-safe-area:
    :podspec: https://raw.githubusercontent.com/wordpress-mobile/gutenberg-mobile/74f2bb2c58b1fcd9a10125b78673318d5ef8d0a4/react-native-gutenberg-bridge/third-party-podspecs/react-native-safe-area.podspec.json
  react-native-slider:
    :podspec: https://raw.githubusercontent.com/wordpress-mobile/gutenberg-mobile/74f2bb2c58b1fcd9a10125b78673318d5ef8d0a4/react-native-gutenberg-bridge/third-party-podspecs/react-native-slider.podspec.json
  react-native-video:
    :podspec: https://raw.githubusercontent.com/wordpress-mobile/gutenberg-mobile/74f2bb2c58b1fcd9a10125b78673318d5ef8d0a4/react-native-gutenberg-bridge/third-party-podspecs/react-native-video.podspec.json
  React-RCTActionSheet:
    :podspec: https://raw.githubusercontent.com/wordpress-mobile/gutenberg-mobile/74f2bb2c58b1fcd9a10125b78673318d5ef8d0a4/react-native-gutenberg-bridge/third-party-podspecs/React-RCTActionSheet.podspec.json
  React-RCTAnimation:
    :podspec: https://raw.githubusercontent.com/wordpress-mobile/gutenberg-mobile/74f2bb2c58b1fcd9a10125b78673318d5ef8d0a4/react-native-gutenberg-bridge/third-party-podspecs/React-RCTAnimation.podspec.json
  React-RCTBlob:
    :podspec: https://raw.githubusercontent.com/wordpress-mobile/gutenberg-mobile/74f2bb2c58b1fcd9a10125b78673318d5ef8d0a4/react-native-gutenberg-bridge/third-party-podspecs/React-RCTBlob.podspec.json
  React-RCTImage:
    :podspec: https://raw.githubusercontent.com/wordpress-mobile/gutenberg-mobile/74f2bb2c58b1fcd9a10125b78673318d5ef8d0a4/react-native-gutenberg-bridge/third-party-podspecs/React-RCTImage.podspec.json
  React-RCTLinking:
    :podspec: https://raw.githubusercontent.com/wordpress-mobile/gutenberg-mobile/74f2bb2c58b1fcd9a10125b78673318d5ef8d0a4/react-native-gutenberg-bridge/third-party-podspecs/React-RCTLinking.podspec.json
  React-RCTNetwork:
    :podspec: https://raw.githubusercontent.com/wordpress-mobile/gutenberg-mobile/74f2bb2c58b1fcd9a10125b78673318d5ef8d0a4/react-native-gutenberg-bridge/third-party-podspecs/React-RCTNetwork.podspec.json
  React-RCTSettings:
    :podspec: https://raw.githubusercontent.com/wordpress-mobile/gutenberg-mobile/74f2bb2c58b1fcd9a10125b78673318d5ef8d0a4/react-native-gutenberg-bridge/third-party-podspecs/React-RCTSettings.podspec.json
  React-RCTText:
    :podspec: https://raw.githubusercontent.com/wordpress-mobile/gutenberg-mobile/74f2bb2c58b1fcd9a10125b78673318d5ef8d0a4/react-native-gutenberg-bridge/third-party-podspecs/React-RCTText.podspec.json
  React-RCTVibration:
    :podspec: https://raw.githubusercontent.com/wordpress-mobile/gutenberg-mobile/74f2bb2c58b1fcd9a10125b78673318d5ef8d0a4/react-native-gutenberg-bridge/third-party-podspecs/React-RCTVibration.podspec.json
  ReactCommon:
    :podspec: https://raw.githubusercontent.com/wordpress-mobile/gutenberg-mobile/74f2bb2c58b1fcd9a10125b78673318d5ef8d0a4/react-native-gutenberg-bridge/third-party-podspecs/ReactCommon.podspec.json
  ReactNativeDarkMode:
    :podspec: https://raw.githubusercontent.com/wordpress-mobile/gutenberg-mobile/74f2bb2c58b1fcd9a10125b78673318d5ef8d0a4/react-native-gutenberg-bridge/third-party-podspecs/ReactNativeDarkMode.podspec.json
  RNSVG:
    :podspec: https://raw.githubusercontent.com/wordpress-mobile/gutenberg-mobile/74f2bb2c58b1fcd9a10125b78673318d5ef8d0a4/react-native-gutenberg-bridge/third-party-podspecs/RNSVG.podspec.json
  RNTAztecView:
    :commit: 74f2bb2c58b1fcd9a10125b78673318d5ef8d0a4
    :git: http://github.com/wordpress-mobile/gutenberg-mobile/
  WordPressAuthenticator:
    :branch: feature/182-large_nav_titles
    :git: https://github.com/wordpress-mobile/WordPressAuthenticator-iOS.git
  Yoga:
    :podspec: https://raw.githubusercontent.com/wordpress-mobile/gutenberg-mobile/74f2bb2c58b1fcd9a10125b78673318d5ef8d0a4/react-native-gutenberg-bridge/third-party-podspecs/Yoga.podspec.json

CHECKOUT OPTIONS:
  FSInteractiveMap:
    :git: https://github.com/wordpress-mobile/FSInteractiveMap.git
    :tag: 0.2.0
  Gutenberg:
    :commit: 74f2bb2c58b1fcd9a10125b78673318d5ef8d0a4
    :git: http://github.com/wordpress-mobile/gutenberg-mobile/
  RNTAztecView:
    :commit: 74f2bb2c58b1fcd9a10125b78673318d5ef8d0a4
    :git: http://github.com/wordpress-mobile/gutenberg-mobile/
  WordPressAuthenticator:
    :commit: 83c242d77131c0f2e9e65a5a1bf035d3250d9d25
    :git: https://github.com/wordpress-mobile/WordPressAuthenticator-iOS.git

SPEC CHECKSUMS:
  1PasswordExtension: f97cc80ae58053c331b2b6dc8843ba7103b33794
  Alamofire: 3ec537f71edc9804815215393ae2b1a8ea33a844
  AlamofireImage: 63cfe3baf1370be6c498149687cf6db3e3b00999
  AlamofireNetworkActivityIndicator: 9acc3de3ca6645bf0efed462396b0df13dd3e7b8
  AMScrollingNavbar: cf0ec5a5ee659d76ba2509f630bf14fba7e16dc3
  AppAuth: 31bcec809a638d7bd2f86ea8a52bd45f6e81e7c7
  AppCenter: fddcbac6e4baae3d93a196ceb0bfe0e4ce407dec
  Automattic-Tracks-iOS: dbe6301bebdc1e444972475bae19299491702cef
  boost-for-react-native: 39c7adb57c4e60d6c5479dd8623128eb5b3f0f2c
  Charts: f69cf0518b6d1d62608ca504248f1bbe0b6ae77e
  CocoaLumberjack: 118bf4a820efc641f79fa487b75ed928dccfae23
  DoubleConversion: e22e0762848812a87afd67ffda3998d9ef29170c
  Down: 71bf4af3c04fa093e65dffa25c4b64fa61287373
  FBLazyVector: 47798d43f20e85af0d3cef09928b6e2d16dbbe4c
  FBReactNativeSpec: 8d0bf8eca089153f4196975ca190cda8c2d5dbd2
  Folly: 30e7936e1c45c08d884aa59369ed951a8e68cf51
  FormatterKit: 4b8f29acc9b872d5d12a63efb560661e8f2e1b98
  FSInteractiveMap: a396f610f48b76cb540baa87139d056429abda86
  Gifu: 7bcb6427457d85e0b4dff5a84ec5947ac19a93ea
  glog: 1f3da668190260b06b429bb211bfbee5cd790c28
  GoogleSignIn: 7137d297ddc022a7e0aa4619c86d72c909fa7213
  Gridicons: 8e19276b20bb15d1fda1d4d0db96d066d170135b
  GTMAppAuth: 4deac854479704f348309e7b66189e604cf5e01e
  GTMSessionFetcher: 6f5c8abbab8a9bce4bb3f057e317728ec6182b10
  Gutenberg: 0de603c498e2f06fc474b5e20bfe84491eb44e09
  JTAppleCalendar: 932cadea40b1051beab10f67843451d48ba16c99
  lottie-ios: 85ce835dd8c53e02509f20729fc7d6a4e6645a0a
  MediaEditor: a1838320ae55bf92af0fd938c6767c68265a9351
  MRProgress: 16de7cc9f347e8846797a770db102a323fe7ef09
  Nimble: 051e3d8912d40138fa5591c78594f95fb172af37
  NSObject-SafeExpectations: ab8fe623d36b25aa1f150affa324e40a2f3c0374
  "NSURL+IDN": afc873e639c18138a1589697c3add197fe8679ca
  OCMock: 43565190abc78977ad44a61c0d20d7f0784d35ab
  OHHTTPStubs: 1e21c7d2c084b8153fc53d48400d8919d2d432d0
  RCTRequired: 3ca691422140f76f04fd2af6dc90914cf0f81ef1
  RCTTypeSafety: aab4e9679dbb3682bf0404fded7b9557d7306795
  Reachability: 33e18b67625424e47b6cde6d202dce689ad7af96
  React: 5a954890216a4493df5ab2149f70f18592b513ac
  React-Core: 865fa241faa644ff20cb5ec87787b32a5acc43b3
  React-CoreModules: 026fafece67a3802aa8bb1995d27227b0d95e0f5
  React-cxxreact: 9c76312456310d1b486e23edb9ce576a5397ebc2
  React-jsi: 6d6afac4873e8a3433334378589a0a8190d58070
  React-jsiexecutor: 9dfdcd0db23042623894dcbc02d61a772da8e3c1
  React-jsinspector: 89927b9ec6d75759882949d2043ba704565edaec
  react-native-keyboard-aware-scroll-view: ffa9152671fec9a571197ed2d02e0fcb90206e60
  react-native-linear-gradient: 258ba8c61848324b1f2019bed5f460e6396137b7
  react-native-safe-area: e8230b0017d76c00de6b01e2412dcf86b127c6a3
  react-native-slider: b36527edad24d49d9f3b53f3078334f45558f97b
  react-native-video: d01ed7ff1e38fa7dcc6c15c94cf505e661b7bfd0
  React-RCTActionSheet: e8f642cfaa396b6b09fd38f53378506c2d63af35
  React-RCTAnimation: cec1abbcfb006978a288c5072e3d611d6ff76d4c
  React-RCTBlob: 7596eb2048150e429127a92a701e6cd40a8c0a74
  React-RCTImage: 03c7e36877a579ee51dcc33079cc8bc98658a722
  React-RCTLinking: cdc3f1aaff5f321bc954a98b7ffae3f864a6eaa3
  React-RCTNetwork: 33b3da6944786edea496a5fc6afea466633fd711
  React-RCTSettings: a3b7b3124315f8c91fad5d8aff08ee97d4b471cd
  React-RCTText: ee9c8b70180fb58d062483d9664cd921d14b5961
  React-RCTVibration: 20deb1f6f001000d1f2603722ec110c66c74796b
  ReactCommon: 48926fc48fcd7c8a629860049ffba9c23b4005dc
  ReactNativeDarkMode: f61376360c5d983907e5c316e8e1c853a8c2f348
  RNSVG: 68a534a5db06dcbdaebfd5079349191598caef7b
  RNTAztecView: be6b6a71b0e1abfba9084a33fd4d7815048e7bde
  Sentry: ab6c209f23700d1460691dbc90e19ed0a05d496b
  SimulatorStatusMagic: 28d4a9d1a500ac7cea0b2b5a43c1c6ddb40ba56c
  Sodium: 63c0ca312a932e6da481689537d4b35568841bdc
  Starscream: ef3ece99d765eeccb67de105bfa143f929026cf5
  SVProgressHUD: 1428aafac632c1f86f62aa4243ec12008d7a51d6
  TOCropViewController: 20a14b6a7a098308bf369e7c8d700dc983a974e6
  UIDeviceIdentifier: 44f805037d21b94394821828f4fcaba34b38c2d0
  WordPress-Aztec-iOS: d01bf0c5e150ae6a046f06ba63b7cc2762061c0b
  WordPress-Editor-iOS: 5b726489e5ae07b7281a2862d69aba2d5c83f140
<<<<<<< HEAD
  WordPressAuthenticator: 6d6b085a895ce00bd616c2132d58e59cd1f26745
=======
  WordPressAuthenticator: ef7999dd6f07573b802b26ae27c61c899f11214a
>>>>>>> b9620239
  WordPressKit: cf04f034a376fe54a44edff62c3bd0ece5ef13a6
  WordPressMocks: b4064b99a073117bbc304abe82df78f2fbe60992
  WordPressShared: b887b17aa949e4b142a1421fd479de495db9a054
  WordPressUI: 9da5d966b8beb091950cd96880db398d7f30e246
  WPMediaPicker: 754bc043ea42abc2eae8a07e5680c777c112666a
  wpxmlrpc: 6a9bdd6ab9d1b159b384b0df0f3f39de9af4fecf
  Yoga: c920bf12bf8146aa5cd118063378c2cf5682d16c
  ZendeskCommonUISDK: 3c432801e31abff97d6e30441ea102eaef6b99e2
  ZendeskCoreSDK: 86513e62c1ab68913416c9044463d9b687ca944f
  ZendeskMessagingAPISDK: 7c0cbd1d2c941f05b36f73e7db5faee5863fe8b0
  ZendeskMessagingSDK: 6f168161d834dd66668344f645f7a6b6b121b58a
  ZendeskSDKConfigurationsSDK: 918241bc7ec30e0af9e1b16333d54a584ee8ab9e
  ZendeskSupportProvidersSDK: e183d32abac888c448469e2005c4a5a8c3ed73f0
  ZendeskSupportSDK: a87ab1e4badace92c75eb11dc77ede1e995b2adc
  ZIPFoundation: 249fa8890597086cd536bb2df5c9804d84e122b0

<<<<<<< HEAD
PODFILE CHECKSUM: 2040a8d9985a359e0532c19b8b3428a8253b5fbb
=======
PODFILE CHECKSUM: 9f4a86c80ce6c489fdb920100c833d8788aefc10
>>>>>>> b9620239

COCOAPODS: 1.8.4<|MERGE_RESOLUTION|>--- conflicted
+++ resolved
@@ -381,11 +381,7 @@
   - WordPress-Aztec-iOS (1.19.2)
   - WordPress-Editor-iOS (1.19.2):
     - WordPress-Aztec-iOS (= 1.19.2)
-<<<<<<< HEAD
-  - WordPressAuthenticator (1.19.0-beta.3):
-=======
-  - WordPressAuthenticator (1.19.0-beta.1):
->>>>>>> b9620239
+  - WordPressAuthenticator (1.19.0-beta.2):
     - 1PasswordExtension (= 1.8.6)
     - Alamofire (= 4.8)
     - CocoaLumberjack (~> 3.5)
@@ -488,11 +484,7 @@
   - Starscream (= 3.0.6)
   - SVProgressHUD (= 2.2.5)
   - WordPress-Editor-iOS (~> 1.19.2)
-<<<<<<< HEAD
-  - WordPressAuthenticator (from `https://github.com/wordpress-mobile/WordPressAuthenticator-iOS.git`, branch `feature/182-large_nav_titles`)
-=======
   - WordPressAuthenticator (~> 1.19.0-beta)
->>>>>>> b9620239
   - WordPressKit (= 4.11.0-beta.1)
   - WordPressMocks (~> 0.0.8)
   - WordPressShared (= 1.9.0)
@@ -542,6 +534,7 @@
     - UIDeviceIdentifier
     - WordPress-Aztec-iOS
     - WordPress-Editor-iOS
+    - WordPressAuthenticator
     - WordPressKit
     - WordPressMocks
     - WordPressShared
@@ -627,9 +620,6 @@
   RNTAztecView:
     :commit: 74f2bb2c58b1fcd9a10125b78673318d5ef8d0a4
     :git: http://github.com/wordpress-mobile/gutenberg-mobile/
-  WordPressAuthenticator:
-    :branch: feature/182-large_nav_titles
-    :git: https://github.com/wordpress-mobile/WordPressAuthenticator-iOS.git
   Yoga:
     :podspec: https://raw.githubusercontent.com/wordpress-mobile/gutenberg-mobile/74f2bb2c58b1fcd9a10125b78673318d5ef8d0a4/react-native-gutenberg-bridge/third-party-podspecs/Yoga.podspec.json
 
@@ -643,9 +633,6 @@
   RNTAztecView:
     :commit: 74f2bb2c58b1fcd9a10125b78673318d5ef8d0a4
     :git: http://github.com/wordpress-mobile/gutenberg-mobile/
-  WordPressAuthenticator:
-    :commit: 83c242d77131c0f2e9e65a5a1bf035d3250d9d25
-    :git: https://github.com/wordpress-mobile/WordPressAuthenticator-iOS.git
 
 SPEC CHECKSUMS:
   1PasswordExtension: f97cc80ae58053c331b2b6dc8843ba7103b33794
@@ -719,11 +706,7 @@
   UIDeviceIdentifier: 44f805037d21b94394821828f4fcaba34b38c2d0
   WordPress-Aztec-iOS: d01bf0c5e150ae6a046f06ba63b7cc2762061c0b
   WordPress-Editor-iOS: 5b726489e5ae07b7281a2862d69aba2d5c83f140
-<<<<<<< HEAD
-  WordPressAuthenticator: 6d6b085a895ce00bd616c2132d58e59cd1f26745
-=======
-  WordPressAuthenticator: ef7999dd6f07573b802b26ae27c61c899f11214a
->>>>>>> b9620239
+  WordPressAuthenticator: eec791e8a6616aaf02e40cb152228d05e47a1cd2
   WordPressKit: cf04f034a376fe54a44edff62c3bd0ece5ef13a6
   WordPressMocks: b4064b99a073117bbc304abe82df78f2fbe60992
   WordPressShared: b887b17aa949e4b142a1421fd479de495db9a054
@@ -740,10 +723,6 @@
   ZendeskSupportSDK: a87ab1e4badace92c75eb11dc77ede1e995b2adc
   ZIPFoundation: 249fa8890597086cd536bb2df5c9804d84e122b0
 
-<<<<<<< HEAD
-PODFILE CHECKSUM: 2040a8d9985a359e0532c19b8b3428a8253b5fbb
-=======
 PODFILE CHECKSUM: 9f4a86c80ce6c489fdb920100c833d8788aefc10
->>>>>>> b9620239
 
 COCOAPODS: 1.8.4