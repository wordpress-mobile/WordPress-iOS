--- conflicted
+++ resolved
@@ -71,11 +71,7 @@
     - React-RCTImage (= 0.61.5)
     - RNTAztecView
   - JTAppleCalendar (8.0.3)
-<<<<<<< HEAD
-  - lottie-ios (2.5.2)
-=======
   - lottie-ios (3.1.6)
->>>>>>> 6599f3ec
   - MediaEditor (1.0.1):
     - TOCropViewController (~> 2.5.2)
   - MRProgress (0.8.3):
@@ -649,15 +645,9 @@
   GoogleToolboxForMac: 800648f8b3127618c1b59c7f97684427630c5ea3
   Gridicons: f032dbc3350f8648e0fabe3e531b72cf97d428a9
   GTMSessionFetcher: cea130bbfe5a7edc8d06d3f0d17288c32ffe9925
-<<<<<<< HEAD
-  Gutenberg: 2efd3e4c77c7f199576f0487ccccd7af706c517d
-  JTAppleCalendar: 932cadea40b1051beab10f67843451d48ba16c99
-  lottie-ios: 3fef45d3fabe63e3c7c2eb603dd64ddfffc73062
-=======
   Gutenberg: 8cdb2c1e818d3ccdda5b546ad87f3024aaf95c80
   JTAppleCalendar: 932cadea40b1051beab10f67843451d48ba16c99
   lottie-ios: 85ce835dd8c53e02509f20729fc7d6a4e6645a0a
->>>>>>> 6599f3ec
   MediaEditor: 7296cd01d7a0548fb2bc909aa72153b376a56a61
   MRProgress: 16de7cc9f347e8846797a770db102a323fe7ef09
   Nimble: 051e3d8912d40138fa5591c78594f95fb172af37
