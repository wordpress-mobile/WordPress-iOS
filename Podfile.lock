PODS:
  - 1PasswordExtension (1.8.5)
  - AFNetworking (3.2.1):
    - AFNetworking/NSURLSession (= 3.2.1)
    - AFNetworking/Reachability (= 3.2.1)
    - AFNetworking/Security (= 3.2.1)
    - AFNetworking/Serialization (= 3.2.1)
    - AFNetworking/UIKit (= 3.2.1)
  - AFNetworking/NSURLSession (3.2.1):
    - AFNetworking/Reachability
    - AFNetworking/Security
    - AFNetworking/Serialization
  - AFNetworking/Reachability (3.2.1)
  - AFNetworking/Security (3.2.1)
  - AFNetworking/Serialization (3.2.1)
  - AFNetworking/UIKit (3.2.1):
    - AFNetworking/NSURLSession
  - Alamofire (4.7.3)
  - Automattic-Tracks-iOS (0.3):
    - CocoaLumberjack (~> 3.4.1)
    - Reachability (~> 3.1)
    - UIDeviceIdentifier (~> 1.1.4)
  - boost-for-react-native (1.63.0)
  - CocoaLumberjack (3.4.2):
    - CocoaLumberjack/Default (= 3.4.2)
    - CocoaLumberjack/Extensions (= 3.4.2)
  - CocoaLumberjack/Default (3.4.2)
  - CocoaLumberjack/Extensions (3.4.2):
    - CocoaLumberjack/Default
  - Crashlytics (3.12.0):
    - Fabric (~> 1.9.0)
  - DoubleConversion (1.1.5)
  - Fabric (1.9.0)
  - Folly (2016.10.31.00):
    - boost-for-react-native
    - DoubleConversion
    - glog
  - FormatterKit/Resources (1.8.2)
  - FormatterKit/TimeIntervalFormatter (1.8.2):
    - FormatterKit/Resources
  - Gifu (3.2.0)
  - GiphyCoreSDK (1.4.0)
  - glog (0.3.4)
  - GoogleSignInRepacked (4.1.2):
    - "GoogleToolboxForMac/NSDictionary+URLArguments (~> 2.1)"
    - "GoogleToolboxForMac/NSString+URLArguments (~> 2.1)"
  - GoogleToolboxForMac/DebugUtils (2.2.0):
    - GoogleToolboxForMac/Defines (= 2.2.0)
  - GoogleToolboxForMac/Defines (2.2.0)
  - "GoogleToolboxForMac/NSDictionary+URLArguments (2.2.0)":
    - GoogleToolboxForMac/DebugUtils (= 2.2.0)
    - GoogleToolboxForMac/Defines (= 2.2.0)
    - "GoogleToolboxForMac/NSString+URLArguments (= 2.2.0)"
  - "GoogleToolboxForMac/NSString+URLArguments (2.2.0)"
  - Gridicons (0.18)
  - Gutenberg (0.3.4):
    - React/Core (= 0.57.5)
    - React/CxxBridge (= 0.57.5)
    - React/DevSupport (= 0.57.5)
    - React/RCTActionSheet (= 0.57.5)
    - React/RCTAnimation (= 0.57.5)
    - React/RCTImage (= 0.57.5)
    - React/RCTLinkingIOS (= 0.57.5)
    - React/RCTNetwork (= 0.57.5)
    - React/RCTText (= 0.57.5)
    - RNTAztecView
    - WordPress-Aztec-iOS
    - yoga (= 0.57.5.React)
  - HockeySDK (5.1.4):
    - HockeySDK/DefaultLib (= 5.1.4)
  - HockeySDK/DefaultLib (5.1.4)
  - lottie-ios (2.5.2)
  - MGSwipeTableCell (1.6.8)
  - MRProgress (0.8.3):
    - MRProgress/ActivityIndicator (= 0.8.3)
    - MRProgress/Blur (= 0.8.3)
    - MRProgress/Circular (= 0.8.3)
    - MRProgress/Icons (= 0.8.3)
    - MRProgress/NavigationBarProgress (= 0.8.3)
    - MRProgress/Overlay (= 0.8.3)
  - MRProgress/ActivityIndicator (0.8.3):
    - MRProgress/Stopable
  - MRProgress/Blur (0.8.3):
    - MRProgress/Helper
  - MRProgress/Circular (0.8.3):
    - MRProgress/Helper
    - MRProgress/ProgressBaseClass
    - MRProgress/Stopable
  - MRProgress/Helper (0.8.3)
  - MRProgress/Icons (0.8.3)
  - MRProgress/NavigationBarProgress (0.8.3):
    - MRProgress/ProgressBaseClass
  - MRProgress/Overlay (0.8.3):
    - MRProgress/ActivityIndicator
    - MRProgress/Blur
    - MRProgress/Circular
    - MRProgress/Helper
    - MRProgress/Icons
  - MRProgress/ProgressBaseClass (0.8.3)
  - MRProgress/Stopable (0.8.3):
    - MRProgress/Helper
  - Nimble (7.3.2)
  - NSObject-SafeExpectations (0.0.3)
  - "NSURL+IDN (0.3)"
  - OCMock (3.4.3)
  - OHHTTPStubs (6.1.0):
    - OHHTTPStubs/Default (= 6.1.0)
  - OHHTTPStubs/Core (6.1.0)
  - OHHTTPStubs/Default (6.1.0):
    - OHHTTPStubs/Core
    - OHHTTPStubs/JSON
    - OHHTTPStubs/NSURLSession
    - OHHTTPStubs/OHPathHelpers
  - OHHTTPStubs/JSON (6.1.0):
    - OHHTTPStubs/Core
  - OHHTTPStubs/NSURLSession (6.1.0):
    - OHHTTPStubs/Core
  - OHHTTPStubs/OHPathHelpers (6.1.0)
  - OHHTTPStubs/Swift (6.1.0):
    - OHHTTPStubs/Default
  - Reachability (3.2)
  - React (0.57.5):
    - React/Core (= 0.57.5)
  - react-native-keyboard-aware-scroll-view (0.8.3):
    - React
  - react-native-safe-area (0.5.0):
    - React
  - React/Core (0.57.5):
    - yoga (= 0.57.5.React)
  - React/CxxBridge (0.57.5):
    - Folly (= 2016.10.31.00)
    - React/Core
    - React/cxxreact
  - React/cxxreact (0.57.5):
    - boost-for-react-native (= 1.63.0)
    - Folly (= 2016.10.31.00)
    - React/jschelpers
    - React/jsinspector
  - React/DevSupport (0.57.5):
    - React/Core
    - React/RCTWebSocket
  - React/fishhook (0.57.5)
  - React/jschelpers (0.57.5):
    - Folly (= 2016.10.31.00)
    - React/PrivateDatabase
  - React/jsinspector (0.57.5)
  - React/PrivateDatabase (0.57.5)
  - React/RCTActionSheet (0.57.5):
    - React/Core
  - React/RCTAnimation (0.57.5):
    - React/Core
  - React/RCTBlob (0.57.5):
    - React/Core
  - React/RCTImage (0.57.5):
    - React/Core
    - React/RCTNetwork
  - React/RCTLinkingIOS (0.57.5):
    - React/Core
  - React/RCTNetwork (0.57.5):
    - React/Core
  - React/RCTText (0.57.5):
    - React/Core
  - React/RCTWebSocket (0.57.5):
    - React/Core
    - React/fishhook
    - React/RCTBlob
  - RNSVG (8.0.9):
    - React
  - RNTAztecView (0.3.4):
    - React
    - WordPress-Aztec-iOS
  - SimulatorStatusMagic (2.4.1)
  - Starscream (3.0.6)
  - SVProgressHUD (2.2.5)
  - UIDeviceIdentifier (1.1.4)
  - WordPress-Aztec-iOS (1.4.1)
  - WordPress-Editor-iOS (1.4.1):
    - WordPress-Aztec-iOS (= 1.4.1)
  - WordPressAuthenticator (1.1.9-beta.1):
    - 1PasswordExtension (= 1.8.5)
    - Alamofire (= 4.7.3)
    - CocoaLumberjack (= 3.4.2)
    - GoogleSignInRepacked (= 4.1.2)
    - Gridicons (~> 0.15)
    - lottie-ios (= 2.5.2)
    - "NSURL+IDN (= 0.3)"
    - SVProgressHUD (= 2.2.5)
    - WordPressKit (~> 2.0-beta)
    - WordPressShared (~> 1.4)
    - WordPressUI (~> 1.0)
  - WordPressKit (2.0.0-beta.1):
    - Alamofire (~> 4.7.3)
    - CocoaLumberjack (= 3.4.2)
    - NSObject-SafeExpectations (= 0.0.3)
    - UIDeviceIdentifier (~> 1.1.4)
    - WordPressShared (~> 1.4)
    - wpxmlrpc (= 0.8.4)
  - WordPressShared (1.7.0-beta.1):
    - CocoaLumberjack (~> 3.4)
    - FormatterKit/TimeIntervalFormatter (= 1.8.2)
  - WordPressUI (1.2.0)
  - WPMediaPicker (1.3.2)
  - wpxmlrpc (0.8.4)
  - yoga (0.57.5.React)
  - ZendeskSDK (2.2.0):
    - ZendeskSDK/Providers (= 2.2.0)
    - ZendeskSDK/UI (= 2.2.0)
  - ZendeskSDK/Core (2.2.0)
  - ZendeskSDK/Providers (2.2.0):
    - ZendeskSDK/Core
  - ZendeskSDK/UI (2.2.0):
    - ZendeskSDK/Core
    - ZendeskSDK/Providers

DEPENDENCIES:
  - 1PasswordExtension (= 1.8.5)
  - AFNetworking (= 3.2.1)
  - Alamofire (= 4.7.3)
  - Automattic-Tracks-iOS (from `https://github.com/Automattic/Automattic-Tracks-iOS.git`, tag `0.3`)
  - CocoaLumberjack (= 3.4.2)
  - Crashlytics (= 3.12.0)
  - Folly (from `https://raw.githubusercontent.com/wordpress-mobile/gutenberg-mobile/develop/react-native-gutenberg-bridge/third-party-podspecs/Folly.podspec.json`)
  - FormatterKit/TimeIntervalFormatter (= 1.8.2)
  - Gifu (= 3.2.0)
  - GiphyCoreSDK (~> 1.4.0)
  - Gridicons (~> 0.16)
  - Gutenberg (from `http://github.com/wordpress-mobile/gutenberg-mobile/`, commit `a3869657bdfefe4988511b219755291f73122151`)
  - HockeySDK (= 5.1.4)
  - MGSwipeTableCell (= 1.6.8)
  - MRProgress (= 0.8.3)
  - Nimble (~> 7.3.1)
  - NSObject-SafeExpectations (= 0.0.3)
  - "NSURL+IDN (= 0.3)"
  - OCMock (~> 3.4)
  - OHHTTPStubs (= 6.1.0)
  - OHHTTPStubs/Swift (= 6.1.0)
  - Reachability (= 3.2)
  - React (from `https://raw.githubusercontent.com/wordpress-mobile/gutenberg-mobile/develop/react-native-gutenberg-bridge/third-party-podspecs/React.podspec.json`)
  - react-native-keyboard-aware-scroll-view (from `https://raw.githubusercontent.com/wordpress-mobile/gutenberg-mobile/develop/react-native-gutenberg-bridge/third-party-podspecs/react-native-keyboard-aware-scroll-view.podspec.json`)
  - react-native-safe-area (from `https://raw.githubusercontent.com/wordpress-mobile/gutenberg-mobile/develop/react-native-gutenberg-bridge/third-party-podspecs/react-native-safe-area.podspec.json`)
  - RNSVG (from `https://github.com/wordpress-mobile/react-native-svg.git`, tag `8.0.9-gb.0`)
  - RNTAztecView (from `http://github.com/wordpress-mobile/gutenberg-mobile/`, commit `a3869657bdfefe4988511b219755291f73122151`)
  - SimulatorStatusMagic
  - Starscream (= 3.0.6)
  - SVProgressHUD (= 2.2.5)
<<<<<<< HEAD
  - WordPress-Aztec-iOS (from `https://github.com/wordpress-mobile/AztecEditor-iOS.git`, commit `4d4d897bdfa7f0e10a90774a1ade14b47dc41b33`)
  - WordPress-Editor-iOS (from `https://github.com/wordpress-mobile/AztecEditor-iOS.git`, commit `4d4d897bdfa7f0e10a90774a1ade14b47dc41b33`)
  - WordPressAuthenticator (~> 1.1.8)
  - WordPressKit (~> 1.8.0)
=======
  - WordPress-Editor-iOS (= 1.4.1)
  - WordPressAuthenticator (~> 1.1.9-beta)
  - WordPressKit (~> 2.0.0-beta)
>>>>>>> c79099e2
  - WordPressShared (~> 1.7.0-beta)
  - WordPressUI (from `https://github.com/wordpress-mobile/WordPressUI-iOS.git`, tag `1.2.0`)
  - WPMediaPicker (= 1.3.2)
  - yoga (from `https://raw.githubusercontent.com/wordpress-mobile/gutenberg-mobile/develop/react-native-gutenberg-bridge/third-party-podspecs/yoga.podspec.json`)
  - ZendeskSDK (= 2.2.0)

SPEC REPOS:
  https://github.com/cocoapods/specs.git:
    - 1PasswordExtension
    - AFNetworking
    - Alamofire
    - boost-for-react-native
    - CocoaLumberjack
    - Crashlytics
    - DoubleConversion
    - Fabric
    - FormatterKit
    - Gifu
    - GiphyCoreSDK
    - glog
    - GoogleSignInRepacked
    - GoogleToolboxForMac
    - Gridicons
    - HockeySDK
    - lottie-ios
    - MGSwipeTableCell
    - MRProgress
    - Nimble
    - NSObject-SafeExpectations
    - "NSURL+IDN"
    - OCMock
    - OHHTTPStubs
    - Reachability
    - SimulatorStatusMagic
    - Starscream
    - SVProgressHUD
    - UIDeviceIdentifier
    - WordPressAuthenticator
    - WordPressKit
    - WordPressShared
    - WPMediaPicker
    - wpxmlrpc
    - ZendeskSDK

EXTERNAL SOURCES:
  Automattic-Tracks-iOS:
    :git: https://github.com/Automattic/Automattic-Tracks-iOS.git
    :tag: '0.3'
  Folly:
    :podspec: https://raw.githubusercontent.com/wordpress-mobile/gutenberg-mobile/develop/react-native-gutenberg-bridge/third-party-podspecs/Folly.podspec.json
  Gutenberg:
    :commit: a3869657bdfefe4988511b219755291f73122151
    :git: http://github.com/wordpress-mobile/gutenberg-mobile/
  React:
    :podspec: https://raw.githubusercontent.com/wordpress-mobile/gutenberg-mobile/develop/react-native-gutenberg-bridge/third-party-podspecs/React.podspec.json
  react-native-keyboard-aware-scroll-view:
    :podspec: https://raw.githubusercontent.com/wordpress-mobile/gutenberg-mobile/develop/react-native-gutenberg-bridge/third-party-podspecs/react-native-keyboard-aware-scroll-view.podspec.json
  react-native-safe-area:
    :podspec: https://raw.githubusercontent.com/wordpress-mobile/gutenberg-mobile/develop/react-native-gutenberg-bridge/third-party-podspecs/react-native-safe-area.podspec.json
  RNSVG:
    :git: https://github.com/wordpress-mobile/react-native-svg.git
    :tag: 8.0.9-gb.0
  RNTAztecView:
    :commit: a3869657bdfefe4988511b219755291f73122151
    :git: http://github.com/wordpress-mobile/gutenberg-mobile/
  WordPress-Aztec-iOS:
    :commit: 4d4d897bdfa7f0e10a90774a1ade14b47dc41b33
    :git: https://github.com/wordpress-mobile/AztecEditor-iOS.git
  WordPress-Editor-iOS:
    :commit: 4d4d897bdfa7f0e10a90774a1ade14b47dc41b33
    :git: https://github.com/wordpress-mobile/AztecEditor-iOS.git
  WordPressUI:
    :git: https://github.com/wordpress-mobile/WordPressUI-iOS.git
    :tag: 1.2.0
  yoga:
    :podspec: https://raw.githubusercontent.com/wordpress-mobile/gutenberg-mobile/develop/react-native-gutenberg-bridge/third-party-podspecs/yoga.podspec.json

CHECKOUT OPTIONS:
  Automattic-Tracks-iOS:
    :git: https://github.com/Automattic/Automattic-Tracks-iOS.git
    :tag: '0.3'
  Gutenberg:
    :commit: a3869657bdfefe4988511b219755291f73122151
    :git: http://github.com/wordpress-mobile/gutenberg-mobile/
  RNSVG:
    :git: https://github.com/wordpress-mobile/react-native-svg.git
    :tag: 8.0.9-gb.0
  RNTAztecView:
    :commit: a3869657bdfefe4988511b219755291f73122151
    :git: http://github.com/wordpress-mobile/gutenberg-mobile/
  WordPress-Aztec-iOS:
    :commit: 4d4d897bdfa7f0e10a90774a1ade14b47dc41b33
    :git: https://github.com/wordpress-mobile/AztecEditor-iOS.git
  WordPress-Editor-iOS:
    :commit: 4d4d897bdfa7f0e10a90774a1ade14b47dc41b33
    :git: https://github.com/wordpress-mobile/AztecEditor-iOS.git
  WordPressUI:
    :git: https://github.com/wordpress-mobile/WordPressUI-iOS.git
    :tag: 1.2.0

SPEC CHECKSUMS:
  1PasswordExtension: 0e95bdea64ec8ff2f4f693be5467a09fac42a83d
  AFNetworking: b6f891fdfaed196b46c7a83cf209e09697b94057
  Alamofire: c7287b6e5d7da964a70935e5db17046b7fde6568
  Automattic-Tracks-iOS: ebf4af27bc662682f785a272afe19eba49747fe3
  boost-for-react-native: 39c7adb57c4e60d6c5479dd8623128eb5b3f0f2c
  CocoaLumberjack: db7cc9e464771f12054c22ff6947c5a58d43a0fd
  Crashlytics: 07fb167b1694128c1c9a5a5cc319b0e9c3ca0933
  DoubleConversion: e22e0762848812a87afd67ffda3998d9ef29170c
  Fabric: f988e33c97f08930a413e08123064d2e5f68d655
  Folly: c89ac2d5c6ab169cd7397ef27485c44f35f742c7
  FormatterKit: 4b8f29acc9b872d5d12a63efb560661e8f2e1b98
  Gifu: 7bcb6427457d85e0b4dff5a84ec5947ac19a93ea
  GiphyCoreSDK: 1fe401c5fc65f182e7aa8b7fb2c9005f2a523374
  glog: 1de0bb937dccdc981596d3b5825ebfb765017ded
  GoogleSignInRepacked: d357702618c555f38923576924661325eb1ef22b
  GoogleToolboxForMac: ff31605b7d66400dcec09bed5861689aebadda4d
  Gridicons: 04261236382e9c62c62c9a104f2f532c1bdf6a78
  Gutenberg: 6f42aa380f46a2e7cc56ee776580e830f87c5c56
  HockeySDK: 15afe6bc0a5bfe3a531fd73dbf082095f37dac3b
  lottie-ios: 3fef45d3fabe63e3c7c2eb603dd64ddfffc73062
  MGSwipeTableCell: dc4eca3212ed38a563b27d6aa7b3c01ce656c1e2
  MRProgress: 16de7cc9f347e8846797a770db102a323fe7ef09
  Nimble: 5e94a8cacb355943c6c87198035dc4adbb0f10e4
  NSObject-SafeExpectations: b989b68a8a9b7b9f2b264a8b52ba9d7aab8f3129
  "NSURL+IDN": 82355a0afd532fe1de08f6417c134b49b1a1c4b3
  OCMock: 43565190abc78977ad44a61c0d20d7f0784d35ab
  OHHTTPStubs: 1e21c7d2c084b8153fc53d48400d8919d2d432d0
  Reachability: 33e18b67625424e47b6cde6d202dce689ad7af96
  React: 01aa04500b2957c2767e1dff9fe12e09444a467c
  react-native-keyboard-aware-scroll-view: 38355984b282277bb776d86836ec579105830180
  react-native-safe-area: 7dc92953fce43bf36ab5ecae2fb4ffa2bda9a203
  RNSVG: 6d5813dd9c6a8e041e142abf1372faf012ce5759
  RNTAztecView: dfc18f4a35ced3ce235761efcebe4dcf0098c281
  SimulatorStatusMagic: 28d4a9d1a500ac7cea0b2b5a43c1c6ddb40ba56c
  Starscream: ef3ece99d765eeccb67de105bfa143f929026cf5
  SVProgressHUD: 1428aafac632c1f86f62aa4243ec12008d7a51d6
  UIDeviceIdentifier: 8f8a24b257a4d978c8d40ad1e7355b944ffbfa8c
  WordPress-Aztec-iOS: 383ea61afd3f96ef4d0c7e3f1ab8e7a362f5cd67
  WordPress-Editor-iOS: 617116ef6b454ff11eed2cbdeafc6cf78a54aec2
  WordPressAuthenticator: 40ed3d920f134227a6ab069576378293c0bda401
  WordPressKit: 2b6f01a7459d358b8cf6d825348c6cf7174107b2
  WordPressShared: 9889ea6eaeb951df12e2901f98bd194df728d2a1
  WordPressUI: 44fe43a9c5c504dfd534286e39e1ce6ebcd69ff5
  WPMediaPicker: e50edd8f30f5d87288840941ef3ff9cd11860937
  wpxmlrpc: 6ba55c773cfa27083ae4a2173e69b19f46da98e2
  yoga: f37b1edbd68be803f1dc4d57d40d8a5b277d8e2c
  ZendeskSDK: 44ee00338dd718495f0364369420ae11b389c878

<<<<<<< HEAD
PODFILE CHECKSUM: 5ca45d6970ddcf11b57908ab7e942e0f0d2ee4e5
=======
PODFILE CHECKSUM: a2c40317ac8d99c5daf61d7698b9071cf9560005
>>>>>>> c79099e2

COCOAPODS: 1.5.3<|MERGE_RESOLUTION|>--- conflicted
+++ resolved
@@ -243,16 +243,10 @@
   - SimulatorStatusMagic
   - Starscream (= 3.0.6)
   - SVProgressHUD (= 2.2.5)
-<<<<<<< HEAD
   - WordPress-Aztec-iOS (from `https://github.com/wordpress-mobile/AztecEditor-iOS.git`, commit `4d4d897bdfa7f0e10a90774a1ade14b47dc41b33`)
   - WordPress-Editor-iOS (from `https://github.com/wordpress-mobile/AztecEditor-iOS.git`, commit `4d4d897bdfa7f0e10a90774a1ade14b47dc41b33`)
-  - WordPressAuthenticator (~> 1.1.8)
-  - WordPressKit (~> 1.8.0)
-=======
-  - WordPress-Editor-iOS (= 1.4.1)
   - WordPressAuthenticator (~> 1.1.9-beta)
   - WordPressKit (~> 2.0.0-beta)
->>>>>>> c79099e2
   - WordPressShared (~> 1.7.0-beta)
   - WordPressUI (from `https://github.com/wordpress-mobile/WordPressUI-iOS.git`, tag `1.2.0`)
   - WPMediaPicker (= 1.3.2)
@@ -402,10 +396,6 @@
   yoga: f37b1edbd68be803f1dc4d57d40d8a5b277d8e2c
   ZendeskSDK: 44ee00338dd718495f0364369420ae11b389c878
 
-<<<<<<< HEAD
-PODFILE CHECKSUM: 5ca45d6970ddcf11b57908ab7e942e0f0d2ee4e5
-=======
-PODFILE CHECKSUM: a2c40317ac8d99c5daf61d7698b9071cf9560005
->>>>>>> c79099e2
+PODFILE CHECKSUM: 7fef9c67d66d5a5fc6de91135b4895d517a43d0b
 
 COCOAPODS: 1.5.3