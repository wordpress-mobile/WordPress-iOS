--- conflicted
+++ resolved
@@ -406,11 +406,7 @@
     - WordPressKit (~> 4.18-beta)
     - WordPressShared (~> 1.12-beta)
     - WordPressUI (~> 1.7-beta)
-<<<<<<< HEAD
   - WordPressKit (4.26.0-beta.9):
-=======
-  - WordPressKit (4.26.0-beta.8):
->>>>>>> 78ba6105
     - Alamofire (~> 4.8.0)
     - CocoaLumberjack (~> 3.4)
     - NSObject-SafeExpectations (= 0.0.4)
@@ -753,11 +749,7 @@
   WordPress-Aztec-iOS: b7ac8b30f746992e85d9668453ac87c2cdcecf4f
   WordPress-Editor-iOS: 1886f7fe464d79ee64ccfe7985281f8cf45f75eb
   WordPressAuthenticator: 7f9c41a084bfe691452bfcec8b2c9a12aed48f90
-<<<<<<< HEAD
   WordPressKit: 5ba357306ea76bdd569b0e79e3a301d5f5d8d2d1
-=======
-  WordPressKit: 9794f1e1d3cf0b4ece804e6f3c0c7bab9c15bdfa
->>>>>>> 78ba6105
   WordPressMocks: 903d2410f41a09fb2e0a1b44ad36ad80310570fb
   WordPressShared: 99b37324ffef200ddf32694bc3de1e0c9fcfef21
   WordPressUI: 3b70cccc4c44cff09024ca3e94ae25a8768b26c1
