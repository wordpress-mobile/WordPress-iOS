PODS:
  - 1PasswordExtension (1.8.1)
  - AFNetworking (3.1.0):
    - AFNetworking/NSURLSession (= 3.1.0)
    - AFNetworking/Reachability (= 3.1.0)
    - AFNetworking/Security (= 3.1.0)
    - AFNetworking/Serialization (= 3.1.0)
    - AFNetworking/UIKit (= 3.1.0)
  - AFNetworking/NSURLSession (3.1.0):
    - AFNetworking/Reachability
    - AFNetworking/Security
    - AFNetworking/Serialization
  - AFNetworking/Reachability (3.1.0)
  - AFNetworking/Security (3.1.0)
  - AFNetworking/Serialization (3.1.0)
  - AFNetworking/UIKit (3.1.0):
    - AFNetworking/NSURLSession
  - Alamofire (4.0.1)
  - Automattic-Tracks-iOS (0.1.2):
    - CocoaLumberjack (~> 2.2.0)
    - Reachability (~> 3.1)
    - UIDeviceIdentifier (~> 0.4)
  - BuddyBuildSDK (1.0.12)
  - CocoaLumberjack (2.2.0):
    - CocoaLumberjack/Default (= 2.2.0)
    - CocoaLumberjack/Extensions (= 2.2.0)
  - CocoaLumberjack/Core (2.2.0)
  - CocoaLumberjack/Default (2.2.0):
    - CocoaLumberjack/Core
  - CocoaLumberjack/Extensions (2.2.0):
    - CocoaLumberjack/Default
  - Crashlytics (3.8.3):
    - Fabric (~> 1.6.3)
  - Expecta (1.0.5)
  - Fabric (1.6.11)
  - FLAnimatedImage (1.0.12)
  - FormatterKit (1.8.1):
    - FormatterKit/AddressFormatter (= 1.8.1)
    - FormatterKit/ArrayFormatter (= 1.8.1)
    - FormatterKit/ColorFormatter (= 1.8.1)
    - FormatterKit/LocationFormatter (= 1.8.1)
    - FormatterKit/NameFormatter (= 1.8.1)
    - FormatterKit/OrdinalNumberFormatter (= 1.8.1)
    - FormatterKit/Resources (= 1.8.1)
    - FormatterKit/TimeIntervalFormatter (= 1.8.1)
    - FormatterKit/UnitOfInformationFormatter (= 1.8.1)
    - FormatterKit/URLRequestFormatter (= 1.8.1)
  - FormatterKit/AddressFormatter (1.8.1):
    - FormatterKit/Resources
  - FormatterKit/ArrayFormatter (1.8.1):
    - FormatterKit/Resources
  - FormatterKit/ColorFormatter (1.8.1):
    - FormatterKit/Resources
  - FormatterKit/LocationFormatter (1.8.1):
    - FormatterKit/Resources
  - FormatterKit/NameFormatter (1.8.1):
    - FormatterKit/Resources
  - FormatterKit/OrdinalNumberFormatter (1.8.1):
    - FormatterKit/Resources
  - FormatterKit/Resources (1.8.1)
  - FormatterKit/TimeIntervalFormatter (1.8.1):
    - FormatterKit/Resources
  - FormatterKit/UnitOfInformationFormatter (1.8.1):
    - FormatterKit/Resources
  - FormatterKit/URLRequestFormatter (1.8.1):
    - FormatterKit/Resources
  - Gridicons (0.4)
  - Helpshift (5.7.1)
  - HockeySDK (3.8.6):
    - HockeySDK/AllFeaturesLib (= 3.8.6)
  - HockeySDK/AllFeaturesLib (3.8.6)
  - Lookback (1.4.1):
    - PDKTZipArchive
  - Mixpanel (2.9.4):
    - Mixpanel/Mixpanel (= 2.9.4)
  - Mixpanel/Mixpanel (2.9.4)
  - MRProgress (0.7.0):
    - MRProgress/ActivityIndicator (= 0.7.0)
    - MRProgress/Blur (= 0.7.0)
    - MRProgress/Circular (= 0.7.0)
    - MRProgress/Icons (= 0.7.0)
    - MRProgress/NavigationBarProgress (= 0.7.0)
    - MRProgress/Overlay (= 0.7.0)
  - MRProgress/ActivityIndicator (0.7.0):
    - MRProgress/Stopable
  - MRProgress/Blur (0.7.0):
    - MRProgress/Helper
  - MRProgress/Circular (0.7.0):
    - MRProgress/Helper
    - MRProgress/ProgressBaseClass
    - MRProgress/Stopable
  - MRProgress/Helper (0.7.0)
  - MRProgress/Icons (0.7.0)
  - MRProgress/NavigationBarProgress (0.7.0):
    - MRProgress/ProgressBaseClass
  - MRProgress/Overlay (0.7.0):
    - MRProgress/ActivityIndicator
    - MRProgress/Blur
    - MRProgress/Circular
    - MRProgress/Helper
    - MRProgress/Icons
  - MRProgress/ProgressBaseClass (0.7.0)
  - MRProgress/Stopable (0.7.0):
    - MRProgress/Helper
  - Nimble (5.0.0)
  - NSObject-SafeExpectations (0.0.2)
  - NSURL+IDN (0.3)
  - OCMock (3.1.2)
  - OHHTTPStubs (5.2.3):
    - OHHTTPStubs/Default (= 5.2.3)
  - OHHTTPStubs/Core (5.2.3)
  - OHHTTPStubs/Default (5.2.3):
    - OHHTTPStubs/Core
    - OHHTTPStubs/JSON
    - OHHTTPStubs/NSURLSession
    - OHHTTPStubs/OHPathHelpers
  - OHHTTPStubs/JSON (5.2.3):
    - OHHTTPStubs/Core
  - OHHTTPStubs/NSURLSession (5.2.3):
    - OHHTTPStubs/Core
  - OHHTTPStubs/OHPathHelpers (5.2.3)
  - OHHTTPStubs/Swift (5.2.3):
    - OHHTTPStubs/Core
  - PDKTZipArchive (0.4.1)
  - Reachability (3.2)
  - Specta (1.0.5)
  - Starscream (2.0.2)
  - SVProgressHUD (1.1.3)
  - UIDeviceIdentifier (0.5.0)
  - WordPress-AppbotX (1.0.6)
  - WordPress-Aztec-iOS (0.4.0):
    - Gridicons (= 0.4)
  - WordPress-iOS-Editor (1.8.1):
    - CocoaLumberjack (~> 2.2.0)
    - NSObject-SafeExpectations (~> 0.0.2)
    - WordPressCom-Analytics-iOS (~> 0.1.0)
  - WordPress-iOS-Shared (0.7.1):
    - CocoaLumberjack (~> 2.2.0)
  - WordPressCom-Analytics-iOS (0.1.22)
  - WordPressCom-Stats-iOS (0.8.1):
    - AFNetworking (~> 3.1.0)
    - CocoaLumberjack (~> 2.2.0)
    - NSObject-SafeExpectations (~> 0.0.2)
    - WordPress-iOS-Shared (~> 0.5)
    - WordPressCom-Analytics-iOS (~> 0.1.4)
<<<<<<< HEAD
  - WordPressComKit (0.0.5):
    - Alamofire (~> 3.0)
  - WPMediaPicker (0.10.3)
=======
  - WordPressComKit (0.0.6):
    - Alamofire (= 4.0.1)
  - WPMediaPicker (0.10.2)
>>>>>>> f8128257
  - wpxmlrpc (0.8.2)

DEPENDENCIES:
  - 1PasswordExtension (= 1.8.1)
  - AFNetworking (= 3.1.0)
  - Automattic-Tracks-iOS (from `https://github.com/Automattic/Automattic-Tracks-iOS.git`, tag `0.1.2`)
  - BuddyBuildSDK (~> 1.0.11)
  - CocoaLumberjack (~> 2.2.0)
  - Crashlytics
  - Expecta (= 1.0.5)
  - FLAnimatedImage (~> 1.0)
  - FormatterKit (~> 1.8.1)
  - Gridicons (from `https://github.com/Automattic/Gridicons-iOS.git`, tag `0.4`)
  - Helpshift (~> 5.7.1)
  - HockeySDK (~> 3.8.0)
  - Lookback (= 1.4.1)
  - Mixpanel (= 2.9.4)
  - MRProgress (~> 0.7.0)
  - Nimble (~> 5.0.0)
  - NSObject-SafeExpectations (= 0.0.2)
  - NSURL+IDN (= 0.3)
  - OCMock (= 3.1.2)
  - OHHTTPStubs
  - OHHTTPStubs/Swift
  - Reachability (= 3.2)
  - Specta (= 1.0.5)
  - Starscream (from `https://github.com/wordpress-mobile/Starscream`, branch `wordpress-ios`)
  - SVProgressHUD (~> 1.1.3)
  - UIDeviceIdentifier (~> 0.1)
  - WordPress-AppbotX (from `https://github.com/wordpress-mobile/appbotx.git`, commit `479d05f7d6b963c9b44040e6ea9f190e8bd9a47a`)
  - WordPress-Aztec-iOS (from `https://github.com/wordpress-mobile/WordPress-Aztec-iOS.git`, commit `2829e11af539e1c7c1cb449bb318a344aa8fc191`)
  - WordPress-iOS-Editor (= 1.8.1)
  - WordPress-iOS-Shared (= 0.7.1)
  - WordPressCom-Analytics-iOS (= 0.1.22)
  - WordPressCom-Stats-iOS (= 0.8.1)
<<<<<<< HEAD
  - WordPressComKit (= 0.0.5)
  - WPMediaPicker (~> 0.10.3)
=======
  - WordPressComKit (from `https://github.com/Automattic/WordPressComKit.git`, tag `0.0.6`)
  - WPMediaPicker (~> 0.10.2)
>>>>>>> f8128257
  - wpxmlrpc (~> 0.8)

EXTERNAL SOURCES:
  Automattic-Tracks-iOS:
    :git: https://github.com/Automattic/Automattic-Tracks-iOS.git
    :tag: 0.1.2
  Gridicons:
    :git: https://github.com/Automattic/Gridicons-iOS.git
    :tag: '0.4'
  Starscream:
    :branch: wordpress-ios
    :git: https://github.com/wordpress-mobile/Starscream
  WordPress-AppbotX:
    :commit: 479d05f7d6b963c9b44040e6ea9f190e8bd9a47a
    :git: https://github.com/wordpress-mobile/appbotx.git
  WordPress-Aztec-iOS:
    :commit: 2829e11af539e1c7c1cb449bb318a344aa8fc191
    :git: https://github.com/wordpress-mobile/WordPress-Aztec-iOS.git
  WordPressComKit:
    :git: https://github.com/Automattic/WordPressComKit.git
    :tag: 0.0.6

CHECKOUT OPTIONS:
  Automattic-Tracks-iOS:
    :git: https://github.com/Automattic/Automattic-Tracks-iOS.git
    :tag: 0.1.2
  Gridicons:
    :git: https://github.com/Automattic/Gridicons-iOS.git
    :tag: '0.4'
  Starscream:
    :commit: 14313df360c12bfa0d760c0bffb9ccbab16f6c43
    :git: https://github.com/wordpress-mobile/Starscream
  WordPress-AppbotX:
    :commit: 479d05f7d6b963c9b44040e6ea9f190e8bd9a47a
    :git: https://github.com/wordpress-mobile/appbotx.git
  WordPress-Aztec-iOS:
    :commit: 2829e11af539e1c7c1cb449bb318a344aa8fc191
    :git: https://github.com/wordpress-mobile/WordPress-Aztec-iOS.git
  WordPressComKit:
    :git: https://github.com/Automattic/WordPressComKit.git
    :tag: 0.0.6

SPEC CHECKSUMS:
  1PasswordExtension: 00d6f4caae77c19ba33045b8569fbeb9689f0d1d
  AFNetworking: 5e0e199f73d8626b11e79750991f5d173d1f8b67
  Alamofire: 7682d43245de14874acd142ec137b144aa1dd335
  Automattic-Tracks-iOS: 4903e125d88e564c68dedbb66c53a97740e89336
  BuddyBuildSDK: f4682598772ae66c9ef5554d2d78d0a19fb413a0
  CocoaLumberjack: 17fe8581f84914d5d7e6360f7c70022b173c3ae0
  Crashlytics: 2b6dbe138a42395577cfa73dfa1aa7248cadf39e
  Expecta: e1c022fcd33910b6be89c291d2775b3fe27a89fe
  Fabric: 5911403591946b8228ab1c51d98f1d7137e863c6
  FLAnimatedImage: 4a0b56255d9b05f18b6dd7ee06871be5d3b89e31
  FormatterKit: 11ad17b983200629246a5a466f6f1bfa2df823cb
  Gridicons: 168e0c1f038e34f0d307e7dab7acacd3461ec7ea
  Helpshift: 48ee4b24dc5f0ae7d1dfd8dded6eea327069a014
  HockeySDK: ab68303eec6680f6b539de65d747742dd276e934
  Lookback: 37c23f97894612f6eccc215440c8f990fbb5a607
  Mixpanel: 80d2ca9bb38ae91c1044d738e80fe448377ac89f
  MRProgress: 1cb0051b678be4a2ef4881414cd316768fc70028
  Nimble: 56fc9f5020effa2206de22c3dd910f4fb011b92f
  NSObject-SafeExpectations: 7d7f48df90df4e11da7cfe86b64f45eff7a7f521
  NSURL+IDN: 82355a0afd532fe1de08f6417c134b49b1a1c4b3
  OCMock: a10ea9f0a6e921651f96f78b6faee95ebc813b92
  OHHTTPStubs: e238cd5b66d8efa51c861db45895de8fe079f4a7
  PDKTZipArchive: 22bbab52b49f46a3adf1acf134311fd252c43feb
  Reachability: 33e18b67625424e47b6cde6d202dce689ad7af96
  Specta: ac94d110b865115fe60ff2c6d7281053c6f8e8a2
  Starscream: 4ee1be18da5170faafce1698225b61f9765634d5
  SVProgressHUD: 748080e4f36e603f6c02aec292664239df5279c1
  UIDeviceIdentifier: a959a6d4f51036b4180dd31fb26483a820f1cc46
  WordPress-AppbotX: b5abc0ba45e3da5827f84e9f346c963180f1b545
  WordPress-Aztec-iOS: f341ceec424ace839036e6556543dd20c1285d77
  WordPress-iOS-Editor: 3118f5d6b142b6bf322f3393a7dd98a28bca68cb
  WordPress-iOS-Shared: 30e179fda968f8eb023761cc99382b6a511b6f04
  WordPressCom-Analytics-iOS: 66b890823ffd54aee871fbba3ed0278d4ae1aa0a
  WordPressCom-Stats-iOS: 07b1796831c31c0c8c8a0f2e314bb2e6636af5df
<<<<<<< HEAD
  WordPressComKit: 4dc52eebc508b8e056d8bf8e931a7be95d467e3b
  WPMediaPicker: 1ae6c4658d47cccf5f913350886ff69abefb81f1
  wpxmlrpc: 38623cc415117914d6ab5bf2ab8a57a4076cc469

PODFILE CHECKSUM: 71447e338438a8b061b9131b2f7a877e7ec02931
=======
  WordPressComKit: 119ae1d20bfb090769274732b51e7bd186a96f7e
  WPMediaPicker: 9ba8c29a1de4b07696356f541c01eeaa6dd14c47
  wpxmlrpc: 38623cc415117914d6ab5bf2ab8a57a4076cc469

PODFILE CHECKSUM: 6fd532dad740d561220bd6f1d74396493e8db1ca
>>>>>>> f8128257

COCOAPODS: 1.1.1<|MERGE_RESOLUTION|>--- conflicted
+++ resolved
@@ -143,15 +143,9 @@
     - NSObject-SafeExpectations (~> 0.0.2)
     - WordPress-iOS-Shared (~> 0.5)
     - WordPressCom-Analytics-iOS (~> 0.1.4)
-<<<<<<< HEAD
-  - WordPressComKit (0.0.5):
-    - Alamofire (~> 3.0)
-  - WPMediaPicker (0.10.3)
-=======
   - WordPressComKit (0.0.6):
     - Alamofire (= 4.0.1)
-  - WPMediaPicker (0.10.2)
->>>>>>> f8128257
+  - WPMediaPicker (0.10.3)
   - wpxmlrpc (0.8.2)
 
 DEPENDENCIES:
@@ -187,13 +181,8 @@
   - WordPress-iOS-Shared (= 0.7.1)
   - WordPressCom-Analytics-iOS (= 0.1.22)
   - WordPressCom-Stats-iOS (= 0.8.1)
-<<<<<<< HEAD
-  - WordPressComKit (= 0.0.5)
+  - WordPressComKit (from `https://github.com/Automattic/WordPressComKit.git`, tag `0.0.6`)
   - WPMediaPicker (~> 0.10.3)
-=======
-  - WordPressComKit (from `https://github.com/Automattic/WordPressComKit.git`, tag `0.0.6`)
-  - WPMediaPicker (~> 0.10.2)
->>>>>>> f8128257
   - wpxmlrpc (~> 0.8)
 
 EXTERNAL SOURCES:
@@ -271,18 +260,10 @@
   WordPress-iOS-Shared: 30e179fda968f8eb023761cc99382b6a511b6f04
   WordPressCom-Analytics-iOS: 66b890823ffd54aee871fbba3ed0278d4ae1aa0a
   WordPressCom-Stats-iOS: 07b1796831c31c0c8c8a0f2e314bb2e6636af5df
-<<<<<<< HEAD
-  WordPressComKit: 4dc52eebc508b8e056d8bf8e931a7be95d467e3b
+  WordPressComKit: 119ae1d20bfb090769274732b51e7bd186a96f7e
   WPMediaPicker: 1ae6c4658d47cccf5f913350886ff69abefb81f1
   wpxmlrpc: 38623cc415117914d6ab5bf2ab8a57a4076cc469
 
-PODFILE CHECKSUM: 71447e338438a8b061b9131b2f7a877e7ec02931
-=======
-  WordPressComKit: 119ae1d20bfb090769274732b51e7bd186a96f7e
-  WPMediaPicker: 9ba8c29a1de4b07696356f541c01eeaa6dd14c47
-  wpxmlrpc: 38623cc415117914d6ab5bf2ab8a57a4076cc469
-
 PODFILE CHECKSUM: 6fd532dad740d561220bd6f1d74396493e8db1ca
->>>>>>> f8128257
 
 COCOAPODS: 1.1.1