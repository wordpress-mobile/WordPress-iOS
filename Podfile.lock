--- conflicted
+++ resolved
@@ -502,13 +502,8 @@
   - Starscream (= 3.0.6)
   - SVProgressHUD (= 2.2.5)
   - WordPress-Editor-iOS (~> 1.19.4)
-<<<<<<< HEAD
-  - WordPressAuthenticator (~> 1.35.1)
-  - WordPressKit (from `https://github.com/wordpress-mobile/WordPressKit-iOS.git`, branch `add/page-layout-device-modes`)
-=======
   - WordPressAuthenticator (~> 1.35.2)
   - WordPressKit (~> 4.29.0-beta.5)
->>>>>>> 015e6fa7
   - WordPressMocks (~> 0.0.9)
   - WordPressShared (~> 1.15.0)
   - WordPressUI (~> 1.9.0)
@@ -558,6 +553,7 @@
     - WordPress-Aztec-iOS
     - WordPress-Editor-iOS
     - WordPressAuthenticator
+    - WordPressKit
     - WordPressMocks
     - WordPressShared
     - WordPressUI
@@ -657,14 +653,7 @@
   RNTAztecView:
     :git: https://github.com/wordpress-mobile/gutenberg-mobile.git
     :submodules: true
-<<<<<<< HEAD
-    :tag: v1.48.0-alpha1
-  WordPressKit:
-    :branch: add/page-layout-device-modes
-    :git: https://github.com/wordpress-mobile/WordPressKit-iOS.git
-=======
     :tag: v1.48.1
->>>>>>> 015e6fa7
   Yoga:
     :podspec: https://raw.githubusercontent.com/wordpress-mobile/gutenberg-mobile/v1.48.1/third-party-podspecs/Yoga.podspec.json
 
@@ -679,14 +668,7 @@
   RNTAztecView:
     :git: https://github.com/wordpress-mobile/gutenberg-mobile.git
     :submodules: true
-<<<<<<< HEAD
-    :tag: v1.48.0-alpha1
-  WordPressKit:
-    :commit: 4c19ca2fa5732135bc42b515596583196fa81aac
-    :git: https://github.com/wordpress-mobile/WordPressKit-iOS.git
-=======
     :tag: v1.48.1
->>>>>>> 015e6fa7
 
 SPEC CHECKSUMS:
   1PasswordExtension: f97cc80ae58053c331b2b6dc8843ba7103b33794
@@ -784,10 +766,6 @@
   ZendeskSupportSDK: e100a7a0a1bb5d7d43abbde3338727d985a4986d
   ZIPFoundation: e27423c004a5a1410c15933407747374e7c6cb6e
 
-<<<<<<< HEAD
-PODFILE CHECKSUM: 5fa130023b430aa85cf18fc549dcf27e355ae5e1
-=======
 PODFILE CHECKSUM: 90de334cd38c2082212f808e69ca27aad34496ea
->>>>>>> 015e6fa7
 
 COCOAPODS: 1.10.0