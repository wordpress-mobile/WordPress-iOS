PODS:
  - 1PasswordExtension (1.8.6)
  - Alamofire (4.8.0)
  - AlamofireImage (3.5.2):
    - Alamofire (~> 4.8)
  - AlamofireNetworkActivityIndicator (2.4.0):
    - Alamofire (~> 4.8)
  - AMScrollingNavbar (5.6.0)
  - AppAuth (1.4.0):
    - AppAuth/Core (= 1.4.0)
    - AppAuth/ExternalUserAgent (= 1.4.0)
  - AppAuth/Core (1.4.0)
  - AppAuth/ExternalUserAgent (1.4.0)
  - AppCenter (2.5.1):
    - AppCenter/Analytics (= 2.5.1)
    - AppCenter/Crashes (= 2.5.1)
  - AppCenter/Analytics (2.5.1):
    - AppCenter/Core
  - AppCenter/Core (2.5.1)
  - AppCenter/Crashes (2.5.1):
    - AppCenter/Core
  - AppCenter/Distribute (2.5.1):
    - AppCenter/Core
  - Automattic-Tracks-iOS (0.7.1):
    - CocoaLumberjack (~> 3)
    - Reachability (~> 3)
    - Sentry (~> 4)
    - Sodium (>= 0.9.1)
    - UIDeviceIdentifier (~> 1)
  - boost-for-react-native (1.63.0)
  - Charts (3.2.2):
    - Charts/Core (= 3.2.2)
  - Charts/Core (3.2.2)
  - CocoaLumberjack (3.7.0):
    - CocoaLumberjack/Core (= 3.7.0)
  - CocoaLumberjack/Core (3.7.0)
  - CropViewController (2.5.3)
  - DoubleConversion (1.1.5)
  - Down (0.6.6)
  - FBLazyVector (0.61.5)
  - FBReactNativeSpec (0.61.5):
    - Folly (= 2018.10.22.00)
    - RCTRequired (= 0.61.5)
    - RCTTypeSafety (= 0.61.5)
    - React-Core (= 0.61.5)
    - React-jsi (= 0.61.5)
    - ReactCommon/turbomodule/core (= 0.61.5)
  - Folly (2018.10.22.00):
    - boost-for-react-native
    - DoubleConversion
    - Folly/Default (= 2018.10.22.00)
    - glog
  - Folly/Default (2018.10.22.00):
    - boost-for-react-native
    - DoubleConversion
    - glog
  - FormatterKit/Resources (1.9.0)
  - FormatterKit/TimeIntervalFormatter (1.9.0):
    - FormatterKit/Resources
  - FSInteractiveMap (0.1.0)
  - Gifu (3.2.0)
  - glog (0.3.5)
  - GoogleSignIn (5.0.2):
    - AppAuth (~> 1.2)
    - GTMAppAuth (~> 1.0)
    - GTMSessionFetcher/Core (~> 1.1)
  - Gridicons (1.1.0)
  - GTMAppAuth (1.1.0):
    - AppAuth/Core (~> 1.4)
    - GTMSessionFetcher (~> 1.4)
  - GTMSessionFetcher (1.5.0):
    - GTMSessionFetcher/Full (= 1.5.0)
  - GTMSessionFetcher/Core (1.5.0)
  - GTMSessionFetcher/Full (1.5.0):
    - GTMSessionFetcher/Core (= 1.5.0)
  - Gutenberg (1.45.0):
    - React (= 0.61.5)
    - React-CoreModules (= 0.61.5)
    - React-RCTImage (= 0.61.5)
    - RNTAztecView
  - JTAppleCalendar (8.0.3)
  - lottie-ios (3.1.9)
  - MediaEditor (1.2.1):
    - CropViewController (~> 2.5.3)
  - MRProgress (0.8.3):
    - MRProgress/ActivityIndicator (= 0.8.3)
    - MRProgress/Blur (= 0.8.3)
    - MRProgress/Circular (= 0.8.3)
    - MRProgress/Icons (= 0.8.3)
    - MRProgress/NavigationBarProgress (= 0.8.3)
    - MRProgress/Overlay (= 0.8.3)
  - MRProgress/ActivityIndicator (0.8.3):
    - MRProgress/Stopable
  - MRProgress/Blur (0.8.3):
    - MRProgress/Helper
  - MRProgress/Circular (0.8.3):
    - MRProgress/Helper
    - MRProgress/ProgressBaseClass
    - MRProgress/Stopable
  - MRProgress/Helper (0.8.3)
  - MRProgress/Icons (0.8.3)
  - MRProgress/NavigationBarProgress (0.8.3):
    - MRProgress/ProgressBaseClass
  - MRProgress/Overlay (0.8.3):
    - MRProgress/ActivityIndicator
    - MRProgress/Blur
    - MRProgress/Circular
    - MRProgress/Helper
    - MRProgress/Icons
  - MRProgress/ProgressBaseClass (0.8.3)
  - MRProgress/Stopable (0.8.3):
    - MRProgress/Helper
  - Nimble (7.3.4)
  - NSObject-SafeExpectations (0.0.4)
  - "NSURL+IDN (0.4)"
  - OCMock (3.4.3)
  - OHHTTPStubs (6.1.0):
    - OHHTTPStubs/Default (= 6.1.0)
  - OHHTTPStubs/Core (6.1.0)
  - OHHTTPStubs/Default (6.1.0):
    - OHHTTPStubs/Core
    - OHHTTPStubs/JSON
    - OHHTTPStubs/NSURLSession
    - OHHTTPStubs/OHPathHelpers
  - OHHTTPStubs/JSON (6.1.0):
    - OHHTTPStubs/Core
  - OHHTTPStubs/NSURLSession (6.1.0):
    - OHHTTPStubs/Core
  - OHHTTPStubs/OHPathHelpers (6.1.0)
  - OHHTTPStubs/Swift (6.1.0):
    - OHHTTPStubs/Default
  - RCTRequired (0.61.5)
  - RCTTypeSafety (0.61.5):
    - FBLazyVector (= 0.61.5)
    - Folly (= 2018.10.22.00)
    - RCTRequired (= 0.61.5)
    - React-Core (= 0.61.5)
  - Reachability (3.2)
  - React (0.61.5):
    - React-Core (= 0.61.5)
    - React-Core/DevSupport (= 0.61.5)
    - React-Core/RCTWebSocket (= 0.61.5)
    - React-RCTActionSheet (= 0.61.5)
    - React-RCTAnimation (= 0.61.5)
    - React-RCTBlob (= 0.61.5)
    - React-RCTImage (= 0.61.5)
    - React-RCTLinking (= 0.61.5)
    - React-RCTNetwork (= 0.61.5)
    - React-RCTSettings (= 0.61.5)
    - React-RCTText (= 0.61.5)
    - React-RCTVibration (= 0.61.5)
  - React-Core (0.61.5):
    - Folly (= 2018.10.22.00)
    - glog
    - React-Core/Default (= 0.61.5)
    - React-cxxreact (= 0.61.5)
    - React-jsi (= 0.61.5)
    - React-jsiexecutor (= 0.61.5)
    - Yoga
  - React-Core/CoreModulesHeaders (0.61.5):
    - Folly (= 2018.10.22.00)
    - glog
    - React-Core/Default
    - React-cxxreact (= 0.61.5)
    - React-jsi (= 0.61.5)
    - React-jsiexecutor (= 0.61.5)
    - Yoga
  - React-Core/Default (0.61.5):
    - Folly (= 2018.10.22.00)
    - glog
    - React-cxxreact (= 0.61.5)
    - React-jsi (= 0.61.5)
    - React-jsiexecutor (= 0.61.5)
    - Yoga
  - React-Core/DevSupport (0.61.5):
    - Folly (= 2018.10.22.00)
    - glog
    - React-Core/Default (= 0.61.5)
    - React-Core/RCTWebSocket (= 0.61.5)
    - React-cxxreact (= 0.61.5)
    - React-jsi (= 0.61.5)
    - React-jsiexecutor (= 0.61.5)
    - React-jsinspector (= 0.61.5)
    - Yoga
  - React-Core/RCTActionSheetHeaders (0.61.5):
    - Folly (= 2018.10.22.00)
    - glog
    - React-Core/Default
    - React-cxxreact (= 0.61.5)
    - React-jsi (= 0.61.5)
    - React-jsiexecutor (= 0.61.5)
    - Yoga
  - React-Core/RCTAnimationHeaders (0.61.5):
    - Folly (= 2018.10.22.00)
    - glog
    - React-Core/Default
    - React-cxxreact (= 0.61.5)
    - React-jsi (= 0.61.5)
    - React-jsiexecutor (= 0.61.5)
    - Yoga
  - React-Core/RCTBlobHeaders (0.61.5):
    - Folly (= 2018.10.22.00)
    - glog
    - React-Core/Default
    - React-cxxreact (= 0.61.5)
    - React-jsi (= 0.61.5)
    - React-jsiexecutor (= 0.61.5)
    - Yoga
  - React-Core/RCTImageHeaders (0.61.5):
    - Folly (= 2018.10.22.00)
    - glog
    - React-Core/Default
    - React-cxxreact (= 0.61.5)
    - React-jsi (= 0.61.5)
    - React-jsiexecutor (= 0.61.5)
    - Yoga
  - React-Core/RCTLinkingHeaders (0.61.5):
    - Folly (= 2018.10.22.00)
    - glog
    - React-Core/Default
    - React-cxxreact (= 0.61.5)
    - React-jsi (= 0.61.5)
    - React-jsiexecutor (= 0.61.5)
    - Yoga
  - React-Core/RCTNetworkHeaders (0.61.5):
    - Folly (= 2018.10.22.00)
    - glog
    - React-Core/Default
    - React-cxxreact (= 0.61.5)
    - React-jsi (= 0.61.5)
    - React-jsiexecutor (= 0.61.5)
    - Yoga
  - React-Core/RCTSettingsHeaders (0.61.5):
    - Folly (= 2018.10.22.00)
    - glog
    - React-Core/Default
    - React-cxxreact (= 0.61.5)
    - React-jsi (= 0.61.5)
    - React-jsiexecutor (= 0.61.5)
    - Yoga
  - React-Core/RCTTextHeaders (0.61.5):
    - Folly (= 2018.10.22.00)
    - glog
    - React-Core/Default
    - React-cxxreact (= 0.61.5)
    - React-jsi (= 0.61.5)
    - React-jsiexecutor (= 0.61.5)
    - Yoga
  - React-Core/RCTVibrationHeaders (0.61.5):
    - Folly (= 2018.10.22.00)
    - glog
    - React-Core/Default
    - React-cxxreact (= 0.61.5)
    - React-jsi (= 0.61.5)
    - React-jsiexecutor (= 0.61.5)
    - Yoga
  - React-Core/RCTWebSocket (0.61.5):
    - Folly (= 2018.10.22.00)
    - glog
    - React-Core/Default (= 0.61.5)
    - React-cxxreact (= 0.61.5)
    - React-jsi (= 0.61.5)
    - React-jsiexecutor (= 0.61.5)
    - Yoga
  - React-CoreModules (0.61.5):
    - FBReactNativeSpec (= 0.61.5)
    - Folly (= 2018.10.22.00)
    - RCTTypeSafety (= 0.61.5)
    - React-Core/CoreModulesHeaders (= 0.61.5)
    - React-RCTImage (= 0.61.5)
    - ReactCommon/turbomodule/core (= 0.61.5)
  - React-cxxreact (0.61.5):
    - boost-for-react-native (= 1.63.0)
    - DoubleConversion
    - Folly (= 2018.10.22.00)
    - glog
    - React-jsinspector (= 0.61.5)
  - React-jsi (0.61.5):
    - boost-for-react-native (= 1.63.0)
    - DoubleConversion
    - Folly (= 2018.10.22.00)
    - glog
    - React-jsi/Default (= 0.61.5)
  - React-jsi/Default (0.61.5):
    - boost-for-react-native (= 1.63.0)
    - DoubleConversion
    - Folly (= 2018.10.22.00)
    - glog
  - React-jsiexecutor (0.61.5):
    - DoubleConversion
    - Folly (= 2018.10.22.00)
    - glog
    - React-cxxreact (= 0.61.5)
    - React-jsi (= 0.61.5)
  - React-jsinspector (0.61.5)
  - react-native-blur (3.3.0):
    - React
  - react-native-get-random-values (1.4.0):
    - React
  - react-native-keyboard-aware-scroll-view (0.8.8):
    - React
  - react-native-linear-gradient (2.5.6):
    - React
  - react-native-safe-area (0.5.1):
    - React
  - react-native-safe-area-context (3.0.2):
    - React
  - react-native-slider (3.0.2):
    - React
  - react-native-video (5.0.2):
    - React
    - react-native-video/Video (= 5.0.2)
  - react-native-video/Video (5.0.2):
    - React
  - React-RCTActionSheet (0.61.5):
    - React-Core/RCTActionSheetHeaders (= 0.61.5)
  - React-RCTAnimation (0.61.5):
    - React-Core/RCTAnimationHeaders (= 0.61.5)
  - React-RCTBlob (0.61.5):
    - React-Core/RCTBlobHeaders (= 0.61.5)
    - React-Core/RCTWebSocket (= 0.61.5)
    - React-jsi (= 0.61.5)
    - React-RCTNetwork (= 0.61.5)
  - React-RCTImage (0.61.5):
    - React-Core/RCTImageHeaders (= 0.61.5)
    - React-RCTNetwork (= 0.61.5)
  - React-RCTLinking (0.61.5):
    - React-Core/RCTLinkingHeaders (= 0.61.5)
  - React-RCTNetwork (0.61.5):
    - React-Core/RCTNetworkHeaders (= 0.61.5)
  - React-RCTSettings (0.61.5):
    - React-Core/RCTSettingsHeaders (= 0.61.5)
  - React-RCTText (0.61.5):
    - React-Core/RCTTextHeaders (= 0.61.5)
  - React-RCTVibration (0.61.5):
    - React-Core/RCTVibrationHeaders (= 0.61.5)
  - ReactCommon (0.61.5):
    - ReactCommon/jscallinvoker (= 0.61.5)
    - ReactCommon/turbomodule (= 0.61.5)
  - ReactCommon/jscallinvoker (0.61.5):
    - DoubleConversion
    - Folly (= 2018.10.22.00)
    - glog
    - React-cxxreact (= 0.61.5)
  - ReactCommon/turbomodule (0.61.5):
    - DoubleConversion
    - Folly (= 2018.10.22.00)
    - glog
    - React-Core (= 0.61.5)
    - React-cxxreact (= 0.61.5)
    - React-jsi (= 0.61.5)
    - ReactCommon/jscallinvoker (= 0.61.5)
    - ReactCommon/turbomodule/core (= 0.61.5)
    - ReactCommon/turbomodule/samples (= 0.61.5)
  - ReactCommon/turbomodule/core (0.61.5):
    - DoubleConversion
    - Folly (= 2018.10.22.00)
    - glog
    - React-Core (= 0.61.5)
    - React-cxxreact (= 0.61.5)
    - React-jsi (= 0.61.5)
    - ReactCommon/jscallinvoker (= 0.61.5)
  - ReactCommon/turbomodule/samples (0.61.5):
    - DoubleConversion
    - Folly (= 2018.10.22.00)
    - glog
    - React-Core (= 0.61.5)
    - React-cxxreact (= 0.61.5)
    - React-jsi (= 0.61.5)
    - ReactCommon/jscallinvoker (= 0.61.5)
    - ReactCommon/turbomodule/core (= 0.61.5)
  - ReactNativeDarkMode (0.0.10):
    - React
  - RNCMaskedView (0.1.10-wp):
    - React
  - RNGestureHandler (1.6.1):
    - React
  - RNReanimated (1.9.0):
    - React
  - RNScreens (2.8.0):
    - React
  - RNSVG (9.13.6-gb):
    - React
  - RNTAztecView (1.45.0):
    - React-Core
    - WordPress-Aztec-iOS (~> 1.19.3)
  - Sentry (4.5.0):
    - Sentry/Core (= 4.5.0)
  - Sentry/Core (4.5.0)
  - Sodium (0.9.1)
  - Starscream (3.0.6)
  - SVProgressHUD (2.2.5)
  - UIDeviceIdentifier (1.6.0)
  - WordPress-Aztec-iOS (1.19.3)
  - WordPress-Editor-iOS (1.19.3):
    - WordPress-Aztec-iOS (= 1.19.3)
  - WordPressAuthenticator (1.34.0):
    - 1PasswordExtension (~> 1.8.6)
    - Alamofire (~> 4.8)
    - CocoaLumberjack (~> 3.5)
    - GoogleSignIn (~> 5.0.2)
    - Gridicons (~> 1.0)
    - lottie-ios (~> 3.1.6)
    - "NSURL+IDN (= 0.4)"
    - SVProgressHUD (~> 2.2.5)
    - WordPressKit (~> 4.18-beta)
    - WordPressShared (~> 1.12-beta)
    - WordPressUI (~> 1.7-beta)
<<<<<<< HEAD
  - WordPressKit (4.26.0-beta.1):
=======
  - WordPressKit (4.26.0-beta.4):
>>>>>>> b9fb6998
    - Alamofire (~> 4.8.0)
    - CocoaLumberjack (~> 3.4)
    - NSObject-SafeExpectations (= 0.0.4)
    - UIDeviceIdentifier (~> 1.4)
    - WordPressShared (~> 1.12)
    - wpxmlrpc (~> 0.9)
  - WordPressMocks (0.0.9)
  - WordPressShared (1.14.0):
    - CocoaLumberjack (~> 3.4)
    - FormatterKit/TimeIntervalFormatter (~> 1.8)
  - WordPressUI (1.9.0)
  - WPMediaPicker (1.7.2)
  - wpxmlrpc (0.9.0)
  - Yoga (1.14.0)
  - ZendeskCommonUISDK (6.1.0)
  - ZendeskCoreSDK (2.4.1)
  - ZendeskMessagingAPISDK (3.8.1):
    - ZendeskSDKConfigurationsSDK (~> 1.1.7)
  - ZendeskMessagingSDK (3.8.1):
    - ZendeskCommonUISDK (~> 6.1.0)
    - ZendeskMessagingAPISDK (~> 3.8.1)
  - ZendeskSDKConfigurationsSDK (1.1.7)
  - ZendeskSupportProvidersSDK (5.1.1):
    - ZendeskCoreSDK (~> 2.4.1)
  - ZendeskSupportSDK (5.1.1):
    - ZendeskMessagingSDK (~> 3.8.0)
    - ZendeskSupportProvidersSDK (~> 5.1.1)
  - ZIPFoundation (0.9.11)

DEPENDENCIES:
  - Alamofire (= 4.8.0)
  - AlamofireImage (= 3.5.2)
  - AlamofireNetworkActivityIndicator (~> 2.4)
  - AMScrollingNavbar (= 5.6.0)
  - AppCenter (= 2.5.1)
  - AppCenter/Distribute (= 2.5.1)
  - Automattic-Tracks-iOS (~> 0.7.0)
  - Charts (~> 3.2.2)
  - CocoaLumberjack (~> 3.0)
  - CropViewController (= 2.5.3)
  - Down (~> 0.6.6)
  - FBLazyVector (from `https://raw.githubusercontent.com/wordpress-mobile/gutenberg-mobile/v1.45.0/third-party-podspecs/FBLazyVector.podspec.json`)
  - FBReactNativeSpec (from `https://raw.githubusercontent.com/wordpress-mobile/gutenberg-mobile/v1.45.0/third-party-podspecs/FBReactNativeSpec.podspec.json`)
  - Folly (from `https://raw.githubusercontent.com/wordpress-mobile/gutenberg-mobile/v1.45.0/third-party-podspecs/Folly.podspec.json`)
  - FSInteractiveMap (from `https://github.com/wordpress-mobile/FSInteractiveMap.git`, tag `0.2.0`)
  - Gifu (= 3.2.0)
  - glog (from `https://raw.githubusercontent.com/wordpress-mobile/gutenberg-mobile/v1.45.0/third-party-podspecs/glog.podspec.json`)
  - Gridicons (~> 1.1.0)
  - Gutenberg (from `http://github.com/wordpress-mobile/gutenberg-mobile/`, tag `v1.45.0`)
  - JTAppleCalendar (~> 8.0.2)
  - MediaEditor (~> 1.2.1)
  - MRProgress (= 0.8.3)
  - Nimble (~> 7.3.1)
  - NSObject-SafeExpectations (~> 0.0.4)
  - "NSURL+IDN (~> 0.4)"
  - OCMock (= 3.4.3)
  - OHHTTPStubs (= 6.1.0)
  - OHHTTPStubs/Swift (= 6.1.0)
  - RCTRequired (from `https://raw.githubusercontent.com/wordpress-mobile/gutenberg-mobile/v1.45.0/third-party-podspecs/RCTRequired.podspec.json`)
  - RCTTypeSafety (from `https://raw.githubusercontent.com/wordpress-mobile/gutenberg-mobile/v1.45.0/third-party-podspecs/RCTTypeSafety.podspec.json`)
  - Reachability (= 3.2)
  - React (from `https://raw.githubusercontent.com/wordpress-mobile/gutenberg-mobile/v1.45.0/third-party-podspecs/React.podspec.json`)
  - React-Core (from `https://raw.githubusercontent.com/wordpress-mobile/gutenberg-mobile/v1.45.0/third-party-podspecs/React-Core.podspec.json`)
  - React-CoreModules (from `https://raw.githubusercontent.com/wordpress-mobile/gutenberg-mobile/v1.45.0/third-party-podspecs/React-CoreModules.podspec.json`)
  - React-cxxreact (from `https://raw.githubusercontent.com/wordpress-mobile/gutenberg-mobile/v1.45.0/third-party-podspecs/React-cxxreact.podspec.json`)
  - React-jsi (from `https://raw.githubusercontent.com/wordpress-mobile/gutenberg-mobile/v1.45.0/third-party-podspecs/React-jsi.podspec.json`)
  - React-jsiexecutor (from `https://raw.githubusercontent.com/wordpress-mobile/gutenberg-mobile/v1.45.0/third-party-podspecs/React-jsiexecutor.podspec.json`)
  - React-jsinspector (from `https://raw.githubusercontent.com/wordpress-mobile/gutenberg-mobile/v1.45.0/third-party-podspecs/React-jsinspector.podspec.json`)
  - react-native-blur (from `https://raw.githubusercontent.com/wordpress-mobile/gutenberg-mobile/v1.45.0/third-party-podspecs/react-native-blur.podspec.json`)
  - react-native-get-random-values (from `https://raw.githubusercontent.com/wordpress-mobile/gutenberg-mobile/v1.45.0/third-party-podspecs/react-native-get-random-values.podspec.json`)
  - react-native-keyboard-aware-scroll-view (from `https://raw.githubusercontent.com/wordpress-mobile/gutenberg-mobile/v1.45.0/third-party-podspecs/react-native-keyboard-aware-scroll-view.podspec.json`)
  - react-native-linear-gradient (from `https://raw.githubusercontent.com/wordpress-mobile/gutenberg-mobile/v1.45.0/third-party-podspecs/react-native-linear-gradient.podspec.json`)
  - react-native-safe-area (from `https://raw.githubusercontent.com/wordpress-mobile/gutenberg-mobile/v1.45.0/third-party-podspecs/react-native-safe-area.podspec.json`)
  - react-native-safe-area-context (from `https://raw.githubusercontent.com/wordpress-mobile/gutenberg-mobile/v1.45.0/third-party-podspecs/react-native-safe-area-context.podspec.json`)
  - react-native-slider (from `https://raw.githubusercontent.com/wordpress-mobile/gutenberg-mobile/v1.45.0/third-party-podspecs/react-native-slider.podspec.json`)
  - react-native-video (from `https://raw.githubusercontent.com/wordpress-mobile/gutenberg-mobile/v1.45.0/third-party-podspecs/react-native-video.podspec.json`)
  - React-RCTActionSheet (from `https://raw.githubusercontent.com/wordpress-mobile/gutenberg-mobile/v1.45.0/third-party-podspecs/React-RCTActionSheet.podspec.json`)
  - React-RCTAnimation (from `https://raw.githubusercontent.com/wordpress-mobile/gutenberg-mobile/v1.45.0/third-party-podspecs/React-RCTAnimation.podspec.json`)
  - React-RCTBlob (from `https://raw.githubusercontent.com/wordpress-mobile/gutenberg-mobile/v1.45.0/third-party-podspecs/React-RCTBlob.podspec.json`)
  - React-RCTImage (from `https://raw.githubusercontent.com/wordpress-mobile/gutenberg-mobile/v1.45.0/third-party-podspecs/React-RCTImage.podspec.json`)
  - React-RCTLinking (from `https://raw.githubusercontent.com/wordpress-mobile/gutenberg-mobile/v1.45.0/third-party-podspecs/React-RCTLinking.podspec.json`)
  - React-RCTNetwork (from `https://raw.githubusercontent.com/wordpress-mobile/gutenberg-mobile/v1.45.0/third-party-podspecs/React-RCTNetwork.podspec.json`)
  - React-RCTSettings (from `https://raw.githubusercontent.com/wordpress-mobile/gutenberg-mobile/v1.45.0/third-party-podspecs/React-RCTSettings.podspec.json`)
  - React-RCTText (from `https://raw.githubusercontent.com/wordpress-mobile/gutenberg-mobile/v1.45.0/third-party-podspecs/React-RCTText.podspec.json`)
  - React-RCTVibration (from `https://raw.githubusercontent.com/wordpress-mobile/gutenberg-mobile/v1.45.0/third-party-podspecs/React-RCTVibration.podspec.json`)
  - ReactCommon (from `https://raw.githubusercontent.com/wordpress-mobile/gutenberg-mobile/v1.45.0/third-party-podspecs/ReactCommon.podspec.json`)
  - ReactNativeDarkMode (from `https://raw.githubusercontent.com/wordpress-mobile/gutenberg-mobile/v1.45.0/third-party-podspecs/ReactNativeDarkMode.podspec.json`)
  - RNCMaskedView (from `https://raw.githubusercontent.com/wordpress-mobile/gutenberg-mobile/v1.45.0/third-party-podspecs/RNCMaskedView.podspec.json`)
  - RNGestureHandler (from `https://raw.githubusercontent.com/wordpress-mobile/gutenberg-mobile/v1.45.0/third-party-podspecs/RNGestureHandler.podspec.json`)
  - RNReanimated (from `https://raw.githubusercontent.com/wordpress-mobile/gutenberg-mobile/v1.45.0/third-party-podspecs/RNReanimated.podspec.json`)
  - RNScreens (from `https://raw.githubusercontent.com/wordpress-mobile/gutenberg-mobile/v1.45.0/third-party-podspecs/RNScreens.podspec.json`)
  - RNSVG (from `https://raw.githubusercontent.com/wordpress-mobile/gutenberg-mobile/v1.45.0/third-party-podspecs/RNSVG.podspec.json`)
  - RNTAztecView (from `http://github.com/wordpress-mobile/gutenberg-mobile/`, tag `v1.45.0`)
  - Starscream (= 3.0.6)
  - SVProgressHUD (= 2.2.5)
  - WordPress-Editor-iOS (~> 1.19.3)
<<<<<<< HEAD
  - WordPressAuthenticator (~> 1.34.0-beta)
  - WordPressKit (~> 4.26.0-beta.1)
=======
  - WordPressAuthenticator (~> 1.34.0)
  - WordPressKit (~> 4.26-beta)
>>>>>>> b9fb6998
  - WordPressMocks (~> 0.0.9)
  - WordPressShared (~> 1.14.0)
  - WordPressUI (~> 1.9.0)
  - WPMediaPicker (~> 1.7.2)
  - Yoga (from `https://raw.githubusercontent.com/wordpress-mobile/gutenberg-mobile/v1.45.0/third-party-podspecs/Yoga.podspec.json`)
  - ZendeskSupportSDK (= 5.1.1)
  - ZIPFoundation (~> 0.9.8)

SPEC REPOS:
  trunk:
    - 1PasswordExtension
    - Alamofire
    - AlamofireImage
    - AlamofireNetworkActivityIndicator
    - AMScrollingNavbar
    - AppAuth
    - AppCenter
    - Automattic-Tracks-iOS
    - boost-for-react-native
    - Charts
    - CocoaLumberjack
    - CropViewController
    - DoubleConversion
    - Down
    - FormatterKit
    - Gifu
    - GoogleSignIn
    - Gridicons
    - GTMAppAuth
    - GTMSessionFetcher
    - JTAppleCalendar
    - lottie-ios
    - MediaEditor
    - MRProgress
    - Nimble
    - NSObject-SafeExpectations
    - "NSURL+IDN"
    - OCMock
    - OHHTTPStubs
    - Reachability
    - Sentry
    - Sodium
    - Starscream
    - SVProgressHUD
    - UIDeviceIdentifier
    - WordPress-Aztec-iOS
    - WordPress-Editor-iOS
    - WordPressAuthenticator
    - WordPressKit
    - WordPressMocks
    - WordPressShared
    - WordPressUI
    - WPMediaPicker
    - wpxmlrpc
    - ZendeskCommonUISDK
    - ZendeskCoreSDK
    - ZendeskMessagingAPISDK
    - ZendeskMessagingSDK
    - ZendeskSDKConfigurationsSDK
    - ZendeskSupportProvidersSDK
    - ZendeskSupportSDK
    - ZIPFoundation

EXTERNAL SOURCES:
  FBLazyVector:
    :podspec: https://raw.githubusercontent.com/wordpress-mobile/gutenberg-mobile/v1.45.0/third-party-podspecs/FBLazyVector.podspec.json
  FBReactNativeSpec:
    :podspec: https://raw.githubusercontent.com/wordpress-mobile/gutenberg-mobile/v1.45.0/third-party-podspecs/FBReactNativeSpec.podspec.json
  Folly:
    :podspec: https://raw.githubusercontent.com/wordpress-mobile/gutenberg-mobile/v1.45.0/third-party-podspecs/Folly.podspec.json
  FSInteractiveMap:
    :git: https://github.com/wordpress-mobile/FSInteractiveMap.git
    :tag: 0.2.0
  glog:
    :podspec: https://raw.githubusercontent.com/wordpress-mobile/gutenberg-mobile/v1.45.0/third-party-podspecs/glog.podspec.json
  Gutenberg:
    :git: http://github.com/wordpress-mobile/gutenberg-mobile/
    :submodules: true
    :tag: v1.45.0
  RCTRequired:
    :podspec: https://raw.githubusercontent.com/wordpress-mobile/gutenberg-mobile/v1.45.0/third-party-podspecs/RCTRequired.podspec.json
  RCTTypeSafety:
    :podspec: https://raw.githubusercontent.com/wordpress-mobile/gutenberg-mobile/v1.45.0/third-party-podspecs/RCTTypeSafety.podspec.json
  React:
    :podspec: https://raw.githubusercontent.com/wordpress-mobile/gutenberg-mobile/v1.45.0/third-party-podspecs/React.podspec.json
  React-Core:
    :podspec: https://raw.githubusercontent.com/wordpress-mobile/gutenberg-mobile/v1.45.0/third-party-podspecs/React-Core.podspec.json
  React-CoreModules:
    :podspec: https://raw.githubusercontent.com/wordpress-mobile/gutenberg-mobile/v1.45.0/third-party-podspecs/React-CoreModules.podspec.json
  React-cxxreact:
    :podspec: https://raw.githubusercontent.com/wordpress-mobile/gutenberg-mobile/v1.45.0/third-party-podspecs/React-cxxreact.podspec.json
  React-jsi:
    :podspec: https://raw.githubusercontent.com/wordpress-mobile/gutenberg-mobile/v1.45.0/third-party-podspecs/React-jsi.podspec.json
  React-jsiexecutor:
    :podspec: https://raw.githubusercontent.com/wordpress-mobile/gutenberg-mobile/v1.45.0/third-party-podspecs/React-jsiexecutor.podspec.json
  React-jsinspector:
    :podspec: https://raw.githubusercontent.com/wordpress-mobile/gutenberg-mobile/v1.45.0/third-party-podspecs/React-jsinspector.podspec.json
  react-native-blur:
    :podspec: https://raw.githubusercontent.com/wordpress-mobile/gutenberg-mobile/v1.45.0/third-party-podspecs/react-native-blur.podspec.json
  react-native-get-random-values:
    :podspec: https://raw.githubusercontent.com/wordpress-mobile/gutenberg-mobile/v1.45.0/third-party-podspecs/react-native-get-random-values.podspec.json
  react-native-keyboard-aware-scroll-view:
    :podspec: https://raw.githubusercontent.com/wordpress-mobile/gutenberg-mobile/v1.45.0/third-party-podspecs/react-native-keyboard-aware-scroll-view.podspec.json
  react-native-linear-gradient:
    :podspec: https://raw.githubusercontent.com/wordpress-mobile/gutenberg-mobile/v1.45.0/third-party-podspecs/react-native-linear-gradient.podspec.json
  react-native-safe-area:
    :podspec: https://raw.githubusercontent.com/wordpress-mobile/gutenberg-mobile/v1.45.0/third-party-podspecs/react-native-safe-area.podspec.json
  react-native-safe-area-context:
    :podspec: https://raw.githubusercontent.com/wordpress-mobile/gutenberg-mobile/v1.45.0/third-party-podspecs/react-native-safe-area-context.podspec.json
  react-native-slider:
    :podspec: https://raw.githubusercontent.com/wordpress-mobile/gutenberg-mobile/v1.45.0/third-party-podspecs/react-native-slider.podspec.json
  react-native-video:
    :podspec: https://raw.githubusercontent.com/wordpress-mobile/gutenberg-mobile/v1.45.0/third-party-podspecs/react-native-video.podspec.json
  React-RCTActionSheet:
    :podspec: https://raw.githubusercontent.com/wordpress-mobile/gutenberg-mobile/v1.45.0/third-party-podspecs/React-RCTActionSheet.podspec.json
  React-RCTAnimation:
    :podspec: https://raw.githubusercontent.com/wordpress-mobile/gutenberg-mobile/v1.45.0/third-party-podspecs/React-RCTAnimation.podspec.json
  React-RCTBlob:
    :podspec: https://raw.githubusercontent.com/wordpress-mobile/gutenberg-mobile/v1.45.0/third-party-podspecs/React-RCTBlob.podspec.json
  React-RCTImage:
    :podspec: https://raw.githubusercontent.com/wordpress-mobile/gutenberg-mobile/v1.45.0/third-party-podspecs/React-RCTImage.podspec.json
  React-RCTLinking:
    :podspec: https://raw.githubusercontent.com/wordpress-mobile/gutenberg-mobile/v1.45.0/third-party-podspecs/React-RCTLinking.podspec.json
  React-RCTNetwork:
    :podspec: https://raw.githubusercontent.com/wordpress-mobile/gutenberg-mobile/v1.45.0/third-party-podspecs/React-RCTNetwork.podspec.json
  React-RCTSettings:
    :podspec: https://raw.githubusercontent.com/wordpress-mobile/gutenberg-mobile/v1.45.0/third-party-podspecs/React-RCTSettings.podspec.json
  React-RCTText:
    :podspec: https://raw.githubusercontent.com/wordpress-mobile/gutenberg-mobile/v1.45.0/third-party-podspecs/React-RCTText.podspec.json
  React-RCTVibration:
    :podspec: https://raw.githubusercontent.com/wordpress-mobile/gutenberg-mobile/v1.45.0/third-party-podspecs/React-RCTVibration.podspec.json
  ReactCommon:
    :podspec: https://raw.githubusercontent.com/wordpress-mobile/gutenberg-mobile/v1.45.0/third-party-podspecs/ReactCommon.podspec.json
  ReactNativeDarkMode:
    :podspec: https://raw.githubusercontent.com/wordpress-mobile/gutenberg-mobile/v1.45.0/third-party-podspecs/ReactNativeDarkMode.podspec.json
  RNCMaskedView:
    :podspec: https://raw.githubusercontent.com/wordpress-mobile/gutenberg-mobile/v1.45.0/third-party-podspecs/RNCMaskedView.podspec.json
  RNGestureHandler:
    :podspec: https://raw.githubusercontent.com/wordpress-mobile/gutenberg-mobile/v1.45.0/third-party-podspecs/RNGestureHandler.podspec.json
  RNReanimated:
    :podspec: https://raw.githubusercontent.com/wordpress-mobile/gutenberg-mobile/v1.45.0/third-party-podspecs/RNReanimated.podspec.json
  RNScreens:
    :podspec: https://raw.githubusercontent.com/wordpress-mobile/gutenberg-mobile/v1.45.0/third-party-podspecs/RNScreens.podspec.json
  RNSVG:
    :podspec: https://raw.githubusercontent.com/wordpress-mobile/gutenberg-mobile/v1.45.0/third-party-podspecs/RNSVG.podspec.json
  RNTAztecView:
    :git: http://github.com/wordpress-mobile/gutenberg-mobile/
    :submodules: true
    :tag: v1.45.0
  Yoga:
    :podspec: https://raw.githubusercontent.com/wordpress-mobile/gutenberg-mobile/v1.45.0/third-party-podspecs/Yoga.podspec.json

CHECKOUT OPTIONS:
  FSInteractiveMap:
    :git: https://github.com/wordpress-mobile/FSInteractiveMap.git
    :tag: 0.2.0
  Gutenberg:
    :git: http://github.com/wordpress-mobile/gutenberg-mobile/
    :submodules: true
    :tag: v1.45.0
  RNTAztecView:
    :git: http://github.com/wordpress-mobile/gutenberg-mobile/
    :submodules: true
    :tag: v1.45.0

SPEC CHECKSUMS:
  1PasswordExtension: f97cc80ae58053c331b2b6dc8843ba7103b33794
  Alamofire: 3ec537f71edc9804815215393ae2b1a8ea33a844
  AlamofireImage: 63cfe3baf1370be6c498149687cf6db3e3b00999
  AlamofireNetworkActivityIndicator: 9acc3de3ca6645bf0efed462396b0df13dd3e7b8
  AMScrollingNavbar: cf0ec5a5ee659d76ba2509f630bf14fba7e16dc3
  AppAuth: 31bcec809a638d7bd2f86ea8a52bd45f6e81e7c7
  AppCenter: fddcbac6e4baae3d93a196ceb0bfe0e4ce407dec
  Automattic-Tracks-iOS: fe148d48abc7125f5cb389ba7f6595f3ffec1a46
  boost-for-react-native: 39c7adb57c4e60d6c5479dd8623128eb5b3f0f2c
  Charts: f69cf0518b6d1d62608ca504248f1bbe0b6ae77e
  CocoaLumberjack: e8955b9d337ac307103b0a34fd141c32f27e53c5
  CropViewController: a5c143548a0fabcd6cc25f2d26e40460cfb8c78c
  DoubleConversion: e22e0762848812a87afd67ffda3998d9ef29170c
  Down: 71bf4af3c04fa093e65dffa25c4b64fa61287373
  FBLazyVector: 47798d43f20e85af0d3cef09928b6e2d16dbbe4c
  FBReactNativeSpec: 8d0bf8eca089153f4196975ca190cda8c2d5dbd2
  Folly: 30e7936e1c45c08d884aa59369ed951a8e68cf51
  FormatterKit: 184db51bf120b633693a73624a4cede89ec51a41
  FSInteractiveMap: a396f610f48b76cb540baa87139d056429abda86
  Gifu: 7bcb6427457d85e0b4dff5a84ec5947ac19a93ea
  glog: 1f3da668190260b06b429bb211bfbee5cd790c28
  GoogleSignIn: 7137d297ddc022a7e0aa4619c86d72c909fa7213
  Gridicons: 17d660b97ce4231d582101b02f8280628b141c9a
  GTMAppAuth: 197a8dabfea5d665224aa00d17f164fc2248dab9
  GTMSessionFetcher: b3503b20a988c4e20cc189aa798fd18220133f52
  Gutenberg: fb0e8713b9467b59198275d13d85222323fe2aff
  JTAppleCalendar: 932cadea40b1051beab10f67843451d48ba16c99
  lottie-ios: 3a3758ef5a008e762faec9c9d50a39842f26d124
  MediaEditor: 20cdeb46bdecd040b8bc94467ac85a52b53b193a
  MRProgress: 16de7cc9f347e8846797a770db102a323fe7ef09
  Nimble: 051e3d8912d40138fa5591c78594f95fb172af37
  NSObject-SafeExpectations: ab8fe623d36b25aa1f150affa324e40a2f3c0374
  "NSURL+IDN": afc873e639c18138a1589697c3add197fe8679ca
  OCMock: 43565190abc78977ad44a61c0d20d7f0784d35ab
  OHHTTPStubs: 1e21c7d2c084b8153fc53d48400d8919d2d432d0
  RCTRequired: 3ca691422140f76f04fd2af6dc90914cf0f81ef1
  RCTTypeSafety: aab4e9679dbb3682bf0404fded7b9557d7306795
  Reachability: 33e18b67625424e47b6cde6d202dce689ad7af96
  React: 5a954890216a4493df5ab2149f70f18592b513ac
  React-Core: 865fa241faa644ff20cb5ec87787b32a5acc43b3
  React-CoreModules: 026fafece67a3802aa8bb1995d27227b0d95e0f5
  React-cxxreact: 9c76312456310d1b486e23edb9ce576a5397ebc2
  React-jsi: 6d6afac4873e8a3433334378589a0a8190d58070
  React-jsiexecutor: 9dfdcd0db23042623894dcbc02d61a772da8e3c1
  React-jsinspector: 89927b9ec6d75759882949d2043ba704565edaec
  react-native-blur: adb31865c20137dacb53c32e3423374ac2b8c5a0
  react-native-get-random-values: 8940331a943a46c165d3ed05802c09c392f8dd46
  react-native-keyboard-aware-scroll-view: ffa9152671fec9a571197ed2d02e0fcb90206e60
  react-native-linear-gradient: 258ba8c61848324b1f2019bed5f460e6396137b7
  react-native-safe-area: e8230b0017d76c00de6b01e2412dcf86b127c6a3
  react-native-safe-area-context: 52c73401424bae74fc89ca91b4ae5c4f2689d857
  react-native-slider: 2f186719b7ada773b78141b8dae62081d819b206
  react-native-video: d01ed7ff1e38fa7dcc6c15c94cf505e661b7bfd0
  React-RCTActionSheet: e8f642cfaa396b6b09fd38f53378506c2d63af35
  React-RCTAnimation: cec1abbcfb006978a288c5072e3d611d6ff76d4c
  React-RCTBlob: 7596eb2048150e429127a92a701e6cd40a8c0a74
  React-RCTImage: 03c7e36877a579ee51dcc33079cc8bc98658a722
  React-RCTLinking: cdc3f1aaff5f321bc954a98b7ffae3f864a6eaa3
  React-RCTNetwork: 33b3da6944786edea496a5fc6afea466633fd711
  React-RCTSettings: a3b7b3124315f8c91fad5d8aff08ee97d4b471cd
  React-RCTText: ee9c8b70180fb58d062483d9664cd921d14b5961
  React-RCTVibration: 20deb1f6f001000d1f2603722ec110c66c74796b
  ReactCommon: 48926fc48fcd7c8a629860049ffba9c23b4005dc
  ReactNativeDarkMode: f61376360c5d983907e5c316e8e1c853a8c2f348
  RNCMaskedView: 744eb642f5d96bd670ea93f59e7a1346ea50976a
  RNGestureHandler: 82a89b0fde0a37e633c6233418f7249e2f8e59b5
  RNReanimated: 13f7a6a22667c4f00aac217bc66f94e8560b3d59
  RNScreens: 6833ac5c29cf2f03eed12103140530bbd75b6aea
  RNSVG: 68a534a5db06dcbdaebfd5079349191598caef7b
  RNTAztecView: 0f33f2895c7a6cb54f364ae5aa1917bcd7b24e57
  Sentry: ab6c209f23700d1460691dbc90e19ed0a05d496b
  Sodium: 23d11554ecd556196d313cf6130d406dfe7ac6da
  Starscream: ef3ece99d765eeccb67de105bfa143f929026cf5
  SVProgressHUD: 1428aafac632c1f86f62aa4243ec12008d7a51d6
  UIDeviceIdentifier: f4bf3b343581a1beacdbf5fb1a8825bd5f05a4a4
  WordPress-Aztec-iOS: b7ac8b30f746992e85d9668453ac87c2cdcecf4f
  WordPress-Editor-iOS: 1886f7fe464d79ee64ccfe7985281f8cf45f75eb
<<<<<<< HEAD
  WordPressAuthenticator: 32b3fc31ff91c0d9e616d5f91c40f7a2294deac7
  WordPressKit: 1346ce0020f7ffdd8584968d31667c969ffdb25d
=======
  WordPressAuthenticator: 7f9c41a084bfe691452bfcec8b2c9a12aed48f90
  WordPressKit: 1f5a6c588b2a6e260a7ebb8b6da570e9df5551cf
>>>>>>> b9fb6998
  WordPressMocks: 903d2410f41a09fb2e0a1b44ad36ad80310570fb
  WordPressShared: 99b37324ffef200ddf32694bc3de1e0c9fcfef21
  WordPressUI: 3b70cccc4c44cff09024ca3e94ae25a8768b26c1
  WPMediaPicker: d5ae9a83cd5cc0e4de46bfc1c59120aa86658bc3
  wpxmlrpc: bf55a43a7e710bd2a4fb8c02dfe83b1246f14f13
  Yoga: c920bf12bf8146aa5cd118063378c2cf5682d16c
  ZendeskCommonUISDK: 92ca6b16956430a2cb61c89aeaa6ca123d1f81fd
  ZendeskCoreSDK: 2dc9457ae01d024ca02f60f6134ad1ad90136c29
  ZendeskMessagingAPISDK: 986919a8f6f11a7019660d1ff798f1efb42fa572
  ZendeskMessagingSDK: bf9a06f0cbb219617d9cf60a46aba1b68c8f3b30
  ZendeskSDKConfigurationsSDK: 45fa87ec8418697f7fce5e56bec472052f0aedb5
  ZendeskSupportProvidersSDK: 51c9d4a826f7bd87e3109e5c801c602a6b62c762
  ZendeskSupportSDK: dcb2596ad05a63d662e8c7924357babbf327b421
  ZIPFoundation: b1f0de4eed33e74a676f76e12559ab6b75990197

<<<<<<< HEAD
PODFILE CHECKSUM: 0f6af9f960e3ca50b2a48f74b765358fad32918f
=======
PODFILE CHECKSUM: 43c648e933770b054aa6401caf9f99f53fd6b0e4
>>>>>>> b9fb6998

COCOAPODS: 1.10.0<|MERGE_RESOLUTION|>--- conflicted
+++ resolved
@@ -406,11 +406,7 @@
     - WordPressKit (~> 4.18-beta)
     - WordPressShared (~> 1.12-beta)
     - WordPressUI (~> 1.7-beta)
-<<<<<<< HEAD
-  - WordPressKit (4.26.0-beta.1):
-=======
   - WordPressKit (4.26.0-beta.4):
->>>>>>> b9fb6998
     - Alamofire (~> 4.8.0)
     - CocoaLumberjack (~> 3.4)
     - NSObject-SafeExpectations (= 0.0.4)
@@ -507,13 +503,8 @@
   - Starscream (= 3.0.6)
   - SVProgressHUD (= 2.2.5)
   - WordPress-Editor-iOS (~> 1.19.3)
-<<<<<<< HEAD
-  - WordPressAuthenticator (~> 1.34.0-beta)
-  - WordPressKit (~> 4.26.0-beta.1)
-=======
   - WordPressAuthenticator (~> 1.34.0)
   - WordPressKit (~> 4.26-beta)
->>>>>>> b9fb6998
   - WordPressMocks (~> 0.0.9)
   - WordPressShared (~> 1.14.0)
   - WordPressUI (~> 1.9.0)
@@ -757,13 +748,8 @@
   UIDeviceIdentifier: f4bf3b343581a1beacdbf5fb1a8825bd5f05a4a4
   WordPress-Aztec-iOS: b7ac8b30f746992e85d9668453ac87c2cdcecf4f
   WordPress-Editor-iOS: 1886f7fe464d79ee64ccfe7985281f8cf45f75eb
-<<<<<<< HEAD
-  WordPressAuthenticator: 32b3fc31ff91c0d9e616d5f91c40f7a2294deac7
-  WordPressKit: 1346ce0020f7ffdd8584968d31667c969ffdb25d
-=======
   WordPressAuthenticator: 7f9c41a084bfe691452bfcec8b2c9a12aed48f90
   WordPressKit: 1f5a6c588b2a6e260a7ebb8b6da570e9df5551cf
->>>>>>> b9fb6998
   WordPressMocks: 903d2410f41a09fb2e0a1b44ad36ad80310570fb
   WordPressShared: 99b37324ffef200ddf32694bc3de1e0c9fcfef21
   WordPressUI: 3b70cccc4c44cff09024ca3e94ae25a8768b26c1
@@ -779,10 +765,6 @@
   ZendeskSupportSDK: dcb2596ad05a63d662e8c7924357babbf327b421
   ZIPFoundation: b1f0de4eed33e74a676f76e12559ab6b75990197
 
-<<<<<<< HEAD
-PODFILE CHECKSUM: 0f6af9f960e3ca50b2a48f74b765358fad32918f
-=======
 PODFILE CHECKSUM: 43c648e933770b054aa6401caf9f99f53fd6b0e4
->>>>>>> b9fb6998
 
 COCOAPODS: 1.10.0