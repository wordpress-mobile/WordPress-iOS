--- conflicted
+++ resolved
@@ -401,11 +401,7 @@
     - WordPressKit (~> 4.18-beta)
     - WordPressShared (~> 1.12-beta)
     - WordPressUI (~> 1.7-beta)
-<<<<<<< HEAD
   - WordPressKit (4.32.0-beta.4):
-=======
-  - WordPressKit (4.32.0-beta.3):
->>>>>>> 31d56cbb
     - Alamofire (~> 4.8.0)
     - CocoaLumberjack (~> 3.4)
     - NSObject-SafeExpectations (= 0.0.4)
@@ -515,7 +511,6 @@
 SPEC REPOS:
   https://github.com/wordpress-mobile/cocoapods-specs.git:
     - WordPressAuthenticator
-    - WordPressKit
   trunk:
     - 1PasswordExtension
     - Alamofire
@@ -555,6 +550,7 @@
     - UIDeviceIdentifier
     - WordPress-Aztec-iOS
     - WordPress-Editor-iOS
+    - WordPressKit
     - WordPressMocks
     - WordPressShared
     - WordPressUI
@@ -751,11 +747,7 @@
   WordPress-Aztec-iOS: 870c93297849072aadfc2223e284094e73023e82
   WordPress-Editor-iOS: 068b32d02870464ff3cb9e3172e74234e13ed88c
   WordPressAuthenticator: cb9e17ac7d9b66d001e3f7abe2e860fe3b6e817e
-<<<<<<< HEAD
-  WordPressKit: 2ffcc89e4dc0cfc4055279e5cc682e708e34bfad
-=======
-  WordPressKit: e49a59a33f00dff19b5e812b1c88ef0022eb3938
->>>>>>> 31d56cbb
+  WordPressKit: 173628293093c393db9aae156bc8a0dd0c624905
   WordPressMocks: 903d2410f41a09fb2e0a1b44ad36ad80310570fb
   WordPressShared: 0f7f10e96f8354d64f951c223ae61e8de7495a46
   WordPressUI: 8c754c252a9f36fa32a4c588e9cdeb0d7d8dbe07
