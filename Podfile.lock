PODS:
  - Alamofire (4.8.0)
  - AlamofireImage (3.5.2):
    - Alamofire (~> 4.8)
  - AlamofireNetworkActivityIndicator (2.4.0):
    - Alamofire (~> 4.8)
  - AppCenter (5.0.3):
    - AppCenter/Analytics (= 5.0.3)
    - AppCenter/Crashes (= 5.0.3)
  - AppCenter/Analytics (5.0.3):
    - AppCenter/Core
  - AppCenter/Core (5.0.3)
  - AppCenter/Crashes (5.0.3):
    - AppCenter/Core
  - AppCenter/Distribute (5.0.3):
    - AppCenter/Core
  - Automattic-Tracks-iOS (3.0.0):
    - Sentry (~> 8.0)
    - Sodium (>= 0.9.1)
    - UIDeviceIdentifier (~> 2.0)
  - CocoaLumberjack/Core (3.8.0)
  - CocoaLumberjack/Swift (3.8.0):
    - CocoaLumberjack/Core
  - CropViewController (2.5.3)
  - Down (0.6.6)
  - FSInteractiveMap (0.1.0)
  - Gifu (3.3.1)
  - Gridicons (1.2.0)
<<<<<<< HEAD
  - Gutenberg (1.109.3)
=======
  - Gutenberg (1.110.0)
>>>>>>> 4002525a
  - JTAppleCalendar (8.0.5)
  - Kanvas (1.4.9):
    - CropViewController
  - MediaEditor (1.2.2):
    - CropViewController (~> 2.5.3)
  - NSObject-SafeExpectations (0.0.4)
  - "NSURL+IDN (0.4)"
  - OCMock (3.4.3)
  - OHHTTPStubs/Core (9.1.0)
  - OHHTTPStubs/Default (9.1.0):
    - OHHTTPStubs/Core
    - OHHTTPStubs/JSON
    - OHHTTPStubs/NSURLSession
    - OHHTTPStubs/OHPathHelpers
  - OHHTTPStubs/JSON (9.1.0):
    - OHHTTPStubs/Core
  - OHHTTPStubs/NSURLSession (9.1.0):
    - OHHTTPStubs/Core
  - OHHTTPStubs/OHPathHelpers (9.1.0)
  - OHHTTPStubs/Swift (9.1.0):
    - OHHTTPStubs/Default
  - Reachability (3.2)
  - Sentry (8.16.1):
    - Sentry/Core (= 8.16.1)
    - SentryPrivate (= 8.16.1)
  - Sentry/Core (8.16.1):
    - SentryPrivate (= 8.16.1)
  - SentryPrivate (8.16.1)
  - Sodium (0.9.1)
  - Starscream (3.0.6)
  - SVProgressHUD (2.2.5)
  - SwiftLint (0.53.0)
  - UIDeviceIdentifier (2.3.0)
  - WordPress-Aztec-iOS (1.19.9)
  - WordPress-Editor-iOS (1.19.9):
    - WordPress-Aztec-iOS (= 1.19.9)
  - WordPressAuthenticator (8.0.0):
    - Gridicons (~> 1.0)
    - "NSURL+IDN (= 0.4)"
    - SVProgressHUD (~> 2.2.5)
    - WordPressKit (~> 9.0.0)
    - WordPressShared (~> 2.1-beta)
    - WordPressUI (~> 1.7-beta)
  - WordPressKit (9.0.1):
    - Alamofire (~> 4.8.0)
    - NSObject-SafeExpectations (~> 0.0.4)
    - UIDeviceIdentifier (~> 2.0)
    - WordPressShared (~> 2.0-beta)
    - wpxmlrpc (~> 0.10)
  - WordPressShared (2.2.0)
  - WordPressUI (1.15.0)
  - wpxmlrpc (0.10.0)
  - ZendeskCommonUISDK (6.1.2)
  - ZendeskCoreSDK (2.5.1)
  - ZendeskMessagingAPISDK (3.8.3):
    - ZendeskSDKConfigurationsSDK (= 1.1.9)
  - ZendeskMessagingSDK (3.8.3):
    - ZendeskCommonUISDK (= 6.1.2)
    - ZendeskMessagingAPISDK (= 3.8.3)
  - ZendeskSDKConfigurationsSDK (1.1.9)
  - ZendeskSupportProvidersSDK (5.3.0):
    - ZendeskCoreSDK (~> 2.5.1)
  - ZendeskSupportSDK (5.3.0):
    - ZendeskMessagingSDK (~> 3.8.2)
    - ZendeskSupportProvidersSDK (~> 5.3.0)
  - ZIPFoundation (0.9.16)

DEPENDENCIES:
  - Alamofire (= 4.8.0)
  - AlamofireImage (= 3.5.2)
  - AlamofireNetworkActivityIndicator (~> 2.4)
  - AppCenter (~> 5.0)
  - AppCenter/Distribute (~> 5.0)
  - Automattic-Tracks-iOS (~> 3.0)
  - CocoaLumberjack/Swift (~> 3.0)
  - CropViewController (= 2.5.3)
  - Down (~> 0.6.6)
  - FSInteractiveMap (from `https://github.com/wordpress-mobile/FSInteractiveMap.git`, tag `0.2.0`)
  - Gifu (= 3.3.1)
  - Gridicons (~> 1.2)
<<<<<<< HEAD
  - Gutenberg (from `https://cdn.a8c-ci.services/gutenberg-mobile/Gutenberg-c8820cafb65654cfcfa5a97fa107c8eade6eaa00.podspec`)
=======
  - Gutenberg (from `https://cdn.a8c-ci.services/gutenberg-mobile/Gutenberg-v1.110.0.podspec`)
>>>>>>> 4002525a
  - JTAppleCalendar (~> 8.0.5)
  - Kanvas (~> 1.4.4)
  - MediaEditor (>= 1.2.2, ~> 1.2)
  - NSObject-SafeExpectations (~> 0.0.4)
  - "NSURL+IDN (~> 0.4)"
  - OCMock (~> 3.4.3)
  - OHHTTPStubs/Swift (~> 9.1.0)
  - Reachability (= 3.2)
  - Starscream (= 3.0.6)
  - SVProgressHUD (= 2.2.5)
  - SwiftLint (~> 0.50)
  - WordPress-Editor-iOS (~> 1.19.9)
  - WordPressAuthenticator (from `https://github.com/wordpress-mobile/WordPressAuthenticator-iOS.git`, commit `b51b4b238103f7812db0aa1a265995e1c6d1e355`)
  - WordPressKit (from `https://github.com/wordpress-mobile/WordPressKit-iOS.git`, commit `32b5a9fdd097b82934a5ce679c915a1fc3f21848`)
  - WordPressShared (~> 2.2)
  - WordPressUI (~> 1.15)
  - ZendeskSupportSDK (= 5.3.0)
  - ZIPFoundation (~> 0.9.8)

SPEC REPOS:
  trunk:
    - Alamofire
    - AlamofireImage
    - AlamofireNetworkActivityIndicator
    - AppCenter
    - Automattic-Tracks-iOS
    - CocoaLumberjack
    - CropViewController
    - Down
    - Gifu
    - Gridicons
    - JTAppleCalendar
    - Kanvas
    - MediaEditor
    - NSObject-SafeExpectations
    - "NSURL+IDN"
    - OCMock
    - OHHTTPStubs
    - Reachability
    - Sentry
    - SentryPrivate
    - Sodium
    - Starscream
    - SVProgressHUD
    - SwiftLint
    - UIDeviceIdentifier
    - WordPress-Aztec-iOS
    - WordPress-Editor-iOS
    - WordPressShared
    - WordPressUI
    - wpxmlrpc
    - ZendeskCommonUISDK
    - ZendeskCoreSDK
    - ZendeskMessagingAPISDK
    - ZendeskMessagingSDK
    - ZendeskSDKConfigurationsSDK
    - ZendeskSupportProvidersSDK
    - ZendeskSupportSDK
    - ZIPFoundation

EXTERNAL SOURCES:
  FSInteractiveMap:
    :git: https://github.com/wordpress-mobile/FSInteractiveMap.git
    :tag: 0.2.0
  Gutenberg:
<<<<<<< HEAD
    :podspec: https://cdn.a8c-ci.services/gutenberg-mobile/Gutenberg-c8820cafb65654cfcfa5a97fa107c8eade6eaa00.podspec
=======
    :podspec: https://cdn.a8c-ci.services/gutenberg-mobile/Gutenberg-v1.110.0.podspec
  WordPressAuthenticator:
    :commit: b51b4b238103f7812db0aa1a265995e1c6d1e355
    :git: https://github.com/wordpress-mobile/WordPressAuthenticator-iOS.git
  WordPressKit:
    :commit: 32b5a9fdd097b82934a5ce679c915a1fc3f21848
    :git: https://github.com/wordpress-mobile/WordPressKit-iOS.git
>>>>>>> 4002525a

CHECKOUT OPTIONS:
  FSInteractiveMap:
    :git: https://github.com/wordpress-mobile/FSInteractiveMap.git
    :tag: 0.2.0
  Gutenberg:
    :git: https://github.com/wordpress-mobile/gutenberg-mobile.git
    :submodules: true
    :tag: v1.100.2
  WordPressAuthenticator:
    :commit: b51b4b238103f7812db0aa1a265995e1c6d1e355
    :git: https://github.com/wordpress-mobile/WordPressAuthenticator-iOS.git
  WordPressKit:
    :commit: 32b5a9fdd097b82934a5ce679c915a1fc3f21848
    :git: https://github.com/wordpress-mobile/WordPressKit-iOS.git

SPEC CHECKSUMS:
  Alamofire: 3ec537f71edc9804815215393ae2b1a8ea33a844
  AlamofireImage: 63cfe3baf1370be6c498149687cf6db3e3b00999
  AlamofireNetworkActivityIndicator: 9acc3de3ca6645bf0efed462396b0df13dd3e7b8
  AppCenter: a4070ec3d4418b5539067a51f57155012e486ebd
  Automattic-Tracks-iOS: f30bf3362a77010ccb9fe9aded453645089f6ccb
  CocoaLumberjack: 78abfb691154e2a9df8ded4350d504ee19d90732
  CropViewController: a5c143548a0fabcd6cc25f2d26e40460cfb8c78c
  Down: 71bf4af3c04fa093e65dffa25c4b64fa61287373
  FSInteractiveMap: a396f610f48b76cb540baa87139d056429abda86
  Gifu: 416d4e38c4c2fed012f019e0a1d3ffcb58e5b842
  Gridicons: 4455b9f366960121430e45997e32112ae49ffe1d
<<<<<<< HEAD
  Gutenberg: 83121e8493ceb60cb3abed34653a3b8a4b71283d
=======
  Gutenberg: 0e64ef7d9c46ba0a681c82f5969622f3db9bf033
>>>>>>> 4002525a
  JTAppleCalendar: 16c6501b22cb27520372c28b0a2e0b12c8d0cd73
  Kanvas: cc027f8058de881a4ae2b5aa5f05037b6d054d08
  MediaEditor: d08314cfcbfac74361071a306b4bc3a39b3356ae
  NSObject-SafeExpectations: ab8fe623d36b25aa1f150affa324e40a2f3c0374
  "NSURL+IDN": afc873e639c18138a1589697c3add197fe8679ca
  OCMock: 43565190abc78977ad44a61c0d20d7f0784d35ab
  OHHTTPStubs: 90eac6d8f2c18317baeca36698523dc67c513831
  Reachability: 33e18b67625424e47b6cde6d202dce689ad7af96
  Sentry: fcd7073d05654d9f0214d0226fca3d56d6530379
  SentryPrivate: 1cf54bae8be81dee04672b4c14ad5de52efb909f
  Sodium: 23d11554ecd556196d313cf6130d406dfe7ac6da
  Starscream: ef3ece99d765eeccb67de105bfa143f929026cf5
  SVProgressHUD: 1428aafac632c1f86f62aa4243ec12008d7a51d6
  SwiftLint: 5ce4d6a8ff83f1b5fd5ad5dbf30965d35af65e44
  UIDeviceIdentifier: 442b65b4ff1832d4ca9c2a157815cb29ad981b17
  WordPress-Aztec-iOS: fbebd569c61baa252b3f5058c0a2a9a6ada686bb
  WordPress-Editor-iOS: bda9f7f942212589b890329a0cb22547311749ef
  WordPressAuthenticator: 738d6423d11db1927b4f30dec8c4b90a442df8fc
  WordPressKit: 304725187d755db8d5ff73a58d27eda0071771c1
  WordPressShared: 87f3ee89b0a3e83106106f13a8b71605fb8eb6d2
  WordPressUI: a491454affda3b0fb812812e637dc5e8f8f6bd06
  wpxmlrpc: 68db063041e85d186db21f674adf08d9c70627fd
  ZendeskCommonUISDK: 5f0a83f412e07ae23701f18c412fe783b3249ef5
  ZendeskCoreSDK: 19a18e5ef2edcb18f4dbc0ea0d12bd31f515712a
  ZendeskMessagingAPISDK: db91be0c5cb88229d22f0e560ed99ba6e1dce02e
  ZendeskMessagingSDK: ce2750c0a3dbd40918ea2e2d44dd0dbe34d21bc8
  ZendeskSDKConfigurationsSDK: f91f54f3b41aa36ffbc43a37af9956752a062055
  ZendeskSupportProvidersSDK: 2bdf8544f7cd0fd4c002546f5704b813845beb2a
  ZendeskSupportSDK: 3a8e508ab1d9dd22dc038df6c694466414e037ba
  ZIPFoundation: d170fa8e270b2a32bef9dcdcabff5b8f1a5deced

PODFILE CHECKSUM: 15b140d335cb977dc0159e0edc13eaf0f761502a

COCOAPODS: 1.14.2<|MERGE_RESOLUTION|>--- conflicted
+++ resolved
@@ -26,11 +26,7 @@
   - FSInteractiveMap (0.1.0)
   - Gifu (3.3.1)
   - Gridicons (1.2.0)
-<<<<<<< HEAD
   - Gutenberg (1.109.3)
-=======
-  - Gutenberg (1.110.0)
->>>>>>> 4002525a
   - JTAppleCalendar (8.0.5)
   - Kanvas (1.4.9):
     - CropViewController
@@ -111,11 +107,7 @@
   - FSInteractiveMap (from `https://github.com/wordpress-mobile/FSInteractiveMap.git`, tag `0.2.0`)
   - Gifu (= 3.3.1)
   - Gridicons (~> 1.2)
-<<<<<<< HEAD
   - Gutenberg (from `https://cdn.a8c-ci.services/gutenberg-mobile/Gutenberg-c8820cafb65654cfcfa5a97fa107c8eade6eaa00.podspec`)
-=======
-  - Gutenberg (from `https://cdn.a8c-ci.services/gutenberg-mobile/Gutenberg-v1.110.0.podspec`)
->>>>>>> 4002525a
   - JTAppleCalendar (~> 8.0.5)
   - Kanvas (~> 1.4.4)
   - MediaEditor (>= 1.2.2, ~> 1.2)
@@ -181,17 +173,13 @@
     :git: https://github.com/wordpress-mobile/FSInteractiveMap.git
     :tag: 0.2.0
   Gutenberg:
-<<<<<<< HEAD
     :podspec: https://cdn.a8c-ci.services/gutenberg-mobile/Gutenberg-c8820cafb65654cfcfa5a97fa107c8eade6eaa00.podspec
-=======
-    :podspec: https://cdn.a8c-ci.services/gutenberg-mobile/Gutenberg-v1.110.0.podspec
   WordPressAuthenticator:
     :commit: b51b4b238103f7812db0aa1a265995e1c6d1e355
     :git: https://github.com/wordpress-mobile/WordPressAuthenticator-iOS.git
   WordPressKit:
     :commit: 32b5a9fdd097b82934a5ce679c915a1fc3f21848
     :git: https://github.com/wordpress-mobile/WordPressKit-iOS.git
->>>>>>> 4002525a
 
 CHECKOUT OPTIONS:
   FSInteractiveMap:
@@ -220,11 +208,7 @@
   FSInteractiveMap: a396f610f48b76cb540baa87139d056429abda86
   Gifu: 416d4e38c4c2fed012f019e0a1d3ffcb58e5b842
   Gridicons: 4455b9f366960121430e45997e32112ae49ffe1d
-<<<<<<< HEAD
   Gutenberg: 83121e8493ceb60cb3abed34653a3b8a4b71283d
-=======
-  Gutenberg: 0e64ef7d9c46ba0a681c82f5969622f3db9bf033
->>>>>>> 4002525a
   JTAppleCalendar: 16c6501b22cb27520372c28b0a2e0b12c8d0cd73
   Kanvas: cc027f8058de881a4ae2b5aa5f05037b6d054d08
   MediaEditor: d08314cfcbfac74361071a306b4bc3a39b3356ae
