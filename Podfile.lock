PODS:
  - 1PasswordExtension (1.8.6)
  - Alamofire (4.8.0)
  - AlamofireImage (3.5.2):
    - Alamofire (~> 4.8)
  - AlamofireNetworkActivityIndicator (2.4.0):
    - Alamofire (~> 4.8)
  - AMScrollingNavbar (5.6.0)
  - AppAuth (1.4.0):
    - AppAuth/Core (= 1.4.0)
    - AppAuth/ExternalUserAgent (= 1.4.0)
  - AppAuth/Core (1.4.0)
  - AppAuth/ExternalUserAgent (1.4.0)
  - AppCenter (2.5.1):
    - AppCenter/Analytics (= 2.5.1)
    - AppCenter/Crashes (= 2.5.1)
  - AppCenter/Analytics (2.5.1):
    - AppCenter/Core
  - AppCenter/Core (2.5.1)
  - AppCenter/Crashes (2.5.1):
    - AppCenter/Core
  - AppCenter/Distribute (2.5.1):
    - AppCenter/Core
  - Automattic-Tracks-iOS (0.8.3):
    - CocoaLumberjack (~> 3)
    - Reachability (~> 3)
    - Sentry (~> 6)
    - Sodium (>= 0.9.1)
    - UIDeviceIdentifier (~> 1)
  - boost-for-react-native (1.63.0)
  - Charts (3.2.2):
    - Charts/Core (= 3.2.2)
  - Charts/Core (3.2.2)
  - CocoaLumberjack (3.7.0):
    - CocoaLumberjack/Core (= 3.7.0)
  - CocoaLumberjack/Core (3.7.0)
  - CropViewController (2.5.3)
  - DoubleConversion (1.1.5)
  - Down (0.6.6)
  - FBLazyVector (0.61.5)
  - FBReactNativeSpec (0.61.5):
    - Folly (= 2018.10.22.00)
    - RCTRequired (= 0.61.5)
    - RCTTypeSafety (= 0.61.5)
    - React-Core (= 0.61.5)
    - React-jsi (= 0.61.5)
    - ReactCommon/turbomodule/core (= 0.61.5)
  - Folly (2018.10.22.00):
    - boost-for-react-native
    - DoubleConversion
    - Folly/Default (= 2018.10.22.00)
    - glog
  - Folly/Default (2018.10.22.00):
    - boost-for-react-native
    - DoubleConversion
    - glog
  - FormatterKit/Resources (1.9.0)
  - FormatterKit/TimeIntervalFormatter (1.9.0):
    - FormatterKit/Resources
  - FSInteractiveMap (0.1.0)
  - Gifu (3.2.0)
  - glog (0.3.5)
  - GoogleSignIn (5.0.2):
    - AppAuth (~> 1.2)
    - GTMAppAuth (~> 1.0)
    - GTMSessionFetcher/Core (~> 1.1)
  - Gridicons (1.1.0)
  - GTMAppAuth (1.1.0):
    - AppAuth/Core (~> 1.4)
    - GTMSessionFetcher (~> 1.4)
  - GTMSessionFetcher (1.5.0):
    - GTMSessionFetcher/Full (= 1.5.0)
  - GTMSessionFetcher/Core (1.5.0)
  - GTMSessionFetcher/Full (1.5.0):
    - GTMSessionFetcher/Core (= 1.5.0)
  - Gutenberg (1.49.0):
    - React (= 0.61.5)
    - React-CoreModules (= 0.61.5)
    - React-RCTImage (= 0.61.5)
    - RNTAztecView
  - JTAppleCalendar (8.0.3)
  - Kanvas (1.2.4)
  - lottie-ios (3.1.9)
  - MediaEditor (1.2.1):
    - CropViewController (~> 2.5.3)
  - MRProgress (0.8.3):
    - MRProgress/ActivityIndicator (= 0.8.3)
    - MRProgress/Blur (= 0.8.3)
    - MRProgress/Circular (= 0.8.3)
    - MRProgress/Icons (= 0.8.3)
    - MRProgress/NavigationBarProgress (= 0.8.3)
    - MRProgress/Overlay (= 0.8.3)
  - MRProgress/ActivityIndicator (0.8.3):
    - MRProgress/Stopable
  - MRProgress/Blur (0.8.3):
    - MRProgress/Helper
  - MRProgress/Circular (0.8.3):
    - MRProgress/Helper
    - MRProgress/ProgressBaseClass
    - MRProgress/Stopable
  - MRProgress/Helper (0.8.3)
  - MRProgress/Icons (0.8.3)
  - MRProgress/NavigationBarProgress (0.8.3):
    - MRProgress/ProgressBaseClass
  - MRProgress/Overlay (0.8.3):
    - MRProgress/ActivityIndicator
    - MRProgress/Blur
    - MRProgress/Circular
    - MRProgress/Helper
    - MRProgress/Icons
  - MRProgress/ProgressBaseClass (0.8.3)
  - MRProgress/Stopable (0.8.3):
    - MRProgress/Helper
  - Nimble (7.3.4)
  - NSObject-SafeExpectations (0.0.4)
  - "NSURL+IDN (0.4)"
  - OCMock (3.4.3)
  - OHHTTPStubs/Core (9.1.0)
  - OHHTTPStubs/Default (9.1.0):
    - OHHTTPStubs/Core
    - OHHTTPStubs/JSON
    - OHHTTPStubs/NSURLSession
    - OHHTTPStubs/OHPathHelpers
  - OHHTTPStubs/JSON (9.1.0):
    - OHHTTPStubs/Core
  - OHHTTPStubs/NSURLSession (9.1.0):
    - OHHTTPStubs/Core
  - OHHTTPStubs/OHPathHelpers (9.1.0)
  - OHHTTPStubs/Swift (9.1.0):
    - OHHTTPStubs/Default
  - RCTRequired (0.61.5)
  - RCTTypeSafety (0.61.5):
    - FBLazyVector (= 0.61.5)
    - Folly (= 2018.10.22.00)
    - RCTRequired (= 0.61.5)
    - React-Core (= 0.61.5)
  - Reachability (3.2)
  - React (0.61.5):
    - React-Core (= 0.61.5)
    - React-Core/DevSupport (= 0.61.5)
    - React-Core/RCTWebSocket (= 0.61.5)
    - React-RCTActionSheet (= 0.61.5)
    - React-RCTAnimation (= 0.61.5)
    - React-RCTBlob (= 0.61.5)
    - React-RCTImage (= 0.61.5)
    - React-RCTLinking (= 0.61.5)
    - React-RCTNetwork (= 0.61.5)
    - React-RCTSettings (= 0.61.5)
    - React-RCTText (= 0.61.5)
    - React-RCTVibration (= 0.61.5)
  - React-Core (0.61.5):
    - Folly (= 2018.10.22.00)
    - glog
    - React-Core/Default (= 0.61.5)
    - React-cxxreact (= 0.61.5)
    - React-jsi (= 0.61.5)
    - React-jsiexecutor (= 0.61.5)
    - Yoga
  - React-Core/CoreModulesHeaders (0.61.5):
    - Folly (= 2018.10.22.00)
    - glog
    - React-Core/Default
    - React-cxxreact (= 0.61.5)
    - React-jsi (= 0.61.5)
    - React-jsiexecutor (= 0.61.5)
    - Yoga
  - React-Core/Default (0.61.5):
    - Folly (= 2018.10.22.00)
    - glog
    - React-cxxreact (= 0.61.5)
    - React-jsi (= 0.61.5)
    - React-jsiexecutor (= 0.61.5)
    - Yoga
  - React-Core/DevSupport (0.61.5):
    - Folly (= 2018.10.22.00)
    - glog
    - React-Core/Default (= 0.61.5)
    - React-Core/RCTWebSocket (= 0.61.5)
    - React-cxxreact (= 0.61.5)
    - React-jsi (= 0.61.5)
    - React-jsiexecutor (= 0.61.5)
    - React-jsinspector (= 0.61.5)
    - Yoga
  - React-Core/RCTActionSheetHeaders (0.61.5):
    - Folly (= 2018.10.22.00)
    - glog
    - React-Core/Default
    - React-cxxreact (= 0.61.5)
    - React-jsi (= 0.61.5)
    - React-jsiexecutor (= 0.61.5)
    - Yoga
  - React-Core/RCTAnimationHeaders (0.61.5):
    - Folly (= 2018.10.22.00)
    - glog
    - React-Core/Default
    - React-cxxreact (= 0.61.5)
    - React-jsi (= 0.61.5)
    - React-jsiexecutor (= 0.61.5)
    - Yoga
  - React-Core/RCTBlobHeaders (0.61.5):
    - Folly (= 2018.10.22.00)
    - glog
    - React-Core/Default
    - React-cxxreact (= 0.61.5)
    - React-jsi (= 0.61.5)
    - React-jsiexecutor (= 0.61.5)
    - Yoga
  - React-Core/RCTImageHeaders (0.61.5):
    - Folly (= 2018.10.22.00)
    - glog
    - React-Core/Default
    - React-cxxreact (= 0.61.5)
    - React-jsi (= 0.61.5)
    - React-jsiexecutor (= 0.61.5)
    - Yoga
  - React-Core/RCTLinkingHeaders (0.61.5):
    - Folly (= 2018.10.22.00)
    - glog
    - React-Core/Default
    - React-cxxreact (= 0.61.5)
    - React-jsi (= 0.61.5)
    - React-jsiexecutor (= 0.61.5)
    - Yoga
  - React-Core/RCTNetworkHeaders (0.61.5):
    - Folly (= 2018.10.22.00)
    - glog
    - React-Core/Default
    - React-cxxreact (= 0.61.5)
    - React-jsi (= 0.61.5)
    - React-jsiexecutor (= 0.61.5)
    - Yoga
  - React-Core/RCTSettingsHeaders (0.61.5):
    - Folly (= 2018.10.22.00)
    - glog
    - React-Core/Default
    - React-cxxreact (= 0.61.5)
    - React-jsi (= 0.61.5)
    - React-jsiexecutor (= 0.61.5)
    - Yoga
  - React-Core/RCTTextHeaders (0.61.5):
    - Folly (= 2018.10.22.00)
    - glog
    - React-Core/Default
    - React-cxxreact (= 0.61.5)
    - React-jsi (= 0.61.5)
    - React-jsiexecutor (= 0.61.5)
    - Yoga
  - React-Core/RCTVibrationHeaders (0.61.5):
    - Folly (= 2018.10.22.00)
    - glog
    - React-Core/Default
    - React-cxxreact (= 0.61.5)
    - React-jsi (= 0.61.5)
    - React-jsiexecutor (= 0.61.5)
    - Yoga
  - React-Core/RCTWebSocket (0.61.5):
    - Folly (= 2018.10.22.00)
    - glog
    - React-Core/Default (= 0.61.5)
    - React-cxxreact (= 0.61.5)
    - React-jsi (= 0.61.5)
    - React-jsiexecutor (= 0.61.5)
    - Yoga
  - React-CoreModules (0.61.5):
    - FBReactNativeSpec (= 0.61.5)
    - Folly (= 2018.10.22.00)
    - RCTTypeSafety (= 0.61.5)
    - React-Core/CoreModulesHeaders (= 0.61.5)
    - React-RCTImage (= 0.61.5)
    - ReactCommon/turbomodule/core (= 0.61.5)
  - React-cxxreact (0.61.5):
    - boost-for-react-native (= 1.63.0)
    - DoubleConversion
    - Folly (= 2018.10.22.00)
    - glog
    - React-jsinspector (= 0.61.5)
  - React-jsi (0.61.5):
    - boost-for-react-native (= 1.63.0)
    - DoubleConversion
    - Folly (= 2018.10.22.00)
    - glog
    - React-jsi/Default (= 0.61.5)
  - React-jsi/Default (0.61.5):
    - boost-for-react-native (= 1.63.0)
    - DoubleConversion
    - Folly (= 2018.10.22.00)
    - glog
  - React-jsiexecutor (0.61.5):
    - DoubleConversion
    - Folly (= 2018.10.22.00)
    - glog
    - React-cxxreact (= 0.61.5)
    - React-jsi (= 0.61.5)
  - React-jsinspector (0.61.5)
  - react-native-blur (3.3.0):
    - React
  - react-native-get-random-values (1.4.0):
    - React
  - react-native-keyboard-aware-scroll-view (0.8.8):
    - React
  - react-native-linear-gradient (2.5.6):
    - React
  - react-native-safe-area (0.5.1):
    - React
  - react-native-safe-area-context (3.0.2):
    - React
  - react-native-slider (3.0.2):
    - React
  - react-native-video (5.0.2):
    - React
    - react-native-video/Video (= 5.0.2)
  - react-native-video/Video (5.0.2):
    - React
  - React-RCTActionSheet (0.61.5):
    - React-Core/RCTActionSheetHeaders (= 0.61.5)
  - React-RCTAnimation (0.61.5):
    - React-Core/RCTAnimationHeaders (= 0.61.5)
  - React-RCTBlob (0.61.5):
    - React-Core/RCTBlobHeaders (= 0.61.5)
    - React-Core/RCTWebSocket (= 0.61.5)
    - React-jsi (= 0.61.5)
    - React-RCTNetwork (= 0.61.5)
  - React-RCTImage (0.61.5):
    - React-Core/RCTImageHeaders (= 0.61.5)
    - React-RCTNetwork (= 0.61.5)
  - React-RCTLinking (0.61.5):
    - React-Core/RCTLinkingHeaders (= 0.61.5)
  - React-RCTNetwork (0.61.5):
    - React-Core/RCTNetworkHeaders (= 0.61.5)
  - React-RCTSettings (0.61.5):
    - React-Core/RCTSettingsHeaders (= 0.61.5)
  - React-RCTText (0.61.5):
    - React-Core/RCTTextHeaders (= 0.61.5)
  - React-RCTVibration (0.61.5):
    - React-Core/RCTVibrationHeaders (= 0.61.5)
  - ReactCommon (0.61.5):
    - ReactCommon/jscallinvoker (= 0.61.5)
    - ReactCommon/turbomodule (= 0.61.5)
  - ReactCommon/jscallinvoker (0.61.5):
    - DoubleConversion
    - Folly (= 2018.10.22.00)
    - glog
    - React-cxxreact (= 0.61.5)
  - ReactCommon/turbomodule (0.61.5):
    - DoubleConversion
    - Folly (= 2018.10.22.00)
    - glog
    - React-Core (= 0.61.5)
    - React-cxxreact (= 0.61.5)
    - React-jsi (= 0.61.5)
    - ReactCommon/jscallinvoker (= 0.61.5)
    - ReactCommon/turbomodule/core (= 0.61.5)
    - ReactCommon/turbomodule/samples (= 0.61.5)
  - ReactCommon/turbomodule/core (0.61.5):
    - DoubleConversion
    - Folly (= 2018.10.22.00)
    - glog
    - React-Core (= 0.61.5)
    - React-cxxreact (= 0.61.5)
    - React-jsi (= 0.61.5)
    - ReactCommon/jscallinvoker (= 0.61.5)
  - ReactCommon/turbomodule/samples (0.61.5):
    - DoubleConversion
    - Folly (= 2018.10.22.00)
    - glog
    - React-Core (= 0.61.5)
    - React-cxxreact (= 0.61.5)
    - React-jsi (= 0.61.5)
    - ReactCommon/jscallinvoker (= 0.61.5)
    - ReactCommon/turbomodule/core (= 0.61.5)
  - ReactNativeDarkMode (0.0.10):
    - React
  - RNCMaskedView (0.1.10-wp):
    - React
  - RNGestureHandler (1.6.1):
    - React
  - RNReanimated (1.9.0):
    - React
  - RNScreens (2.8.0):
    - React
  - RNSVG (9.13.6-gb):
    - React
  - RNTAztecView (1.49.0):
    - React-Core
    - WordPress-Aztec-iOS (~> 1.19.4)
  - Sentry (6.2.1):
    - Sentry/Core (= 6.2.1)
  - Sentry/Core (6.2.1)
  - Sodium (0.9.1)
  - Starscream (3.0.6)
  - SVProgressHUD (2.2.5)
  - UIDeviceIdentifier (1.6.0)
  - WordPress-Aztec-iOS (1.19.4)
  - WordPress-Editor-iOS (1.19.4):
    - WordPress-Aztec-iOS (= 1.19.4)
  - WordPressAuthenticator (1.35.2):
    - 1PasswordExtension (~> 1.8.6)
    - Alamofire (~> 4.8)
    - CocoaLumberjack (~> 3.5)
    - GoogleSignIn (~> 5.0.2)
    - Gridicons (~> 1.0)
    - lottie-ios (~> 3.1.6)
    - "NSURL+IDN (= 0.4)"
    - SVProgressHUD (~> 2.2.5)
    - WordPressKit (~> 4.18-beta)
    - WordPressShared (~> 1.12-beta)
    - WordPressUI (~> 1.7-beta)
  - WordPressKit (4.29.0-beta.6):
    - Alamofire (~> 4.8.0)
    - CocoaLumberjack (~> 3.4)
    - NSObject-SafeExpectations (= 0.0.4)
    - UIDeviceIdentifier (~> 1.4)
    - WordPressShared (~> 1.15-beta)
    - wpxmlrpc (~> 0.9)
  - WordPressMocks (0.0.9)
  - WordPressShared (1.15.0):
    - CocoaLumberjack (~> 3.4)
    - FormatterKit/TimeIntervalFormatter (~> 1.8)
  - WordPressUI (1.9.0)
  - WPMediaPicker (1.7.2)
  - wpxmlrpc (0.9.0)
  - Yoga (1.14.0)
  - ZendeskCommonUISDK (6.1.0)
  - ZendeskCoreSDK (2.5.0)
  - ZendeskMessagingAPISDK (3.8.1):
    - ZendeskSDKConfigurationsSDK (~> 1.1.7)
  - ZendeskMessagingSDK (3.8.1):
    - ZendeskCommonUISDK (~> 6.1.0)
    - ZendeskMessagingAPISDK (~> 3.8.1)
  - ZendeskSDKConfigurationsSDK (1.1.7)
  - ZendeskSupportProvidersSDK (5.2.0):
    - ZendeskCoreSDK (~> 2.5.0)
  - ZendeskSupportSDK (5.2.0):
    - ZendeskMessagingSDK (~> 3.8.1)
    - ZendeskSupportProvidersSDK (~> 5.2.0)
  - ZIPFoundation (0.9.12)

DEPENDENCIES:
  - Alamofire (= 4.8.0)
  - AlamofireImage (= 3.5.2)
  - AlamofireNetworkActivityIndicator (~> 2.4)
  - AMScrollingNavbar (= 5.6.0)
  - AppCenter (= 2.5.1)
  - AppCenter/Distribute (= 2.5.1)
  - Automattic-Tracks-iOS (~> 0.8.3)
  - Charts (~> 3.2.2)
  - CocoaLumberjack (~> 3.0)
  - CropViewController (= 2.5.3)
  - Down (~> 0.6.6)
  - FBLazyVector (from `https://raw.githubusercontent.com/wordpress-mobile/gutenberg-mobile/v1.49.0/third-party-podspecs/FBLazyVector.podspec.json`)
  - FBReactNativeSpec (from `https://raw.githubusercontent.com/wordpress-mobile/gutenberg-mobile/v1.49.0/third-party-podspecs/FBReactNativeSpec.podspec.json`)
  - Folly (from `https://raw.githubusercontent.com/wordpress-mobile/gutenberg-mobile/v1.49.0/third-party-podspecs/Folly.podspec.json`)
  - FSInteractiveMap (from `https://github.com/wordpress-mobile/FSInteractiveMap.git`, tag `0.2.0`)
  - Gifu (= 3.2.0)
  - glog (from `https://raw.githubusercontent.com/wordpress-mobile/gutenberg-mobile/v1.49.0/third-party-podspecs/glog.podspec.json`)
  - Gridicons (~> 1.1.0)
  - Gutenberg (from `https://github.com/wordpress-mobile/gutenberg-mobile.git`, tag `v1.49.0`)
  - JTAppleCalendar (~> 8.0.2)
  - Kanvas (~> 1.2.4)
  - MediaEditor (~> 1.2.1)
  - MRProgress (= 0.8.3)
  - Nimble (~> 7.3.1)
  - NSObject-SafeExpectations (~> 0.0.4)
  - "NSURL+IDN (~> 0.4)"
  - OCMock (= 3.4.3)
  - OHHTTPStubs/Swift (~> 9.1.0)
  - RCTRequired (from `https://raw.githubusercontent.com/wordpress-mobile/gutenberg-mobile/v1.49.0/third-party-podspecs/RCTRequired.podspec.json`)
  - RCTTypeSafety (from `https://raw.githubusercontent.com/wordpress-mobile/gutenberg-mobile/v1.49.0/third-party-podspecs/RCTTypeSafety.podspec.json`)
  - Reachability (= 3.2)
  - React (from `https://raw.githubusercontent.com/wordpress-mobile/gutenberg-mobile/v1.49.0/third-party-podspecs/React.podspec.json`)
  - React-Core (from `https://raw.githubusercontent.com/wordpress-mobile/gutenberg-mobile/v1.49.0/third-party-podspecs/React-Core.podspec.json`)
  - React-CoreModules (from `https://raw.githubusercontent.com/wordpress-mobile/gutenberg-mobile/v1.49.0/third-party-podspecs/React-CoreModules.podspec.json`)
  - React-cxxreact (from `https://raw.githubusercontent.com/wordpress-mobile/gutenberg-mobile/v1.49.0/third-party-podspecs/React-cxxreact.podspec.json`)
  - React-jsi (from `https://raw.githubusercontent.com/wordpress-mobile/gutenberg-mobile/v1.49.0/third-party-podspecs/React-jsi.podspec.json`)
  - React-jsiexecutor (from `https://raw.githubusercontent.com/wordpress-mobile/gutenberg-mobile/v1.49.0/third-party-podspecs/React-jsiexecutor.podspec.json`)
  - React-jsinspector (from `https://raw.githubusercontent.com/wordpress-mobile/gutenberg-mobile/v1.49.0/third-party-podspecs/React-jsinspector.podspec.json`)
  - react-native-blur (from `https://raw.githubusercontent.com/wordpress-mobile/gutenberg-mobile/v1.49.0/third-party-podspecs/react-native-blur.podspec.json`)
  - react-native-get-random-values (from `https://raw.githubusercontent.com/wordpress-mobile/gutenberg-mobile/v1.49.0/third-party-podspecs/react-native-get-random-values.podspec.json`)
  - react-native-keyboard-aware-scroll-view (from `https://raw.githubusercontent.com/wordpress-mobile/gutenberg-mobile/v1.49.0/third-party-podspecs/react-native-keyboard-aware-scroll-view.podspec.json`)
  - react-native-linear-gradient (from `https://raw.githubusercontent.com/wordpress-mobile/gutenberg-mobile/v1.49.0/third-party-podspecs/react-native-linear-gradient.podspec.json`)
  - react-native-safe-area (from `https://raw.githubusercontent.com/wordpress-mobile/gutenberg-mobile/v1.49.0/third-party-podspecs/react-native-safe-area.podspec.json`)
  - react-native-safe-area-context (from `https://raw.githubusercontent.com/wordpress-mobile/gutenberg-mobile/v1.49.0/third-party-podspecs/react-native-safe-area-context.podspec.json`)
  - react-native-slider (from `https://raw.githubusercontent.com/wordpress-mobile/gutenberg-mobile/v1.49.0/third-party-podspecs/react-native-slider.podspec.json`)
  - react-native-video (from `https://raw.githubusercontent.com/wordpress-mobile/gutenberg-mobile/v1.49.0/third-party-podspecs/react-native-video.podspec.json`)
  - React-RCTActionSheet (from `https://raw.githubusercontent.com/wordpress-mobile/gutenberg-mobile/v1.49.0/third-party-podspecs/React-RCTActionSheet.podspec.json`)
  - React-RCTAnimation (from `https://raw.githubusercontent.com/wordpress-mobile/gutenberg-mobile/v1.49.0/third-party-podspecs/React-RCTAnimation.podspec.json`)
  - React-RCTBlob (from `https://raw.githubusercontent.com/wordpress-mobile/gutenberg-mobile/v1.49.0/third-party-podspecs/React-RCTBlob.podspec.json`)
  - React-RCTImage (from `https://raw.githubusercontent.com/wordpress-mobile/gutenberg-mobile/v1.49.0/third-party-podspecs/React-RCTImage.podspec.json`)
  - React-RCTLinking (from `https://raw.githubusercontent.com/wordpress-mobile/gutenberg-mobile/v1.49.0/third-party-podspecs/React-RCTLinking.podspec.json`)
  - React-RCTNetwork (from `https://raw.githubusercontent.com/wordpress-mobile/gutenberg-mobile/v1.49.0/third-party-podspecs/React-RCTNetwork.podspec.json`)
  - React-RCTSettings (from `https://raw.githubusercontent.com/wordpress-mobile/gutenberg-mobile/v1.49.0/third-party-podspecs/React-RCTSettings.podspec.json`)
  - React-RCTText (from `https://raw.githubusercontent.com/wordpress-mobile/gutenberg-mobile/v1.49.0/third-party-podspecs/React-RCTText.podspec.json`)
  - React-RCTVibration (from `https://raw.githubusercontent.com/wordpress-mobile/gutenberg-mobile/v1.49.0/third-party-podspecs/React-RCTVibration.podspec.json`)
  - ReactCommon (from `https://raw.githubusercontent.com/wordpress-mobile/gutenberg-mobile/v1.49.0/third-party-podspecs/ReactCommon.podspec.json`)
  - ReactNativeDarkMode (from `https://raw.githubusercontent.com/wordpress-mobile/gutenberg-mobile/v1.49.0/third-party-podspecs/ReactNativeDarkMode.podspec.json`)
  - RNCMaskedView (from `https://raw.githubusercontent.com/wordpress-mobile/gutenberg-mobile/v1.49.0/third-party-podspecs/RNCMaskedView.podspec.json`)
  - RNGestureHandler (from `https://raw.githubusercontent.com/wordpress-mobile/gutenberg-mobile/v1.49.0/third-party-podspecs/RNGestureHandler.podspec.json`)
  - RNReanimated (from `https://raw.githubusercontent.com/wordpress-mobile/gutenberg-mobile/v1.49.0/third-party-podspecs/RNReanimated.podspec.json`)
  - RNScreens (from `https://raw.githubusercontent.com/wordpress-mobile/gutenberg-mobile/v1.49.0/third-party-podspecs/RNScreens.podspec.json`)
  - RNSVG (from `https://raw.githubusercontent.com/wordpress-mobile/gutenberg-mobile/v1.49.0/third-party-podspecs/RNSVG.podspec.json`)
  - RNTAztecView (from `https://github.com/wordpress-mobile/gutenberg-mobile.git`, tag `v1.49.0`)
  - Starscream (= 3.0.6)
  - SVProgressHUD (= 2.2.5)
  - WordPress-Editor-iOS (~> 1.19.4)
  - WordPressAuthenticator (~> 1.35.2)
<<<<<<< HEAD
  - WordPressKit (~> 4.29.0-beta.5)
  - WordPressMocks (from `https://github.com/wordpress-mobile/WordPressMocks.git`, branch `update-site-to-atomic`)
=======
  - WordPressKit (~> 4.29.0-beta)
  - WordPressMocks (~> 0.0.9)
>>>>>>> 9f12f6ca
  - WordPressShared (~> 1.15.0)
  - WordPressUI (~> 1.9.0)
  - WPMediaPicker (~> 1.7.2)
  - Yoga (from `https://raw.githubusercontent.com/wordpress-mobile/gutenberg-mobile/v1.49.0/third-party-podspecs/Yoga.podspec.json`)
  - ZendeskSupportSDK (= 5.2.0)
  - ZIPFoundation (~> 0.9.8)

SPEC REPOS:
  https://github.com/wordpress-mobile/cocoapods-specs.git:
    - WordPressAuthenticator
    - WordPressShared
    - WordPressUI
  trunk:
    - 1PasswordExtension
    - Alamofire
    - AlamofireImage
    - AlamofireNetworkActivityIndicator
    - AMScrollingNavbar
    - AppAuth
    - AppCenter
    - Automattic-Tracks-iOS
    - boost-for-react-native
    - Charts
    - CocoaLumberjack
    - CropViewController
    - DoubleConversion
    - Down
    - FormatterKit
    - Gifu
    - GoogleSignIn
    - Gridicons
    - GTMAppAuth
    - GTMSessionFetcher
    - JTAppleCalendar
    - Kanvas
    - lottie-ios
    - MediaEditor
    - MRProgress
    - Nimble
    - NSObject-SafeExpectations
    - "NSURL+IDN"
    - OCMock
    - OHHTTPStubs
    - Reachability
    - Sentry
    - Sodium
    - Starscream
    - SVProgressHUD
    - UIDeviceIdentifier
    - WordPress-Aztec-iOS
    - WordPress-Editor-iOS
<<<<<<< HEAD
=======
    - WordPressKit
    - WordPressMocks
>>>>>>> 9f12f6ca
    - WPMediaPicker
    - wpxmlrpc
    - ZendeskCommonUISDK
    - ZendeskCoreSDK
    - ZendeskMessagingAPISDK
    - ZendeskMessagingSDK
    - ZendeskSDKConfigurationsSDK
    - ZendeskSupportProvidersSDK
    - ZendeskSupportSDK
    - ZIPFoundation

EXTERNAL SOURCES:
  FBLazyVector:
    :podspec: https://raw.githubusercontent.com/wordpress-mobile/gutenberg-mobile/v1.49.0/third-party-podspecs/FBLazyVector.podspec.json
  FBReactNativeSpec:
    :podspec: https://raw.githubusercontent.com/wordpress-mobile/gutenberg-mobile/v1.49.0/third-party-podspecs/FBReactNativeSpec.podspec.json
  Folly:
    :podspec: https://raw.githubusercontent.com/wordpress-mobile/gutenberg-mobile/v1.49.0/third-party-podspecs/Folly.podspec.json
  FSInteractiveMap:
    :git: https://github.com/wordpress-mobile/FSInteractiveMap.git
    :tag: 0.2.0
  glog:
    :podspec: https://raw.githubusercontent.com/wordpress-mobile/gutenberg-mobile/v1.49.0/third-party-podspecs/glog.podspec.json
  Gutenberg:
    :git: https://github.com/wordpress-mobile/gutenberg-mobile.git
    :submodules: true
    :tag: v1.49.0
  RCTRequired:
    :podspec: https://raw.githubusercontent.com/wordpress-mobile/gutenberg-mobile/v1.49.0/third-party-podspecs/RCTRequired.podspec.json
  RCTTypeSafety:
    :podspec: https://raw.githubusercontent.com/wordpress-mobile/gutenberg-mobile/v1.49.0/third-party-podspecs/RCTTypeSafety.podspec.json
  React:
    :podspec: https://raw.githubusercontent.com/wordpress-mobile/gutenberg-mobile/v1.49.0/third-party-podspecs/React.podspec.json
  React-Core:
    :podspec: https://raw.githubusercontent.com/wordpress-mobile/gutenberg-mobile/v1.49.0/third-party-podspecs/React-Core.podspec.json
  React-CoreModules:
    :podspec: https://raw.githubusercontent.com/wordpress-mobile/gutenberg-mobile/v1.49.0/third-party-podspecs/React-CoreModules.podspec.json
  React-cxxreact:
    :podspec: https://raw.githubusercontent.com/wordpress-mobile/gutenberg-mobile/v1.49.0/third-party-podspecs/React-cxxreact.podspec.json
  React-jsi:
    :podspec: https://raw.githubusercontent.com/wordpress-mobile/gutenberg-mobile/v1.49.0/third-party-podspecs/React-jsi.podspec.json
  React-jsiexecutor:
    :podspec: https://raw.githubusercontent.com/wordpress-mobile/gutenberg-mobile/v1.49.0/third-party-podspecs/React-jsiexecutor.podspec.json
  React-jsinspector:
    :podspec: https://raw.githubusercontent.com/wordpress-mobile/gutenberg-mobile/v1.49.0/third-party-podspecs/React-jsinspector.podspec.json
  react-native-blur:
    :podspec: https://raw.githubusercontent.com/wordpress-mobile/gutenberg-mobile/v1.49.0/third-party-podspecs/react-native-blur.podspec.json
  react-native-get-random-values:
    :podspec: https://raw.githubusercontent.com/wordpress-mobile/gutenberg-mobile/v1.49.0/third-party-podspecs/react-native-get-random-values.podspec.json
  react-native-keyboard-aware-scroll-view:
    :podspec: https://raw.githubusercontent.com/wordpress-mobile/gutenberg-mobile/v1.49.0/third-party-podspecs/react-native-keyboard-aware-scroll-view.podspec.json
  react-native-linear-gradient:
    :podspec: https://raw.githubusercontent.com/wordpress-mobile/gutenberg-mobile/v1.49.0/third-party-podspecs/react-native-linear-gradient.podspec.json
  react-native-safe-area:
    :podspec: https://raw.githubusercontent.com/wordpress-mobile/gutenberg-mobile/v1.49.0/third-party-podspecs/react-native-safe-area.podspec.json
  react-native-safe-area-context:
    :podspec: https://raw.githubusercontent.com/wordpress-mobile/gutenberg-mobile/v1.49.0/third-party-podspecs/react-native-safe-area-context.podspec.json
  react-native-slider:
    :podspec: https://raw.githubusercontent.com/wordpress-mobile/gutenberg-mobile/v1.49.0/third-party-podspecs/react-native-slider.podspec.json
  react-native-video:
    :podspec: https://raw.githubusercontent.com/wordpress-mobile/gutenberg-mobile/v1.49.0/third-party-podspecs/react-native-video.podspec.json
  React-RCTActionSheet:
    :podspec: https://raw.githubusercontent.com/wordpress-mobile/gutenberg-mobile/v1.49.0/third-party-podspecs/React-RCTActionSheet.podspec.json
  React-RCTAnimation:
    :podspec: https://raw.githubusercontent.com/wordpress-mobile/gutenberg-mobile/v1.49.0/third-party-podspecs/React-RCTAnimation.podspec.json
  React-RCTBlob:
    :podspec: https://raw.githubusercontent.com/wordpress-mobile/gutenberg-mobile/v1.49.0/third-party-podspecs/React-RCTBlob.podspec.json
  React-RCTImage:
    :podspec: https://raw.githubusercontent.com/wordpress-mobile/gutenberg-mobile/v1.49.0/third-party-podspecs/React-RCTImage.podspec.json
  React-RCTLinking:
    :podspec: https://raw.githubusercontent.com/wordpress-mobile/gutenberg-mobile/v1.49.0/third-party-podspecs/React-RCTLinking.podspec.json
  React-RCTNetwork:
    :podspec: https://raw.githubusercontent.com/wordpress-mobile/gutenberg-mobile/v1.49.0/third-party-podspecs/React-RCTNetwork.podspec.json
  React-RCTSettings:
    :podspec: https://raw.githubusercontent.com/wordpress-mobile/gutenberg-mobile/v1.49.0/third-party-podspecs/React-RCTSettings.podspec.json
  React-RCTText:
    :podspec: https://raw.githubusercontent.com/wordpress-mobile/gutenberg-mobile/v1.49.0/third-party-podspecs/React-RCTText.podspec.json
  React-RCTVibration:
    :podspec: https://raw.githubusercontent.com/wordpress-mobile/gutenberg-mobile/v1.49.0/third-party-podspecs/React-RCTVibration.podspec.json
  ReactCommon:
    :podspec: https://raw.githubusercontent.com/wordpress-mobile/gutenberg-mobile/v1.49.0/third-party-podspecs/ReactCommon.podspec.json
  ReactNativeDarkMode:
    :podspec: https://raw.githubusercontent.com/wordpress-mobile/gutenberg-mobile/v1.49.0/third-party-podspecs/ReactNativeDarkMode.podspec.json
  RNCMaskedView:
    :podspec: https://raw.githubusercontent.com/wordpress-mobile/gutenberg-mobile/v1.49.0/third-party-podspecs/RNCMaskedView.podspec.json
  RNGestureHandler:
    :podspec: https://raw.githubusercontent.com/wordpress-mobile/gutenberg-mobile/v1.49.0/third-party-podspecs/RNGestureHandler.podspec.json
  RNReanimated:
    :podspec: https://raw.githubusercontent.com/wordpress-mobile/gutenberg-mobile/v1.49.0/third-party-podspecs/RNReanimated.podspec.json
  RNScreens:
    :podspec: https://raw.githubusercontent.com/wordpress-mobile/gutenberg-mobile/v1.49.0/third-party-podspecs/RNScreens.podspec.json
  RNSVG:
    :podspec: https://raw.githubusercontent.com/wordpress-mobile/gutenberg-mobile/v1.49.0/third-party-podspecs/RNSVG.podspec.json
  RNTAztecView:
    :git: https://github.com/wordpress-mobile/gutenberg-mobile.git
    :submodules: true
    :tag: v1.49.0
  WordPressMocks:
    :branch: update-site-to-atomic
    :git: https://github.com/wordpress-mobile/WordPressMocks.git
  Yoga:
    :podspec: https://raw.githubusercontent.com/wordpress-mobile/gutenberg-mobile/v1.49.0/third-party-podspecs/Yoga.podspec.json

CHECKOUT OPTIONS:
  FSInteractiveMap:
    :git: https://github.com/wordpress-mobile/FSInteractiveMap.git
    :tag: 0.2.0
  Gutenberg:
    :git: https://github.com/wordpress-mobile/gutenberg-mobile.git
    :submodules: true
    :tag: v1.49.0
  RNTAztecView:
    :git: https://github.com/wordpress-mobile/gutenberg-mobile.git
    :submodules: true
    :tag: v1.49.0
  WordPressMocks:
    :commit: b77731d7d8be61102065e3cc34853904baf0d94c
    :git: https://github.com/wordpress-mobile/WordPressMocks.git

SPEC CHECKSUMS:
  1PasswordExtension: f97cc80ae58053c331b2b6dc8843ba7103b33794
  Alamofire: 3ec537f71edc9804815215393ae2b1a8ea33a844
  AlamofireImage: 63cfe3baf1370be6c498149687cf6db3e3b00999
  AlamofireNetworkActivityIndicator: 9acc3de3ca6645bf0efed462396b0df13dd3e7b8
  AMScrollingNavbar: cf0ec5a5ee659d76ba2509f630bf14fba7e16dc3
  AppAuth: 31bcec809a638d7bd2f86ea8a52bd45f6e81e7c7
  AppCenter: fddcbac6e4baae3d93a196ceb0bfe0e4ce407dec
  Automattic-Tracks-iOS: c5fce3a171dd92ab76a0b5bcffcebcb323ea004e
  boost-for-react-native: 39c7adb57c4e60d6c5479dd8623128eb5b3f0f2c
  Charts: f69cf0518b6d1d62608ca504248f1bbe0b6ae77e
  CocoaLumberjack: e8955b9d337ac307103b0a34fd141c32f27e53c5
  CropViewController: a5c143548a0fabcd6cc25f2d26e40460cfb8c78c
  DoubleConversion: e22e0762848812a87afd67ffda3998d9ef29170c
  Down: 71bf4af3c04fa093e65dffa25c4b64fa61287373
  FBLazyVector: 47798d43f20e85af0d3cef09928b6e2d16dbbe4c
  FBReactNativeSpec: 8d0bf8eca089153f4196975ca190cda8c2d5dbd2
  Folly: 30e7936e1c45c08d884aa59369ed951a8e68cf51
  FormatterKit: 184db51bf120b633693a73624a4cede89ec51a41
  FSInteractiveMap: a396f610f48b76cb540baa87139d056429abda86
  Gifu: 7bcb6427457d85e0b4dff5a84ec5947ac19a93ea
  glog: 1f3da668190260b06b429bb211bfbee5cd790c28
  GoogleSignIn: 7137d297ddc022a7e0aa4619c86d72c909fa7213
  Gridicons: 17d660b97ce4231d582101b02f8280628b141c9a
  GTMAppAuth: 197a8dabfea5d665224aa00d17f164fc2248dab9
  GTMSessionFetcher: b3503b20a988c4e20cc189aa798fd18220133f52
  Gutenberg: da9afcadef9372a25c45531ebcdac47e0ee375bd
  JTAppleCalendar: 932cadea40b1051beab10f67843451d48ba16c99
  Kanvas: 0e1acb8c10e15eea3365f16c086de2443c7703a8
  lottie-ios: 3a3758ef5a008e762faec9c9d50a39842f26d124
  MediaEditor: 20cdeb46bdecd040b8bc94467ac85a52b53b193a
  MRProgress: 16de7cc9f347e8846797a770db102a323fe7ef09
  Nimble: 051e3d8912d40138fa5591c78594f95fb172af37
  NSObject-SafeExpectations: ab8fe623d36b25aa1f150affa324e40a2f3c0374
  "NSURL+IDN": afc873e639c18138a1589697c3add197fe8679ca
  OCMock: 43565190abc78977ad44a61c0d20d7f0784d35ab
  OHHTTPStubs: 90eac6d8f2c18317baeca36698523dc67c513831
  RCTRequired: 3ca691422140f76f04fd2af6dc90914cf0f81ef1
  RCTTypeSafety: aab4e9679dbb3682bf0404fded7b9557d7306795
  Reachability: 33e18b67625424e47b6cde6d202dce689ad7af96
  React: 5a954890216a4493df5ab2149f70f18592b513ac
  React-Core: 865fa241faa644ff20cb5ec87787b32a5acc43b3
  React-CoreModules: 026fafece67a3802aa8bb1995d27227b0d95e0f5
  React-cxxreact: 9c76312456310d1b486e23edb9ce576a5397ebc2
  React-jsi: 6d6afac4873e8a3433334378589a0a8190d58070
  React-jsiexecutor: 9dfdcd0db23042623894dcbc02d61a772da8e3c1
  React-jsinspector: 89927b9ec6d75759882949d2043ba704565edaec
  react-native-blur: adb31865c20137dacb53c32e3423374ac2b8c5a0
  react-native-get-random-values: 8940331a943a46c165d3ed05802c09c392f8dd46
  react-native-keyboard-aware-scroll-view: ffa9152671fec9a571197ed2d02e0fcb90206e60
  react-native-linear-gradient: 258ba8c61848324b1f2019bed5f460e6396137b7
  react-native-safe-area: e8230b0017d76c00de6b01e2412dcf86b127c6a3
  react-native-safe-area-context: 52c73401424bae74fc89ca91b4ae5c4f2689d857
  react-native-slider: 2f186719b7ada773b78141b8dae62081d819b206
  react-native-video: d01ed7ff1e38fa7dcc6c15c94cf505e661b7bfd0
  React-RCTActionSheet: e8f642cfaa396b6b09fd38f53378506c2d63af35
  React-RCTAnimation: cec1abbcfb006978a288c5072e3d611d6ff76d4c
  React-RCTBlob: 7596eb2048150e429127a92a701e6cd40a8c0a74
  React-RCTImage: 03c7e36877a579ee51dcc33079cc8bc98658a722
  React-RCTLinking: cdc3f1aaff5f321bc954a98b7ffae3f864a6eaa3
  React-RCTNetwork: 33b3da6944786edea496a5fc6afea466633fd711
  React-RCTSettings: a3b7b3124315f8c91fad5d8aff08ee97d4b471cd
  React-RCTText: ee9c8b70180fb58d062483d9664cd921d14b5961
  React-RCTVibration: 20deb1f6f001000d1f2603722ec110c66c74796b
  ReactCommon: 48926fc48fcd7c8a629860049ffba9c23b4005dc
  ReactNativeDarkMode: f61376360c5d983907e5c316e8e1c853a8c2f348
  RNCMaskedView: 744eb642f5d96bd670ea93f59e7a1346ea50976a
  RNGestureHandler: 82a89b0fde0a37e633c6233418f7249e2f8e59b5
  RNReanimated: 13f7a6a22667c4f00aac217bc66f94e8560b3d59
  RNScreens: 6833ac5c29cf2f03eed12103140530bbd75b6aea
  RNSVG: 68a534a5db06dcbdaebfd5079349191598caef7b
  RNTAztecView: 146cf3745172136568a3f750555ba62e400b35bb
  Sentry: 9b922b396b0e0bca8516a10e36b0ea3ebea5faf7
  Sodium: 23d11554ecd556196d313cf6130d406dfe7ac6da
  Starscream: ef3ece99d765eeccb67de105bfa143f929026cf5
  SVProgressHUD: 1428aafac632c1f86f62aa4243ec12008d7a51d6
  UIDeviceIdentifier: f4bf3b343581a1beacdbf5fb1a8825bd5f05a4a4
  WordPress-Aztec-iOS: 870c93297849072aadfc2223e284094e73023e82
  WordPress-Editor-iOS: 068b32d02870464ff3cb9e3172e74234e13ed88c
  WordPressAuthenticator: 3874fe13eccc6bcbacf37f8cf47690032eabe9c9
  WordPressKit: 8551a2963c6ba1cf7f00fd8ac8c08f7b049f1c33
  WordPressMocks: 903d2410f41a09fb2e0a1b44ad36ad80310570fb
  WordPressShared: e1915cf3b4ac33f41c47610693b9ca30c0cdab45
  WordPressUI: b395e7f4b012b9ef3f57cdee8fedb6faa371ff5f
  WPMediaPicker: d5ae9a83cd5cc0e4de46bfc1c59120aa86658bc3
  wpxmlrpc: bf55a43a7e710bd2a4fb8c02dfe83b1246f14f13
  Yoga: c920bf12bf8146aa5cd118063378c2cf5682d16c
  ZendeskCommonUISDK: 92ca6b16956430a2cb61c89aeaa6ca123d1f81fd
  ZendeskCoreSDK: f3d5dcd6a18186dcecbecd56f66296c40fb2fcb4
  ZendeskMessagingAPISDK: 986919a8f6f11a7019660d1ff798f1efb42fa572
  ZendeskMessagingSDK: bf9a06f0cbb219617d9cf60a46aba1b68c8f3b30
  ZendeskSDKConfigurationsSDK: 45fa87ec8418697f7fce5e56bec472052f0aedb5
  ZendeskSupportProvidersSDK: 5221df6ca45e0b6f12470a5e8e65ccf3ccca17fa
  ZendeskSupportSDK: e100a7a0a1bb5d7d43abbde3338727d985a4986d
  ZIPFoundation: e27423c004a5a1410c15933407747374e7c6cb6e

<<<<<<< HEAD
PODFILE CHECKSUM: acfde13e60a82b0d939b8442c223584b7c87c0ce
=======
PODFILE CHECKSUM: 22d9689249ed8289f1fe131265c67def1bfb89d1
>>>>>>> 9f12f6ca

COCOAPODS: 1.10.0<|MERGE_RESOLUTION|>--- conflicted
+++ resolved
@@ -503,13 +503,8 @@
   - SVProgressHUD (= 2.2.5)
   - WordPress-Editor-iOS (~> 1.19.4)
   - WordPressAuthenticator (~> 1.35.2)
-<<<<<<< HEAD
-  - WordPressKit (~> 4.29.0-beta.5)
+  - WordPressKit (~> 4.29.0-beta)
   - WordPressMocks (from `https://github.com/wordpress-mobile/WordPressMocks.git`, branch `update-site-to-atomic`)
-=======
-  - WordPressKit (~> 4.29.0-beta)
-  - WordPressMocks (~> 0.0.9)
->>>>>>> 9f12f6ca
   - WordPressShared (~> 1.15.0)
   - WordPressUI (~> 1.9.0)
   - WPMediaPicker (~> 1.7.2)
@@ -561,11 +556,8 @@
     - UIDeviceIdentifier
     - WordPress-Aztec-iOS
     - WordPress-Editor-iOS
-<<<<<<< HEAD
-=======
     - WordPressKit
     - WordPressMocks
->>>>>>> 9f12f6ca
     - WPMediaPicker
     - wpxmlrpc
     - ZendeskCommonUISDK
@@ -781,10 +773,6 @@
   ZendeskSupportSDK: e100a7a0a1bb5d7d43abbde3338727d985a4986d
   ZIPFoundation: e27423c004a5a1410c15933407747374e7c6cb6e
 
-<<<<<<< HEAD
 PODFILE CHECKSUM: acfde13e60a82b0d939b8442c223584b7c87c0ce
-=======
-PODFILE CHECKSUM: 22d9689249ed8289f1fe131265c67def1bfb89d1
->>>>>>> 9f12f6ca
 
 COCOAPODS: 1.10.0