PODS:
  - Alamofire (4.8.0)
  - AlamofireImage (3.5.2):
    - Alamofire (~> 4.8)
  - AlamofireNetworkActivityIndicator (2.4.0):
    - Alamofire (~> 4.8)
  - AppAuth (1.6.2):
    - AppAuth/Core (= 1.6.2)
    - AppAuth/ExternalUserAgent (= 1.6.2)
  - AppAuth/Core (1.6.2)
  - AppAuth/ExternalUserAgent (1.6.2):
    - AppAuth/Core
  - AppCenter (4.4.1):
    - AppCenter/Analytics (= 4.4.1)
    - AppCenter/Crashes (= 4.4.1)
  - AppCenter/Analytics (4.4.1):
    - AppCenter/Core
  - AppCenter/Core (4.4.1)
  - AppCenter/Crashes (4.4.1):
    - AppCenter/Core
  - AppCenter/Distribute (4.4.1):
    - AppCenter/Core
  - Automattic-Tracks-iOS (2.2.0):
    - Sentry (~> 8.0)
    - Sodium (>= 0.9.1)
    - UIDeviceIdentifier (~> 2.0)
  - boost (1.76.0)
  - BVLinearGradient (2.5.6-wp-4):
    - React-Core
  - CocoaLumberjack/Core (3.8.0)
  - CocoaLumberjack/Swift (3.8.0):
    - CocoaLumberjack/Core
  - CropViewController (2.5.3)
  - DoubleConversion (1.1.5)
  - Down (0.6.6)
  - FBLazyVector (0.69.4)
  - FBReactNativeSpec (0.69.4):
    - RCT-Folly (= 2021.06.28.00-v2)
    - RCTRequired (= 0.69.4)
    - RCTTypeSafety (= 0.69.4)
    - React-Core (= 0.69.4)
    - React-jsi (= 0.69.4)
    - ReactCommon/turbomodule/core (= 0.69.4)
  - fmt (6.2.1)
  - FSInteractiveMap (0.1.0)
  - Gifu (3.2.0)
  - glog (0.3.5)
  - GoogleSignIn (6.0.2):
    - AppAuth (~> 1.4)
    - GTMAppAuth (~> 1.0)
    - GTMSessionFetcher/Core (~> 1.1)
  - Gridicons (1.1.0)
  - GTMAppAuth (1.3.1):
    - AppAuth/Core (~> 1.6)
    - GTMSessionFetcher/Core (< 3.0, >= 1.5)
  - GTMSessionFetcher/Core (1.7.2)
  - Gutenberg (1.98.0):
    - React (= 0.69.4)
    - React-CoreModules (= 0.69.4)
    - React-RCTImage (= 0.69.4)
    - RNTAztecView
  - JTAppleCalendar (8.0.3)
  - Kanvas (1.4.4)
  - libwebp (1.2.4):
    - libwebp/demux (= 1.2.4)
    - libwebp/mux (= 1.2.4)
    - libwebp/webp (= 1.2.4)
  - libwebp/demux (1.2.4):
    - libwebp/webp
  - libwebp/mux (1.2.4):
    - libwebp/demux
  - libwebp/webp (1.2.4)
  - MediaEditor (1.2.2):
    - CropViewController (~> 2.5.3)
  - MRProgress (0.8.3):
    - MRProgress/ActivityIndicator (= 0.8.3)
    - MRProgress/Blur (= 0.8.3)
    - MRProgress/Circular (= 0.8.3)
    - MRProgress/Icons (= 0.8.3)
    - MRProgress/NavigationBarProgress (= 0.8.3)
    - MRProgress/Overlay (= 0.8.3)
  - MRProgress/ActivityIndicator (0.8.3):
    - MRProgress/Stopable
  - MRProgress/Blur (0.8.3):
    - MRProgress/Helper
  - MRProgress/Circular (0.8.3):
    - MRProgress/Helper
    - MRProgress/ProgressBaseClass
    - MRProgress/Stopable
  - MRProgress/Helper (0.8.3)
  - MRProgress/Icons (0.8.3)
  - MRProgress/NavigationBarProgress (0.8.3):
    - MRProgress/ProgressBaseClass
  - MRProgress/Overlay (0.8.3):
    - MRProgress/ActivityIndicator
    - MRProgress/Blur
    - MRProgress/Circular
    - MRProgress/Helper
    - MRProgress/Icons
  - MRProgress/ProgressBaseClass (0.8.3)
  - MRProgress/Stopable (0.8.3):
    - MRProgress/Helper
  - NSObject-SafeExpectations (0.0.4)
  - "NSURL+IDN (0.4)"
  - OCMock (3.4.3)
  - OHHTTPStubs/Core (9.1.0)
  - OHHTTPStubs/Default (9.1.0):
    - OHHTTPStubs/Core
    - OHHTTPStubs/JSON
    - OHHTTPStubs/NSURLSession
    - OHHTTPStubs/OHPathHelpers
  - OHHTTPStubs/JSON (9.1.0):
    - OHHTTPStubs/Core
  - OHHTTPStubs/NSURLSession (9.1.0):
    - OHHTTPStubs/Core
  - OHHTTPStubs/OHPathHelpers (9.1.0)
  - OHHTTPStubs/Swift (9.1.0):
    - OHHTTPStubs/Default
  - RCT-Folly (2021.06.28.00-v2):
    - boost
    - DoubleConversion
    - fmt (~> 6.2.1)
    - glog
    - RCT-Folly/Default (= 2021.06.28.00-v2)
  - RCT-Folly/Default (2021.06.28.00-v2):
    - boost
    - DoubleConversion
    - fmt (~> 6.2.1)
    - glog
  - RCTRequired (0.69.4)
  - RCTTypeSafety (0.69.4):
    - FBLazyVector (= 0.69.4)
    - RCTRequired (= 0.69.4)
    - React-Core (= 0.69.4)
  - Reachability (3.2)
  - React (0.69.4):
    - React-Core (= 0.69.4)
    - React-Core/DevSupport (= 0.69.4)
    - React-Core/RCTWebSocket (= 0.69.4)
    - React-RCTActionSheet (= 0.69.4)
    - React-RCTAnimation (= 0.69.4)
    - React-RCTBlob (= 0.69.4)
    - React-RCTImage (= 0.69.4)
    - React-RCTLinking (= 0.69.4)
    - React-RCTNetwork (= 0.69.4)
    - React-RCTSettings (= 0.69.4)
    - React-RCTText (= 0.69.4)
    - React-RCTVibration (= 0.69.4)
  - React-bridging (0.69.4):
    - RCT-Folly (= 2021.06.28.00-v2)
    - React-jsi (= 0.69.4)
  - React-callinvoker (0.69.4)
  - React-Codegen (0.69.4):
    - FBReactNativeSpec (= 0.69.4)
    - RCT-Folly (= 2021.06.28.00-v2)
    - RCTRequired (= 0.69.4)
    - RCTTypeSafety (= 0.69.4)
    - React-Core (= 0.69.4)
    - React-jsi (= 0.69.4)
    - React-jsiexecutor (= 0.69.4)
    - ReactCommon/turbomodule/core (= 0.69.4)
  - React-Core (0.69.4):
    - glog
    - RCT-Folly (= 2021.06.28.00-v2)
    - React-Core/Default (= 0.69.4)
    - React-cxxreact (= 0.69.4)
    - React-jsi (= 0.69.4)
    - React-jsiexecutor (= 0.69.4)
    - React-perflogger (= 0.69.4)
    - Yoga
  - React-Core/CoreModulesHeaders (0.69.4):
    - glog
    - RCT-Folly (= 2021.06.28.00-v2)
    - React-Core/Default
    - React-cxxreact (= 0.69.4)
    - React-jsi (= 0.69.4)
    - React-jsiexecutor (= 0.69.4)
    - React-perflogger (= 0.69.4)
    - Yoga
  - React-Core/Default (0.69.4):
    - glog
    - RCT-Folly (= 2021.06.28.00-v2)
    - React-cxxreact (= 0.69.4)
    - React-jsi (= 0.69.4)
    - React-jsiexecutor (= 0.69.4)
    - React-perflogger (= 0.69.4)
    - Yoga
  - React-Core/DevSupport (0.69.4):
    - glog
    - RCT-Folly (= 2021.06.28.00-v2)
    - React-Core/Default (= 0.69.4)
    - React-Core/RCTWebSocket (= 0.69.4)
    - React-cxxreact (= 0.69.4)
    - React-jsi (= 0.69.4)
    - React-jsiexecutor (= 0.69.4)
    - React-jsinspector (= 0.69.4)
    - React-perflogger (= 0.69.4)
    - Yoga
  - React-Core/RCTActionSheetHeaders (0.69.4):
    - glog
    - RCT-Folly (= 2021.06.28.00-v2)
    - React-Core/Default
    - React-cxxreact (= 0.69.4)
    - React-jsi (= 0.69.4)
    - React-jsiexecutor (= 0.69.4)
    - React-perflogger (= 0.69.4)
    - Yoga
  - React-Core/RCTAnimationHeaders (0.69.4):
    - glog
    - RCT-Folly (= 2021.06.28.00-v2)
    - React-Core/Default
    - React-cxxreact (= 0.69.4)
    - React-jsi (= 0.69.4)
    - React-jsiexecutor (= 0.69.4)
    - React-perflogger (= 0.69.4)
    - Yoga
  - React-Core/RCTBlobHeaders (0.69.4):
    - glog
    - RCT-Folly (= 2021.06.28.00-v2)
    - React-Core/Default
    - React-cxxreact (= 0.69.4)
    - React-jsi (= 0.69.4)
    - React-jsiexecutor (= 0.69.4)
    - React-perflogger (= 0.69.4)
    - Yoga
  - React-Core/RCTImageHeaders (0.69.4):
    - glog
    - RCT-Folly (= 2021.06.28.00-v2)
    - React-Core/Default
    - React-cxxreact (= 0.69.4)
    - React-jsi (= 0.69.4)
    - React-jsiexecutor (= 0.69.4)
    - React-perflogger (= 0.69.4)
    - Yoga
  - React-Core/RCTLinkingHeaders (0.69.4):
    - glog
    - RCT-Folly (= 2021.06.28.00-v2)
    - React-Core/Default
    - React-cxxreact (= 0.69.4)
    - React-jsi (= 0.69.4)
    - React-jsiexecutor (= 0.69.4)
    - React-perflogger (= 0.69.4)
    - Yoga
  - React-Core/RCTNetworkHeaders (0.69.4):
    - glog
    - RCT-Folly (= 2021.06.28.00-v2)
    - React-Core/Default
    - React-cxxreact (= 0.69.4)
    - React-jsi (= 0.69.4)
    - React-jsiexecutor (= 0.69.4)
    - React-perflogger (= 0.69.4)
    - Yoga
  - React-Core/RCTSettingsHeaders (0.69.4):
    - glog
    - RCT-Folly (= 2021.06.28.00-v2)
    - React-Core/Default
    - React-cxxreact (= 0.69.4)
    - React-jsi (= 0.69.4)
    - React-jsiexecutor (= 0.69.4)
    - React-perflogger (= 0.69.4)
    - Yoga
  - React-Core/RCTTextHeaders (0.69.4):
    - glog
    - RCT-Folly (= 2021.06.28.00-v2)
    - React-Core/Default
    - React-cxxreact (= 0.69.4)
    - React-jsi (= 0.69.4)
    - React-jsiexecutor (= 0.69.4)
    - React-perflogger (= 0.69.4)
    - Yoga
  - React-Core/RCTVibrationHeaders (0.69.4):
    - glog
    - RCT-Folly (= 2021.06.28.00-v2)
    - React-Core/Default
    - React-cxxreact (= 0.69.4)
    - React-jsi (= 0.69.4)
    - React-jsiexecutor (= 0.69.4)
    - React-perflogger (= 0.69.4)
    - Yoga
  - React-Core/RCTWebSocket (0.69.4):
    - glog
    - RCT-Folly (= 2021.06.28.00-v2)
    - React-Core/Default (= 0.69.4)
    - React-cxxreact (= 0.69.4)
    - React-jsi (= 0.69.4)
    - React-jsiexecutor (= 0.69.4)
    - React-perflogger (= 0.69.4)
    - Yoga
  - React-CoreModules (0.69.4):
    - RCT-Folly (= 2021.06.28.00-v2)
    - RCTTypeSafety (= 0.69.4)
    - React-Codegen (= 0.69.4)
    - React-Core/CoreModulesHeaders (= 0.69.4)
    - React-jsi (= 0.69.4)
    - React-RCTImage (= 0.69.4)
    - ReactCommon/turbomodule/core (= 0.69.4)
  - React-cxxreact (0.69.4):
    - boost (= 1.76.0)
    - DoubleConversion
    - glog
    - RCT-Folly (= 2021.06.28.00-v2)
    - React-callinvoker (= 0.69.4)
    - React-jsi (= 0.69.4)
    - React-jsinspector (= 0.69.4)
    - React-logger (= 0.69.4)
    - React-perflogger (= 0.69.4)
    - React-runtimeexecutor (= 0.69.4)
  - React-jsi (0.69.4):
    - boost (= 1.76.0)
    - DoubleConversion
    - glog
    - RCT-Folly (= 2021.06.28.00-v2)
    - React-jsi/Default (= 0.69.4)
  - React-jsi/Default (0.69.4):
    - boost (= 1.76.0)
    - DoubleConversion
    - glog
    - RCT-Folly (= 2021.06.28.00-v2)
  - React-jsiexecutor (0.69.4):
    - DoubleConversion
    - glog
    - RCT-Folly (= 2021.06.28.00-v2)
    - React-cxxreact (= 0.69.4)
    - React-jsi (= 0.69.4)
    - React-perflogger (= 0.69.4)
  - React-jsinspector (0.69.4)
  - React-logger (0.69.4):
    - glog
  - react-native-blur (3.6.1):
    - React-Core
  - react-native-get-random-values (1.4.0):
    - React-Core
  - react-native-safe-area (0.5.1):
    - React-Core
  - react-native-safe-area-context (3.2.0):
    - React-Core
  - react-native-slider (3.0.2-wp-4):
    - React-Core
  - react-native-video (5.2.0-wp-6):
    - React-Core
    - react-native-video/Video (= 5.2.0-wp-6)
  - react-native-video/Video (5.2.0-wp-6):
    - React-Core
  - react-native-webview (11.26.1):
    - React-Core
  - React-perflogger (0.69.4)
  - React-RCTActionSheet (0.69.4):
    - React-Core/RCTActionSheetHeaders (= 0.69.4)
  - React-RCTAnimation (0.69.4):
    - RCT-Folly (= 2021.06.28.00-v2)
    - RCTTypeSafety (= 0.69.4)
    - React-Codegen (= 0.69.4)
    - React-Core/RCTAnimationHeaders (= 0.69.4)
    - React-jsi (= 0.69.4)
    - ReactCommon/turbomodule/core (= 0.69.4)
  - React-RCTBlob (0.69.4):
    - RCT-Folly (= 2021.06.28.00-v2)
    - React-Codegen (= 0.69.4)
    - React-Core/RCTBlobHeaders (= 0.69.4)
    - React-Core/RCTWebSocket (= 0.69.4)
    - React-jsi (= 0.69.4)
    - React-RCTNetwork (= 0.69.4)
    - ReactCommon/turbomodule/core (= 0.69.4)
  - React-RCTImage (0.69.4):
    - RCT-Folly (= 2021.06.28.00-v2)
    - RCTTypeSafety (= 0.69.4)
    - React-Codegen (= 0.69.4)
    - React-Core/RCTImageHeaders (= 0.69.4)
    - React-jsi (= 0.69.4)
    - React-RCTNetwork (= 0.69.4)
    - ReactCommon/turbomodule/core (= 0.69.4)
  - React-RCTLinking (0.69.4):
    - React-Codegen (= 0.69.4)
    - React-Core/RCTLinkingHeaders (= 0.69.4)
    - React-jsi (= 0.69.4)
    - ReactCommon/turbomodule/core (= 0.69.4)
  - React-RCTNetwork (0.69.4):
    - RCT-Folly (= 2021.06.28.00-v2)
    - RCTTypeSafety (= 0.69.4)
    - React-Codegen (= 0.69.4)
    - React-Core/RCTNetworkHeaders (= 0.69.4)
    - React-jsi (= 0.69.4)
    - ReactCommon/turbomodule/core (= 0.69.4)
  - React-RCTSettings (0.69.4):
    - RCT-Folly (= 2021.06.28.00-v2)
    - RCTTypeSafety (= 0.69.4)
    - React-Codegen (= 0.69.4)
    - React-Core/RCTSettingsHeaders (= 0.69.4)
    - React-jsi (= 0.69.4)
    - ReactCommon/turbomodule/core (= 0.69.4)
  - React-RCTText (0.69.4):
    - React-Core/RCTTextHeaders (= 0.69.4)
  - React-RCTVibration (0.69.4):
    - RCT-Folly (= 2021.06.28.00-v2)
    - React-Codegen (= 0.69.4)
    - React-Core/RCTVibrationHeaders (= 0.69.4)
    - React-jsi (= 0.69.4)
    - ReactCommon/turbomodule/core (= 0.69.4)
  - React-runtimeexecutor (0.69.4):
    - React-jsi (= 0.69.4)
  - ReactCommon (0.69.4):
    - React-logger (= 0.69.4)
    - ReactCommon/react_debug_core (= 0.69.4)
    - ReactCommon/turbomodule (= 0.69.4)
  - ReactCommon/react_debug_core (0.69.4):
    - React-logger (= 0.69.4)
  - ReactCommon/turbomodule (0.69.4):
    - DoubleConversion
    - glog
    - RCT-Folly (= 2021.06.28.00-v2)
    - React-bridging (= 0.69.4)
    - React-callinvoker (= 0.69.4)
    - React-Core (= 0.69.4)
    - React-cxxreact (= 0.69.4)
    - React-jsi (= 0.69.4)
    - React-logger (= 0.69.4)
    - React-perflogger (= 0.69.4)
    - ReactCommon/turbomodule/core (= 0.69.4)
    - ReactCommon/turbomodule/samples (= 0.69.4)
  - ReactCommon/turbomodule/core (0.69.4):
    - DoubleConversion
    - glog
    - RCT-Folly (= 2021.06.28.00-v2)
    - React-bridging (= 0.69.4)
    - React-callinvoker (= 0.69.4)
    - React-Core (= 0.69.4)
    - React-cxxreact (= 0.69.4)
    - React-jsi (= 0.69.4)
    - React-logger (= 0.69.4)
    - React-perflogger (= 0.69.4)
  - ReactCommon/turbomodule/samples (0.69.4):
    - DoubleConversion
    - glog
    - RCT-Folly (= 2021.06.28.00-v2)
    - React-bridging (= 0.69.4)
    - React-callinvoker (= 0.69.4)
    - React-Core (= 0.69.4)
    - React-cxxreact (= 0.69.4)
    - React-jsi (= 0.69.4)
    - React-logger (= 0.69.4)
    - React-perflogger (= 0.69.4)
    - ReactCommon/turbomodule/core (= 0.69.4)
  - RNCClipboard (1.9.0):
    - React-Core
  - RNCMaskedView (0.2.6):
    - React-Core
  - RNFastImage (8.5.11):
    - React-Core
    - SDWebImage (~> 5.11.1)
    - SDWebImageWebPCoder (~> 0.8.4)
  - RNGestureHandler (2.3.2-wp-3):
    - React-Core
  - RNReanimated (2.9.1-wp-4):
    - DoubleConversion
    - FBLazyVector
    - FBReactNativeSpec
    - glog
    - RCT-Folly
    - RCTRequired
    - RCTTypeSafety
    - React-callinvoker
    - React-Core
    - React-Core/DevSupport
    - React-Core/RCTWebSocket
    - React-CoreModules
    - React-cxxreact
    - React-jsi
    - React-jsiexecutor
    - React-jsinspector
    - React-RCTActionSheet
    - React-RCTAnimation
    - React-RCTBlob
    - React-RCTImage
    - React-RCTLinking
    - React-RCTNetwork
    - React-RCTSettings
    - React-RCTText
    - ReactCommon/turbomodule/core
    - Yoga
  - RNScreens (2.9.0):
    - React-Core
  - RNSVG (9.13.6):
    - React-Core
  - RNTAztecView (1.98.0):
    - React-Core
    - WordPress-Aztec-iOS (~> 1.19.8)
  - SDWebImage (5.11.1):
    - SDWebImage/Core (= 5.11.1)
  - SDWebImage/Core (5.11.1)
  - SDWebImageWebPCoder (0.8.5):
    - libwebp (~> 1.0)
    - SDWebImage/Core (~> 5.10)
  - Sentry (8.8.0):
    - Sentry/Core (= 8.8.0)
    - SentryPrivate (= 8.8.0)
  - Sentry/Core (8.8.0):
    - SentryPrivate (= 8.8.0)
  - SentryPrivate (8.8.0)
  - Sodium (0.9.1)
  - Starscream (3.0.6)
  - SVProgressHUD (2.2.5)
  - SwiftLint (0.52.2)
  - UIDeviceIdentifier (2.3.0)
  - WordPress-Aztec-iOS (1.19.8)
  - WordPress-Editor-iOS (1.19.8):
    - WordPress-Aztec-iOS (= 1.19.8)
  - WordPressAuthenticator (6.2.0):
    - GoogleSignIn (~> 6.0.1)
    - Gridicons (~> 1.0)
    - "NSURL+IDN (= 0.4)"
    - SVProgressHUD (~> 2.2.5)
    - WordPressKit (~> 8.0-beta)
    - WordPressShared (~> 2.1-beta)
    - WordPressUI (~> 1.7-beta)
<<<<<<< HEAD
  - WordPressKit (8.4.0-beta.2):
=======
  - WordPressKit (8.4.0):
>>>>>>> 21b25f2d
    - Alamofire (~> 4.8.0)
    - NSObject-SafeExpectations (~> 0.0.4)
    - UIDeviceIdentifier (~> 2.0)
    - WordPressShared (~> 2.0-beta)
    - wpxmlrpc (~> 0.10)
  - WordPressShared (2.2.0)
  - WordPressUI (1.12.5)
  - WPMediaPicker (1.8.8)
  - wpxmlrpc (0.10.0)
  - Yoga (1.14.0)
  - ZendeskCommonUISDK (6.1.2)
  - ZendeskCoreSDK (2.5.1)
  - ZendeskMessagingAPISDK (3.8.3):
    - ZendeskSDKConfigurationsSDK (= 1.1.9)
  - ZendeskMessagingSDK (3.8.3):
    - ZendeskCommonUISDK (= 6.1.2)
    - ZendeskMessagingAPISDK (= 3.8.3)
  - ZendeskSDKConfigurationsSDK (1.1.9)
  - ZendeskSupportProvidersSDK (5.3.0):
    - ZendeskCoreSDK (~> 2.5.1)
  - ZendeskSupportSDK (5.3.0):
    - ZendeskMessagingSDK (~> 3.8.2)
    - ZendeskSupportProvidersSDK (~> 5.3.0)
  - ZIPFoundation (0.9.13)

DEPENDENCIES:
  - Alamofire (= 4.8.0)
  - AlamofireImage (= 3.5.2)
  - AlamofireNetworkActivityIndicator (~> 2.4)
  - AppCenter (~> 4.1)
  - AppCenter/Distribute (~> 4.1)
  - Automattic-Tracks-iOS (~> 2.2)
  - boost (from `https://raw.githubusercontent.com/wordpress-mobile/gutenberg-mobile/v1.98.0/third-party-podspecs/boost.podspec.json`)
  - BVLinearGradient (from `https://raw.githubusercontent.com/wordpress-mobile/gutenberg-mobile/v1.98.0/third-party-podspecs/BVLinearGradient.podspec.json`)
  - CocoaLumberjack/Swift (~> 3.0)
  - CropViewController (= 2.5.3)
  - Down (~> 0.6.6)
  - FBLazyVector (from `https://raw.githubusercontent.com/wordpress-mobile/gutenberg-mobile/v1.98.0/third-party-podspecs/FBLazyVector.podspec.json`)
  - FBReactNativeSpec (from `https://raw.githubusercontent.com/wordpress-mobile/gutenberg-mobile/v1.98.0/third-party-podspecs/FBReactNativeSpec/FBReactNativeSpec.podspec.json`)
  - FSInteractiveMap (from `https://github.com/wordpress-mobile/FSInteractiveMap.git`, tag `0.2.0`)
  - Gifu (= 3.2.0)
  - glog (from `https://raw.githubusercontent.com/wordpress-mobile/gutenberg-mobile/v1.98.0/third-party-podspecs/glog.podspec.json`)
  - Gridicons (~> 1.1.0)
  - Gutenberg (from `https://github.com/wordpress-mobile/gutenberg-mobile.git`, tag `v1.98.0`)
  - JTAppleCalendar (~> 8.0.2)
  - Kanvas (~> 1.4.4)
  - MediaEditor (>= 1.2.2, ~> 1.2)
  - MRProgress (= 0.8.3)
  - NSObject-SafeExpectations (~> 0.0.4)
  - "NSURL+IDN (~> 0.4)"
  - OCMock (~> 3.4.3)
  - OHHTTPStubs/Swift (~> 9.1.0)
  - RCT-Folly (from `https://raw.githubusercontent.com/wordpress-mobile/gutenberg-mobile/v1.98.0/third-party-podspecs/RCT-Folly.podspec.json`)
  - RCTRequired (from `https://raw.githubusercontent.com/wordpress-mobile/gutenberg-mobile/v1.98.0/third-party-podspecs/RCTRequired.podspec.json`)
  - RCTTypeSafety (from `https://raw.githubusercontent.com/wordpress-mobile/gutenberg-mobile/v1.98.0/third-party-podspecs/RCTTypeSafety.podspec.json`)
  - Reachability (= 3.2)
  - React (from `https://raw.githubusercontent.com/wordpress-mobile/gutenberg-mobile/v1.98.0/third-party-podspecs/React.podspec.json`)
  - React-bridging (from `https://raw.githubusercontent.com/wordpress-mobile/gutenberg-mobile/v1.98.0/third-party-podspecs/React-bridging.podspec.json`)
  - React-callinvoker (from `https://raw.githubusercontent.com/wordpress-mobile/gutenberg-mobile/v1.98.0/third-party-podspecs/React-callinvoker.podspec.json`)
  - React-Codegen (from `https://raw.githubusercontent.com/wordpress-mobile/gutenberg-mobile/v1.98.0/third-party-podspecs/React-Codegen.podspec.json`)
  - React-Core (from `https://raw.githubusercontent.com/wordpress-mobile/gutenberg-mobile/v1.98.0/third-party-podspecs/React-Core.podspec.json`)
  - React-CoreModules (from `https://raw.githubusercontent.com/wordpress-mobile/gutenberg-mobile/v1.98.0/third-party-podspecs/React-CoreModules.podspec.json`)
  - React-cxxreact (from `https://raw.githubusercontent.com/wordpress-mobile/gutenberg-mobile/v1.98.0/third-party-podspecs/React-cxxreact.podspec.json`)
  - React-jsi (from `https://raw.githubusercontent.com/wordpress-mobile/gutenberg-mobile/v1.98.0/third-party-podspecs/React-jsi.podspec.json`)
  - React-jsiexecutor (from `https://raw.githubusercontent.com/wordpress-mobile/gutenberg-mobile/v1.98.0/third-party-podspecs/React-jsiexecutor.podspec.json`)
  - React-jsinspector (from `https://raw.githubusercontent.com/wordpress-mobile/gutenberg-mobile/v1.98.0/third-party-podspecs/React-jsinspector.podspec.json`)
  - React-logger (from `https://raw.githubusercontent.com/wordpress-mobile/gutenberg-mobile/v1.98.0/third-party-podspecs/React-logger.podspec.json`)
  - react-native-blur (from `https://raw.githubusercontent.com/wordpress-mobile/gutenberg-mobile/v1.98.0/third-party-podspecs/react-native-blur.podspec.json`)
  - react-native-get-random-values (from `https://raw.githubusercontent.com/wordpress-mobile/gutenberg-mobile/v1.98.0/third-party-podspecs/react-native-get-random-values.podspec.json`)
  - react-native-safe-area (from `https://raw.githubusercontent.com/wordpress-mobile/gutenberg-mobile/v1.98.0/third-party-podspecs/react-native-safe-area.podspec.json`)
  - react-native-safe-area-context (from `https://raw.githubusercontent.com/wordpress-mobile/gutenberg-mobile/v1.98.0/third-party-podspecs/react-native-safe-area-context.podspec.json`)
  - react-native-slider (from `https://raw.githubusercontent.com/wordpress-mobile/gutenberg-mobile/v1.98.0/third-party-podspecs/react-native-slider.podspec.json`)
  - react-native-video (from `https://raw.githubusercontent.com/wordpress-mobile/gutenberg-mobile/v1.98.0/third-party-podspecs/react-native-video.podspec.json`)
  - react-native-webview (from `https://raw.githubusercontent.com/wordpress-mobile/gutenberg-mobile/v1.98.0/third-party-podspecs/react-native-webview.podspec.json`)
  - React-perflogger (from `https://raw.githubusercontent.com/wordpress-mobile/gutenberg-mobile/v1.98.0/third-party-podspecs/React-perflogger.podspec.json`)
  - React-RCTActionSheet (from `https://raw.githubusercontent.com/wordpress-mobile/gutenberg-mobile/v1.98.0/third-party-podspecs/React-RCTActionSheet.podspec.json`)
  - React-RCTAnimation (from `https://raw.githubusercontent.com/wordpress-mobile/gutenberg-mobile/v1.98.0/third-party-podspecs/React-RCTAnimation.podspec.json`)
  - React-RCTBlob (from `https://raw.githubusercontent.com/wordpress-mobile/gutenberg-mobile/v1.98.0/third-party-podspecs/React-RCTBlob.podspec.json`)
  - React-RCTImage (from `https://raw.githubusercontent.com/wordpress-mobile/gutenberg-mobile/v1.98.0/third-party-podspecs/React-RCTImage.podspec.json`)
  - React-RCTLinking (from `https://raw.githubusercontent.com/wordpress-mobile/gutenberg-mobile/v1.98.0/third-party-podspecs/React-RCTLinking.podspec.json`)
  - React-RCTNetwork (from `https://raw.githubusercontent.com/wordpress-mobile/gutenberg-mobile/v1.98.0/third-party-podspecs/React-RCTNetwork.podspec.json`)
  - React-RCTSettings (from `https://raw.githubusercontent.com/wordpress-mobile/gutenberg-mobile/v1.98.0/third-party-podspecs/React-RCTSettings.podspec.json`)
  - React-RCTText (from `https://raw.githubusercontent.com/wordpress-mobile/gutenberg-mobile/v1.98.0/third-party-podspecs/React-RCTText.podspec.json`)
  - React-RCTVibration (from `https://raw.githubusercontent.com/wordpress-mobile/gutenberg-mobile/v1.98.0/third-party-podspecs/React-RCTVibration.podspec.json`)
  - React-runtimeexecutor (from `https://raw.githubusercontent.com/wordpress-mobile/gutenberg-mobile/v1.98.0/third-party-podspecs/React-runtimeexecutor.podspec.json`)
  - ReactCommon (from `https://raw.githubusercontent.com/wordpress-mobile/gutenberg-mobile/v1.98.0/third-party-podspecs/ReactCommon.podspec.json`)
  - RNCClipboard (from `https://raw.githubusercontent.com/wordpress-mobile/gutenberg-mobile/v1.98.0/third-party-podspecs/RNCClipboard.podspec.json`)
  - RNCMaskedView (from `https://raw.githubusercontent.com/wordpress-mobile/gutenberg-mobile/v1.98.0/third-party-podspecs/RNCMaskedView.podspec.json`)
  - RNFastImage (from `https://raw.githubusercontent.com/wordpress-mobile/gutenberg-mobile/v1.98.0/third-party-podspecs/RNFastImage.podspec.json`)
  - RNGestureHandler (from `https://raw.githubusercontent.com/wordpress-mobile/gutenberg-mobile/v1.98.0/third-party-podspecs/RNGestureHandler.podspec.json`)
  - RNReanimated (from `https://raw.githubusercontent.com/wordpress-mobile/gutenberg-mobile/v1.98.0/third-party-podspecs/RNReanimated.podspec.json`)
  - RNScreens (from `https://raw.githubusercontent.com/wordpress-mobile/gutenberg-mobile/v1.98.0/third-party-podspecs/RNScreens.podspec.json`)
  - RNSVG (from `https://raw.githubusercontent.com/wordpress-mobile/gutenberg-mobile/v1.98.0/third-party-podspecs/RNSVG.podspec.json`)
  - RNTAztecView (from `https://github.com/wordpress-mobile/gutenberg-mobile.git`, tag `v1.98.0`)
  - Starscream (= 3.0.6)
  - SVProgressHUD (= 2.2.5)
  - SwiftLint (~> 0.50)
  - WordPress-Editor-iOS (~> 1.19.8)
  - WordPressAuthenticator (~> 6.1-beta)
  - WordPressKit (~> 8.4-beta)
  - WordPressShared (~> 2.2-beta)
  - WordPressUI (~> 1.12.5)
  - WPMediaPicker (~> 1.8-beta)
  - Yoga (from `https://raw.githubusercontent.com/wordpress-mobile/gutenberg-mobile/v1.98.0/third-party-podspecs/Yoga.podspec.json`)
  - ZendeskSupportSDK (= 5.3.0)
  - ZIPFoundation (~> 0.9.8)

SPEC REPOS:
  https://github.com/wordpress-mobile/cocoapods-specs.git:
    - WordPressAuthenticator
    - WordPressKit
  trunk:
    - Alamofire
    - AlamofireImage
    - AlamofireNetworkActivityIndicator
    - AppAuth
    - AppCenter
    - Automattic-Tracks-iOS
    - CocoaLumberjack
    - CropViewController
    - DoubleConversion
    - Down
    - fmt
    - Gifu
    - GoogleSignIn
    - Gridicons
    - GTMAppAuth
    - GTMSessionFetcher
    - JTAppleCalendar
    - Kanvas
    - libwebp
    - MediaEditor
    - MRProgress
    - NSObject-SafeExpectations
    - "NSURL+IDN"
    - OCMock
    - OHHTTPStubs
    - Reachability
    - SDWebImage
    - SDWebImageWebPCoder
    - Sentry
    - SentryPrivate
    - Sodium
    - Starscream
    - SVProgressHUD
    - SwiftLint
    - UIDeviceIdentifier
    - WordPress-Aztec-iOS
    - WordPress-Editor-iOS
    - WordPressShared
    - WordPressUI
    - WPMediaPicker
    - wpxmlrpc
    - ZendeskCommonUISDK
    - ZendeskCoreSDK
    - ZendeskMessagingAPISDK
    - ZendeskMessagingSDK
    - ZendeskSDKConfigurationsSDK
    - ZendeskSupportProvidersSDK
    - ZendeskSupportSDK
    - ZIPFoundation

EXTERNAL SOURCES:
  boost:
    :podspec: https://raw.githubusercontent.com/wordpress-mobile/gutenberg-mobile/v1.98.0/third-party-podspecs/boost.podspec.json
  BVLinearGradient:
    :podspec: https://raw.githubusercontent.com/wordpress-mobile/gutenberg-mobile/v1.98.0/third-party-podspecs/BVLinearGradient.podspec.json
  FBLazyVector:
    :podspec: https://raw.githubusercontent.com/wordpress-mobile/gutenberg-mobile/v1.98.0/third-party-podspecs/FBLazyVector.podspec.json
  FBReactNativeSpec:
    :podspec: https://raw.githubusercontent.com/wordpress-mobile/gutenberg-mobile/v1.98.0/third-party-podspecs/FBReactNativeSpec/FBReactNativeSpec.podspec.json
  FSInteractiveMap:
    :git: https://github.com/wordpress-mobile/FSInteractiveMap.git
    :tag: 0.2.0
  glog:
    :podspec: https://raw.githubusercontent.com/wordpress-mobile/gutenberg-mobile/v1.98.0/third-party-podspecs/glog.podspec.json
  Gutenberg:
    :git: https://github.com/wordpress-mobile/gutenberg-mobile.git
    :submodules: true
    :tag: v1.98.0
  RCT-Folly:
    :podspec: https://raw.githubusercontent.com/wordpress-mobile/gutenberg-mobile/v1.98.0/third-party-podspecs/RCT-Folly.podspec.json
  RCTRequired:
    :podspec: https://raw.githubusercontent.com/wordpress-mobile/gutenberg-mobile/v1.98.0/third-party-podspecs/RCTRequired.podspec.json
  RCTTypeSafety:
    :podspec: https://raw.githubusercontent.com/wordpress-mobile/gutenberg-mobile/v1.98.0/third-party-podspecs/RCTTypeSafety.podspec.json
  React:
    :podspec: https://raw.githubusercontent.com/wordpress-mobile/gutenberg-mobile/v1.98.0/third-party-podspecs/React.podspec.json
  React-bridging:
    :podspec: https://raw.githubusercontent.com/wordpress-mobile/gutenberg-mobile/v1.98.0/third-party-podspecs/React-bridging.podspec.json
  React-callinvoker:
    :podspec: https://raw.githubusercontent.com/wordpress-mobile/gutenberg-mobile/v1.98.0/third-party-podspecs/React-callinvoker.podspec.json
  React-Codegen:
    :podspec: https://raw.githubusercontent.com/wordpress-mobile/gutenberg-mobile/v1.98.0/third-party-podspecs/React-Codegen.podspec.json
  React-Core:
    :podspec: https://raw.githubusercontent.com/wordpress-mobile/gutenberg-mobile/v1.98.0/third-party-podspecs/React-Core.podspec.json
  React-CoreModules:
    :podspec: https://raw.githubusercontent.com/wordpress-mobile/gutenberg-mobile/v1.98.0/third-party-podspecs/React-CoreModules.podspec.json
  React-cxxreact:
    :podspec: https://raw.githubusercontent.com/wordpress-mobile/gutenberg-mobile/v1.98.0/third-party-podspecs/React-cxxreact.podspec.json
  React-jsi:
    :podspec: https://raw.githubusercontent.com/wordpress-mobile/gutenberg-mobile/v1.98.0/third-party-podspecs/React-jsi.podspec.json
  React-jsiexecutor:
    :podspec: https://raw.githubusercontent.com/wordpress-mobile/gutenberg-mobile/v1.98.0/third-party-podspecs/React-jsiexecutor.podspec.json
  React-jsinspector:
    :podspec: https://raw.githubusercontent.com/wordpress-mobile/gutenberg-mobile/v1.98.0/third-party-podspecs/React-jsinspector.podspec.json
  React-logger:
    :podspec: https://raw.githubusercontent.com/wordpress-mobile/gutenberg-mobile/v1.98.0/third-party-podspecs/React-logger.podspec.json
  react-native-blur:
    :podspec: https://raw.githubusercontent.com/wordpress-mobile/gutenberg-mobile/v1.98.0/third-party-podspecs/react-native-blur.podspec.json
  react-native-get-random-values:
    :podspec: https://raw.githubusercontent.com/wordpress-mobile/gutenberg-mobile/v1.98.0/third-party-podspecs/react-native-get-random-values.podspec.json
  react-native-safe-area:
    :podspec: https://raw.githubusercontent.com/wordpress-mobile/gutenberg-mobile/v1.98.0/third-party-podspecs/react-native-safe-area.podspec.json
  react-native-safe-area-context:
    :podspec: https://raw.githubusercontent.com/wordpress-mobile/gutenberg-mobile/v1.98.0/third-party-podspecs/react-native-safe-area-context.podspec.json
  react-native-slider:
    :podspec: https://raw.githubusercontent.com/wordpress-mobile/gutenberg-mobile/v1.98.0/third-party-podspecs/react-native-slider.podspec.json
  react-native-video:
    :podspec: https://raw.githubusercontent.com/wordpress-mobile/gutenberg-mobile/v1.98.0/third-party-podspecs/react-native-video.podspec.json
  react-native-webview:
    :podspec: https://raw.githubusercontent.com/wordpress-mobile/gutenberg-mobile/v1.98.0/third-party-podspecs/react-native-webview.podspec.json
  React-perflogger:
    :podspec: https://raw.githubusercontent.com/wordpress-mobile/gutenberg-mobile/v1.98.0/third-party-podspecs/React-perflogger.podspec.json
  React-RCTActionSheet:
    :podspec: https://raw.githubusercontent.com/wordpress-mobile/gutenberg-mobile/v1.98.0/third-party-podspecs/React-RCTActionSheet.podspec.json
  React-RCTAnimation:
    :podspec: https://raw.githubusercontent.com/wordpress-mobile/gutenberg-mobile/v1.98.0/third-party-podspecs/React-RCTAnimation.podspec.json
  React-RCTBlob:
    :podspec: https://raw.githubusercontent.com/wordpress-mobile/gutenberg-mobile/v1.98.0/third-party-podspecs/React-RCTBlob.podspec.json
  React-RCTImage:
    :podspec: https://raw.githubusercontent.com/wordpress-mobile/gutenberg-mobile/v1.98.0/third-party-podspecs/React-RCTImage.podspec.json
  React-RCTLinking:
    :podspec: https://raw.githubusercontent.com/wordpress-mobile/gutenberg-mobile/v1.98.0/third-party-podspecs/React-RCTLinking.podspec.json
  React-RCTNetwork:
    :podspec: https://raw.githubusercontent.com/wordpress-mobile/gutenberg-mobile/v1.98.0/third-party-podspecs/React-RCTNetwork.podspec.json
  React-RCTSettings:
    :podspec: https://raw.githubusercontent.com/wordpress-mobile/gutenberg-mobile/v1.98.0/third-party-podspecs/React-RCTSettings.podspec.json
  React-RCTText:
    :podspec: https://raw.githubusercontent.com/wordpress-mobile/gutenberg-mobile/v1.98.0/third-party-podspecs/React-RCTText.podspec.json
  React-RCTVibration:
    :podspec: https://raw.githubusercontent.com/wordpress-mobile/gutenberg-mobile/v1.98.0/third-party-podspecs/React-RCTVibration.podspec.json
  React-runtimeexecutor:
    :podspec: https://raw.githubusercontent.com/wordpress-mobile/gutenberg-mobile/v1.98.0/third-party-podspecs/React-runtimeexecutor.podspec.json
  ReactCommon:
    :podspec: https://raw.githubusercontent.com/wordpress-mobile/gutenberg-mobile/v1.98.0/third-party-podspecs/ReactCommon.podspec.json
  RNCClipboard:
    :podspec: https://raw.githubusercontent.com/wordpress-mobile/gutenberg-mobile/v1.98.0/third-party-podspecs/RNCClipboard.podspec.json
  RNCMaskedView:
    :podspec: https://raw.githubusercontent.com/wordpress-mobile/gutenberg-mobile/v1.98.0/third-party-podspecs/RNCMaskedView.podspec.json
  RNFastImage:
    :podspec: https://raw.githubusercontent.com/wordpress-mobile/gutenberg-mobile/v1.98.0/third-party-podspecs/RNFastImage.podspec.json
  RNGestureHandler:
    :podspec: https://raw.githubusercontent.com/wordpress-mobile/gutenberg-mobile/v1.98.0/third-party-podspecs/RNGestureHandler.podspec.json
  RNReanimated:
    :podspec: https://raw.githubusercontent.com/wordpress-mobile/gutenberg-mobile/v1.98.0/third-party-podspecs/RNReanimated.podspec.json
  RNScreens:
    :podspec: https://raw.githubusercontent.com/wordpress-mobile/gutenberg-mobile/v1.98.0/third-party-podspecs/RNScreens.podspec.json
  RNSVG:
    :podspec: https://raw.githubusercontent.com/wordpress-mobile/gutenberg-mobile/v1.98.0/third-party-podspecs/RNSVG.podspec.json
  RNTAztecView:
    :git: https://github.com/wordpress-mobile/gutenberg-mobile.git
    :submodules: true
    :tag: v1.98.0
  Yoga:
    :podspec: https://raw.githubusercontent.com/wordpress-mobile/gutenberg-mobile/v1.98.0/third-party-podspecs/Yoga.podspec.json

CHECKOUT OPTIONS:
  FSInteractiveMap:
    :git: https://github.com/wordpress-mobile/FSInteractiveMap.git
    :tag: 0.2.0
  Gutenberg:
    :git: https://github.com/wordpress-mobile/gutenberg-mobile.git
    :submodules: true
    :tag: v1.98.0
  RNTAztecView:
    :git: https://github.com/wordpress-mobile/gutenberg-mobile.git
    :submodules: true
    :tag: v1.98.0

SPEC CHECKSUMS:
  Alamofire: 3ec537f71edc9804815215393ae2b1a8ea33a844
  AlamofireImage: 63cfe3baf1370be6c498149687cf6db3e3b00999
  AlamofireNetworkActivityIndicator: 9acc3de3ca6645bf0efed462396b0df13dd3e7b8
  AppAuth: 3bb1d1cd9340bd09f5ed189fb00b1cc28e1e8570
  AppCenter: b0b6f1190215b5f983c42934db718f3b46fff3c0
  Automattic-Tracks-iOS: a1b020ab02f0e5a39c5d4e6870a498273f286158
  boost: 32a63928ef0a5bf8b60f6b930c8864113fa28779
  BVLinearGradient: 9168d5f3bdb636b9bd861bf9fbe747f77e835065
  CocoaLumberjack: 78abfb691154e2a9df8ded4350d504ee19d90732
  CropViewController: a5c143548a0fabcd6cc25f2d26e40460cfb8c78c
  DoubleConversion: e22e0762848812a87afd67ffda3998d9ef29170c
  Down: 71bf4af3c04fa093e65dffa25c4b64fa61287373
  FBLazyVector: 16fdf30fcbc7177c6a4bdf35ef47225577eb9636
  FBReactNativeSpec: 03365206a695e76184146098efecb19a07f98ffc
  fmt: ff9d55029c625d3757ed641535fd4a75fedc7ce9
  FSInteractiveMap: a396f610f48b76cb540baa87139d056429abda86
  Gifu: 7bcb6427457d85e0b4dff5a84ec5947ac19a93ea
  glog: 741689bdd65551bc8fb59d633e55c34293030d3e
  GoogleSignIn: fd381840dbe7c1137aa6dc30849a5c3e070c034a
  Gridicons: 17d660b97ce4231d582101b02f8280628b141c9a
  GTMAppAuth: 0ff230db599948a9ad7470ca667337803b3fc4dd
  GTMSessionFetcher: 5595ec75acf5be50814f81e9189490412bad82ba
  Gutenberg: 31078662c5a952d980048074c397b86fb505f0d7
  JTAppleCalendar: 932cadea40b1051beab10f67843451d48ba16c99
  Kanvas: f932eaed3d3f47aae8aafb6c2d27c968bdd49030
  libwebp: f62cb61d0a484ba548448a4bd52aabf150ff6eef
  MediaEditor: d08314cfcbfac74361071a306b4bc3a39b3356ae
  MRProgress: 16de7cc9f347e8846797a770db102a323fe7ef09
  NSObject-SafeExpectations: ab8fe623d36b25aa1f150affa324e40a2f3c0374
  "NSURL+IDN": afc873e639c18138a1589697c3add197fe8679ca
  OCMock: 43565190abc78977ad44a61c0d20d7f0784d35ab
  OHHTTPStubs: 90eac6d8f2c18317baeca36698523dc67c513831
  RCT-Folly: b60af04f04d86a9f9c3317ba253365c4bd30ac5f
  RCTRequired: f29d295ee209e2ac38b0aede22af2079ba814983
  RCTTypeSafety: 385273055103e9b60ac9ec070900621d3a31ff28
  Reachability: 33e18b67625424e47b6cde6d202dce689ad7af96
  React: ee95447578c5b9789ba7aad0593d162b72a45e6f
  React-bridging: 011e313a56cbb8e98f97749b83f4b43fafdcf3db
  React-callinvoker: 132da8333bd1a22a4d637a800bcd5e9bb051404f
  React-Codegen: 1bb3fbcd85a52638967113eab1cc0acb3e719c6f
  React-Core: bd57dad64f256ac856c5a5341c3433593bc9e98b
  React-CoreModules: 98d0fd895946722aeda6214ff155f0ddeef02fa3
  React-cxxreact: 53614bcfdacdf57c6bf5ebbeb942dd020f6c9f37
  React-jsi: 828954dea2cd2fba7433d1c2e824d26f4a1c09fd
  React-jsiexecutor: 8dfd84cc30ef554c37084f040db8171f998bec6c
  React-jsinspector: f86975c8251bd7882f9a9d68df150db287a822bb
  React-logger: 16a67709f5aa1d752fd09f9e6ccbf802ba0c24e9
  react-native-blur: 14c75aa19da8734c1656d5b6ca5adb859b2c26aa
  react-native-get-random-values: 2869478c635a6e33080b917ce33f2803cb69262c
  react-native-safe-area: e3de9e959c7baaae8db9bcb015d99ed1da25c9d5
  react-native-safe-area-context: 1e501ec30c260422def56e95e11edb103caa5bf2
  react-native-slider: fe24b59d1cdf9ce3adc7dc53f87cfdde8da9498a
  react-native-video: acfe36130a7476cf82eb543c7ee2b9e96794ff9e
  react-native-webview: 07834cb4097a1c1785ac8ac13126fa03b24ae81c
  React-perflogger: 685c7bd5da242acbe09ae37488dd81c7d41afbb4
  React-RCTActionSheet: 6c194ed0520d57075d03f3daf58ad025b1fb98a2
  React-RCTAnimation: 2c9468ff7d0116801a994f445108f4be4f41f9df
  React-RCTBlob: 18a19196ddf511eaab0be1ff30feb0c38b9ad5c9
  React-RCTImage: 72af5e51c5ce2e725ebddea590901fb9c4fd46aa
  React-RCTLinking: 6224cf6652cb9a6304c7d5c3e5ab92a72a0c9bf7
  React-RCTNetwork: e82a24ca24d461dd8f9c087eb4332bd77004c906
  React-RCTSettings: 81df0a79a648cb1678220e926d92e6ebc5ea6cc5
  React-RCTText: b55360e76043f19128eee6ac04e0cbd53e6baf79
  React-RCTVibration: 87d2dbefada4a1c345dcdc4c522494ac95c8bc9a
  React-runtimeexecutor: f4e1071b6cebeef4a30896343960606dc09ca079
  ReactCommon: bb76a4ca9fb5c2b8b1428dcfe0bc32eba5e4c02d
  RNCClipboard: e2298216e12d730c3c2eb9484095e1f2e1679cce
  RNCMaskedView: b467479e450f13e5dcee04423fefd2534f08c3eb
  RNFastImage: 9407b5abc43452149a2f628107c64a7d11aa2948
  RNGestureHandler: 21b4ecf88948a85c163977823a7429e81c7e06a6
  RNReanimated: b5730b32243a35f955202d807ecb43755133ac62
  RNScreens: bd1f43d7dfcd435bc11d4ee5c60086717c45a113
  RNSVG: 259ef12cbec2591a45fc7c5f09d7aa09e6692533
  RNTAztecView: 6362ed78bcf0c68a2a0e25b779a84ad7096c9ecf
  SDWebImage: a7f831e1a65eb5e285e3fb046a23fcfbf08e696d
  SDWebImageWebPCoder: 908b83b6adda48effe7667cd2b7f78c897e5111d
  Sentry: 927dfb29d18a14d924229a59cc2ad149f43349f2
  SentryPrivate: 4350d865f898224ab9fa02b37d6ee7fbb623f47e
  Sodium: 23d11554ecd556196d313cf6130d406dfe7ac6da
  Starscream: ef3ece99d765eeccb67de105bfa143f929026cf5
  SVProgressHUD: 1428aafac632c1f86f62aa4243ec12008d7a51d6
  SwiftLint: 1ac76dac888ca05cb0cf24d0c85887ec1209961d
  UIDeviceIdentifier: 442b65b4ff1832d4ca9c2a157815cb29ad981b17
  WordPress-Aztec-iOS: 7d11d598f14c82c727c08b56bd35fbeb7dafb504
  WordPress-Editor-iOS: 9eb9f12f21a5209cb837908d81ffe1e31cb27345
  WordPressAuthenticator: b0b900696de5129a215adcd1e9ae6eb89da36ac8
<<<<<<< HEAD
  WordPressKit: 3f3a45e11a21e39f500c73362e10149a7322ed67
=======
  WordPressKit: f445e6fc3c63ddf611513a435408f86fdf3808b3
>>>>>>> 21b25f2d
  WordPressShared: 87f3ee89b0a3e83106106f13a8b71605fb8eb6d2
  WordPressUI: c5be816f6c7b3392224ac21de9e521e89fa108ac
  WPMediaPicker: 0d40b8d66b6dfdaa2d6a41e3be51249ff5898775
  wpxmlrpc: 68db063041e85d186db21f674adf08d9c70627fd
  Yoga: 5e12f4deb20582f86f6323e1cdff25f07afc87f6
  ZendeskCommonUISDK: 5f0a83f412e07ae23701f18c412fe783b3249ef5
  ZendeskCoreSDK: 19a18e5ef2edcb18f4dbc0ea0d12bd31f515712a
  ZendeskMessagingAPISDK: db91be0c5cb88229d22f0e560ed99ba6e1dce02e
  ZendeskMessagingSDK: ce2750c0a3dbd40918ea2e2d44dd0dbe34d21bc8
  ZendeskSDKConfigurationsSDK: f91f54f3b41aa36ffbc43a37af9956752a062055
  ZendeskSupportProvidersSDK: 2bdf8544f7cd0fd4c002546f5704b813845beb2a
  ZendeskSupportSDK: 3a8e508ab1d9dd22dc038df6c694466414e037ba
  ZIPFoundation: ae5b4b813d216d3bf0a148773267fff14bd51d37

PODFILE CHECKSUM: 623e3fe64f67d2c0352e26d1ac2bcd58c06b3494

COCOAPODS: 1.12.1<|MERGE_RESOLUTION|>--- conflicted
+++ resolved
@@ -512,11 +512,7 @@
     - WordPressKit (~> 8.0-beta)
     - WordPressShared (~> 2.1-beta)
     - WordPressUI (~> 1.7-beta)
-<<<<<<< HEAD
-  - WordPressKit (8.4.0-beta.2):
-=======
   - WordPressKit (8.4.0):
->>>>>>> 21b25f2d
     - Alamofire (~> 4.8.0)
     - NSObject-SafeExpectations (~> 0.0.4)
     - UIDeviceIdentifier (~> 2.0)
@@ -884,11 +880,7 @@
   WordPress-Aztec-iOS: 7d11d598f14c82c727c08b56bd35fbeb7dafb504
   WordPress-Editor-iOS: 9eb9f12f21a5209cb837908d81ffe1e31cb27345
   WordPressAuthenticator: b0b900696de5129a215adcd1e9ae6eb89da36ac8
-<<<<<<< HEAD
-  WordPressKit: 3f3a45e11a21e39f500c73362e10149a7322ed67
-=======
   WordPressKit: f445e6fc3c63ddf611513a435408f86fdf3808b3
->>>>>>> 21b25f2d
   WordPressShared: 87f3ee89b0a3e83106106f13a8b71605fb8eb6d2
   WordPressUI: c5be816f6c7b3392224ac21de9e521e89fa108ac
   WPMediaPicker: 0d40b8d66b6dfdaa2d6a41e3be51249ff5898775
