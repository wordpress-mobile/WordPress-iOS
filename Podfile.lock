--- conflicted
+++ resolved
@@ -395,11 +395,7 @@
   - WordPress-Aztec-iOS (1.19.3)
   - WordPress-Editor-iOS (1.19.3):
     - WordPress-Aztec-iOS (= 1.19.3)
-<<<<<<< HEAD
   - WordPressAuthenticator (1.24.0-beta.k):
-=======
-  - WordPressAuthenticator (1.24.0-beta.1):
->>>>>>> 859d3cba
     - 1PasswordExtension (= 1.8.6)
     - Alamofire (= 4.8)
     - CocoaLumberjack (~> 3.5)
@@ -411,7 +407,7 @@
     - WordPressKit (~> 4.14-beta)
     - WordPressShared (~> 1.11-beta)
     - WordPressUI (~> 1.7.0)
-  - WordPressKit (4.15.0-beta.1):
+  - WordPressKit (4.15.0):
     - Alamofire (~> 4.8.0)
     - CocoaLumberjack (~> 3.4)
     - NSObject-SafeExpectations (= 0.0.4)
@@ -509,13 +505,8 @@
   - Starscream (= 3.0.6)
   - SVProgressHUD (= 2.2.5)
   - WordPress-Editor-iOS (~> 1.19.3)
-<<<<<<< HEAD
   - WordPressAuthenticator (from `https://github.com/wordpress-mobile/WordPressAuthenticator-iOS.git`, branch `feature/398-password-entry-v2`)
-  - WordPressKit (~> 4.15.0-beta.1)
-=======
-  - WordPressAuthenticator (~> 1.24.0-beta)
   - WordPressKit (~> 4.15.0-beta.2)
->>>>>>> 859d3cba
   - WordPressMocks (~> 0.0.8)
   - WordPressShared (~> 1.11-beta)
   - WordPressUI (~> 1.7.1)
@@ -769,13 +760,8 @@
   UIDeviceIdentifier: a79ccdfc940373835a7d8e9fc7541e6bf61b6319
   WordPress-Aztec-iOS: b7ac8b30f746992e85d9668453ac87c2cdcecf4f
   WordPress-Editor-iOS: 1886f7fe464d79ee64ccfe7985281f8cf45f75eb
-<<<<<<< HEAD
   WordPressAuthenticator: 9bd26a4a411e5a2289c5f751c86d642dc1556ac8
-  WordPressKit: c0b0221ea81c4f1a1089b2b4bcf402b39a966738
-=======
-  WordPressAuthenticator: 17b762af591be43f96629d5169e4a8a23c98a5e8
   WordPressKit: c826b111887299024822fee12432ce62accf4d7c
->>>>>>> 859d3cba
   WordPressMocks: b4064b99a073117bbc304abe82df78f2fbe60992
   WordPressShared: b56046080c99d41519d097c970df663fda48e218
   WordPressUI: 9da5d966b8beb091950cd96880db398d7f30e246
@@ -791,10 +777,6 @@
   ZendeskSupportSDK: a87ab1e4badace92c75eb11dc77ede1e995b2adc
   ZIPFoundation: 249fa8890597086cd536bb2df5c9804d84e122b0
 
-<<<<<<< HEAD
-PODFILE CHECKSUM: 4ccadfcb232b43cd9854d8d8e183115f75f0e137
-=======
-PODFILE CHECKSUM: 4f8928a6de9f81e6b94ef89e26489399e7606f41
->>>>>>> 859d3cba
+PODFILE CHECKSUM: 59d18e520eb06997f09d1ae48a3a0ae0bf30fcab
 
 COCOAPODS: 1.9.3