PODS:
  - 1PasswordExtension (1.8.5)
  - AFNetworking (3.2.1):
    - AFNetworking/NSURLSession (= 3.2.1)
    - AFNetworking/Reachability (= 3.2.1)
    - AFNetworking/Security (= 3.2.1)
    - AFNetworking/Serialization (= 3.2.1)
    - AFNetworking/UIKit (= 3.2.1)
  - AFNetworking/NSURLSession (3.2.1):
    - AFNetworking/Reachability
    - AFNetworking/Security
    - AFNetworking/Serialization
  - AFNetworking/Reachability (3.2.1)
  - AFNetworking/Security (3.2.1)
  - AFNetworking/Serialization (3.2.1)
  - AFNetworking/UIKit (3.2.1):
    - AFNetworking/NSURLSession
  - Alamofire (4.7.3)
  - Automattic-Tracks-iOS (0.3.2):
    - CocoaLumberjack (~> 3.4.1)
    - Reachability (~> 3.1)
    - UIDeviceIdentifier (~> 1.1.4)
  - boost-for-react-native (1.63.0)
  - Charts (3.2.2):
    - Charts/Core (= 3.2.2)
  - Charts/Core (3.2.2)
  - CocoaLumberjack (3.4.2):
    - CocoaLumberjack/Default (= 3.4.2)
    - CocoaLumberjack/Extensions (= 3.4.2)
  - CocoaLumberjack/Default (3.4.2)
  - CocoaLumberjack/Extensions (3.4.2):
    - CocoaLumberjack/Default
  - Crashlytics (3.12.0):
    - Fabric (~> 1.9.0)
  - DoubleConversion (1.1.5)
  - Fabric (1.9.0)
  - Folly (2018.10.22.00):
    - boost-for-react-native
    - DoubleConversion
    - glog
  - FormatterKit/Resources (1.8.2)
  - FormatterKit/TimeIntervalFormatter (1.8.2):
    - FormatterKit/Resources
  - Gifu (3.2.0)
  - GiphyCoreSDK (1.4.1)
  - glog (0.3.4)
  - GoogleSignInRepacked (4.1.2):
    - "GoogleToolboxForMac/NSDictionary+URLArguments (~> 2.1)"
    - "GoogleToolboxForMac/NSString+URLArguments (~> 2.1)"
  - GoogleToolboxForMac/DebugUtils (2.2.0):
    - GoogleToolboxForMac/Defines (= 2.2.0)
  - GoogleToolboxForMac/Defines (2.2.0)
  - "GoogleToolboxForMac/NSDictionary+URLArguments (2.2.0)":
    - GoogleToolboxForMac/DebugUtils (= 2.2.0)
    - GoogleToolboxForMac/Defines (= 2.2.0)
    - "GoogleToolboxForMac/NSString+URLArguments (= 2.2.0)"
  - "GoogleToolboxForMac/NSString+URLArguments (2.2.0)"
  - Gridicons (0.18)
  - Gutenberg (1.1.2):
    - React/Core (= 0.59.0)
    - React/CxxBridge (= 0.59.0)
    - React/DevSupport (= 0.59.0)
    - React/RCTActionSheet (= 0.59.0)
    - React/RCTAnimation (= 0.59.0)
    - React/RCTImage (= 0.59.0)
    - React/RCTLinkingIOS (= 0.59.0)
    - React/RCTNetwork (= 0.59.0)
    - React/RCTText (= 0.59.0)
    - RNTAztecView
    - WordPress-Aztec-iOS
    - yoga (= 0.59.0.React)
  - HockeySDK (5.1.4):
    - HockeySDK/DefaultLib (= 5.1.4)
  - HockeySDK/DefaultLib (5.1.4)
  - lottie-ios (2.5.2)
  - MGSwipeTableCell (1.6.8)
  - MRProgress (0.8.3):
    - MRProgress/ActivityIndicator (= 0.8.3)
    - MRProgress/Blur (= 0.8.3)
    - MRProgress/Circular (= 0.8.3)
    - MRProgress/Icons (= 0.8.3)
    - MRProgress/NavigationBarProgress (= 0.8.3)
    - MRProgress/Overlay (= 0.8.3)
  - MRProgress/ActivityIndicator (0.8.3):
    - MRProgress/Stopable
  - MRProgress/Blur (0.8.3):
    - MRProgress/Helper
  - MRProgress/Circular (0.8.3):
    - MRProgress/Helper
    - MRProgress/ProgressBaseClass
    - MRProgress/Stopable
  - MRProgress/Helper (0.8.3)
  - MRProgress/Icons (0.8.3)
  - MRProgress/NavigationBarProgress (0.8.3):
    - MRProgress/ProgressBaseClass
  - MRProgress/Overlay (0.8.3):
    - MRProgress/ActivityIndicator
    - MRProgress/Blur
    - MRProgress/Circular
    - MRProgress/Helper
    - MRProgress/Icons
  - MRProgress/ProgressBaseClass (0.8.3)
  - MRProgress/Stopable (0.8.3):
    - MRProgress/Helper
  - Nimble (7.3.4)
  - NSObject-SafeExpectations (0.0.3)
  - "NSURL+IDN (0.3)"
  - OCMock (3.4.3)
  - OHHTTPStubs (6.1.0):
    - OHHTTPStubs/Default (= 6.1.0)
  - OHHTTPStubs/Core (6.1.0)
  - OHHTTPStubs/Default (6.1.0):
    - OHHTTPStubs/Core
    - OHHTTPStubs/JSON
    - OHHTTPStubs/NSURLSession
    - OHHTTPStubs/OHPathHelpers
  - OHHTTPStubs/JSON (6.1.0):
    - OHHTTPStubs/Core
  - OHHTTPStubs/NSURLSession (6.1.0):
    - OHHTTPStubs/Core
  - OHHTTPStubs/OHPathHelpers (6.1.0)
  - OHHTTPStubs/Swift (6.1.0):
    - OHHTTPStubs/Default
  - Reachability (3.2)
  - React (0.59.0):
    - React/Core (= 0.59.0)
  - react-native-keyboard-aware-scroll-view (0.8.7):
    - React
  - react-native-safe-area (0.5.0):
    - React
  - React/Core (0.59.0):
    - yoga (= 0.59.0.React)
  - React/CxxBridge (0.59.0):
    - Folly (= 2018.10.22.00)
    - React/Core
    - React/cxxreact
    - React/jsiexecutor
  - React/cxxreact (0.59.0):
    - boost-for-react-native (= 1.63.0)
    - DoubleConversion
    - Folly (= 2018.10.22.00)
    - glog
    - React/jsinspector
  - React/DevSupport (0.59.0):
    - React/Core
    - React/RCTWebSocket
  - React/fishhook (0.59.0)
  - React/jsi (0.59.0):
    - DoubleConversion
    - Folly (= 2018.10.22.00)
    - glog
  - React/jsiexecutor (0.59.0):
    - DoubleConversion
    - Folly (= 2018.10.22.00)
    - glog
    - React/cxxreact
    - React/jsi
  - React/jsinspector (0.59.0)
  - React/RCTActionSheet (0.59.0):
    - React/Core
  - React/RCTAnimation (0.59.0):
    - React/Core
  - React/RCTBlob (0.59.0):
    - React/Core
  - React/RCTImage (0.59.0):
    - React/Core
    - React/RCTNetwork
  - React/RCTLinkingIOS (0.59.0):
    - React/Core
  - React/RCTNetwork (0.59.0):
    - React/Core
  - React/RCTText (0.59.0):
    - React/Core
  - React/RCTWebSocket (0.59.0):
    - React/Core
    - React/fishhook
    - React/RCTBlob
  - RNSVG (9.3.3):
    - React
  - RNTAztecView (1.1.2):
    - React
    - WordPress-Aztec-iOS
  - SimulatorStatusMagic (2.4.1)
  - Starscream (3.0.6)
  - SVProgressHUD (2.2.5)
  - UIDeviceIdentifier (1.1.4)
  - WordPress-Aztec-iOS (1.5.0)
  - WordPress-Editor-iOS (1.5.0):
    - WordPress-Aztec-iOS (= 1.5.0)
  - WordPressAuthenticator (1.2.0):
    - 1PasswordExtension (= 1.8.5)
    - Alamofire (= 4.7.3)
    - CocoaLumberjack (~> 3.4)
    - GoogleSignInRepacked (= 4.1.2)
    - Gridicons (~> 0.15)
    - lottie-ios (= 2.5.2)
    - "NSURL+IDN (= 0.3)"
    - SVProgressHUD (= 2.2.5)
    - WordPressKit (~> 3.1)
    - WordPressShared (~> 1.4)
    - WordPressUI (~> 1.0)
  - WordPressKit (3.2.2.beta-1):
    - Alamofire (~> 4.7.3)
    - CocoaLumberjack (~> 3.4)
    - NSObject-SafeExpectations (= 0.0.3)
    - UIDeviceIdentifier (~> 1.1.4)
    - WordPressShared (~> 1.4)
    - wpxmlrpc (= 0.8.4)
  - WordPressShared (1.7.3-beta.2):
    - CocoaLumberjack (~> 3.4)
    - FormatterKit/TimeIntervalFormatter (= 1.8.2)
  - WordPressUI (1.2.0)
  - WPMediaPicker (1.3.2)
  - wpxmlrpc (0.8.4)
  - yoga (0.59.0.React)
  - ZendeskSDK (2.2.0):
    - ZendeskSDK/Providers (= 2.2.0)
    - ZendeskSDK/UI (= 2.2.0)
  - ZendeskSDK/Core (2.2.0)
  - ZendeskSDK/Providers (2.2.0):
    - ZendeskSDK/Core
  - ZendeskSDK/UI (2.2.0):
    - ZendeskSDK/Core
    - ZendeskSDK/Providers

DEPENDENCIES:
  - 1PasswordExtension (= 1.8.5)
  - AFNetworking (= 3.2.1)
  - Alamofire (= 4.7.3)
  - Automattic-Tracks-iOS (from `https://github.com/Automattic/Automattic-Tracks-iOS.git`, tag `0.3.2`)
  - Charts (~> 3.2.2)
  - CocoaLumberjack (= 3.4.2)
  - Crashlytics (= 3.12.0)
  - Folly (from `https://raw.githubusercontent.com/wordpress-mobile/gutenberg-mobile/a090aafc156cb272ccc607628839365dc62efbb4/react-native-gutenberg-bridge/third-party-podspecs/Folly.podspec.json`)
  - FormatterKit/TimeIntervalFormatter (= 1.8.2)
  - Gifu (= 3.2.0)
  - GiphyCoreSDK (~> 1.4.0)
  - Gridicons (~> 0.16)
  - Gutenberg (from `http://github.com/wordpress-mobile/gutenberg-mobile/`, commit `a090aafc156cb272ccc607628839365dc62efbb4`)
  - HockeySDK (= 5.1.4)
  - MGSwipeTableCell (= 1.6.8)
  - MRProgress (= 0.8.3)
  - Nimble (~> 7.3.1)
  - NSObject-SafeExpectations (= 0.0.3)
  - "NSURL+IDN (= 0.3)"
  - OCMock (~> 3.4)
  - OHHTTPStubs (= 6.1.0)
  - OHHTTPStubs/Swift (= 6.1.0)
  - Reachability (= 3.2)
  - React (from `https://raw.githubusercontent.com/wordpress-mobile/gutenberg-mobile/a090aafc156cb272ccc607628839365dc62efbb4/react-native-gutenberg-bridge/third-party-podspecs/React.podspec.json`)
  - react-native-keyboard-aware-scroll-view (from `https://github.com/wordpress-mobile/react-native-keyboard-aware-scroll-view.git`, tag `gb-v0.8.7`)
  - react-native-safe-area (from `https://raw.githubusercontent.com/wordpress-mobile/gutenberg-mobile/a090aafc156cb272ccc607628839365dc62efbb4/react-native-gutenberg-bridge/third-party-podspecs/react-native-safe-area.podspec.json`)
  - RNSVG (from `https://github.com/wordpress-mobile/react-native-svg.git`, tag `9.3.3-gb`)
  - RNTAztecView (from `http://github.com/wordpress-mobile/gutenberg-mobile/`, commit `a090aafc156cb272ccc607628839365dc62efbb4`)
  - SimulatorStatusMagic
  - Starscream (= 3.0.6)
  - SVProgressHUD (= 2.2.5)
  - WordPress-Editor-iOS (= 1.5.0)
  - WordPressAuthenticator (~> 1.2.0)
<<<<<<< HEAD
  - WordPressKit (from `https://github.com/wordpress-mobile/WordPressKit-iOS.git`, commit `d07fb8c5e6255c08e4d1dc3511a047f2b8c2bc84`)
  - WordPressShared (= 1.7.2)
=======
  - WordPressKit (~> 3.2.beta)
  - WordPressShared (~> 1.7.3-beta.2)
>>>>>>> 92d67c91
  - WordPressUI (from `https://github.com/wordpress-mobile/WordPressUI-iOS.git`, tag `1.2.0`)
  - WPMediaPicker (= 1.3.2)
  - yoga (from `https://raw.githubusercontent.com/wordpress-mobile/gutenberg-mobile/a090aafc156cb272ccc607628839365dc62efbb4/react-native-gutenberg-bridge/third-party-podspecs/yoga.podspec.json`)
  - ZendeskSDK (= 2.2.0)

SPEC REPOS:
  https://github.com/cocoapods/specs.git:
    - 1PasswordExtension
    - AFNetworking
    - Alamofire
    - boost-for-react-native
    - Charts
    - CocoaLumberjack
    - Crashlytics
    - DoubleConversion
    - Fabric
    - FormatterKit
    - Gifu
    - GiphyCoreSDK
    - glog
    - GoogleSignInRepacked
    - GoogleToolboxForMac
    - Gridicons
    - HockeySDK
    - lottie-ios
    - MGSwipeTableCell
    - MRProgress
    - Nimble
    - NSObject-SafeExpectations
    - "NSURL+IDN"
    - OCMock
    - OHHTTPStubs
    - Reachability
    - SimulatorStatusMagic
    - Starscream
    - SVProgressHUD
    - UIDeviceIdentifier
    - WordPress-Aztec-iOS
    - WordPress-Editor-iOS
    - WordPressAuthenticator
    - WordPressShared
    - WPMediaPicker
    - wpxmlrpc
    - ZendeskSDK

EXTERNAL SOURCES:
  Automattic-Tracks-iOS:
    :git: https://github.com/Automattic/Automattic-Tracks-iOS.git
    :tag: 0.3.2
  Folly:
    :podspec: https://raw.githubusercontent.com/wordpress-mobile/gutenberg-mobile/a090aafc156cb272ccc607628839365dc62efbb4/react-native-gutenberg-bridge/third-party-podspecs/Folly.podspec.json
  Gutenberg:
    :commit: a090aafc156cb272ccc607628839365dc62efbb4
    :git: http://github.com/wordpress-mobile/gutenberg-mobile/
  React:
    :podspec: https://raw.githubusercontent.com/wordpress-mobile/gutenberg-mobile/a090aafc156cb272ccc607628839365dc62efbb4/react-native-gutenberg-bridge/third-party-podspecs/React.podspec.json
  react-native-keyboard-aware-scroll-view:
    :git: https://github.com/wordpress-mobile/react-native-keyboard-aware-scroll-view.git
    :tag: gb-v0.8.7
  react-native-safe-area:
    :podspec: https://raw.githubusercontent.com/wordpress-mobile/gutenberg-mobile/a090aafc156cb272ccc607628839365dc62efbb4/react-native-gutenberg-bridge/third-party-podspecs/react-native-safe-area.podspec.json
  RNSVG:
    :git: https://github.com/wordpress-mobile/react-native-svg.git
    :tag: 9.3.3-gb
  RNTAztecView:
    :commit: a090aafc156cb272ccc607628839365dc62efbb4
    :git: http://github.com/wordpress-mobile/gutenberg-mobile/
<<<<<<< HEAD
    :tag: v1.1.2
  WordPressKit:
    :commit: d07fb8c5e6255c08e4d1dc3511a047f2b8c2bc84
    :git: https://github.com/wordpress-mobile/WordPressKit-iOS.git
=======
>>>>>>> 92d67c91
  WordPressUI:
    :git: https://github.com/wordpress-mobile/WordPressUI-iOS.git
    :tag: 1.2.0
  yoga:
    :podspec: https://raw.githubusercontent.com/wordpress-mobile/gutenberg-mobile/a090aafc156cb272ccc607628839365dc62efbb4/react-native-gutenberg-bridge/third-party-podspecs/yoga.podspec.json

CHECKOUT OPTIONS:
  Automattic-Tracks-iOS:
    :git: https://github.com/Automattic/Automattic-Tracks-iOS.git
    :tag: 0.3.2
  Gutenberg:
    :commit: a090aafc156cb272ccc607628839365dc62efbb4
    :git: http://github.com/wordpress-mobile/gutenberg-mobile/
  react-native-keyboard-aware-scroll-view:
    :git: https://github.com/wordpress-mobile/react-native-keyboard-aware-scroll-view.git
    :tag: gb-v0.8.7
  RNSVG:
    :git: https://github.com/wordpress-mobile/react-native-svg.git
    :tag: 9.3.3-gb
  RNTAztecView:
    :commit: a090aafc156cb272ccc607628839365dc62efbb4
    :git: http://github.com/wordpress-mobile/gutenberg-mobile/
<<<<<<< HEAD
    :tag: v1.1.2
  WordPressKit:
    :commit: d07fb8c5e6255c08e4d1dc3511a047f2b8c2bc84
    :git: https://github.com/wordpress-mobile/WordPressKit-iOS.git
=======
>>>>>>> 92d67c91
  WordPressUI:
    :git: https://github.com/wordpress-mobile/WordPressUI-iOS.git
    :tag: 1.2.0

SPEC CHECKSUMS:
  1PasswordExtension: 0e95bdea64ec8ff2f4f693be5467a09fac42a83d
  AFNetworking: b6f891fdfaed196b46c7a83cf209e09697b94057
  Alamofire: c7287b6e5d7da964a70935e5db17046b7fde6568
  Automattic-Tracks-iOS: cedc19fcfc1e5b3be48dbc313a548d2e38565265
  boost-for-react-native: 39c7adb57c4e60d6c5479dd8623128eb5b3f0f2c
  Charts: f69cf0518b6d1d62608ca504248f1bbe0b6ae77e
  CocoaLumberjack: db7cc9e464771f12054c22ff6947c5a58d43a0fd
  Crashlytics: 07fb167b1694128c1c9a5a5cc319b0e9c3ca0933
  DoubleConversion: e22e0762848812a87afd67ffda3998d9ef29170c
  Fabric: f988e33c97f08930a413e08123064d2e5f68d655
  Folly: de497beb10f102453a1afa9edbf8cf8a251890de
  FormatterKit: 4b8f29acc9b872d5d12a63efb560661e8f2e1b98
  Gifu: 7bcb6427457d85e0b4dff5a84ec5947ac19a93ea
  GiphyCoreSDK: 147a492c2477e9ddb20f8dd3a4489e3ea3c05e38
  glog: 1de0bb937dccdc981596d3b5825ebfb765017ded
  GoogleSignInRepacked: d357702618c555f38923576924661325eb1ef22b
  GoogleToolboxForMac: ff31605b7d66400dcec09bed5861689aebadda4d
  Gridicons: 04261236382e9c62c62c9a104f2f532c1bdf6a78
  Gutenberg: 50fa0d8e637077e5fc47428b8ee85a0e564fc50a
  HockeySDK: 15afe6bc0a5bfe3a531fd73dbf082095f37dac3b
  lottie-ios: 3fef45d3fabe63e3c7c2eb603dd64ddfffc73062
  MGSwipeTableCell: dc4eca3212ed38a563b27d6aa7b3c01ce656c1e2
  MRProgress: 16de7cc9f347e8846797a770db102a323fe7ef09
  Nimble: 051e3d8912d40138fa5591c78594f95fb172af37
  NSObject-SafeExpectations: b989b68a8a9b7b9f2b264a8b52ba9d7aab8f3129
  "NSURL+IDN": 82355a0afd532fe1de08f6417c134b49b1a1c4b3
  OCMock: 43565190abc78977ad44a61c0d20d7f0784d35ab
  OHHTTPStubs: 1e21c7d2c084b8153fc53d48400d8919d2d432d0
  Reachability: 33e18b67625424e47b6cde6d202dce689ad7af96
  React: 0d6c719d9549bea0bd5676f8170b0e5c56e2c3c7
  react-native-keyboard-aware-scroll-view: 01c4b2303c4ef1c49c4d239c9c5856f0393104df
  react-native-safe-area: 7dc92953fce43bf36ab5ecae2fb4ffa2bda9a203
  RNSVG: 978db19eaef499d9ebffb74a091ca0abf209c8c1
  RNTAztecView: 36a161d3c010341899c5c368419a82f64f955818
  SimulatorStatusMagic: 28d4a9d1a500ac7cea0b2b5a43c1c6ddb40ba56c
  Starscream: ef3ece99d765eeccb67de105bfa143f929026cf5
  SVProgressHUD: 1428aafac632c1f86f62aa4243ec12008d7a51d6
  UIDeviceIdentifier: 8f8a24b257a4d978c8d40ad1e7355b944ffbfa8c
  WordPress-Aztec-iOS: 0cc6e513027dde1af209b8f41b6ed6961e181ae5
  WordPress-Editor-iOS: e25330010a9360e48bce6f264f62dff05230b31d
  WordPressAuthenticator: 9d33878c78115b8727dedd0915fb3b0ad3439c55
  WordPressKit: 64abfa026368c51366048ef839f8a510d7284942
  WordPressShared: 95fa713d817e469eec4ec3b83f62843e78f89b58
  WordPressUI: 44fe43a9c5c504dfd534286e39e1ce6ebcd69ff5
  WPMediaPicker: e50edd8f30f5d87288840941ef3ff9cd11860937
  wpxmlrpc: 6ba55c773cfa27083ae4a2173e69b19f46da98e2
  yoga: 1fe535cf9b523600f42e2785b6ed56484a62b46d
  ZendeskSDK: 44ee00338dd718495f0364369420ae11b389c878

<<<<<<< HEAD
PODFILE CHECKSUM: 05e3c30b03456a782c5f6a4b606517b4b06b5610
=======
PODFILE CHECKSUM: 7c890ac9e92bb41e781f2896c43b26c3b5e55cf4
>>>>>>> 92d67c91

COCOAPODS: 1.5.3<|MERGE_RESOLUTION|>--- conflicted
+++ resolved
@@ -199,7 +199,7 @@
     - WordPressKit (~> 3.1)
     - WordPressShared (~> 1.4)
     - WordPressUI (~> 1.0)
-  - WordPressKit (3.2.2.beta-1):
+  - WordPressKit (3.2.2.beta-2):
     - Alamofire (~> 4.7.3)
     - CocoaLumberjack (~> 3.4)
     - NSObject-SafeExpectations (= 0.0.3)
@@ -257,13 +257,8 @@
   - SVProgressHUD (= 2.2.5)
   - WordPress-Editor-iOS (= 1.5.0)
   - WordPressAuthenticator (~> 1.2.0)
-<<<<<<< HEAD
-  - WordPressKit (from `https://github.com/wordpress-mobile/WordPressKit-iOS.git`, commit `d07fb8c5e6255c08e4d1dc3511a047f2b8c2bc84`)
-  - WordPressShared (= 1.7.2)
-=======
-  - WordPressKit (~> 3.2.beta)
+  - WordPressKit (~> 3.2.2beta-2)
   - WordPressShared (~> 1.7.3-beta.2)
->>>>>>> 92d67c91
   - WordPressUI (from `https://github.com/wordpress-mobile/WordPressUI-iOS.git`, tag `1.2.0`)
   - WPMediaPicker (= 1.3.2)
   - yoga (from `https://raw.githubusercontent.com/wordpress-mobile/gutenberg-mobile/a090aafc156cb272ccc607628839365dc62efbb4/react-native-gutenberg-bridge/third-party-podspecs/yoga.podspec.json`)
@@ -304,6 +299,7 @@
     - WordPress-Aztec-iOS
     - WordPress-Editor-iOS
     - WordPressAuthenticator
+    - WordPressKit
     - WordPressShared
     - WPMediaPicker
     - wpxmlrpc
@@ -331,13 +327,6 @@
   RNTAztecView:
     :commit: a090aafc156cb272ccc607628839365dc62efbb4
     :git: http://github.com/wordpress-mobile/gutenberg-mobile/
-<<<<<<< HEAD
-    :tag: v1.1.2
-  WordPressKit:
-    :commit: d07fb8c5e6255c08e4d1dc3511a047f2b8c2bc84
-    :git: https://github.com/wordpress-mobile/WordPressKit-iOS.git
-=======
->>>>>>> 92d67c91
   WordPressUI:
     :git: https://github.com/wordpress-mobile/WordPressUI-iOS.git
     :tag: 1.2.0
@@ -360,13 +349,6 @@
   RNTAztecView:
     :commit: a090aafc156cb272ccc607628839365dc62efbb4
     :git: http://github.com/wordpress-mobile/gutenberg-mobile/
-<<<<<<< HEAD
-    :tag: v1.1.2
-  WordPressKit:
-    :commit: d07fb8c5e6255c08e4d1dc3511a047f2b8c2bc84
-    :git: https://github.com/wordpress-mobile/WordPressKit-iOS.git
-=======
->>>>>>> 92d67c91
   WordPressUI:
     :git: https://github.com/wordpress-mobile/WordPressUI-iOS.git
     :tag: 1.2.0
@@ -413,7 +395,7 @@
   WordPress-Aztec-iOS: 0cc6e513027dde1af209b8f41b6ed6961e181ae5
   WordPress-Editor-iOS: e25330010a9360e48bce6f264f62dff05230b31d
   WordPressAuthenticator: 9d33878c78115b8727dedd0915fb3b0ad3439c55
-  WordPressKit: 64abfa026368c51366048ef839f8a510d7284942
+  WordPressKit: f146ca94a5580e02da63072cdb90817322f6e4c4
   WordPressShared: 95fa713d817e469eec4ec3b83f62843e78f89b58
   WordPressUI: 44fe43a9c5c504dfd534286e39e1ce6ebcd69ff5
   WPMediaPicker: e50edd8f30f5d87288840941ef3ff9cd11860937
@@ -421,10 +403,6 @@
   yoga: 1fe535cf9b523600f42e2785b6ed56484a62b46d
   ZendeskSDK: 44ee00338dd718495f0364369420ae11b389c878
 
-<<<<<<< HEAD
-PODFILE CHECKSUM: 05e3c30b03456a782c5f6a4b606517b4b06b5610
-=======
-PODFILE CHECKSUM: 7c890ac9e92bb41e781f2896c43b26c3b5e55cf4
->>>>>>> 92d67c91
+PODFILE CHECKSUM: 61014e3d743b0445d16da4e17c0023ac9ec6d899
 
 COCOAPODS: 1.5.3