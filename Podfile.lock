PODS:
  - Alamofire (5.9.0)
  - AlamofireImage (4.3.0):
    - Alamofire (~> 5.8)
  - AlamofireNetworkActivityIndicator (3.1.0):
    - Alamofire (~> 5.1)
  - AppCenter (5.0.4):
    - AppCenter/Analytics (= 5.0.4)
    - AppCenter/Crashes (= 5.0.4)
  - AppCenter/Analytics (5.0.4):
    - AppCenter/Core
  - AppCenter/Core (5.0.4)
  - AppCenter/Crashes (5.0.4):
    - AppCenter/Core
  - AppCenter/Distribute (5.0.4):
    - AppCenter/Core
  - Automattic-Tracks-iOS (3.3.0):
    - Sentry (~> 8.0)
    - Sodium (>= 0.9.1)
    - UIDeviceIdentifier (~> 2.0)
  - CocoaLumberjack/Core (3.8.0)
  - CocoaLumberjack/Swift (3.8.0):
    - CocoaLumberjack/Core
  - CropViewController (2.5.3)
  - Down (0.6.6)
  - FSInteractiveMap (0.1.0)
  - Gifu (3.3.1)
  - Gravatar (0.1.1)
  - Gravatar/GravatarTests (0.1.1)
  - Gridicons (1.2.0)
  - Gutenberg (1.116.0)
  - JTAppleCalendar (8.0.5)
  - Kanvas (1.4.9):
    - CropViewController
  - MediaEditor (1.2.2):
    - CropViewController (~> 2.5.3)
  - NSObject-SafeExpectations (0.0.6)
  - "NSURL+IDN (0.4)"
  - OCMock (3.4.3)
  - OHHTTPStubs/Core (9.1.0)
  - OHHTTPStubs/Default (9.1.0):
    - OHHTTPStubs/Core
    - OHHTTPStubs/JSON
    - OHHTTPStubs/NSURLSession
    - OHHTTPStubs/OHPathHelpers
  - OHHTTPStubs/JSON (9.1.0):
    - OHHTTPStubs/Core
  - OHHTTPStubs/NSURLSession (9.1.0):
    - OHHTTPStubs/Core
  - OHHTTPStubs/OHPathHelpers (9.1.0)
  - OHHTTPStubs/Swift (9.1.0):
    - OHHTTPStubs/Default
  - Reachability (3.2)
  - Sentry (8.21.0):
    - Sentry/Core (= 8.21.0)
    - SentryPrivate (= 8.21.0)
  - Sentry/Core (8.21.0):
    - SentryPrivate (= 8.21.0)
  - SentryPrivate (8.21.0)
  - Sodium (0.9.1)
  - Starscream (4.0.8)
  - SVProgressHUD (2.2.5)
  - SwiftLint (0.54.0)
  - UIDeviceIdentifier (2.3.0)
  - WordPress-Aztec-iOS (1.19.11)
  - WordPress-Editor-iOS (1.19.11):
    - WordPress-Aztec-iOS (= 1.19.11)
  - WordPressAuthenticator (9.0.3):
    - Gridicons (~> 1.0)
    - "NSURL+IDN (= 0.4)"
    - SVProgressHUD (~> 2.2.5)
    - WordPressKit (~> 14.0)
    - WordPressShared (~> 2.1-beta)
    - WordPressUI (~> 1.7-beta)
  - WordPressKit (14.1.0):
    - NSObject-SafeExpectations (~> 0.0.4)
    - UIDeviceIdentifier (~> 2.0)
    - WordPressShared (~> 2.0-beta)
    - wpxmlrpc (~> 0.10)
<<<<<<< HEAD
  - WordPressShared (2.3.0)
=======
  - WordPressShared (2.3.1)
>>>>>>> db1ca910
  - WordPressUI (1.15.1)
  - wpxmlrpc (0.10.0)
  - ZendeskCommonUISDK (6.1.4)
  - ZendeskCoreSDK (2.5.1)
  - ZendeskMessagingAPISDK (3.8.5):
    - ZendeskSDKConfigurationsSDK (= 1.1.11)
  - ZendeskMessagingSDK (3.8.5):
    - ZendeskCommonUISDK (= 6.1.4)
    - ZendeskMessagingAPISDK (= 3.8.5)
  - ZendeskSDKConfigurationsSDK (1.1.11)
  - ZendeskSupportProvidersSDK (5.3.0):
    - ZendeskCoreSDK (~> 2.5.1)
  - ZendeskSupportSDK (5.3.0):
    - ZendeskMessagingSDK (~> 3.8.2)
    - ZendeskSupportProvidersSDK (~> 5.3.0)
  - ZIPFoundation (0.9.18)

DEPENDENCIES:
  - AlamofireImage (~> 4.0)
  - AlamofireNetworkActivityIndicator (~> 3.0)
  - AppCenter (~> 5.0)
  - AppCenter/Distribute (~> 5.0)
  - Automattic-Tracks-iOS (~> 3.3)
  - CocoaLumberjack/Swift (~> 3.0)
  - CropViewController (= 2.5.3)
  - Down (~> 0.6.6)
  - FSInteractiveMap (from `https://github.com/wordpress-mobile/FSInteractiveMap.git`, tag `0.2.0`)
  - Gifu (= 3.3.1)
  - Gravatar (from `../Gravatar-SDK-iOS`)
  - Gravatar/GravatarTests (from `../Gravatar-SDK-iOS`)
  - Gridicons (~> 1.2)
  - Gutenberg (from `https://cdn.a8c-ci.services/gutenberg-mobile/Gutenberg-v1.116.0.podspec`)
  - JTAppleCalendar (~> 8.0.5)
  - Kanvas (~> 1.4.4)
  - MediaEditor (>= 1.2.2, ~> 1.2)
  - NSObject-SafeExpectations (~> 0.0.4)
  - "NSURL+IDN (~> 0.4)"
  - OCMock (~> 3.4.3)
  - OHHTTPStubs/Swift (~> 9.1.0)
  - Reachability (= 3.2)
  - Starscream (~> 4.0)
  - SVProgressHUD (= 2.2.5)
<<<<<<< HEAD
  - SwiftLint (~> 0.50)
  - WordPress-Editor-iOS (~> 1.19.9)
  - WordPressAuthenticator (from `https://github.com/wordpress-mobile/WordPressAuthenticator-iOS.git`, commit `fa06fca7178b268d382d91861752b3be0729e8a8`)
  - WordPressKit (from `https://github.com/wordpress-mobile/WordPressKit-iOS.git`, commit `92c1536724af8bb57ee677996919c2a9e37434e8`)
  - WordPressShared (~> 2.3)
  - WordPressUI (from `../WordPressUI-iOS`)
=======
  - SwiftLint (= 0.54.0)
  - WordPress-Editor-iOS (~> 1.19.11)
  - WordPressAuthenticator (>= 9.0.2, ~> 9.0)
  - WordPressKit (~> 14.1)
  - WordPressShared (>= 2.3.1, ~> 2.3)
  - WordPressUI (~> 1.15)
>>>>>>> db1ca910
  - ZendeskSupportSDK (= 5.3.0)
  - ZIPFoundation (~> 0.9.8)

SPEC REPOS:
  https://github.com/wordpress-mobile/cocoapods-specs.git:
    - WordPress-Aztec-iOS
    - WordPress-Editor-iOS
    - WordPressAuthenticator
  trunk:
    - Alamofire
    - AlamofireImage
    - AlamofireNetworkActivityIndicator
    - AppCenter
    - Automattic-Tracks-iOS
    - CocoaLumberjack
    - CropViewController
    - Down
    - Gifu
    - Gridicons
    - JTAppleCalendar
    - Kanvas
    - MediaEditor
    - NSObject-SafeExpectations
    - "NSURL+IDN"
    - OCMock
    - OHHTTPStubs
    - Reachability
    - Sentry
    - SentryPrivate
    - Sodium
    - Starscream
    - SVProgressHUD
    - SwiftLint
    - UIDeviceIdentifier
<<<<<<< HEAD
    - WordPress-Aztec-iOS
    - WordPress-Editor-iOS
=======
    - WordPressKit
    - WordPressShared
    - WordPressUI
>>>>>>> db1ca910
    - wpxmlrpc
    - ZendeskCommonUISDK
    - ZendeskCoreSDK
    - ZendeskMessagingAPISDK
    - ZendeskMessagingSDK
    - ZendeskSDKConfigurationsSDK
    - ZendeskSupportProvidersSDK
    - ZendeskSupportSDK
    - ZIPFoundation

EXTERNAL SOURCES:
  FSInteractiveMap:
    :git: https://github.com/wordpress-mobile/FSInteractiveMap.git
    :tag: 0.2.0
  Gravatar:
    :path: "../Gravatar-SDK-iOS"
  Gutenberg:
<<<<<<< HEAD
    :podspec: https://cdn.a8c-ci.services/gutenberg-mobile/Gutenberg-v1.112.0.podspec
  WordPressAuthenticator:
    :commit: fa06fca7178b268d382d91861752b3be0729e8a8
    :git: https://github.com/wordpress-mobile/WordPressAuthenticator-iOS.git
  WordPressKit:
    :commit: 92c1536724af8bb57ee677996919c2a9e37434e8
    :git: https://github.com/wordpress-mobile/WordPressKit-iOS.git
  WordPressUI:
    :path: "../WordPressUI-iOS"
=======
    :podspec: https://cdn.a8c-ci.services/gutenberg-mobile/Gutenberg-v1.116.0.podspec
>>>>>>> db1ca910

CHECKOUT OPTIONS:
  FSInteractiveMap:
    :git: https://github.com/wordpress-mobile/FSInteractiveMap.git
    :tag: 0.2.0

SPEC CHECKSUMS:
  Alamofire: 02b772c9910e8eba1a079227c32fbd9e46c90a24
  AlamofireImage: 843953fa97bee5f561cf05d83abd759e590b068d
  AlamofireNetworkActivityIndicator: 6564782bd7b9e6c430ae67d9277af01907b01ca4
  AppCenter: 85c92db0759d2792a65eb61d6842d2e86611a49a
  Automattic-Tracks-iOS: fc307762052ec20b733ae76363d1387a9d93d6a5
  CocoaLumberjack: 78abfb691154e2a9df8ded4350d504ee19d90732
  CropViewController: a5c143548a0fabcd6cc25f2d26e40460cfb8c78c
  Down: 71bf4af3c04fa093e65dffa25c4b64fa61287373
  FSInteractiveMap: a396f610f48b76cb540baa87139d056429abda86
  Gifu: 416d4e38c4c2fed012f019e0a1d3ffcb58e5b842
  Gravatar: 2bab855f4d344c2fe3e8982ebaa22b5f42051674
  Gridicons: 4455b9f366960121430e45997e32112ae49ffe1d
  Gutenberg: fda9c1f9d8d5ec0b565d0efb32757a39b046f538
  JTAppleCalendar: 16c6501b22cb27520372c28b0a2e0b12c8d0cd73
  Kanvas: cc027f8058de881a4ae2b5aa5f05037b6d054d08
  MediaEditor: d08314cfcbfac74361071a306b4bc3a39b3356ae
  NSObject-SafeExpectations: c01c8881cbd97efad6f668286b913cd0b7d62ab5
  "NSURL+IDN": afc873e639c18138a1589697c3add197fe8679ca
  OCMock: 43565190abc78977ad44a61c0d20d7f0784d35ab
  OHHTTPStubs: 90eac6d8f2c18317baeca36698523dc67c513831
  Reachability: 33e18b67625424e47b6cde6d202dce689ad7af96
  Sentry: ebc12276bd17613a114ab359074096b6b3725203
  SentryPrivate: d651efb234cf385ec9a1cdd3eff94b5e78a0e0fe
  Sodium: 23d11554ecd556196d313cf6130d406dfe7ac6da
  Starscream: 19b5533ddb925208db698f0ac508a100b884a1b9
  SVProgressHUD: 1428aafac632c1f86f62aa4243ec12008d7a51d6
  SwiftLint: c1de071d9d08c8aba837545f6254315bc900e211
  UIDeviceIdentifier: 442b65b4ff1832d4ca9c2a157815cb29ad981b17
<<<<<<< HEAD
  WordPress-Aztec-iOS: fbebd569c61baa252b3f5058c0a2a9a6ada686bb
  WordPress-Editor-iOS: bda9f7f942212589b890329a0cb22547311749ef
  WordPressAuthenticator: ba69878bfa1368636e92d29fcfb5bd1e0a11a3ef
  WordPressKit: 7e5250e9e28fcdca787f8d313a7dc89a8571d774
  WordPressShared: cad7777b283d3ce2752f283df587342a581cd49b
=======
  WordPress-Aztec-iOS: 3732c6d865a5c9f35788377bdeda8a80ea10d0a1
  WordPress-Editor-iOS: 453345420ced3d3ef20f0051b3df46ff10281e0c
  WordPressAuthenticator: 20c962dc116473337be1a3825bd16c321ee865cb
  WordPressKit: 324ee6100ad74b72c0c37b81fab8937c437f0773
  WordPressShared: 04c6d51441bb8fa29651075b3a5536c90ae89c76
>>>>>>> db1ca910
  WordPressUI: 700e3ec5a9f77b6920c8104c338c85788036ab3c
  wpxmlrpc: 68db063041e85d186db21f674adf08d9c70627fd
  ZendeskCommonUISDK: ba160fe413b491af9e7bfcb9808afcd494dc83a5
  ZendeskCoreSDK: 19a18e5ef2edcb18f4dbc0ea0d12bd31f515712a
  ZendeskMessagingAPISDK: 410f9bcf07c79fe98d6f251da102368d6b356c54
  ZendeskMessagingSDK: 95d396c981dacfab83cc7b9736e8561d51a3052b
  ZendeskSDKConfigurationsSDK: ebced171fd1f4eb57760e8537d8cfa6a450122be
  ZendeskSupportProvidersSDK: 2bdf8544f7cd0fd4c002546f5704b813845beb2a
  ZendeskSupportSDK: 3a8e508ab1d9dd22dc038df6c694466414e037ba
  ZIPFoundation: fa9ae5af13b7cf168245f24d1c672a4fb972e37f

<<<<<<< HEAD
PODFILE CHECKSUM: b9231d5f4652f478e79897eb92e356c7d1e31617
=======
PODFILE CHECKSUM: fe40f3befb57201c814b956688187e9595f34f20
>>>>>>> db1ca910

COCOAPODS: 1.15.2<|MERGE_RESOLUTION|>--- conflicted
+++ resolved
@@ -25,8 +25,6 @@
   - Down (0.6.6)
   - FSInteractiveMap (0.1.0)
   - Gifu (3.3.1)
-  - Gravatar (0.1.1)
-  - Gravatar/GravatarTests (0.1.1)
   - Gridicons (1.2.0)
   - Gutenberg (1.116.0)
   - JTAppleCalendar (8.0.5)
@@ -77,11 +75,7 @@
     - UIDeviceIdentifier (~> 2.0)
     - WordPressShared (~> 2.0-beta)
     - wpxmlrpc (~> 0.10)
-<<<<<<< HEAD
-  - WordPressShared (2.3.0)
-=======
   - WordPressShared (2.3.1)
->>>>>>> db1ca910
   - WordPressUI (1.15.1)
   - wpxmlrpc (0.10.0)
   - ZendeskCommonUISDK (6.1.4)
@@ -110,8 +104,6 @@
   - Down (~> 0.6.6)
   - FSInteractiveMap (from `https://github.com/wordpress-mobile/FSInteractiveMap.git`, tag `0.2.0`)
   - Gifu (= 3.3.1)
-  - Gravatar (from `../Gravatar-SDK-iOS`)
-  - Gravatar/GravatarTests (from `../Gravatar-SDK-iOS`)
   - Gridicons (~> 1.2)
   - Gutenberg (from `https://cdn.a8c-ci.services/gutenberg-mobile/Gutenberg-v1.116.0.podspec`)
   - JTAppleCalendar (~> 8.0.5)
@@ -124,21 +116,12 @@
   - Reachability (= 3.2)
   - Starscream (~> 4.0)
   - SVProgressHUD (= 2.2.5)
-<<<<<<< HEAD
-  - SwiftLint (~> 0.50)
-  - WordPress-Editor-iOS (~> 1.19.9)
-  - WordPressAuthenticator (from `https://github.com/wordpress-mobile/WordPressAuthenticator-iOS.git`, commit `fa06fca7178b268d382d91861752b3be0729e8a8`)
-  - WordPressKit (from `https://github.com/wordpress-mobile/WordPressKit-iOS.git`, commit `92c1536724af8bb57ee677996919c2a9e37434e8`)
-  - WordPressShared (~> 2.3)
-  - WordPressUI (from `../WordPressUI-iOS`)
-=======
   - SwiftLint (= 0.54.0)
   - WordPress-Editor-iOS (~> 1.19.11)
   - WordPressAuthenticator (>= 9.0.2, ~> 9.0)
   - WordPressKit (~> 14.1)
   - WordPressShared (>= 2.3.1, ~> 2.3)
   - WordPressUI (~> 1.15)
->>>>>>> db1ca910
   - ZendeskSupportSDK (= 5.3.0)
   - ZIPFoundation (~> 0.9.8)
 
@@ -173,14 +156,9 @@
     - SVProgressHUD
     - SwiftLint
     - UIDeviceIdentifier
-<<<<<<< HEAD
-    - WordPress-Aztec-iOS
-    - WordPress-Editor-iOS
-=======
     - WordPressKit
     - WordPressShared
     - WordPressUI
->>>>>>> db1ca910
     - wpxmlrpc
     - ZendeskCommonUISDK
     - ZendeskCoreSDK
@@ -195,22 +173,8 @@
   FSInteractiveMap:
     :git: https://github.com/wordpress-mobile/FSInteractiveMap.git
     :tag: 0.2.0
-  Gravatar:
-    :path: "../Gravatar-SDK-iOS"
   Gutenberg:
-<<<<<<< HEAD
-    :podspec: https://cdn.a8c-ci.services/gutenberg-mobile/Gutenberg-v1.112.0.podspec
-  WordPressAuthenticator:
-    :commit: fa06fca7178b268d382d91861752b3be0729e8a8
-    :git: https://github.com/wordpress-mobile/WordPressAuthenticator-iOS.git
-  WordPressKit:
-    :commit: 92c1536724af8bb57ee677996919c2a9e37434e8
-    :git: https://github.com/wordpress-mobile/WordPressKit-iOS.git
-  WordPressUI:
-    :path: "../WordPressUI-iOS"
-=======
     :podspec: https://cdn.a8c-ci.services/gutenberg-mobile/Gutenberg-v1.116.0.podspec
->>>>>>> db1ca910
 
 CHECKOUT OPTIONS:
   FSInteractiveMap:
@@ -228,7 +192,6 @@
   Down: 71bf4af3c04fa093e65dffa25c4b64fa61287373
   FSInteractiveMap: a396f610f48b76cb540baa87139d056429abda86
   Gifu: 416d4e38c4c2fed012f019e0a1d3ffcb58e5b842
-  Gravatar: 2bab855f4d344c2fe3e8982ebaa22b5f42051674
   Gridicons: 4455b9f366960121430e45997e32112ae49ffe1d
   Gutenberg: fda9c1f9d8d5ec0b565d0efb32757a39b046f538
   JTAppleCalendar: 16c6501b22cb27520372c28b0a2e0b12c8d0cd73
@@ -246,19 +209,11 @@
   SVProgressHUD: 1428aafac632c1f86f62aa4243ec12008d7a51d6
   SwiftLint: c1de071d9d08c8aba837545f6254315bc900e211
   UIDeviceIdentifier: 442b65b4ff1832d4ca9c2a157815cb29ad981b17
-<<<<<<< HEAD
-  WordPress-Aztec-iOS: fbebd569c61baa252b3f5058c0a2a9a6ada686bb
-  WordPress-Editor-iOS: bda9f7f942212589b890329a0cb22547311749ef
-  WordPressAuthenticator: ba69878bfa1368636e92d29fcfb5bd1e0a11a3ef
-  WordPressKit: 7e5250e9e28fcdca787f8d313a7dc89a8571d774
-  WordPressShared: cad7777b283d3ce2752f283df587342a581cd49b
-=======
   WordPress-Aztec-iOS: 3732c6d865a5c9f35788377bdeda8a80ea10d0a1
   WordPress-Editor-iOS: 453345420ced3d3ef20f0051b3df46ff10281e0c
   WordPressAuthenticator: 20c962dc116473337be1a3825bd16c321ee865cb
   WordPressKit: 324ee6100ad74b72c0c37b81fab8937c437f0773
   WordPressShared: 04c6d51441bb8fa29651075b3a5536c90ae89c76
->>>>>>> db1ca910
   WordPressUI: 700e3ec5a9f77b6920c8104c338c85788036ab3c
   wpxmlrpc: 68db063041e85d186db21f674adf08d9c70627fd
   ZendeskCommonUISDK: ba160fe413b491af9e7bfcb9808afcd494dc83a5
@@ -270,10 +225,6 @@
   ZendeskSupportSDK: 3a8e508ab1d9dd22dc038df6c694466414e037ba
   ZIPFoundation: fa9ae5af13b7cf168245f24d1c672a4fb972e37f
 
-<<<<<<< HEAD
-PODFILE CHECKSUM: b9231d5f4652f478e79897eb92e356c7d1e31617
-=======
 PODFILE CHECKSUM: fe40f3befb57201c814b956688187e9595f34f20
->>>>>>> db1ca910
 
 COCOAPODS: 1.15.2