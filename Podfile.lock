--- conflicted
+++ resolved
@@ -751,14 +751,10 @@
   RNTAztecView:
     :git: https://github.com/wordpress-mobile/gutenberg-mobile.git
     :submodules: true
-<<<<<<< HEAD
-    :tag: v1.74.0
+    :tag: v1.75.0
   WordPressShared:
     :branch: feature/site-design-revamp
     :git: https://github.com/wordpress-mobile/WordPress-iOS-Shared.git
-=======
-    :tag: v1.75.0
->>>>>>> 08f36c60
   Yoga:
     :podspec: https://raw.githubusercontent.com/wordpress-mobile/gutenberg-mobile/v1.75.0/third-party-podspecs/Yoga.podspec.json
 
@@ -773,14 +769,10 @@
   RNTAztecView:
     :git: https://github.com/wordpress-mobile/gutenberg-mobile.git
     :submodules: true
-<<<<<<< HEAD
-    :tag: v1.74.0
+    :tag: v1.75.0
   WordPressShared:
     :commit: cd17c7c81d2ad7005a724b580f99e42a50a06bdb
     :git: https://github.com/wordpress-mobile/WordPress-iOS-Shared.git
-=======
-    :tag: v1.75.0
->>>>>>> 08f36c60
 
 SPEC CHECKSUMS:
   Alamofire: 3ec537f71edc9804815215393ae2b1a8ea33a844
@@ -882,10 +874,6 @@
   ZendeskSupportSDK: 3a8e508ab1d9dd22dc038df6c694466414e037ba
   ZIPFoundation: ae5b4b813d216d3bf0a148773267fff14bd51d37
 
-<<<<<<< HEAD
-PODFILE CHECKSUM: b8a2c329dc0c5787b885a9311d168d112338a918
-=======
-PODFILE CHECKSUM: 13184db128ca32c81524a8b7237063aed84a2deb
->>>>>>> 08f36c60
+PODFILE CHECKSUM: 382e5e1e2f3ce13dedadb5612e42251e7e1f3fe9
 
 COCOAPODS: 1.11.2