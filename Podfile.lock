--- conflicted
+++ resolved
@@ -69,7 +69,7 @@
     - React-CoreModules (= 0.61.5)
     - React-RCTImage (= 0.61.5)
     - RNTAztecView
-  - JTAppleCalendar (8.0.2)
+  - JTAppleCalendar (8.0.3)
   - lottie-ios (2.5.2)
   - MediaEditor (1.0.1):
     - TOCropViewController (~> 2.5.2)
@@ -372,19 +372,19 @@
   - WordPress-Aztec-iOS (1.16.0)
   - WordPress-Editor-iOS (1.16.0):
     - WordPress-Aztec-iOS (= 1.16.0)
-  - WordPressAuthenticator (1.11.0-beta.1):
+  - WordPressAuthenticator (1.11.0-beta.2):
     - 1PasswordExtension (= 1.8.5)
     - Alamofire (= 4.8)
     - CocoaLumberjack (~> 3.5)
     - GoogleSignIn (~> 4.4)
-    - Gridicons (~> 0.15)
+    - Gridicons (~> 0.20-beta.1)
     - lottie-ios (= 2.5.2)
     - "NSURL+IDN (= 0.3)"
     - SVProgressHUD (= 2.2.5)
     - WordPressKit (~> 4.6.0-beta.1)
     - WordPressShared (~> 1.8.13-beta)
     - WordPressUI (~> 1.4-beta.1)
-  - WordPressKit (4.6.0-beta.1):
+  - WordPressKit (4.6.0-beta.2):
     - Alamofire (~> 4.8.0)
     - CocoaLumberjack (~> 3.4)
     - NSObject-SafeExpectations (= 0.0.3)
@@ -401,19 +401,19 @@
   - Yoga (1.14.0)
   - ZendeskCommonUISDK (4.0.0):
     - ZendeskSDKConfigurationsSDK (~> 1.1.2)
-  - ZendeskCoreSDK (2.2.1)
+  - ZendeskCoreSDK (2.2.2)
   - ZendeskMessagingAPISDK (3.0.0):
     - ZendeskSDKConfigurationsSDK (~> 1.1.2)
   - ZendeskMessagingSDK (3.0.0):
     - ZendeskCommonUISDK (~> 4.0.0)
     - ZendeskMessagingAPISDK (~> 3.0.0)
-  - ZendeskSDKConfigurationsSDK (1.1.2)
-  - ZendeskSupportProvidersSDK (5.0.0):
+  - ZendeskSDKConfigurationsSDK (1.1.3)
+  - ZendeskSupportProvidersSDK (5.0.1):
     - ZendeskCoreSDK (~> 2.2.1)
   - ZendeskSupportSDK (5.0.0):
     - ZendeskMessagingSDK (~> 3.0.0)
     - ZendeskSupportProvidersSDK (~> 5.0.0)
-  - ZIPFoundation (0.9.9)
+  - ZIPFoundation (0.9.10)
 
 DEPENDENCIES:
   - 1PasswordExtension (= 1.8.5)
@@ -432,7 +432,7 @@
   - FSInteractiveMap (from `https://github.com/wordpress-mobile/FSInteractiveMap.git`, tag `0.2.0`)
   - Gifu (= 3.2.0)
   - glog (from `https://raw.githubusercontent.com/wordpress-mobile/gutenberg-mobile/d377b883c761c2a71d29bd631f3d3227b3e313a2/react-native-gutenberg-bridge/third-party-podspecs/glog.podspec.json`)
-  - Gridicons (from `https://github.com/Automattic/Gridicons-iOS.git`, branch `feature/Swift-5-migration`)
+  - Gridicons (~> 0.20-beta.1)
   - Gutenberg (from `http://github.com/wordpress-mobile/gutenberg-mobile/`, commit `d377b883c761c2a71d29bd631f3d3227b3e313a2`)
   - JTAppleCalendar (~> 8.0.2)
   - MediaEditor (~> 1.0.1)
@@ -475,7 +475,7 @@
   - Starscream (= 3.0.6)
   - SVProgressHUD (= 2.2.5)
   - WordPress-Editor-iOS (~> 1.16.0)
-  - WordPressAuthenticator (~> 1.11.0-beta)
+  - WordPressAuthenticator (~> 1.11.0-beta.2)
   - WordPressKit (~> 4.6.0-beta.1)
   - WordPressMocks (~> 0.0.8)
   - WordPressShared (= 1.8.15)
@@ -501,6 +501,7 @@
     - Gifu
     - GoogleSignIn
     - GoogleToolboxForMac
+    - Gridicons
     - GTMSessionFetcher
     - JTAppleCalendar
     - lottie-ios
@@ -548,9 +549,6 @@
     :tag: 0.2.0
   glog:
     :podspec: https://raw.githubusercontent.com/wordpress-mobile/gutenberg-mobile/d377b883c761c2a71d29bd631f3d3227b3e313a2/react-native-gutenberg-bridge/third-party-podspecs/glog.podspec.json
-  Gridicons:
-    :branch: feature/Swift-5-migration
-    :git: https://github.com/Automattic/Gridicons-iOS.git
   Gutenberg:
     :commit: d377b883c761c2a71d29bd631f3d3227b3e313a2
     :git: http://github.com/wordpress-mobile/gutenberg-mobile/
@@ -616,9 +614,6 @@
   FSInteractiveMap:
     :git: https://github.com/wordpress-mobile/FSInteractiveMap.git
     :tag: 0.2.0
-  Gridicons:
-    :commit: a193d45608fff06fce6d8c60fa38252d77307ebe
-    :git: https://github.com/Automattic/Gridicons-iOS.git
   Gutenberg:
     :commit: d377b883c761c2a71d29bd631f3d3227b3e313a2
     :git: http://github.com/wordpress-mobile/gutenberg-mobile/
@@ -649,7 +644,7 @@
   Gridicons: a89c04840b560895223a2c5c1e1299b518e0fc6f
   GTMSessionFetcher: cea130bbfe5a7edc8d06d3f0d17288c32ffe9925
   Gutenberg: fd94d54ccf8605564288cc6ef0f762da70f18b01
-  JTAppleCalendar: bb3dd3752e2bcc85cb798ab763fbdd6e142715fc
+  JTAppleCalendar: 932cadea40b1051beab10f67843451d48ba16c99
   lottie-ios: 3fef45d3fabe63e3c7c2eb603dd64ddfffc73062
   MediaEditor: 7296cd01d7a0548fb2bc909aa72153b376a56a61
   MRProgress: 16de7cc9f347e8846797a770db102a323fe7ef09
@@ -694,8 +689,8 @@
   UIDeviceIdentifier: 44f805037d21b94394821828f4fcaba34b38c2d0
   WordPress-Aztec-iOS: 64a2989d25befb5ce086fac440315f696026ffd5
   WordPress-Editor-iOS: 63ef6a532af2c92e3301421f5c4af41ad3be8721
-  WordPressAuthenticator: c69b217614533d91e449fb54c3a813e544464922
-  WordPressKit: 769dca02698a7097b1dc2bf0d7c2aeb9c3cf38f8
+  WordPressAuthenticator: d7077030e7b5a38ad080821b3871c4a8ee131c8b
+  WordPressKit: 36f3dd07e27cee3153ea0d77b9802bc4fec48c19
   WordPressMocks: b4064b99a073117bbc304abe82df78f2fbe60992
   WordPressShared: 02e0947034648cbd7251ffcc10f64d512f93a53b
   WordPressUI: ce0ac522146dabcd0a68ace24c0104dfdf6f4b0d
@@ -703,18 +698,14 @@
   wpxmlrpc: d758b6ad17723d31d06493acc932f6d9b340de95
   Yoga: c920bf12bf8146aa5cd118063378c2cf5682d16c
   ZendeskCommonUISDK: 3c432801e31abff97d6e30441ea102eaef6b99e2
-  ZendeskCoreSDK: f264e849b941a4b9b22215520765b8d9980478c3
+  ZendeskCoreSDK: 86513e62c1ab68913416c9044463d9b687ca944f
   ZendeskMessagingAPISDK: 7c0cbd1d2c941f05b36f73e7db5faee5863fe8b0
   ZendeskMessagingSDK: 6f168161d834dd66668344f645f7a6b6b121b58a
-  ZendeskSDKConfigurationsSDK: 13eaf9b688504aaf7d5803c33772ced314b2e837
-  ZendeskSupportProvidersSDK: 96b704d58bf0d44978de135607059f379c766e58
+  ZendeskSDKConfigurationsSDK: 918241bc7ec30e0af9e1b16333d54a584ee8ab9e
+  ZendeskSupportProvidersSDK: e183d32abac888c448469e2005c4a5a8c3ed73f0
   ZendeskSupportSDK: a87ab1e4badace92c75eb11dc77ede1e995b2adc
-  ZIPFoundation: 89df685c971926b0323087952320bdfee9f0b6ef
+  ZIPFoundation: 249fa8890597086cd536bb2df5c9804d84e122b0
 
-<<<<<<< HEAD
-PODFILE CHECKSUM: e4a45a5f95e057c3b50963b820ea4bf504e5ea49
-=======
-PODFILE CHECKSUM: 47523ae0f4a5c4fb85d45af061edd167bef1fdb5
->>>>>>> 7274cd1a
+PODFILE CHECKSUM: fa4567c6839d90bc01b87732b189412566ddd5dd
 
 COCOAPODS: 1.8.4