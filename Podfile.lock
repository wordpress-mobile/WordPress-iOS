PODS:
  - 1PasswordExtension (1.8.5)
  - AFNetworking (3.2.1):
    - AFNetworking/NSURLSession (= 3.2.1)
    - AFNetworking/Reachability (= 3.2.1)
    - AFNetworking/Security (= 3.2.1)
    - AFNetworking/Serialization (= 3.2.1)
    - AFNetworking/UIKit (= 3.2.1)
  - AFNetworking/NSURLSession (3.2.1):
    - AFNetworking/Reachability
    - AFNetworking/Security
    - AFNetworking/Serialization
  - AFNetworking/Reachability (3.2.1)
  - AFNetworking/Security (3.2.1)
  - AFNetworking/Serialization (3.2.1)
  - AFNetworking/UIKit (3.2.1):
    - AFNetworking/NSURLSession
  - Alamofire (4.7.2)
  - Automattic-Tracks-iOS (0.2.3):
    - CocoaLumberjack (~> 3.4.1)
    - Reachability (~> 3.1)
    - UIDeviceIdentifier (~> 0.4)
  - BuddyBuildSDK (1.0.17)
  - CocoaLumberjack (3.4.2):
    - CocoaLumberjack/Default (= 3.4.2)
    - CocoaLumberjack/Extensions (= 3.4.2)
  - CocoaLumberjack/Default (3.4.2)
  - CocoaLumberjack/Extensions (3.4.2):
    - CocoaLumberjack/Default
  - Crashlytics (3.10.1):
    - Fabric (~> 1.7.5)
  - Fabric (1.7.9)
  - FormatterKit/Resources (1.8.2)
  - FormatterKit/TimeIntervalFormatter (1.8.2):
    - FormatterKit/Resources
  - Gifu (3.1.0)
  - GoogleSignInRepacked (4.1.2):
    - "GoogleToolboxForMac/NSDictionary+URLArguments (~> 2.1)"
    - "GoogleToolboxForMac/NSString+URLArguments (~> 2.1)"
  - GoogleToolboxForMac/DebugUtils (2.1.4):
    - GoogleToolboxForMac/Defines (= 2.1.4)
  - GoogleToolboxForMac/Defines (2.1.4)
  - "GoogleToolboxForMac/NSDictionary+URLArguments (2.1.4)":
    - GoogleToolboxForMac/DebugUtils (= 2.1.4)
    - GoogleToolboxForMac/Defines (= 2.1.4)
    - "GoogleToolboxForMac/NSString+URLArguments (= 2.1.4)"
  - "GoogleToolboxForMac/NSString+URLArguments (2.1.4)"
  - Gridicons (0.16)
  - HockeySDK (5.1.2):
    - HockeySDK/DefaultLib (= 5.1.2)
  - HockeySDK/DefaultLib (5.1.2)
  - lottie-ios (2.5.0)
  - MGSwipeTableCell (1.6.7)
  - MRProgress (0.8.3):
    - MRProgress/ActivityIndicator (= 0.8.3)
    - MRProgress/Blur (= 0.8.3)
    - MRProgress/Circular (= 0.8.3)
    - MRProgress/Icons (= 0.8.3)
    - MRProgress/NavigationBarProgress (= 0.8.3)
    - MRProgress/Overlay (= 0.8.3)
  - MRProgress/ActivityIndicator (0.8.3):
    - MRProgress/Stopable
  - MRProgress/Blur (0.8.3):
    - MRProgress/Helper
  - MRProgress/Circular (0.8.3):
    - MRProgress/Helper
    - MRProgress/ProgressBaseClass
    - MRProgress/Stopable
  - MRProgress/Helper (0.8.3)
  - MRProgress/Icons (0.8.3)
  - MRProgress/NavigationBarProgress (0.8.3):
    - MRProgress/ProgressBaseClass
  - MRProgress/Overlay (0.8.3):
    - MRProgress/ActivityIndicator
    - MRProgress/Blur
    - MRProgress/Circular
    - MRProgress/Helper
    - MRProgress/Icons
  - MRProgress/ProgressBaseClass (0.8.3)
  - MRProgress/Stopable (0.8.3):
    - MRProgress/Helper
  - Nimble (7.1.3)
  - NSObject-SafeExpectations (0.0.3)
  - "NSURL+IDN (0.3)"
  - OCMock (3.4.2)
  - OHHTTPStubs (6.1.0):
    - OHHTTPStubs/Default (= 6.1.0)
  - OHHTTPStubs/Core (6.1.0)
  - OHHTTPStubs/Default (6.1.0):
    - OHHTTPStubs/Core
    - OHHTTPStubs/JSON
    - OHHTTPStubs/NSURLSession
    - OHHTTPStubs/OHPathHelpers
  - OHHTTPStubs/JSON (6.1.0):
    - OHHTTPStubs/Core
  - OHHTTPStubs/NSURLSession (6.1.0):
    - OHHTTPStubs/Core
  - OHHTTPStubs/OHPathHelpers (6.1.0)
  - OHHTTPStubs/Swift (6.1.0):
    - OHHTTPStubs/Default
  - Reachability (3.2)
  - Starscream (3.0.4)
  - SVProgressHUD (2.2.5)
  - UIDeviceIdentifier (0.5.0)
  - WordPress-Aztec-iOS (1.0.0-beta.25)
  - WordPress-Editor-iOS (1.0.0-beta.25):
    - WordPress-Aztec-iOS (= 1.0.0-beta.25)
  - WordPressAuthenticator (1.0.5):
    - 1PasswordExtension (= 1.8.5)
    - Alamofire (= 4.7.2)
    - CocoaLumberjack (= 3.4.2)
    - GoogleSignInRepacked (= 4.1.2)
    - Gridicons (~> 0.15)
    - lottie-ios (= 2.5.0)
    - "NSURL+IDN (= 0.3)"
    - SVProgressHUD (= 2.2.5)
    - UIDeviceIdentifier (~> 0.4)
    - WordPressKit (~> 1.0)
    - WordPressShared (~> 1.0)
    - WordPressUI (~> 1.0)
    - wpxmlrpc (~> 0.8)
  - WordPressKit (1.2.1):
    - Alamofire (~> 4.7)
    - CocoaLumberjack (= 3.4.2)
    - NSObject-SafeExpectations (= 0.0.3)
    - UIDeviceIdentifier (~> 0.4)
    - WordPressShared (~> 1.0.3)
    - wpxmlrpc (= 0.8.3)
  - WordPressShared (1.0.9):
    - CocoaLumberjack (~> 3.4)
    - FormatterKit/TimeIntervalFormatter (= 1.8.2)
  - WordPressUI (1.0.6)
  - WPMediaPicker (1.3)
  - wpxmlrpc (0.8.3)
  - ZendeskSDK (1.11.2.1):
    - ZendeskSDK/Providers (= 1.11.2.1)
    - ZendeskSDK/UI (= 1.11.2.1)
  - ZendeskSDK/Providers (1.11.2.1)
  - ZendeskSDK/UI (1.11.2.1):
    - ZendeskSDK/Providers

DEPENDENCIES:
  - 1PasswordExtension (= 1.8.5)
  - AFNetworking (= 3.2.1)
  - Alamofire (= 4.7.2)
  - Automattic-Tracks-iOS (from `https://github.com/Automattic/Automattic-Tracks-iOS.git`, tag `0.2.3`)
  - BuddyBuildSDK (= 1.0.17)
  - CocoaLumberjack (= 3.4.2)
  - Crashlytics (= 3.10.1)
  - FormatterKit/TimeIntervalFormatter (= 1.8.2)
  - Gifu (= 3.1.0)
  - Gridicons (= 0.16)
  - HockeySDK (= 5.1.2)
  - lottie-ios (= 2.5.0)
  - MGSwipeTableCell (= 1.6.7)
  - MRProgress (= 0.8.3)
  - Nimble (~> 7.1.1)
  - NSObject-SafeExpectations (= 0.0.3)
  - "NSURL+IDN (= 0.3)"
  - OCMock (~> 3.4)
  - OHHTTPStubs (= 6.1.0)
  - OHHTTPStubs/Swift (= 6.1.0)
  - Reachability (= 3.2)
  - Starscream (= 3.0.4)
  - SVProgressHUD (= 2.2.5)
  - UIDeviceIdentifier (~> 0.4)
<<<<<<< HEAD
  - WordPress-Aztec-iOS (= 1.0.0-beta.23)
  - WordPress-Editor-iOS (= 1.0.0-beta.23)
  - WordPressAuthenticator (= 1.0.4)
  - WordPressKit (from `https://github.com/pinar1234/WordPressKit-iOS.git`, commit `a1befa8c6d9a09dcbb86f900f430c2340941521a`)
=======
  - WordPress-Aztec-iOS (= 1.0.0-beta.25)
  - WordPress-Editor-iOS (= 1.0.0-beta.25)
  - WordPressAuthenticator (= 1.0.5)
  - WordPressKit (= 1.2.1)
>>>>>>> 186a3232
  - WordPressShared (= 1.0.9)
  - WordPressUI (from `https://github.com/wordpress-mobile/WordPressUI-iOS.git`, commit `7a5b1a3fb44f62416fbc2e5f0de623b87b613aae`)
  - WPMediaPicker (= 1.3)
  - wpxmlrpc (= 0.8.3)
  - ZendeskSDK (= 1.11.2.1)

SPEC REPOS:
  https://github.com/cocoapods/specs.git:
    - 1PasswordExtension
    - AFNetworking
    - Alamofire
    - BuddyBuildSDK
    - CocoaLumberjack
    - Crashlytics
    - Fabric
    - FormatterKit
    - Gifu
    - GoogleSignInRepacked
    - GoogleToolboxForMac
    - Gridicons
    - HockeySDK
    - lottie-ios
    - MGSwipeTableCell
    - MRProgress
    - Nimble
    - NSObject-SafeExpectations
    - "NSURL+IDN"
    - OCMock
    - OHHTTPStubs
    - Reachability
    - Starscream
    - SVProgressHUD
    - UIDeviceIdentifier
    - WordPress-Aztec-iOS
    - WordPress-Editor-iOS
    - WordPressAuthenticator
    - WordPressKit
    - WordPressShared
    - WPMediaPicker
    - wpxmlrpc
    - ZendeskSDK

EXTERNAL SOURCES:
  Automattic-Tracks-iOS:
    :git: https://github.com/Automattic/Automattic-Tracks-iOS.git
    :tag: 0.2.3
<<<<<<< HEAD
  WordPressKit:
    :commit: a1befa8c6d9a09dcbb86f900f430c2340941521a
    :git: https://github.com/pinar1234/WordPressKit-iOS.git
=======
>>>>>>> 186a3232
  WordPressUI:
    :commit: 7a5b1a3fb44f62416fbc2e5f0de623b87b613aae
    :git: https://github.com/wordpress-mobile/WordPressUI-iOS.git

CHECKOUT OPTIONS:
  Automattic-Tracks-iOS:
    :git: https://github.com/Automattic/Automattic-Tracks-iOS.git
    :tag: 0.2.3
<<<<<<< HEAD
  WordPressKit:
    :commit: a1befa8c6d9a09dcbb86f900f430c2340941521a
    :git: https://github.com/pinar1234/WordPressKit-iOS.git
=======
>>>>>>> 186a3232
  WordPressUI:
    :commit: 7a5b1a3fb44f62416fbc2e5f0de623b87b613aae
    :git: https://github.com/wordpress-mobile/WordPressUI-iOS.git

SPEC CHECKSUMS:
  1PasswordExtension: 0e95bdea64ec8ff2f4f693be5467a09fac42a83d
  AFNetworking: b6f891fdfaed196b46c7a83cf209e09697b94057
  Alamofire: e4fa87002c137ba2d8d634d2c51fabcda0d5c223
  Automattic-Tracks-iOS: d8c6c6c1351b1905a73e45f431b15598d71963b5
  BuddyBuildSDK: 8ae12ee721098b356a961ea7dce70ae55f93a7d2
  CocoaLumberjack: db7cc9e464771f12054c22ff6947c5a58d43a0fd
  Crashlytics: aee1a064cbbf99b32efa3f056a5f458d846bc8ff
  Fabric: a2917d3895e4c1569b9c3170de7320ea1b1e6661
  FormatterKit: 4b8f29acc9b872d5d12a63efb560661e8f2e1b98
  Gifu: fd1e9e3a15ac5d90bae0a510e4ed9f94b485ab03
  GoogleSignInRepacked: d357702618c555f38923576924661325eb1ef22b
  GoogleToolboxForMac: 91c824d21e85b31c2aae9bb011c5027c9b4e738f
  Gridicons: 8cc5cb666d5ad8b8f1771d3c7a93d27ae25b7c2e
  HockeySDK: 38b7e2726af1ea86ae97ce4b5de33ab0817e3500
  lottie-ios: d699fdee68d7b63e721d949388b015fef1aaa4ac
  MGSwipeTableCell: fb20e983988bde2b8d0df29c2d9e1d8ffd10b74a
  MRProgress: 16de7cc9f347e8846797a770db102a323fe7ef09
  Nimble: 2839b01d1b31f6a6a7777a221f0d91cf52e8e27b
  NSObject-SafeExpectations: b989b68a8a9b7b9f2b264a8b52ba9d7aab8f3129
  "NSURL+IDN": 82355a0afd532fe1de08f6417c134b49b1a1c4b3
  OCMock: ebe9ee1dca7fbed0ff9193ac0b3e2d8862ea56f6
  OHHTTPStubs: 1e21c7d2c084b8153fc53d48400d8919d2d432d0
  Reachability: 33e18b67625424e47b6cde6d202dce689ad7af96
  Starscream: f5da93fe6984c77b694366bf7299b7dc63a76f26
  SVProgressHUD: 1428aafac632c1f86f62aa4243ec12008d7a51d6
  UIDeviceIdentifier: a959a6d4f51036b4180dd31fb26483a820f1cc46
  WordPress-Aztec-iOS: 99dbfb3dbf14c2d33771f562c506e42fdd4880d6
  WordPress-Editor-iOS: ff5815378c280ab5176a8e4af4591fed9b0dd484
  WordPressAuthenticator: e6e1c80aff95f1b2ad11e4477fcfe9f61aa8c49a
  WordPressKit: a4a3849684f631a3abf579f6d3f15a32677cbb30
  WordPressShared: e5ea8a1ed3329735e40bd6623830960f63dd10fd
  WordPressUI: af141587ec444f9af753a00605bd0d3f14d8d8a3
  WPMediaPicker: c54791e04af3b41e473e9b340784be48a505bb38
  wpxmlrpc: bfc572f62ce7ee897f6f38b098d2ba08732ecef4
  ZendeskSDK: 2cda4db2ba6b10ba89aeb8dddaa94e97c85946a0

<<<<<<< HEAD
PODFILE CHECKSUM: 76b19806a34d3425e504bb13a884e6090d22c24e
=======
PODFILE CHECKSUM: 8b271bd70bde07137a8209476964389e0450e042
>>>>>>> 186a3232

COCOAPODS: 1.5.3<|MERGE_RESOLUTION|>--- conflicted
+++ resolved
@@ -164,17 +164,10 @@
   - Starscream (= 3.0.4)
   - SVProgressHUD (= 2.2.5)
   - UIDeviceIdentifier (~> 0.4)
-<<<<<<< HEAD
-  - WordPress-Aztec-iOS (= 1.0.0-beta.23)
-  - WordPress-Editor-iOS (= 1.0.0-beta.23)
-  - WordPressAuthenticator (= 1.0.4)
-  - WordPressKit (from `https://github.com/pinar1234/WordPressKit-iOS.git`, commit `a1befa8c6d9a09dcbb86f900f430c2340941521a`)
-=======
   - WordPress-Aztec-iOS (= 1.0.0-beta.25)
   - WordPress-Editor-iOS (= 1.0.0-beta.25)
   - WordPressAuthenticator (= 1.0.5)
-  - WordPressKit (= 1.2.1)
->>>>>>> 186a3232
+  - WordPressKit (from `https://github.com/pinar1234/WordPressKit-iOS.git`, commit `8be359344e85a79d431d280a2a6caaff6c17a827`)
   - WordPressShared (= 1.0.9)
   - WordPressUI (from `https://github.com/wordpress-mobile/WordPressUI-iOS.git`, commit `7a5b1a3fb44f62416fbc2e5f0de623b87b613aae`)
   - WPMediaPicker (= 1.3)
@@ -211,7 +204,6 @@
     - WordPress-Aztec-iOS
     - WordPress-Editor-iOS
     - WordPressAuthenticator
-    - WordPressKit
     - WordPressShared
     - WPMediaPicker
     - wpxmlrpc
@@ -221,12 +213,9 @@
   Automattic-Tracks-iOS:
     :git: https://github.com/Automattic/Automattic-Tracks-iOS.git
     :tag: 0.2.3
-<<<<<<< HEAD
   WordPressKit:
-    :commit: a1befa8c6d9a09dcbb86f900f430c2340941521a
+    :commit: 8be359344e85a79d431d280a2a6caaff6c17a827
     :git: https://github.com/pinar1234/WordPressKit-iOS.git
-=======
->>>>>>> 186a3232
   WordPressUI:
     :commit: 7a5b1a3fb44f62416fbc2e5f0de623b87b613aae
     :git: https://github.com/wordpress-mobile/WordPressUI-iOS.git
@@ -235,12 +224,9 @@
   Automattic-Tracks-iOS:
     :git: https://github.com/Automattic/Automattic-Tracks-iOS.git
     :tag: 0.2.3
-<<<<<<< HEAD
   WordPressKit:
-    :commit: a1befa8c6d9a09dcbb86f900f430c2340941521a
+    :commit: 8be359344e85a79d431d280a2a6caaff6c17a827
     :git: https://github.com/pinar1234/WordPressKit-iOS.git
-=======
->>>>>>> 186a3232
   WordPressUI:
     :commit: 7a5b1a3fb44f62416fbc2e5f0de623b87b613aae
     :git: https://github.com/wordpress-mobile/WordPressUI-iOS.git
@@ -282,10 +268,6 @@
   wpxmlrpc: bfc572f62ce7ee897f6f38b098d2ba08732ecef4
   ZendeskSDK: 2cda4db2ba6b10ba89aeb8dddaa94e97c85946a0
 
-<<<<<<< HEAD
-PODFILE CHECKSUM: 76b19806a34d3425e504bb13a884e6090d22c24e
-=======
-PODFILE CHECKSUM: 8b271bd70bde07137a8209476964389e0450e042
->>>>>>> 186a3232
+PODFILE CHECKSUM: 79b76c60c9deda97f62e122b01d0a1e90a9b0819
 
 COCOAPODS: 1.5.3