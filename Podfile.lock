--- conflicted
+++ resolved
@@ -211,11 +211,7 @@
   - WordPress-Aztec-iOS (1.9.0)
   - WordPress-Editor-iOS (1.9.0):
     - WordPress-Aztec-iOS (= 1.9.0)
-<<<<<<< HEAD
-  - WordPressAuthenticator (1.9.0):
-=======
   - WordPressAuthenticator (1.10.0-beta.1):
->>>>>>> 7646b90b
     - 1PasswordExtension (= 1.8.5)
     - Alamofire (= 4.7.3)
     - CocoaLumberjack (~> 3.5)
@@ -305,11 +301,7 @@
   - Starscream (= 3.0.6)
   - SVProgressHUD (= 2.2.5)
   - WordPress-Editor-iOS (~> 1.9.0)
-<<<<<<< HEAD
-  - WordPressAuthenticator (~> 1.9.0)
-=======
   - WordPressAuthenticator (~> 1.10.0-beta.1)
->>>>>>> 7646b90b
   - WordPressKit (~> 4.5.0)
   - WordPressMocks (~> 0.0.5)
   - WordPressShared (~> 1.8.7)
@@ -500,11 +492,7 @@
   UIDeviceIdentifier: 8f8a24b257a4d978c8d40ad1e7355b944ffbfa8c
   WordPress-Aztec-iOS: e58c7ab55b0bae53418a705876093fed314b6586
   WordPress-Editor-iOS: 36114a1e155b0696939dba80989652c185e91e01
-<<<<<<< HEAD
-  WordPressAuthenticator: 4a047f354ff6486b2b446a2c4d517611800eed48
-=======
   WordPressAuthenticator: 7b96b197f161ac40fcb4e215bc04006ee9a02b53
->>>>>>> 7646b90b
   WordPressKit: 87ba4cce3f5269e26a09568a749ec1b8b2ba2267
   WordPressMocks: d8088f718439556ff3856d5881aef581740cd26a
   WordPressShared: 09cf184caa614835f5811e8609227165201e6d3e
@@ -512,13 +500,9 @@
   WPMediaPicker: 1897f312c7b41114ffd239fb782431ae602134a1
   wpxmlrpc: 6ba55c773cfa27083ae4a2173e69b19f46da98e2
   yoga: 4e71c9a33abf45ba55af55ae9cbc86f4234bb2a9
-  ZendeskSDK: 787414f9240ee6ef8cfe4ea0f00e8b4d01d2d264
+  ZendeskSDK: ce880e75f12ae5dacaa3658f49e545f3c8471030
   ZIPFoundation: 89df685c971926b0323087952320bdfee9f0b6ef
 
-<<<<<<< HEAD
-PODFILE CHECKSUM: 8bb0063d151a34c815190652da954489b359e002
-=======
 PODFILE CHECKSUM: 3b5d67cf8d2466fd972d8f5cdade9322bdab7ba6
->>>>>>> 7646b90b
 
 COCOAPODS: 1.7.5