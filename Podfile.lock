--- conflicted
+++ resolved
@@ -397,11 +397,7 @@
     - WordPressKit (~> 4.0-beta.0)
     - WordPressShared (~> 1.9-beta)
     - WordPressUI (~> 1.7.0)
-<<<<<<< HEAD
-  - WordPressKit (4.13.0-beta.3):
-=======
   - WordPressKit (4.13.0-beta.4):
->>>>>>> c052cada
     - Alamofire (~> 4.8.0)
     - CocoaLumberjack (~> 3.4)
     - NSObject-SafeExpectations (= 0.0.4)
@@ -493,15 +489,9 @@
   - SimulatorStatusMagic
   - Starscream (= 3.0.6)
   - SVProgressHUD (= 2.2.5)
-<<<<<<< HEAD
-  - WordPress-Editor-iOS (~> 1.19.2)
-  - WordPressAuthenticator (~> 1.20.0)
-  - WordPressKit (= 4.13.0-beta.3)
-=======
   - WordPress-Editor-iOS (~> 1.19.3)
   - WordPressAuthenticator (~> 1.21.0-beta)
   - WordPressKit (= 4.13.0-beta.4)
->>>>>>> c052cada
   - WordPressMocks (~> 0.0.8)
   - WordPressShared (= 1.9.1)
   - WordPressUI (~> 1.7.1)
@@ -642,10 +632,6 @@
     :commit: 7443b1a7f8739149e82a504992afddd59446154d
     :git: http://github.com/wordpress-mobile/gutenberg-mobile/
     :submodules: true
-<<<<<<< HEAD
-    :tag: v1.32.0
-=======
->>>>>>> c052cada
   Yoga:
     :podspec: https://raw.githubusercontent.com/wordpress-mobile/gutenberg-mobile/7443b1a7f8739149e82a504992afddd59446154d/third-party-podspecs/Yoga.podspec.json
 
@@ -661,10 +647,6 @@
     :commit: 7443b1a7f8739149e82a504992afddd59446154d
     :git: http://github.com/wordpress-mobile/gutenberg-mobile/
     :submodules: true
-<<<<<<< HEAD
-    :tag: v1.32.0
-=======
->>>>>>> c052cada
 
 SPEC CHECKSUMS:
   1PasswordExtension: f97cc80ae58053c331b2b6dc8843ba7103b33794
@@ -738,17 +720,10 @@
   Starscream: ef3ece99d765eeccb67de105bfa143f929026cf5
   SVProgressHUD: 1428aafac632c1f86f62aa4243ec12008d7a51d6
   UIDeviceIdentifier: a79ccdfc940373835a7d8e9fc7541e6bf61b6319
-<<<<<<< HEAD
-  WordPress-Aztec-iOS: d01bf0c5e150ae6a046f06ba63b7cc2762061c0b
-  WordPress-Editor-iOS: 5b726489e5ae07b7281a2862d69aba2d5c83f140
-  WordPressAuthenticator: ad76d49b751fed62163d68547475b36a332a81e5
-  WordPressKit: 612c5fb13624ddbb7fc4fa1bc877f448c6e1fa1e
-=======
   WordPress-Aztec-iOS: b7ac8b30f746992e85d9668453ac87c2cdcecf4f
   WordPress-Editor-iOS: 1886f7fe464d79ee64ccfe7985281f8cf45f75eb
   WordPressAuthenticator: 025a3af59ee0e42c4ba0826f9c95bc4605ade35e
   WordPressKit: c430dc757de5024a783621c625c326606561fa9d
->>>>>>> c052cada
   WordPressMocks: b4064b99a073117bbc304abe82df78f2fbe60992
   WordPressShared: 423779c24b1f8f2ee06d1068d30c7d2ea51ca813
   WordPressUI: 9da5d966b8beb091950cd96880db398d7f30e246
@@ -764,10 +739,6 @@
   ZendeskSupportSDK: a87ab1e4badace92c75eb11dc77ede1e995b2adc
   ZIPFoundation: 249fa8890597086cd536bb2df5c9804d84e122b0
 
-<<<<<<< HEAD
-PODFILE CHECKSUM: 1d0f3215af6446a80fd5960b29f8741552edca88
-=======
 PODFILE CHECKSUM: fa8abf8224296b27906b2e36736efced6bbf0dba
->>>>>>> c052cada
 
 COCOAPODS: 1.8.4