PODS:
  - Alamofire (4.8.2)
  - AlamofireImage (3.5.2):
    - Alamofire (~> 4.8)
  - AlamofireNetworkActivityIndicator (2.4.0):
    - Alamofire (~> 4.8)
  - AppCenter (5.0.3):
    - AppCenter/Analytics (= 5.0.3)
    - AppCenter/Crashes (= 5.0.3)
  - AppCenter/Analytics (5.0.3):
    - AppCenter/Core
  - AppCenter/Core (5.0.3)
  - AppCenter/Crashes (5.0.3):
    - AppCenter/Core
  - AppCenter/Distribute (5.0.3):
    - AppCenter/Core
  - Automattic-Tracks-iOS (3.2.0):
    - Sentry (~> 8.0)
    - Sodium (>= 0.9.1)
    - UIDeviceIdentifier (~> 2.0)
  - CocoaLumberjack/Core (3.8.0)
  - CocoaLumberjack/Swift (3.8.0):
    - CocoaLumberjack/Core
  - CropViewController (2.5.3)
  - Down (0.6.6)
  - FSInteractiveMap (0.1.0)
  - Gifu (3.3.1)
  - Gridicons (1.2.0)
<<<<<<< HEAD
  - Gutenberg (1.111.1)
=======
  - Gutenberg (1.111.0)
>>>>>>> 982059b2
  - JTAppleCalendar (8.0.5)
  - Kanvas (1.4.9):
    - CropViewController
  - MediaEditor (1.2.2):
    - CropViewController (~> 2.5.3)
  - NSObject-SafeExpectations (0.0.4)
  - "NSURL+IDN (0.4)"
  - OCMock (3.4.3)
  - OHHTTPStubs/Core (9.1.0)
  - OHHTTPStubs/Default (9.1.0):
    - OHHTTPStubs/Core
    - OHHTTPStubs/JSON
    - OHHTTPStubs/NSURLSession
    - OHHTTPStubs/OHPathHelpers
  - OHHTTPStubs/JSON (9.1.0):
    - OHHTTPStubs/Core
  - OHHTTPStubs/NSURLSession (9.1.0):
    - OHHTTPStubs/Core
  - OHHTTPStubs/OHPathHelpers (9.1.0)
  - OHHTTPStubs/Swift (9.1.0):
    - OHHTTPStubs/Default
  - Reachability (3.2)
  - Sentry (8.18.0):
    - Sentry/Core (= 8.18.0)
    - SentryPrivate (= 8.18.0)
  - Sentry/Core (8.18.0):
    - SentryPrivate (= 8.18.0)
  - SentryPrivate (8.18.0)
  - Sodium (0.9.1)
  - Starscream (3.0.6)
  - SVProgressHUD (2.2.5)
  - SwiftLint (0.54.0)
  - UIDeviceIdentifier (2.3.0)
  - WordPress-Aztec-iOS (1.19.9)
  - WordPress-Editor-iOS (1.19.9):
    - WordPress-Aztec-iOS (= 1.19.9)
  - WordPressAuthenticator (9.0.0):
    - Gridicons (~> 1.0)
    - "NSURL+IDN (= 0.4)"
    - SVProgressHUD (~> 2.2.5)
    - WordPressKit (~> 11.0)
    - WordPressShared (~> 2.1-beta)
    - WordPressUI (~> 1.7-beta)
  - WordPressKit (11.0.0):
    - Alamofire (~> 4.8.0)
    - NSObject-SafeExpectations (~> 0.0.4)
    - UIDeviceIdentifier (~> 2.0)
    - WordPressShared (~> 2.0-beta)
    - wpxmlrpc (~> 0.10)
  - WordPressShared (2.3.0)
  - WordPressUI (1.15.0)
  - wpxmlrpc (0.10.0)
  - ZendeskCommonUISDK (6.1.2)
  - ZendeskCoreSDK (2.5.1)
  - ZendeskMessagingAPISDK (3.8.3):
    - ZendeskSDKConfigurationsSDK (= 1.1.9)
  - ZendeskMessagingSDK (3.8.3):
    - ZendeskCommonUISDK (= 6.1.2)
    - ZendeskMessagingAPISDK (= 3.8.3)
  - ZendeskSDKConfigurationsSDK (1.1.9)
  - ZendeskSupportProvidersSDK (5.3.0):
    - ZendeskCoreSDK (~> 2.5.1)
  - ZendeskSupportSDK (5.3.0):
    - ZendeskMessagingSDK (~> 3.8.2)
    - ZendeskSupportProvidersSDK (~> 5.3.0)
  - ZIPFoundation (0.9.16)

DEPENDENCIES:
  - AlamofireImage (= 3.5.2)
  - AlamofireNetworkActivityIndicator (~> 2.4)
  - AppCenter (~> 5.0)
  - AppCenter/Distribute (~> 5.0)
  - Automattic-Tracks-iOS (~> 3.0)
  - CocoaLumberjack/Swift (~> 3.0)
  - CropViewController (= 2.5.3)
  - Down (~> 0.6.6)
  - FSInteractiveMap (from `https://github.com/wordpress-mobile/FSInteractiveMap.git`, tag `0.2.0`)
  - Gifu (= 3.3.1)
  - Gridicons (~> 1.2)
<<<<<<< HEAD
  - Gutenberg (from `https://cdn.a8c-ci.services/gutenberg-mobile/Gutenberg-v1.112.0-alpha3.podspec`)
=======
  - Gutenberg (from `https://cdn.a8c-ci.services/gutenberg-mobile/Gutenberg-v1.111.0.podspec`)
>>>>>>> 982059b2
  - JTAppleCalendar (~> 8.0.5)
  - Kanvas (~> 1.4.4)
  - MediaEditor (>= 1.2.2, ~> 1.2)
  - NSObject-SafeExpectations (~> 0.0.4)
  - "NSURL+IDN (~> 0.4)"
  - OCMock (~> 3.4.3)
  - OHHTTPStubs/Swift (~> 9.1.0)
  - Reachability (= 3.2)
  - Starscream (= 3.0.6)
  - SVProgressHUD (= 2.2.5)
  - SwiftLint (~> 0.50)
  - WordPress-Editor-iOS (~> 1.19.9)
  - WordPressAuthenticator (~> 9.0)
  - WordPressKit (~> 11.0)
  - WordPressShared (~> 2.3)
  - WordPressUI (~> 1.15)
  - ZendeskSupportSDK (= 5.3.0)
  - ZIPFoundation (~> 0.9.8)

SPEC REPOS:
  https://github.com/wordpress-mobile/cocoapods-specs.git:
    - WordPressAuthenticator
    - WordPressKit
    - WordPressShared
  trunk:
    - Alamofire
    - AlamofireImage
    - AlamofireNetworkActivityIndicator
    - AppCenter
    - Automattic-Tracks-iOS
    - CocoaLumberjack
    - CropViewController
    - Down
    - Gifu
    - Gridicons
    - JTAppleCalendar
    - Kanvas
    - MediaEditor
    - NSObject-SafeExpectations
    - "NSURL+IDN"
    - OCMock
    - OHHTTPStubs
    - Reachability
    - Sentry
    - SentryPrivate
    - Sodium
    - Starscream
    - SVProgressHUD
    - SwiftLint
    - UIDeviceIdentifier
    - WordPress-Aztec-iOS
    - WordPress-Editor-iOS
    - WordPressUI
    - wpxmlrpc
    - ZendeskCommonUISDK
    - ZendeskCoreSDK
    - ZendeskMessagingAPISDK
    - ZendeskMessagingSDK
    - ZendeskSDKConfigurationsSDK
    - ZendeskSupportProvidersSDK
    - ZendeskSupportSDK
    - ZIPFoundation

EXTERNAL SOURCES:
  FSInteractiveMap:
    :git: https://github.com/wordpress-mobile/FSInteractiveMap.git
    :tag: 0.2.0
  Gutenberg:
<<<<<<< HEAD
    :podspec: https://cdn.a8c-ci.services/gutenberg-mobile/Gutenberg-v1.112.0-alpha3.podspec
  WordPressShared:
    :commit: 47c5cbfc781b6aa7f577fbc413236c739e4332b4
    :git: https://github.com/wordpress-mobile/WordPress-iOS-Shared.git
=======
    :podspec: https://cdn.a8c-ci.services/gutenberg-mobile/Gutenberg-v1.111.0.podspec
>>>>>>> 982059b2

CHECKOUT OPTIONS:
  FSInteractiveMap:
    :git: https://github.com/wordpress-mobile/FSInteractiveMap.git
    :tag: 0.2.0

SPEC CHECKSUMS:
  Alamofire: ae5c501addb7afdbb13687d7f2f722c78734c2d3
  AlamofireImage: 63cfe3baf1370be6c498149687cf6db3e3b00999
  AlamofireNetworkActivityIndicator: 9acc3de3ca6645bf0efed462396b0df13dd3e7b8
  AppCenter: a4070ec3d4418b5539067a51f57155012e486ebd
  Automattic-Tracks-iOS: baa126f98d2ce26fd54ee2534bef6e2d46480a5c
  CocoaLumberjack: 78abfb691154e2a9df8ded4350d504ee19d90732
  CropViewController: a5c143548a0fabcd6cc25f2d26e40460cfb8c78c
  Down: 71bf4af3c04fa093e65dffa25c4b64fa61287373
  FSInteractiveMap: a396f610f48b76cb540baa87139d056429abda86
  Gifu: 416d4e38c4c2fed012f019e0a1d3ffcb58e5b842
  Gridicons: 4455b9f366960121430e45997e32112ae49ffe1d
<<<<<<< HEAD
  Gutenberg: 69f7bd049f723c9574bbbc7019ecaf8bb6bb477f
=======
  Gutenberg: c222e0a909a508ecb1cc130278c17c0193cb64fc
>>>>>>> 982059b2
  JTAppleCalendar: 16c6501b22cb27520372c28b0a2e0b12c8d0cd73
  Kanvas: cc027f8058de881a4ae2b5aa5f05037b6d054d08
  MediaEditor: d08314cfcbfac74361071a306b4bc3a39b3356ae
  NSObject-SafeExpectations: ab8fe623d36b25aa1f150affa324e40a2f3c0374
  "NSURL+IDN": afc873e639c18138a1589697c3add197fe8679ca
  OCMock: 43565190abc78977ad44a61c0d20d7f0784d35ab
  OHHTTPStubs: 90eac6d8f2c18317baeca36698523dc67c513831
  Reachability: 33e18b67625424e47b6cde6d202dce689ad7af96
  Sentry: 8984a4ffb2b9bd2894d74fb36e6f5833865bc18e
  SentryPrivate: 2f0c9ba4c3fc993f70eab6ca95673509561e0085
  Sodium: 23d11554ecd556196d313cf6130d406dfe7ac6da
  Starscream: ef3ece99d765eeccb67de105bfa143f929026cf5
  SVProgressHUD: 1428aafac632c1f86f62aa4243ec12008d7a51d6
  SwiftLint: c1de071d9d08c8aba837545f6254315bc900e211
  UIDeviceIdentifier: 442b65b4ff1832d4ca9c2a157815cb29ad981b17
  WordPress-Aztec-iOS: fbebd569c61baa252b3f5058c0a2a9a6ada686bb
  WordPress-Editor-iOS: bda9f7f942212589b890329a0cb22547311749ef
  WordPressAuthenticator: e3c18f1b63222742a565fea3faf1a55a144ce8c4
  WordPressKit: 57712035a44595cf49b0c9f0ad5b8b899a8cbe6a
  WordPressShared: cad7777b283d3ce2752f283df587342a581cd49b
  WordPressUI: a491454affda3b0fb812812e637dc5e8f8f6bd06
  wpxmlrpc: 68db063041e85d186db21f674adf08d9c70627fd
  ZendeskCommonUISDK: 5f0a83f412e07ae23701f18c412fe783b3249ef5
  ZendeskCoreSDK: 19a18e5ef2edcb18f4dbc0ea0d12bd31f515712a
  ZendeskMessagingAPISDK: db91be0c5cb88229d22f0e560ed99ba6e1dce02e
  ZendeskMessagingSDK: ce2750c0a3dbd40918ea2e2d44dd0dbe34d21bc8
  ZendeskSDKConfigurationsSDK: f91f54f3b41aa36ffbc43a37af9956752a062055
  ZendeskSupportProvidersSDK: 2bdf8544f7cd0fd4c002546f5704b813845beb2a
  ZendeskSupportSDK: 3a8e508ab1d9dd22dc038df6c694466414e037ba
  ZIPFoundation: d170fa8e270b2a32bef9dcdcabff5b8f1a5deced

PODFILE CHECKSUM: 9331d9b30992bbe14cbb7d537bbad3042f3ff457

COCOAPODS: 1.14.2<|MERGE_RESOLUTION|>--- conflicted
+++ resolved
@@ -26,11 +26,7 @@
   - FSInteractiveMap (0.1.0)
   - Gifu (3.3.1)
   - Gridicons (1.2.0)
-<<<<<<< HEAD
   - Gutenberg (1.111.1)
-=======
-  - Gutenberg (1.111.0)
->>>>>>> 982059b2
   - JTAppleCalendar (8.0.5)
   - Kanvas (1.4.9):
     - CropViewController
@@ -62,7 +58,7 @@
   - Sodium (0.9.1)
   - Starscream (3.0.6)
   - SVProgressHUD (2.2.5)
-  - SwiftLint (0.54.0)
+  - SwiftLint (0.53.0)
   - UIDeviceIdentifier (2.3.0)
   - WordPress-Aztec-iOS (1.19.9)
   - WordPress-Editor-iOS (1.19.9):
@@ -110,11 +106,7 @@
   - FSInteractiveMap (from `https://github.com/wordpress-mobile/FSInteractiveMap.git`, tag `0.2.0`)
   - Gifu (= 3.3.1)
   - Gridicons (~> 1.2)
-<<<<<<< HEAD
   - Gutenberg (from `https://cdn.a8c-ci.services/gutenberg-mobile/Gutenberg-v1.112.0-alpha3.podspec`)
-=======
-  - Gutenberg (from `https://cdn.a8c-ci.services/gutenberg-mobile/Gutenberg-v1.111.0.podspec`)
->>>>>>> 982059b2
   - JTAppleCalendar (~> 8.0.5)
   - Kanvas (~> 1.4.4)
   - MediaEditor (>= 1.2.2, ~> 1.2)
@@ -138,7 +130,6 @@
   https://github.com/wordpress-mobile/cocoapods-specs.git:
     - WordPressAuthenticator
     - WordPressKit
-    - WordPressShared
   trunk:
     - Alamofire
     - AlamofireImage
@@ -167,6 +158,7 @@
     - UIDeviceIdentifier
     - WordPress-Aztec-iOS
     - WordPress-Editor-iOS
+    - WordPressShared
     - WordPressUI
     - wpxmlrpc
     - ZendeskCommonUISDK
@@ -183,14 +175,7 @@
     :git: https://github.com/wordpress-mobile/FSInteractiveMap.git
     :tag: 0.2.0
   Gutenberg:
-<<<<<<< HEAD
     :podspec: https://cdn.a8c-ci.services/gutenberg-mobile/Gutenberg-v1.112.0-alpha3.podspec
-  WordPressShared:
-    :commit: 47c5cbfc781b6aa7f577fbc413236c739e4332b4
-    :git: https://github.com/wordpress-mobile/WordPress-iOS-Shared.git
-=======
-    :podspec: https://cdn.a8c-ci.services/gutenberg-mobile/Gutenberg-v1.111.0.podspec
->>>>>>> 982059b2
 
 CHECKOUT OPTIONS:
   FSInteractiveMap:
@@ -209,11 +194,7 @@
   FSInteractiveMap: a396f610f48b76cb540baa87139d056429abda86
   Gifu: 416d4e38c4c2fed012f019e0a1d3ffcb58e5b842
   Gridicons: 4455b9f366960121430e45997e32112ae49ffe1d
-<<<<<<< HEAD
   Gutenberg: 69f7bd049f723c9574bbbc7019ecaf8bb6bb477f
-=======
-  Gutenberg: c222e0a909a508ecb1cc130278c17c0193cb64fc
->>>>>>> 982059b2
   JTAppleCalendar: 16c6501b22cb27520372c28b0a2e0b12c8d0cd73
   Kanvas: cc027f8058de881a4ae2b5aa5f05037b6d054d08
   MediaEditor: d08314cfcbfac74361071a306b4bc3a39b3356ae
@@ -227,13 +208,13 @@
   Sodium: 23d11554ecd556196d313cf6130d406dfe7ac6da
   Starscream: ef3ece99d765eeccb67de105bfa143f929026cf5
   SVProgressHUD: 1428aafac632c1f86f62aa4243ec12008d7a51d6
-  SwiftLint: c1de071d9d08c8aba837545f6254315bc900e211
+  SwiftLint: 5ce4d6a8ff83f1b5fd5ad5dbf30965d35af65e44
   UIDeviceIdentifier: 442b65b4ff1832d4ca9c2a157815cb29ad981b17
   WordPress-Aztec-iOS: fbebd569c61baa252b3f5058c0a2a9a6ada686bb
   WordPress-Editor-iOS: bda9f7f942212589b890329a0cb22547311749ef
   WordPressAuthenticator: e3c18f1b63222742a565fea3faf1a55a144ce8c4
   WordPressKit: 57712035a44595cf49b0c9f0ad5b8b899a8cbe6a
-  WordPressShared: cad7777b283d3ce2752f283df587342a581cd49b
+  WordPressShared: f99faa127509b666d2f8b931989a900e2fd9d10d
   WordPressUI: a491454affda3b0fb812812e637dc5e8f8f6bd06
   wpxmlrpc: 68db063041e85d186db21f674adf08d9c70627fd
   ZendeskCommonUISDK: 5f0a83f412e07ae23701f18c412fe783b3249ef5
