PODS:
  - Alamofire (4.8.0)
  - AlamofireImage (3.5.2):
    - Alamofire (~> 4.8)
  - AlamofireNetworkActivityIndicator (2.4.0):
    - Alamofire (~> 4.8)
  - AppCenter (5.0.3):
    - AppCenter/Analytics (= 5.0.3)
    - AppCenter/Crashes (= 5.0.3)
  - AppCenter/Analytics (5.0.3):
    - AppCenter/Core
  - AppCenter/Core (5.0.3)
  - AppCenter/Crashes (5.0.3):
    - AppCenter/Core
  - AppCenter/Distribute (5.0.3):
    - AppCenter/Core
  - Automattic-Tracks-iOS (3.0.0):
    - Sentry (~> 8.0)
    - Sodium (>= 0.9.1)
    - UIDeviceIdentifier (~> 2.0)
  - CocoaLumberjack/Core (3.8.0)
  - CocoaLumberjack/Swift (3.8.0):
    - CocoaLumberjack/Core
  - CropViewController (2.5.3)
  - Down (0.6.6)
  - FSInteractiveMap (0.1.0)
  - Gifu (3.3.1)
  - Gridicons (1.2.0)
  - Gutenberg (1.109.0)
  - JTAppleCalendar (8.0.5)
  - Kanvas (1.4.9):
    - CropViewController
  - MediaEditor (1.2.2):
    - CropViewController (~> 2.5.3)
  - NSObject-SafeExpectations (0.0.4)
  - "NSURL+IDN (0.4)"
  - OCMock (3.4.3)
  - OHHTTPStubs/Core (9.1.0)
  - OHHTTPStubs/Default (9.1.0):
    - OHHTTPStubs/Core
    - OHHTTPStubs/JSON
    - OHHTTPStubs/NSURLSession
    - OHHTTPStubs/OHPathHelpers
  - OHHTTPStubs/JSON (9.1.0):
    - OHHTTPStubs/Core
  - OHHTTPStubs/NSURLSession (9.1.0):
    - OHHTTPStubs/Core
  - OHHTTPStubs/OHPathHelpers (9.1.0)
  - OHHTTPStubs/Swift (9.1.0):
    - OHHTTPStubs/Default
  - Reachability (3.2)
  - Sentry (8.16.1):
    - Sentry/Core (= 8.16.1)
    - SentryPrivate (= 8.16.1)
  - Sentry/Core (8.16.1):
    - SentryPrivate (= 8.16.1)
  - SentryPrivate (8.16.1)
  - Sodium (0.9.1)
  - Starscream (3.0.6)
  - SVProgressHUD (2.2.5)
  - SwiftLint (0.53.0)
  - UIDeviceIdentifier (2.3.0)
  - WordPress-Aztec-iOS (1.19.9)
  - WordPress-Editor-iOS (1.19.9):
    - WordPress-Aztec-iOS (= 1.19.9)
  - WordPressAuthenticator (7.3.1):
    - Gridicons (~> 1.0)
    - "NSURL+IDN (= 0.4)"
    - SVProgressHUD (~> 2.2.5)
    - WordPressKit (~> 8.7-beta)
    - WordPressShared (~> 2.1-beta)
    - WordPressUI (~> 1.7-beta)
  - WordPressKit (8.11.0):
    - Alamofire (~> 4.8.0)
    - NSObject-SafeExpectations (~> 0.0.4)
    - UIDeviceIdentifier (~> 2.0)
    - WordPressShared (~> 2.0-beta)
    - wpxmlrpc (~> 0.10)
  - WordPressShared (2.2.0)
  - WordPressUI (1.15.0)
  - wpxmlrpc (0.10.0)
  - ZendeskCommonUISDK (6.1.2)
  - ZendeskCoreSDK (2.5.1)
  - ZendeskMessagingAPISDK (3.8.3):
    - ZendeskSDKConfigurationsSDK (= 1.1.9)
  - ZendeskMessagingSDK (3.8.3):
    - ZendeskCommonUISDK (= 6.1.2)
    - ZendeskMessagingAPISDK (= 3.8.3)
  - ZendeskSDKConfigurationsSDK (1.1.9)
  - ZendeskSupportProvidersSDK (5.3.0):
    - ZendeskCoreSDK (~> 2.5.1)
  - ZendeskSupportSDK (5.3.0):
    - ZendeskMessagingSDK (~> 3.8.2)
    - ZendeskSupportProvidersSDK (~> 5.3.0)
  - ZIPFoundation (0.9.16)

DEPENDENCIES:
  - Alamofire (= 4.8.0)
  - AlamofireImage (= 3.5.2)
  - AlamofireNetworkActivityIndicator (~> 2.4)
  - AppCenter (~> 5.0)
  - AppCenter/Distribute (~> 5.0)
  - Automattic-Tracks-iOS (~> 3.0)
  - CocoaLumberjack/Swift (~> 3.0)
  - CropViewController (= 2.5.3)
  - Down (~> 0.6.6)
  - FSInteractiveMap (from `https://github.com/wordpress-mobile/FSInteractiveMap.git`, tag `0.2.0`)
  - Gifu (= 3.3.1)
  - Gridicons (~> 1.2)
  - Gutenberg (from `https://cdn.a8c-ci.services/gutenberg-mobile/Gutenberg-v1.109.0.podspec`)
  - JTAppleCalendar (~> 8.0.5)
  - Kanvas (~> 1.4.4)
  - MediaEditor (>= 1.2.2, ~> 1.2)
  - NSObject-SafeExpectations (~> 0.0.4)
  - "NSURL+IDN (~> 0.4)"
  - OCMock (~> 3.4.3)
  - OHHTTPStubs/Swift (~> 9.1.0)
  - Reachability (= 3.2)
  - Starscream (= 3.0.6)
  - SVProgressHUD (= 2.2.5)
  - SwiftLint (~> 0.50)
  - WordPress-Editor-iOS (~> 1.19.9)
<<<<<<< HEAD
  - WordPressAuthenticator (from `https://github.com/wordpress-mobile/WordPressAuthenticator-iOS.git`, commit `84e51146f8c77261ee76d4563b0bc13aebecb8ba`)
  - WordPressKit (from `https://github.com/wordpress-mobile/WordPressKit-iOS.git`, commit `01f768cda3a0f7094d4db51c4966a729f72d12fb`)
=======
  - WordPressAuthenticator (~> 7.3)
  - WordPressKit (~> 8.11)
>>>>>>> 35d34c73
  - WordPressShared (~> 2.2)
  - WordPressUI (~> 1.15)
  - ZendeskSupportSDK (= 5.3.0)
  - ZIPFoundation (~> 0.9.8)

SPEC REPOS:
  trunk:
    - Alamofire
    - AlamofireImage
    - AlamofireNetworkActivityIndicator
    - AppCenter
    - Automattic-Tracks-iOS
    - CocoaLumberjack
    - CropViewController
    - Down
    - Gifu
    - Gridicons
    - JTAppleCalendar
    - Kanvas
    - MediaEditor
    - NSObject-SafeExpectations
    - "NSURL+IDN"
    - OCMock
    - OHHTTPStubs
    - Reachability
    - Sentry
    - SentryPrivate
    - Sodium
    - Starscream
    - SVProgressHUD
    - SwiftLint
    - UIDeviceIdentifier
    - WordPress-Aztec-iOS
    - WordPress-Editor-iOS
<<<<<<< HEAD
=======
    - WordPressAuthenticator
    - WordPressKit
>>>>>>> 35d34c73
    - WordPressShared
    - WordPressUI
    - wpxmlrpc
    - ZendeskCommonUISDK
    - ZendeskCoreSDK
    - ZendeskMessagingAPISDK
    - ZendeskMessagingSDK
    - ZendeskSDKConfigurationsSDK
    - ZendeskSupportProvidersSDK
    - ZendeskSupportSDK
    - ZIPFoundation

EXTERNAL SOURCES:
  FSInteractiveMap:
    :git: https://github.com/wordpress-mobile/FSInteractiveMap.git
    :tag: 0.2.0
  Gutenberg:
<<<<<<< HEAD
    :podspec: https://cdn.a8c-ci.services/gutenberg-mobile/Gutenberg-v1.108.0.podspec
  WordPressAuthenticator:
    :commit: 84e51146f8c77261ee76d4563b0bc13aebecb8ba
    :git: https://github.com/wordpress-mobile/WordPressAuthenticator-iOS.git
  WordPressKit:
    :commit: 01f768cda3a0f7094d4db51c4966a729f72d12fb
    :git: https://github.com/wordpress-mobile/WordPressKit-iOS.git
=======
    :podspec: https://cdn.a8c-ci.services/gutenberg-mobile/Gutenberg-v1.109.0.podspec
>>>>>>> 35d34c73

CHECKOUT OPTIONS:
  FSInteractiveMap:
    :git: https://github.com/wordpress-mobile/FSInteractiveMap.git
    :tag: 0.2.0
<<<<<<< HEAD
  Gutenberg:
    :git: https://github.com/wordpress-mobile/gutenberg-mobile.git
    :submodules: true
    :tag: v1.100.2
  WordPressAuthenticator:
    :commit: 84e51146f8c77261ee76d4563b0bc13aebecb8ba
    :git: https://github.com/wordpress-mobile/WordPressAuthenticator-iOS.git
  WordPressKit:
    :commit: 01f768cda3a0f7094d4db51c4966a729f72d12fb
    :git: https://github.com/wordpress-mobile/WordPressKit-iOS.git
=======
>>>>>>> 35d34c73

SPEC CHECKSUMS:
  Alamofire: 3ec537f71edc9804815215393ae2b1a8ea33a844
  AlamofireImage: 63cfe3baf1370be6c498149687cf6db3e3b00999
  AlamofireNetworkActivityIndicator: 9acc3de3ca6645bf0efed462396b0df13dd3e7b8
  AppCenter: a4070ec3d4418b5539067a51f57155012e486ebd
  Automattic-Tracks-iOS: f30bf3362a77010ccb9fe9aded453645089f6ccb
  CocoaLumberjack: 78abfb691154e2a9df8ded4350d504ee19d90732
  CropViewController: a5c143548a0fabcd6cc25f2d26e40460cfb8c78c
  Down: 71bf4af3c04fa093e65dffa25c4b64fa61287373
  FSInteractiveMap: a396f610f48b76cb540baa87139d056429abda86
  Gifu: 416d4e38c4c2fed012f019e0a1d3ffcb58e5b842
  Gridicons: 4455b9f366960121430e45997e32112ae49ffe1d
  Gutenberg: 34ff6e6e1897936e5695176cb7615596d1c4ca42
  JTAppleCalendar: 16c6501b22cb27520372c28b0a2e0b12c8d0cd73
  Kanvas: cc027f8058de881a4ae2b5aa5f05037b6d054d08
  MediaEditor: d08314cfcbfac74361071a306b4bc3a39b3356ae
  NSObject-SafeExpectations: ab8fe623d36b25aa1f150affa324e40a2f3c0374
  "NSURL+IDN": afc873e639c18138a1589697c3add197fe8679ca
  OCMock: 43565190abc78977ad44a61c0d20d7f0784d35ab
  OHHTTPStubs: 90eac6d8f2c18317baeca36698523dc67c513831
  Reachability: 33e18b67625424e47b6cde6d202dce689ad7af96
  Sentry: fcd7073d05654d9f0214d0226fca3d56d6530379
  SentryPrivate: 1cf54bae8be81dee04672b4c14ad5de52efb909f
  Sodium: 23d11554ecd556196d313cf6130d406dfe7ac6da
  Starscream: ef3ece99d765eeccb67de105bfa143f929026cf5
  SVProgressHUD: 1428aafac632c1f86f62aa4243ec12008d7a51d6
  SwiftLint: 5ce4d6a8ff83f1b5fd5ad5dbf30965d35af65e44
  UIDeviceIdentifier: 442b65b4ff1832d4ca9c2a157815cb29ad981b17
  WordPress-Aztec-iOS: fbebd569c61baa252b3f5058c0a2a9a6ada686bb
  WordPress-Editor-iOS: bda9f7f942212589b890329a0cb22547311749ef
<<<<<<< HEAD
  WordPressAuthenticator: 503a174d8ccc0781a0f5769e5e284e07cb294dc0
=======
  WordPressAuthenticator: 16f6560a06008cc502b92c85e76eaaa90248c12b
>>>>>>> 35d34c73
  WordPressKit: 13e01ed70f6ab2397c228959bc47cb2073521f63
  WordPressShared: 87f3ee89b0a3e83106106f13a8b71605fb8eb6d2
  WordPressUI: a491454affda3b0fb812812e637dc5e8f8f6bd06
  wpxmlrpc: 68db063041e85d186db21f674adf08d9c70627fd
  ZendeskCommonUISDK: 5f0a83f412e07ae23701f18c412fe783b3249ef5
  ZendeskCoreSDK: 19a18e5ef2edcb18f4dbc0ea0d12bd31f515712a
  ZendeskMessagingAPISDK: db91be0c5cb88229d22f0e560ed99ba6e1dce02e
  ZendeskMessagingSDK: ce2750c0a3dbd40918ea2e2d44dd0dbe34d21bc8
  ZendeskSDKConfigurationsSDK: f91f54f3b41aa36ffbc43a37af9956752a062055
  ZendeskSupportProvidersSDK: 2bdf8544f7cd0fd4c002546f5704b813845beb2a
  ZendeskSupportSDK: 3a8e508ab1d9dd22dc038df6c694466414e037ba
  ZIPFoundation: d170fa8e270b2a32bef9dcdcabff5b8f1a5deced

<<<<<<< HEAD
PODFILE CHECKSUM: c3a55e8b80168760d3f76c4f3131aadcfce1d701
=======
PODFILE CHECKSUM: 2edd8f6d2c7475c9aeda02ae80af96002ff1ca8b
>>>>>>> 35d34c73

COCOAPODS: 1.14.2<|MERGE_RESOLUTION|>--- conflicted
+++ resolved
@@ -120,13 +120,8 @@
   - SVProgressHUD (= 2.2.5)
   - SwiftLint (~> 0.50)
   - WordPress-Editor-iOS (~> 1.19.9)
-<<<<<<< HEAD
   - WordPressAuthenticator (from `https://github.com/wordpress-mobile/WordPressAuthenticator-iOS.git`, commit `84e51146f8c77261ee76d4563b0bc13aebecb8ba`)
   - WordPressKit (from `https://github.com/wordpress-mobile/WordPressKit-iOS.git`, commit `01f768cda3a0f7094d4db51c4966a729f72d12fb`)
-=======
-  - WordPressAuthenticator (~> 7.3)
-  - WordPressKit (~> 8.11)
->>>>>>> 35d34c73
   - WordPressShared (~> 2.2)
   - WordPressUI (~> 1.15)
   - ZendeskSupportSDK (= 5.3.0)
@@ -161,11 +156,6 @@
     - UIDeviceIdentifier
     - WordPress-Aztec-iOS
     - WordPress-Editor-iOS
-<<<<<<< HEAD
-=======
-    - WordPressAuthenticator
-    - WordPressKit
->>>>>>> 35d34c73
     - WordPressShared
     - WordPressUI
     - wpxmlrpc
@@ -183,23 +173,18 @@
     :git: https://github.com/wordpress-mobile/FSInteractiveMap.git
     :tag: 0.2.0
   Gutenberg:
-<<<<<<< HEAD
-    :podspec: https://cdn.a8c-ci.services/gutenberg-mobile/Gutenberg-v1.108.0.podspec
+    :podspec: https://cdn.a8c-ci.services/gutenberg-mobile/Gutenberg-v1.109.0.podspec
   WordPressAuthenticator:
     :commit: 84e51146f8c77261ee76d4563b0bc13aebecb8ba
     :git: https://github.com/wordpress-mobile/WordPressAuthenticator-iOS.git
   WordPressKit:
     :commit: 01f768cda3a0f7094d4db51c4966a729f72d12fb
     :git: https://github.com/wordpress-mobile/WordPressKit-iOS.git
-=======
-    :podspec: https://cdn.a8c-ci.services/gutenberg-mobile/Gutenberg-v1.109.0.podspec
->>>>>>> 35d34c73
 
 CHECKOUT OPTIONS:
   FSInteractiveMap:
     :git: https://github.com/wordpress-mobile/FSInteractiveMap.git
     :tag: 0.2.0
-<<<<<<< HEAD
   Gutenberg:
     :git: https://github.com/wordpress-mobile/gutenberg-mobile.git
     :submodules: true
@@ -210,8 +195,6 @@
   WordPressKit:
     :commit: 01f768cda3a0f7094d4db51c4966a729f72d12fb
     :git: https://github.com/wordpress-mobile/WordPressKit-iOS.git
-=======
->>>>>>> 35d34c73
 
 SPEC CHECKSUMS:
   Alamofire: 3ec537f71edc9804815215393ae2b1a8ea33a844
@@ -243,11 +226,7 @@
   UIDeviceIdentifier: 442b65b4ff1832d4ca9c2a157815cb29ad981b17
   WordPress-Aztec-iOS: fbebd569c61baa252b3f5058c0a2a9a6ada686bb
   WordPress-Editor-iOS: bda9f7f942212589b890329a0cb22547311749ef
-<<<<<<< HEAD
   WordPressAuthenticator: 503a174d8ccc0781a0f5769e5e284e07cb294dc0
-=======
-  WordPressAuthenticator: 16f6560a06008cc502b92c85e76eaaa90248c12b
->>>>>>> 35d34c73
   WordPressKit: 13e01ed70f6ab2397c228959bc47cb2073521f63
   WordPressShared: 87f3ee89b0a3e83106106f13a8b71605fb8eb6d2
   WordPressUI: a491454affda3b0fb812812e637dc5e8f8f6bd06
@@ -261,10 +240,6 @@
   ZendeskSupportSDK: 3a8e508ab1d9dd22dc038df6c694466414e037ba
   ZIPFoundation: d170fa8e270b2a32bef9dcdcabff5b8f1a5deced
 
-<<<<<<< HEAD
-PODFILE CHECKSUM: c3a55e8b80168760d3f76c4f3131aadcfce1d701
-=======
-PODFILE CHECKSUM: 2edd8f6d2c7475c9aeda02ae80af96002ff1ca8b
->>>>>>> 35d34c73
+PODFILE CHECKSUM: c91f2d00fe799360242d2d2ed5d2658c181a58d0
 
 COCOAPODS: 1.14.2