--- conflicted
+++ resolved
@@ -611,15 +611,9 @@
   - SVProgressHUD (= 2.2.5)
   - SwiftLint (~> 0.50)
   - WordPress-Editor-iOS (~> 1.19.8)
-<<<<<<< HEAD
-  - WordPressAuthenticator (~> 6.1-beta)
-  - WordPressKit (~> 8.5)
-  - WordPressShared (~> 2.2-beta)
-=======
   - WordPressAuthenticator (~> 6.2.0)
   - WordPressKit (~> 8.5)
   - WordPressShared (~> 2.2)
->>>>>>> 928de0fa
   - WordPressUI (~> 1.12.5)
   - WPMediaPicker (~> 1.8.8)
   - Yoga (from `https://raw.githubusercontent.com/wordpress-mobile/gutenberg-mobile/v1.99.0/third-party-podspecs/Yoga.podspec.json`)
@@ -901,10 +895,6 @@
   ZendeskSupportSDK: 3a8e508ab1d9dd22dc038df6c694466414e037ba
   ZIPFoundation: ae5b4b813d216d3bf0a148773267fff14bd51d37
 
-<<<<<<< HEAD
-PODFILE CHECKSUM: 05c81b021c29ea99daf4ef573cb2dcf6ecaf1e4c
-=======
 PODFILE CHECKSUM: 463ed7d39926c127d8197fe925fd7d05125f647b
->>>>>>> 928de0fa
 
 COCOAPODS: 1.12.1