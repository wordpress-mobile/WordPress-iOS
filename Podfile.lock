--- conflicted
+++ resolved
@@ -301,13 +301,8 @@
   - Starscream (= 3.0.6)
   - SVProgressHUD (= 2.2.5)
   - WordPress-Editor-iOS (~> 1.9.0)
-<<<<<<< HEAD
   - WordPressAuthenticator (from `https://github.com/wordpress-mobile/WordPressAuthenticator-iOS.git`, branch `fix/12556-siwa_wp_password_entry_fix`)
   - WordPressKit (from `https://github.com/wordpress-mobile/WordPressKit-iOS.git`, branch `issue/12556-siwa_add_data_to_error`)
-=======
-  - WordPressAuthenticator (~> 1.10.0-beta.3)
-  - WordPressKit (~> 4.5.0)
->>>>>>> d3ac4a0e
   - WordPressMocks (~> 0.0.6)
   - WordPressShared (~> 1.8.7)
   - WordPressUI (~> 1.3.5)
@@ -350,11 +345,6 @@
     - UIDeviceIdentifier
     - WordPress-Aztec-iOS
     - WordPress-Editor-iOS
-<<<<<<< HEAD
-=======
-    - WordPressAuthenticator
-    - WordPressKit
->>>>>>> d3ac4a0e
     - WordPressMocks
     - WordPressShared
     - WordPressUI
@@ -420,15 +410,12 @@
   RNTAztecView:
     :commit: b8e8fe1f6b438b5cfcc9a9bf86d23616969eeff5
     :git: http://github.com/wordpress-mobile/gutenberg-mobile/
-<<<<<<< HEAD
   WordPressAuthenticator:
     :branch: fix/12556-siwa_wp_password_entry_fix
     :git: https://github.com/wordpress-mobile/WordPressAuthenticator-iOS.git
   WordPressKit:
     :branch: issue/12556-siwa_add_data_to_error
     :git: https://github.com/wordpress-mobile/WordPressKit-iOS.git
-=======
->>>>>>> d3ac4a0e
   yoga:
     :podspec: https://raw.githubusercontent.com/wordpress-mobile/gutenberg-mobile/b8e8fe1f6b438b5cfcc9a9bf86d23616969eeff5/react-native-gutenberg-bridge/third-party-podspecs/yoga.podspec.json
   ZendeskSDK:
@@ -445,15 +432,12 @@
   RNTAztecView:
     :commit: b8e8fe1f6b438b5cfcc9a9bf86d23616969eeff5
     :git: http://github.com/wordpress-mobile/gutenberg-mobile/
-<<<<<<< HEAD
   WordPressAuthenticator:
-    :commit: 8b0ba301b34ed6da645f461af34b74324e931591
+    :commit: 43b8a0208e544cf1b5c77b8dfb2789df73d445a4
     :git: https://github.com/wordpress-mobile/WordPressAuthenticator-iOS.git
   WordPressKit:
     :commit: 9941f7b8cbcfd2842d8a16ca94716b1761f10b24
     :git: https://github.com/wordpress-mobile/WordPressKit-iOS.git
-=======
->>>>>>> d3ac4a0e
   ZendeskSDK:
     :git: https://github.com/zendesk/zendesk_sdk_ios
     :tag: 3.0.1-swift5.1-GM
@@ -529,10 +513,6 @@
   ZendeskSDK: 787414f9240ee6ef8cfe4ea0f00e8b4d01d2d264
   ZIPFoundation: 89df685c971926b0323087952320bdfee9f0b6ef
 
-<<<<<<< HEAD
 PODFILE CHECKSUM: 192821f0f0c71093d8a9f3bae456fc70f67c1339
-=======
-PODFILE CHECKSUM: a2978bd1db52cc95cd927dfbd5136bacf387c315
->>>>>>> d3ac4a0e
 
 COCOAPODS: 1.7.5