--- conflicted
+++ resolved
@@ -28,8 +28,6 @@
     - Sodium (>= 0.9.1)
     - UIDeviceIdentifier (~> 1)
   - boost-for-react-native (1.63.0)
-  - BVLinearGradient (2.5.6):
-    - React-Core
   - Charts (3.2.2):
     - Charts/Core (= 3.2.2)
   - Charts/Core (3.2.2)
@@ -39,14 +37,23 @@
   - CropViewController (2.5.3)
   - DoubleConversion (1.1.5)
   - Down (0.6.6)
-  - FBLazyVector (0.64.0)
-  - FBReactNativeSpec (0.64.0):
-    - RCT-Folly (= 2020.01.13.00)
-    - RCTRequired (= 0.64.0)
-    - RCTTypeSafety (= 0.64.0)
-    - React-Core (= 0.64.0)
-    - React-jsi (= 0.64.0)
-    - ReactCommon/turbomodule/core (= 0.64.0)
+  - FBLazyVector (0.61.5)
+  - FBReactNativeSpec (0.61.5):
+    - Folly (= 2018.10.22.00)
+    - RCTRequired (= 0.61.5)
+    - RCTTypeSafety (= 0.61.5)
+    - React-Core (= 0.61.5)
+    - React-jsi (= 0.61.5)
+    - ReactCommon/turbomodule/core (= 0.61.5)
+  - Folly (2018.10.22.00):
+    - boost-for-react-native
+    - DoubleConversion
+    - Folly/Default (= 2018.10.22.00)
+    - glog
+  - Folly/Default (2018.10.22.00):
+    - boost-for-react-native
+    - DoubleConversion
+    - glog
   - FormatterKit/Resources (1.9.0)
   - FormatterKit/TimeIntervalFormatter (1.9.0):
     - FormatterKit/Resources
@@ -63,9 +70,9 @@
     - GTMSessionFetcher/Core (~> 1.5)
   - GTMSessionFetcher/Core (1.5.0)
   - Gutenberg (1.54.0):
-    - React (= 0.64.0)
-    - React-CoreModules (= 0.64.0)
-    - React-RCTImage (= 0.64.0)
+    - React (= 0.61.5)
+    - React-CoreModules (= 0.61.5)
+    - React-RCTImage (= 0.61.5)
     - RNTAztecView
   - JTAppleCalendar (8.0.3)
   - Kanvas (1.2.7)
@@ -117,316 +124,258 @@
   - OHHTTPStubs/OHPathHelpers (9.1.0)
   - OHHTTPStubs/Swift (9.1.0):
     - OHHTTPStubs/Default
-  - RCT-Folly (2020.01.13.00):
-    - boost-for-react-native
-    - DoubleConversion
-    - glog
-    - RCT-Folly/Default (= 2020.01.13.00)
-  - RCT-Folly/Default (2020.01.13.00):
-    - boost-for-react-native
-    - DoubleConversion
-    - glog
-  - RCTRequired (0.64.0)
-  - RCTTypeSafety (0.64.0):
-    - FBLazyVector (= 0.64.0)
-    - RCT-Folly (= 2020.01.13.00)
-    - RCTRequired (= 0.64.0)
-    - React-Core (= 0.64.0)
+  - RCTRequired (0.61.5)
+  - RCTTypeSafety (0.61.5):
+    - FBLazyVector (= 0.61.5)
+    - Folly (= 2018.10.22.00)
+    - RCTRequired (= 0.61.5)
+    - React-Core (= 0.61.5)
   - Reachability (3.2)
-  - React (0.64.0):
-    - React-Core (= 0.64.0)
-    - React-Core/DevSupport (= 0.64.0)
-    - React-Core/RCTWebSocket (= 0.64.0)
-    - React-RCTActionSheet (= 0.64.0)
-    - React-RCTAnimation (= 0.64.0)
-    - React-RCTBlob (= 0.64.0)
-    - React-RCTImage (= 0.64.0)
-    - React-RCTLinking (= 0.64.0)
-    - React-RCTNetwork (= 0.64.0)
-    - React-RCTSettings (= 0.64.0)
-    - React-RCTText (= 0.64.0)
-    - React-RCTVibration (= 0.64.0)
-  - React-callinvoker (0.64.0)
-  - React-Core (0.64.0):
-    - glog
-    - RCT-Folly (= 2020.01.13.00)
-    - React-Core/Default (= 0.64.0)
-    - React-cxxreact (= 0.64.0)
-    - React-jsi (= 0.64.0)
-    - React-jsiexecutor (= 0.64.0)
-    - React-perflogger (= 0.64.0)
-    - Yoga
-  - React-Core/CoreModulesHeaders (0.64.0):
-    - glog
-    - RCT-Folly (= 2020.01.13.00)
-    - React-Core/Default
-    - React-cxxreact (= 0.64.0)
-    - React-jsi (= 0.64.0)
-    - React-jsiexecutor (= 0.64.0)
-    - React-perflogger (= 0.64.0)
-    - Yoga
-  - React-Core/Default (0.64.0):
-    - glog
-    - RCT-Folly (= 2020.01.13.00)
-    - React-cxxreact (= 0.64.0)
-    - React-jsi (= 0.64.0)
-    - React-jsiexecutor (= 0.64.0)
-    - React-perflogger (= 0.64.0)
-    - Yoga
-  - React-Core/DevSupport (0.64.0):
-    - glog
-    - RCT-Folly (= 2020.01.13.00)
-    - React-Core/Default (= 0.64.0)
-    - React-Core/RCTWebSocket (= 0.64.0)
-    - React-cxxreact (= 0.64.0)
-    - React-jsi (= 0.64.0)
-    - React-jsiexecutor (= 0.64.0)
-    - React-jsinspector (= 0.64.0)
-    - React-perflogger (= 0.64.0)
-    - Yoga
-  - React-Core/RCTActionSheetHeaders (0.64.0):
-    - glog
-    - RCT-Folly (= 2020.01.13.00)
-    - React-Core/Default
-    - React-cxxreact (= 0.64.0)
-    - React-jsi (= 0.64.0)
-    - React-jsiexecutor (= 0.64.0)
-    - React-perflogger (= 0.64.0)
-    - Yoga
-  - React-Core/RCTAnimationHeaders (0.64.0):
-    - glog
-    - RCT-Folly (= 2020.01.13.00)
-    - React-Core/Default
-    - React-cxxreact (= 0.64.0)
-    - React-jsi (= 0.64.0)
-    - React-jsiexecutor (= 0.64.0)
-    - React-perflogger (= 0.64.0)
-    - Yoga
-  - React-Core/RCTBlobHeaders (0.64.0):
-    - glog
-    - RCT-Folly (= 2020.01.13.00)
-    - React-Core/Default
-    - React-cxxreact (= 0.64.0)
-    - React-jsi (= 0.64.0)
-    - React-jsiexecutor (= 0.64.0)
-    - React-perflogger (= 0.64.0)
-    - Yoga
-  - React-Core/RCTImageHeaders (0.64.0):
-    - glog
-    - RCT-Folly (= 2020.01.13.00)
-    - React-Core/Default
-    - React-cxxreact (= 0.64.0)
-    - React-jsi (= 0.64.0)
-    - React-jsiexecutor (= 0.64.0)
-    - React-perflogger (= 0.64.0)
-    - Yoga
-  - React-Core/RCTLinkingHeaders (0.64.0):
-    - glog
-    - RCT-Folly (= 2020.01.13.00)
-    - React-Core/Default
-    - React-cxxreact (= 0.64.0)
-    - React-jsi (= 0.64.0)
-    - React-jsiexecutor (= 0.64.0)
-    - React-perflogger (= 0.64.0)
-    - Yoga
-  - React-Core/RCTNetworkHeaders (0.64.0):
-    - glog
-    - RCT-Folly (= 2020.01.13.00)
-    - React-Core/Default
-    - React-cxxreact (= 0.64.0)
-    - React-jsi (= 0.64.0)
-    - React-jsiexecutor (= 0.64.0)
-    - React-perflogger (= 0.64.0)
-    - Yoga
-  - React-Core/RCTSettingsHeaders (0.64.0):
-    - glog
-    - RCT-Folly (= 2020.01.13.00)
-    - React-Core/Default
-    - React-cxxreact (= 0.64.0)
-    - React-jsi (= 0.64.0)
-    - React-jsiexecutor (= 0.64.0)
-    - React-perflogger (= 0.64.0)
-    - Yoga
-  - React-Core/RCTTextHeaders (0.64.0):
-    - glog
-    - RCT-Folly (= 2020.01.13.00)
-    - React-Core/Default
-    - React-cxxreact (= 0.64.0)
-    - React-jsi (= 0.64.0)
-    - React-jsiexecutor (= 0.64.0)
-    - React-perflogger (= 0.64.0)
-    - Yoga
-  - React-Core/RCTVibrationHeaders (0.64.0):
-    - glog
-    - RCT-Folly (= 2020.01.13.00)
-    - React-Core/Default
-    - React-cxxreact (= 0.64.0)
-    - React-jsi (= 0.64.0)
-    - React-jsiexecutor (= 0.64.0)
-    - React-perflogger (= 0.64.0)
-    - Yoga
-  - React-Core/RCTWebSocket (0.64.0):
-    - glog
-    - RCT-Folly (= 2020.01.13.00)
-    - React-Core/Default (= 0.64.0)
-    - React-cxxreact (= 0.64.0)
-    - React-jsi (= 0.64.0)
-    - React-jsiexecutor (= 0.64.0)
-    - React-perflogger (= 0.64.0)
-    - Yoga
-  - React-CoreModules (0.64.0):
-    - FBReactNativeSpec (= 0.64.0)
-    - RCT-Folly (= 2020.01.13.00)
-    - RCTTypeSafety (= 0.64.0)
-    - React-Core/CoreModulesHeaders (= 0.64.0)
-    - React-jsi (= 0.64.0)
-    - React-RCTImage (= 0.64.0)
-    - ReactCommon/turbomodule/core (= 0.64.0)
-  - React-cxxreact (0.64.0):
+  - React (0.61.5):
+    - React-Core (= 0.61.5)
+    - React-Core/DevSupport (= 0.61.5)
+    - React-Core/RCTWebSocket (= 0.61.5)
+    - React-RCTActionSheet (= 0.61.5)
+    - React-RCTAnimation (= 0.61.5)
+    - React-RCTBlob (= 0.61.5)
+    - React-RCTImage (= 0.61.5)
+    - React-RCTLinking (= 0.61.5)
+    - React-RCTNetwork (= 0.61.5)
+    - React-RCTSettings (= 0.61.5)
+    - React-RCTText (= 0.61.5)
+    - React-RCTVibration (= 0.61.5)
+  - React-Core (0.61.5):
+    - Folly (= 2018.10.22.00)
+    - glog
+    - React-Core/Default (= 0.61.5)
+    - React-cxxreact (= 0.61.5)
+    - React-jsi (= 0.61.5)
+    - React-jsiexecutor (= 0.61.5)
+    - Yoga
+  - React-Core/CoreModulesHeaders (0.61.5):
+    - Folly (= 2018.10.22.00)
+    - glog
+    - React-Core/Default
+    - React-cxxreact (= 0.61.5)
+    - React-jsi (= 0.61.5)
+    - React-jsiexecutor (= 0.61.5)
+    - Yoga
+  - React-Core/Default (0.61.5):
+    - Folly (= 2018.10.22.00)
+    - glog
+    - React-cxxreact (= 0.61.5)
+    - React-jsi (= 0.61.5)
+    - React-jsiexecutor (= 0.61.5)
+    - Yoga
+  - React-Core/DevSupport (0.61.5):
+    - Folly (= 2018.10.22.00)
+    - glog
+    - React-Core/Default (= 0.61.5)
+    - React-Core/RCTWebSocket (= 0.61.5)
+    - React-cxxreact (= 0.61.5)
+    - React-jsi (= 0.61.5)
+    - React-jsiexecutor (= 0.61.5)
+    - React-jsinspector (= 0.61.5)
+    - Yoga
+  - React-Core/RCTActionSheetHeaders (0.61.5):
+    - Folly (= 2018.10.22.00)
+    - glog
+    - React-Core/Default
+    - React-cxxreact (= 0.61.5)
+    - React-jsi (= 0.61.5)
+    - React-jsiexecutor (= 0.61.5)
+    - Yoga
+  - React-Core/RCTAnimationHeaders (0.61.5):
+    - Folly (= 2018.10.22.00)
+    - glog
+    - React-Core/Default
+    - React-cxxreact (= 0.61.5)
+    - React-jsi (= 0.61.5)
+    - React-jsiexecutor (= 0.61.5)
+    - Yoga
+  - React-Core/RCTBlobHeaders (0.61.5):
+    - Folly (= 2018.10.22.00)
+    - glog
+    - React-Core/Default
+    - React-cxxreact (= 0.61.5)
+    - React-jsi (= 0.61.5)
+    - React-jsiexecutor (= 0.61.5)
+    - Yoga
+  - React-Core/RCTImageHeaders (0.61.5):
+    - Folly (= 2018.10.22.00)
+    - glog
+    - React-Core/Default
+    - React-cxxreact (= 0.61.5)
+    - React-jsi (= 0.61.5)
+    - React-jsiexecutor (= 0.61.5)
+    - Yoga
+  - React-Core/RCTLinkingHeaders (0.61.5):
+    - Folly (= 2018.10.22.00)
+    - glog
+    - React-Core/Default
+    - React-cxxreact (= 0.61.5)
+    - React-jsi (= 0.61.5)
+    - React-jsiexecutor (= 0.61.5)
+    - Yoga
+  - React-Core/RCTNetworkHeaders (0.61.5):
+    - Folly (= 2018.10.22.00)
+    - glog
+    - React-Core/Default
+    - React-cxxreact (= 0.61.5)
+    - React-jsi (= 0.61.5)
+    - React-jsiexecutor (= 0.61.5)
+    - Yoga
+  - React-Core/RCTSettingsHeaders (0.61.5):
+    - Folly (= 2018.10.22.00)
+    - glog
+    - React-Core/Default
+    - React-cxxreact (= 0.61.5)
+    - React-jsi (= 0.61.5)
+    - React-jsiexecutor (= 0.61.5)
+    - Yoga
+  - React-Core/RCTTextHeaders (0.61.5):
+    - Folly (= 2018.10.22.00)
+    - glog
+    - React-Core/Default
+    - React-cxxreact (= 0.61.5)
+    - React-jsi (= 0.61.5)
+    - React-jsiexecutor (= 0.61.5)
+    - Yoga
+  - React-Core/RCTVibrationHeaders (0.61.5):
+    - Folly (= 2018.10.22.00)
+    - glog
+    - React-Core/Default
+    - React-cxxreact (= 0.61.5)
+    - React-jsi (= 0.61.5)
+    - React-jsiexecutor (= 0.61.5)
+    - Yoga
+  - React-Core/RCTWebSocket (0.61.5):
+    - Folly (= 2018.10.22.00)
+    - glog
+    - React-Core/Default (= 0.61.5)
+    - React-cxxreact (= 0.61.5)
+    - React-jsi (= 0.61.5)
+    - React-jsiexecutor (= 0.61.5)
+    - Yoga
+  - React-CoreModules (0.61.5):
+    - FBReactNativeSpec (= 0.61.5)
+    - Folly (= 2018.10.22.00)
+    - RCTTypeSafety (= 0.61.5)
+    - React-Core/CoreModulesHeaders (= 0.61.5)
+    - React-RCTImage (= 0.61.5)
+    - ReactCommon/turbomodule/core (= 0.61.5)
+  - React-cxxreact (0.61.5):
     - boost-for-react-native (= 1.63.0)
     - DoubleConversion
-    - glog
-    - RCT-Folly (= 2020.01.13.00)
-    - React-callinvoker (= 0.64.0)
-    - React-jsi (= 0.64.0)
-    - React-jsinspector (= 0.64.0)
-    - React-perflogger (= 0.64.0)
-    - React-runtimeexecutor (= 0.64.0)
-  - React-jsi (0.64.0):
+    - Folly (= 2018.10.22.00)
+    - glog
+    - React-jsinspector (= 0.61.5)
+  - React-jsi (0.61.5):
     - boost-for-react-native (= 1.63.0)
     - DoubleConversion
-    - glog
-    - RCT-Folly (= 2020.01.13.00)
-    - React-jsi/Default (= 0.64.0)
-  - React-jsi/Default (0.64.0):
+    - Folly (= 2018.10.22.00)
+    - glog
+    - React-jsi/Default (= 0.61.5)
+  - React-jsi/Default (0.61.5):
     - boost-for-react-native (= 1.63.0)
     - DoubleConversion
-    - glog
-    - RCT-Folly (= 2020.01.13.00)
-  - React-jsiexecutor (0.64.0):
-    - DoubleConversion
-    - glog
-    - RCT-Folly (= 2020.01.13.00)
-    - React-cxxreact (= 0.64.0)
-    - React-jsi (= 0.64.0)
-    - React-perflogger (= 0.64.0)
-  - React-jsinspector (0.64.0)
-  - react-native-blur (0.8.0):
-    - React-Core
+    - Folly (= 2018.10.22.00)
+    - glog
+  - React-jsiexecutor (0.61.5):
+    - DoubleConversion
+    - Folly (= 2018.10.22.00)
+    - glog
+    - React-cxxreact (= 0.61.5)
+    - React-jsi (= 0.61.5)
+  - React-jsinspector (0.61.5)
+  - react-native-blur (3.3.0):
+    - React
   - react-native-get-random-values (1.4.0):
-    - React-Core
+    - React
   - react-native-keyboard-aware-scroll-view (0.8.8):
-    - React-Core
+    - React
+  - react-native-linear-gradient (2.5.6):
+    - React
   - react-native-safe-area (0.5.1):
-    - React-Core
-  - react-native-safe-area-context (3.1.1):
-    - React-Core
+    - React
+  - react-native-safe-area-context (3.0.2):
+    - React
   - react-native-slider (3.0.2):
-    - React-Core
+    - React
   - react-native-video (5.0.2):
-    - React-Core
+    - React
     - react-native-video/Video (= 5.0.2)
   - react-native-video/Video (5.0.2):
-    - React-Core
-  - React-perflogger (0.64.0)
-  - React-RCTActionSheet (0.64.0):
-    - React-Core/RCTActionSheetHeaders (= 0.64.0)
-  - React-RCTAnimation (0.64.0):
-    - FBReactNativeSpec (= 0.64.0)
-    - RCT-Folly (= 2020.01.13.00)
-    - RCTTypeSafety (= 0.64.0)
-    - React-Core/RCTAnimationHeaders (= 0.64.0)
-    - React-jsi (= 0.64.0)
-    - ReactCommon/turbomodule/core (= 0.64.0)
-  - React-RCTBlob (0.64.0):
-    - FBReactNativeSpec (= 0.64.0)
-    - RCT-Folly (= 2020.01.13.00)
-    - React-Core/RCTBlobHeaders (= 0.64.0)
-    - React-Core/RCTWebSocket (= 0.64.0)
-    - React-jsi (= 0.64.0)
-    - React-RCTNetwork (= 0.64.0)
-    - ReactCommon/turbomodule/core (= 0.64.0)
-  - React-RCTImage (0.64.0):
-    - FBReactNativeSpec (= 0.64.0)
-    - RCT-Folly (= 2020.01.13.00)
-    - RCTTypeSafety (= 0.64.0)
-    - React-Core/RCTImageHeaders (= 0.64.0)
-    - React-jsi (= 0.64.0)
-    - React-RCTNetwork (= 0.64.0)
-    - ReactCommon/turbomodule/core (= 0.64.0)
-  - React-RCTLinking (0.64.0):
-    - FBReactNativeSpec (= 0.64.0)
-    - React-Core/RCTLinkingHeaders (= 0.64.0)
-    - React-jsi (= 0.64.0)
-    - ReactCommon/turbomodule/core (= 0.64.0)
-  - React-RCTNetwork (0.64.0):
-    - FBReactNativeSpec (= 0.64.0)
-    - RCT-Folly (= 2020.01.13.00)
-    - RCTTypeSafety (= 0.64.0)
-    - React-Core/RCTNetworkHeaders (= 0.64.0)
-    - React-jsi (= 0.64.0)
-    - ReactCommon/turbomodule/core (= 0.64.0)
-  - React-RCTSettings (0.64.0):
-    - FBReactNativeSpec (= 0.64.0)
-    - RCT-Folly (= 2020.01.13.00)
-    - RCTTypeSafety (= 0.64.0)
-    - React-Core/RCTSettingsHeaders (= 0.64.0)
-    - React-jsi (= 0.64.0)
-    - ReactCommon/turbomodule/core (= 0.64.0)
-  - React-RCTText (0.64.0):
-    - React-Core/RCTTextHeaders (= 0.64.0)
-  - React-RCTVibration (0.64.0):
-    - FBReactNativeSpec (= 0.64.0)
-    - RCT-Folly (= 2020.01.13.00)
-    - React-Core/RCTVibrationHeaders (= 0.64.0)
-    - React-jsi (= 0.64.0)
-    - ReactCommon/turbomodule/core (= 0.64.0)
-  - React-runtimeexecutor (0.64.0):
-    - React-jsi (= 0.64.0)
-  - ReactCommon (0.64.0):
-    - ReactCommon/turbomodule (= 0.64.0)
-  - ReactCommon/turbomodule (0.64.0):
-    - DoubleConversion
-    - glog
-    - RCT-Folly (= 2020.01.13.00)
-    - React-callinvoker (= 0.64.0)
-    - React-Core (= 0.64.0)
-    - React-cxxreact (= 0.64.0)
-    - React-jsi (= 0.64.0)
-    - React-perflogger (= 0.64.0)
-    - ReactCommon/turbomodule/core (= 0.64.0)
-    - ReactCommon/turbomodule/samples (= 0.64.0)
-  - ReactCommon/turbomodule/core (0.64.0):
-    - DoubleConversion
-    - glog
-    - RCT-Folly (= 2020.01.13.00)
-    - React-callinvoker (= 0.64.0)
-    - React-Core (= 0.64.0)
-    - React-cxxreact (= 0.64.0)
-    - React-jsi (= 0.64.0)
-    - React-perflogger (= 0.64.0)
-  - ReactCommon/turbomodule/samples (0.64.0):
-    - DoubleConversion
-    - glog
-    - RCT-Folly (= 2020.01.13.00)
-    - React-callinvoker (= 0.64.0)
-    - React-Core (= 0.64.0)
-    - React-cxxreact (= 0.64.0)
-    - React-jsi (= 0.64.0)
-    - React-perflogger (= 0.64.0)
-    - ReactCommon/turbomodule/core (= 0.64.0)
+    - React
+  - React-RCTActionSheet (0.61.5):
+    - React-Core/RCTActionSheetHeaders (= 0.61.5)
+  - React-RCTAnimation (0.61.5):
+    - React-Core/RCTAnimationHeaders (= 0.61.5)
+  - React-RCTBlob (0.61.5):
+    - React-Core/RCTBlobHeaders (= 0.61.5)
+    - React-Core/RCTWebSocket (= 0.61.5)
+    - React-jsi (= 0.61.5)
+    - React-RCTNetwork (= 0.61.5)
+  - React-RCTImage (0.61.5):
+    - React-Core/RCTImageHeaders (= 0.61.5)
+    - React-RCTNetwork (= 0.61.5)
+  - React-RCTLinking (0.61.5):
+    - React-Core/RCTLinkingHeaders (= 0.61.5)
+  - React-RCTNetwork (0.61.5):
+    - React-Core/RCTNetworkHeaders (= 0.61.5)
+  - React-RCTSettings (0.61.5):
+    - React-Core/RCTSettingsHeaders (= 0.61.5)
+  - React-RCTText (0.61.5):
+    - React-Core/RCTTextHeaders (= 0.61.5)
+  - React-RCTVibration (0.61.5):
+    - React-Core/RCTVibrationHeaders (= 0.61.5)
+  - ReactCommon (0.61.5):
+    - ReactCommon/jscallinvoker (= 0.61.5)
+    - ReactCommon/turbomodule (= 0.61.5)
+  - ReactCommon/jscallinvoker (0.61.5):
+    - DoubleConversion
+    - Folly (= 2018.10.22.00)
+    - glog
+    - React-cxxreact (= 0.61.5)
+  - ReactCommon/turbomodule (0.61.5):
+    - DoubleConversion
+    - Folly (= 2018.10.22.00)
+    - glog
+    - React-Core (= 0.61.5)
+    - React-cxxreact (= 0.61.5)
+    - React-jsi (= 0.61.5)
+    - ReactCommon/jscallinvoker (= 0.61.5)
+    - ReactCommon/turbomodule/core (= 0.61.5)
+    - ReactCommon/turbomodule/samples (= 0.61.5)
+  - ReactCommon/turbomodule/core (0.61.5):
+    - DoubleConversion
+    - Folly (= 2018.10.22.00)
+    - glog
+    - React-Core (= 0.61.5)
+    - React-cxxreact (= 0.61.5)
+    - React-jsi (= 0.61.5)
+    - ReactCommon/jscallinvoker (= 0.61.5)
+  - ReactCommon/turbomodule/samples (0.61.5):
+    - DoubleConversion
+    - Folly (= 2018.10.22.00)
+    - glog
+    - React-Core (= 0.61.5)
+    - React-cxxreact (= 0.61.5)
+    - React-jsi (= 0.61.5)
+    - ReactCommon/jscallinvoker (= 0.61.5)
+    - ReactCommon/turbomodule/core (= 0.61.5)
   - ReactNativeDarkMode (0.0.10):
-    - React-Core
+    - React
   - RNCMaskedView (0.1.10-wp):
-    - React-Core
-  - RNGestureHandler (1.10.1):
-    - React-Core
+    - React
+  - RNGestureHandler (1.6.1):
+    - React
   - RNReanimated (1.9.0):
-    - React-Core
-  - RNScreens (2.9.0):
-    - React-Core
+    - React
+  - RNScreens (2.8.0):
+    - React
   - RNSVG (9.13.6-gb):
-    - React-Core
+    - React
   - RNTAztecView (1.54.0):
     - React-Core
     - WordPress-Aztec-iOS (~> 1.19.4)
@@ -490,20 +439,10 @@
   - AppCenter (= 4.1.1)
   - AppCenter/Distribute (= 4.1.1)
   - Automattic-Tracks-iOS (~> 0.8.5)
-  - BVLinearGradient (from `https://raw.githubusercontent.com/wordpress-mobile/gutenberg-mobile/0827c62b297e08814bfa24333b3f6fef96a83e70/third-party-podspecs/BVLinearGradient.podspec.json`)
   - Charts (~> 3.2.2)
   - CocoaLumberjack (~> 3.0)
   - CropViewController (= 2.5.3)
   - Down (~> 0.6.6)
-<<<<<<< HEAD
-  - FBLazyVector (from `https://raw.githubusercontent.com/wordpress-mobile/gutenberg-mobile/0827c62b297e08814bfa24333b3f6fef96a83e70/third-party-podspecs/FBLazyVector.podspec.json`)
-  - FBReactNativeSpec (from `https://raw.githubusercontent.com/wordpress-mobile/gutenberg-mobile/0827c62b297e08814bfa24333b3f6fef96a83e70/third-party-podspecs/FBReactNativeSpec/FBReactNativeSpec.podspec.json`)
-  - FSInteractiveMap (from `https://github.com/wordpress-mobile/FSInteractiveMap.git`, tag `0.2.0`)
-  - Gifu (= 3.2.0)
-  - glog (from `https://raw.githubusercontent.com/wordpress-mobile/gutenberg-mobile/0827c62b297e08814bfa24333b3f6fef96a83e70/third-party-podspecs/glog.podspec.json`)
-  - Gridicons (~> 1.1.0)
-  - Gutenberg (from `https://github.com/wordpress-mobile/gutenberg-mobile.git`, commit `0827c62b297e08814bfa24333b3f6fef96a83e70`)
-=======
   - FBLazyVector (from `https://raw.githubusercontent.com/wordpress-mobile/gutenberg-mobile/v1.55.0-alpha1/third-party-podspecs/FBLazyVector.podspec.json`)
   - FBReactNativeSpec (from `https://raw.githubusercontent.com/wordpress-mobile/gutenberg-mobile/v1.55.0-alpha1/third-party-podspecs/FBReactNativeSpec.podspec.json`)
   - Folly (from `https://raw.githubusercontent.com/wordpress-mobile/gutenberg-mobile/v1.55.0-alpha1/third-party-podspecs/Folly.podspec.json`)
@@ -512,7 +451,6 @@
   - glog (from `https://raw.githubusercontent.com/wordpress-mobile/gutenberg-mobile/v1.55.0-alpha1/third-party-podspecs/glog.podspec.json`)
   - Gridicons (~> 1.1.0)
   - Gutenberg (from `https://github.com/wordpress-mobile/gutenberg-mobile.git`, tag `v1.55.0-alpha1`)
->>>>>>> fcb5eefa
   - JTAppleCalendar (~> 8.0.2)
   - Kanvas (~> 1.2.7)
   - MediaEditor (~> 1.2.1)
@@ -522,46 +460,6 @@
   - "NSURL+IDN (~> 0.4)"
   - OCMock (~> 3.4.3)
   - OHHTTPStubs/Swift (~> 9.1.0)
-<<<<<<< HEAD
-  - RCT-Folly (from `https://raw.githubusercontent.com/wordpress-mobile/gutenberg-mobile/0827c62b297e08814bfa24333b3f6fef96a83e70/third-party-podspecs/RCT-Folly.podspec.json`)
-  - RCTRequired (from `https://raw.githubusercontent.com/wordpress-mobile/gutenberg-mobile/0827c62b297e08814bfa24333b3f6fef96a83e70/third-party-podspecs/RCTRequired.podspec.json`)
-  - RCTTypeSafety (from `https://raw.githubusercontent.com/wordpress-mobile/gutenberg-mobile/0827c62b297e08814bfa24333b3f6fef96a83e70/third-party-podspecs/RCTTypeSafety.podspec.json`)
-  - Reachability (= 3.2)
-  - React (from `https://raw.githubusercontent.com/wordpress-mobile/gutenberg-mobile/0827c62b297e08814bfa24333b3f6fef96a83e70/third-party-podspecs/React.podspec.json`)
-  - React-callinvoker (from `https://raw.githubusercontent.com/wordpress-mobile/gutenberg-mobile/0827c62b297e08814bfa24333b3f6fef96a83e70/third-party-podspecs/React-callinvoker.podspec.json`)
-  - React-Core (from `https://raw.githubusercontent.com/wordpress-mobile/gutenberg-mobile/0827c62b297e08814bfa24333b3f6fef96a83e70/third-party-podspecs/React-Core.podspec.json`)
-  - React-CoreModules (from `https://raw.githubusercontent.com/wordpress-mobile/gutenberg-mobile/0827c62b297e08814bfa24333b3f6fef96a83e70/third-party-podspecs/React-CoreModules.podspec.json`)
-  - React-cxxreact (from `https://raw.githubusercontent.com/wordpress-mobile/gutenberg-mobile/0827c62b297e08814bfa24333b3f6fef96a83e70/third-party-podspecs/React-cxxreact.podspec.json`)
-  - React-jsi (from `https://raw.githubusercontent.com/wordpress-mobile/gutenberg-mobile/0827c62b297e08814bfa24333b3f6fef96a83e70/third-party-podspecs/React-jsi.podspec.json`)
-  - React-jsiexecutor (from `https://raw.githubusercontent.com/wordpress-mobile/gutenberg-mobile/0827c62b297e08814bfa24333b3f6fef96a83e70/third-party-podspecs/React-jsiexecutor.podspec.json`)
-  - React-jsinspector (from `https://raw.githubusercontent.com/wordpress-mobile/gutenberg-mobile/0827c62b297e08814bfa24333b3f6fef96a83e70/third-party-podspecs/React-jsinspector.podspec.json`)
-  - react-native-blur (from `https://raw.githubusercontent.com/wordpress-mobile/gutenberg-mobile/0827c62b297e08814bfa24333b3f6fef96a83e70/third-party-podspecs/react-native-blur.podspec.json`)
-  - react-native-get-random-values (from `https://raw.githubusercontent.com/wordpress-mobile/gutenberg-mobile/0827c62b297e08814bfa24333b3f6fef96a83e70/third-party-podspecs/react-native-get-random-values.podspec.json`)
-  - react-native-keyboard-aware-scroll-view (from `https://raw.githubusercontent.com/wordpress-mobile/gutenberg-mobile/0827c62b297e08814bfa24333b3f6fef96a83e70/third-party-podspecs/react-native-keyboard-aware-scroll-view.podspec.json`)
-  - react-native-safe-area (from `https://raw.githubusercontent.com/wordpress-mobile/gutenberg-mobile/0827c62b297e08814bfa24333b3f6fef96a83e70/third-party-podspecs/react-native-safe-area.podspec.json`)
-  - react-native-safe-area-context (from `https://raw.githubusercontent.com/wordpress-mobile/gutenberg-mobile/0827c62b297e08814bfa24333b3f6fef96a83e70/third-party-podspecs/react-native-safe-area-context.podspec.json`)
-  - react-native-slider (from `https://raw.githubusercontent.com/wordpress-mobile/gutenberg-mobile/0827c62b297e08814bfa24333b3f6fef96a83e70/third-party-podspecs/react-native-slider.podspec.json`)
-  - react-native-video (from `https://raw.githubusercontent.com/wordpress-mobile/gutenberg-mobile/0827c62b297e08814bfa24333b3f6fef96a83e70/third-party-podspecs/react-native-video.podspec.json`)
-  - React-perflogger (from `https://raw.githubusercontent.com/wordpress-mobile/gutenberg-mobile/0827c62b297e08814bfa24333b3f6fef96a83e70/third-party-podspecs/React-perflogger.podspec.json`)
-  - React-RCTActionSheet (from `https://raw.githubusercontent.com/wordpress-mobile/gutenberg-mobile/0827c62b297e08814bfa24333b3f6fef96a83e70/third-party-podspecs/React-RCTActionSheet.podspec.json`)
-  - React-RCTAnimation (from `https://raw.githubusercontent.com/wordpress-mobile/gutenberg-mobile/0827c62b297e08814bfa24333b3f6fef96a83e70/third-party-podspecs/React-RCTAnimation.podspec.json`)
-  - React-RCTBlob (from `https://raw.githubusercontent.com/wordpress-mobile/gutenberg-mobile/0827c62b297e08814bfa24333b3f6fef96a83e70/third-party-podspecs/React-RCTBlob.podspec.json`)
-  - React-RCTImage (from `https://raw.githubusercontent.com/wordpress-mobile/gutenberg-mobile/0827c62b297e08814bfa24333b3f6fef96a83e70/third-party-podspecs/React-RCTImage.podspec.json`)
-  - React-RCTLinking (from `https://raw.githubusercontent.com/wordpress-mobile/gutenberg-mobile/0827c62b297e08814bfa24333b3f6fef96a83e70/third-party-podspecs/React-RCTLinking.podspec.json`)
-  - React-RCTNetwork (from `https://raw.githubusercontent.com/wordpress-mobile/gutenberg-mobile/0827c62b297e08814bfa24333b3f6fef96a83e70/third-party-podspecs/React-RCTNetwork.podspec.json`)
-  - React-RCTSettings (from `https://raw.githubusercontent.com/wordpress-mobile/gutenberg-mobile/0827c62b297e08814bfa24333b3f6fef96a83e70/third-party-podspecs/React-RCTSettings.podspec.json`)
-  - React-RCTText (from `https://raw.githubusercontent.com/wordpress-mobile/gutenberg-mobile/0827c62b297e08814bfa24333b3f6fef96a83e70/third-party-podspecs/React-RCTText.podspec.json`)
-  - React-RCTVibration (from `https://raw.githubusercontent.com/wordpress-mobile/gutenberg-mobile/0827c62b297e08814bfa24333b3f6fef96a83e70/third-party-podspecs/React-RCTVibration.podspec.json`)
-  - React-runtimeexecutor (from `https://raw.githubusercontent.com/wordpress-mobile/gutenberg-mobile/0827c62b297e08814bfa24333b3f6fef96a83e70/third-party-podspecs/React-runtimeexecutor.podspec.json`)
-  - ReactCommon (from `https://raw.githubusercontent.com/wordpress-mobile/gutenberg-mobile/0827c62b297e08814bfa24333b3f6fef96a83e70/third-party-podspecs/ReactCommon.podspec.json`)
-  - ReactNativeDarkMode (from `https://raw.githubusercontent.com/wordpress-mobile/gutenberg-mobile/0827c62b297e08814bfa24333b3f6fef96a83e70/third-party-podspecs/ReactNativeDarkMode.podspec.json`)
-  - RNCMaskedView (from `https://raw.githubusercontent.com/wordpress-mobile/gutenberg-mobile/0827c62b297e08814bfa24333b3f6fef96a83e70/third-party-podspecs/RNCMaskedView.podspec.json`)
-  - RNGestureHandler (from `https://raw.githubusercontent.com/wordpress-mobile/gutenberg-mobile/0827c62b297e08814bfa24333b3f6fef96a83e70/third-party-podspecs/RNGestureHandler.podspec.json`)
-  - RNReanimated (from `https://raw.githubusercontent.com/wordpress-mobile/gutenberg-mobile/0827c62b297e08814bfa24333b3f6fef96a83e70/third-party-podspecs/RNReanimated.podspec.json`)
-  - RNScreens (from `https://raw.githubusercontent.com/wordpress-mobile/gutenberg-mobile/0827c62b297e08814bfa24333b3f6fef96a83e70/third-party-podspecs/RNScreens.podspec.json`)
-  - RNSVG (from `https://raw.githubusercontent.com/wordpress-mobile/gutenberg-mobile/0827c62b297e08814bfa24333b3f6fef96a83e70/third-party-podspecs/RNSVG.podspec.json`)
-  - RNTAztecView (from `https://github.com/wordpress-mobile/gutenberg-mobile.git`, commit `0827c62b297e08814bfa24333b3f6fef96a83e70`)
-=======
   - RCTRequired (from `https://raw.githubusercontent.com/wordpress-mobile/gutenberg-mobile/v1.55.0-alpha1/third-party-podspecs/RCTRequired.podspec.json`)
   - RCTTypeSafety (from `https://raw.githubusercontent.com/wordpress-mobile/gutenberg-mobile/v1.55.0-alpha1/third-party-podspecs/RCTTypeSafety.podspec.json`)
   - Reachability (= 3.2)
@@ -597,7 +495,6 @@
   - RNScreens (from `https://raw.githubusercontent.com/wordpress-mobile/gutenberg-mobile/v1.55.0-alpha1/third-party-podspecs/RNScreens.podspec.json`)
   - RNSVG (from `https://raw.githubusercontent.com/wordpress-mobile/gutenberg-mobile/v1.55.0-alpha1/third-party-podspecs/RNSVG.podspec.json`)
   - RNTAztecView (from `https://github.com/wordpress-mobile/gutenberg-mobile.git`, tag `v1.55.0-alpha1`)
->>>>>>> fcb5eefa
   - Starscream (= 3.0.6)
   - SVProgressHUD (= 2.2.5)
   - WordPress-Editor-iOS (~> 1.19.4)
@@ -607,11 +504,7 @@
   - WordPressShared (~> 1.16.0)
   - WordPressUI (~> 1.12.0)
   - WPMediaPicker (~> 1.7.2)
-<<<<<<< HEAD
-  - Yoga (from `https://raw.githubusercontent.com/wordpress-mobile/gutenberg-mobile/0827c62b297e08814bfa24333b3f6fef96a83e70/third-party-podspecs/Yoga.podspec.json`)
-=======
   - Yoga (from `https://raw.githubusercontent.com/wordpress-mobile/gutenberg-mobile/v1.55.0-alpha1/third-party-podspecs/Yoga.podspec.json`)
->>>>>>> fcb5eefa
   - ZendeskSupportSDK (= 5.2.0)
   - ZIPFoundation (~> 0.9.8)
 
@@ -673,107 +566,20 @@
     - ZIPFoundation
 
 EXTERNAL SOURCES:
-  BVLinearGradient:
-    :podspec: https://raw.githubusercontent.com/wordpress-mobile/gutenberg-mobile/0827c62b297e08814bfa24333b3f6fef96a83e70/third-party-podspecs/BVLinearGradient.podspec.json
   FBLazyVector:
-<<<<<<< HEAD
-    :podspec: https://raw.githubusercontent.com/wordpress-mobile/gutenberg-mobile/0827c62b297e08814bfa24333b3f6fef96a83e70/third-party-podspecs/FBLazyVector.podspec.json
-  FBReactNativeSpec:
-    :podspec: https://raw.githubusercontent.com/wordpress-mobile/gutenberg-mobile/0827c62b297e08814bfa24333b3f6fef96a83e70/third-party-podspecs/FBReactNativeSpec/FBReactNativeSpec.podspec.json
-=======
     :podspec: https://raw.githubusercontent.com/wordpress-mobile/gutenberg-mobile/v1.55.0-alpha1/third-party-podspecs/FBLazyVector.podspec.json
   FBReactNativeSpec:
     :podspec: https://raw.githubusercontent.com/wordpress-mobile/gutenberg-mobile/v1.55.0-alpha1/third-party-podspecs/FBReactNativeSpec.podspec.json
   Folly:
     :podspec: https://raw.githubusercontent.com/wordpress-mobile/gutenberg-mobile/v1.55.0-alpha1/third-party-podspecs/Folly.podspec.json
->>>>>>> fcb5eefa
   FSInteractiveMap:
     :git: https://github.com/wordpress-mobile/FSInteractiveMap.git
     :tag: 0.2.0
   glog:
-<<<<<<< HEAD
-    :podspec: https://raw.githubusercontent.com/wordpress-mobile/gutenberg-mobile/0827c62b297e08814bfa24333b3f6fef96a83e70/third-party-podspecs/glog.podspec.json
-=======
     :podspec: https://raw.githubusercontent.com/wordpress-mobile/gutenberg-mobile/v1.55.0-alpha1/third-party-podspecs/glog.podspec.json
->>>>>>> fcb5eefa
   Gutenberg:
-    :commit: 0827c62b297e08814bfa24333b3f6fef96a83e70
     :git: https://github.com/wordpress-mobile/gutenberg-mobile.git
     :submodules: true
-<<<<<<< HEAD
-  RCT-Folly:
-    :podspec: https://raw.githubusercontent.com/wordpress-mobile/gutenberg-mobile/0827c62b297e08814bfa24333b3f6fef96a83e70/third-party-podspecs/RCT-Folly.podspec.json
-  RCTRequired:
-    :podspec: https://raw.githubusercontent.com/wordpress-mobile/gutenberg-mobile/0827c62b297e08814bfa24333b3f6fef96a83e70/third-party-podspecs/RCTRequired.podspec.json
-  RCTTypeSafety:
-    :podspec: https://raw.githubusercontent.com/wordpress-mobile/gutenberg-mobile/0827c62b297e08814bfa24333b3f6fef96a83e70/third-party-podspecs/RCTTypeSafety.podspec.json
-  React:
-    :podspec: https://raw.githubusercontent.com/wordpress-mobile/gutenberg-mobile/0827c62b297e08814bfa24333b3f6fef96a83e70/third-party-podspecs/React.podspec.json
-  React-callinvoker:
-    :podspec: https://raw.githubusercontent.com/wordpress-mobile/gutenberg-mobile/0827c62b297e08814bfa24333b3f6fef96a83e70/third-party-podspecs/React-callinvoker.podspec.json
-  React-Core:
-    :podspec: https://raw.githubusercontent.com/wordpress-mobile/gutenberg-mobile/0827c62b297e08814bfa24333b3f6fef96a83e70/third-party-podspecs/React-Core.podspec.json
-  React-CoreModules:
-    :podspec: https://raw.githubusercontent.com/wordpress-mobile/gutenberg-mobile/0827c62b297e08814bfa24333b3f6fef96a83e70/third-party-podspecs/React-CoreModules.podspec.json
-  React-cxxreact:
-    :podspec: https://raw.githubusercontent.com/wordpress-mobile/gutenberg-mobile/0827c62b297e08814bfa24333b3f6fef96a83e70/third-party-podspecs/React-cxxreact.podspec.json
-  React-jsi:
-    :podspec: https://raw.githubusercontent.com/wordpress-mobile/gutenberg-mobile/0827c62b297e08814bfa24333b3f6fef96a83e70/third-party-podspecs/React-jsi.podspec.json
-  React-jsiexecutor:
-    :podspec: https://raw.githubusercontent.com/wordpress-mobile/gutenberg-mobile/0827c62b297e08814bfa24333b3f6fef96a83e70/third-party-podspecs/React-jsiexecutor.podspec.json
-  React-jsinspector:
-    :podspec: https://raw.githubusercontent.com/wordpress-mobile/gutenberg-mobile/0827c62b297e08814bfa24333b3f6fef96a83e70/third-party-podspecs/React-jsinspector.podspec.json
-  react-native-blur:
-    :podspec: https://raw.githubusercontent.com/wordpress-mobile/gutenberg-mobile/0827c62b297e08814bfa24333b3f6fef96a83e70/third-party-podspecs/react-native-blur.podspec.json
-  react-native-get-random-values:
-    :podspec: https://raw.githubusercontent.com/wordpress-mobile/gutenberg-mobile/0827c62b297e08814bfa24333b3f6fef96a83e70/third-party-podspecs/react-native-get-random-values.podspec.json
-  react-native-keyboard-aware-scroll-view:
-    :podspec: https://raw.githubusercontent.com/wordpress-mobile/gutenberg-mobile/0827c62b297e08814bfa24333b3f6fef96a83e70/third-party-podspecs/react-native-keyboard-aware-scroll-view.podspec.json
-  react-native-safe-area:
-    :podspec: https://raw.githubusercontent.com/wordpress-mobile/gutenberg-mobile/0827c62b297e08814bfa24333b3f6fef96a83e70/third-party-podspecs/react-native-safe-area.podspec.json
-  react-native-safe-area-context:
-    :podspec: https://raw.githubusercontent.com/wordpress-mobile/gutenberg-mobile/0827c62b297e08814bfa24333b3f6fef96a83e70/third-party-podspecs/react-native-safe-area-context.podspec.json
-  react-native-slider:
-    :podspec: https://raw.githubusercontent.com/wordpress-mobile/gutenberg-mobile/0827c62b297e08814bfa24333b3f6fef96a83e70/third-party-podspecs/react-native-slider.podspec.json
-  react-native-video:
-    :podspec: https://raw.githubusercontent.com/wordpress-mobile/gutenberg-mobile/0827c62b297e08814bfa24333b3f6fef96a83e70/third-party-podspecs/react-native-video.podspec.json
-  React-perflogger:
-    :podspec: https://raw.githubusercontent.com/wordpress-mobile/gutenberg-mobile/0827c62b297e08814bfa24333b3f6fef96a83e70/third-party-podspecs/React-perflogger.podspec.json
-  React-RCTActionSheet:
-    :podspec: https://raw.githubusercontent.com/wordpress-mobile/gutenberg-mobile/0827c62b297e08814bfa24333b3f6fef96a83e70/third-party-podspecs/React-RCTActionSheet.podspec.json
-  React-RCTAnimation:
-    :podspec: https://raw.githubusercontent.com/wordpress-mobile/gutenberg-mobile/0827c62b297e08814bfa24333b3f6fef96a83e70/third-party-podspecs/React-RCTAnimation.podspec.json
-  React-RCTBlob:
-    :podspec: https://raw.githubusercontent.com/wordpress-mobile/gutenberg-mobile/0827c62b297e08814bfa24333b3f6fef96a83e70/third-party-podspecs/React-RCTBlob.podspec.json
-  React-RCTImage:
-    :podspec: https://raw.githubusercontent.com/wordpress-mobile/gutenberg-mobile/0827c62b297e08814bfa24333b3f6fef96a83e70/third-party-podspecs/React-RCTImage.podspec.json
-  React-RCTLinking:
-    :podspec: https://raw.githubusercontent.com/wordpress-mobile/gutenberg-mobile/0827c62b297e08814bfa24333b3f6fef96a83e70/third-party-podspecs/React-RCTLinking.podspec.json
-  React-RCTNetwork:
-    :podspec: https://raw.githubusercontent.com/wordpress-mobile/gutenberg-mobile/0827c62b297e08814bfa24333b3f6fef96a83e70/third-party-podspecs/React-RCTNetwork.podspec.json
-  React-RCTSettings:
-    :podspec: https://raw.githubusercontent.com/wordpress-mobile/gutenberg-mobile/0827c62b297e08814bfa24333b3f6fef96a83e70/third-party-podspecs/React-RCTSettings.podspec.json
-  React-RCTText:
-    :podspec: https://raw.githubusercontent.com/wordpress-mobile/gutenberg-mobile/0827c62b297e08814bfa24333b3f6fef96a83e70/third-party-podspecs/React-RCTText.podspec.json
-  React-RCTVibration:
-    :podspec: https://raw.githubusercontent.com/wordpress-mobile/gutenberg-mobile/0827c62b297e08814bfa24333b3f6fef96a83e70/third-party-podspecs/React-RCTVibration.podspec.json
-  React-runtimeexecutor:
-    :podspec: https://raw.githubusercontent.com/wordpress-mobile/gutenberg-mobile/0827c62b297e08814bfa24333b3f6fef96a83e70/third-party-podspecs/React-runtimeexecutor.podspec.json
-  ReactCommon:
-    :podspec: https://raw.githubusercontent.com/wordpress-mobile/gutenberg-mobile/0827c62b297e08814bfa24333b3f6fef96a83e70/third-party-podspecs/ReactCommon.podspec.json
-  ReactNativeDarkMode:
-    :podspec: https://raw.githubusercontent.com/wordpress-mobile/gutenberg-mobile/0827c62b297e08814bfa24333b3f6fef96a83e70/third-party-podspecs/ReactNativeDarkMode.podspec.json
-  RNCMaskedView:
-    :podspec: https://raw.githubusercontent.com/wordpress-mobile/gutenberg-mobile/0827c62b297e08814bfa24333b3f6fef96a83e70/third-party-podspecs/RNCMaskedView.podspec.json
-  RNGestureHandler:
-    :podspec: https://raw.githubusercontent.com/wordpress-mobile/gutenberg-mobile/0827c62b297e08814bfa24333b3f6fef96a83e70/third-party-podspecs/RNGestureHandler.podspec.json
-  RNReanimated:
-    :podspec: https://raw.githubusercontent.com/wordpress-mobile/gutenberg-mobile/0827c62b297e08814bfa24333b3f6fef96a83e70/third-party-podspecs/RNReanimated.podspec.json
-  RNScreens:
-    :podspec: https://raw.githubusercontent.com/wordpress-mobile/gutenberg-mobile/0827c62b297e08814bfa24333b3f6fef96a83e70/third-party-podspecs/RNScreens.podspec.json
-  RNSVG:
-    :podspec: https://raw.githubusercontent.com/wordpress-mobile/gutenberg-mobile/0827c62b297e08814bfa24333b3f6fef96a83e70/third-party-podspecs/RNSVG.podspec.json
-=======
     :tag: v1.55.0-alpha1
   RCTRequired:
     :podspec: https://raw.githubusercontent.com/wordpress-mobile/gutenberg-mobile/v1.55.0-alpha1/third-party-podspecs/RCTRequired.podspec.json
@@ -841,43 +647,25 @@
     :podspec: https://raw.githubusercontent.com/wordpress-mobile/gutenberg-mobile/v1.55.0-alpha1/third-party-podspecs/RNScreens.podspec.json
   RNSVG:
     :podspec: https://raw.githubusercontent.com/wordpress-mobile/gutenberg-mobile/v1.55.0-alpha1/third-party-podspecs/RNSVG.podspec.json
->>>>>>> fcb5eefa
   RNTAztecView:
-    :commit: 0827c62b297e08814bfa24333b3f6fef96a83e70
     :git: https://github.com/wordpress-mobile/gutenberg-mobile.git
     :submodules: true
-<<<<<<< HEAD
-  Yoga:
-    :podspec: https://raw.githubusercontent.com/wordpress-mobile/gutenberg-mobile/0827c62b297e08814bfa24333b3f6fef96a83e70/third-party-podspecs/Yoga.podspec.json
-=======
     :tag: v1.55.0-alpha1
   Yoga:
     :podspec: https://raw.githubusercontent.com/wordpress-mobile/gutenberg-mobile/v1.55.0-alpha1/third-party-podspecs/Yoga.podspec.json
->>>>>>> fcb5eefa
 
 CHECKOUT OPTIONS:
   FSInteractiveMap:
     :git: https://github.com/wordpress-mobile/FSInteractiveMap.git
     :tag: 0.2.0
   Gutenberg:
-    :commit: 0827c62b297e08814bfa24333b3f6fef96a83e70
     :git: https://github.com/wordpress-mobile/gutenberg-mobile.git
     :submodules: true
-<<<<<<< HEAD
-  react-native-blur:
-    :commit: 9d2d744a5171f3a77564a43f87c2cfb3fbcf597e
-    :git: https://github.com/react-native-community/react-native-blur.git
-=======
     :tag: v1.55.0-alpha1
->>>>>>> fcb5eefa
   RNTAztecView:
-    :commit: 0827c62b297e08814bfa24333b3f6fef96a83e70
     :git: https://github.com/wordpress-mobile/gutenberg-mobile.git
     :submodules: true
-<<<<<<< HEAD
-=======
     :tag: v1.55.0-alpha1
->>>>>>> fcb5eefa
 
 SPEC CHECKSUMS:
   1PasswordExtension: f97cc80ae58053c331b2b6dc8843ba7103b33794
@@ -889,23 +677,23 @@
   AppCenter: cd53e3ed3563cc720bcb806c9731a12389b40d44
   Automattic-Tracks-iOS: 4f079f4ca5b66d59a4959204ffec3b4465944adf
   boost-for-react-native: 39c7adb57c4e60d6c5479dd8623128eb5b3f0f2c
-  BVLinearGradient: 48f1964a78bddfae412d1aac5f386c2949fe0306
   Charts: f69cf0518b6d1d62608ca504248f1bbe0b6ae77e
   CocoaLumberjack: b7e05132ff94f6ae4dfa9d5bce9141893a21d9da
   CropViewController: a5c143548a0fabcd6cc25f2d26e40460cfb8c78c
   DoubleConversion: e22e0762848812a87afd67ffda3998d9ef29170c
   Down: 71bf4af3c04fa093e65dffa25c4b64fa61287373
-  FBLazyVector: 147a40a9699bb23458c8d9f266b5c8dfc0d2d6d8
-  FBReactNativeSpec: 1a547b294eea8b85d017e8206dc68a8a334dbcb6
+  FBLazyVector: 47798d43f20e85af0d3cef09928b6e2d16dbbe4c
+  FBReactNativeSpec: 8d0bf8eca089153f4196975ca190cda8c2d5dbd2
+  Folly: 30e7936e1c45c08d884aa59369ed951a8e68cf51
   FormatterKit: 184db51bf120b633693a73624a4cede89ec51a41
   FSInteractiveMap: a396f610f48b76cb540baa87139d056429abda86
   Gifu: 7bcb6427457d85e0b4dff5a84ec5947ac19a93ea
-  glog: 73c2498ac6884b13ede40eda8228cb1eee9d9d62
+  glog: 1f3da668190260b06b429bb211bfbee5cd790c28
   GoogleSignIn: 7137d297ddc022a7e0aa4619c86d72c909fa7213
   Gridicons: 17d660b97ce4231d582101b02f8280628b141c9a
   GTMAppAuth: 5b53231ef6920f149ab84b2969cb0ab572da3077
   GTMSessionFetcher: b3503b20a988c4e20cc189aa798fd18220133f52
-  Gutenberg: 51dbe1cec87b156e14ec6ce7aa42bda293a6536e
+  Gutenberg: 66f55b7ce837e146e9d6c2add58f93991e0bd8ab
   JTAppleCalendar: 932cadea40b1051beab10f67843451d48ba16c99
   Kanvas: 7ef6614513c4f44ffc248225cefda0de1d4cf571
   lottie-ios: 3a3758ef5a008e762faec9c9d50a39842f26d124
@@ -916,43 +704,40 @@
   "NSURL+IDN": afc873e639c18138a1589697c3add197fe8679ca
   OCMock: 43565190abc78977ad44a61c0d20d7f0784d35ab
   OHHTTPStubs: 90eac6d8f2c18317baeca36698523dc67c513831
-  RCT-Folly: ec7a233ccc97cc556cf7237f0db1ff65b986f27c
-  RCTRequired: fbcae389afd51062058019f71301c70137d0bf84
-  RCTTypeSafety: fbca1471109d0fa8fef5282e945a94b808b3a7b0
+  RCTRequired: 3ca691422140f76f04fd2af6dc90914cf0f81ef1
+  RCTTypeSafety: aab4e9679dbb3682bf0404fded7b9557d7306795
   Reachability: 33e18b67625424e47b6cde6d202dce689ad7af96
-  React: 2e3693e79b89d6886db1ccbf16d04eca37273f22
-  React-callinvoker: cb1eff2392d8cbc00e4d414f9ff562cbc7dac245
-  React-Core: 0acc127bf4637a127563b339ce4da5e4fca61cfd
-  React-CoreModules: 47917eeb0329cc635e16ecae8458174fbfcd1bb6
-  React-cxxreact: b45aef29fb892797eb5e0bd18bcb81227f46b2b1
-  React-jsi: dd7e63c308e29829c6f47cfa0ffa1919ad1e0cfa
-  React-jsiexecutor: 2328bc08b18451c29df16943cca015c75dfeb45d
-  React-jsinspector: 675a29d4dd13594b3094b69e8b37c150bb16214b
-  react-native-blur: ef741a08d020010ba65e411be0ab82d1d325e7ad
-  react-native-get-random-values: 03edb8dcc2d3f43e55aa67ea13b61b6723bbf047
-  react-native-keyboard-aware-scroll-view: 6cb84879bf07e4cc1caed18b11fb928e142adac6
-  react-native-safe-area: c9cf765aa2dd96159476a99633e7d462ce5bb94f
-  react-native-safe-area-context: c8da723dcddabe15afe95c9d31c56a0cf2b0141c
-  react-native-slider: c5d961e8ceda6ee720acf2c468099146c46a3909
-  react-native-video: b8767f54061e475ddd38c22375f46f4d93e5fdfd
-  React-perflogger: bf05029e6667b02f325e54ec6d7631f54f7e2a91
-  React-RCTActionSheet: 324d0c5e4b9780cbc91c8d43f2a77fec69b7af6f
-  React-RCTAnimation: 5577bb154d5dc2185d156577fcc520f4809c6e6d
-  React-RCTBlob: 2ea451fc7d284e360ee8b98845b5d2982584fa3b
-  React-RCTImage: b60955f749012f0fc54750e8e516dccad50e1b42
-  React-RCTLinking: 54e8e39ad1a1bac98c2e478905e840c0ef167c86
-  React-RCTNetwork: a61e0eefd0c9d6d5c5dc0dbea7c7fda45b43d25a
-  React-RCTSettings: 9cb5cea2f884110138fda8f4a84aae51c6512c58
-  React-RCTText: a41ffb41fcdfe77b6d4f9f75b63b18a625f58170
-  React-RCTVibration: 6f29d7c239108e6d96eb1e7559a27e9507dbfd79
-  React-runtimeexecutor: e35c699c56a5d126d5c0dddf65776686964ada79
-  ReactCommon: 472cdbccb1e9fe3dd49f51114d06af54adea831e
-  ReactNativeDarkMode: 6d807bc8373b872472c8541fc3341817d979a6fb
-  RNCMaskedView: 66caacf33c86eaa7d22b43178dd998257d5c2e4d
-  RNGestureHandler: 5e58135436aacc1c5d29b75547d3d2b9430d052c
-  RNReanimated: f05baf4cd76b6eab2e4d7e2b244424960b968918
-  RNScreens: 953633729a42e23ad0c93574d676b361e3335e8b
-  RNSVG: 46c4b680fe18237fa01eb7d7b311d77618fde31f
+  React: 5a954890216a4493df5ab2149f70f18592b513ac
+  React-Core: 865fa241faa644ff20cb5ec87787b32a5acc43b3
+  React-CoreModules: 026fafece67a3802aa8bb1995d27227b0d95e0f5
+  React-cxxreact: 9c76312456310d1b486e23edb9ce576a5397ebc2
+  React-jsi: 6d6afac4873e8a3433334378589a0a8190d58070
+  React-jsiexecutor: 9dfdcd0db23042623894dcbc02d61a772da8e3c1
+  React-jsinspector: 89927b9ec6d75759882949d2043ba704565edaec
+  react-native-blur: adb31865c20137dacb53c32e3423374ac2b8c5a0
+  react-native-get-random-values: 8940331a943a46c165d3ed05802c09c392f8dd46
+  react-native-keyboard-aware-scroll-view: ffa9152671fec9a571197ed2d02e0fcb90206e60
+  react-native-linear-gradient: 258ba8c61848324b1f2019bed5f460e6396137b7
+  react-native-safe-area: e8230b0017d76c00de6b01e2412dcf86b127c6a3
+  react-native-safe-area-context: 52c73401424bae74fc89ca91b4ae5c4f2689d857
+  react-native-slider: 2f186719b7ada773b78141b8dae62081d819b206
+  react-native-video: d01ed7ff1e38fa7dcc6c15c94cf505e661b7bfd0
+  React-RCTActionSheet: e8f642cfaa396b6b09fd38f53378506c2d63af35
+  React-RCTAnimation: cec1abbcfb006978a288c5072e3d611d6ff76d4c
+  React-RCTBlob: 7596eb2048150e429127a92a701e6cd40a8c0a74
+  React-RCTImage: 03c7e36877a579ee51dcc33079cc8bc98658a722
+  React-RCTLinking: cdc3f1aaff5f321bc954a98b7ffae3f864a6eaa3
+  React-RCTNetwork: 33b3da6944786edea496a5fc6afea466633fd711
+  React-RCTSettings: a3b7b3124315f8c91fad5d8aff08ee97d4b471cd
+  React-RCTText: ee9c8b70180fb58d062483d9664cd921d14b5961
+  React-RCTVibration: 20deb1f6f001000d1f2603722ec110c66c74796b
+  ReactCommon: 48926fc48fcd7c8a629860049ffba9c23b4005dc
+  ReactNativeDarkMode: f61376360c5d983907e5c316e8e1c853a8c2f348
+  RNCMaskedView: 744eb642f5d96bd670ea93f59e7a1346ea50976a
+  RNGestureHandler: 82a89b0fde0a37e633c6233418f7249e2f8e59b5
+  RNReanimated: 13f7a6a22667c4f00aac217bc66f94e8560b3d59
+  RNScreens: 6833ac5c29cf2f03eed12103140530bbd75b6aea
+  RNSVG: 68a534a5db06dcbdaebfd5079349191598caef7b
   RNTAztecView: 3c6daa86c62d73144fa43fb5e1729e1ed2155322
   Sentry: 9b922b396b0e0bca8516a10e36b0ea3ebea5faf7
   Sodium: 23d11554ecd556196d313cf6130d406dfe7ac6da
@@ -968,7 +753,7 @@
   WordPressUI: 7ec1aad003a91ddc32a907e2301f46b4fbf382ec
   WPMediaPicker: d5ae9a83cd5cc0e4de46bfc1c59120aa86658bc3
   wpxmlrpc: bf55a43a7e710bd2a4fb8c02dfe83b1246f14f13
-  Yoga: 0ee9ded7845eb025c5056ea7e572041495c6fa70
+  Yoga: c920bf12bf8146aa5cd118063378c2cf5682d16c
   ZendeskCommonUISDK: 92ca6b16956430a2cb61c89aeaa6ca123d1f81fd
   ZendeskCoreSDK: f3d5dcd6a18186dcecbecd56f66296c40fb2fcb4
   ZendeskMessagingAPISDK: 986919a8f6f11a7019660d1ff798f1efb42fa572
@@ -978,10 +763,6 @@
   ZendeskSupportSDK: e100a7a0a1bb5d7d43abbde3338727d985a4986d
   ZIPFoundation: e27423c004a5a1410c15933407747374e7c6cb6e
 
-<<<<<<< HEAD
-PODFILE CHECKSUM: 398a453b94765b678a2458dfeb062346c793f45d
-=======
 PODFILE CHECKSUM: 4e0d122d1f71597e7f24b5221e94653023ba5757
->>>>>>> fcb5eefa
 
 COCOAPODS: 1.10.1