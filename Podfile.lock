--- conflicted
+++ resolved
@@ -164,17 +164,10 @@
   - Starscream (= 3.0.4)
   - SVProgressHUD (= 2.2.5)
   - UIDeviceIdentifier (~> 0.4)
-<<<<<<< HEAD
-  - WordPress-Aztec-iOS (= 1.0.0-beta.22)
-  - WordPress-Editor-iOS (= 1.0.0-beta.22)
-  - WordPressAuthenticator (from `https://github.com/wordpress-mobile/WordPressAuthenticator-iOS.git`, commit `b039eb868f0b3df8bf8c52eeab3b53a438227a6f`)
-  - WordPressKit (from `https://github.com/wordpress-mobile/WordPressKit-iOS.git`, branch `add/reader-post-service-feed`)
-=======
   - WordPress-Aztec-iOS (= 1.0.0-beta.23)
   - WordPress-Editor-iOS (= 1.0.0-beta.23)
   - WordPressAuthenticator (= 1.0.0)
-  - WordPressKit (= 1.1)
->>>>>>> e13f4bb7
+  - WordPressKit (from `https://github.com/wordpress-mobile/WordPressKit-iOS.git`, branch `add/reader-post-service-feed`)
   - WordPressShared (= 1.0.8)
   - WordPressUI (= 1.0.4)
   - WPMediaPicker (= 1.1)
@@ -210,11 +203,7 @@
     - UIDeviceIdentifier
     - WordPress-Aztec-iOS
     - WordPress-Editor-iOS
-<<<<<<< HEAD
-=======
     - WordPressAuthenticator
-    - WordPressKit
->>>>>>> e13f4bb7
     - WordPressShared
     - WordPressUI
     - WPMediaPicker
@@ -225,29 +214,17 @@
   Automattic-Tracks-iOS:
     :git: https://github.com/Automattic/Automattic-Tracks-iOS.git
     :tag: 0.2.3
-<<<<<<< HEAD
-  WordPressAuthenticator:
-    :commit: b039eb868f0b3df8bf8c52eeab3b53a438227a6f
-    :git: https://github.com/wordpress-mobile/WordPressAuthenticator-iOS.git
   WordPressKit:
     :branch: add/reader-post-service-feed
     :git: https://github.com/wordpress-mobile/WordPressKit-iOS.git
-=======
->>>>>>> e13f4bb7
 
 CHECKOUT OPTIONS:
   Automattic-Tracks-iOS:
     :git: https://github.com/Automattic/Automattic-Tracks-iOS.git
     :tag: 0.2.3
-<<<<<<< HEAD
-  WordPressAuthenticator:
-    :commit: b039eb868f0b3df8bf8c52eeab3b53a438227a6f
-    :git: https://github.com/wordpress-mobile/WordPressAuthenticator-iOS.git
   WordPressKit:
     :commit: da51f0818ef74e3fc52f87507b81e6dff4c119c5
     :git: https://github.com/wordpress-mobile/WordPressKit-iOS.git
-=======
->>>>>>> e13f4bb7
 
 SPEC CHECKSUMS:
   1PasswordExtension: 0e95bdea64ec8ff2f4f693be5467a09fac42a83d
@@ -286,10 +263,6 @@
   wpxmlrpc: bfc572f62ce7ee897f6f38b098d2ba08732ecef4
   ZendeskSDK: 2cda4db2ba6b10ba89aeb8dddaa94e97c85946a0
 
-<<<<<<< HEAD
-PODFILE CHECKSUM: 83d3d7ed99f5069d867526464aa9fe48ce0251fb
-=======
-PODFILE CHECKSUM: 333f36413a5fb5cc56eb731a6b9d67fae8d78264
->>>>>>> e13f4bb7
+PODFILE CHECKSUM: 967ca65f4877f489418e110ff1a6328d19dfef76
 
 COCOAPODS: 1.5.3