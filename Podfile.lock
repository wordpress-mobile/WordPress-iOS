PODS:
  - 1PasswordExtension (1.8.5)
  - AFNetworking (3.2.1):
    - AFNetworking/NSURLSession (= 3.2.1)
    - AFNetworking/Reachability (= 3.2.1)
    - AFNetworking/Security (= 3.2.1)
    - AFNetworking/Serialization (= 3.2.1)
    - AFNetworking/UIKit (= 3.2.1)
  - AFNetworking/NSURLSession (3.2.1):
    - AFNetworking/Reachability
    - AFNetworking/Security
    - AFNetworking/Serialization
  - AFNetworking/Reachability (3.2.1)
  - AFNetworking/Security (3.2.1)
  - AFNetworking/Serialization (3.2.1)
  - AFNetworking/UIKit (3.2.1):
    - AFNetworking/NSURLSession
  - Alamofire (4.7.3)
<<<<<<< HEAD
  - Automattic-Tracks-iOS (0.3.4):
=======
  - Automattic-Tracks-iOS (0.3.3):
>>>>>>> 3aad4eff
    - CocoaLumberjack (~> 3.4.1)
    - Reachability (~> 3.1)
    - UIDeviceIdentifier (~> 1.1.4)
  - boost-for-react-native (1.63.0)
  - Charts (3.2.2):
    - Charts/Core (= 3.2.2)
  - Charts/Core (3.2.2)
  - CocoaLumberjack (3.4.2):
    - CocoaLumberjack/Default (= 3.4.2)
    - CocoaLumberjack/Extensions (= 3.4.2)
  - CocoaLumberjack/Default (3.4.2)
  - CocoaLumberjack/Extensions (3.4.2):
    - CocoaLumberjack/Default
  - Crashlytics (3.12.0):
    - Fabric (~> 1.9.0)
  - DoubleConversion (1.1.5)
  - Fabric (1.9.0)
  - Folly (2018.10.22.00):
    - boost-for-react-native
    - DoubleConversion
    - glog
  - FormatterKit/Resources (1.8.2)
  - FormatterKit/TimeIntervalFormatter (1.8.2):
    - FormatterKit/Resources
  - Gifu (3.2.0)
  - GiphyCoreSDK (1.4.1)
  - glog (0.3.4)
  - GoogleSignIn (4.1.2):
    - "GoogleToolboxForMac/NSDictionary+URLArguments (~> 2.1)"
    - "GoogleToolboxForMac/NSString+URLArguments (~> 2.1)"
    - GTMOAuth2 (~> 1.0)
    - GTMSessionFetcher/Core (~> 1.1)
  - GoogleToolboxForMac/DebugUtils (2.2.0):
    - GoogleToolboxForMac/Defines (= 2.2.0)
  - GoogleToolboxForMac/Defines (2.2.0)
  - "GoogleToolboxForMac/NSDictionary+URLArguments (2.2.0)":
    - GoogleToolboxForMac/DebugUtils (= 2.2.0)
    - GoogleToolboxForMac/Defines (= 2.2.0)
    - "GoogleToolboxForMac/NSString+URLArguments (= 2.2.0)"
  - "GoogleToolboxForMac/NSString+URLArguments (2.2.0)"
  - Gridicons (0.18)
  - GTMOAuth2 (1.1.6):
    - GTMSessionFetcher (~> 1.1)
  - GTMSessionFetcher (1.2.1):
    - GTMSessionFetcher/Full (= 1.2.1)
  - GTMSessionFetcher/Core (1.2.1)
  - GTMSessionFetcher/Full (1.2.1):
    - GTMSessionFetcher/Core (= 1.2.1)
  - Gutenberg (1.2.0):
    - React/Core (= 0.59.3)
    - React/CxxBridge (= 0.59.3)
    - React/DevSupport (= 0.59.3)
    - React/RCTActionSheet (= 0.59.3)
    - React/RCTAnimation (= 0.59.3)
    - React/RCTImage (= 0.59.3)
    - React/RCTLinkingIOS (= 0.59.3)
    - React/RCTNetwork (= 0.59.3)
    - React/RCTText (= 0.59.3)
    - RNTAztecView
    - WordPress-Aztec-iOS
    - yoga (= 0.59.3.React)
  - HockeySDK (5.1.4):
    - HockeySDK/DefaultLib (= 5.1.4)
  - HockeySDK/DefaultLib (5.1.4)
  - lottie-ios (2.5.2)
  - MGSwipeTableCell (1.6.8)
  - MRProgress (0.8.3):
    - MRProgress/ActivityIndicator (= 0.8.3)
    - MRProgress/Blur (= 0.8.3)
    - MRProgress/Circular (= 0.8.3)
    - MRProgress/Icons (= 0.8.3)
    - MRProgress/NavigationBarProgress (= 0.8.3)
    - MRProgress/Overlay (= 0.8.3)
  - MRProgress/ActivityIndicator (0.8.3):
    - MRProgress/Stopable
  - MRProgress/Blur (0.8.3):
    - MRProgress/Helper
  - MRProgress/Circular (0.8.3):
    - MRProgress/Helper
    - MRProgress/ProgressBaseClass
    - MRProgress/Stopable
  - MRProgress/Helper (0.8.3)
  - MRProgress/Icons (0.8.3)
  - MRProgress/NavigationBarProgress (0.8.3):
    - MRProgress/ProgressBaseClass
  - MRProgress/Overlay (0.8.3):
    - MRProgress/ActivityIndicator
    - MRProgress/Blur
    - MRProgress/Circular
    - MRProgress/Helper
    - MRProgress/Icons
  - MRProgress/ProgressBaseClass (0.8.3)
  - MRProgress/Stopable (0.8.3):
    - MRProgress/Helper
  - Nimble (7.3.4)
  - NSObject-SafeExpectations (0.0.3)
  - "NSURL+IDN (0.3)"
  - OCMock (3.4.3)
  - OHHTTPStubs (6.1.0):
    - OHHTTPStubs/Default (= 6.1.0)
  - OHHTTPStubs/Core (6.1.0)
  - OHHTTPStubs/Default (6.1.0):
    - OHHTTPStubs/Core
    - OHHTTPStubs/JSON
    - OHHTTPStubs/NSURLSession
    - OHHTTPStubs/OHPathHelpers
  - OHHTTPStubs/JSON (6.1.0):
    - OHHTTPStubs/Core
  - OHHTTPStubs/NSURLSession (6.1.0):
    - OHHTTPStubs/Core
  - OHHTTPStubs/OHPathHelpers (6.1.0)
  - OHHTTPStubs/Swift (6.1.0):
    - OHHTTPStubs/Default
  - Reachability (3.2)
  - React (0.59.3):
    - React/Core (= 0.59.3)
  - react-native-keyboard-aware-scroll-view (0.8.7):
    - React
  - react-native-safe-area (0.5.0):
    - React
  - React/Core (0.59.3):
    - yoga (= 0.59.3.React)
  - React/CxxBridge (0.59.3):
    - Folly (= 2018.10.22.00)
    - React/Core
    - React/cxxreact
    - React/jsiexecutor
  - React/cxxreact (0.59.3):
    - boost-for-react-native (= 1.63.0)
    - DoubleConversion
    - Folly (= 2018.10.22.00)
    - glog
    - React/jsinspector
  - React/DevSupport (0.59.3):
    - React/Core
    - React/RCTWebSocket
  - React/fishhook (0.59.3)
  - React/jsi (0.59.3):
    - DoubleConversion
    - Folly (= 2018.10.22.00)
    - glog
  - React/jsiexecutor (0.59.3):
    - DoubleConversion
    - Folly (= 2018.10.22.00)
    - glog
    - React/cxxreact
    - React/jsi
  - React/jsinspector (0.59.3)
  - React/RCTActionSheet (0.59.3):
    - React/Core
  - React/RCTAnimation (0.59.3):
    - React/Core
  - React/RCTBlob (0.59.3):
    - React/Core
  - React/RCTImage (0.59.3):
    - React/Core
    - React/RCTNetwork
  - React/RCTLinkingIOS (0.59.3):
    - React/Core
  - React/RCTNetwork (0.59.3):
    - React/Core
  - React/RCTText (0.59.3):
    - React/Core
  - React/RCTWebSocket (0.59.3):
    - React/Core
    - React/fishhook
    - React/RCTBlob
  - RNSVG (9.3.3):
    - React
  - RNTAztecView (1.2.0):
    - React
    - WordPress-Aztec-iOS
  - SimulatorStatusMagic (2.4.1)
  - Starscream (3.0.6)
  - SVProgressHUD (2.2.5)
  - UIDeviceIdentifier (1.1.4)
  - WordPress-Aztec-iOS (1.5.2)
  - WordPress-Editor-iOS (1.5.2):
    - WordPress-Aztec-iOS (= 1.5.2)
  - WordPressAuthenticator (1.2.1):
    - 1PasswordExtension (= 1.8.5)
    - Alamofire (= 4.7.3)
    - CocoaLumberjack (~> 3.4)
    - GoogleSignIn (= 4.1.2)
    - Gridicons (~> 0.15)
    - lottie-ios (= 2.5.2)
    - "NSURL+IDN (= 0.3)"
    - SVProgressHUD (= 2.2.5)
    - WordPressKit (~> 3.2.2)
    - WordPressShared (~> 1.4)
    - WordPressUI (~> 1.0)
  - WordPressKit (3.2.2):
    - Alamofire (~> 4.7.3)
    - CocoaLumberjack (~> 3.4)
    - NSObject-SafeExpectations (= 0.0.3)
    - UIDeviceIdentifier (~> 1.1.4)
    - WordPressShared (~> 1.4)
    - wpxmlrpc (= 0.8.4)
  - WordPressShared (1.7.3):
    - CocoaLumberjack (~> 3.4)
    - FormatterKit/TimeIntervalFormatter (= 1.8.2)
  - WordPressUI (1.2.0)
  - WPMediaPicker (1.3.2)
  - wpxmlrpc (0.8.4)
  - yoga (0.59.3.React)
  - ZendeskSDK (2.2.0):
    - ZendeskSDK/Providers (= 2.2.0)
    - ZendeskSDK/UI (= 2.2.0)
  - ZendeskSDK/Core (2.2.0)
  - ZendeskSDK/Providers (2.2.0):
    - ZendeskSDK/Core
  - ZendeskSDK/UI (2.2.0):
    - ZendeskSDK/Core
    - ZendeskSDK/Providers
  - ZIPFoundation (0.9.8)

DEPENDENCIES:
  - 1PasswordExtension (= 1.8.5)
  - AFNetworking (= 3.2.1)
  - Alamofire (= 4.7.3)
<<<<<<< HEAD
  - Automattic-Tracks-iOS (from `https://github.com/Automattic/Automattic-Tracks-iOS.git`, commit `f6332b67448a4e9c2661513cbb98fa5bb12b7c8f`)
=======
  - Automattic-Tracks-iOS (= 0.3.3)
>>>>>>> 3aad4eff
  - Charts (~> 3.2.2)
  - CocoaLumberjack (= 3.4.2)
  - Crashlytics (= 3.12.0)
  - Folly (from `https://raw.githubusercontent.com/wordpress-mobile/gutenberg-mobile/v1.2.0/react-native-gutenberg-bridge/third-party-podspecs/Folly.podspec.json`)
  - FormatterKit/TimeIntervalFormatter (= 1.8.2)
  - Gifu (= 3.2.0)
  - GiphyCoreSDK (~> 1.4.0)
  - Gridicons (~> 0.16)
  - Gutenberg (from `http://github.com/wordpress-mobile/gutenberg-mobile/`, tag `v1.2.0`)
  - HockeySDK (= 5.1.4)
  - MGSwipeTableCell (= 1.6.8)
  - MRProgress (= 0.8.3)
  - Nimble (~> 7.3.1)
  - NSObject-SafeExpectations (= 0.0.3)
  - "NSURL+IDN (= 0.3)"
  - OCMock (~> 3.4)
  - OHHTTPStubs (= 6.1.0)
  - OHHTTPStubs/Swift (= 6.1.0)
  - Reachability (= 3.2)
  - React (from `https://raw.githubusercontent.com/wordpress-mobile/gutenberg-mobile/v1.2.0/react-native-gutenberg-bridge/third-party-podspecs/React.podspec.json`)
  - react-native-keyboard-aware-scroll-view (from `https://github.com/wordpress-mobile/react-native-keyboard-aware-scroll-view.git`, tag `gb-v0.8.7`)
  - react-native-safe-area (from `https://raw.githubusercontent.com/wordpress-mobile/gutenberg-mobile/v1.2.0/react-native-gutenberg-bridge/third-party-podspecs/react-native-safe-area.podspec.json`)
  - RNSVG (from `https://github.com/wordpress-mobile/react-native-svg.git`, tag `9.3.3-gb`)
  - RNTAztecView (from `http://github.com/wordpress-mobile/gutenberg-mobile/`, tag `v1.2.0`)
  - SimulatorStatusMagic
  - Starscream (= 3.0.6)
  - SVProgressHUD (= 2.2.5)
  - WordPress-Editor-iOS (= 1.5.2)
  - WordPressAuthenticator (~> 1.2.1)
  - WordPressKit (~> 3.2.2)
  - WordPressShared (~> 1.7.3)
  - WordPressUI (from `https://github.com/wordpress-mobile/WordPressUI-iOS.git`, tag `1.2.0`)
  - WPMediaPicker (= 1.3.2)
  - yoga (from `https://raw.githubusercontent.com/wordpress-mobile/gutenberg-mobile/v1.2.0/react-native-gutenberg-bridge/third-party-podspecs/yoga.podspec.json`)
  - ZendeskSDK (= 2.2.0)
  - ZIPFoundation (~> 0.9.8)

SPEC REPOS:
  https://github.com/cocoapods/specs.git:
    - 1PasswordExtension
    - AFNetworking
    - Alamofire
    - Automattic-Tracks-iOS
    - boost-for-react-native
    - Charts
    - CocoaLumberjack
    - Crashlytics
    - DoubleConversion
    - Fabric
    - FormatterKit
    - Gifu
    - GiphyCoreSDK
    - glog
    - GoogleSignIn
    - GoogleToolboxForMac
    - Gridicons
    - GTMOAuth2
    - GTMSessionFetcher
    - HockeySDK
    - lottie-ios
    - MGSwipeTableCell
    - MRProgress
    - Nimble
    - NSObject-SafeExpectations
    - "NSURL+IDN"
    - OCMock
    - OHHTTPStubs
    - Reachability
    - SimulatorStatusMagic
    - Starscream
    - SVProgressHUD
    - UIDeviceIdentifier
    - WordPress-Aztec-iOS
    - WordPress-Editor-iOS
    - WordPressAuthenticator
    - WordPressKit
    - WordPressShared
    - WPMediaPicker
    - wpxmlrpc
    - ZendeskSDK
    - ZIPFoundation

EXTERNAL SOURCES:
<<<<<<< HEAD
  Automattic-Tracks-iOS:
    :commit: f6332b67448a4e9c2661513cbb98fa5bb12b7c8f
    :git: https://github.com/Automattic/Automattic-Tracks-iOS.git
=======
>>>>>>> 3aad4eff
  Folly:
    :podspec: https://raw.githubusercontent.com/wordpress-mobile/gutenberg-mobile/v1.2.0/react-native-gutenberg-bridge/third-party-podspecs/Folly.podspec.json
  Gutenberg:
    :git: http://github.com/wordpress-mobile/gutenberg-mobile/
    :tag: v1.2.0
  React:
    :podspec: https://raw.githubusercontent.com/wordpress-mobile/gutenberg-mobile/v1.2.0/react-native-gutenberg-bridge/third-party-podspecs/React.podspec.json
  react-native-keyboard-aware-scroll-view:
    :git: https://github.com/wordpress-mobile/react-native-keyboard-aware-scroll-view.git
    :tag: gb-v0.8.7
  react-native-safe-area:
    :podspec: https://raw.githubusercontent.com/wordpress-mobile/gutenberg-mobile/v1.2.0/react-native-gutenberg-bridge/third-party-podspecs/react-native-safe-area.podspec.json
  RNSVG:
    :git: https://github.com/wordpress-mobile/react-native-svg.git
    :tag: 9.3.3-gb
  RNTAztecView:
    :git: http://github.com/wordpress-mobile/gutenberg-mobile/
    :tag: v1.2.0
  WordPressUI:
    :git: https://github.com/wordpress-mobile/WordPressUI-iOS.git
    :tag: 1.2.0
  yoga:
    :podspec: https://raw.githubusercontent.com/wordpress-mobile/gutenberg-mobile/v1.2.0/react-native-gutenberg-bridge/third-party-podspecs/yoga.podspec.json

CHECKOUT OPTIONS:
<<<<<<< HEAD
  Automattic-Tracks-iOS:
    :commit: f6332b67448a4e9c2661513cbb98fa5bb12b7c8f
    :git: https://github.com/Automattic/Automattic-Tracks-iOS.git
=======
>>>>>>> 3aad4eff
  Gutenberg:
    :git: http://github.com/wordpress-mobile/gutenberg-mobile/
    :tag: v1.2.0
  react-native-keyboard-aware-scroll-view:
    :git: https://github.com/wordpress-mobile/react-native-keyboard-aware-scroll-view.git
    :tag: gb-v0.8.7
  RNSVG:
    :git: https://github.com/wordpress-mobile/react-native-svg.git
    :tag: 9.3.3-gb
  RNTAztecView:
    :git: http://github.com/wordpress-mobile/gutenberg-mobile/
    :tag: v1.2.0
  WordPressUI:
    :git: https://github.com/wordpress-mobile/WordPressUI-iOS.git
    :tag: 1.2.0

SPEC CHECKSUMS:
  1PasswordExtension: 0e95bdea64ec8ff2f4f693be5467a09fac42a83d
  AFNetworking: b6f891fdfaed196b46c7a83cf209e09697b94057
  Alamofire: c7287b6e5d7da964a70935e5db17046b7fde6568
<<<<<<< HEAD
  Automattic-Tracks-iOS: 67d00f2f20e1978ee09154f26cdf3475d158508c
=======
  Automattic-Tracks-iOS: 4414d11f650bc6fc00676b730d4077f66056b805
>>>>>>> 3aad4eff
  boost-for-react-native: 39c7adb57c4e60d6c5479dd8623128eb5b3f0f2c
  Charts: f69cf0518b6d1d62608ca504248f1bbe0b6ae77e
  CocoaLumberjack: db7cc9e464771f12054c22ff6947c5a58d43a0fd
  Crashlytics: 07fb167b1694128c1c9a5a5cc319b0e9c3ca0933
  DoubleConversion: e22e0762848812a87afd67ffda3998d9ef29170c
  Fabric: f988e33c97f08930a413e08123064d2e5f68d655
  Folly: de497beb10f102453a1afa9edbf8cf8a251890de
  FormatterKit: 4b8f29acc9b872d5d12a63efb560661e8f2e1b98
  Gifu: 7bcb6427457d85e0b4dff5a84ec5947ac19a93ea
  GiphyCoreSDK: 147a492c2477e9ddb20f8dd3a4489e3ea3c05e38
  glog: 1de0bb937dccdc981596d3b5825ebfb765017ded
  GoogleSignIn: d9ef55b10f0aa401a5de2747f59b725e4b9732ac
  GoogleToolboxForMac: ff31605b7d66400dcec09bed5861689aebadda4d
  Gridicons: 04261236382e9c62c62c9a104f2f532c1bdf6a78
  GTMOAuth2: e8b6512c896235149df975c41d9a36c868ab7fba
  GTMSessionFetcher: 32aeca0aa144acea523e1c8e053089dec2cb98ca
  Gutenberg: 464e83f78c3504fa223dbe192a9978aadcbb824a
  HockeySDK: 15afe6bc0a5bfe3a531fd73dbf082095f37dac3b
  lottie-ios: 3fef45d3fabe63e3c7c2eb603dd64ddfffc73062
  MGSwipeTableCell: dc4eca3212ed38a563b27d6aa7b3c01ce656c1e2
  MRProgress: 16de7cc9f347e8846797a770db102a323fe7ef09
  Nimble: 051e3d8912d40138fa5591c78594f95fb172af37
  NSObject-SafeExpectations: b989b68a8a9b7b9f2b264a8b52ba9d7aab8f3129
  "NSURL+IDN": 82355a0afd532fe1de08f6417c134b49b1a1c4b3
  OCMock: 43565190abc78977ad44a61c0d20d7f0784d35ab
  OHHTTPStubs: 1e21c7d2c084b8153fc53d48400d8919d2d432d0
  Reachability: 33e18b67625424e47b6cde6d202dce689ad7af96
  React: b52fdb80565505b7e4592b313a38868f5df51641
  react-native-keyboard-aware-scroll-view: 01c4b2303c4ef1c49c4d239c9c5856f0393104df
  react-native-safe-area: 7dc92953fce43bf36ab5ecae2fb4ffa2bda9a203
  RNSVG: 978db19eaef499d9ebffb74a091ca0abf209c8c1
  RNTAztecView: 440b63d52c693f9a97e3a0a6b478569580e46a9d
  SimulatorStatusMagic: 28d4a9d1a500ac7cea0b2b5a43c1c6ddb40ba56c
  Starscream: ef3ece99d765eeccb67de105bfa143f929026cf5
  SVProgressHUD: 1428aafac632c1f86f62aa4243ec12008d7a51d6
  UIDeviceIdentifier: 8f8a24b257a4d978c8d40ad1e7355b944ffbfa8c
  WordPress-Aztec-iOS: 16339a831d5d605ba9300b3722b75ba78e53cf09
  WordPress-Editor-iOS: b90649909f99c1d02cef2bb79c0641322b31fa52
  WordPressAuthenticator: e86366939e0b6d8f485c20f67e398acd4827e288
  WordPressKit: 61a83ade68516f1398176b80c199489af0e83303
  WordPressShared: 0853172642668b0fbf5c8d56e743896ebf9aae01
  WordPressUI: 44fe43a9c5c504dfd534286e39e1ce6ebcd69ff5
  WPMediaPicker: e50edd8f30f5d87288840941ef3ff9cd11860937
  wpxmlrpc: 6ba55c773cfa27083ae4a2173e69b19f46da98e2
  yoga: 0cb6e1c4f763ba12d1c825f2d6f863da6614a2a4
  ZendeskSDK: 44ee00338dd718495f0364369420ae11b389c878
  ZIPFoundation: b1f07e4409baf1641f3fe5948b2a1c3f5c500cb1

<<<<<<< HEAD
PODFILE CHECKSUM: c15e79b1e6862223b0bf0f93b60e002f3a065666
=======
PODFILE CHECKSUM: 886a80cca7cd660e17ed8c0428b81790c335443f
>>>>>>> 3aad4eff

COCOAPODS: 1.5.3<|MERGE_RESOLUTION|>--- conflicted
+++ resolved
@@ -16,11 +16,7 @@
   - AFNetworking/UIKit (3.2.1):
     - AFNetworking/NSURLSession
   - Alamofire (4.7.3)
-<<<<<<< HEAD
-  - Automattic-Tracks-iOS (0.3.4):
-=======
   - Automattic-Tracks-iOS (0.3.3):
->>>>>>> 3aad4eff
     - CocoaLumberjack (~> 3.4.1)
     - Reachability (~> 3.1)
     - UIDeviceIdentifier (~> 1.1.4)
@@ -241,11 +237,7 @@
   - 1PasswordExtension (= 1.8.5)
   - AFNetworking (= 3.2.1)
   - Alamofire (= 4.7.3)
-<<<<<<< HEAD
-  - Automattic-Tracks-iOS (from `https://github.com/Automattic/Automattic-Tracks-iOS.git`, commit `f6332b67448a4e9c2661513cbb98fa5bb12b7c8f`)
-=======
   - Automattic-Tracks-iOS (= 0.3.3)
->>>>>>> 3aad4eff
   - Charts (~> 3.2.2)
   - CocoaLumberjack (= 3.4.2)
   - Crashlytics (= 3.12.0)
@@ -329,12 +321,6 @@
     - ZIPFoundation
 
 EXTERNAL SOURCES:
-<<<<<<< HEAD
-  Automattic-Tracks-iOS:
-    :commit: f6332b67448a4e9c2661513cbb98fa5bb12b7c8f
-    :git: https://github.com/Automattic/Automattic-Tracks-iOS.git
-=======
->>>>>>> 3aad4eff
   Folly:
     :podspec: https://raw.githubusercontent.com/wordpress-mobile/gutenberg-mobile/v1.2.0/react-native-gutenberg-bridge/third-party-podspecs/Folly.podspec.json
   Gutenberg:
@@ -360,12 +346,6 @@
     :podspec: https://raw.githubusercontent.com/wordpress-mobile/gutenberg-mobile/v1.2.0/react-native-gutenberg-bridge/third-party-podspecs/yoga.podspec.json
 
 CHECKOUT OPTIONS:
-<<<<<<< HEAD
-  Automattic-Tracks-iOS:
-    :commit: f6332b67448a4e9c2661513cbb98fa5bb12b7c8f
-    :git: https://github.com/Automattic/Automattic-Tracks-iOS.git
-=======
->>>>>>> 3aad4eff
   Gutenberg:
     :git: http://github.com/wordpress-mobile/gutenberg-mobile/
     :tag: v1.2.0
@@ -386,11 +366,7 @@
   1PasswordExtension: 0e95bdea64ec8ff2f4f693be5467a09fac42a83d
   AFNetworking: b6f891fdfaed196b46c7a83cf209e09697b94057
   Alamofire: c7287b6e5d7da964a70935e5db17046b7fde6568
-<<<<<<< HEAD
-  Automattic-Tracks-iOS: 67d00f2f20e1978ee09154f26cdf3475d158508c
-=======
   Automattic-Tracks-iOS: 4414d11f650bc6fc00676b730d4077f66056b805
->>>>>>> 3aad4eff
   boost-for-react-native: 39c7adb57c4e60d6c5479dd8623128eb5b3f0f2c
   Charts: f69cf0518b6d1d62608ca504248f1bbe0b6ae77e
   CocoaLumberjack: db7cc9e464771f12054c22ff6947c5a58d43a0fd
@@ -439,10 +415,6 @@
   ZendeskSDK: 44ee00338dd718495f0364369420ae11b389c878
   ZIPFoundation: b1f07e4409baf1641f3fe5948b2a1c3f5c500cb1
 
-<<<<<<< HEAD
-PODFILE CHECKSUM: c15e79b1e6862223b0bf0f93b60e002f3a065666
-=======
 PODFILE CHECKSUM: 886a80cca7cd660e17ed8c0428b81790c335443f
->>>>>>> 3aad4eff
 
 COCOAPODS: 1.5.3