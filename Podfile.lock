PODS:
  - 1PasswordExtension (1.8.6)
  - Alamofire (4.8.0)
  - AlamofireImage (3.5.2):
    - Alamofire (~> 4.8)
  - AlamofireNetworkActivityIndicator (2.4.0):
    - Alamofire (~> 4.8)
  - AMScrollingNavbar (5.6.0)
  - AppAuth (1.4.0):
    - AppAuth/Core (= 1.4.0)
    - AppAuth/ExternalUserAgent (= 1.4.0)
  - AppAuth/Core (1.4.0)
  - AppAuth/ExternalUserAgent (1.4.0)
  - AppCenter (2.5.1):
    - AppCenter/Analytics (= 2.5.1)
    - AppCenter/Crashes (= 2.5.1)
  - AppCenter/Analytics (2.5.1):
    - AppCenter/Core
  - AppCenter/Core (2.5.1)
  - AppCenter/Crashes (2.5.1):
    - AppCenter/Core
  - AppCenter/Distribute (2.5.1):
    - AppCenter/Core
  - Automattic-Tracks-iOS (0.5.1):
    - CocoaLumberjack (~> 3)
    - Reachability (~> 3)
    - Sentry (~> 4)
    - Sodium (~> 0.8.0)
    - UIDeviceIdentifier (~> 1)
  - boost-for-react-native (1.63.0)
  - Charts (3.2.2):
    - Charts/Core (= 3.2.2)
  - Charts/Core (3.2.2)
  - CocoaLumberjack (3.5.2):
    - CocoaLumberjack/Core (= 3.5.2)
  - CocoaLumberjack/Core (3.5.2)
  - CropViewController (2.5.3)
  - DoubleConversion (1.1.5)
  - Down (0.6.6)
  - FBLazyVector (0.61.5)
  - FBReactNativeSpec (0.61.5):
    - Folly (= 2018.10.22.00)
    - RCTRequired (= 0.61.5)
    - RCTTypeSafety (= 0.61.5)
    - React-Core (= 0.61.5)
    - React-jsi (= 0.61.5)
    - ReactCommon/turbomodule/core (= 0.61.5)
  - Folly (2018.10.22.00):
    - boost-for-react-native
    - DoubleConversion
    - Folly/Default (= 2018.10.22.00)
    - glog
  - Folly/Default (2018.10.22.00):
    - boost-for-react-native
    - DoubleConversion
    - glog
  - FormatterKit/Resources (1.8.2)
  - FormatterKit/TimeIntervalFormatter (1.8.2):
    - FormatterKit/Resources
  - FSInteractiveMap (0.1.0)
  - Gifu (3.2.0)
  - glog (0.3.5)
  - GoogleSignIn (5.0.2):
    - AppAuth (~> 1.2)
    - GTMAppAuth (~> 1.0)
    - GTMSessionFetcher/Core (~> 1.1)
  - Gridicons (1.0.2-beta.1)
  - GTMAppAuth (1.1.0):
    - AppAuth/Core (~> 1.4)
    - GTMSessionFetcher (~> 1.4)
  - GTMSessionFetcher (1.5.0):
    - GTMSessionFetcher/Full (= 1.5.0)
  - GTMSessionFetcher/Core (1.5.0)
  - GTMSessionFetcher/Full (1.5.0):
    - GTMSessionFetcher/Core (= 1.5.0)
  - Gutenberg (1.41.0):
    - React (= 0.61.5)
    - React-CoreModules (= 0.61.5)
    - React-RCTImage (= 0.61.5)
    - RNTAztecView
  - JTAppleCalendar (8.0.3)
  - lottie-ios (3.1.6)
  - MediaEditor (1.2.1):
    - CropViewController (~> 2.5.3)
  - MRProgress (0.8.3):
    - MRProgress/ActivityIndicator (= 0.8.3)
    - MRProgress/Blur (= 0.8.3)
    - MRProgress/Circular (= 0.8.3)
    - MRProgress/Icons (= 0.8.3)
    - MRProgress/NavigationBarProgress (= 0.8.3)
    - MRProgress/Overlay (= 0.8.3)
  - MRProgress/ActivityIndicator (0.8.3):
    - MRProgress/Stopable
  - MRProgress/Blur (0.8.3):
    - MRProgress/Helper
  - MRProgress/Circular (0.8.3):
    - MRProgress/Helper
    - MRProgress/ProgressBaseClass
    - MRProgress/Stopable
  - MRProgress/Helper (0.8.3)
  - MRProgress/Icons (0.8.3)
  - MRProgress/NavigationBarProgress (0.8.3):
    - MRProgress/ProgressBaseClass
  - MRProgress/Overlay (0.8.3):
    - MRProgress/ActivityIndicator
    - MRProgress/Blur
    - MRProgress/Circular
    - MRProgress/Helper
    - MRProgress/Icons
  - MRProgress/ProgressBaseClass (0.8.3)
  - MRProgress/Stopable (0.8.3):
    - MRProgress/Helper
  - Nimble (7.3.4)
  - NSObject-SafeExpectations (0.0.4)
  - "NSURL+IDN (0.4)"
  - OCMock (3.4.3)
  - OHHTTPStubs (6.1.0):
    - OHHTTPStubs/Default (= 6.1.0)
  - OHHTTPStubs/Core (6.1.0)
  - OHHTTPStubs/Default (6.1.0):
    - OHHTTPStubs/Core
    - OHHTTPStubs/JSON
    - OHHTTPStubs/NSURLSession
    - OHHTTPStubs/OHPathHelpers
  - OHHTTPStubs/JSON (6.1.0):
    - OHHTTPStubs/Core
  - OHHTTPStubs/NSURLSession (6.1.0):
    - OHHTTPStubs/Core
  - OHHTTPStubs/OHPathHelpers (6.1.0)
  - OHHTTPStubs/Swift (6.1.0):
    - OHHTTPStubs/Default
  - RCTRequired (0.61.5)
  - RCTTypeSafety (0.61.5):
    - FBLazyVector (= 0.61.5)
    - Folly (= 2018.10.22.00)
    - RCTRequired (= 0.61.5)
    - React-Core (= 0.61.5)
  - Reachability (3.2)
  - React (0.61.5):
    - React-Core (= 0.61.5)
    - React-Core/DevSupport (= 0.61.5)
    - React-Core/RCTWebSocket (= 0.61.5)
    - React-RCTActionSheet (= 0.61.5)
    - React-RCTAnimation (= 0.61.5)
    - React-RCTBlob (= 0.61.5)
    - React-RCTImage (= 0.61.5)
    - React-RCTLinking (= 0.61.5)
    - React-RCTNetwork (= 0.61.5)
    - React-RCTSettings (= 0.61.5)
    - React-RCTText (= 0.61.5)
    - React-RCTVibration (= 0.61.5)
  - React-Core (0.61.5):
    - Folly (= 2018.10.22.00)
    - glog
    - React-Core/Default (= 0.61.5)
    - React-cxxreact (= 0.61.5)
    - React-jsi (= 0.61.5)
    - React-jsiexecutor (= 0.61.5)
    - Yoga
  - React-Core/CoreModulesHeaders (0.61.5):
    - Folly (= 2018.10.22.00)
    - glog
    - React-Core/Default
    - React-cxxreact (= 0.61.5)
    - React-jsi (= 0.61.5)
    - React-jsiexecutor (= 0.61.5)
    - Yoga
  - React-Core/Default (0.61.5):
    - Folly (= 2018.10.22.00)
    - glog
    - React-cxxreact (= 0.61.5)
    - React-jsi (= 0.61.5)
    - React-jsiexecutor (= 0.61.5)
    - Yoga
  - React-Core/DevSupport (0.61.5):
    - Folly (= 2018.10.22.00)
    - glog
    - React-Core/Default (= 0.61.5)
    - React-Core/RCTWebSocket (= 0.61.5)
    - React-cxxreact (= 0.61.5)
    - React-jsi (= 0.61.5)
    - React-jsiexecutor (= 0.61.5)
    - React-jsinspector (= 0.61.5)
    - Yoga
  - React-Core/RCTActionSheetHeaders (0.61.5):
    - Folly (= 2018.10.22.00)
    - glog
    - React-Core/Default
    - React-cxxreact (= 0.61.5)
    - React-jsi (= 0.61.5)
    - React-jsiexecutor (= 0.61.5)
    - Yoga
  - React-Core/RCTAnimationHeaders (0.61.5):
    - Folly (= 2018.10.22.00)
    - glog
    - React-Core/Default
    - React-cxxreact (= 0.61.5)
    - React-jsi (= 0.61.5)
    - React-jsiexecutor (= 0.61.5)
    - Yoga
  - React-Core/RCTBlobHeaders (0.61.5):
    - Folly (= 2018.10.22.00)
    - glog
    - React-Core/Default
    - React-cxxreact (= 0.61.5)
    - React-jsi (= 0.61.5)
    - React-jsiexecutor (= 0.61.5)
    - Yoga
  - React-Core/RCTImageHeaders (0.61.5):
    - Folly (= 2018.10.22.00)
    - glog
    - React-Core/Default
    - React-cxxreact (= 0.61.5)
    - React-jsi (= 0.61.5)
    - React-jsiexecutor (= 0.61.5)
    - Yoga
  - React-Core/RCTLinkingHeaders (0.61.5):
    - Folly (= 2018.10.22.00)
    - glog
    - React-Core/Default
    - React-cxxreact (= 0.61.5)
    - React-jsi (= 0.61.5)
    - React-jsiexecutor (= 0.61.5)
    - Yoga
  - React-Core/RCTNetworkHeaders (0.61.5):
    - Folly (= 2018.10.22.00)
    - glog
    - React-Core/Default
    - React-cxxreact (= 0.61.5)
    - React-jsi (= 0.61.5)
    - React-jsiexecutor (= 0.61.5)
    - Yoga
  - React-Core/RCTSettingsHeaders (0.61.5):
    - Folly (= 2018.10.22.00)
    - glog
    - React-Core/Default
    - React-cxxreact (= 0.61.5)
    - React-jsi (= 0.61.5)
    - React-jsiexecutor (= 0.61.5)
    - Yoga
  - React-Core/RCTTextHeaders (0.61.5):
    - Folly (= 2018.10.22.00)
    - glog
    - React-Core/Default
    - React-cxxreact (= 0.61.5)
    - React-jsi (= 0.61.5)
    - React-jsiexecutor (= 0.61.5)
    - Yoga
  - React-Core/RCTVibrationHeaders (0.61.5):
    - Folly (= 2018.10.22.00)
    - glog
    - React-Core/Default
    - React-cxxreact (= 0.61.5)
    - React-jsi (= 0.61.5)
    - React-jsiexecutor (= 0.61.5)
    - Yoga
  - React-Core/RCTWebSocket (0.61.5):
    - Folly (= 2018.10.22.00)
    - glog
    - React-Core/Default (= 0.61.5)
    - React-cxxreact (= 0.61.5)
    - React-jsi (= 0.61.5)
    - React-jsiexecutor (= 0.61.5)
    - Yoga
  - React-CoreModules (0.61.5):
    - FBReactNativeSpec (= 0.61.5)
    - Folly (= 2018.10.22.00)
    - RCTTypeSafety (= 0.61.5)
    - React-Core/CoreModulesHeaders (= 0.61.5)
    - React-RCTImage (= 0.61.5)
    - ReactCommon/turbomodule/core (= 0.61.5)
  - React-cxxreact (0.61.5):
    - boost-for-react-native (= 1.63.0)
    - DoubleConversion
    - Folly (= 2018.10.22.00)
    - glog
    - React-jsinspector (= 0.61.5)
  - React-jsi (0.61.5):
    - boost-for-react-native (= 1.63.0)
    - DoubleConversion
    - Folly (= 2018.10.22.00)
    - glog
    - React-jsi/Default (= 0.61.5)
  - React-jsi/Default (0.61.5):
    - boost-for-react-native (= 1.63.0)
    - DoubleConversion
    - Folly (= 2018.10.22.00)
    - glog
  - React-jsiexecutor (0.61.5):
    - DoubleConversion
    - Folly (= 2018.10.22.00)
    - glog
    - React-cxxreact (= 0.61.5)
    - React-jsi (= 0.61.5)
  - React-jsinspector (0.61.5)
  - react-native-blur (3.3.0):
    - React
  - react-native-get-random-values (1.4.0):
    - React
  - react-native-keyboard-aware-scroll-view (0.8.8):
    - React
  - react-native-linear-gradient (2.5.6):
    - React
  - react-native-safe-area (0.5.1):
    - React
  - react-native-safe-area-context (3.0.2):
    - React
  - react-native-slider (3.0.2):
    - React
  - react-native-video (5.0.2):
    - React
    - react-native-video/Video (= 5.0.2)
  - react-native-video/Video (5.0.2):
    - React
  - React-RCTActionSheet (0.61.5):
    - React-Core/RCTActionSheetHeaders (= 0.61.5)
  - React-RCTAnimation (0.61.5):
    - React-Core/RCTAnimationHeaders (= 0.61.5)
  - React-RCTBlob (0.61.5):
    - React-Core/RCTBlobHeaders (= 0.61.5)
    - React-Core/RCTWebSocket (= 0.61.5)
    - React-jsi (= 0.61.5)
    - React-RCTNetwork (= 0.61.5)
  - React-RCTImage (0.61.5):
    - React-Core/RCTImageHeaders (= 0.61.5)
    - React-RCTNetwork (= 0.61.5)
  - React-RCTLinking (0.61.5):
    - React-Core/RCTLinkingHeaders (= 0.61.5)
  - React-RCTNetwork (0.61.5):
    - React-Core/RCTNetworkHeaders (= 0.61.5)
  - React-RCTSettings (0.61.5):
    - React-Core/RCTSettingsHeaders (= 0.61.5)
  - React-RCTText (0.61.5):
    - React-Core/RCTTextHeaders (= 0.61.5)
  - React-RCTVibration (0.61.5):
    - React-Core/RCTVibrationHeaders (= 0.61.5)
  - ReactCommon (0.61.5):
    - ReactCommon/jscallinvoker (= 0.61.5)
    - ReactCommon/turbomodule (= 0.61.5)
  - ReactCommon/jscallinvoker (0.61.5):
    - DoubleConversion
    - Folly (= 2018.10.22.00)
    - glog
    - React-cxxreact (= 0.61.5)
  - ReactCommon/turbomodule (0.61.5):
    - DoubleConversion
    - Folly (= 2018.10.22.00)
    - glog
    - React-Core (= 0.61.5)
    - React-cxxreact (= 0.61.5)
    - React-jsi (= 0.61.5)
    - ReactCommon/jscallinvoker (= 0.61.5)
    - ReactCommon/turbomodule/core (= 0.61.5)
    - ReactCommon/turbomodule/samples (= 0.61.5)
  - ReactCommon/turbomodule/core (0.61.5):
    - DoubleConversion
    - Folly (= 2018.10.22.00)
    - glog
    - React-Core (= 0.61.5)
    - React-cxxreact (= 0.61.5)
    - React-jsi (= 0.61.5)
    - ReactCommon/jscallinvoker (= 0.61.5)
  - ReactCommon/turbomodule/samples (0.61.5):
    - DoubleConversion
    - Folly (= 2018.10.22.00)
    - glog
    - React-Core (= 0.61.5)
    - React-cxxreact (= 0.61.5)
    - React-jsi (= 0.61.5)
    - ReactCommon/jscallinvoker (= 0.61.5)
    - ReactCommon/turbomodule/core (= 0.61.5)
  - ReactNativeDarkMode (0.0.10):
    - React
  - RNCMaskedView (0.1.10-wp):
    - React
  - RNGestureHandler (1.6.1):
    - React
  - RNReanimated (1.9.0):
    - React
  - RNScreens (2.8.0):
    - React
  - RNSVG (9.13.6-gb):
    - React
  - RNTAztecView (1.41.0):
    - React-Core
    - WordPress-Aztec-iOS (~> 1.19.3)
  - Sentry (4.5.0):
    - Sentry/Core (= 4.5.0)
  - Sentry/Core (4.5.0)
  - SimulatorStatusMagic (2.4.1)
  - Sodium (0.8.0)
  - Starscream (3.0.6)
  - SVProgressHUD (2.2.5)
  - UIDeviceIdentifier (1.5.0)
  - WordPress-Aztec-iOS (1.19.3)
  - WordPress-Editor-iOS (1.19.3):
    - WordPress-Aztec-iOS (= 1.19.3)
  - WordPressAuthenticator (1.29.0-beta.1):
    - 1PasswordExtension (= 1.8.6)
    - Alamofire (= 4.8)
    - CocoaLumberjack (~> 3.5)
    - GoogleSignIn (~> 5.0.2)
    - Gridicons (~> 1.0)
    - lottie-ios (= 3.1.6)
    - "NSURL+IDN (= 0.4)"
    - SVProgressHUD (= 2.2.5)
    - WordPressKit (~> 4.18-beta)
    - WordPressShared (~> 1.12-beta)
    - WordPressUI (~> 1.7.0)
  - WordPressKit (4.21.0-beta.3):
    - Alamofire (~> 4.8.0)
    - CocoaLumberjack (~> 3.4)
    - NSObject-SafeExpectations (= 0.0.4)
    - UIDeviceIdentifier (~> 1)
    - WordPressShared (~> 1.12)
    - wpxmlrpc (~> 0.9.0)
  - WordPressMocks (0.0.9)
  - WordPressShared (1.12.0):
    - CocoaLumberjack (~> 3.4)
    - FormatterKit/TimeIntervalFormatter (= 1.8.2)
  - WordPressUI (1.7.3-beta.1)
  - WPMediaPicker (1.7.2)
  - wpxmlrpc (0.9.0)
  - Yoga (1.14.0)
  - ZendeskCommonUISDK (6.0.0):
    - ZendeskSDKConfigurationsSDK (~> 1.1.6)
  - ZendeskCoreSDK (2.4.1)
  - ZendeskMessagingAPISDK (3.8.0):
    - ZendeskSDKConfigurationsSDK (~> 1.1.6)
  - ZendeskMessagingSDK (3.8.0):
    - ZendeskCommonUISDK (~> 6.0.0)
    - ZendeskMessagingAPISDK (~> 3.8.0)
  - ZendeskSDKConfigurationsSDK (1.1.6)
  - ZendeskSupportProvidersSDK (5.1.1):
    - ZendeskCoreSDK (~> 2.4.1)
  - ZendeskSupportSDK (5.1.1):
    - ZendeskMessagingSDK (~> 3.8.0)
    - ZendeskSupportProvidersSDK (~> 5.1.1)
  - ZIPFoundation (0.9.10)

DEPENDENCIES:
  - Alamofire (= 4.8.0)
  - AlamofireImage (= 3.5.2)
  - AlamofireNetworkActivityIndicator (~> 2.4)
  - AMScrollingNavbar (= 5.6.0)
  - AppCenter (= 2.5.1)
  - AppCenter/Distribute (= 2.5.1)
  - Automattic-Tracks-iOS (~> 0.5.1)
  - Charts (~> 3.2.2)
  - CocoaLumberjack (~> 3.0)
  - CropViewController (= 2.5.3)
  - Down (~> 0.6.6)
  - FBLazyVector (from `https://raw.githubusercontent.com/wordpress-mobile/gutenberg-mobile/v1.41.0/third-party-podspecs/FBLazyVector.podspec.json`)
  - FBReactNativeSpec (from `https://raw.githubusercontent.com/wordpress-mobile/gutenberg-mobile/v1.41.0/third-party-podspecs/FBReactNativeSpec.podspec.json`)
  - Folly (from `https://raw.githubusercontent.com/wordpress-mobile/gutenberg-mobile/v1.41.0/third-party-podspecs/Folly.podspec.json`)
  - FSInteractiveMap (from `https://github.com/wordpress-mobile/FSInteractiveMap.git`, tag `0.2.0`)
  - Gifu (= 3.2.0)
  - glog (from `https://raw.githubusercontent.com/wordpress-mobile/gutenberg-mobile/v1.41.0/third-party-podspecs/glog.podspec.json`)
  - Gridicons (~> 1.0.2-beta.1)
  - Gutenberg (from `http://github.com/wordpress-mobile/gutenberg-mobile/`, tag `v1.41.0`)
  - JTAppleCalendar (~> 8.0.2)
  - MediaEditor (~> 1.2.1)
  - MRProgress (= 0.8.3)
  - Nimble (~> 7.3.1)
  - NSObject-SafeExpectations (~> 0.0.4)
  - "NSURL+IDN (~> 0.4)"
  - OCMock (= 3.4.3)
  - OHHTTPStubs (= 6.1.0)
  - OHHTTPStubs/Swift (= 6.1.0)
  - RCTRequired (from `https://raw.githubusercontent.com/wordpress-mobile/gutenberg-mobile/v1.41.0/third-party-podspecs/RCTRequired.podspec.json`)
  - RCTTypeSafety (from `https://raw.githubusercontent.com/wordpress-mobile/gutenberg-mobile/v1.41.0/third-party-podspecs/RCTTypeSafety.podspec.json`)
  - Reachability (= 3.2)
  - React (from `https://raw.githubusercontent.com/wordpress-mobile/gutenberg-mobile/v1.41.0/third-party-podspecs/React.podspec.json`)
  - React-Core (from `https://raw.githubusercontent.com/wordpress-mobile/gutenberg-mobile/v1.41.0/third-party-podspecs/React-Core.podspec.json`)
  - React-CoreModules (from `https://raw.githubusercontent.com/wordpress-mobile/gutenberg-mobile/v1.41.0/third-party-podspecs/React-CoreModules.podspec.json`)
  - React-cxxreact (from `https://raw.githubusercontent.com/wordpress-mobile/gutenberg-mobile/v1.41.0/third-party-podspecs/React-cxxreact.podspec.json`)
  - React-jsi (from `https://raw.githubusercontent.com/wordpress-mobile/gutenberg-mobile/v1.41.0/third-party-podspecs/React-jsi.podspec.json`)
  - React-jsiexecutor (from `https://raw.githubusercontent.com/wordpress-mobile/gutenberg-mobile/v1.41.0/third-party-podspecs/React-jsiexecutor.podspec.json`)
  - React-jsinspector (from `https://raw.githubusercontent.com/wordpress-mobile/gutenberg-mobile/v1.41.0/third-party-podspecs/React-jsinspector.podspec.json`)
  - react-native-blur (from `https://raw.githubusercontent.com/wordpress-mobile/gutenberg-mobile/v1.41.0/third-party-podspecs/react-native-blur.podspec.json`)
  - react-native-get-random-values (from `https://raw.githubusercontent.com/wordpress-mobile/gutenberg-mobile/v1.41.0/third-party-podspecs/react-native-get-random-values.podspec.json`)
  - react-native-keyboard-aware-scroll-view (from `https://raw.githubusercontent.com/wordpress-mobile/gutenberg-mobile/v1.41.0/third-party-podspecs/react-native-keyboard-aware-scroll-view.podspec.json`)
  - react-native-linear-gradient (from `https://raw.githubusercontent.com/wordpress-mobile/gutenberg-mobile/v1.41.0/third-party-podspecs/react-native-linear-gradient.podspec.json`)
  - react-native-safe-area (from `https://raw.githubusercontent.com/wordpress-mobile/gutenberg-mobile/v1.41.0/third-party-podspecs/react-native-safe-area.podspec.json`)
  - react-native-safe-area-context (from `https://raw.githubusercontent.com/wordpress-mobile/gutenberg-mobile/v1.41.0/third-party-podspecs/react-native-safe-area-context.podspec.json`)
  - react-native-slider (from `https://raw.githubusercontent.com/wordpress-mobile/gutenberg-mobile/v1.41.0/third-party-podspecs/react-native-slider.podspec.json`)
  - react-native-video (from `https://raw.githubusercontent.com/wordpress-mobile/gutenberg-mobile/v1.41.0/third-party-podspecs/react-native-video.podspec.json`)
  - React-RCTActionSheet (from `https://raw.githubusercontent.com/wordpress-mobile/gutenberg-mobile/v1.41.0/third-party-podspecs/React-RCTActionSheet.podspec.json`)
  - React-RCTAnimation (from `https://raw.githubusercontent.com/wordpress-mobile/gutenberg-mobile/v1.41.0/third-party-podspecs/React-RCTAnimation.podspec.json`)
  - React-RCTBlob (from `https://raw.githubusercontent.com/wordpress-mobile/gutenberg-mobile/v1.41.0/third-party-podspecs/React-RCTBlob.podspec.json`)
  - React-RCTImage (from `https://raw.githubusercontent.com/wordpress-mobile/gutenberg-mobile/v1.41.0/third-party-podspecs/React-RCTImage.podspec.json`)
  - React-RCTLinking (from `https://raw.githubusercontent.com/wordpress-mobile/gutenberg-mobile/v1.41.0/third-party-podspecs/React-RCTLinking.podspec.json`)
  - React-RCTNetwork (from `https://raw.githubusercontent.com/wordpress-mobile/gutenberg-mobile/v1.41.0/third-party-podspecs/React-RCTNetwork.podspec.json`)
  - React-RCTSettings (from `https://raw.githubusercontent.com/wordpress-mobile/gutenberg-mobile/v1.41.0/third-party-podspecs/React-RCTSettings.podspec.json`)
  - React-RCTText (from `https://raw.githubusercontent.com/wordpress-mobile/gutenberg-mobile/v1.41.0/third-party-podspecs/React-RCTText.podspec.json`)
  - React-RCTVibration (from `https://raw.githubusercontent.com/wordpress-mobile/gutenberg-mobile/v1.41.0/third-party-podspecs/React-RCTVibration.podspec.json`)
  - ReactCommon (from `https://raw.githubusercontent.com/wordpress-mobile/gutenberg-mobile/v1.41.0/third-party-podspecs/ReactCommon.podspec.json`)
  - ReactNativeDarkMode (from `https://raw.githubusercontent.com/wordpress-mobile/gutenberg-mobile/v1.41.0/third-party-podspecs/ReactNativeDarkMode.podspec.json`)
  - RNCMaskedView (from `https://raw.githubusercontent.com/wordpress-mobile/gutenberg-mobile/v1.41.0/third-party-podspecs/RNCMaskedView.podspec.json`)
  - RNGestureHandler (from `https://raw.githubusercontent.com/wordpress-mobile/gutenberg-mobile/v1.41.0/third-party-podspecs/RNGestureHandler.podspec.json`)
  - RNReanimated (from `https://raw.githubusercontent.com/wordpress-mobile/gutenberg-mobile/v1.41.0/third-party-podspecs/RNReanimated.podspec.json`)
  - RNScreens (from `https://raw.githubusercontent.com/wordpress-mobile/gutenberg-mobile/v1.41.0/third-party-podspecs/RNScreens.podspec.json`)
  - RNSVG (from `https://raw.githubusercontent.com/wordpress-mobile/gutenberg-mobile/v1.41.0/third-party-podspecs/RNSVG.podspec.json`)
  - RNTAztecView (from `http://github.com/wordpress-mobile/gutenberg-mobile/`, tag `v1.41.0`)
  - SimulatorStatusMagic
  - Starscream (= 3.0.6)
  - SVProgressHUD (= 2.2.5)
  - WordPress-Editor-iOS (~> 1.19.3)
  - WordPressAuthenticator (~> 1.29.0-beta)
  - WordPressKit (~> 4.21.0-beta.3)
  - WordPressMocks (~> 0.0.9)
  - WordPressShared (from `https://github.com/wordpress-mobile/WordPress-iOS-Shared.git`, branch `gutenberg/hpp/2723-analytics`)
  - WordPressUI (from `https://github.com/wordpress-mobile/WordPressUI-iOS`, branch `gutenberg/hpp/addImageMismatchError`)
  - WPMediaPicker (~> 1.7.2)
  - Yoga (from `https://raw.githubusercontent.com/wordpress-mobile/gutenberg-mobile/v1.41.0/third-party-podspecs/Yoga.podspec.json`)
  - ZendeskSupportSDK (= 5.1.1)
  - ZIPFoundation (~> 0.9.8)

SPEC REPOS:
  trunk:
    - 1PasswordExtension
    - Alamofire
    - AlamofireImage
    - AlamofireNetworkActivityIndicator
    - AMScrollingNavbar
    - AppAuth
    - AppCenter
    - Automattic-Tracks-iOS
    - boost-for-react-native
    - Charts
    - CocoaLumberjack
    - CropViewController
    - DoubleConversion
    - Down
    - FormatterKit
    - Gifu
    - GoogleSignIn
    - Gridicons
    - GTMAppAuth
    - GTMSessionFetcher
    - JTAppleCalendar
    - lottie-ios
    - MediaEditor
    - MRProgress
    - Nimble
    - NSObject-SafeExpectations
    - "NSURL+IDN"
    - OCMock
    - OHHTTPStubs
    - Reachability
    - Sentry
    - SimulatorStatusMagic
    - Sodium
    - Starscream
    - SVProgressHUD
    - UIDeviceIdentifier
    - WordPress-Aztec-iOS
    - WordPress-Editor-iOS
    - WordPressAuthenticator
    - WordPressKit
    - WordPressMocks
    - WPMediaPicker
    - wpxmlrpc
    - ZendeskCommonUISDK
    - ZendeskCoreSDK
    - ZendeskMessagingAPISDK
    - ZendeskMessagingSDK
    - ZendeskSDKConfigurationsSDK
    - ZendeskSupportProvidersSDK
    - ZendeskSupportSDK
    - ZIPFoundation

EXTERNAL SOURCES:
  FBLazyVector:
    :podspec: https://raw.githubusercontent.com/wordpress-mobile/gutenberg-mobile/v1.41.0/third-party-podspecs/FBLazyVector.podspec.json
  FBReactNativeSpec:
    :podspec: https://raw.githubusercontent.com/wordpress-mobile/gutenberg-mobile/v1.41.0/third-party-podspecs/FBReactNativeSpec.podspec.json
  Folly:
    :podspec: https://raw.githubusercontent.com/wordpress-mobile/gutenberg-mobile/v1.41.0/third-party-podspecs/Folly.podspec.json
  FSInteractiveMap:
    :git: https://github.com/wordpress-mobile/FSInteractiveMap.git
    :tag: 0.2.0
  glog:
    :podspec: https://raw.githubusercontent.com/wordpress-mobile/gutenberg-mobile/v1.41.0/third-party-podspecs/glog.podspec.json
  Gutenberg:
    :git: http://github.com/wordpress-mobile/gutenberg-mobile/
    :submodules: true
    :tag: v1.41.0
  RCTRequired:
    :podspec: https://raw.githubusercontent.com/wordpress-mobile/gutenberg-mobile/v1.41.0/third-party-podspecs/RCTRequired.podspec.json
  RCTTypeSafety:
    :podspec: https://raw.githubusercontent.com/wordpress-mobile/gutenberg-mobile/v1.41.0/third-party-podspecs/RCTTypeSafety.podspec.json
  React:
    :podspec: https://raw.githubusercontent.com/wordpress-mobile/gutenberg-mobile/v1.41.0/third-party-podspecs/React.podspec.json
  React-Core:
    :podspec: https://raw.githubusercontent.com/wordpress-mobile/gutenberg-mobile/v1.41.0/third-party-podspecs/React-Core.podspec.json
  React-CoreModules:
    :podspec: https://raw.githubusercontent.com/wordpress-mobile/gutenberg-mobile/v1.41.0/third-party-podspecs/React-CoreModules.podspec.json
  React-cxxreact:
    :podspec: https://raw.githubusercontent.com/wordpress-mobile/gutenberg-mobile/v1.41.0/third-party-podspecs/React-cxxreact.podspec.json
  React-jsi:
    :podspec: https://raw.githubusercontent.com/wordpress-mobile/gutenberg-mobile/v1.41.0/third-party-podspecs/React-jsi.podspec.json
  React-jsiexecutor:
    :podspec: https://raw.githubusercontent.com/wordpress-mobile/gutenberg-mobile/v1.41.0/third-party-podspecs/React-jsiexecutor.podspec.json
  React-jsinspector:
    :podspec: https://raw.githubusercontent.com/wordpress-mobile/gutenberg-mobile/v1.41.0/third-party-podspecs/React-jsinspector.podspec.json
  react-native-blur:
    :podspec: https://raw.githubusercontent.com/wordpress-mobile/gutenberg-mobile/v1.41.0/third-party-podspecs/react-native-blur.podspec.json
  react-native-get-random-values:
    :podspec: https://raw.githubusercontent.com/wordpress-mobile/gutenberg-mobile/v1.41.0/third-party-podspecs/react-native-get-random-values.podspec.json
  react-native-keyboard-aware-scroll-view:
    :podspec: https://raw.githubusercontent.com/wordpress-mobile/gutenberg-mobile/v1.41.0/third-party-podspecs/react-native-keyboard-aware-scroll-view.podspec.json
  react-native-linear-gradient:
    :podspec: https://raw.githubusercontent.com/wordpress-mobile/gutenberg-mobile/v1.41.0/third-party-podspecs/react-native-linear-gradient.podspec.json
  react-native-safe-area:
    :podspec: https://raw.githubusercontent.com/wordpress-mobile/gutenberg-mobile/v1.41.0/third-party-podspecs/react-native-safe-area.podspec.json
  react-native-safe-area-context:
    :podspec: https://raw.githubusercontent.com/wordpress-mobile/gutenberg-mobile/v1.41.0/third-party-podspecs/react-native-safe-area-context.podspec.json
  react-native-slider:
    :podspec: https://raw.githubusercontent.com/wordpress-mobile/gutenberg-mobile/v1.41.0/third-party-podspecs/react-native-slider.podspec.json
  react-native-video:
    :podspec: https://raw.githubusercontent.com/wordpress-mobile/gutenberg-mobile/v1.41.0/third-party-podspecs/react-native-video.podspec.json
  React-RCTActionSheet:
    :podspec: https://raw.githubusercontent.com/wordpress-mobile/gutenberg-mobile/v1.41.0/third-party-podspecs/React-RCTActionSheet.podspec.json
  React-RCTAnimation:
    :podspec: https://raw.githubusercontent.com/wordpress-mobile/gutenberg-mobile/v1.41.0/third-party-podspecs/React-RCTAnimation.podspec.json
  React-RCTBlob:
    :podspec: https://raw.githubusercontent.com/wordpress-mobile/gutenberg-mobile/v1.41.0/third-party-podspecs/React-RCTBlob.podspec.json
  React-RCTImage:
    :podspec: https://raw.githubusercontent.com/wordpress-mobile/gutenberg-mobile/v1.41.0/third-party-podspecs/React-RCTImage.podspec.json
  React-RCTLinking:
    :podspec: https://raw.githubusercontent.com/wordpress-mobile/gutenberg-mobile/v1.41.0/third-party-podspecs/React-RCTLinking.podspec.json
  React-RCTNetwork:
    :podspec: https://raw.githubusercontent.com/wordpress-mobile/gutenberg-mobile/v1.41.0/third-party-podspecs/React-RCTNetwork.podspec.json
  React-RCTSettings:
    :podspec: https://raw.githubusercontent.com/wordpress-mobile/gutenberg-mobile/v1.41.0/third-party-podspecs/React-RCTSettings.podspec.json
  React-RCTText:
    :podspec: https://raw.githubusercontent.com/wordpress-mobile/gutenberg-mobile/v1.41.0/third-party-podspecs/React-RCTText.podspec.json
  React-RCTVibration:
    :podspec: https://raw.githubusercontent.com/wordpress-mobile/gutenberg-mobile/v1.41.0/third-party-podspecs/React-RCTVibration.podspec.json
  ReactCommon:
    :podspec: https://raw.githubusercontent.com/wordpress-mobile/gutenberg-mobile/v1.41.0/third-party-podspecs/ReactCommon.podspec.json
  ReactNativeDarkMode:
    :podspec: https://raw.githubusercontent.com/wordpress-mobile/gutenberg-mobile/v1.41.0/third-party-podspecs/ReactNativeDarkMode.podspec.json
  RNCMaskedView:
    :podspec: https://raw.githubusercontent.com/wordpress-mobile/gutenberg-mobile/v1.41.0/third-party-podspecs/RNCMaskedView.podspec.json
  RNGestureHandler:
    :podspec: https://raw.githubusercontent.com/wordpress-mobile/gutenberg-mobile/v1.41.0/third-party-podspecs/RNGestureHandler.podspec.json
  RNReanimated:
    :podspec: https://raw.githubusercontent.com/wordpress-mobile/gutenberg-mobile/v1.41.0/third-party-podspecs/RNReanimated.podspec.json
  RNScreens:
    :podspec: https://raw.githubusercontent.com/wordpress-mobile/gutenberg-mobile/v1.41.0/third-party-podspecs/RNScreens.podspec.json
  RNSVG:
    :podspec: https://raw.githubusercontent.com/wordpress-mobile/gutenberg-mobile/v1.41.0/third-party-podspecs/RNSVG.podspec.json
  RNTAztecView:
    :git: http://github.com/wordpress-mobile/gutenberg-mobile/
    :submodules: true
<<<<<<< HEAD
    :tag: v1.40.0
  WordPressKit:
    :branch: gutenberg/issues/2721-submitSiteTemplate
    :git: https://github.com/wordpress-mobile/WordPressKit-iOS.git
  WordPressShared:
    :branch: gutenberg/hpp/2723-analytics
    :git: https://github.com/wordpress-mobile/WordPress-iOS-Shared.git
  WordPressUI:
    :branch: gutenberg/hpp/addImageMismatchError
    :git: https://github.com/wordpress-mobile/WordPressUI-iOS
=======
    :tag: v1.41.0
>>>>>>> f6230326
  Yoga:
    :podspec: https://raw.githubusercontent.com/wordpress-mobile/gutenberg-mobile/v1.41.0/third-party-podspecs/Yoga.podspec.json

CHECKOUT OPTIONS:
  FSInteractiveMap:
    :git: https://github.com/wordpress-mobile/FSInteractiveMap.git
    :tag: 0.2.0
  Gutenberg:
    :git: http://github.com/wordpress-mobile/gutenberg-mobile/
    :submodules: true
    :tag: v1.41.0
  RNCMaskedView:
    :commit: d4ccf2bba163679c4550ce6ba0119604cd5e6379
    :git: https://github.com/react-native-community/react-native-masked-view.git
  RNTAztecView:
    :git: http://github.com/wordpress-mobile/gutenberg-mobile/
    :submodules: true
<<<<<<< HEAD
    :tag: v1.40.0
  WordPressKit:
    :commit: 36c931bdbc66e9efd2bf16736906a292a14a202b
    :git: https://github.com/wordpress-mobile/WordPressKit-iOS.git
  WordPressShared:
    :commit: a24e25020d315e0cd5a743eb5fca893d11482753
    :git: https://github.com/wordpress-mobile/WordPress-iOS-Shared.git
  WordPressUI:
    :commit: ccbf9821fa73ddb1f367a8e06608ea82eafc4cbf
    :git: https://github.com/wordpress-mobile/WordPressUI-iOS
=======
    :tag: v1.41.0
>>>>>>> f6230326

SPEC CHECKSUMS:
  1PasswordExtension: f97cc80ae58053c331b2b6dc8843ba7103b33794
  Alamofire: 3ec537f71edc9804815215393ae2b1a8ea33a844
  AlamofireImage: 63cfe3baf1370be6c498149687cf6db3e3b00999
  AlamofireNetworkActivityIndicator: 9acc3de3ca6645bf0efed462396b0df13dd3e7b8
  AMScrollingNavbar: cf0ec5a5ee659d76ba2509f630bf14fba7e16dc3
  AppAuth: 31bcec809a638d7bd2f86ea8a52bd45f6e81e7c7
  AppCenter: fddcbac6e4baae3d93a196ceb0bfe0e4ce407dec
  Automattic-Tracks-iOS: ac2cf9d8332fef72cf3e6de7b14012e7a0672676
  boost-for-react-native: 39c7adb57c4e60d6c5479dd8623128eb5b3f0f2c
  Charts: f69cf0518b6d1d62608ca504248f1bbe0b6ae77e
  CocoaLumberjack: 118bf4a820efc641f79fa487b75ed928dccfae23
  CropViewController: a5c143548a0fabcd6cc25f2d26e40460cfb8c78c
  DoubleConversion: e22e0762848812a87afd67ffda3998d9ef29170c
  Down: 71bf4af3c04fa093e65dffa25c4b64fa61287373
  FBLazyVector: 47798d43f20e85af0d3cef09928b6e2d16dbbe4c
  FBReactNativeSpec: 8d0bf8eca089153f4196975ca190cda8c2d5dbd2
  Folly: 30e7936e1c45c08d884aa59369ed951a8e68cf51
  FormatterKit: 4b8f29acc9b872d5d12a63efb560661e8f2e1b98
  FSInteractiveMap: a396f610f48b76cb540baa87139d056429abda86
  Gifu: 7bcb6427457d85e0b4dff5a84ec5947ac19a93ea
  glog: 1f3da668190260b06b429bb211bfbee5cd790c28
  GoogleSignIn: 7137d297ddc022a7e0aa4619c86d72c909fa7213
  Gridicons: eaddc89f7210f38722de4c4c32c121da3e9738d9
  GTMAppAuth: 197a8dabfea5d665224aa00d17f164fc2248dab9
  GTMSessionFetcher: b3503b20a988c4e20cc189aa798fd18220133f52
  Gutenberg: 0ce6d70b6f37f452cd537f65bff5528628865aa9
  JTAppleCalendar: 932cadea40b1051beab10f67843451d48ba16c99
  lottie-ios: 85ce835dd8c53e02509f20729fc7d6a4e6645a0a
  MediaEditor: 20cdeb46bdecd040b8bc94467ac85a52b53b193a
  MRProgress: 16de7cc9f347e8846797a770db102a323fe7ef09
  Nimble: 051e3d8912d40138fa5591c78594f95fb172af37
  NSObject-SafeExpectations: ab8fe623d36b25aa1f150affa324e40a2f3c0374
  "NSURL+IDN": afc873e639c18138a1589697c3add197fe8679ca
  OCMock: 43565190abc78977ad44a61c0d20d7f0784d35ab
  OHHTTPStubs: 1e21c7d2c084b8153fc53d48400d8919d2d432d0
  RCTRequired: 3ca691422140f76f04fd2af6dc90914cf0f81ef1
  RCTTypeSafety: aab4e9679dbb3682bf0404fded7b9557d7306795
  Reachability: 33e18b67625424e47b6cde6d202dce689ad7af96
  React: 5a954890216a4493df5ab2149f70f18592b513ac
  React-Core: 865fa241faa644ff20cb5ec87787b32a5acc43b3
  React-CoreModules: 026fafece67a3802aa8bb1995d27227b0d95e0f5
  React-cxxreact: 9c76312456310d1b486e23edb9ce576a5397ebc2
  React-jsi: 6d6afac4873e8a3433334378589a0a8190d58070
  React-jsiexecutor: 9dfdcd0db23042623894dcbc02d61a772da8e3c1
  React-jsinspector: 89927b9ec6d75759882949d2043ba704565edaec
  react-native-blur: adb31865c20137dacb53c32e3423374ac2b8c5a0
  react-native-get-random-values: 8940331a943a46c165d3ed05802c09c392f8dd46
  react-native-keyboard-aware-scroll-view: ffa9152671fec9a571197ed2d02e0fcb90206e60
  react-native-linear-gradient: 258ba8c61848324b1f2019bed5f460e6396137b7
  react-native-safe-area: e8230b0017d76c00de6b01e2412dcf86b127c6a3
  react-native-safe-area-context: 52c73401424bae74fc89ca91b4ae5c4f2689d857
  react-native-slider: 2f186719b7ada773b78141b8dae62081d819b206
  react-native-video: d01ed7ff1e38fa7dcc6c15c94cf505e661b7bfd0
  React-RCTActionSheet: e8f642cfaa396b6b09fd38f53378506c2d63af35
  React-RCTAnimation: cec1abbcfb006978a288c5072e3d611d6ff76d4c
  React-RCTBlob: 7596eb2048150e429127a92a701e6cd40a8c0a74
  React-RCTImage: 03c7e36877a579ee51dcc33079cc8bc98658a722
  React-RCTLinking: cdc3f1aaff5f321bc954a98b7ffae3f864a6eaa3
  React-RCTNetwork: 33b3da6944786edea496a5fc6afea466633fd711
  React-RCTSettings: a3b7b3124315f8c91fad5d8aff08ee97d4b471cd
  React-RCTText: ee9c8b70180fb58d062483d9664cd921d14b5961
  React-RCTVibration: 20deb1f6f001000d1f2603722ec110c66c74796b
  ReactCommon: 48926fc48fcd7c8a629860049ffba9c23b4005dc
  ReactNativeDarkMode: f61376360c5d983907e5c316e8e1c853a8c2f348
  RNCMaskedView: 744eb642f5d96bd670ea93f59e7a1346ea50976a
  RNGestureHandler: 82a89b0fde0a37e633c6233418f7249e2f8e59b5
  RNReanimated: 13f7a6a22667c4f00aac217bc66f94e8560b3d59
  RNScreens: 6833ac5c29cf2f03eed12103140530bbd75b6aea
  RNSVG: 68a534a5db06dcbdaebfd5079349191598caef7b
  RNTAztecView: 06df57c4e8e38a16bab29d329d7d8c895bb176bf
  Sentry: ab6c209f23700d1460691dbc90e19ed0a05d496b
  SimulatorStatusMagic: 28d4a9d1a500ac7cea0b2b5a43c1c6ddb40ba56c
  Sodium: 63c0ca312a932e6da481689537d4b35568841bdc
  Starscream: ef3ece99d765eeccb67de105bfa143f929026cf5
  SVProgressHUD: 1428aafac632c1f86f62aa4243ec12008d7a51d6
  UIDeviceIdentifier: a79ccdfc940373835a7d8e9fc7541e6bf61b6319
  WordPress-Aztec-iOS: b7ac8b30f746992e85d9668453ac87c2cdcecf4f
  WordPress-Editor-iOS: 1886f7fe464d79ee64ccfe7985281f8cf45f75eb
  WordPressAuthenticator: af62de7e961bdb71e15be2557f7d1a6240cd2bbb
  WordPressKit: 82c32858d0f41ec1783ee8c65f054af94e6bb89c
  WordPressMocks: 903d2410f41a09fb2e0a1b44ad36ad80310570fb
  WordPressShared: 38cb62e9cb998d4dc3c1611f17934c6875a6b3e8
  WordPressUI: 8a5c89ee60edb91b20ea757cc5a87e18d7c38a85
  WPMediaPicker: d5ae9a83cd5cc0e4de46bfc1c59120aa86658bc3
  wpxmlrpc: bf55a43a7e710bd2a4fb8c02dfe83b1246f14f13
  Yoga: c920bf12bf8146aa5cd118063378c2cf5682d16c
  ZendeskCommonUISDK: f496b95e2cb728bd5729fe022f400cf1dedda00b
  ZendeskCoreSDK: 2dc9457ae01d024ca02f60f6134ad1ad90136c29
  ZendeskMessagingAPISDK: e315a6ad7a9b6cae9e52d946df4aa8a7727abdf5
  ZendeskMessagingSDK: 774d88bec0671d58ae51c9964d4c4f9bb4142095
  ZendeskSDKConfigurationsSDK: 2fa9413915db85c993f58ad8f7902bea0b6090a5
  ZendeskSupportProvidersSDK: 51c9d4a826f7bd87e3109e5c801c602a6b62c762
  ZendeskSupportSDK: dcb2596ad05a63d662e8c7924357babbf327b421
  ZIPFoundation: 249fa8890597086cd536bb2df5c9804d84e122b0

<<<<<<< HEAD
PODFILE CHECKSUM: 9666076d6aaf76d140022be9833b3b9c142dfa78
=======
PODFILE CHECKSUM: ac73a7b94a36cf4d355b520d14be9d803b212b44
>>>>>>> f6230326

COCOAPODS: 1.9.3<|MERGE_RESOLUTION|>--- conflicted
+++ resolved
@@ -415,7 +415,7 @@
     - WordPressShared (~> 1.12)
     - wpxmlrpc (~> 0.9.0)
   - WordPressMocks (0.0.9)
-  - WordPressShared (1.12.0):
+  - WordPressShared (1.13.0-beta.1):
     - CocoaLumberjack (~> 3.4)
     - FormatterKit/TimeIntervalFormatter (= 1.8.2)
   - WordPressUI (1.7.3-beta.1)
@@ -509,8 +509,8 @@
   - WordPressAuthenticator (~> 1.29.0-beta)
   - WordPressKit (~> 4.21.0-beta.3)
   - WordPressMocks (~> 0.0.9)
-  - WordPressShared (from `https://github.com/wordpress-mobile/WordPress-iOS-Shared.git`, branch `gutenberg/hpp/2723-analytics`)
-  - WordPressUI (from `https://github.com/wordpress-mobile/WordPressUI-iOS`, branch `gutenberg/hpp/addImageMismatchError`)
+  - WordPressShared (~> 1.13.0-beta.1)
+  - WordPressUI (~> 1.7.3-beta.1)
   - WPMediaPicker (~> 1.7.2)
   - Yoga (from `https://raw.githubusercontent.com/wordpress-mobile/gutenberg-mobile/v1.41.0/third-party-podspecs/Yoga.podspec.json`)
   - ZendeskSupportSDK (= 5.1.1)
@@ -559,6 +559,8 @@
     - WordPressAuthenticator
     - WordPressKit
     - WordPressMocks
+    - WordPressShared
+    - WordPressUI
     - WPMediaPicker
     - wpxmlrpc
     - ZendeskCommonUISDK
@@ -655,20 +657,7 @@
   RNTAztecView:
     :git: http://github.com/wordpress-mobile/gutenberg-mobile/
     :submodules: true
-<<<<<<< HEAD
-    :tag: v1.40.0
-  WordPressKit:
-    :branch: gutenberg/issues/2721-submitSiteTemplate
-    :git: https://github.com/wordpress-mobile/WordPressKit-iOS.git
-  WordPressShared:
-    :branch: gutenberg/hpp/2723-analytics
-    :git: https://github.com/wordpress-mobile/WordPress-iOS-Shared.git
-  WordPressUI:
-    :branch: gutenberg/hpp/addImageMismatchError
-    :git: https://github.com/wordpress-mobile/WordPressUI-iOS
-=======
     :tag: v1.41.0
->>>>>>> f6230326
   Yoga:
     :podspec: https://raw.githubusercontent.com/wordpress-mobile/gutenberg-mobile/v1.41.0/third-party-podspecs/Yoga.podspec.json
 
@@ -686,20 +675,7 @@
   RNTAztecView:
     :git: http://github.com/wordpress-mobile/gutenberg-mobile/
     :submodules: true
-<<<<<<< HEAD
-    :tag: v1.40.0
-  WordPressKit:
-    :commit: 36c931bdbc66e9efd2bf16736906a292a14a202b
-    :git: https://github.com/wordpress-mobile/WordPressKit-iOS.git
-  WordPressShared:
-    :commit: a24e25020d315e0cd5a743eb5fca893d11482753
-    :git: https://github.com/wordpress-mobile/WordPress-iOS-Shared.git
-  WordPressUI:
-    :commit: ccbf9821fa73ddb1f367a8e06608ea82eafc4cbf
-    :git: https://github.com/wordpress-mobile/WordPressUI-iOS
-=======
     :tag: v1.41.0
->>>>>>> f6230326
 
 SPEC CHECKSUMS:
   1PasswordExtension: f97cc80ae58053c331b2b6dc8843ba7103b33794
@@ -783,7 +759,7 @@
   WordPressAuthenticator: af62de7e961bdb71e15be2557f7d1a6240cd2bbb
   WordPressKit: 82c32858d0f41ec1783ee8c65f054af94e6bb89c
   WordPressMocks: 903d2410f41a09fb2e0a1b44ad36ad80310570fb
-  WordPressShared: 38cb62e9cb998d4dc3c1611f17934c6875a6b3e8
+  WordPressShared: 6bf70224d0679d62326fba15631f3141991b6feb
   WordPressUI: 8a5c89ee60edb91b20ea757cc5a87e18d7c38a85
   WPMediaPicker: d5ae9a83cd5cc0e4de46bfc1c59120aa86658bc3
   wpxmlrpc: bf55a43a7e710bd2a4fb8c02dfe83b1246f14f13
@@ -797,10 +773,6 @@
   ZendeskSupportSDK: dcb2596ad05a63d662e8c7924357babbf327b421
   ZIPFoundation: 249fa8890597086cd536bb2df5c9804d84e122b0
 
-<<<<<<< HEAD
-PODFILE CHECKSUM: 9666076d6aaf76d140022be9833b3b9c142dfa78
-=======
-PODFILE CHECKSUM: ac73a7b94a36cf4d355b520d14be9d803b212b44
->>>>>>> f6230326
+PODFILE CHECKSUM: 34c7ac9e95e06d681883988e31aa82fc7ef62430
 
 COCOAPODS: 1.9.3