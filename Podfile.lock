PODS:
  - 1PasswordExtension (1.6.4)
  - AFNetworking (2.6.3):
    - AFNetworking/NSURLConnection (= 2.6.3)
    - AFNetworking/NSURLSession (= 2.6.3)
    - AFNetworking/Reachability (= 2.6.3)
    - AFNetworking/Security (= 2.6.3)
    - AFNetworking/Serialization (= 2.6.3)
    - AFNetworking/UIKit (= 2.6.3)
  - AFNetworking/NSURLConnection (2.6.3):
    - AFNetworking/Reachability
    - AFNetworking/Security
    - AFNetworking/Serialization
  - AFNetworking/NSURLSession (2.6.3):
    - AFNetworking/Reachability
    - AFNetworking/Security
    - AFNetworking/Serialization
  - AFNetworking/Reachability (2.6.3)
  - AFNetworking/Security (2.6.3)
  - AFNetworking/Serialization (2.6.3)
  - AFNetworking/UIKit (2.6.3):
    - AFNetworking/NSURLConnection
    - AFNetworking/NSURLSession
  - Alamofire (3.2.1)
  - AMPopTip (0.10.2)
  - Automattic-Tracks-iOS (0.0.13):
    - CocoaLumberjack (~> 2.2.0)
    - Reachability (~> 3.1)
    - UIDeviceIdentifier (~> 0.4)
  - CocoaLumberjack (2.2.0):
    - CocoaLumberjack/Default (= 2.2.0)
    - CocoaLumberjack/Extensions (= 2.2.0)
  - CocoaLumberjack/Core (2.2.0)
  - CocoaLumberjack/Default (2.2.0):
    - CocoaLumberjack/Core
  - CocoaLumberjack/Extensions (2.2.0):
    - CocoaLumberjack/Default
  - Crashlytics (3.7.0):
    - Fabric (~> 1.6.3)
  - DTCoreText (1.6.16):
    - DTFoundation/Core (~> 1.7.5)
    - DTFoundation/DTAnimatedGIF (~> 1.7.5)
    - DTFoundation/DTHTMLParser (~> 1.7.5)
    - DTFoundation/UIKit (~> 1.7.5)
  - DTFoundation/Core (1.7.9)
  - DTFoundation/DTAnimatedGIF (1.7.9)
  - DTFoundation/DTHTMLParser (1.7.9):
    - DTFoundation/Core
  - DTFoundation/UIKit (1.7.9):
    - DTFoundation/Core
  - EmailChecker (0.1)
  - Expecta (0.3.2)
  - Fabric (1.6.7)
  - FormatterKit (1.8.0):
    - FormatterKit/AddressFormatter (= 1.8.0)
    - FormatterKit/ArrayFormatter (= 1.8.0)
    - FormatterKit/ColorFormatter (= 1.8.0)
    - FormatterKit/LocationFormatter (= 1.8.0)
    - FormatterKit/NameFormatter (= 1.8.0)
    - FormatterKit/OrdinalNumberFormatter (= 1.8.0)
    - FormatterKit/TimeIntervalFormatter (= 1.8.0)
    - FormatterKit/UnitOfInformationFormatter (= 1.8.0)
    - FormatterKit/URLRequestFormatter (= 1.8.0)
  - FormatterKit/AddressFormatter (1.8.0)
  - FormatterKit/ArrayFormatter (1.8.0)
  - FormatterKit/ColorFormatter (1.8.0)
  - FormatterKit/LocationFormatter (1.8.0)
  - FormatterKit/NameFormatter (1.8.0)
  - FormatterKit/OrdinalNumberFormatter (1.8.0)
  - FormatterKit/TimeIntervalFormatter (1.8.0)
  - FormatterKit/UnitOfInformationFormatter (1.8.0)
  - FormatterKit/URLRequestFormatter (1.8.0)
  - Helpshift (5.5.0)
  - HockeySDK (3.8.6):
    - HockeySDK/AllFeaturesLib (= 3.8.6)
  - HockeySDK/AllFeaturesLib (3.8.6)
  - KIF/Core (3.4.1)
  - KIF/IdentifierTests (3.4.1):
    - KIF/Core
  - Lookback (1.1.4):
    - PDKTZipArchive
  - MGImageUtilities (0.0.1)
  - Mixpanel (2.9.4):
    - Mixpanel/Mixpanel (= 2.9.4)
  - Mixpanel/Mixpanel (2.9.4)
  - MRProgress (0.7.0):
    - MRProgress/ActivityIndicator (= 0.7.0)
    - MRProgress/Blur (= 0.7.0)
    - MRProgress/Circular (= 0.7.0)
    - MRProgress/Icons (= 0.7.0)
    - MRProgress/NavigationBarProgress (= 0.7.0)
    - MRProgress/Overlay (= 0.7.0)
  - MRProgress/ActivityIndicator (0.7.0):
    - MRProgress/Stopable
  - MRProgress/Blur (0.7.0):
    - MRProgress/Helper
  - MRProgress/Circular (0.7.0):
    - MRProgress/Helper
    - MRProgress/ProgressBaseClass
    - MRProgress/Stopable
  - MRProgress/Helper (0.7.0)
  - MRProgress/Icons (0.7.0)
  - MRProgress/NavigationBarProgress (0.7.0):
    - MRProgress/ProgressBaseClass
  - MRProgress/Overlay (0.7.0):
    - MRProgress/ActivityIndicator
    - MRProgress/Blur
    - MRProgress/Circular
    - MRProgress/Helper
    - MRProgress/Icons
  - MRProgress/ProgressBaseClass (0.7.0)
  - MRProgress/Stopable (0.7.0):
    - MRProgress/Helper
  - Nimble (3.2.0)
  - NSObject-SafeExpectations (0.0.2)
  - NSURL+IDN (0.3)
  - OCMock (3.1.2)
  - OHHTTPStubs (4.6.0):
    - OHHTTPStubs/Default (= 4.6.0)
  - OHHTTPStubs/Core (4.6.0)
  - OHHTTPStubs/Default (4.6.0):
    - OHHTTPStubs/Core
    - OHHTTPStubs/JSON
    - OHHTTPStubs/NSURLSession
    - OHHTTPStubs/OHPathHelpers
  - OHHTTPStubs/JSON (4.6.0):
    - OHHTTPStubs/Core
  - OHHTTPStubs/NSURLSession (4.6.0):
    - OHHTTPStubs/Core
  - OHHTTPStubs/OHPathHelpers (4.6.0)
  - OHHTTPStubs/Swift (4.6.0):
    - OHHTTPStubs/Core
  - PDKTZipArchive (0.3.5)
  - Reachability (3.2)
  - ReactiveCocoa (2.4.7):
    - ReactiveCocoa/UI (= 2.4.7)
  - ReactiveCocoa/Core (2.4.7):
    - ReactiveCocoa/no-arc
  - ReactiveCocoa/no-arc (2.4.7)
  - ReactiveCocoa/UI (2.4.7):
    - ReactiveCocoa/Core
  - RxCocoa (2.3.1):
    - RxSwift (~> 2.3.1)
  - RxSwift (2.3.1)
  - RxTests (2.3.1):
    - RxSwift (~> 2.3.1)
  - Simperium (0.8.12):
    - Simperium/DiffMatchPach (= 0.8.12)
    - Simperium/JRSwizzle (= 0.8.12)
    - Simperium/SocketRocket (= 0.8.12)
    - Simperium/SPReachability (= 0.8.12)
    - Simperium/SSKeychain (= 0.8.12)
  - Simperium/DiffMatchPach (0.8.12)
  - Simperium/JRSwizzle (0.8.12)
  - Simperium/SocketRocket (0.8.12)
  - Simperium/SPReachability (0.8.12)
  - Simperium/SSKeychain (0.8.12)
  - Specta (1.0.5)
  - SVProgressHUD (1.1.3)
  - UIDeviceIdentifier (0.5.0)
  - WordPress-AppbotX (1.0.6)
  - WordPress-iOS-Editor (1.2):
    - CocoaLumberjack (~> 2.2.0)
    - NSObject-SafeExpectations (~> 0.0.2)
    - WordPress-iOS-Shared (~> 0.5.3)
    - WordPressCom-Analytics-iOS (~> 0.1.0)
  - WordPress-iOS-Shared (0.5.3):
    - AFNetworking (~> 2.5)
    - CocoaLumberjack (~> 2.2.0)
  - WordPressApi (0.4.0):
    - AFNetworking (~> 2.6.0)
    - wpxmlrpc (~> 0.8)
  - WordPressCom-Analytics-iOS (0.1.4)
  - WordPressCom-Stats-iOS/Services (0.6.3):
    - AFNetworking (~> 2.6.0)
    - CocoaLumberjack (~> 2.2.0)
    - NSObject-SafeExpectations (= 0.0.2)
    - WordPress-iOS-Shared (~> 0.5.3)
    - WordPressCom-Analytics-iOS (~> 0.1.0)
  - WordPressCom-Stats-iOS/UI (0.6.3):
    - AFNetworking (~> 2.6.0)
    - CocoaLumberjack (~> 2.2.0)
    - NSObject-SafeExpectations (= 0.0.2)
    - WordPress-iOS-Shared (~> 0.5.3)
    - WordPressCom-Analytics-iOS (~> 0.1.0)
    - WordPressCom-Stats-iOS/Services
  - WordPressComKit (0.0.1):
    - Alamofire (~> 3.0)
  - WPMediaPicker (0.9.0)
  - wpxmlrpc (0.8.2)

DEPENDENCIES:
  - 1PasswordExtension (= 1.6.4)
  - AFNetworking (= 2.6.3)
  - AMPopTip (~> 0.7)
  - Automattic-Tracks-iOS (from `https://github.com/Automattic/Automattic-Tracks-iOS.git`,
    tag `0.0.13`)
  - CocoaLumberjack (~> 2.2.0)
  - Crashlytics
  - DTCoreText (= 1.6.16)
  - EmailChecker (from `https://raw.github.com/wordpress-mobile/EmailChecker/develop/ios/EmailChecker.podspec`)
  - Expecta (= 0.3.2)
  - FormatterKit (~> 1.8.0)
  - Helpshift (~> 5.5.0)
  - HockeySDK (~> 3.8.0)
  - KIF/IdentifierTests (~> 3.1)
  - Lookback (= 1.1.4)
  - MGImageUtilities (from `git://github.com/wordpress-mobile/MGImageUtilities.git`,
    branch `gifsupport`)
  - Mixpanel (= 2.9.4)
  - MRProgress (~> 0.7.0)
  - Nimble (~> 3.2.0)
  - NSObject-SafeExpectations (= 0.0.2)
  - NSURL+IDN (= 0.3)
  - OCMock (= 3.1.2)
  - OHHTTPStubs (~> 4.6.0)
  - OHHTTPStubs/Swift (~> 4.6.0)
  - Reachability (= 3.2)
  - ReactiveCocoa (~> 2.4.7)
  - RxCocoa (from `https://github.com/ReactiveX/RxSwift.git`, branch `develop`)
  - RxSwift (from `https://github.com/ReactiveX/RxSwift.git`, branch `develop`)
  - RxTests (from `https://github.com/ReactiveX/RxSwift.git`, branch `develop`)
  - Simperium (= 0.8.12)
  - Specta (= 1.0.5)
  - SVProgressHUD (~> 1.1.3)
  - UIDeviceIdentifier (~> 0.1)
  - WordPress-AppbotX (from `https://github.com/wordpress-mobile/appbotx.git`, commit
    `87bae8c770cfc4e053119f2d00f76b2f653b26ce`)
  - WordPress-iOS-Editor (= 1.2)
  - WordPress-iOS-Shared (= 0.5.3)
  - WordPressApi (~> 0.4)
  - WordPressCom-Analytics-iOS (= 0.1.4)
  - WordPressCom-Stats-iOS/Services (= 0.6.3)
  - WordPressCom-Stats-iOS/UI (= 0.6.3)
  - WordPressComKit (from `https://github.com/Automattic/WordPressComKit.git`, tag
    `0.0.1`)
  - WPMediaPicker (~> 0.9.0)
  - wpxmlrpc (~> 0.8)

EXTERNAL SOURCES:
  Automattic-Tracks-iOS:
    :git: https://github.com/Automattic/Automattic-Tracks-iOS.git
    :tag: 0.0.13
  EmailChecker:
    :podspec: https://raw.github.com/wordpress-mobile/EmailChecker/develop/ios/EmailChecker.podspec
  MGImageUtilities:
    :branch: gifsupport
    :git: git://github.com/wordpress-mobile/MGImageUtilities.git
  RxCocoa:
    :branch: develop
    :git: https://github.com/ReactiveX/RxSwift.git
  RxSwift:
    :branch: develop
    :git: https://github.com/ReactiveX/RxSwift.git
  RxTests:
    :branch: develop
    :git: https://github.com/ReactiveX/RxSwift.git
  WordPress-AppbotX:
    :commit: 87bae8c770cfc4e053119f2d00f76b2f653b26ce
    :git: https://github.com/wordpress-mobile/appbotx.git
<<<<<<< HEAD
=======
  WordPressApi:
    :git: https://github.com/wordpress-mobile/WordPress-API-iOS.git
  WordPressComKit:
    :git: https://github.com/Automattic/WordPressComKit.git
    :tag: 0.0.1
>>>>>>> 0ee4efb3

CHECKOUT OPTIONS:
  Automattic-Tracks-iOS:
    :git: https://github.com/Automattic/Automattic-Tracks-iOS.git
    :tag: 0.0.13
  MGImageUtilities:
    :commit: e946cf3d97eb95372f4fc4478bf2e0099e73f4b0
    :git: git://github.com/wordpress-mobile/MGImageUtilities.git
  RxCocoa:
    :commit: 6df77da4745338fa13986d044f6b764af4c3d99f
    :git: https://github.com/ReactiveX/RxSwift.git
  RxSwift:
    :commit: 6df77da4745338fa13986d044f6b764af4c3d99f
    :git: https://github.com/ReactiveX/RxSwift.git
  RxTests:
    :commit: 6df77da4745338fa13986d044f6b764af4c3d99f
    :git: https://github.com/ReactiveX/RxSwift.git
  WordPress-AppbotX:
    :commit: 87bae8c770cfc4e053119f2d00f76b2f653b26ce
    :git: https://github.com/wordpress-mobile/appbotx.git
<<<<<<< HEAD
=======
  WordPressApi:
    :commit: 32554f30f400b633deb25b75de22032716e7ccb2
    :git: https://github.com/wordpress-mobile/WordPress-API-iOS.git
  WordPressComKit:
    :git: https://github.com/Automattic/WordPressComKit.git
    :tag: 0.0.1
>>>>>>> 0ee4efb3

SPEC CHECKSUMS:
  1PasswordExtension: 9f471645d378283cb88c6d4bf502e4381a42c0ad
  AFNetworking: cb8d14a848e831097108418f5d49217339d4eb60
  Alamofire: f11d8624a05f5d39e0c99309b3e600a3ba64298a
  AMPopTip: 0788a9452806049e3aa0d6d09324606fc41ea646
  Automattic-Tracks-iOS: ba47c35576a07376facc7a91740fb78867831e1c
  CocoaLumberjack: 17fe8581f84914d5d7e6360f7c70022b173c3ae0
  Crashlytics: c3a2333dea9e2733d2777f730910321fc9e25c0d
  DTCoreText: 934a16fe9ffdd169c96261721b39dc312b75713d
  DTFoundation: 70a0765e3596f82dd421832e95c65e2166eb3102
  EmailChecker: 78dd8dfa9d004826c8b5889be6c380b72b837d44
  Expecta: 8c507baf13211207b1e9d0a741480600e6b4ed15
  Fabric: caf7580c725e64db144f610ac65cd60956911dc7
  FormatterKit: bddde83e054edf9d9ee14f9de3b3a5103db256f4
  Helpshift: b60067446b513002bd7ed8f13b7b67e4fb7f9237
  HockeySDK: ab68303eec6680f6b539de65d747742dd276e934
  KIF: 2275c6d59c77e5e56f660f006b99d73780130540
  Lookback: 9ab9027ff246d2dc5ce34be483f70e4a6718280b
  MGImageUtilities: b54a815970e231903c495fff33699467158f61a0
  Mixpanel: 80d2ca9bb38ae91c1044d738e80fe448377ac89f
  MRProgress: 1cb0051b678be4a2ef4881414cd316768fc70028
  Nimble: 703854335d181df169bbca9c97117b5cf8c47c1d
  NSObject-SafeExpectations: 7d7f48df90df4e11da7cfe86b64f45eff7a7f521
  NSURL+IDN: 82355a0afd532fe1de08f6417c134b49b1a1c4b3
  OCMock: a10ea9f0a6e921651f96f78b6faee95ebc813b92
  OHHTTPStubs: cb1aefbbeb4de4e741644455d4b945538e5248a2
  PDKTZipArchive: 81c4824eb5587131e422fc58b92c043c4aa96466
  Reachability: 33e18b67625424e47b6cde6d202dce689ad7af96
  ReactiveCocoa: eb38dee0a0e698f73a9b25e5c1faea2bb4c79240
  RxCocoa: a2baaf3462b989559a51dce59d78fbebb8fe0afa
  RxSwift: 829b2843e9eddc77a02cb3f5117f0d55f8f646f1
  RxTests: 86e059f7257a92be9baf124975c71297555daf53
  Simperium: 6622a66f72cb56632547f55215e884702f9b6339
  Specta: ac94d110b865115fe60ff2c6d7281053c6f8e8a2
  SVProgressHUD: 748080e4f36e603f6c02aec292664239df5279c1
  UIDeviceIdentifier: a959a6d4f51036b4180dd31fb26483a820f1cc46
  WordPress-AppbotX: d0ebf5bb2d70bee56272796e1e7a97787b5bfb14
  WordPress-iOS-Editor: 4958ae44a2aedfa9b3a3afc9cba41e3ec989b175
  WordPress-iOS-Shared: 43f55f24f0685e431167084071b7914d7c7134a8
  WordPressApi: 483767025bcdab26429b51bfe5171f17d3d30466
  WordPressCom-Analytics-iOS: 1d4cf0426fdc91393ea1ba65daf19133e440ff6a
  WordPressCom-Stats-iOS: 75dbdf4765c09b90a8fe00375dc96a93e64feffa
  WordPressComKit: 6f0c39c3e0af3599cd5244e4ec05192f5e4a7882
  WPMediaPicker: 2c399b1cbd4d8a7fcd312eb93107a349d26fb23f
  wpxmlrpc: 38623cc415117914d6ab5bf2ab8a57a4076cc469

COCOAPODS: 0.39.0<|MERGE_RESOLUTION|>--- conflicted
+++ resolved
@@ -258,14 +258,9 @@
   WordPress-AppbotX:
     :commit: 87bae8c770cfc4e053119f2d00f76b2f653b26ce
     :git: https://github.com/wordpress-mobile/appbotx.git
-<<<<<<< HEAD
-=======
-  WordPressApi:
-    :git: https://github.com/wordpress-mobile/WordPress-API-iOS.git
   WordPressComKit:
     :git: https://github.com/Automattic/WordPressComKit.git
     :tag: 0.0.1
->>>>>>> 0ee4efb3
 
 CHECKOUT OPTIONS:
   Automattic-Tracks-iOS:
@@ -286,15 +281,9 @@
   WordPress-AppbotX:
     :commit: 87bae8c770cfc4e053119f2d00f76b2f653b26ce
     :git: https://github.com/wordpress-mobile/appbotx.git
-<<<<<<< HEAD
-=======
-  WordPressApi:
-    :commit: 32554f30f400b633deb25b75de22032716e7ccb2
-    :git: https://github.com/wordpress-mobile/WordPress-API-iOS.git
   WordPressComKit:
     :git: https://github.com/Automattic/WordPressComKit.git
     :tag: 0.0.1
->>>>>>> 0ee4efb3
 
 SPEC CHECKSUMS:
   1PasswordExtension: 9f471645d378283cb88c6d4bf502e4381a42c0ad
