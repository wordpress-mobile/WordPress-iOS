--- conflicted
+++ resolved
@@ -79,7 +79,7 @@
     - React-RCTImage (= 0.61.5)
     - RNTAztecView
   - JTAppleCalendar (8.0.3)
-  - Kanvas (1.2.4)
+  - Kanvas (1.2.5)
   - lottie-ios (3.1.9)
   - MediaEditor (1.2.1):
     - CropViewController (~> 2.5.3)
@@ -515,8 +515,6 @@
 SPEC REPOS:
   https://github.com/wordpress-mobile/cocoapods-specs.git:
     - WordPressAuthenticator
-    - WordPressShared
-    - WordPressUI
   trunk:
     - 1PasswordExtension
     - Alamofire
@@ -558,6 +556,8 @@
     - WordPress-Editor-iOS
     - WordPressKit
     - WordPressMocks
+    - WordPressShared
+    - WordPressUI
     - WPMediaPicker
     - wpxmlrpc
     - ZendeskCommonUISDK
@@ -699,7 +699,7 @@
   GTMSessionFetcher: b3503b20a988c4e20cc189aa798fd18220133f52
   Gutenberg: da9afcadef9372a25c45531ebcdac47e0ee375bd
   JTAppleCalendar: 932cadea40b1051beab10f67843451d48ba16c99
-  Kanvas: 0e1acb8c10e15eea3365f16c086de2443c7703a8
+  Kanvas: 824801b0756bd0748d1de479d77249d0af8529e8
   lottie-ios: 3a3758ef5a008e762faec9c9d50a39842f26d124
   MediaEditor: 20cdeb46bdecd040b8bc94467ac85a52b53b193a
   MRProgress: 16de7cc9f347e8846797a770db102a323fe7ef09
@@ -753,8 +753,8 @@
   WordPressAuthenticator: 3874fe13eccc6bcbacf37f8cf47690032eabe9c9
   WordPressKit: 8551a2963c6ba1cf7f00fd8ac8c08f7b049f1c33
   WordPressMocks: 903d2410f41a09fb2e0a1b44ad36ad80310570fb
-  WordPressShared: e1915cf3b4ac33f41c47610693b9ca30c0cdab45
-  WordPressUI: b395e7f4b012b9ef3f57cdee8fedb6faa371ff5f
+  WordPressShared: 2d2b45d8945221b716a0e2f23932dadb750d9a74
+  WordPressUI: 3b70cccc4c44cff09024ca3e94ae25a8768b26c1
   WPMediaPicker: d5ae9a83cd5cc0e4de46bfc1c59120aa86658bc3
   wpxmlrpc: bf55a43a7e710bd2a4fb8c02dfe83b1246f14f13
   Yoga: c920bf12bf8146aa5cd118063378c2cf5682d16c
@@ -767,10 +767,6 @@
   ZendeskSupportSDK: e100a7a0a1bb5d7d43abbde3338727d985a4986d
   ZIPFoundation: e27423c004a5a1410c15933407747374e7c6cb6e
 
-<<<<<<< HEAD
-PODFILE CHECKSUM: 986219afc2cf10facf79448e6efeddab355d3a39
-=======
-PODFILE CHECKSUM: 22d9689249ed8289f1fe131265c67def1bfb89d1
->>>>>>> c53ee12e
+PODFILE CHECKSUM: 951036e8535a546922369d8259594dd3ea6ba0c3
 
 COCOAPODS: 1.10.0