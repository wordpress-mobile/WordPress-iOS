PODS:
  - Alamofire (5.8.1)
  - AlamofireImage (4.3.0):
    - Alamofire (~> 5.8)
  - AlamofireNetworkActivityIndicator (3.1.0):
    - Alamofire (~> 5.1)
  - AppCenter (5.0.3):
    - AppCenter/Analytics (= 5.0.3)
    - AppCenter/Crashes (= 5.0.3)
  - AppCenter/Analytics (5.0.3):
    - AppCenter/Core
  - AppCenter/Core (5.0.3)
  - AppCenter/Crashes (5.0.3):
    - AppCenter/Core
  - AppCenter/Distribute (5.0.3):
    - AppCenter/Core
  - Automattic-Tracks-iOS (3.3.0):
    - Sentry (~> 8.0)
    - Sodium (>= 0.9.1)
    - UIDeviceIdentifier (~> 2.0)
  - CocoaLumberjack/Core (3.8.0)
  - CocoaLumberjack/Swift (3.8.0):
    - CocoaLumberjack/Core
  - CropViewController (2.5.3)
  - Down (0.6.6)
  - FSInteractiveMap (0.1.0)
  - Gifu (3.3.1)
  - Gridicons (1.2.0)
  - Gutenberg (1.114.1)
  - JTAppleCalendar (8.0.5)
  - Kanvas (1.4.9):
    - CropViewController
  - MediaEditor (1.2.2):
    - CropViewController (~> 2.5.3)
  - NSObject-SafeExpectations (0.0.4)
  - "NSURL+IDN (0.4)"
  - OCMock (3.4.3)
  - OHHTTPStubs/Core (9.1.0)
  - OHHTTPStubs/Default (9.1.0):
    - OHHTTPStubs/Core
    - OHHTTPStubs/JSON
    - OHHTTPStubs/NSURLSession
    - OHHTTPStubs/OHPathHelpers
  - OHHTTPStubs/JSON (9.1.0):
    - OHHTTPStubs/Core
  - OHHTTPStubs/NSURLSession (9.1.0):
    - OHHTTPStubs/Core
  - OHHTTPStubs/OHPathHelpers (9.1.0)
  - OHHTTPStubs/Swift (9.1.0):
    - OHHTTPStubs/Default
  - Reachability (3.2)
  - Sentry (8.21.0):
    - Sentry/Core (= 8.21.0)
    - SentryPrivate (= 8.21.0)
  - Sentry/Core (8.21.0):
    - SentryPrivate (= 8.21.0)
  - SentryPrivate (8.21.0)
  - Sodium (0.9.1)
  - Starscream (4.0.6)
  - SVProgressHUD (2.2.5)
  - SwiftLint (0.54.0)
  - UIDeviceIdentifier (2.3.0)
  - WordPress-Aztec-iOS (1.19.9)
  - WordPress-Editor-iOS (1.19.9):
    - WordPress-Aztec-iOS (= 1.19.9)
  - WordPressAuthenticator (9.0.2):
    - Gridicons (~> 1.0)
    - "NSURL+IDN (= 0.4)"
    - SVProgressHUD (~> 2.2.5)
    - WordPressKit (~> 14.0)
    - WordPressShared (~> 2.1-beta)
    - WordPressUI (~> 1.7-beta)
  - WordPressKit (14.0.1):
    - NSObject-SafeExpectations (~> 0.0.4)
    - UIDeviceIdentifier (~> 2.0)
    - WordPressShared (~> 2.0-beta)
    - wpxmlrpc (~> 0.10)
  - WordPressShared (2.3.1)
  - WordPressUI (1.15.0)
  - wpxmlrpc (0.10.0)
  - ZendeskCommonUISDK (6.1.2)
  - ZendeskCoreSDK (2.5.1)
  - ZendeskMessagingAPISDK (3.8.3):
    - ZendeskSDKConfigurationsSDK (= 1.1.9)
  - ZendeskMessagingSDK (3.8.3):
    - ZendeskCommonUISDK (= 6.1.2)
    - ZendeskMessagingAPISDK (= 3.8.3)
  - ZendeskSDKConfigurationsSDK (1.1.9)
  - ZendeskSupportProvidersSDK (5.3.0):
    - ZendeskCoreSDK (~> 2.5.1)
  - ZendeskSupportSDK (5.3.0):
    - ZendeskMessagingSDK (~> 3.8.2)
    - ZendeskSupportProvidersSDK (~> 5.3.0)
  - ZIPFoundation (0.9.16)

DEPENDENCIES:
  - AlamofireImage (~> 4.0)
  - AlamofireNetworkActivityIndicator (~> 3.0)
  - AppCenter (~> 5.0)
  - AppCenter/Distribute (~> 5.0)
  - Automattic-Tracks-iOS (~> 3.3)
  - CocoaLumberjack/Swift (~> 3.0)
  - CropViewController (= 2.5.3)
  - Down (~> 0.6.6)
  - FSInteractiveMap (from `https://github.com/wordpress-mobile/FSInteractiveMap.git`, tag `0.2.0`)
  - Gifu (= 3.3.1)
  - Gridicons (~> 1.2)
  - Gutenberg (from `https://cdn.a8c-ci.services/gutenberg-mobile/Gutenberg-v1.115.0-alpha5.podspec`)
  - JTAppleCalendar (~> 8.0.5)
  - Kanvas (~> 1.4.4)
  - MediaEditor (>= 1.2.2, ~> 1.2)
  - NSObject-SafeExpectations (~> 0.0.4)
  - "NSURL+IDN (~> 0.4)"
  - OCMock (~> 3.4.3)
  - OHHTTPStubs/Swift (~> 9.1.0)
  - Reachability (= 3.2)
  - Starscream (~> 4.0)
  - SVProgressHUD (= 2.2.5)
  - SwiftLint (= 0.54.0)
  - WordPress-Editor-iOS (~> 1.19.9)
  - WordPressAuthenticator (>= 9.0.2, ~> 9.0)
<<<<<<< HEAD
  - WordPressKit (from `https://github.com/wordpress-mobile/WordPressKit-iOS.git`, commit `3c370cb107ab723b302628d7526e11725fd6682a`)
=======
  - WordPressKit (from `https://github.com/wordpress-mobile/WordPressKit-iOS.git`, commit `d83d2feaf0e094bf7f482aadc96d3a23d0f6aaa1`)
>>>>>>> 6cc9a409
  - WordPressShared (>= 2.3.1, ~> 2.3)
  - WordPressUI (~> 1.15)
  - ZendeskSupportSDK (= 5.3.0)
  - ZIPFoundation (~> 0.9.8)

SPEC REPOS:
  https://github.com/wordpress-mobile/cocoapods-specs.git:
    - WordPressAuthenticator
  trunk:
    - Alamofire
    - AlamofireImage
    - AlamofireNetworkActivityIndicator
    - AppCenter
    - Automattic-Tracks-iOS
    - CocoaLumberjack
    - CropViewController
    - Down
    - Gifu
    - Gridicons
    - JTAppleCalendar
    - Kanvas
    - MediaEditor
    - NSObject-SafeExpectations
    - "NSURL+IDN"
    - OCMock
    - OHHTTPStubs
    - Reachability
    - Sentry
    - SentryPrivate
    - Sodium
    - Starscream
    - SVProgressHUD
    - SwiftLint
    - UIDeviceIdentifier
    - WordPress-Aztec-iOS
    - WordPress-Editor-iOS
    - WordPressShared
    - WordPressUI
    - wpxmlrpc
    - ZendeskCommonUISDK
    - ZendeskCoreSDK
    - ZendeskMessagingAPISDK
    - ZendeskMessagingSDK
    - ZendeskSDKConfigurationsSDK
    - ZendeskSupportProvidersSDK
    - ZendeskSupportSDK
    - ZIPFoundation

EXTERNAL SOURCES:
  FSInteractiveMap:
    :git: https://github.com/wordpress-mobile/FSInteractiveMap.git
    :tag: 0.2.0
  Gutenberg:
    :podspec: https://cdn.a8c-ci.services/gutenberg-mobile/Gutenberg-v1.115.0-alpha5.podspec
  WordPressKit:
<<<<<<< HEAD
    :commit: 3c370cb107ab723b302628d7526e11725fd6682a
=======
    :commit: d83d2feaf0e094bf7f482aadc96d3a23d0f6aaa1
>>>>>>> 6cc9a409
    :git: https://github.com/wordpress-mobile/WordPressKit-iOS.git

CHECKOUT OPTIONS:
  FSInteractiveMap:
    :git: https://github.com/wordpress-mobile/FSInteractiveMap.git
    :tag: 0.2.0
  WordPressKit:
<<<<<<< HEAD
    :commit: 3c370cb107ab723b302628d7526e11725fd6682a
=======
    :commit: d83d2feaf0e094bf7f482aadc96d3a23d0f6aaa1
>>>>>>> 6cc9a409
    :git: https://github.com/wordpress-mobile/WordPressKit-iOS.git

SPEC CHECKSUMS:
  Alamofire: 3ca42e259043ee0dc5c0cdd76c4bc568b8e42af7
  AlamofireImage: 843953fa97bee5f561cf05d83abd759e590b068d
  AlamofireNetworkActivityIndicator: 6564782bd7b9e6c430ae67d9277af01907b01ca4
  AppCenter: a4070ec3d4418b5539067a51f57155012e486ebd
  Automattic-Tracks-iOS: fc307762052ec20b733ae76363d1387a9d93d6a5
  CocoaLumberjack: 78abfb691154e2a9df8ded4350d504ee19d90732
  CropViewController: a5c143548a0fabcd6cc25f2d26e40460cfb8c78c
  Down: 71bf4af3c04fa093e65dffa25c4b64fa61287373
  FSInteractiveMap: a396f610f48b76cb540baa87139d056429abda86
  Gifu: 416d4e38c4c2fed012f019e0a1d3ffcb58e5b842
  Gridicons: 4455b9f366960121430e45997e32112ae49ffe1d
  Gutenberg: 8e3c5d6774939c3925ff8e8fbe77b52b06751e01
  JTAppleCalendar: 16c6501b22cb27520372c28b0a2e0b12c8d0cd73
  Kanvas: cc027f8058de881a4ae2b5aa5f05037b6d054d08
  MediaEditor: d08314cfcbfac74361071a306b4bc3a39b3356ae
  NSObject-SafeExpectations: ab8fe623d36b25aa1f150affa324e40a2f3c0374
  "NSURL+IDN": afc873e639c18138a1589697c3add197fe8679ca
  OCMock: 43565190abc78977ad44a61c0d20d7f0784d35ab
  OHHTTPStubs: 90eac6d8f2c18317baeca36698523dc67c513831
  Reachability: 33e18b67625424e47b6cde6d202dce689ad7af96
  Sentry: ebc12276bd17613a114ab359074096b6b3725203
  SentryPrivate: d651efb234cf385ec9a1cdd3eff94b5e78a0e0fe
  Sodium: 23d11554ecd556196d313cf6130d406dfe7ac6da
  Starscream: fb2c4510bebf908c62bd383bcf05e673720e91fd
  SVProgressHUD: 1428aafac632c1f86f62aa4243ec12008d7a51d6
  SwiftLint: c1de071d9d08c8aba837545f6254315bc900e211
  UIDeviceIdentifier: 442b65b4ff1832d4ca9c2a157815cb29ad981b17
  WordPress-Aztec-iOS: fbebd569c61baa252b3f5058c0a2a9a6ada686bb
  WordPress-Editor-iOS: bda9f7f942212589b890329a0cb22547311749ef
  WordPressAuthenticator: d906a1005febb28de9f5c3a802736ca0850307f6
  WordPressKit: 689dcd3a65ec76bb7aac03c023c16bc40504736f
  WordPressShared: 04c6d51441bb8fa29651075b3a5536c90ae89c76
  WordPressUI: a491454affda3b0fb812812e637dc5e8f8f6bd06
  wpxmlrpc: 68db063041e85d186db21f674adf08d9c70627fd
  ZendeskCommonUISDK: 5f0a83f412e07ae23701f18c412fe783b3249ef5
  ZendeskCoreSDK: 19a18e5ef2edcb18f4dbc0ea0d12bd31f515712a
  ZendeskMessagingAPISDK: db91be0c5cb88229d22f0e560ed99ba6e1dce02e
  ZendeskMessagingSDK: ce2750c0a3dbd40918ea2e2d44dd0dbe34d21bc8
  ZendeskSDKConfigurationsSDK: f91f54f3b41aa36ffbc43a37af9956752a062055
  ZendeskSupportProvidersSDK: 2bdf8544f7cd0fd4c002546f5704b813845beb2a
  ZendeskSupportSDK: 3a8e508ab1d9dd22dc038df6c694466414e037ba
  ZIPFoundation: d170fa8e270b2a32bef9dcdcabff5b8f1a5deced

<<<<<<< HEAD
PODFILE CHECKSUM: 9b6039c08cd8bdd5ba235185e7e9b60319490eb3
=======
PODFILE CHECKSUM: dfb95b231999ac88fa512f2a5f3654426211e68d
>>>>>>> 6cc9a409

COCOAPODS: 1.14.2<|MERGE_RESOLUTION|>--- conflicted
+++ resolved
@@ -119,11 +119,7 @@
   - SwiftLint (= 0.54.0)
   - WordPress-Editor-iOS (~> 1.19.9)
   - WordPressAuthenticator (>= 9.0.2, ~> 9.0)
-<<<<<<< HEAD
-  - WordPressKit (from `https://github.com/wordpress-mobile/WordPressKit-iOS.git`, commit `3c370cb107ab723b302628d7526e11725fd6682a`)
-=======
-  - WordPressKit (from `https://github.com/wordpress-mobile/WordPressKit-iOS.git`, commit `d83d2feaf0e094bf7f482aadc96d3a23d0f6aaa1`)
->>>>>>> 6cc9a409
+  - WordPressKit (from `https://github.com/wordpress-mobile/WordPressKit-iOS.git`, commit `755fb4a101aed61be11bc85e9cd81784ad2d5f2d`)
   - WordPressShared (>= 2.3.1, ~> 2.3)
   - WordPressUI (~> 1.15)
   - ZendeskSupportSDK (= 5.3.0)
@@ -179,11 +175,7 @@
   Gutenberg:
     :podspec: https://cdn.a8c-ci.services/gutenberg-mobile/Gutenberg-v1.115.0-alpha5.podspec
   WordPressKit:
-<<<<<<< HEAD
-    :commit: 3c370cb107ab723b302628d7526e11725fd6682a
-=======
-    :commit: d83d2feaf0e094bf7f482aadc96d3a23d0f6aaa1
->>>>>>> 6cc9a409
+    :commit: 755fb4a101aed61be11bc85e9cd81784ad2d5f2d
     :git: https://github.com/wordpress-mobile/WordPressKit-iOS.git
 
 CHECKOUT OPTIONS:
@@ -191,11 +183,7 @@
     :git: https://github.com/wordpress-mobile/FSInteractiveMap.git
     :tag: 0.2.0
   WordPressKit:
-<<<<<<< HEAD
-    :commit: 3c370cb107ab723b302628d7526e11725fd6682a
-=======
-    :commit: d83d2feaf0e094bf7f482aadc96d3a23d0f6aaa1
->>>>>>> 6cc9a409
+    :commit: 755fb4a101aed61be11bc85e9cd81784ad2d5f2d
     :git: https://github.com/wordpress-mobile/WordPressKit-iOS.git
 
 SPEC CHECKSUMS:
@@ -242,10 +230,6 @@
   ZendeskSupportSDK: 3a8e508ab1d9dd22dc038df6c694466414e037ba
   ZIPFoundation: d170fa8e270b2a32bef9dcdcabff5b8f1a5deced
 
-<<<<<<< HEAD
-PODFILE CHECKSUM: 9b6039c08cd8bdd5ba235185e7e9b60319490eb3
-=======
-PODFILE CHECKSUM: dfb95b231999ac88fa512f2a5f3654426211e68d
->>>>>>> 6cc9a409
+PODFILE CHECKSUM: dd8f18ac2b7e0cb449f3091881bcf54474f4d36c
 
 COCOAPODS: 1.14.2