--- conflicted
+++ resolved
@@ -300,13 +300,8 @@
   - Starscream (= 3.0.6)
   - SVProgressHUD (= 2.2.5)
   - WordPress-Editor-iOS (~> 1.8.0)
-<<<<<<< HEAD
-  - WordPressAuthenticator (~> 1.6.0)
-  - WordPressKit (~> 4.2.1.beta)
-=======
   - WordPressAuthenticator (~> 1.7.0-beta.2)
   - WordPressKit (~> 4.2.1-beta.1)
->>>>>>> 5d7ab23a
   - WordPressMocks (~> 0.0.5)
   - WordPressShared (~> 1.8.5)
   - WordPressUI (~> 1.3.4)
@@ -490,13 +485,8 @@
   UIDeviceIdentifier: 8f8a24b257a4d978c8d40ad1e7355b944ffbfa8c
   WordPress-Aztec-iOS: 5022d76e7c4cd2a492f670944e24b9dd05639763
   WordPress-Editor-iOS: e0116fe2c4d3e0d2c325f053d9becdf637bfd708
-<<<<<<< HEAD
-  WordPressAuthenticator: f299da74b74ef3a194b1e70b0e80429d635de00d
-  WordPressKit: 931dfe61e6451c74e690c10503a9da754d951aa1
-=======
   WordPressAuthenticator: 1ab1d36fd9a50fefdbeb0c0cb115e364673b473c
   WordPressKit: 2cf3d0f5bf80d5593fbd26dc569f012b343584d5
->>>>>>> 5d7ab23a
   WordPressMocks: d8088f718439556ff3856d5881aef581740cd26a
   WordPressShared: 18f7bce275fb88e269906eef1b16efab8b7c1bc3
   WordPressUI: 065de4c33212b9ca3ae458d43c73f2ce2738d3d4
@@ -506,10 +496,7 @@
   ZendeskSDK: cbd49d65efb2f2cdbdcaac84e618896ae87b861e
   ZIPFoundation: 89df685c971926b0323087952320bdfee9f0b6ef
 
-<<<<<<< HEAD
-PODFILE CHECKSUM: f025a7b97ba798b37100ed3a4951e003cce50212
-=======
+
 PODFILE CHECKSUM: 2ecdde36056f689e962ddf9dc4459b71f0c93512
->>>>>>> 5d7ab23a
 
 COCOAPODS: 1.6.1