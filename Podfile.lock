PODS:
  - 1PasswordExtension (1.8.6)
  - Alamofire (4.8.0)
  - AlamofireImage (3.5.2):
    - Alamofire (~> 4.8)
  - AlamofireNetworkActivityIndicator (2.4.0):
    - Alamofire (~> 4.8)
  - AMScrollingNavbar (5.6.0)
  - AppAuth (1.4.0):
    - AppAuth/Core (= 1.4.0)
    - AppAuth/ExternalUserAgent (= 1.4.0)
  - AppAuth/Core (1.4.0)
  - AppAuth/ExternalUserAgent (1.4.0)
  - AppCenter (2.5.1):
    - AppCenter/Analytics (= 2.5.1)
    - AppCenter/Crashes (= 2.5.1)
  - AppCenter/Analytics (2.5.1):
    - AppCenter/Core
  - AppCenter/Core (2.5.1)
  - AppCenter/Crashes (2.5.1):
    - AppCenter/Core
  - AppCenter/Distribute (2.5.1):
    - AppCenter/Core
  - Automattic-Tracks-iOS (0.5.1):
    - CocoaLumberjack (~> 3)
    - Reachability (~> 3)
    - Sentry (~> 4)
    - Sodium (~> 0.8.0)
    - UIDeviceIdentifier (~> 1)
  - boost-for-react-native (1.63.0)
  - Charts (3.2.2):
    - Charts/Core (= 3.2.2)
  - Charts/Core (3.2.2)
  - CocoaLumberjack (3.5.2):
    - CocoaLumberjack/Core (= 3.5.2)
  - CocoaLumberjack/Core (3.5.2)
  - CropViewController (2.5.3)
  - DoubleConversion (1.1.5)
  - Down (0.6.6)
  - FBLazyVector (0.61.5)
  - FBReactNativeSpec (0.61.5):
    - Folly (= 2018.10.22.00)
    - RCTRequired (= 0.61.5)
    - RCTTypeSafety (= 0.61.5)
    - React-Core (= 0.61.5)
    - React-jsi (= 0.61.5)
    - ReactCommon/turbomodule/core (= 0.61.5)
  - Folly (2018.10.22.00):
    - boost-for-react-native
    - DoubleConversion
    - Folly/Default (= 2018.10.22.00)
    - glog
  - Folly/Default (2018.10.22.00):
    - boost-for-react-native
    - DoubleConversion
    - glog
  - FormatterKit/Resources (1.8.2)
  - FormatterKit/TimeIntervalFormatter (1.8.2):
    - FormatterKit/Resources
  - FSInteractiveMap (0.1.0)
  - Gifu (3.2.0)
  - glog (0.3.5)
  - GoogleSignIn (5.0.2):
    - AppAuth (~> 1.2)
    - GTMAppAuth (~> 1.0)
    - GTMSessionFetcher/Core (~> 1.1)
  - Gridicons (1.0.2-beta.1)
  - GTMAppAuth (1.1.0):
    - AppAuth/Core (~> 1.4)
    - GTMSessionFetcher (~> 1.4)
  - GTMSessionFetcher (1.5.0):
    - GTMSessionFetcher/Full (= 1.5.0)
  - GTMSessionFetcher/Core (1.5.0)
  - GTMSessionFetcher/Full (1.5.0):
    - GTMSessionFetcher/Core (= 1.5.0)
  - Gutenberg (1.41.1):
    - React (= 0.61.5)
    - React-CoreModules (= 0.61.5)
    - React-RCTImage (= 0.61.5)
    - RNTAztecView
  - JTAppleCalendar (8.0.3)
  - KanvasCamera (1.0.0)
  - lottie-ios (3.1.6)
  - MediaEditor (1.2.1):
    - CropViewController (~> 2.5.3)
  - MRProgress (0.8.3):
    - MRProgress/ActivityIndicator (= 0.8.3)
    - MRProgress/Blur (= 0.8.3)
    - MRProgress/Circular (= 0.8.3)
    - MRProgress/Icons (= 0.8.3)
    - MRProgress/NavigationBarProgress (= 0.8.3)
    - MRProgress/Overlay (= 0.8.3)
  - MRProgress/ActivityIndicator (0.8.3):
    - MRProgress/Stopable
  - MRProgress/Blur (0.8.3):
    - MRProgress/Helper
  - MRProgress/Circular (0.8.3):
    - MRProgress/Helper
    - MRProgress/ProgressBaseClass
    - MRProgress/Stopable
  - MRProgress/Helper (0.8.3)
  - MRProgress/Icons (0.8.3)
  - MRProgress/NavigationBarProgress (0.8.3):
    - MRProgress/ProgressBaseClass
  - MRProgress/Overlay (0.8.3):
    - MRProgress/ActivityIndicator
    - MRProgress/Blur
    - MRProgress/Circular
    - MRProgress/Helper
    - MRProgress/Icons
  - MRProgress/ProgressBaseClass (0.8.3)
  - MRProgress/Stopable (0.8.3):
    - MRProgress/Helper
  - Nimble (7.3.4)
  - NSObject-SafeExpectations (0.0.4)
  - "NSURL+IDN (0.4)"
  - OCMock (3.4.3)
  - OHHTTPStubs (6.1.0):
    - OHHTTPStubs/Default (= 6.1.0)
  - OHHTTPStubs/Core (6.1.0)
  - OHHTTPStubs/Default (6.1.0):
    - OHHTTPStubs/Core
    - OHHTTPStubs/JSON
    - OHHTTPStubs/NSURLSession
    - OHHTTPStubs/OHPathHelpers
  - OHHTTPStubs/JSON (6.1.0):
    - OHHTTPStubs/Core
  - OHHTTPStubs/NSURLSession (6.1.0):
    - OHHTTPStubs/Core
  - OHHTTPStubs/OHPathHelpers (6.1.0)
  - OHHTTPStubs/Swift (6.1.0):
    - OHHTTPStubs/Default
  - RCTRequired (0.61.5)
  - RCTTypeSafety (0.61.5):
    - FBLazyVector (= 0.61.5)
    - Folly (= 2018.10.22.00)
    - RCTRequired (= 0.61.5)
    - React-Core (= 0.61.5)
  - Reachability (3.2)
  - React (0.61.5):
    - React-Core (= 0.61.5)
    - React-Core/DevSupport (= 0.61.5)
    - React-Core/RCTWebSocket (= 0.61.5)
    - React-RCTActionSheet (= 0.61.5)
    - React-RCTAnimation (= 0.61.5)
    - React-RCTBlob (= 0.61.5)
    - React-RCTImage (= 0.61.5)
    - React-RCTLinking (= 0.61.5)
    - React-RCTNetwork (= 0.61.5)
    - React-RCTSettings (= 0.61.5)
    - React-RCTText (= 0.61.5)
    - React-RCTVibration (= 0.61.5)
  - React-Core (0.61.5):
    - Folly (= 2018.10.22.00)
    - glog
    - React-Core/Default (= 0.61.5)
    - React-cxxreact (= 0.61.5)
    - React-jsi (= 0.61.5)
    - React-jsiexecutor (= 0.61.5)
    - Yoga
  - React-Core/CoreModulesHeaders (0.61.5):
    - Folly (= 2018.10.22.00)
    - glog
    - React-Core/Default
    - React-cxxreact (= 0.61.5)
    - React-jsi (= 0.61.5)
    - React-jsiexecutor (= 0.61.5)
    - Yoga
  - React-Core/Default (0.61.5):
    - Folly (= 2018.10.22.00)
    - glog
    - React-cxxreact (= 0.61.5)
    - React-jsi (= 0.61.5)
    - React-jsiexecutor (= 0.61.5)
    - Yoga
  - React-Core/DevSupport (0.61.5):
    - Folly (= 2018.10.22.00)
    - glog
    - React-Core/Default (= 0.61.5)
    - React-Core/RCTWebSocket (= 0.61.5)
    - React-cxxreact (= 0.61.5)
    - React-jsi (= 0.61.5)
    - React-jsiexecutor (= 0.61.5)
    - React-jsinspector (= 0.61.5)
    - Yoga
  - React-Core/RCTActionSheetHeaders (0.61.5):
    - Folly (= 2018.10.22.00)
    - glog
    - React-Core/Default
    - React-cxxreact (= 0.61.5)
    - React-jsi (= 0.61.5)
    - React-jsiexecutor (= 0.61.5)
    - Yoga
  - React-Core/RCTAnimationHeaders (0.61.5):
    - Folly (= 2018.10.22.00)
    - glog
    - React-Core/Default
    - React-cxxreact (= 0.61.5)
    - React-jsi (= 0.61.5)
    - React-jsiexecutor (= 0.61.5)
    - Yoga
  - React-Core/RCTBlobHeaders (0.61.5):
    - Folly (= 2018.10.22.00)
    - glog
    - React-Core/Default
    - React-cxxreact (= 0.61.5)
    - React-jsi (= 0.61.5)
    - React-jsiexecutor (= 0.61.5)
    - Yoga
  - React-Core/RCTImageHeaders (0.61.5):
    - Folly (= 2018.10.22.00)
    - glog
    - React-Core/Default
    - React-cxxreact (= 0.61.5)
    - React-jsi (= 0.61.5)
    - React-jsiexecutor (= 0.61.5)
    - Yoga
  - React-Core/RCTLinkingHeaders (0.61.5):
    - Folly (= 2018.10.22.00)
    - glog
    - React-Core/Default
    - React-cxxreact (= 0.61.5)
    - React-jsi (= 0.61.5)
    - React-jsiexecutor (= 0.61.5)
    - Yoga
  - React-Core/RCTNetworkHeaders (0.61.5):
    - Folly (= 2018.10.22.00)
    - glog
    - React-Core/Default
    - React-cxxreact (= 0.61.5)
    - React-jsi (= 0.61.5)
    - React-jsiexecutor (= 0.61.5)
    - Yoga
  - React-Core/RCTSettingsHeaders (0.61.5):
    - Folly (= 2018.10.22.00)
    - glog
    - React-Core/Default
    - React-cxxreact (= 0.61.5)
    - React-jsi (= 0.61.5)
    - React-jsiexecutor (= 0.61.5)
    - Yoga
  - React-Core/RCTTextHeaders (0.61.5):
    - Folly (= 2018.10.22.00)
    - glog
    - React-Core/Default
    - React-cxxreact (= 0.61.5)
    - React-jsi (= 0.61.5)
    - React-jsiexecutor (= 0.61.5)
    - Yoga
  - React-Core/RCTVibrationHeaders (0.61.5):
    - Folly (= 2018.10.22.00)
    - glog
    - React-Core/Default
    - React-cxxreact (= 0.61.5)
    - React-jsi (= 0.61.5)
    - React-jsiexecutor (= 0.61.5)
    - Yoga
  - React-Core/RCTWebSocket (0.61.5):
    - Folly (= 2018.10.22.00)
    - glog
    - React-Core/Default (= 0.61.5)
    - React-cxxreact (= 0.61.5)
    - React-jsi (= 0.61.5)
    - React-jsiexecutor (= 0.61.5)
    - Yoga
  - React-CoreModules (0.61.5):
    - FBReactNativeSpec (= 0.61.5)
    - Folly (= 2018.10.22.00)
    - RCTTypeSafety (= 0.61.5)
    - React-Core/CoreModulesHeaders (= 0.61.5)
    - React-RCTImage (= 0.61.5)
    - ReactCommon/turbomodule/core (= 0.61.5)
  - React-cxxreact (0.61.5):
    - boost-for-react-native (= 1.63.0)
    - DoubleConversion
    - Folly (= 2018.10.22.00)
    - glog
    - React-jsinspector (= 0.61.5)
  - React-jsi (0.61.5):
    - boost-for-react-native (= 1.63.0)
    - DoubleConversion
    - Folly (= 2018.10.22.00)
    - glog
    - React-jsi/Default (= 0.61.5)
  - React-jsi/Default (0.61.5):
    - boost-for-react-native (= 1.63.0)
    - DoubleConversion
    - Folly (= 2018.10.22.00)
    - glog
  - React-jsiexecutor (0.61.5):
    - DoubleConversion
    - Folly (= 2018.10.22.00)
    - glog
    - React-cxxreact (= 0.61.5)
    - React-jsi (= 0.61.5)
  - React-jsinspector (0.61.5)
  - react-native-blur (3.3.0):
    - React
  - react-native-get-random-values (1.4.0):
    - React
  - react-native-keyboard-aware-scroll-view (0.8.8):
    - React
  - react-native-linear-gradient (2.5.6):
    - React
  - react-native-safe-area (0.5.1):
    - React
  - react-native-safe-area-context (3.0.2):
    - React
  - react-native-slider (3.0.2):
    - React
  - react-native-video (5.0.2):
    - React
    - react-native-video/Video (= 5.0.2)
  - react-native-video/Video (5.0.2):
    - React
  - React-RCTActionSheet (0.61.5):
    - React-Core/RCTActionSheetHeaders (= 0.61.5)
  - React-RCTAnimation (0.61.5):
    - React-Core/RCTAnimationHeaders (= 0.61.5)
  - React-RCTBlob (0.61.5):
    - React-Core/RCTBlobHeaders (= 0.61.5)
    - React-Core/RCTWebSocket (= 0.61.5)
    - React-jsi (= 0.61.5)
    - React-RCTNetwork (= 0.61.5)
  - React-RCTImage (0.61.5):
    - React-Core/RCTImageHeaders (= 0.61.5)
    - React-RCTNetwork (= 0.61.5)
  - React-RCTLinking (0.61.5):
    - React-Core/RCTLinkingHeaders (= 0.61.5)
  - React-RCTNetwork (0.61.5):
    - React-Core/RCTNetworkHeaders (= 0.61.5)
  - React-RCTSettings (0.61.5):
    - React-Core/RCTSettingsHeaders (= 0.61.5)
  - React-RCTText (0.61.5):
    - React-Core/RCTTextHeaders (= 0.61.5)
  - React-RCTVibration (0.61.5):
    - React-Core/RCTVibrationHeaders (= 0.61.5)
  - ReactCommon (0.61.5):
    - ReactCommon/jscallinvoker (= 0.61.5)
    - ReactCommon/turbomodule (= 0.61.5)
  - ReactCommon/jscallinvoker (0.61.5):
    - DoubleConversion
    - Folly (= 2018.10.22.00)
    - glog
    - React-cxxreact (= 0.61.5)
  - ReactCommon/turbomodule (0.61.5):
    - DoubleConversion
    - Folly (= 2018.10.22.00)
    - glog
    - React-Core (= 0.61.5)
    - React-cxxreact (= 0.61.5)
    - React-jsi (= 0.61.5)
    - ReactCommon/jscallinvoker (= 0.61.5)
    - ReactCommon/turbomodule/core (= 0.61.5)
    - ReactCommon/turbomodule/samples (= 0.61.5)
  - ReactCommon/turbomodule/core (0.61.5):
    - DoubleConversion
    - Folly (= 2018.10.22.00)
    - glog
    - React-Core (= 0.61.5)
    - React-cxxreact (= 0.61.5)
    - React-jsi (= 0.61.5)
    - ReactCommon/jscallinvoker (= 0.61.5)
  - ReactCommon/turbomodule/samples (0.61.5):
    - DoubleConversion
    - Folly (= 2018.10.22.00)
    - glog
    - React-Core (= 0.61.5)
    - React-cxxreact (= 0.61.5)
    - React-jsi (= 0.61.5)
    - ReactCommon/jscallinvoker (= 0.61.5)
    - ReactCommon/turbomodule/core (= 0.61.5)
  - ReactNativeDarkMode (0.0.10):
    - React
  - RNCMaskedView (0.1.10-wp):
    - React
  - RNGestureHandler (1.6.1):
    - React
  - RNReanimated (1.9.0):
    - React
  - RNScreens (2.8.0):
    - React
  - RNSVG (9.13.6-gb):
    - React
  - RNTAztecView (1.41.1):
    - React-Core
    - WordPress-Aztec-iOS (~> 1.19.3)
  - Sentry (4.5.0):
    - Sentry/Core (= 4.5.0)
  - Sentry/Core (4.5.0)
  - SimulatorStatusMagic (2.4.1)
  - Sodium (0.8.0)
  - Starscream (3.0.6)
  - SVProgressHUD (2.2.5)
  - UIDeviceIdentifier (1.5.0)
  - WordPress-Aztec-iOS (1.19.3)
  - WordPress-Editor-iOS (1.19.3):
    - WordPress-Aztec-iOS (= 1.19.3)
  - WordPressAuthenticator (1.29.0-beta.1):
    - 1PasswordExtension (= 1.8.6)
    - Alamofire (= 4.8)
    - CocoaLumberjack (~> 3.5)
    - GoogleSignIn (~> 5.0.2)
    - Gridicons (~> 1.0)
    - lottie-ios (= 3.1.6)
    - "NSURL+IDN (= 0.4)"
    - SVProgressHUD (= 2.2.5)
    - WordPressKit (~> 4.18-beta)
    - WordPressShared (~> 1.12-beta)
    - WordPressUI (~> 1.7.0)
  - WordPressKit (4.21.0-beta.3):
    - Alamofire (~> 4.8.0)
    - CocoaLumberjack (~> 3.4)
    - NSObject-SafeExpectations (= 0.0.4)
    - UIDeviceIdentifier (~> 1)
    - WordPressShared (~> 1.12)
    - wpxmlrpc (~> 0.9.0)
  - WordPressMocks (0.0.9)
  - WordPressShared (1.13.0-beta.1):
    - CocoaLumberjack (~> 3.4)
    - FormatterKit/TimeIntervalFormatter (= 1.8.2)
  - WordPressUI (1.7.3-beta.1)
  - WPMediaPicker (1.7.2)
  - wpxmlrpc (0.9.0)
  - Yoga (1.14.0)
  - ZendeskCommonUISDK (6.0.0):
    - ZendeskSDKConfigurationsSDK (~> 1.1.6)
  - ZendeskCoreSDK (2.4.1)
  - ZendeskMessagingAPISDK (3.8.0):
    - ZendeskSDKConfigurationsSDK (~> 1.1.6)
  - ZendeskMessagingSDK (3.8.0):
    - ZendeskCommonUISDK (~> 6.0.0)
    - ZendeskMessagingAPISDK (~> 3.8.0)
  - ZendeskSDKConfigurationsSDK (1.1.6)
  - ZendeskSupportProvidersSDK (5.1.1):
    - ZendeskCoreSDK (~> 2.4.1)
  - ZendeskSupportSDK (5.1.1):
    - ZendeskMessagingSDK (~> 3.8.0)
    - ZendeskSupportProvidersSDK (~> 5.1.1)
  - ZIPFoundation (0.9.10)

DEPENDENCIES:
  - Alamofire (= 4.8.0)
  - AlamofireImage (= 3.5.2)
  - AlamofireNetworkActivityIndicator (~> 2.4)
  - AMScrollingNavbar (= 5.6.0)
  - AppCenter (= 2.5.1)
  - AppCenter/Distribute (= 2.5.1)
  - Automattic-Tracks-iOS (~> 0.5.1)
  - Charts (~> 3.2.2)
  - CocoaLumberjack (~> 3.0)
  - CropViewController (= 2.5.3)
  - Down (~> 0.6.6)
  - FBLazyVector (from `https://raw.githubusercontent.com/wordpress-mobile/gutenberg-mobile/v1.41.1/third-party-podspecs/FBLazyVector.podspec.json`)
  - FBReactNativeSpec (from `https://raw.githubusercontent.com/wordpress-mobile/gutenberg-mobile/v1.41.1/third-party-podspecs/FBReactNativeSpec.podspec.json`)
  - Folly (from `https://raw.githubusercontent.com/wordpress-mobile/gutenberg-mobile/v1.41.1/third-party-podspecs/Folly.podspec.json`)
  - FSInteractiveMap (from `https://github.com/wordpress-mobile/FSInteractiveMap.git`, tag `0.2.0`)
  - Gifu (= 3.2.0)
  - glog (from `https://raw.githubusercontent.com/wordpress-mobile/gutenberg-mobile/v1.41.1/third-party-podspecs/glog.podspec.json`)
  - Gridicons (~> 1.0.2-beta.1)
  - Gutenberg (from `http://github.com/wordpress-mobile/gutenberg-mobile/`, tag `v1.41.1`)
  - JTAppleCalendar (~> 8.0.2)
  - "KanvasCamera (from `git@github.com:tumblr/kanvas-ios.git`, branch `stories/build`)"
  - MediaEditor (~> 1.2.1)
  - MRProgress (= 0.8.3)
  - Nimble (~> 7.3.1)
  - NSObject-SafeExpectations (~> 0.0.4)
  - "NSURL+IDN (~> 0.4)"
  - OCMock (= 3.4.3)
  - OHHTTPStubs (= 6.1.0)
  - OHHTTPStubs/Swift (= 6.1.0)
  - RCTRequired (from `https://raw.githubusercontent.com/wordpress-mobile/gutenberg-mobile/v1.41.1/third-party-podspecs/RCTRequired.podspec.json`)
  - RCTTypeSafety (from `https://raw.githubusercontent.com/wordpress-mobile/gutenberg-mobile/v1.41.1/third-party-podspecs/RCTTypeSafety.podspec.json`)
  - Reachability (= 3.2)
  - React (from `https://raw.githubusercontent.com/wordpress-mobile/gutenberg-mobile/v1.41.1/third-party-podspecs/React.podspec.json`)
  - React-Core (from `https://raw.githubusercontent.com/wordpress-mobile/gutenberg-mobile/v1.41.1/third-party-podspecs/React-Core.podspec.json`)
  - React-CoreModules (from `https://raw.githubusercontent.com/wordpress-mobile/gutenberg-mobile/v1.41.1/third-party-podspecs/React-CoreModules.podspec.json`)
  - React-cxxreact (from `https://raw.githubusercontent.com/wordpress-mobile/gutenberg-mobile/v1.41.1/third-party-podspecs/React-cxxreact.podspec.json`)
  - React-jsi (from `https://raw.githubusercontent.com/wordpress-mobile/gutenberg-mobile/v1.41.1/third-party-podspecs/React-jsi.podspec.json`)
  - React-jsiexecutor (from `https://raw.githubusercontent.com/wordpress-mobile/gutenberg-mobile/v1.41.1/third-party-podspecs/React-jsiexecutor.podspec.json`)
  - React-jsinspector (from `https://raw.githubusercontent.com/wordpress-mobile/gutenberg-mobile/v1.41.1/third-party-podspecs/React-jsinspector.podspec.json`)
  - react-native-blur (from `https://raw.githubusercontent.com/wordpress-mobile/gutenberg-mobile/v1.41.1/third-party-podspecs/react-native-blur.podspec.json`)
  - react-native-get-random-values (from `https://raw.githubusercontent.com/wordpress-mobile/gutenberg-mobile/v1.41.1/third-party-podspecs/react-native-get-random-values.podspec.json`)
  - react-native-keyboard-aware-scroll-view (from `https://raw.githubusercontent.com/wordpress-mobile/gutenberg-mobile/v1.41.1/third-party-podspecs/react-native-keyboard-aware-scroll-view.podspec.json`)
  - react-native-linear-gradient (from `https://raw.githubusercontent.com/wordpress-mobile/gutenberg-mobile/v1.41.1/third-party-podspecs/react-native-linear-gradient.podspec.json`)
  - react-native-safe-area (from `https://raw.githubusercontent.com/wordpress-mobile/gutenberg-mobile/v1.41.1/third-party-podspecs/react-native-safe-area.podspec.json`)
  - react-native-safe-area-context (from `https://raw.githubusercontent.com/wordpress-mobile/gutenberg-mobile/v1.41.1/third-party-podspecs/react-native-safe-area-context.podspec.json`)
  - react-native-slider (from `https://raw.githubusercontent.com/wordpress-mobile/gutenberg-mobile/v1.41.1/third-party-podspecs/react-native-slider.podspec.json`)
  - react-native-video (from `https://raw.githubusercontent.com/wordpress-mobile/gutenberg-mobile/v1.41.1/third-party-podspecs/react-native-video.podspec.json`)
  - React-RCTActionSheet (from `https://raw.githubusercontent.com/wordpress-mobile/gutenberg-mobile/v1.41.1/third-party-podspecs/React-RCTActionSheet.podspec.json`)
  - React-RCTAnimation (from `https://raw.githubusercontent.com/wordpress-mobile/gutenberg-mobile/v1.41.1/third-party-podspecs/React-RCTAnimation.podspec.json`)
  - React-RCTBlob (from `https://raw.githubusercontent.com/wordpress-mobile/gutenberg-mobile/v1.41.1/third-party-podspecs/React-RCTBlob.podspec.json`)
  - React-RCTImage (from `https://raw.githubusercontent.com/wordpress-mobile/gutenberg-mobile/v1.41.1/third-party-podspecs/React-RCTImage.podspec.json`)
  - React-RCTLinking (from `https://raw.githubusercontent.com/wordpress-mobile/gutenberg-mobile/v1.41.1/third-party-podspecs/React-RCTLinking.podspec.json`)
  - React-RCTNetwork (from `https://raw.githubusercontent.com/wordpress-mobile/gutenberg-mobile/v1.41.1/third-party-podspecs/React-RCTNetwork.podspec.json`)
  - React-RCTSettings (from `https://raw.githubusercontent.com/wordpress-mobile/gutenberg-mobile/v1.41.1/third-party-podspecs/React-RCTSettings.podspec.json`)
  - React-RCTText (from `https://raw.githubusercontent.com/wordpress-mobile/gutenberg-mobile/v1.41.1/third-party-podspecs/React-RCTText.podspec.json`)
  - React-RCTVibration (from `https://raw.githubusercontent.com/wordpress-mobile/gutenberg-mobile/v1.41.1/third-party-podspecs/React-RCTVibration.podspec.json`)
  - ReactCommon (from `https://raw.githubusercontent.com/wordpress-mobile/gutenberg-mobile/v1.41.1/third-party-podspecs/ReactCommon.podspec.json`)
  - ReactNativeDarkMode (from `https://raw.githubusercontent.com/wordpress-mobile/gutenberg-mobile/v1.41.1/third-party-podspecs/ReactNativeDarkMode.podspec.json`)
  - RNCMaskedView (from `https://raw.githubusercontent.com/wordpress-mobile/gutenberg-mobile/v1.41.1/third-party-podspecs/RNCMaskedView.podspec.json`)
  - RNGestureHandler (from `https://raw.githubusercontent.com/wordpress-mobile/gutenberg-mobile/v1.41.1/third-party-podspecs/RNGestureHandler.podspec.json`)
  - RNReanimated (from `https://raw.githubusercontent.com/wordpress-mobile/gutenberg-mobile/v1.41.1/third-party-podspecs/RNReanimated.podspec.json`)
  - RNScreens (from `https://raw.githubusercontent.com/wordpress-mobile/gutenberg-mobile/v1.41.1/third-party-podspecs/RNScreens.podspec.json`)
  - RNSVG (from `https://raw.githubusercontent.com/wordpress-mobile/gutenberg-mobile/v1.41.1/third-party-podspecs/RNSVG.podspec.json`)
  - RNTAztecView (from `http://github.com/wordpress-mobile/gutenberg-mobile/`, tag `v1.41.1`)
  - SimulatorStatusMagic
  - Starscream (= 3.0.6)
  - SVProgressHUD (= 2.2.5)
  - WordPress-Editor-iOS (~> 1.19.3)
  - WordPressAuthenticator (~> 1.29.0-beta)
  - WordPressKit (~> 4.21.0-beta.3)
  - WordPressMocks (~> 0.0.9)
  - WordPressShared (~> 1.13.0-beta.1)
  - WordPressUI (~> 1.7.3-beta.1)
  - WPMediaPicker (~> 1.7.2)
  - Yoga (from `https://raw.githubusercontent.com/wordpress-mobile/gutenberg-mobile/v1.41.1/third-party-podspecs/Yoga.podspec.json`)
  - ZendeskSupportSDK (= 5.1.1)
  - ZIPFoundation (~> 0.9.8)

SPEC REPOS:
  trunk:
    - 1PasswordExtension
    - Alamofire
    - AlamofireImage
    - AlamofireNetworkActivityIndicator
    - AMScrollingNavbar
    - AppAuth
    - AppCenter
    - Automattic-Tracks-iOS
    - boost-for-react-native
    - Charts
    - CocoaLumberjack
    - CropViewController
    - DoubleConversion
    - Down
    - FormatterKit
    - Gifu
    - GoogleSignIn
    - Gridicons
    - GTMAppAuth
    - GTMSessionFetcher
    - JTAppleCalendar
    - lottie-ios
    - MediaEditor
    - MRProgress
    - Nimble
    - NSObject-SafeExpectations
    - "NSURL+IDN"
    - OCMock
    - OHHTTPStubs
    - Reachability
    - Sentry
    - SimulatorStatusMagic
    - Sodium
    - Starscream
    - SVProgressHUD
    - UIDeviceIdentifier
    - WordPress-Aztec-iOS
    - WordPress-Editor-iOS
    - WordPressAuthenticator
    - WordPressKit
    - WordPressMocks
    - WordPressShared
    - WordPressUI
    - WPMediaPicker
    - wpxmlrpc
    - ZendeskCommonUISDK
    - ZendeskCoreSDK
    - ZendeskMessagingAPISDK
    - ZendeskMessagingSDK
    - ZendeskSDKConfigurationsSDK
    - ZendeskSupportProvidersSDK
    - ZendeskSupportSDK
    - ZIPFoundation

EXTERNAL SOURCES:
  FBLazyVector:
    :podspec: https://raw.githubusercontent.com/wordpress-mobile/gutenberg-mobile/v1.41.1/third-party-podspecs/FBLazyVector.podspec.json
  FBReactNativeSpec:
    :podspec: https://raw.githubusercontent.com/wordpress-mobile/gutenberg-mobile/v1.41.1/third-party-podspecs/FBReactNativeSpec.podspec.json
  Folly:
    :podspec: https://raw.githubusercontent.com/wordpress-mobile/gutenberg-mobile/v1.41.1/third-party-podspecs/Folly.podspec.json
  FSInteractiveMap:
    :git: https://github.com/wordpress-mobile/FSInteractiveMap.git
    :tag: 0.2.0
  glog:
    :podspec: https://raw.githubusercontent.com/wordpress-mobile/gutenberg-mobile/v1.41.1/third-party-podspecs/glog.podspec.json
  Gutenberg:
    :git: http://github.com/wordpress-mobile/gutenberg-mobile/
    :submodules: true
<<<<<<< HEAD
    :tag: v1.40.0
  KanvasCamera:
    :branch: stories/build
    :git: "git@github.com:tumblr/kanvas-ios.git"
=======
    :tag: v1.41.1
>>>>>>> 43e86d5c
  RCTRequired:
    :podspec: https://raw.githubusercontent.com/wordpress-mobile/gutenberg-mobile/v1.41.1/third-party-podspecs/RCTRequired.podspec.json
  RCTTypeSafety:
    :podspec: https://raw.githubusercontent.com/wordpress-mobile/gutenberg-mobile/v1.41.1/third-party-podspecs/RCTTypeSafety.podspec.json
  React:
    :podspec: https://raw.githubusercontent.com/wordpress-mobile/gutenberg-mobile/v1.41.1/third-party-podspecs/React.podspec.json
  React-Core:
    :podspec: https://raw.githubusercontent.com/wordpress-mobile/gutenberg-mobile/v1.41.1/third-party-podspecs/React-Core.podspec.json
  React-CoreModules:
    :podspec: https://raw.githubusercontent.com/wordpress-mobile/gutenberg-mobile/v1.41.1/third-party-podspecs/React-CoreModules.podspec.json
  React-cxxreact:
    :podspec: https://raw.githubusercontent.com/wordpress-mobile/gutenberg-mobile/v1.41.1/third-party-podspecs/React-cxxreact.podspec.json
  React-jsi:
    :podspec: https://raw.githubusercontent.com/wordpress-mobile/gutenberg-mobile/v1.41.1/third-party-podspecs/React-jsi.podspec.json
  React-jsiexecutor:
    :podspec: https://raw.githubusercontent.com/wordpress-mobile/gutenberg-mobile/v1.41.1/third-party-podspecs/React-jsiexecutor.podspec.json
  React-jsinspector:
    :podspec: https://raw.githubusercontent.com/wordpress-mobile/gutenberg-mobile/v1.41.1/third-party-podspecs/React-jsinspector.podspec.json
  react-native-blur:
    :podspec: https://raw.githubusercontent.com/wordpress-mobile/gutenberg-mobile/v1.41.1/third-party-podspecs/react-native-blur.podspec.json
  react-native-get-random-values:
    :podspec: https://raw.githubusercontent.com/wordpress-mobile/gutenberg-mobile/v1.41.1/third-party-podspecs/react-native-get-random-values.podspec.json
  react-native-keyboard-aware-scroll-view:
    :podspec: https://raw.githubusercontent.com/wordpress-mobile/gutenberg-mobile/v1.41.1/third-party-podspecs/react-native-keyboard-aware-scroll-view.podspec.json
  react-native-linear-gradient:
    :podspec: https://raw.githubusercontent.com/wordpress-mobile/gutenberg-mobile/v1.41.1/third-party-podspecs/react-native-linear-gradient.podspec.json
  react-native-safe-area:
    :podspec: https://raw.githubusercontent.com/wordpress-mobile/gutenberg-mobile/v1.41.1/third-party-podspecs/react-native-safe-area.podspec.json
  react-native-safe-area-context:
    :podspec: https://raw.githubusercontent.com/wordpress-mobile/gutenberg-mobile/v1.41.1/third-party-podspecs/react-native-safe-area-context.podspec.json
  react-native-slider:
    :podspec: https://raw.githubusercontent.com/wordpress-mobile/gutenberg-mobile/v1.41.1/third-party-podspecs/react-native-slider.podspec.json
  react-native-video:
    :podspec: https://raw.githubusercontent.com/wordpress-mobile/gutenberg-mobile/v1.41.1/third-party-podspecs/react-native-video.podspec.json
  React-RCTActionSheet:
    :podspec: https://raw.githubusercontent.com/wordpress-mobile/gutenberg-mobile/v1.41.1/third-party-podspecs/React-RCTActionSheet.podspec.json
  React-RCTAnimation:
    :podspec: https://raw.githubusercontent.com/wordpress-mobile/gutenberg-mobile/v1.41.1/third-party-podspecs/React-RCTAnimation.podspec.json
  React-RCTBlob:
    :podspec: https://raw.githubusercontent.com/wordpress-mobile/gutenberg-mobile/v1.41.1/third-party-podspecs/React-RCTBlob.podspec.json
  React-RCTImage:
    :podspec: https://raw.githubusercontent.com/wordpress-mobile/gutenberg-mobile/v1.41.1/third-party-podspecs/React-RCTImage.podspec.json
  React-RCTLinking:
    :podspec: https://raw.githubusercontent.com/wordpress-mobile/gutenberg-mobile/v1.41.1/third-party-podspecs/React-RCTLinking.podspec.json
  React-RCTNetwork:
    :podspec: https://raw.githubusercontent.com/wordpress-mobile/gutenberg-mobile/v1.41.1/third-party-podspecs/React-RCTNetwork.podspec.json
  React-RCTSettings:
    :podspec: https://raw.githubusercontent.com/wordpress-mobile/gutenberg-mobile/v1.41.1/third-party-podspecs/React-RCTSettings.podspec.json
  React-RCTText:
    :podspec: https://raw.githubusercontent.com/wordpress-mobile/gutenberg-mobile/v1.41.1/third-party-podspecs/React-RCTText.podspec.json
  React-RCTVibration:
    :podspec: https://raw.githubusercontent.com/wordpress-mobile/gutenberg-mobile/v1.41.1/third-party-podspecs/React-RCTVibration.podspec.json
  ReactCommon:
    :podspec: https://raw.githubusercontent.com/wordpress-mobile/gutenberg-mobile/v1.41.1/third-party-podspecs/ReactCommon.podspec.json
  ReactNativeDarkMode:
    :podspec: https://raw.githubusercontent.com/wordpress-mobile/gutenberg-mobile/v1.41.1/third-party-podspecs/ReactNativeDarkMode.podspec.json
  RNCMaskedView:
    :podspec: https://raw.githubusercontent.com/wordpress-mobile/gutenberg-mobile/v1.41.1/third-party-podspecs/RNCMaskedView.podspec.json
  RNGestureHandler:
    :podspec: https://raw.githubusercontent.com/wordpress-mobile/gutenberg-mobile/v1.41.1/third-party-podspecs/RNGestureHandler.podspec.json
  RNReanimated:
    :podspec: https://raw.githubusercontent.com/wordpress-mobile/gutenberg-mobile/v1.41.1/third-party-podspecs/RNReanimated.podspec.json
  RNScreens:
    :podspec: https://raw.githubusercontent.com/wordpress-mobile/gutenberg-mobile/v1.41.1/third-party-podspecs/RNScreens.podspec.json
  RNSVG:
    :podspec: https://raw.githubusercontent.com/wordpress-mobile/gutenberg-mobile/v1.41.1/third-party-podspecs/RNSVG.podspec.json
  RNTAztecView:
    :git: http://github.com/wordpress-mobile/gutenberg-mobile/
    :submodules: true
    :tag: v1.41.1
  Yoga:
    :podspec: https://raw.githubusercontent.com/wordpress-mobile/gutenberg-mobile/v1.41.1/third-party-podspecs/Yoga.podspec.json

CHECKOUT OPTIONS:
  FSInteractiveMap:
    :git: https://github.com/wordpress-mobile/FSInteractiveMap.git
    :tag: 0.2.0
  Gutenberg:
    :git: http://github.com/wordpress-mobile/gutenberg-mobile/
    :submodules: true
<<<<<<< HEAD
    :tag: v1.40.0
  KanvasCamera:
    :commit: b0dd6740125de9eeae7b9cc801c19a670d1242a7
    :git: "git@github.com:tumblr/kanvas-ios.git"
=======
    :tag: v1.41.1
>>>>>>> 43e86d5c
  RNCMaskedView:
    :commit: d4ccf2bba163679c4550ce6ba0119604cd5e6379
    :git: https://github.com/react-native-community/react-native-masked-view.git
  RNTAztecView:
    :git: http://github.com/wordpress-mobile/gutenberg-mobile/
    :submodules: true
    :tag: v1.41.1

SPEC CHECKSUMS:
  1PasswordExtension: f97cc80ae58053c331b2b6dc8843ba7103b33794
  Alamofire: 3ec537f71edc9804815215393ae2b1a8ea33a844
  AlamofireImage: 63cfe3baf1370be6c498149687cf6db3e3b00999
  AlamofireNetworkActivityIndicator: 9acc3de3ca6645bf0efed462396b0df13dd3e7b8
  AMScrollingNavbar: cf0ec5a5ee659d76ba2509f630bf14fba7e16dc3
  AppAuth: 31bcec809a638d7bd2f86ea8a52bd45f6e81e7c7
  AppCenter: fddcbac6e4baae3d93a196ceb0bfe0e4ce407dec
  Automattic-Tracks-iOS: ac2cf9d8332fef72cf3e6de7b14012e7a0672676
  boost-for-react-native: 39c7adb57c4e60d6c5479dd8623128eb5b3f0f2c
  Charts: f69cf0518b6d1d62608ca504248f1bbe0b6ae77e
  CocoaLumberjack: 118bf4a820efc641f79fa487b75ed928dccfae23
  CropViewController: a5c143548a0fabcd6cc25f2d26e40460cfb8c78c
  DoubleConversion: e22e0762848812a87afd67ffda3998d9ef29170c
  Down: 71bf4af3c04fa093e65dffa25c4b64fa61287373
  FBLazyVector: 47798d43f20e85af0d3cef09928b6e2d16dbbe4c
  FBReactNativeSpec: 8d0bf8eca089153f4196975ca190cda8c2d5dbd2
  Folly: 30e7936e1c45c08d884aa59369ed951a8e68cf51
  FormatterKit: 4b8f29acc9b872d5d12a63efb560661e8f2e1b98
  FSInteractiveMap: a396f610f48b76cb540baa87139d056429abda86
  Gifu: 7bcb6427457d85e0b4dff5a84ec5947ac19a93ea
  glog: 1f3da668190260b06b429bb211bfbee5cd790c28
  GoogleSignIn: 7137d297ddc022a7e0aa4619c86d72c909fa7213
  Gridicons: eaddc89f7210f38722de4c4c32c121da3e9738d9
  GTMAppAuth: 197a8dabfea5d665224aa00d17f164fc2248dab9
  GTMSessionFetcher: b3503b20a988c4e20cc189aa798fd18220133f52
  Gutenberg: 74a57d7039b81a60cf51ae799da2718d5de75255
  JTAppleCalendar: 932cadea40b1051beab10f67843451d48ba16c99
  KanvasCamera: de8d54faaf50d0c8c9a055b3abc8d50bd284c853
  lottie-ios: 85ce835dd8c53e02509f20729fc7d6a4e6645a0a
  MediaEditor: 20cdeb46bdecd040b8bc94467ac85a52b53b193a
  MRProgress: 16de7cc9f347e8846797a770db102a323fe7ef09
  Nimble: 051e3d8912d40138fa5591c78594f95fb172af37
  NSObject-SafeExpectations: ab8fe623d36b25aa1f150affa324e40a2f3c0374
  "NSURL+IDN": afc873e639c18138a1589697c3add197fe8679ca
  OCMock: 43565190abc78977ad44a61c0d20d7f0784d35ab
  OHHTTPStubs: 1e21c7d2c084b8153fc53d48400d8919d2d432d0
  RCTRequired: 3ca691422140f76f04fd2af6dc90914cf0f81ef1
  RCTTypeSafety: aab4e9679dbb3682bf0404fded7b9557d7306795
  Reachability: 33e18b67625424e47b6cde6d202dce689ad7af96
  React: 5a954890216a4493df5ab2149f70f18592b513ac
  React-Core: 865fa241faa644ff20cb5ec87787b32a5acc43b3
  React-CoreModules: 026fafece67a3802aa8bb1995d27227b0d95e0f5
  React-cxxreact: 9c76312456310d1b486e23edb9ce576a5397ebc2
  React-jsi: 6d6afac4873e8a3433334378589a0a8190d58070
  React-jsiexecutor: 9dfdcd0db23042623894dcbc02d61a772da8e3c1
  React-jsinspector: 89927b9ec6d75759882949d2043ba704565edaec
  react-native-blur: adb31865c20137dacb53c32e3423374ac2b8c5a0
  react-native-get-random-values: 8940331a943a46c165d3ed05802c09c392f8dd46
  react-native-keyboard-aware-scroll-view: ffa9152671fec9a571197ed2d02e0fcb90206e60
  react-native-linear-gradient: 258ba8c61848324b1f2019bed5f460e6396137b7
  react-native-safe-area: e8230b0017d76c00de6b01e2412dcf86b127c6a3
  react-native-safe-area-context: 52c73401424bae74fc89ca91b4ae5c4f2689d857
  react-native-slider: 2f186719b7ada773b78141b8dae62081d819b206
  react-native-video: d01ed7ff1e38fa7dcc6c15c94cf505e661b7bfd0
  React-RCTActionSheet: e8f642cfaa396b6b09fd38f53378506c2d63af35
  React-RCTAnimation: cec1abbcfb006978a288c5072e3d611d6ff76d4c
  React-RCTBlob: 7596eb2048150e429127a92a701e6cd40a8c0a74
  React-RCTImage: 03c7e36877a579ee51dcc33079cc8bc98658a722
  React-RCTLinking: cdc3f1aaff5f321bc954a98b7ffae3f864a6eaa3
  React-RCTNetwork: 33b3da6944786edea496a5fc6afea466633fd711
  React-RCTSettings: a3b7b3124315f8c91fad5d8aff08ee97d4b471cd
  React-RCTText: ee9c8b70180fb58d062483d9664cd921d14b5961
  React-RCTVibration: 20deb1f6f001000d1f2603722ec110c66c74796b
  ReactCommon: 48926fc48fcd7c8a629860049ffba9c23b4005dc
  ReactNativeDarkMode: f61376360c5d983907e5c316e8e1c853a8c2f348
  RNCMaskedView: 744eb642f5d96bd670ea93f59e7a1346ea50976a
  RNGestureHandler: 82a89b0fde0a37e633c6233418f7249e2f8e59b5
  RNReanimated: 13f7a6a22667c4f00aac217bc66f94e8560b3d59
  RNScreens: 6833ac5c29cf2f03eed12103140530bbd75b6aea
  RNSVG: 68a534a5db06dcbdaebfd5079349191598caef7b
  RNTAztecView: 6528dc19b67821dcfdc9ee22c661dae2690e5484
  Sentry: ab6c209f23700d1460691dbc90e19ed0a05d496b
  SimulatorStatusMagic: 28d4a9d1a500ac7cea0b2b5a43c1c6ddb40ba56c
  Sodium: 63c0ca312a932e6da481689537d4b35568841bdc
  Starscream: ef3ece99d765eeccb67de105bfa143f929026cf5
  SVProgressHUD: 1428aafac632c1f86f62aa4243ec12008d7a51d6
  UIDeviceIdentifier: a79ccdfc940373835a7d8e9fc7541e6bf61b6319
  WordPress-Aztec-iOS: b7ac8b30f746992e85d9668453ac87c2cdcecf4f
  WordPress-Editor-iOS: 1886f7fe464d79ee64ccfe7985281f8cf45f75eb
  WordPressAuthenticator: af62de7e961bdb71e15be2557f7d1a6240cd2bbb
  WordPressKit: 82c32858d0f41ec1783ee8c65f054af94e6bb89c
  WordPressMocks: 903d2410f41a09fb2e0a1b44ad36ad80310570fb
  WordPressShared: 6bf70224d0679d62326fba15631f3141991b6feb
  WordPressUI: 8a5c89ee60edb91b20ea757cc5a87e18d7c38a85
  WPMediaPicker: d5ae9a83cd5cc0e4de46bfc1c59120aa86658bc3
  wpxmlrpc: bf55a43a7e710bd2a4fb8c02dfe83b1246f14f13
  Yoga: c920bf12bf8146aa5cd118063378c2cf5682d16c
  ZendeskCommonUISDK: f496b95e2cb728bd5729fe022f400cf1dedda00b
  ZendeskCoreSDK: 2dc9457ae01d024ca02f60f6134ad1ad90136c29
  ZendeskMessagingAPISDK: e315a6ad7a9b6cae9e52d946df4aa8a7727abdf5
  ZendeskMessagingSDK: 774d88bec0671d58ae51c9964d4c4f9bb4142095
  ZendeskSDKConfigurationsSDK: 2fa9413915db85c993f58ad8f7902bea0b6090a5
  ZendeskSupportProvidersSDK: 51c9d4a826f7bd87e3109e5c801c602a6b62c762
  ZendeskSupportSDK: dcb2596ad05a63d662e8c7924357babbf327b421
  ZIPFoundation: 249fa8890597086cd536bb2df5c9804d84e122b0

<<<<<<< HEAD
PODFILE CHECKSUM: 8516fdbdf6a1bdb04d5f803442d945da2eb22a1c
=======
PODFILE CHECKSUM: 1de41ae7346b26502dd9011806c9bdf1d8fd831d
>>>>>>> 43e86d5c

COCOAPODS: 1.9.3<|MERGE_RESOLUTION|>--- conflicted
+++ resolved
@@ -460,7 +460,7 @@
   - Gridicons (~> 1.0.2-beta.1)
   - Gutenberg (from `http://github.com/wordpress-mobile/gutenberg-mobile/`, tag `v1.41.1`)
   - JTAppleCalendar (~> 8.0.2)
-  - "KanvasCamera (from `git@github.com:tumblr/kanvas-ios.git`, branch `stories/build`)"
+  - KanvasCamera (from `../Kanvas-iOS`)
   - MediaEditor (~> 1.2.1)
   - MRProgress (= 0.8.3)
   - Nimble (~> 7.3.1)
@@ -589,14 +589,9 @@
   Gutenberg:
     :git: http://github.com/wordpress-mobile/gutenberg-mobile/
     :submodules: true
-<<<<<<< HEAD
-    :tag: v1.40.0
+    :tag: v1.41.1
   KanvasCamera:
-    :branch: stories/build
-    :git: "git@github.com:tumblr/kanvas-ios.git"
-=======
-    :tag: v1.41.1
->>>>>>> 43e86d5c
+    :path: "../Kanvas-iOS"
   RCTRequired:
     :podspec: https://raw.githubusercontent.com/wordpress-mobile/gutenberg-mobile/v1.41.1/third-party-podspecs/RCTRequired.podspec.json
   RCTTypeSafety:
@@ -677,14 +672,7 @@
   Gutenberg:
     :git: http://github.com/wordpress-mobile/gutenberg-mobile/
     :submodules: true
-<<<<<<< HEAD
-    :tag: v1.40.0
-  KanvasCamera:
-    :commit: b0dd6740125de9eeae7b9cc801c19a670d1242a7
-    :git: "git@github.com:tumblr/kanvas-ios.git"
-=======
     :tag: v1.41.1
->>>>>>> 43e86d5c
   RNCMaskedView:
     :commit: d4ccf2bba163679c4550ce6ba0119604cd5e6379
     :git: https://github.com/react-native-community/react-native-masked-view.git
@@ -790,10 +778,6 @@
   ZendeskSupportSDK: dcb2596ad05a63d662e8c7924357babbf327b421
   ZIPFoundation: 249fa8890597086cd536bb2df5c9804d84e122b0
 
-<<<<<<< HEAD
-PODFILE CHECKSUM: 8516fdbdf6a1bdb04d5f803442d945da2eb22a1c
-=======
-PODFILE CHECKSUM: 1de41ae7346b26502dd9011806c9bdf1d8fd831d
->>>>>>> 43e86d5c
+PODFILE CHECKSUM: ca44af9d15ed8e6c6f73a46564d662bb45b05078
 
 COCOAPODS: 1.9.3