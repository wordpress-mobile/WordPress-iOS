--- conflicted
+++ resolved
@@ -385,11 +385,7 @@
   - WordPress-Aztec-iOS (1.19.2)
   - WordPress-Editor-iOS (1.19.2):
     - WordPress-Aztec-iOS (= 1.19.2)
-<<<<<<< HEAD
   - WordPressAuthenticator (1.20.0-beta.3):
-=======
-  - WordPressAuthenticator (1.20.0-beta.1):
->>>>>>> c5cf32e1
     - 1PasswordExtension (= 1.8.6)
     - Alamofire (= 4.8)
     - CocoaLumberjack (~> 3.5)
@@ -494,13 +490,8 @@
   - Starscream (= 3.0.6)
   - SVProgressHUD (= 2.2.5)
   - WordPress-Editor-iOS (~> 1.19.2)
-<<<<<<< HEAD
   - WordPressAuthenticator (from `https://github.com/wordpress-mobile/WordPressAuthenticator-iOS.git`, commit `3408be6`)
   - WordPressKit (= 4.11.0)
-=======
-  - WordPressAuthenticator (~> 1.20.0-beta)
-  - WordPressKit (= 4.12.0-beta.1)
->>>>>>> c5cf32e1
   - WordPressMocks (~> 0.0.8)
   - WordPressShared (= 1.9.1)
   - WordPressUI (~> 1.7.1)
@@ -736,13 +727,8 @@
   UIDeviceIdentifier: 44f805037d21b94394821828f4fcaba34b38c2d0
   WordPress-Aztec-iOS: d01bf0c5e150ae6a046f06ba63b7cc2762061c0b
   WordPress-Editor-iOS: 5b726489e5ae07b7281a2862d69aba2d5c83f140
-<<<<<<< HEAD
   WordPressAuthenticator: 02cb261da08b4610f5720067983eb19fb167f14c
   WordPressKit: 67f8bf4e86961f46052c2e124016956019c0ffed
-=======
-  WordPressAuthenticator: 2bbfc66cf060ca89f92d8ee46bbf22a7c776f39b
-  WordPressKit: c10ba341c1490cbb30a52a10a1750e8f56a15fb9
->>>>>>> c5cf32e1
   WordPressMocks: b4064b99a073117bbc304abe82df78f2fbe60992
   WordPressShared: 423779c24b1f8f2ee06d1068d30c7d2ea51ca813
   WordPressUI: 9da5d966b8beb091950cd96880db398d7f30e246
@@ -758,10 +744,6 @@
   ZendeskSupportSDK: a87ab1e4badace92c75eb11dc77ede1e995b2adc
   ZIPFoundation: 249fa8890597086cd536bb2df5c9804d84e122b0
 
-<<<<<<< HEAD
 PODFILE CHECKSUM: cebe6d5cb3daa2e0da8ef311c9551bf91d22fcd2
-=======
-PODFILE CHECKSUM: 414ab2a9a546d62fed0d5bd90e1d352a9d85ac62
->>>>>>> c5cf32e1
 
 COCOAPODS: 1.8.4