PODS:
  - Alamofire (4.8.0)
  - AlamofireImage (3.5.2):
    - Alamofire (~> 4.8)
  - AlamofireNetworkActivityIndicator (2.4.0):
    - Alamofire (~> 4.8)
  - AppAuth (1.6.2):
    - AppAuth/Core (= 1.6.2)
    - AppAuth/ExternalUserAgent (= 1.6.2)
  - AppAuth/Core (1.6.2)
  - AppAuth/ExternalUserAgent (1.6.2):
    - AppAuth/Core
  - AppCenter (5.0.3):
    - AppCenter/Analytics (= 5.0.3)
    - AppCenter/Crashes (= 5.0.3)
  - AppCenter/Analytics (5.0.3):
    - AppCenter/Core
  - AppCenter/Core (5.0.3)
  - AppCenter/Crashes (5.0.3):
    - AppCenter/Core
  - AppCenter/Distribute (5.0.3):
    - AppCenter/Core
  - Automattic-Tracks-iOS (2.3.0):
    - Sentry (~> 8.0)
    - Sodium (>= 0.9.1)
    - UIDeviceIdentifier (~> 2.0)
  - CocoaLumberjack/Core (3.8.0)
  - CocoaLumberjack/Swift (3.8.0):
    - CocoaLumberjack/Core
  - CropViewController (2.5.3)
  - Down (0.6.6)
  - FSInteractiveMap (0.1.0)
  - Gifu (3.3.1)
  - GoogleSignIn (6.0.2):
    - AppAuth (~> 1.4)
    - GTMAppAuth (~> 1.0)
    - GTMSessionFetcher/Core (~> 1.1)
  - Gridicons (1.2.0)
  - GTMAppAuth (1.3.1):
    - AppAuth/Core (~> 1.6)
    - GTMSessionFetcher/Core (< 3.0, >= 1.5)
  - GTMSessionFetcher/Core (1.7.2)
  - Gutenberg (1.102.1)
  - JTAppleCalendar (8.0.5)
  - Kanvas (1.4.9):
    - CropViewController
  - MediaEditor (1.2.2):
    - CropViewController (~> 2.5.3)
  - NSObject-SafeExpectations (0.0.4)
  - "NSURL+IDN (0.4)"
  - OCMock (3.4.3)
  - OHHTTPStubs/Core (9.1.0)
  - OHHTTPStubs/Default (9.1.0):
    - OHHTTPStubs/Core
    - OHHTTPStubs/JSON
    - OHHTTPStubs/NSURLSession
    - OHHTTPStubs/OHPathHelpers
  - OHHTTPStubs/JSON (9.1.0):
    - OHHTTPStubs/Core
  - OHHTTPStubs/NSURLSession (9.1.0):
    - OHHTTPStubs/Core
  - OHHTTPStubs/OHPathHelpers (9.1.0)
  - OHHTTPStubs/Swift (9.1.0):
    - OHHTTPStubs/Default
  - Reachability (3.2)
  - SDWebImage (5.11.1):
    - SDWebImage/Core (= 5.11.1)
  - SDWebImage/Core (5.11.1)
  - Sentry (8.10.0):
    - Sentry/Core (= 8.10.0)
    - SentryPrivate (= 8.10.0)
  - Sentry/Core (8.10.0):
    - SentryPrivate (= 8.10.0)
  - SentryPrivate (8.10.0)
  - Sodium (0.9.1)
  - Starscream (3.0.6)
  - SVProgressHUD (2.2.5)
  - SwiftLint (0.52.4)
  - UIDeviceIdentifier (2.3.0)
  - WordPress-Aztec-iOS (1.19.8)
  - WordPress-Editor-iOS (1.19.8):
    - WordPress-Aztec-iOS (= 1.19.8)
  - WordPressAuthenticator (6.3.0):
    - GoogleSignIn (~> 6.0.1)
    - Gridicons (~> 1.0)
    - "NSURL+IDN (= 0.4)"
    - SVProgressHUD (~> 2.2.5)
    - WordPressKit (~> 8.0-beta)
    - WordPressShared (~> 2.1-beta)
    - WordPressUI (~> 1.7-beta)
  - WordPressKit (8.5.1):
    - Alamofire (~> 4.8.0)
    - NSObject-SafeExpectations (~> 0.0.4)
    - UIDeviceIdentifier (~> 2.0)
    - WordPressShared (~> 2.0-beta)
    - wpxmlrpc (~> 0.10)
  - WordPressShared (2.2.0)
  - WordPressUI (1.14.2-beta.1)
  - WPMediaPicker (1.8.10)
  - wpxmlrpc (0.10.0)
  - ZendeskCommonUISDK (6.1.2)
  - ZendeskCoreSDK (2.5.1)
  - ZendeskMessagingAPISDK (3.8.3):
    - ZendeskSDKConfigurationsSDK (= 1.1.9)
  - ZendeskMessagingSDK (3.8.3):
    - ZendeskCommonUISDK (= 6.1.2)
    - ZendeskMessagingAPISDK (= 3.8.3)
  - ZendeskSDKConfigurationsSDK (1.1.9)
  - ZendeskSupportProvidersSDK (5.3.0):
    - ZendeskCoreSDK (~> 2.5.1)
  - ZendeskSupportSDK (5.3.0):
    - ZendeskMessagingSDK (~> 3.8.2)
    - ZendeskSupportProvidersSDK (~> 5.3.0)
  - ZIPFoundation (0.9.16)

DEPENDENCIES:
  - Alamofire (= 4.8.0)
  - AlamofireImage (= 3.5.2)
  - AlamofireNetworkActivityIndicator (~> 2.4)
  - AppCenter (~> 5.0)
  - AppCenter/Distribute (~> 5.0)
  - Automattic-Tracks-iOS (~> 2.2)
  - CocoaLumberjack/Swift (~> 3.0)
  - CropViewController (= 2.5.3)
  - Down (~> 0.6.6)
  - FSInteractiveMap (from `https://github.com/wordpress-mobile/FSInteractiveMap.git`, tag `0.2.0`)
  - Gifu (= 3.3.1)
<<<<<<< HEAD
  - Gridicons (~> 1.2)
  - Gutenberg (from `https://cdn.a8c-ci.services/gutenberg-mobile/Gutenberg-v1.102.0.podspec`)
=======
  - Gridicons (~> 1.1.0)
  - Gutenberg (from `https://cdn.a8c-ci.services/gutenberg-mobile/Gutenberg-v1.102.1.podspec`)
>>>>>>> 80fd94f7
  - JTAppleCalendar (~> 8.0.5)
  - Kanvas (~> 1.4.4)
  - MediaEditor (>= 1.2.2, ~> 1.2)
  - NSObject-SafeExpectations (~> 0.0.4)
  - "NSURL+IDN (~> 0.4)"
  - OCMock (~> 3.4.3)
  - OHHTTPStubs/Swift (~> 9.1.0)
  - Reachability (= 3.2)
  - SDWebImage (~> 5.11.1)
  - Starscream (= 3.0.6)
  - SVProgressHUD (= 2.2.5)
  - SwiftLint (~> 0.50)
  - WordPress-Editor-iOS (~> 1.19.8)
  - WordPressAuthenticator (~> 6.3)
  - WordPressKit (~> 8.5)
  - WordPressShared (~> 2.2)
  - WordPressUI (~> 1.14.2-beta.1)
  - WPMediaPicker (>= 1.8.10-beta.1, ~> 1.8)
  - ZendeskSupportSDK (= 5.3.0)
  - ZIPFoundation (~> 0.9.8)

SPEC REPOS:
  https://github.com/wordpress-mobile/cocoapods-specs.git:
    - WordPressAuthenticator
  trunk:
    - Alamofire
    - AlamofireImage
    - AlamofireNetworkActivityIndicator
    - AppAuth
    - AppCenter
    - Automattic-Tracks-iOS
    - CocoaLumberjack
    - CropViewController
    - Down
    - Gifu
    - GoogleSignIn
    - Gridicons
    - GTMAppAuth
    - GTMSessionFetcher
    - JTAppleCalendar
    - Kanvas
    - MediaEditor
    - NSObject-SafeExpectations
    - "NSURL+IDN"
    - OCMock
    - OHHTTPStubs
    - Reachability
    - SDWebImage
    - Sentry
    - SentryPrivate
    - Sodium
    - Starscream
    - SVProgressHUD
    - SwiftLint
    - UIDeviceIdentifier
    - WordPress-Aztec-iOS
    - WordPress-Editor-iOS
    - WordPressKit
    - WordPressShared
    - WordPressUI
    - WPMediaPicker
    - wpxmlrpc
    - ZendeskCommonUISDK
    - ZendeskCoreSDK
    - ZendeskMessagingAPISDK
    - ZendeskMessagingSDK
    - ZendeskSDKConfigurationsSDK
    - ZendeskSupportProvidersSDK
    - ZendeskSupportSDK
    - ZIPFoundation

EXTERNAL SOURCES:
  FSInteractiveMap:
    :git: https://github.com/wordpress-mobile/FSInteractiveMap.git
    :tag: 0.2.0
  Gutenberg:
    :podspec: https://cdn.a8c-ci.services/gutenberg-mobile/Gutenberg-v1.102.1.podspec

CHECKOUT OPTIONS:
  FSInteractiveMap:
    :git: https://github.com/wordpress-mobile/FSInteractiveMap.git
    :tag: 0.2.0
  Gutenberg:
    :git: https://github.com/wordpress-mobile/gutenberg-mobile.git
    :submodules: true
    :tag: v1.100.2

SPEC CHECKSUMS:
  Alamofire: 3ec537f71edc9804815215393ae2b1a8ea33a844
  AlamofireImage: 63cfe3baf1370be6c498149687cf6db3e3b00999
  AlamofireNetworkActivityIndicator: 9acc3de3ca6645bf0efed462396b0df13dd3e7b8
  AppAuth: 3bb1d1cd9340bd09f5ed189fb00b1cc28e1e8570
  AppCenter: a4070ec3d4418b5539067a51f57155012e486ebd
  Automattic-Tracks-iOS: 310a9b65615d03db838fad6e58823effb4f385bf
  CocoaLumberjack: 78abfb691154e2a9df8ded4350d504ee19d90732
  CropViewController: a5c143548a0fabcd6cc25f2d26e40460cfb8c78c
  Down: 71bf4af3c04fa093e65dffa25c4b64fa61287373
  FSInteractiveMap: a396f610f48b76cb540baa87139d056429abda86
  Gifu: 416d4e38c4c2fed012f019e0a1d3ffcb58e5b842
  GoogleSignIn: fd381840dbe7c1137aa6dc30849a5c3e070c034a
  Gridicons: 4455b9f366960121430e45997e32112ae49ffe1d
  GTMAppAuth: 0ff230db599948a9ad7470ca667337803b3fc4dd
  GTMSessionFetcher: 5595ec75acf5be50814f81e9189490412bad82ba
  Gutenberg: 246ad56a1bd09eb48eb35510f1a1aa5948ef21a4
  JTAppleCalendar: 16c6501b22cb27520372c28b0a2e0b12c8d0cd73
  Kanvas: cc027f8058de881a4ae2b5aa5f05037b6d054d08
  MediaEditor: d08314cfcbfac74361071a306b4bc3a39b3356ae
  NSObject-SafeExpectations: ab8fe623d36b25aa1f150affa324e40a2f3c0374
  "NSURL+IDN": afc873e639c18138a1589697c3add197fe8679ca
  OCMock: 43565190abc78977ad44a61c0d20d7f0784d35ab
  OHHTTPStubs: 90eac6d8f2c18317baeca36698523dc67c513831
  Reachability: 33e18b67625424e47b6cde6d202dce689ad7af96
  SDWebImage: a7f831e1a65eb5e285e3fb046a23fcfbf08e696d
  Sentry: 71cd4427146ac56eab6e70401ac7a24384c3d3b5
  SentryPrivate: 9334613897c85a9e30f2c9d7a331af8aaa4fe71f
  Sodium: 23d11554ecd556196d313cf6130d406dfe7ac6da
  Starscream: ef3ece99d765eeccb67de105bfa143f929026cf5
  SVProgressHUD: 1428aafac632c1f86f62aa4243ec12008d7a51d6
  SwiftLint: 1cc5cd61ba9bacb2194e340aeb47a2a37fda00b3
  UIDeviceIdentifier: 442b65b4ff1832d4ca9c2a157815cb29ad981b17
  WordPress-Aztec-iOS: 7d11d598f14c82c727c08b56bd35fbeb7dafb504
  WordPress-Editor-iOS: 9eb9f12f21a5209cb837908d81ffe1e31cb27345
  WordPressAuthenticator: 9bfb316cb165e1997b73aa94d92fadc991cc9725
  WordPressKit: f33a89b148d9cce96933f0900701aff592a796f7
  WordPressShared: 87f3ee89b0a3e83106106f13a8b71605fb8eb6d2
  WordPressUI: 26130fbb5d7012f9ff7c76ad0d5b046f592ddfaf
  WPMediaPicker: 332812329cbdc672cdb385b8ac3a389f668d3012
  wpxmlrpc: 68db063041e85d186db21f674adf08d9c70627fd
  ZendeskCommonUISDK: 5f0a83f412e07ae23701f18c412fe783b3249ef5
  ZendeskCoreSDK: 19a18e5ef2edcb18f4dbc0ea0d12bd31f515712a
  ZendeskMessagingAPISDK: db91be0c5cb88229d22f0e560ed99ba6e1dce02e
  ZendeskMessagingSDK: ce2750c0a3dbd40918ea2e2d44dd0dbe34d21bc8
  ZendeskSDKConfigurationsSDK: f91f54f3b41aa36ffbc43a37af9956752a062055
  ZendeskSupportProvidersSDK: 2bdf8544f7cd0fd4c002546f5704b813845beb2a
  ZendeskSupportSDK: 3a8e508ab1d9dd22dc038df6c694466414e037ba
  ZIPFoundation: d170fa8e270b2a32bef9dcdcabff5b8f1a5deced

PODFILE CHECKSUM: 261cbabbbb8cc0787f67de510ac4db33b9bc72b8

COCOAPODS: 1.12.1<|MERGE_RESOLUTION|>--- conflicted
+++ resolved
@@ -66,12 +66,12 @@
   - SDWebImage (5.11.1):
     - SDWebImage/Core (= 5.11.1)
   - SDWebImage/Core (5.11.1)
-  - Sentry (8.10.0):
-    - Sentry/Core (= 8.10.0)
-    - SentryPrivate (= 8.10.0)
-  - Sentry/Core (8.10.0):
-    - SentryPrivate (= 8.10.0)
-  - SentryPrivate (8.10.0)
+  - Sentry (8.9.4):
+    - Sentry/Core (= 8.9.4)
+    - SentryPrivate (= 8.9.4)
+  - Sentry/Core (8.9.4):
+    - SentryPrivate (= 8.9.4)
+  - SentryPrivate (8.9.4)
   - Sodium (0.9.1)
   - Starscream (3.0.6)
   - SVProgressHUD (2.2.5)
@@ -125,13 +125,8 @@
   - Down (~> 0.6.6)
   - FSInteractiveMap (from `https://github.com/wordpress-mobile/FSInteractiveMap.git`, tag `0.2.0`)
   - Gifu (= 3.3.1)
-<<<<<<< HEAD
   - Gridicons (~> 1.2)
-  - Gutenberg (from `https://cdn.a8c-ci.services/gutenberg-mobile/Gutenberg-v1.102.0.podspec`)
-=======
-  - Gridicons (~> 1.1.0)
   - Gutenberg (from `https://cdn.a8c-ci.services/gutenberg-mobile/Gutenberg-v1.102.1.podspec`)
->>>>>>> 80fd94f7
   - JTAppleCalendar (~> 8.0.5)
   - Kanvas (~> 1.4.4)
   - MediaEditor (>= 1.2.2, ~> 1.2)
@@ -245,8 +240,8 @@
   OHHTTPStubs: 90eac6d8f2c18317baeca36698523dc67c513831
   Reachability: 33e18b67625424e47b6cde6d202dce689ad7af96
   SDWebImage: a7f831e1a65eb5e285e3fb046a23fcfbf08e696d
-  Sentry: 71cd4427146ac56eab6e70401ac7a24384c3d3b5
-  SentryPrivate: 9334613897c85a9e30f2c9d7a331af8aaa4fe71f
+  Sentry: 56c76eed917f7dffd46db50906afbf5c9aa2673a
+  SentryPrivate: f3be34b5deb9fe676fdfb1f1ad5cdb1b740c5688
   Sodium: 23d11554ecd556196d313cf6130d406dfe7ac6da
   Starscream: ef3ece99d765eeccb67de105bfa143f929026cf5
   SVProgressHUD: 1428aafac632c1f86f62aa4243ec12008d7a51d6
