--- conflicted
+++ resolved
@@ -166,13 +166,8 @@
   - UIDeviceIdentifier (~> 0.4)
   - WordPress-Aztec-iOS (= 1.0.0-beta.23)
   - WordPress-Editor-iOS (= 1.0.0-beta.23)
-<<<<<<< HEAD
   - WordPressAuthenticator (= 1.0.1)
-  - WordPressKit (= 1.1)
-=======
-  - WordPressAuthenticator (= 1.0.0)
   - WordPressKit (from `https://github.com/wordpress-mobile/WordPressKit-iOS.git`, commit `c2ae16bbc3fb759e0684fc9e5642d52390d00285`)
->>>>>>> b98265b0
   - WordPressShared (= 1.0.8)
   - WordPressUI (= 1.0.6)
   - WPMediaPicker (= 1.1)
@@ -268,10 +263,6 @@
   wpxmlrpc: bfc572f62ce7ee897f6f38b098d2ba08732ecef4
   ZendeskSDK: 2cda4db2ba6b10ba89aeb8dddaa94e97c85946a0
 
-<<<<<<< HEAD
 PODFILE CHECKSUM: 7bcc52ee21a68b7fe728e9de5a9fd1c031dbb623
-=======
-PODFILE CHECKSUM: 0d31f6cf6cdcdfc184f8587e35f0cb6c886c0425
->>>>>>> b98265b0
 
 COCOAPODS: 1.5.3