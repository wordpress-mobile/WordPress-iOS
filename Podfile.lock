PODS:
  - Alamofire (5.9.0)
  - AlamofireImage (4.3.0):
    - Alamofire (~> 5.8)
  - AlamofireNetworkActivityIndicator (3.1.0):
    - Alamofire (~> 5.1)
  - AppCenter (5.0.4):
    - AppCenter/Analytics (= 5.0.4)
    - AppCenter/Crashes (= 5.0.4)
  - AppCenter/Analytics (5.0.4):
    - AppCenter/Core
  - AppCenter/Core (5.0.4)
  - AppCenter/Crashes (5.0.4):
    - AppCenter/Core
  - AppCenter/Distribute (5.0.4):
    - AppCenter/Core
  - Automattic-Tracks-iOS (3.3.0):
    - Sentry (~> 8.0)
    - Sodium (>= 0.9.1)
    - UIDeviceIdentifier (~> 2.0)
  - CocoaLumberjack/Core (3.8.0)
  - CocoaLumberjack/Swift (3.8.0):
    - CocoaLumberjack/Core
  - CropViewController (2.5.3)
  - Down (0.6.6)
  - FSInteractiveMap (0.1.0)
  - Gifu (3.3.1)
  - Gridicons (1.2.0)
  - Gutenberg (1.116.0)
  - JTAppleCalendar (8.0.5)
  - Kanvas (1.4.9):
    - CropViewController
  - MediaEditor (1.2.2):
    - CropViewController (~> 2.5.3)
  - NSObject-SafeExpectations (0.0.6)
  - "NSURL+IDN (0.4)"
  - OCMock (3.4.3)
  - OHHTTPStubs/Core (9.1.0)
  - OHHTTPStubs/Default (9.1.0):
    - OHHTTPStubs/Core
    - OHHTTPStubs/JSON
    - OHHTTPStubs/NSURLSession
    - OHHTTPStubs/OHPathHelpers
  - OHHTTPStubs/JSON (9.1.0):
    - OHHTTPStubs/Core
  - OHHTTPStubs/NSURLSession (9.1.0):
    - OHHTTPStubs/Core
  - OHHTTPStubs/OHPathHelpers (9.1.0)
  - OHHTTPStubs/Swift (9.1.0):
    - OHHTTPStubs/Default
  - Reachability (3.2)
  - Sentry (8.21.0):
    - Sentry/Core (= 8.21.0)
    - SentryPrivate (= 8.21.0)
  - Sentry/Core (8.21.0):
    - SentryPrivate (= 8.21.0)
  - SentryPrivate (8.21.0)
  - Sodium (0.9.1)
  - Starscream (4.0.8)
  - SVProgressHUD (2.2.5)
  - SwiftLint (0.54.0)
  - UIDeviceIdentifier (2.3.0)
<<<<<<< HEAD
  - WordPress-Aztec-iOS (1.19.9)
  - WordPress-Editor-iOS (1.19.9):
    - WordPress-Aztec-iOS (= 1.19.9)
  - WordPressAuthenticator (9.0.4):
=======
  - WordPress-Aztec-iOS (1.19.11)
  - WordPress-Editor-iOS (1.19.11):
    - WordPress-Aztec-iOS (= 1.19.11)
  - WordPressAuthenticator (9.0.3):
>>>>>>> db1ca910
    - Gridicons (~> 1.0)
    - "NSURL+IDN (= 0.4)"
    - SVProgressHUD (~> 2.2.5)
    - WordPressKit (~> 15.0)
    - WordPressShared (~> 2.1-beta)
    - WordPressUI (~> 1.7-beta)
  - WordPressKit (15.0.0):
    - NSObject-SafeExpectations (~> 0.0.4)
    - UIDeviceIdentifier (~> 2.0)
    - WordPressShared (~> 2.0-beta)
    - wpxmlrpc (~> 0.10)
  - WordPressShared (2.3.1)
  - WordPressUI (1.15.1)
  - wpxmlrpc (0.10.0)
  - ZendeskCommonUISDK (6.1.4)
  - ZendeskCoreSDK (2.5.1)
  - ZendeskMessagingAPISDK (3.8.5):
    - ZendeskSDKConfigurationsSDK (= 1.1.11)
  - ZendeskMessagingSDK (3.8.5):
    - ZendeskCommonUISDK (= 6.1.4)
    - ZendeskMessagingAPISDK (= 3.8.5)
  - ZendeskSDKConfigurationsSDK (1.1.11)
  - ZendeskSupportProvidersSDK (5.3.0):
    - ZendeskCoreSDK (~> 2.5.1)
  - ZendeskSupportSDK (5.3.0):
    - ZendeskMessagingSDK (~> 3.8.2)
    - ZendeskSupportProvidersSDK (~> 5.3.0)
  - ZIPFoundation (0.9.18)

DEPENDENCIES:
  - AlamofireImage (~> 4.0)
  - AlamofireNetworkActivityIndicator (~> 3.0)
  - AppCenter (~> 5.0)
  - AppCenter/Distribute (~> 5.0)
  - Automattic-Tracks-iOS (~> 3.3)
  - CocoaLumberjack/Swift (~> 3.0)
  - CropViewController (= 2.5.3)
  - Down (~> 0.6.6)
  - FSInteractiveMap (from `https://github.com/wordpress-mobile/FSInteractiveMap.git`, tag `0.2.0`)
  - Gifu (= 3.3.1)
  - Gridicons (~> 1.2)
  - Gutenberg (from `https://cdn.a8c-ci.services/gutenberg-mobile/Gutenberg-v1.116.0.podspec`)
  - JTAppleCalendar (~> 8.0.5)
  - Kanvas (~> 1.4.4)
  - MediaEditor (>= 1.2.2, ~> 1.2)
  - NSObject-SafeExpectations (~> 0.0.4)
  - "NSURL+IDN (~> 0.4)"
  - OCMock (~> 3.4.3)
  - OHHTTPStubs/Swift (~> 9.1.0)
  - Reachability (= 3.2)
  - Starscream (~> 4.0)
  - SVProgressHUD (= 2.2.5)
  - SwiftLint (= 0.54.0)
  - WordPress-Editor-iOS (~> 1.19.11)
  - WordPressAuthenticator (>= 9.0.2, ~> 9.0)
  - WordPressKit (~> 15.0)
  - WordPressShared (>= 2.3.1, ~> 2.3)
  - WordPressUI (~> 1.15)
  - ZendeskSupportSDK (= 5.3.0)
  - ZIPFoundation (~> 0.9.8)

SPEC REPOS:
  https://github.com/wordpress-mobile/cocoapods-specs.git:
    - WordPress-Aztec-iOS
    - WordPress-Editor-iOS
    - WordPressAuthenticator
    - WordPressKit
  trunk:
    - Alamofire
    - AlamofireImage
    - AlamofireNetworkActivityIndicator
    - AppCenter
    - Automattic-Tracks-iOS
    - CocoaLumberjack
    - CropViewController
    - Down
    - Gifu
    - Gridicons
    - JTAppleCalendar
    - Kanvas
    - MediaEditor
    - NSObject-SafeExpectations
    - "NSURL+IDN"
    - OCMock
    - OHHTTPStubs
    - Reachability
    - Sentry
    - SentryPrivate
    - Sodium
    - Starscream
    - SVProgressHUD
    - SwiftLint
    - UIDeviceIdentifier
<<<<<<< HEAD
    - WordPress-Aztec-iOS
    - WordPress-Editor-iOS
=======
    - WordPressKit
>>>>>>> db1ca910
    - WordPressShared
    - WordPressUI
    - wpxmlrpc
    - ZendeskCommonUISDK
    - ZendeskCoreSDK
    - ZendeskMessagingAPISDK
    - ZendeskMessagingSDK
    - ZendeskSDKConfigurationsSDK
    - ZendeskSupportProvidersSDK
    - ZendeskSupportSDK
    - ZIPFoundation

EXTERNAL SOURCES:
  FSInteractiveMap:
    :git: https://github.com/wordpress-mobile/FSInteractiveMap.git
    :tag: 0.2.0
  Gutenberg:
    :podspec: https://cdn.a8c-ci.services/gutenberg-mobile/Gutenberg-v1.116.0.podspec

CHECKOUT OPTIONS:
  FSInteractiveMap:
    :git: https://github.com/wordpress-mobile/FSInteractiveMap.git
    :tag: 0.2.0

SPEC CHECKSUMS:
  Alamofire: 02b772c9910e8eba1a079227c32fbd9e46c90a24
  AlamofireImage: 843953fa97bee5f561cf05d83abd759e590b068d
  AlamofireNetworkActivityIndicator: 6564782bd7b9e6c430ae67d9277af01907b01ca4
  AppCenter: 85c92db0759d2792a65eb61d6842d2e86611a49a
  Automattic-Tracks-iOS: fc307762052ec20b733ae76363d1387a9d93d6a5
  CocoaLumberjack: 78abfb691154e2a9df8ded4350d504ee19d90732
  CropViewController: a5c143548a0fabcd6cc25f2d26e40460cfb8c78c
  Down: 71bf4af3c04fa093e65dffa25c4b64fa61287373
  FSInteractiveMap: a396f610f48b76cb540baa87139d056429abda86
  Gifu: 416d4e38c4c2fed012f019e0a1d3ffcb58e5b842
  Gridicons: 4455b9f366960121430e45997e32112ae49ffe1d
  Gutenberg: fda9c1f9d8d5ec0b565d0efb32757a39b046f538
  JTAppleCalendar: 16c6501b22cb27520372c28b0a2e0b12c8d0cd73
  Kanvas: cc027f8058de881a4ae2b5aa5f05037b6d054d08
  MediaEditor: d08314cfcbfac74361071a306b4bc3a39b3356ae
  NSObject-SafeExpectations: c01c8881cbd97efad6f668286b913cd0b7d62ab5
  "NSURL+IDN": afc873e639c18138a1589697c3add197fe8679ca
  OCMock: 43565190abc78977ad44a61c0d20d7f0784d35ab
  OHHTTPStubs: 90eac6d8f2c18317baeca36698523dc67c513831
  Reachability: 33e18b67625424e47b6cde6d202dce689ad7af96
  Sentry: ebc12276bd17613a114ab359074096b6b3725203
  SentryPrivate: d651efb234cf385ec9a1cdd3eff94b5e78a0e0fe
  Sodium: 23d11554ecd556196d313cf6130d406dfe7ac6da
  Starscream: 19b5533ddb925208db698f0ac508a100b884a1b9
  SVProgressHUD: 1428aafac632c1f86f62aa4243ec12008d7a51d6
  SwiftLint: c1de071d9d08c8aba837545f6254315bc900e211
  UIDeviceIdentifier: 442b65b4ff1832d4ca9c2a157815cb29ad981b17
<<<<<<< HEAD
  WordPress-Aztec-iOS: fbebd569c61baa252b3f5058c0a2a9a6ada686bb
  WordPress-Editor-iOS: bda9f7f942212589b890329a0cb22547311749ef
  WordPressAuthenticator: 47ac66428c0a712ced8eb0ab481f64e2f4e80f47
  WordPressKit: adbefc1caddae6b1a5a1f45d1062d3eb9aa58af6
=======
  WordPress-Aztec-iOS: 3732c6d865a5c9f35788377bdeda8a80ea10d0a1
  WordPress-Editor-iOS: 453345420ced3d3ef20f0051b3df46ff10281e0c
  WordPressAuthenticator: 20c962dc116473337be1a3825bd16c321ee865cb
  WordPressKit: 324ee6100ad74b72c0c37b81fab8937c437f0773
>>>>>>> db1ca910
  WordPressShared: 04c6d51441bb8fa29651075b3a5536c90ae89c76
  WordPressUI: 700e3ec5a9f77b6920c8104c338c85788036ab3c
  wpxmlrpc: 68db063041e85d186db21f674adf08d9c70627fd
  ZendeskCommonUISDK: ba160fe413b491af9e7bfcb9808afcd494dc83a5
  ZendeskCoreSDK: 19a18e5ef2edcb18f4dbc0ea0d12bd31f515712a
  ZendeskMessagingAPISDK: 410f9bcf07c79fe98d6f251da102368d6b356c54
  ZendeskMessagingSDK: 95d396c981dacfab83cc7b9736e8561d51a3052b
  ZendeskSDKConfigurationsSDK: ebced171fd1f4eb57760e8537d8cfa6a450122be
  ZendeskSupportProvidersSDK: 2bdf8544f7cd0fd4c002546f5704b813845beb2a
  ZendeskSupportSDK: 3a8e508ab1d9dd22dc038df6c694466414e037ba
  ZIPFoundation: fa9ae5af13b7cf168245f24d1c672a4fb972e37f

<<<<<<< HEAD
PODFILE CHECKSUM: c46a3c5878876da8bda61f28c86acd78a87ec7e2
=======
PODFILE CHECKSUM: fe40f3befb57201c814b956688187e9595f34f20
>>>>>>> db1ca910

COCOAPODS: 1.15.2<|MERGE_RESOLUTION|>--- conflicted
+++ resolved
@@ -1,18 +1,18 @@
 PODS:
-  - Alamofire (5.9.0)
+  - Alamofire (5.8.1)
   - AlamofireImage (4.3.0):
     - Alamofire (~> 5.8)
   - AlamofireNetworkActivityIndicator (3.1.0):
     - Alamofire (~> 5.1)
-  - AppCenter (5.0.4):
-    - AppCenter/Analytics (= 5.0.4)
-    - AppCenter/Crashes (= 5.0.4)
-  - AppCenter/Analytics (5.0.4):
+  - AppCenter (5.0.3):
+    - AppCenter/Analytics (= 5.0.3)
+    - AppCenter/Crashes (= 5.0.3)
+  - AppCenter/Analytics (5.0.3):
     - AppCenter/Core
-  - AppCenter/Core (5.0.4)
-  - AppCenter/Crashes (5.0.4):
+  - AppCenter/Core (5.0.3)
+  - AppCenter/Crashes (5.0.3):
     - AppCenter/Core
-  - AppCenter/Distribute (5.0.4):
+  - AppCenter/Distribute (5.0.3):
     - AppCenter/Core
   - Automattic-Tracks-iOS (3.3.0):
     - Sentry (~> 8.0)
@@ -32,7 +32,7 @@
     - CropViewController
   - MediaEditor (1.2.2):
     - CropViewController (~> 2.5.3)
-  - NSObject-SafeExpectations (0.0.6)
+  - NSObject-SafeExpectations (0.0.4)
   - "NSURL+IDN (0.4)"
   - OCMock (3.4.3)
   - OHHTTPStubs/Core (9.1.0)
@@ -56,21 +56,14 @@
     - SentryPrivate (= 8.21.0)
   - SentryPrivate (8.21.0)
   - Sodium (0.9.1)
-  - Starscream (4.0.8)
+  - Starscream (4.0.6)
   - SVProgressHUD (2.2.5)
   - SwiftLint (0.54.0)
   - UIDeviceIdentifier (2.3.0)
-<<<<<<< HEAD
-  - WordPress-Aztec-iOS (1.19.9)
-  - WordPress-Editor-iOS (1.19.9):
-    - WordPress-Aztec-iOS (= 1.19.9)
-  - WordPressAuthenticator (9.0.4):
-=======
   - WordPress-Aztec-iOS (1.19.11)
   - WordPress-Editor-iOS (1.19.11):
     - WordPress-Aztec-iOS (= 1.19.11)
-  - WordPressAuthenticator (9.0.3):
->>>>>>> db1ca910
+  - WordPressAuthenticator (9.0.4):
     - Gridicons (~> 1.0)
     - "NSURL+IDN (= 0.4)"
     - SVProgressHUD (~> 2.2.5)
@@ -83,22 +76,22 @@
     - WordPressShared (~> 2.0-beta)
     - wpxmlrpc (~> 0.10)
   - WordPressShared (2.3.1)
-  - WordPressUI (1.15.1)
+  - WordPressUI (1.15.0)
   - wpxmlrpc (0.10.0)
-  - ZendeskCommonUISDK (6.1.4)
+  - ZendeskCommonUISDK (6.1.2)
   - ZendeskCoreSDK (2.5.1)
-  - ZendeskMessagingAPISDK (3.8.5):
-    - ZendeskSDKConfigurationsSDK (= 1.1.11)
-  - ZendeskMessagingSDK (3.8.5):
-    - ZendeskCommonUISDK (= 6.1.4)
-    - ZendeskMessagingAPISDK (= 3.8.5)
-  - ZendeskSDKConfigurationsSDK (1.1.11)
+  - ZendeskMessagingAPISDK (3.8.3):
+    - ZendeskSDKConfigurationsSDK (= 1.1.9)
+  - ZendeskMessagingSDK (3.8.3):
+    - ZendeskCommonUISDK (= 6.1.2)
+    - ZendeskMessagingAPISDK (= 3.8.3)
+  - ZendeskSDKConfigurationsSDK (1.1.9)
   - ZendeskSupportProvidersSDK (5.3.0):
     - ZendeskCoreSDK (~> 2.5.1)
   - ZendeskSupportSDK (5.3.0):
     - ZendeskMessagingSDK (~> 3.8.2)
     - ZendeskSupportProvidersSDK (~> 5.3.0)
-  - ZIPFoundation (0.9.18)
+  - ZIPFoundation (0.9.16)
 
 DEPENDENCIES:
   - AlamofireImage (~> 4.0)
@@ -164,12 +157,6 @@
     - SVProgressHUD
     - SwiftLint
     - UIDeviceIdentifier
-<<<<<<< HEAD
-    - WordPress-Aztec-iOS
-    - WordPress-Editor-iOS
-=======
-    - WordPressKit
->>>>>>> db1ca910
     - WordPressShared
     - WordPressUI
     - wpxmlrpc
@@ -195,10 +182,10 @@
     :tag: 0.2.0
 
 SPEC CHECKSUMS:
-  Alamofire: 02b772c9910e8eba1a079227c32fbd9e46c90a24
+  Alamofire: 3ca42e259043ee0dc5c0cdd76c4bc568b8e42af7
   AlamofireImage: 843953fa97bee5f561cf05d83abd759e590b068d
   AlamofireNetworkActivityIndicator: 6564782bd7b9e6c430ae67d9277af01907b01ca4
-  AppCenter: 85c92db0759d2792a65eb61d6842d2e86611a49a
+  AppCenter: a4070ec3d4418b5539067a51f57155012e486ebd
   Automattic-Tracks-iOS: fc307762052ec20b733ae76363d1387a9d93d6a5
   CocoaLumberjack: 78abfb691154e2a9df8ded4350d504ee19d90732
   CropViewController: a5c143548a0fabcd6cc25f2d26e40460cfb8c78c
@@ -210,7 +197,7 @@
   JTAppleCalendar: 16c6501b22cb27520372c28b0a2e0b12c8d0cd73
   Kanvas: cc027f8058de881a4ae2b5aa5f05037b6d054d08
   MediaEditor: d08314cfcbfac74361071a306b4bc3a39b3356ae
-  NSObject-SafeExpectations: c01c8881cbd97efad6f668286b913cd0b7d62ab5
+  NSObject-SafeExpectations: ab8fe623d36b25aa1f150affa324e40a2f3c0374
   "NSURL+IDN": afc873e639c18138a1589697c3add197fe8679ca
   OCMock: 43565190abc78977ad44a61c0d20d7f0784d35ab
   OHHTTPStubs: 90eac6d8f2c18317baeca36698523dc67c513831
@@ -218,37 +205,26 @@
   Sentry: ebc12276bd17613a114ab359074096b6b3725203
   SentryPrivate: d651efb234cf385ec9a1cdd3eff94b5e78a0e0fe
   Sodium: 23d11554ecd556196d313cf6130d406dfe7ac6da
-  Starscream: 19b5533ddb925208db698f0ac508a100b884a1b9
+  Starscream: fb2c4510bebf908c62bd383bcf05e673720e91fd
   SVProgressHUD: 1428aafac632c1f86f62aa4243ec12008d7a51d6
   SwiftLint: c1de071d9d08c8aba837545f6254315bc900e211
   UIDeviceIdentifier: 442b65b4ff1832d4ca9c2a157815cb29ad981b17
-<<<<<<< HEAD
-  WordPress-Aztec-iOS: fbebd569c61baa252b3f5058c0a2a9a6ada686bb
-  WordPress-Editor-iOS: bda9f7f942212589b890329a0cb22547311749ef
+  WordPress-Aztec-iOS: 3732c6d865a5c9f35788377bdeda8a80ea10d0a1
+  WordPress-Editor-iOS: 453345420ced3d3ef20f0051b3df46ff10281e0c
   WordPressAuthenticator: 47ac66428c0a712ced8eb0ab481f64e2f4e80f47
   WordPressKit: adbefc1caddae6b1a5a1f45d1062d3eb9aa58af6
-=======
-  WordPress-Aztec-iOS: 3732c6d865a5c9f35788377bdeda8a80ea10d0a1
-  WordPress-Editor-iOS: 453345420ced3d3ef20f0051b3df46ff10281e0c
-  WordPressAuthenticator: 20c962dc116473337be1a3825bd16c321ee865cb
-  WordPressKit: 324ee6100ad74b72c0c37b81fab8937c437f0773
->>>>>>> db1ca910
   WordPressShared: 04c6d51441bb8fa29651075b3a5536c90ae89c76
-  WordPressUI: 700e3ec5a9f77b6920c8104c338c85788036ab3c
+  WordPressUI: a491454affda3b0fb812812e637dc5e8f8f6bd06
   wpxmlrpc: 68db063041e85d186db21f674adf08d9c70627fd
-  ZendeskCommonUISDK: ba160fe413b491af9e7bfcb9808afcd494dc83a5
+  ZendeskCommonUISDK: 5f0a83f412e07ae23701f18c412fe783b3249ef5
   ZendeskCoreSDK: 19a18e5ef2edcb18f4dbc0ea0d12bd31f515712a
-  ZendeskMessagingAPISDK: 410f9bcf07c79fe98d6f251da102368d6b356c54
-  ZendeskMessagingSDK: 95d396c981dacfab83cc7b9736e8561d51a3052b
-  ZendeskSDKConfigurationsSDK: ebced171fd1f4eb57760e8537d8cfa6a450122be
+  ZendeskMessagingAPISDK: db91be0c5cb88229d22f0e560ed99ba6e1dce02e
+  ZendeskMessagingSDK: ce2750c0a3dbd40918ea2e2d44dd0dbe34d21bc8
+  ZendeskSDKConfigurationsSDK: f91f54f3b41aa36ffbc43a37af9956752a062055
   ZendeskSupportProvidersSDK: 2bdf8544f7cd0fd4c002546f5704b813845beb2a
   ZendeskSupportSDK: 3a8e508ab1d9dd22dc038df6c694466414e037ba
-  ZIPFoundation: fa9ae5af13b7cf168245f24d1c672a4fb972e37f
-
-<<<<<<< HEAD
-PODFILE CHECKSUM: c46a3c5878876da8bda61f28c86acd78a87ec7e2
-=======
-PODFILE CHECKSUM: fe40f3befb57201c814b956688187e9595f34f20
->>>>>>> db1ca910
+  ZIPFoundation: d170fa8e270b2a32bef9dcdcabff5b8f1a5deced
+
+PODFILE CHECKSUM: 8798f26f74ffc8f39fbbfa16be38281e942aceaf
 
 COCOAPODS: 1.15.2