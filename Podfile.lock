--- conflicted
+++ resolved
@@ -552,11 +552,7 @@
   - Starscream (= 3.0.6)
   - SVProgressHUD (= 2.2.5)
   - WordPress-Editor-iOS (~> 1.19.4)
-<<<<<<< HEAD
   - WordPressAuthenticator (from `https://github.com/wordpress-mobile/WordPressAuthenticator-iOS.git`, commit `161682387aea50251424cb5721aca3d01220600d`)
-=======
-  - WordPressAuthenticator (~> 1.42.1-beta.1)
->>>>>>> 7bfa09cf
   - WordPressKit (~> 4.42.0)
   - WordPressMocks (~> 0.0.15)
   - WordPressShared (~> 1.16.0)
@@ -568,7 +564,6 @@
 
 SPEC REPOS:
   https://github.com/wordpress-mobile/cocoapods-specs.git:
-    - WordPressShared
     - WordPressUI
   trunk:
     - 1PasswordExtension
@@ -611,6 +606,7 @@
     - WordPress-Editor-iOS
     - WordPressKit
     - WordPressMocks
+    - WordPressShared
     - WPMediaPicker
     - wpxmlrpc
     - ZendeskCommonUISDK
@@ -818,14 +814,10 @@
   UIDeviceIdentifier: f4bf3b343581a1beacdbf5fb1a8825bd5f05a4a4
   WordPress-Aztec-iOS: 870c93297849072aadfc2223e284094e73023e82
   WordPress-Editor-iOS: 068b32d02870464ff3cb9e3172e74234e13ed88c
-<<<<<<< HEAD
   WordPressAuthenticator: f38702ccdfb2d17577ac9280fb5ac7b7003efde5
-=======
-  WordPressAuthenticator: b625de2d764aab87768e5f42f369d521151e15f8
->>>>>>> 7bfa09cf
   WordPressKit: 0c8e1a1becfeffc882f06f55eb09cd485826c268
   WordPressMocks: 6b52b0764d9939408151367dd9c6e8a910877f4d
-  WordPressShared: b05ef049ad2193577599a63e1b156319f679b4c2
+  WordPressShared: 3660920b90d44ca8cf6b4c9984aade433cdad50f
   WordPressUI: c573f4b5c2e5d0ffcebe69ecf86ae75ab7b6ff4d
   WPMediaPicker: d5ae9a83cd5cc0e4de46bfc1c59120aa86658bc3
   wpxmlrpc: bf55a43a7e710bd2a4fb8c02dfe83b1246f14f13
@@ -839,10 +831,6 @@
   ZendeskSupportSDK: 3a8e508ab1d9dd22dc038df6c694466414e037ba
   ZIPFoundation: e27423c004a5a1410c15933407747374e7c6cb6e
 
-<<<<<<< HEAD
 PODFILE CHECKSUM: cb63301f7f3346cae7e739b33a3a20d660a1e8d5
-=======
-PODFILE CHECKSUM: 765e46ac001e1bf0fb24c3278512c4dd529e45b2
->>>>>>> 7bfa09cf
 
 COCOAPODS: 1.10.1