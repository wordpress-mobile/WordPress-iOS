--- conflicted
+++ resolved
@@ -175,7 +175,6 @@
     :git: https://github.com/wordpress-mobile/FSInteractiveMap.git
     :tag: 0.2.0
   Gutenberg:
-<<<<<<< HEAD
     :podspec: https://cdn.a8c-ci.services/gutenberg-mobile/Gutenberg-897f363e6c8c7d81bc7c33dd140b787c6411946a.podspec
   WordPressAuthenticator:
     :commit: fa06fca7178b268d382d91861752b3be0729e8a8
@@ -183,9 +182,6 @@
   WordPressKit:
     :commit: b5c2bd39ec8f478dd53ecb7533ad025aad48f42e
     :git: https://github.com/wordpress-mobile/WordPressKit-iOS.git
-=======
-    :podspec: https://cdn.a8c-ci.services/gutenberg-mobile/Gutenberg-v1.112.0.podspec
->>>>>>> ce3fea57
 
 CHECKOUT OPTIONS:
   FSInteractiveMap:
