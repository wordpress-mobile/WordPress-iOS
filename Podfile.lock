PODS:
  - 1PasswordExtension (1.8.6)
  - Alamofire (4.8.0)
  - AlamofireNetworkActivityIndicator (2.4.0):
    - Alamofire (~> 4.8)
  - AppCenter (2.5.1):
    - AppCenter/Analytics (= 2.5.1)
    - AppCenter/Crashes (= 2.5.1)
  - AppCenter/Analytics (2.5.1):
    - AppCenter/Core
  - AppCenter/Core (2.5.1)
  - AppCenter/Crashes (2.5.1):
    - AppCenter/Core
  - AppCenter/Distribute (2.5.1):
    - AppCenter/Core
  - Automattic-Tracks-iOS (0.4.4):
    - CocoaLumberjack (~> 3)
    - Reachability (~> 3)
    - Sentry (~> 4)
    - Sodium (~> 0.8.0)
    - UIDeviceIdentifier (~> 1)
  - boost-for-react-native (1.63.0)
  - Charts (3.2.2):
    - Charts/Core (= 3.2.2)
  - Charts/Core (3.2.2)
  - CocoaLumberjack (3.5.2):
    - CocoaLumberjack/Core (= 3.5.2)
  - CocoaLumberjack/Core (3.5.2)
  - DoubleConversion (1.1.5)
  - Down (0.6.6)
  - FBLazyVector (0.61.5)
  - FBReactNativeSpec (0.61.5):
    - Folly (= 2018.10.22.00)
    - RCTRequired (= 0.61.5)
    - RCTTypeSafety (= 0.61.5)
    - React-Core (= 0.61.5)
    - React-jsi (= 0.61.5)
    - ReactCommon/turbomodule/core (= 0.61.5)
  - Folly (2018.10.22.00):
    - boost-for-react-native
    - DoubleConversion
    - Folly/Default (= 2018.10.22.00)
    - glog
  - Folly/Default (2018.10.22.00):
    - boost-for-react-native
    - DoubleConversion
    - glog
  - FormatterKit/Resources (1.8.2)
  - FormatterKit/TimeIntervalFormatter (1.8.2):
    - FormatterKit/Resources
  - FSInteractiveMap (0.1.0)
  - Gifu (3.2.0)
  - glog (0.3.5)
  - GoogleSignIn (4.4.0):
    - "GoogleToolboxForMac/NSDictionary+URLArguments (~> 2.1)"
    - "GoogleToolboxForMac/NSString+URLArguments (~> 2.1)"
    - GTMSessionFetcher/Core (~> 1.1)
  - GoogleToolboxForMac/DebugUtils (2.2.2):
    - GoogleToolboxForMac/Defines (= 2.2.2)
  - GoogleToolboxForMac/Defines (2.2.2)
  - "GoogleToolboxForMac/NSDictionary+URLArguments (2.2.2)":
    - GoogleToolboxForMac/DebugUtils (= 2.2.2)
    - GoogleToolboxForMac/Defines (= 2.2.2)
    - "GoogleToolboxForMac/NSString+URLArguments (= 2.2.2)"
  - "GoogleToolboxForMac/NSString+URLArguments (2.2.2)"
  - Gridicons (1.0)
  - GTMSessionFetcher/Core (1.3.1)
  - Gutenberg (1.24.0):
    - React (= 0.61.5)
    - React-CoreModules (= 0.61.5)
    - React-RCTImage (= 0.61.5)
    - RNTAztecView
  - JTAppleCalendar (8.0.3)
  - lottie-ios (3.1.6)
  - MediaEditor (1.0.1):
    - TOCropViewController (~> 2.5.2)
  - MRProgress (0.8.3):
    - MRProgress/ActivityIndicator (= 0.8.3)
    - MRProgress/Blur (= 0.8.3)
    - MRProgress/Circular (= 0.8.3)
    - MRProgress/Icons (= 0.8.3)
    - MRProgress/NavigationBarProgress (= 0.8.3)
    - MRProgress/Overlay (= 0.8.3)
  - MRProgress/ActivityIndicator (0.8.3):
    - MRProgress/Stopable
  - MRProgress/Blur (0.8.3):
    - MRProgress/Helper
  - MRProgress/Circular (0.8.3):
    - MRProgress/Helper
    - MRProgress/ProgressBaseClass
    - MRProgress/Stopable
  - MRProgress/Helper (0.8.3)
  - MRProgress/Icons (0.8.3)
  - MRProgress/NavigationBarProgress (0.8.3):
    - MRProgress/ProgressBaseClass
  - MRProgress/Overlay (0.8.3):
    - MRProgress/ActivityIndicator
    - MRProgress/Blur
    - MRProgress/Circular
    - MRProgress/Helper
    - MRProgress/Icons
  - MRProgress/ProgressBaseClass (0.8.3)
  - MRProgress/Stopable (0.8.3):
    - MRProgress/Helper
  - Nimble (7.3.4)
  - NSObject-SafeExpectations (0.0.4)
  - "NSURL+IDN (0.4)"
  - OCMock (3.4.3)
  - OHHTTPStubs (6.1.0):
    - OHHTTPStubs/Default (= 6.1.0)
  - OHHTTPStubs/Core (6.1.0)
  - OHHTTPStubs/Default (6.1.0):
    - OHHTTPStubs/Core
    - OHHTTPStubs/JSON
    - OHHTTPStubs/NSURLSession
    - OHHTTPStubs/OHPathHelpers
  - OHHTTPStubs/JSON (6.1.0):
    - OHHTTPStubs/Core
  - OHHTTPStubs/NSURLSession (6.1.0):
    - OHHTTPStubs/Core
  - OHHTTPStubs/OHPathHelpers (6.1.0)
  - OHHTTPStubs/Swift (6.1.0):
    - OHHTTPStubs/Default
  - RCTRequired (0.61.5)
  - RCTTypeSafety (0.61.5):
    - FBLazyVector (= 0.61.5)
    - Folly (= 2018.10.22.00)
    - RCTRequired (= 0.61.5)
    - React-Core (= 0.61.5)
  - Reachability (3.2)
  - React (0.61.5):
    - React-Core (= 0.61.5)
    - React-Core/DevSupport (= 0.61.5)
    - React-Core/RCTWebSocket (= 0.61.5)
    - React-RCTActionSheet (= 0.61.5)
    - React-RCTAnimation (= 0.61.5)
    - React-RCTBlob (= 0.61.5)
    - React-RCTImage (= 0.61.5)
    - React-RCTLinking (= 0.61.5)
    - React-RCTNetwork (= 0.61.5)
    - React-RCTSettings (= 0.61.5)
    - React-RCTText (= 0.61.5)
    - React-RCTVibration (= 0.61.5)
  - React-Core (0.61.5):
    - Folly (= 2018.10.22.00)
    - glog
    - React-Core/Default (= 0.61.5)
    - React-cxxreact (= 0.61.5)
    - React-jsi (= 0.61.5)
    - React-jsiexecutor (= 0.61.5)
    - Yoga
  - React-Core/CoreModulesHeaders (0.61.5):
    - Folly (= 2018.10.22.00)
    - glog
    - React-Core/Default
    - React-cxxreact (= 0.61.5)
    - React-jsi (= 0.61.5)
    - React-jsiexecutor (= 0.61.5)
    - Yoga
  - React-Core/Default (0.61.5):
    - Folly (= 2018.10.22.00)
    - glog
    - React-cxxreact (= 0.61.5)
    - React-jsi (= 0.61.5)
    - React-jsiexecutor (= 0.61.5)
    - Yoga
  - React-Core/DevSupport (0.61.5):
    - Folly (= 2018.10.22.00)
    - glog
    - React-Core/Default (= 0.61.5)
    - React-Core/RCTWebSocket (= 0.61.5)
    - React-cxxreact (= 0.61.5)
    - React-jsi (= 0.61.5)
    - React-jsiexecutor (= 0.61.5)
    - React-jsinspector (= 0.61.5)
    - Yoga
  - React-Core/RCTActionSheetHeaders (0.61.5):
    - Folly (= 2018.10.22.00)
    - glog
    - React-Core/Default
    - React-cxxreact (= 0.61.5)
    - React-jsi (= 0.61.5)
    - React-jsiexecutor (= 0.61.5)
    - Yoga
  - React-Core/RCTAnimationHeaders (0.61.5):
    - Folly (= 2018.10.22.00)
    - glog
    - React-Core/Default
    - React-cxxreact (= 0.61.5)
    - React-jsi (= 0.61.5)
    - React-jsiexecutor (= 0.61.5)
    - Yoga
  - React-Core/RCTBlobHeaders (0.61.5):
    - Folly (= 2018.10.22.00)
    - glog
    - React-Core/Default
    - React-cxxreact (= 0.61.5)
    - React-jsi (= 0.61.5)
    - React-jsiexecutor (= 0.61.5)
    - Yoga
  - React-Core/RCTImageHeaders (0.61.5):
    - Folly (= 2018.10.22.00)
    - glog
    - React-Core/Default
    - React-cxxreact (= 0.61.5)
    - React-jsi (= 0.61.5)
    - React-jsiexecutor (= 0.61.5)
    - Yoga
  - React-Core/RCTLinkingHeaders (0.61.5):
    - Folly (= 2018.10.22.00)
    - glog
    - React-Core/Default
    - React-cxxreact (= 0.61.5)
    - React-jsi (= 0.61.5)
    - React-jsiexecutor (= 0.61.5)
    - Yoga
  - React-Core/RCTNetworkHeaders (0.61.5):
    - Folly (= 2018.10.22.00)
    - glog
    - React-Core/Default
    - React-cxxreact (= 0.61.5)
    - React-jsi (= 0.61.5)
    - React-jsiexecutor (= 0.61.5)
    - Yoga
  - React-Core/RCTSettingsHeaders (0.61.5):
    - Folly (= 2018.10.22.00)
    - glog
    - React-Core/Default
    - React-cxxreact (= 0.61.5)
    - React-jsi (= 0.61.5)
    - React-jsiexecutor (= 0.61.5)
    - Yoga
  - React-Core/RCTTextHeaders (0.61.5):
    - Folly (= 2018.10.22.00)
    - glog
    - React-Core/Default
    - React-cxxreact (= 0.61.5)
    - React-jsi (= 0.61.5)
    - React-jsiexecutor (= 0.61.5)
    - Yoga
  - React-Core/RCTVibrationHeaders (0.61.5):
    - Folly (= 2018.10.22.00)
    - glog
    - React-Core/Default
    - React-cxxreact (= 0.61.5)
    - React-jsi (= 0.61.5)
    - React-jsiexecutor (= 0.61.5)
    - Yoga
  - React-Core/RCTWebSocket (0.61.5):
    - Folly (= 2018.10.22.00)
    - glog
    - React-Core/Default (= 0.61.5)
    - React-cxxreact (= 0.61.5)
    - React-jsi (= 0.61.5)
    - React-jsiexecutor (= 0.61.5)
    - Yoga
  - React-CoreModules (0.61.5):
    - FBReactNativeSpec (= 0.61.5)
    - Folly (= 2018.10.22.00)
    - RCTTypeSafety (= 0.61.5)
    - React-Core/CoreModulesHeaders (= 0.61.5)
    - React-RCTImage (= 0.61.5)
    - ReactCommon/turbomodule/core (= 0.61.5)
  - React-cxxreact (0.61.5):
    - boost-for-react-native (= 1.63.0)
    - DoubleConversion
    - Folly (= 2018.10.22.00)
    - glog
    - React-jsinspector (= 0.61.5)
  - React-jsi (0.61.5):
    - boost-for-react-native (= 1.63.0)
    - DoubleConversion
    - Folly (= 2018.10.22.00)
    - glog
    - React-jsi/Default (= 0.61.5)
  - React-jsi/Default (0.61.5):
    - boost-for-react-native (= 1.63.0)
    - DoubleConversion
    - Folly (= 2018.10.22.00)
    - glog
  - React-jsiexecutor (0.61.5):
    - DoubleConversion
    - Folly (= 2018.10.22.00)
    - glog
    - React-cxxreact (= 0.61.5)
    - React-jsi (= 0.61.5)
  - React-jsinspector (0.61.5)
  - react-native-keyboard-aware-scroll-view (0.8.7):
    - React
  - react-native-linear-gradient (2.5.6):
    - React
  - react-native-safe-area (0.5.1):
    - React
  - react-native-slider (2.0.7):
    - React
  - react-native-video (4.4.1):
    - React-Core
    - react-native-video/Video (= 4.4.1)
  - react-native-video/Video (4.4.1):
    - React-Core
  - React-RCTActionSheet (0.61.5):
    - React-Core/RCTActionSheetHeaders (= 0.61.5)
  - React-RCTAnimation (0.61.5):
    - React-Core/RCTAnimationHeaders (= 0.61.5)
  - React-RCTBlob (0.61.5):
    - React-Core/RCTBlobHeaders (= 0.61.5)
    - React-Core/RCTWebSocket (= 0.61.5)
    - React-jsi (= 0.61.5)
    - React-RCTNetwork (= 0.61.5)
  - React-RCTImage (0.61.5):
    - React-Core/RCTImageHeaders (= 0.61.5)
    - React-RCTNetwork (= 0.61.5)
  - React-RCTLinking (0.61.5):
    - React-Core/RCTLinkingHeaders (= 0.61.5)
  - React-RCTNetwork (0.61.5):
    - React-Core/RCTNetworkHeaders (= 0.61.5)
  - React-RCTSettings (0.61.5):
    - React-Core/RCTSettingsHeaders (= 0.61.5)
  - React-RCTText (0.61.5):
    - React-Core/RCTTextHeaders (= 0.61.5)
  - React-RCTVibration (0.61.5):
    - React-Core/RCTVibrationHeaders (= 0.61.5)
  - ReactCommon (0.61.5):
    - ReactCommon/jscallinvoker (= 0.61.5)
    - ReactCommon/turbomodule (= 0.61.5)
  - ReactCommon/jscallinvoker (0.61.5):
    - DoubleConversion
    - Folly (= 2018.10.22.00)
    - glog
    - React-cxxreact (= 0.61.5)
  - ReactCommon/turbomodule (0.61.5):
    - DoubleConversion
    - Folly (= 2018.10.22.00)
    - glog
    - React-Core (= 0.61.5)
    - React-cxxreact (= 0.61.5)
    - React-jsi (= 0.61.5)
    - ReactCommon/jscallinvoker (= 0.61.5)
    - ReactCommon/turbomodule/core (= 0.61.5)
    - ReactCommon/turbomodule/samples (= 0.61.5)
  - ReactCommon/turbomodule/core (0.61.5):
    - DoubleConversion
    - Folly (= 2018.10.22.00)
    - glog
    - React-Core (= 0.61.5)
    - React-cxxreact (= 0.61.5)
    - React-jsi (= 0.61.5)
    - ReactCommon/jscallinvoker (= 0.61.5)
  - ReactCommon/turbomodule/samples (0.61.5):
    - DoubleConversion
    - Folly (= 2018.10.22.00)
    - glog
    - React-Core (= 0.61.5)
    - React-cxxreact (= 0.61.5)
    - React-jsi (= 0.61.5)
    - ReactCommon/jscallinvoker (= 0.61.5)
    - ReactCommon/turbomodule/core (= 0.61.5)
  - ReactNativeDarkMode (0.0.10):
    - React
  - RNSVG (9.13.6-gb):
    - React
  - RNTAztecView (1.24.0):
    - React-Core
    - WordPress-Aztec-iOS (= 1.17.0)
  - Sentry (4.5.0):
    - Sentry/Core (= 4.5.0)
  - Sentry/Core (4.5.0)
  - SimulatorStatusMagic (2.4.1)
  - Sodium (0.8.0)
  - Starscream (3.0.6)
  - SVProgressHUD (2.2.5)
  - TOCropViewController (2.5.2)
  - UIDeviceIdentifier (1.4.0)
  - WordPress-Aztec-iOS (1.17.0)
  - WordPress-Editor-iOS (1.17.0):
    - WordPress-Aztec-iOS (= 1.17.0)
  - WordPressAuthenticator (1.11.2-beta.1):
    - 1PasswordExtension (= 1.8.6)
    - Alamofire (= 4.8)
    - CocoaLumberjack (~> 3.5)
    - GoogleSignIn (~> 4.4)
    - Gridicons (~> 1.0)
    - lottie-ios (= 3.1.6)
    - "NSURL+IDN (= 0.4)"
    - SVProgressHUD (= 2.2.5)
    - WordPressKit (~> 4.6.0)
    - WordPressShared (~> 1.8.16)
    - WordPressUI (~> 1.5.2)
  - WordPressKit (4.6.0):
    - Alamofire (~> 4.8.0)
    - CocoaLumberjack (~> 3.4)
    - NSObject-SafeExpectations (= 0.0.4)
    - UIDeviceIdentifier (~> 1)
    - WordPressShared (~> 1.8.16)
    - wpxmlrpc (= 0.8.5)
  - WordPressMocks (0.0.8)
  - WordPressShared (1.8.16):
    - CocoaLumberjack (~> 3.4)
    - FormatterKit/TimeIntervalFormatter (= 1.8.2)
  - WordPressUI (1.5.2)
  - WPMediaPicker (1.6.1)
  - wpxmlrpc (0.8.5)
  - Yoga (1.14.0)
  - ZendeskCommonUISDK (4.0.0):
    - ZendeskSDKConfigurationsSDK (~> 1.1.2)
  - ZendeskCoreSDK (2.2.2)
  - ZendeskMessagingAPISDK (3.0.0):
    - ZendeskSDKConfigurationsSDK (~> 1.1.2)
  - ZendeskMessagingSDK (3.0.0):
    - ZendeskCommonUISDK (~> 4.0.0)
    - ZendeskMessagingAPISDK (~> 3.0.0)
  - ZendeskSDKConfigurationsSDK (1.1.3)
  - ZendeskSupportProvidersSDK (5.0.1):
    - ZendeskCoreSDK (~> 2.2.1)
  - ZendeskSupportSDK (5.0.0):
    - ZendeskMessagingSDK (~> 3.0.0)
    - ZendeskSupportProvidersSDK (~> 5.0.0)
  - ZIPFoundation (0.9.10)

DEPENDENCIES:
  - Alamofire (= 4.8.0)
  - AlamofireNetworkActivityIndicator (~> 2.4)
  - AppCenter (= 2.5.1)
  - AppCenter/Distribute (= 2.5.1)
  - Automattic-Tracks-iOS (~> 0.4.4)
  - Charts (~> 3.2.2)
  - CocoaLumberjack (= 3.5.2)
  - Down (~> 0.6.6)
  - FBLazyVector (from `https://raw.githubusercontent.com/wordpress-mobile/gutenberg-mobile/v1.24.0/react-native-gutenberg-bridge/third-party-podspecs/FBLazyVector.podspec.json`)
  - FBReactNativeSpec (from `https://raw.githubusercontent.com/wordpress-mobile/gutenberg-mobile/v1.24.0/react-native-gutenberg-bridge/third-party-podspecs/FBReactNativeSpec.podspec.json`)
  - Folly (from `https://raw.githubusercontent.com/wordpress-mobile/gutenberg-mobile/v1.24.0/react-native-gutenberg-bridge/third-party-podspecs/Folly.podspec.json`)
  - FormatterKit/TimeIntervalFormatter (= 1.8.2)
  - FSInteractiveMap (from `https://github.com/wordpress-mobile/FSInteractiveMap.git`, tag `0.2.0`)
  - Gifu (= 3.2.0)
  - glog (from `https://raw.githubusercontent.com/wordpress-mobile/gutenberg-mobile/v1.24.0/react-native-gutenberg-bridge/third-party-podspecs/glog.podspec.json`)
  - Gridicons (~> 1.0)
  - Gutenberg (from `http://github.com/wordpress-mobile/gutenberg-mobile/`, tag `v1.24.0`)
  - JTAppleCalendar (~> 8.0.2)
  - MediaEditor (~> 1.0.1)
  - MRProgress (= 0.8.3)
  - Nimble (~> 7.3.1)
  - NSObject-SafeExpectations (~> 0.0.4)
  - "NSURL+IDN (~> 0.4)"
  - OCMock (= 3.4.3)
  - OHHTTPStubs (= 6.1.0)
  - OHHTTPStubs/Swift (= 6.1.0)
  - RCTRequired (from `https://raw.githubusercontent.com/wordpress-mobile/gutenberg-mobile/v1.24.0/react-native-gutenberg-bridge/third-party-podspecs/RCTRequired.podspec.json`)
  - RCTTypeSafety (from `https://raw.githubusercontent.com/wordpress-mobile/gutenberg-mobile/v1.24.0/react-native-gutenberg-bridge/third-party-podspecs/RCTTypeSafety.podspec.json`)
  - Reachability (= 3.2)
  - React (from `https://raw.githubusercontent.com/wordpress-mobile/gutenberg-mobile/v1.24.0/react-native-gutenberg-bridge/third-party-podspecs/React.podspec.json`)
  - React-Core (from `https://raw.githubusercontent.com/wordpress-mobile/gutenberg-mobile/v1.24.0/react-native-gutenberg-bridge/third-party-podspecs/React-Core.podspec.json`)
  - React-CoreModules (from `https://raw.githubusercontent.com/wordpress-mobile/gutenberg-mobile/v1.24.0/react-native-gutenberg-bridge/third-party-podspecs/React-CoreModules.podspec.json`)
  - React-cxxreact (from `https://raw.githubusercontent.com/wordpress-mobile/gutenberg-mobile/v1.24.0/react-native-gutenberg-bridge/third-party-podspecs/React-cxxreact.podspec.json`)
  - React-jsi (from `https://raw.githubusercontent.com/wordpress-mobile/gutenberg-mobile/v1.24.0/react-native-gutenberg-bridge/third-party-podspecs/React-jsi.podspec.json`)
  - React-jsiexecutor (from `https://raw.githubusercontent.com/wordpress-mobile/gutenberg-mobile/v1.24.0/react-native-gutenberg-bridge/third-party-podspecs/React-jsiexecutor.podspec.json`)
  - React-jsinspector (from `https://raw.githubusercontent.com/wordpress-mobile/gutenberg-mobile/v1.24.0/react-native-gutenberg-bridge/third-party-podspecs/React-jsinspector.podspec.json`)
  - react-native-keyboard-aware-scroll-view (from `https://raw.githubusercontent.com/wordpress-mobile/gutenberg-mobile/v1.24.0/react-native-gutenberg-bridge/third-party-podspecs/react-native-keyboard-aware-scroll-view.podspec.json`)
  - react-native-linear-gradient (from `https://raw.githubusercontent.com/wordpress-mobile/gutenberg-mobile/v1.24.0/react-native-gutenberg-bridge/third-party-podspecs/react-native-linear-gradient.podspec.json`)
  - react-native-safe-area (from `https://raw.githubusercontent.com/wordpress-mobile/gutenberg-mobile/v1.24.0/react-native-gutenberg-bridge/third-party-podspecs/react-native-safe-area.podspec.json`)
  - react-native-slider (from `https://raw.githubusercontent.com/wordpress-mobile/gutenberg-mobile/v1.24.0/react-native-gutenberg-bridge/third-party-podspecs/react-native-slider.podspec.json`)
  - react-native-video (from `https://raw.githubusercontent.com/wordpress-mobile/gutenberg-mobile/v1.24.0/react-native-gutenberg-bridge/third-party-podspecs/react-native-video.podspec.json`)
  - React-RCTActionSheet (from `https://raw.githubusercontent.com/wordpress-mobile/gutenberg-mobile/v1.24.0/react-native-gutenberg-bridge/third-party-podspecs/React-RCTActionSheet.podspec.json`)
  - React-RCTAnimation (from `https://raw.githubusercontent.com/wordpress-mobile/gutenberg-mobile/v1.24.0/react-native-gutenberg-bridge/third-party-podspecs/React-RCTAnimation.podspec.json`)
  - React-RCTBlob (from `https://raw.githubusercontent.com/wordpress-mobile/gutenberg-mobile/v1.24.0/react-native-gutenberg-bridge/third-party-podspecs/React-RCTBlob.podspec.json`)
  - React-RCTImage (from `https://raw.githubusercontent.com/wordpress-mobile/gutenberg-mobile/v1.24.0/react-native-gutenberg-bridge/third-party-podspecs/React-RCTImage.podspec.json`)
  - React-RCTLinking (from `https://raw.githubusercontent.com/wordpress-mobile/gutenberg-mobile/v1.24.0/react-native-gutenberg-bridge/third-party-podspecs/React-RCTLinking.podspec.json`)
  - React-RCTNetwork (from `https://raw.githubusercontent.com/wordpress-mobile/gutenberg-mobile/v1.24.0/react-native-gutenberg-bridge/third-party-podspecs/React-RCTNetwork.podspec.json`)
  - React-RCTSettings (from `https://raw.githubusercontent.com/wordpress-mobile/gutenberg-mobile/v1.24.0/react-native-gutenberg-bridge/third-party-podspecs/React-RCTSettings.podspec.json`)
  - React-RCTText (from `https://raw.githubusercontent.com/wordpress-mobile/gutenberg-mobile/v1.24.0/react-native-gutenberg-bridge/third-party-podspecs/React-RCTText.podspec.json`)
  - React-RCTVibration (from `https://raw.githubusercontent.com/wordpress-mobile/gutenberg-mobile/v1.24.0/react-native-gutenberg-bridge/third-party-podspecs/React-RCTVibration.podspec.json`)
  - ReactCommon (from `https://raw.githubusercontent.com/wordpress-mobile/gutenberg-mobile/v1.24.0/react-native-gutenberg-bridge/third-party-podspecs/ReactCommon.podspec.json`)
  - ReactNativeDarkMode (from `https://raw.githubusercontent.com/wordpress-mobile/gutenberg-mobile/v1.24.0/react-native-gutenberg-bridge/third-party-podspecs/ReactNativeDarkMode.podspec.json`)
  - RNSVG (from `https://raw.githubusercontent.com/wordpress-mobile/gutenberg-mobile/v1.24.0/react-native-gutenberg-bridge/third-party-podspecs/RNSVG.podspec.json`)
  - RNTAztecView (from `http://github.com/wordpress-mobile/gutenberg-mobile/`, tag `v1.24.0`)
  - SimulatorStatusMagic
  - Starscream (= 3.0.6)
  - SVProgressHUD (= 2.2.5)
<<<<<<< HEAD
  - WordPress-Editor-iOS (~> 1.16.0)
  - WordPressAuthenticator (~> 1.11.0-beta.13)
  - WordPressKit (from `https://github.com/wordpress-mobile/WordPressKit-iOS.git`, commit `b8eb5f2e6651b4f1283195dcfa8804ac96326776`)
=======
  - WordPress-Editor-iOS (~> 1.17.0)
  - WordPressAuthenticator (~> 1.11.2-beta.1)
  - WordPressKit (~> 4.6.0)
>>>>>>> df656375
  - WordPressMocks (~> 0.0.8)
  - WordPressShared (~> 1.8.16)
  - WordPressUI (~> 1.5.2)
  - WPMediaPicker (~> 1.6.1)
  - Yoga (from `https://raw.githubusercontent.com/wordpress-mobile/gutenberg-mobile/v1.24.0/react-native-gutenberg-bridge/third-party-podspecs/Yoga.podspec.json`)
  - ZendeskSupportSDK (= 5.0.0)
  - ZIPFoundation (~> 0.9.8)

SPEC REPOS:
  trunk:
    - 1PasswordExtension
    - Alamofire
    - AlamofireNetworkActivityIndicator
    - AppCenter
    - Automattic-Tracks-iOS
    - boost-for-react-native
    - Charts
    - CocoaLumberjack
    - DoubleConversion
    - Down
    - FormatterKit
    - Gifu
    - GoogleSignIn
    - GoogleToolboxForMac
    - Gridicons
    - GTMSessionFetcher
    - JTAppleCalendar
    - lottie-ios
    - MediaEditor
    - MRProgress
    - Nimble
    - NSObject-SafeExpectations
    - "NSURL+IDN"
    - OCMock
    - OHHTTPStubs
    - Reachability
    - Sentry
    - SimulatorStatusMagic
    - Sodium
    - Starscream
    - SVProgressHUD
    - TOCropViewController
    - UIDeviceIdentifier
    - WordPress-Aztec-iOS
    - WordPress-Editor-iOS
    - WordPressAuthenticator
    - WordPressMocks
    - WordPressShared
    - WordPressUI
    - WPMediaPicker
    - wpxmlrpc
    - ZendeskCommonUISDK
    - ZendeskCoreSDK
    - ZendeskMessagingAPISDK
    - ZendeskMessagingSDK
    - ZendeskSDKConfigurationsSDK
    - ZendeskSupportProvidersSDK
    - ZendeskSupportSDK
    - ZIPFoundation

EXTERNAL SOURCES:
  FBLazyVector:
    :podspec: https://raw.githubusercontent.com/wordpress-mobile/gutenberg-mobile/v1.24.0/react-native-gutenberg-bridge/third-party-podspecs/FBLazyVector.podspec.json
  FBReactNativeSpec:
    :podspec: https://raw.githubusercontent.com/wordpress-mobile/gutenberg-mobile/v1.24.0/react-native-gutenberg-bridge/third-party-podspecs/FBReactNativeSpec.podspec.json
  Folly:
    :podspec: https://raw.githubusercontent.com/wordpress-mobile/gutenberg-mobile/v1.24.0/react-native-gutenberg-bridge/third-party-podspecs/Folly.podspec.json
  FSInteractiveMap:
    :git: https://github.com/wordpress-mobile/FSInteractiveMap.git
    :tag: 0.2.0
  glog:
    :podspec: https://raw.githubusercontent.com/wordpress-mobile/gutenberg-mobile/v1.24.0/react-native-gutenberg-bridge/third-party-podspecs/glog.podspec.json
  Gutenberg:
    :git: http://github.com/wordpress-mobile/gutenberg-mobile/
    :tag: v1.24.0
  RCTRequired:
    :podspec: https://raw.githubusercontent.com/wordpress-mobile/gutenberg-mobile/v1.24.0/react-native-gutenberg-bridge/third-party-podspecs/RCTRequired.podspec.json
  RCTTypeSafety:
    :podspec: https://raw.githubusercontent.com/wordpress-mobile/gutenberg-mobile/v1.24.0/react-native-gutenberg-bridge/third-party-podspecs/RCTTypeSafety.podspec.json
  React:
    :podspec: https://raw.githubusercontent.com/wordpress-mobile/gutenberg-mobile/v1.24.0/react-native-gutenberg-bridge/third-party-podspecs/React.podspec.json
  React-Core:
    :podspec: https://raw.githubusercontent.com/wordpress-mobile/gutenberg-mobile/v1.24.0/react-native-gutenberg-bridge/third-party-podspecs/React-Core.podspec.json
  React-CoreModules:
    :podspec: https://raw.githubusercontent.com/wordpress-mobile/gutenberg-mobile/v1.24.0/react-native-gutenberg-bridge/third-party-podspecs/React-CoreModules.podspec.json
  React-cxxreact:
    :podspec: https://raw.githubusercontent.com/wordpress-mobile/gutenberg-mobile/v1.24.0/react-native-gutenberg-bridge/third-party-podspecs/React-cxxreact.podspec.json
  React-jsi:
    :podspec: https://raw.githubusercontent.com/wordpress-mobile/gutenberg-mobile/v1.24.0/react-native-gutenberg-bridge/third-party-podspecs/React-jsi.podspec.json
  React-jsiexecutor:
    :podspec: https://raw.githubusercontent.com/wordpress-mobile/gutenberg-mobile/v1.24.0/react-native-gutenberg-bridge/third-party-podspecs/React-jsiexecutor.podspec.json
  React-jsinspector:
    :podspec: https://raw.githubusercontent.com/wordpress-mobile/gutenberg-mobile/v1.24.0/react-native-gutenberg-bridge/third-party-podspecs/React-jsinspector.podspec.json
  react-native-keyboard-aware-scroll-view:
    :podspec: https://raw.githubusercontent.com/wordpress-mobile/gutenberg-mobile/v1.24.0/react-native-gutenberg-bridge/third-party-podspecs/react-native-keyboard-aware-scroll-view.podspec.json
  react-native-linear-gradient:
    :podspec: https://raw.githubusercontent.com/wordpress-mobile/gutenberg-mobile/v1.24.0/react-native-gutenberg-bridge/third-party-podspecs/react-native-linear-gradient.podspec.json
  react-native-safe-area:
    :podspec: https://raw.githubusercontent.com/wordpress-mobile/gutenberg-mobile/v1.24.0/react-native-gutenberg-bridge/third-party-podspecs/react-native-safe-area.podspec.json
  react-native-slider:
    :podspec: https://raw.githubusercontent.com/wordpress-mobile/gutenberg-mobile/v1.24.0/react-native-gutenberg-bridge/third-party-podspecs/react-native-slider.podspec.json
  react-native-video:
    :podspec: https://raw.githubusercontent.com/wordpress-mobile/gutenberg-mobile/v1.24.0/react-native-gutenberg-bridge/third-party-podspecs/react-native-video.podspec.json
  React-RCTActionSheet:
    :podspec: https://raw.githubusercontent.com/wordpress-mobile/gutenberg-mobile/v1.24.0/react-native-gutenberg-bridge/third-party-podspecs/React-RCTActionSheet.podspec.json
  React-RCTAnimation:
    :podspec: https://raw.githubusercontent.com/wordpress-mobile/gutenberg-mobile/v1.24.0/react-native-gutenberg-bridge/third-party-podspecs/React-RCTAnimation.podspec.json
  React-RCTBlob:
    :podspec: https://raw.githubusercontent.com/wordpress-mobile/gutenberg-mobile/v1.24.0/react-native-gutenberg-bridge/third-party-podspecs/React-RCTBlob.podspec.json
  React-RCTImage:
    :podspec: https://raw.githubusercontent.com/wordpress-mobile/gutenberg-mobile/v1.24.0/react-native-gutenberg-bridge/third-party-podspecs/React-RCTImage.podspec.json
  React-RCTLinking:
    :podspec: https://raw.githubusercontent.com/wordpress-mobile/gutenberg-mobile/v1.24.0/react-native-gutenberg-bridge/third-party-podspecs/React-RCTLinking.podspec.json
  React-RCTNetwork:
    :podspec: https://raw.githubusercontent.com/wordpress-mobile/gutenberg-mobile/v1.24.0/react-native-gutenberg-bridge/third-party-podspecs/React-RCTNetwork.podspec.json
  React-RCTSettings:
    :podspec: https://raw.githubusercontent.com/wordpress-mobile/gutenberg-mobile/v1.24.0/react-native-gutenberg-bridge/third-party-podspecs/React-RCTSettings.podspec.json
  React-RCTText:
    :podspec: https://raw.githubusercontent.com/wordpress-mobile/gutenberg-mobile/v1.24.0/react-native-gutenberg-bridge/third-party-podspecs/React-RCTText.podspec.json
  React-RCTVibration:
    :podspec: https://raw.githubusercontent.com/wordpress-mobile/gutenberg-mobile/v1.24.0/react-native-gutenberg-bridge/third-party-podspecs/React-RCTVibration.podspec.json
  ReactCommon:
    :podspec: https://raw.githubusercontent.com/wordpress-mobile/gutenberg-mobile/v1.24.0/react-native-gutenberg-bridge/third-party-podspecs/ReactCommon.podspec.json
  ReactNativeDarkMode:
    :podspec: https://raw.githubusercontent.com/wordpress-mobile/gutenberg-mobile/v1.24.0/react-native-gutenberg-bridge/third-party-podspecs/ReactNativeDarkMode.podspec.json
  RNSVG:
    :podspec: https://raw.githubusercontent.com/wordpress-mobile/gutenberg-mobile/v1.24.0/react-native-gutenberg-bridge/third-party-podspecs/RNSVG.podspec.json
  RNTAztecView:
    :git: http://github.com/wordpress-mobile/gutenberg-mobile/
<<<<<<< HEAD
  WordPressKit:
    :commit: b8eb5f2e6651b4f1283195dcfa8804ac96326776
    :git: https://github.com/wordpress-mobile/WordPressKit-iOS.git
=======
    :tag: v1.24.0
>>>>>>> df656375
  Yoga:
    :podspec: https://raw.githubusercontent.com/wordpress-mobile/gutenberg-mobile/v1.24.0/react-native-gutenberg-bridge/third-party-podspecs/Yoga.podspec.json

CHECKOUT OPTIONS:
  FSInteractiveMap:
    :git: https://github.com/wordpress-mobile/FSInteractiveMap.git
    :tag: 0.2.0
  Gutenberg:
    :git: http://github.com/wordpress-mobile/gutenberg-mobile/
    :tag: v1.24.0
  RNTAztecView:
    :git: http://github.com/wordpress-mobile/gutenberg-mobile/
<<<<<<< HEAD
  WordPressKit:
    :commit: b8eb5f2e6651b4f1283195dcfa8804ac96326776
    :git: https://github.com/wordpress-mobile/WordPressKit-iOS.git
=======
    :tag: v1.24.0
>>>>>>> df656375

SPEC CHECKSUMS:
  1PasswordExtension: f97cc80ae58053c331b2b6dc8843ba7103b33794
  Alamofire: 3ec537f71edc9804815215393ae2b1a8ea33a844
  AlamofireNetworkActivityIndicator: 9acc3de3ca6645bf0efed462396b0df13dd3e7b8
  AppCenter: fddcbac6e4baae3d93a196ceb0bfe0e4ce407dec
  Automattic-Tracks-iOS: dbe6301bebdc1e444972475bae19299491702cef
  boost-for-react-native: 39c7adb57c4e60d6c5479dd8623128eb5b3f0f2c
  Charts: f69cf0518b6d1d62608ca504248f1bbe0b6ae77e
  CocoaLumberjack: 118bf4a820efc641f79fa487b75ed928dccfae23
  DoubleConversion: e22e0762848812a87afd67ffda3998d9ef29170c
  Down: 71bf4af3c04fa093e65dffa25c4b64fa61287373
  FBLazyVector: 47798d43f20e85af0d3cef09928b6e2d16dbbe4c
  FBReactNativeSpec: 8d0bf8eca089153f4196975ca190cda8c2d5dbd2
  Folly: 30e7936e1c45c08d884aa59369ed951a8e68cf51
  FormatterKit: 4b8f29acc9b872d5d12a63efb560661e8f2e1b98
  FSInteractiveMap: a396f610f48b76cb540baa87139d056429abda86
  Gifu: 7bcb6427457d85e0b4dff5a84ec5947ac19a93ea
  glog: 1f3da668190260b06b429bb211bfbee5cd790c28
  GoogleSignIn: 7ff245e1a7b26d379099d3243a562f5747e23d39
  GoogleToolboxForMac: 800648f8b3127618c1b59c7f97684427630c5ea3
  Gridicons: f032dbc3350f8648e0fabe3e531b72cf97d428a9
  GTMSessionFetcher: cea130bbfe5a7edc8d06d3f0d17288c32ffe9925
  Gutenberg: 8cdb2c1e818d3ccdda5b546ad87f3024aaf95c80
  JTAppleCalendar: 932cadea40b1051beab10f67843451d48ba16c99
  lottie-ios: 85ce835dd8c53e02509f20729fc7d6a4e6645a0a
  MediaEditor: 7296cd01d7a0548fb2bc909aa72153b376a56a61
  MRProgress: 16de7cc9f347e8846797a770db102a323fe7ef09
  Nimble: 051e3d8912d40138fa5591c78594f95fb172af37
  NSObject-SafeExpectations: ab8fe623d36b25aa1f150affa324e40a2f3c0374
  "NSURL+IDN": afc873e639c18138a1589697c3add197fe8679ca
  OCMock: 43565190abc78977ad44a61c0d20d7f0784d35ab
  OHHTTPStubs: 1e21c7d2c084b8153fc53d48400d8919d2d432d0
  RCTRequired: 3ca691422140f76f04fd2af6dc90914cf0f81ef1
  RCTTypeSafety: aab4e9679dbb3682bf0404fded7b9557d7306795
  Reachability: 33e18b67625424e47b6cde6d202dce689ad7af96
  React: 5a954890216a4493df5ab2149f70f18592b513ac
  React-Core: 865fa241faa644ff20cb5ec87787b32a5acc43b3
  React-CoreModules: 026fafece67a3802aa8bb1995d27227b0d95e0f5
  React-cxxreact: 9c76312456310d1b486e23edb9ce576a5397ebc2
  React-jsi: 6d6afac4873e8a3433334378589a0a8190d58070
  React-jsiexecutor: 9dfdcd0db23042623894dcbc02d61a772da8e3c1
  React-jsinspector: 89927b9ec6d75759882949d2043ba704565edaec
  react-native-keyboard-aware-scroll-view: 01c4b2303c4ef1c49c4d239c9c5856f0393104df
  react-native-linear-gradient: 258ba8c61848324b1f2019bed5f460e6396137b7
  react-native-safe-area: e8230b0017d76c00de6b01e2412dcf86b127c6a3
  react-native-slider: b36527edad24d49d9f3b53f3078334f45558f97b
  react-native-video: 9de661e89386bb7ab78cc68e61a146cbdf5ad4ad
  React-RCTActionSheet: e8f642cfaa396b6b09fd38f53378506c2d63af35
  React-RCTAnimation: cec1abbcfb006978a288c5072e3d611d6ff76d4c
  React-RCTBlob: 7596eb2048150e429127a92a701e6cd40a8c0a74
  React-RCTImage: 03c7e36877a579ee51dcc33079cc8bc98658a722
  React-RCTLinking: cdc3f1aaff5f321bc954a98b7ffae3f864a6eaa3
  React-RCTNetwork: 33b3da6944786edea496a5fc6afea466633fd711
  React-RCTSettings: a3b7b3124315f8c91fad5d8aff08ee97d4b471cd
  React-RCTText: ee9c8b70180fb58d062483d9664cd921d14b5961
  React-RCTVibration: 20deb1f6f001000d1f2603722ec110c66c74796b
  ReactCommon: 48926fc48fcd7c8a629860049ffba9c23b4005dc
  ReactNativeDarkMode: f61376360c5d983907e5c316e8e1c853a8c2f348
  RNSVG: 68a534a5db06dcbdaebfd5079349191598caef7b
  RNTAztecView: 8d9f78ce613bec2de7ab33bd22829ceff28a7c7e
  Sentry: ab6c209f23700d1460691dbc90e19ed0a05d496b
  SimulatorStatusMagic: 28d4a9d1a500ac7cea0b2b5a43c1c6ddb40ba56c
  Sodium: 63c0ca312a932e6da481689537d4b35568841bdc
  Starscream: ef3ece99d765eeccb67de105bfa143f929026cf5
  SVProgressHUD: 1428aafac632c1f86f62aa4243ec12008d7a51d6
  TOCropViewController: e9da34f484aedd4e5d5a8ab230ba217cfe16c729
  UIDeviceIdentifier: 44f805037d21b94394821828f4fcaba34b38c2d0
  WordPress-Aztec-iOS: 2a9fb6c2a23284f53d6d69ada43c50b5fddc7c3b
  WordPress-Editor-iOS: 9f236b27b068120af37d6d02e82037e122187804
  WordPressAuthenticator: 0cbfb9fbcafe7da388a4a2ac52cc509131645b9b
  WordPressKit: 767cc17ae08894f73f08c852fe124c865a62fb3d
  WordPressMocks: b4064b99a073117bbc304abe82df78f2fbe60992
  WordPressShared: 1bc316ed162f42af4e0fa2869437e9e28b532b01
  WordPressUI: 70cc58a253c352330b23cd8fa6dd6a2021570e18
  WPMediaPicker: 59559813ec8a7929a91aa5a1db74998d8485fb9f
  wpxmlrpc: 6a9bdd6ab9d1b159b384b0df0f3f39de9af4fecf
  Yoga: c920bf12bf8146aa5cd118063378c2cf5682d16c
  ZendeskCommonUISDK: 3c432801e31abff97d6e30441ea102eaef6b99e2
  ZendeskCoreSDK: 86513e62c1ab68913416c9044463d9b687ca944f
  ZendeskMessagingAPISDK: 7c0cbd1d2c941f05b36f73e7db5faee5863fe8b0
  ZendeskMessagingSDK: 6f168161d834dd66668344f645f7a6b6b121b58a
  ZendeskSDKConfigurationsSDK: 918241bc7ec30e0af9e1b16333d54a584ee8ab9e
  ZendeskSupportProvidersSDK: e183d32abac888c448469e2005c4a5a8c3ed73f0
  ZendeskSupportSDK: a87ab1e4badace92c75eb11dc77ede1e995b2adc
  ZIPFoundation: 249fa8890597086cd536bb2df5c9804d84e122b0

<<<<<<< HEAD
PODFILE CHECKSUM: eafdd0ef54a631b06a6e531987b7d307cabb01b2
=======
PODFILE CHECKSUM: 063e48e9efb162a2c7d8c6ee92df1e653f0c27e7
>>>>>>> df656375

COCOAPODS: 1.8.4<|MERGE_RESOLUTION|>--- conflicted
+++ resolved
@@ -374,7 +374,7 @@
   - WordPress-Aztec-iOS (1.17.0)
   - WordPress-Editor-iOS (1.17.0):
     - WordPress-Aztec-iOS (= 1.17.0)
-  - WordPressAuthenticator (1.11.2-beta.1):
+  - WordPressAuthenticator (1.12.0-beta.2):
     - 1PasswordExtension (= 1.8.6)
     - Alamofire (= 4.8)
     - CocoaLumberjack (~> 3.5)
@@ -383,10 +383,10 @@
     - lottie-ios (= 3.1.6)
     - "NSURL+IDN (= 0.4)"
     - SVProgressHUD (= 2.2.5)
-    - WordPressKit (~> 4.6.0)
+    - WordPressKit (~> 4.7.0-beta.1)
     - WordPressShared (~> 1.8.16)
     - WordPressUI (~> 1.5.2)
-  - WordPressKit (4.6.0):
+  - WordPressKit (4.7.0-beta.1):
     - Alamofire (~> 4.8.0)
     - CocoaLumberjack (~> 3.4)
     - NSObject-SafeExpectations (= 0.0.4)
@@ -475,15 +475,9 @@
   - SimulatorStatusMagic
   - Starscream (= 3.0.6)
   - SVProgressHUD (= 2.2.5)
-<<<<<<< HEAD
-  - WordPress-Editor-iOS (~> 1.16.0)
-  - WordPressAuthenticator (~> 1.11.0-beta.13)
-  - WordPressKit (from `https://github.com/wordpress-mobile/WordPressKit-iOS.git`, commit `b8eb5f2e6651b4f1283195dcfa8804ac96326776`)
-=======
   - WordPress-Editor-iOS (~> 1.17.0)
-  - WordPressAuthenticator (~> 1.11.2-beta.1)
-  - WordPressKit (~> 4.6.0)
->>>>>>> df656375
+  - WordPressAuthenticator (from `https://github.com/wordpress-mobile/WordPressAuthenticator-iOS.git`, tag `1.12.0-beta.2`)
+  - WordPressKit (from `https://github.com/wordpress-mobile/WordPressKit-iOS.git`, tag `4.7.0-beta.1`)
   - WordPressMocks (~> 0.0.8)
   - WordPressShared (~> 1.8.16)
   - WordPressUI (~> 1.5.2)
@@ -529,7 +523,6 @@
     - UIDeviceIdentifier
     - WordPress-Aztec-iOS
     - WordPress-Editor-iOS
-    - WordPressAuthenticator
     - WordPressMocks
     - WordPressShared
     - WordPressUI
@@ -613,13 +606,13 @@
     :podspec: https://raw.githubusercontent.com/wordpress-mobile/gutenberg-mobile/v1.24.0/react-native-gutenberg-bridge/third-party-podspecs/RNSVG.podspec.json
   RNTAztecView:
     :git: http://github.com/wordpress-mobile/gutenberg-mobile/
-<<<<<<< HEAD
+    :tag: v1.24.0
+  WordPressAuthenticator:
+    :git: https://github.com/wordpress-mobile/WordPressAuthenticator-iOS.git
+    :tag: 1.12.0-beta.2
   WordPressKit:
-    :commit: b8eb5f2e6651b4f1283195dcfa8804ac96326776
     :git: https://github.com/wordpress-mobile/WordPressKit-iOS.git
-=======
-    :tag: v1.24.0
->>>>>>> df656375
+    :tag: 4.7.0-beta.1
   Yoga:
     :podspec: https://raw.githubusercontent.com/wordpress-mobile/gutenberg-mobile/v1.24.0/react-native-gutenberg-bridge/third-party-podspecs/Yoga.podspec.json
 
@@ -632,13 +625,13 @@
     :tag: v1.24.0
   RNTAztecView:
     :git: http://github.com/wordpress-mobile/gutenberg-mobile/
-<<<<<<< HEAD
+    :tag: v1.24.0
+  WordPressAuthenticator:
+    :git: https://github.com/wordpress-mobile/WordPressAuthenticator-iOS.git
+    :tag: 1.12.0-beta.2
   WordPressKit:
-    :commit: b8eb5f2e6651b4f1283195dcfa8804ac96326776
     :git: https://github.com/wordpress-mobile/WordPressKit-iOS.git
-=======
-    :tag: v1.24.0
->>>>>>> df656375
+    :tag: 4.7.0-beta.1
 
 SPEC CHECKSUMS:
   1PasswordExtension: f97cc80ae58053c331b2b6dc8843ba7103b33794
@@ -709,8 +702,8 @@
   UIDeviceIdentifier: 44f805037d21b94394821828f4fcaba34b38c2d0
   WordPress-Aztec-iOS: 2a9fb6c2a23284f53d6d69ada43c50b5fddc7c3b
   WordPress-Editor-iOS: 9f236b27b068120af37d6d02e82037e122187804
-  WordPressAuthenticator: 0cbfb9fbcafe7da388a4a2ac52cc509131645b9b
-  WordPressKit: 767cc17ae08894f73f08c852fe124c865a62fb3d
+  WordPressAuthenticator: c14f41b005ba1958fafb715b36ad4947bb47ef75
+  WordPressKit: bd4cd5b4e7616c388082db83e7cd2031b6b3404e
   WordPressMocks: b4064b99a073117bbc304abe82df78f2fbe60992
   WordPressShared: 1bc316ed162f42af4e0fa2869437e9e28b532b01
   WordPressUI: 70cc58a253c352330b23cd8fa6dd6a2021570e18
@@ -726,10 +719,6 @@
   ZendeskSupportSDK: a87ab1e4badace92c75eb11dc77ede1e995b2adc
   ZIPFoundation: 249fa8890597086cd536bb2df5c9804d84e122b0
 
-<<<<<<< HEAD
-PODFILE CHECKSUM: eafdd0ef54a631b06a6e531987b7d307cabb01b2
-=======
-PODFILE CHECKSUM: 063e48e9efb162a2c7d8c6ee92df1e653f0c27e7
->>>>>>> df656375
+PODFILE CHECKSUM: 814d641fafef040f8d2d4c85eaffe4e8f6a2fb9e
 
 COCOAPODS: 1.8.4