PODS:
  - 1PasswordExtension (1.8.6)
  - Alamofire (4.8.0)
  - AlamofireImage (3.5.2):
    - Alamofire (~> 4.8)
  - AlamofireNetworkActivityIndicator (2.4.0):
    - Alamofire (~> 4.8)
  - AMScrollingNavbar (5.6.0)
  - AppAuth (1.4.0):
    - AppAuth/Core (= 1.4.0)
    - AppAuth/ExternalUserAgent (= 1.4.0)
  - AppAuth/Core (1.4.0)
  - AppAuth/ExternalUserAgent (1.4.0)
  - AppCenter (2.5.1):
    - AppCenter/Analytics (= 2.5.1)
    - AppCenter/Crashes (= 2.5.1)
  - AppCenter/Analytics (2.5.1):
    - AppCenter/Core
  - AppCenter/Core (2.5.1)
  - AppCenter/Crashes (2.5.1):
    - AppCenter/Core
  - AppCenter/Distribute (2.5.1):
    - AppCenter/Core
  - Automattic-Tracks-iOS (0.5.1):
    - CocoaLumberjack (~> 3)
    - Reachability (~> 3)
    - Sentry (~> 4)
    - Sodium (~> 0.8.0)
    - UIDeviceIdentifier (~> 1)
  - boost-for-react-native (1.63.0)
  - Charts (3.2.2):
    - Charts/Core (= 3.2.2)
  - Charts/Core (3.2.2)
  - CocoaLumberjack (3.5.2):
    - CocoaLumberjack/Core (= 3.5.2)
  - CocoaLumberjack/Core (3.5.2)
  - CropViewController (2.5.3)
  - DoubleConversion (1.1.5)
  - Down (0.6.6)
  - FBLazyVector (0.61.5)
  - FBReactNativeSpec (0.61.5):
    - Folly (= 2018.10.22.00)
    - RCTRequired (= 0.61.5)
    - RCTTypeSafety (= 0.61.5)
    - React-Core (= 0.61.5)
    - React-jsi (= 0.61.5)
    - ReactCommon/turbomodule/core (= 0.61.5)
  - Folly (2018.10.22.00):
    - boost-for-react-native
    - DoubleConversion
    - Folly/Default (= 2018.10.22.00)
    - glog
  - Folly/Default (2018.10.22.00):
    - boost-for-react-native
    - DoubleConversion
    - glog
  - FormatterKit/Resources (1.8.2)
  - FormatterKit/TimeIntervalFormatter (1.8.2):
    - FormatterKit/Resources
  - FSInteractiveMap (0.1.0)
  - Gifu (3.2.0)
  - glog (0.3.5)
  - GoogleSignIn (5.0.2):
    - AppAuth (~> 1.2)
    - GTMAppAuth (~> 1.0)
    - GTMSessionFetcher/Core (~> 1.1)
  - Gridicons (1.0.2-beta.1)
  - GTMAppAuth (1.1.0):
    - AppAuth/Core (~> 1.4)
    - GTMSessionFetcher (~> 1.4)
  - GTMSessionFetcher (1.4.0):
    - GTMSessionFetcher/Full (= 1.4.0)
  - GTMSessionFetcher/Core (1.4.0)
  - GTMSessionFetcher/Full (1.4.0):
    - GTMSessionFetcher/Core (= 1.4.0)
  - Gutenberg (1.40.0):
    - React (= 0.61.5)
    - React-CoreModules (= 0.61.5)
    - React-RCTImage (= 0.61.5)
    - RNTAztecView
  - JTAppleCalendar (8.0.3)
  - KanvasCamera (1.0.0)
  - lottie-ios (3.1.6)
  - MediaEditor (1.2.1):
    - CropViewController (~> 2.5.3)
  - MRProgress (0.8.3):
    - MRProgress/ActivityIndicator (= 0.8.3)
    - MRProgress/Blur (= 0.8.3)
    - MRProgress/Circular (= 0.8.3)
    - MRProgress/Icons (= 0.8.3)
    - MRProgress/NavigationBarProgress (= 0.8.3)
    - MRProgress/Overlay (= 0.8.3)
  - MRProgress/ActivityIndicator (0.8.3):
    - MRProgress/Stopable
  - MRProgress/Blur (0.8.3):
    - MRProgress/Helper
  - MRProgress/Circular (0.8.3):
    - MRProgress/Helper
    - MRProgress/ProgressBaseClass
    - MRProgress/Stopable
  - MRProgress/Helper (0.8.3)
  - MRProgress/Icons (0.8.3)
  - MRProgress/NavigationBarProgress (0.8.3):
    - MRProgress/ProgressBaseClass
  - MRProgress/Overlay (0.8.3):
    - MRProgress/ActivityIndicator
    - MRProgress/Blur
    - MRProgress/Circular
    - MRProgress/Helper
    - MRProgress/Icons
  - MRProgress/ProgressBaseClass (0.8.3)
  - MRProgress/Stopable (0.8.3):
    - MRProgress/Helper
  - Nimble (7.3.4)
  - NSObject-SafeExpectations (0.0.4)
  - "NSURL+IDN (0.4)"
  - OCMock (3.4.3)
  - OHHTTPStubs (6.1.0):
    - OHHTTPStubs/Default (= 6.1.0)
  - OHHTTPStubs/Core (6.1.0)
  - OHHTTPStubs/Default (6.1.0):
    - OHHTTPStubs/Core
    - OHHTTPStubs/JSON
    - OHHTTPStubs/NSURLSession
    - OHHTTPStubs/OHPathHelpers
  - OHHTTPStubs/JSON (6.1.0):
    - OHHTTPStubs/Core
  - OHHTTPStubs/NSURLSession (6.1.0):
    - OHHTTPStubs/Core
  - OHHTTPStubs/OHPathHelpers (6.1.0)
  - OHHTTPStubs/Swift (6.1.0):
    - OHHTTPStubs/Default
  - RCTRequired (0.61.5)
  - RCTTypeSafety (0.61.5):
    - FBLazyVector (= 0.61.5)
    - Folly (= 2018.10.22.00)
    - RCTRequired (= 0.61.5)
    - React-Core (= 0.61.5)
  - Reachability (3.2)
  - React (0.61.5):
    - React-Core (= 0.61.5)
    - React-Core/DevSupport (= 0.61.5)
    - React-Core/RCTWebSocket (= 0.61.5)
    - React-RCTActionSheet (= 0.61.5)
    - React-RCTAnimation (= 0.61.5)
    - React-RCTBlob (= 0.61.5)
    - React-RCTImage (= 0.61.5)
    - React-RCTLinking (= 0.61.5)
    - React-RCTNetwork (= 0.61.5)
    - React-RCTSettings (= 0.61.5)
    - React-RCTText (= 0.61.5)
    - React-RCTVibration (= 0.61.5)
  - React-Core (0.61.5):
    - Folly (= 2018.10.22.00)
    - glog
    - React-Core/Default (= 0.61.5)
    - React-cxxreact (= 0.61.5)
    - React-jsi (= 0.61.5)
    - React-jsiexecutor (= 0.61.5)
    - Yoga
  - React-Core/CoreModulesHeaders (0.61.5):
    - Folly (= 2018.10.22.00)
    - glog
    - React-Core/Default
    - React-cxxreact (= 0.61.5)
    - React-jsi (= 0.61.5)
    - React-jsiexecutor (= 0.61.5)
    - Yoga
  - React-Core/Default (0.61.5):
    - Folly (= 2018.10.22.00)
    - glog
    - React-cxxreact (= 0.61.5)
    - React-jsi (= 0.61.5)
    - React-jsiexecutor (= 0.61.5)
    - Yoga
  - React-Core/DevSupport (0.61.5):
    - Folly (= 2018.10.22.00)
    - glog
    - React-Core/Default (= 0.61.5)
    - React-Core/RCTWebSocket (= 0.61.5)
    - React-cxxreact (= 0.61.5)
    - React-jsi (= 0.61.5)
    - React-jsiexecutor (= 0.61.5)
    - React-jsinspector (= 0.61.5)
    - Yoga
  - React-Core/RCTActionSheetHeaders (0.61.5):
    - Folly (= 2018.10.22.00)
    - glog
    - React-Core/Default
    - React-cxxreact (= 0.61.5)
    - React-jsi (= 0.61.5)
    - React-jsiexecutor (= 0.61.5)
    - Yoga
  - React-Core/RCTAnimationHeaders (0.61.5):
    - Folly (= 2018.10.22.00)
    - glog
    - React-Core/Default
    - React-cxxreact (= 0.61.5)
    - React-jsi (= 0.61.5)
    - React-jsiexecutor (= 0.61.5)
    - Yoga
  - React-Core/RCTBlobHeaders (0.61.5):
    - Folly (= 2018.10.22.00)
    - glog
    - React-Core/Default
    - React-cxxreact (= 0.61.5)
    - React-jsi (= 0.61.5)
    - React-jsiexecutor (= 0.61.5)
    - Yoga
  - React-Core/RCTImageHeaders (0.61.5):
    - Folly (= 2018.10.22.00)
    - glog
    - React-Core/Default
    - React-cxxreact (= 0.61.5)
    - React-jsi (= 0.61.5)
    - React-jsiexecutor (= 0.61.5)
    - Yoga
  - React-Core/RCTLinkingHeaders (0.61.5):
    - Folly (= 2018.10.22.00)
    - glog
    - React-Core/Default
    - React-cxxreact (= 0.61.5)
    - React-jsi (= 0.61.5)
    - React-jsiexecutor (= 0.61.5)
    - Yoga
  - React-Core/RCTNetworkHeaders (0.61.5):
    - Folly (= 2018.10.22.00)
    - glog
    - React-Core/Default
    - React-cxxreact (= 0.61.5)
    - React-jsi (= 0.61.5)
    - React-jsiexecutor (= 0.61.5)
    - Yoga
  - React-Core/RCTSettingsHeaders (0.61.5):
    - Folly (= 2018.10.22.00)
    - glog
    - React-Core/Default
    - React-cxxreact (= 0.61.5)
    - React-jsi (= 0.61.5)
    - React-jsiexecutor (= 0.61.5)
    - Yoga
  - React-Core/RCTTextHeaders (0.61.5):
    - Folly (= 2018.10.22.00)
    - glog
    - React-Core/Default
    - React-cxxreact (= 0.61.5)
    - React-jsi (= 0.61.5)
    - React-jsiexecutor (= 0.61.5)
    - Yoga
  - React-Core/RCTVibrationHeaders (0.61.5):
    - Folly (= 2018.10.22.00)
    - glog
    - React-Core/Default
    - React-cxxreact (= 0.61.5)
    - React-jsi (= 0.61.5)
    - React-jsiexecutor (= 0.61.5)
    - Yoga
  - React-Core/RCTWebSocket (0.61.5):
    - Folly (= 2018.10.22.00)
    - glog
    - React-Core/Default (= 0.61.5)
    - React-cxxreact (= 0.61.5)
    - React-jsi (= 0.61.5)
    - React-jsiexecutor (= 0.61.5)
    - Yoga
  - React-CoreModules (0.61.5):
    - FBReactNativeSpec (= 0.61.5)
    - Folly (= 2018.10.22.00)
    - RCTTypeSafety (= 0.61.5)
    - React-Core/CoreModulesHeaders (= 0.61.5)
    - React-RCTImage (= 0.61.5)
    - ReactCommon/turbomodule/core (= 0.61.5)
  - React-cxxreact (0.61.5):
    - boost-for-react-native (= 1.63.0)
    - DoubleConversion
    - Folly (= 2018.10.22.00)
    - glog
    - React-jsinspector (= 0.61.5)
  - React-jsi (0.61.5):
    - boost-for-react-native (= 1.63.0)
    - DoubleConversion
    - Folly (= 2018.10.22.00)
    - glog
    - React-jsi/Default (= 0.61.5)
  - React-jsi/Default (0.61.5):
    - boost-for-react-native (= 1.63.0)
    - DoubleConversion
    - Folly (= 2018.10.22.00)
    - glog
  - React-jsiexecutor (0.61.5):
    - DoubleConversion
    - Folly (= 2018.10.22.00)
    - glog
    - React-cxxreact (= 0.61.5)
    - React-jsi (= 0.61.5)
  - React-jsinspector (0.61.5)
  - react-native-blur (3.3.0):
    - React
  - react-native-get-random-values (1.4.0):
    - React
  - react-native-keyboard-aware-scroll-view (0.8.8):
    - React
  - react-native-linear-gradient (2.5.6):
    - React
  - react-native-safe-area (0.5.1):
    - React
  - react-native-safe-area-context (3.0.2):
    - React
  - react-native-slider (3.0.2):
    - React
  - react-native-video (5.0.2):
    - React
    - react-native-video/Video (= 5.0.2)
  - react-native-video/Video (5.0.2):
    - React
  - React-RCTActionSheet (0.61.5):
    - React-Core/RCTActionSheetHeaders (= 0.61.5)
  - React-RCTAnimation (0.61.5):
    - React-Core/RCTAnimationHeaders (= 0.61.5)
  - React-RCTBlob (0.61.5):
    - React-Core/RCTBlobHeaders (= 0.61.5)
    - React-Core/RCTWebSocket (= 0.61.5)
    - React-jsi (= 0.61.5)
    - React-RCTNetwork (= 0.61.5)
  - React-RCTImage (0.61.5):
    - React-Core/RCTImageHeaders (= 0.61.5)
    - React-RCTNetwork (= 0.61.5)
  - React-RCTLinking (0.61.5):
    - React-Core/RCTLinkingHeaders (= 0.61.5)
  - React-RCTNetwork (0.61.5):
    - React-Core/RCTNetworkHeaders (= 0.61.5)
  - React-RCTSettings (0.61.5):
    - React-Core/RCTSettingsHeaders (= 0.61.5)
  - React-RCTText (0.61.5):
    - React-Core/RCTTextHeaders (= 0.61.5)
  - React-RCTVibration (0.61.5):
    - React-Core/RCTVibrationHeaders (= 0.61.5)
  - ReactCommon (0.61.5):
    - ReactCommon/jscallinvoker (= 0.61.5)
    - ReactCommon/turbomodule (= 0.61.5)
  - ReactCommon/jscallinvoker (0.61.5):
    - DoubleConversion
    - Folly (= 2018.10.22.00)
    - glog
    - React-cxxreact (= 0.61.5)
  - ReactCommon/turbomodule (0.61.5):
    - DoubleConversion
    - Folly (= 2018.10.22.00)
    - glog
    - React-Core (= 0.61.5)
    - React-cxxreact (= 0.61.5)
    - React-jsi (= 0.61.5)
    - ReactCommon/jscallinvoker (= 0.61.5)
    - ReactCommon/turbomodule/core (= 0.61.5)
    - ReactCommon/turbomodule/samples (= 0.61.5)
  - ReactCommon/turbomodule/core (0.61.5):
    - DoubleConversion
    - Folly (= 2018.10.22.00)
    - glog
    - React-Core (= 0.61.5)
    - React-cxxreact (= 0.61.5)
    - React-jsi (= 0.61.5)
    - ReactCommon/jscallinvoker (= 0.61.5)
  - ReactCommon/turbomodule/samples (0.61.5):
    - DoubleConversion
    - Folly (= 2018.10.22.00)
    - glog
    - React-Core (= 0.61.5)
    - React-cxxreact (= 0.61.5)
    - React-jsi (= 0.61.5)
    - ReactCommon/jscallinvoker (= 0.61.5)
    - ReactCommon/turbomodule/core (= 0.61.5)
  - ReactNativeDarkMode (0.0.10):
    - React
  - RNCMaskedView (0.1.10-wp):
    - React
  - RNGestureHandler (1.6.1):
    - React
  - RNReanimated (1.9.0):
    - React
  - RNScreens (2.8.0):
    - React
  - RNSVG (9.13.6-gb):
    - React
  - RNTAztecView (1.40.0):
    - React-Core
    - WordPress-Aztec-iOS (~> 1.19.3)
  - Sentry (4.5.0):
    - Sentry/Core (= 4.5.0)
  - Sentry/Core (4.5.0)
  - SimulatorStatusMagic (2.4.1)
  - Sodium (0.8.0)
  - Starscream (3.0.6)
  - SVProgressHUD (2.2.5)
  - UIDeviceIdentifier (1.5.0)
  - WordPress-Aztec-iOS (1.19.3)
  - WordPress-Editor-iOS (1.19.3):
    - WordPress-Aztec-iOS (= 1.19.3)
<<<<<<< HEAD
  - WordPressAuthenticator (1.25.0-beta.3):
=======
  - WordPressAuthenticator (1.27.0):
>>>>>>> 9fb87af6
    - 1PasswordExtension (= 1.8.6)
    - Alamofire (= 4.8)
    - CocoaLumberjack (~> 3.5)
    - GoogleSignIn (~> 5.0.2)
    - Gridicons (~> 1.0)
    - lottie-ios (= 3.1.6)
    - "NSURL+IDN (= 0.4)"
    - SVProgressHUD (= 2.2.5)
    - WordPressKit (~> 4.18-beta)
    - WordPressShared (~> 1.12-beta)
    - WordPressUI (~> 1.7.0)
  - WordPressKit (4.21.0-beta.1):
    - Alamofire (~> 4.8.0)
    - CocoaLumberjack (~> 3.4)
    - NSObject-SafeExpectations (= 0.0.4)
    - UIDeviceIdentifier (~> 1)
    - WordPressShared (~> 1.12)
    - wpxmlrpc (~> 0.9.0)
  - WordPressMocks (0.0.9)
  - WordPressShared (1.12.0):
    - CocoaLumberjack (~> 3.4)
    - FormatterKit/TimeIntervalFormatter (= 1.8.2)
  - WordPressUI (1.7.1)
  - WPMediaPicker (1.7.2)
  - wpxmlrpc (0.9.0)
  - Yoga (1.14.0)
  - ZendeskCommonUISDK (6.0.0):
    - ZendeskSDKConfigurationsSDK (~> 1.1.6)
  - ZendeskCoreSDK (2.4.1)
  - ZendeskMessagingAPISDK (3.8.0):
    - ZendeskSDKConfigurationsSDK (~> 1.1.6)
  - ZendeskMessagingSDK (3.8.0):
    - ZendeskCommonUISDK (~> 6.0.0)
    - ZendeskMessagingAPISDK (~> 3.8.0)
  - ZendeskSDKConfigurationsSDK (1.1.6)
  - ZendeskSupportProvidersSDK (5.1.1):
    - ZendeskCoreSDK (~> 2.4.1)
  - ZendeskSupportSDK (5.1.1):
    - ZendeskMessagingSDK (~> 3.8.0)
    - ZendeskSupportProvidersSDK (~> 5.1.1)
  - ZIPFoundation (0.9.10)

DEPENDENCIES:
  - Alamofire (= 4.8.0)
  - AlamofireImage (= 3.5.2)
  - AlamofireNetworkActivityIndicator (~> 2.4)
  - AMScrollingNavbar (= 5.6.0)
  - AppCenter (= 2.5.1)
  - AppCenter/Distribute (= 2.5.1)
  - Automattic-Tracks-iOS (~> 0.5.1)
  - Charts (~> 3.2.2)
  - CocoaLumberjack (~> 3.0)
  - CropViewController (= 2.5.3)
  - Down (~> 0.6.6)
  - FBLazyVector (from `https://raw.githubusercontent.com/wordpress-mobile/gutenberg-mobile/v1.40.0/third-party-podspecs/FBLazyVector.podspec.json`)
  - FBReactNativeSpec (from `https://raw.githubusercontent.com/wordpress-mobile/gutenberg-mobile/v1.40.0/third-party-podspecs/FBReactNativeSpec.podspec.json`)
  - Folly (from `https://raw.githubusercontent.com/wordpress-mobile/gutenberg-mobile/v1.40.0/third-party-podspecs/Folly.podspec.json`)
  - FSInteractiveMap (from `https://github.com/wordpress-mobile/FSInteractiveMap.git`, tag `0.2.0`)
  - Gifu (= 3.2.0)
  - glog (from `https://raw.githubusercontent.com/wordpress-mobile/gutenberg-mobile/v1.40.0/third-party-podspecs/glog.podspec.json`)
  - Gridicons (~> 1.0.2-beta.1)
  - Gutenberg (from `http://github.com/wordpress-mobile/gutenberg-mobile/`, tag `v1.40.0`)
  - JTAppleCalendar (~> 8.0.2)
  - "KanvasCamera (from `git@github.com:tumblr/kanvas-ios.git`, branch `stories/build`)"
  - MediaEditor (~> 1.2.1)
  - MRProgress (= 0.8.3)
  - Nimble (~> 7.3.1)
  - NSObject-SafeExpectations (~> 0.0.4)
  - "NSURL+IDN (~> 0.4)"
  - OCMock (= 3.4.3)
  - OHHTTPStubs (= 6.1.0)
  - OHHTTPStubs/Swift (= 6.1.0)
  - RCTRequired (from `https://raw.githubusercontent.com/wordpress-mobile/gutenberg-mobile/v1.40.0/third-party-podspecs/RCTRequired.podspec.json`)
  - RCTTypeSafety (from `https://raw.githubusercontent.com/wordpress-mobile/gutenberg-mobile/v1.40.0/third-party-podspecs/RCTTypeSafety.podspec.json`)
  - Reachability (= 3.2)
  - React (from `https://raw.githubusercontent.com/wordpress-mobile/gutenberg-mobile/v1.40.0/third-party-podspecs/React.podspec.json`)
  - React-Core (from `https://raw.githubusercontent.com/wordpress-mobile/gutenberg-mobile/v1.40.0/third-party-podspecs/React-Core.podspec.json`)
  - React-CoreModules (from `https://raw.githubusercontent.com/wordpress-mobile/gutenberg-mobile/v1.40.0/third-party-podspecs/React-CoreModules.podspec.json`)
  - React-cxxreact (from `https://raw.githubusercontent.com/wordpress-mobile/gutenberg-mobile/v1.40.0/third-party-podspecs/React-cxxreact.podspec.json`)
  - React-jsi (from `https://raw.githubusercontent.com/wordpress-mobile/gutenberg-mobile/v1.40.0/third-party-podspecs/React-jsi.podspec.json`)
  - React-jsiexecutor (from `https://raw.githubusercontent.com/wordpress-mobile/gutenberg-mobile/v1.40.0/third-party-podspecs/React-jsiexecutor.podspec.json`)
  - React-jsinspector (from `https://raw.githubusercontent.com/wordpress-mobile/gutenberg-mobile/v1.40.0/third-party-podspecs/React-jsinspector.podspec.json`)
  - react-native-blur (from `https://raw.githubusercontent.com/wordpress-mobile/gutenberg-mobile/v1.40.0/third-party-podspecs/react-native-blur.podspec.json`)
  - react-native-get-random-values (from `https://raw.githubusercontent.com/wordpress-mobile/gutenberg-mobile/v1.40.0/third-party-podspecs/react-native-get-random-values.podspec.json`)
  - react-native-keyboard-aware-scroll-view (from `https://raw.githubusercontent.com/wordpress-mobile/gutenberg-mobile/v1.40.0/third-party-podspecs/react-native-keyboard-aware-scroll-view.podspec.json`)
  - react-native-linear-gradient (from `https://raw.githubusercontent.com/wordpress-mobile/gutenberg-mobile/v1.40.0/third-party-podspecs/react-native-linear-gradient.podspec.json`)
  - react-native-safe-area (from `https://raw.githubusercontent.com/wordpress-mobile/gutenberg-mobile/v1.40.0/third-party-podspecs/react-native-safe-area.podspec.json`)
  - react-native-safe-area-context (from `https://raw.githubusercontent.com/wordpress-mobile/gutenberg-mobile/v1.40.0/third-party-podspecs/react-native-safe-area-context.podspec.json`)
  - react-native-slider (from `https://raw.githubusercontent.com/wordpress-mobile/gutenberg-mobile/v1.40.0/third-party-podspecs/react-native-slider.podspec.json`)
  - react-native-video (from `https://raw.githubusercontent.com/wordpress-mobile/gutenberg-mobile/v1.40.0/third-party-podspecs/react-native-video.podspec.json`)
  - React-RCTActionSheet (from `https://raw.githubusercontent.com/wordpress-mobile/gutenberg-mobile/v1.40.0/third-party-podspecs/React-RCTActionSheet.podspec.json`)
  - React-RCTAnimation (from `https://raw.githubusercontent.com/wordpress-mobile/gutenberg-mobile/v1.40.0/third-party-podspecs/React-RCTAnimation.podspec.json`)
  - React-RCTBlob (from `https://raw.githubusercontent.com/wordpress-mobile/gutenberg-mobile/v1.40.0/third-party-podspecs/React-RCTBlob.podspec.json`)
  - React-RCTImage (from `https://raw.githubusercontent.com/wordpress-mobile/gutenberg-mobile/v1.40.0/third-party-podspecs/React-RCTImage.podspec.json`)
  - React-RCTLinking (from `https://raw.githubusercontent.com/wordpress-mobile/gutenberg-mobile/v1.40.0/third-party-podspecs/React-RCTLinking.podspec.json`)
  - React-RCTNetwork (from `https://raw.githubusercontent.com/wordpress-mobile/gutenberg-mobile/v1.40.0/third-party-podspecs/React-RCTNetwork.podspec.json`)
  - React-RCTSettings (from `https://raw.githubusercontent.com/wordpress-mobile/gutenberg-mobile/v1.40.0/third-party-podspecs/React-RCTSettings.podspec.json`)
  - React-RCTText (from `https://raw.githubusercontent.com/wordpress-mobile/gutenberg-mobile/v1.40.0/third-party-podspecs/React-RCTText.podspec.json`)
  - React-RCTVibration (from `https://raw.githubusercontent.com/wordpress-mobile/gutenberg-mobile/v1.40.0/third-party-podspecs/React-RCTVibration.podspec.json`)
  - ReactCommon (from `https://raw.githubusercontent.com/wordpress-mobile/gutenberg-mobile/v1.40.0/third-party-podspecs/ReactCommon.podspec.json`)
  - ReactNativeDarkMode (from `https://raw.githubusercontent.com/wordpress-mobile/gutenberg-mobile/v1.40.0/third-party-podspecs/ReactNativeDarkMode.podspec.json`)
  - RNCMaskedView (from `https://raw.githubusercontent.com/wordpress-mobile/gutenberg-mobile/v1.40.0/third-party-podspecs/RNCMaskedView.podspec.json`)
  - RNGestureHandler (from `https://raw.githubusercontent.com/wordpress-mobile/gutenberg-mobile/v1.40.0/third-party-podspecs/RNGestureHandler.podspec.json`)
  - RNReanimated (from `https://raw.githubusercontent.com/wordpress-mobile/gutenberg-mobile/v1.40.0/third-party-podspecs/RNReanimated.podspec.json`)
  - RNScreens (from `https://raw.githubusercontent.com/wordpress-mobile/gutenberg-mobile/v1.40.0/third-party-podspecs/RNScreens.podspec.json`)
  - RNSVG (from `https://raw.githubusercontent.com/wordpress-mobile/gutenberg-mobile/v1.40.0/third-party-podspecs/RNSVG.podspec.json`)
  - RNTAztecView (from `http://github.com/wordpress-mobile/gutenberg-mobile/`, tag `v1.40.0`)
  - SimulatorStatusMagic
  - Starscream (= 3.0.6)
  - SVProgressHUD (= 2.2.5)
  - WordPress-Editor-iOS (~> 1.19.3)
  - WordPressAuthenticator (~> 1.27.0)
  - WordPressKit (~> 4.21.0-beta.1)
  - WordPressMocks (~> 0.0.9)
  - WordPressShared (~> 1.12.0)
  - WordPressUI (~> 1.7.1)
  - WPMediaPicker (~> 1.7.2)
  - Yoga (from `https://raw.githubusercontent.com/wordpress-mobile/gutenberg-mobile/v1.40.0/third-party-podspecs/Yoga.podspec.json`)
  - ZendeskSupportSDK (= 5.1.1)
  - ZIPFoundation (~> 0.9.8)

SPEC REPOS:
  trunk:
    - 1PasswordExtension
    - Alamofire
    - AlamofireImage
    - AlamofireNetworkActivityIndicator
    - AMScrollingNavbar
    - AppAuth
    - AppCenter
    - Automattic-Tracks-iOS
    - boost-for-react-native
    - Charts
    - CocoaLumberjack
    - CropViewController
    - DoubleConversion
    - Down
    - FormatterKit
    - Gifu
    - GoogleSignIn
    - Gridicons
    - GTMAppAuth
    - GTMSessionFetcher
    - JTAppleCalendar
    - lottie-ios
    - MediaEditor
    - MRProgress
    - Nimble
    - NSObject-SafeExpectations
    - "NSURL+IDN"
    - OCMock
    - OHHTTPStubs
    - Reachability
    - Sentry
    - SimulatorStatusMagic
    - Sodium
    - Starscream
    - SVProgressHUD
    - UIDeviceIdentifier
    - WordPress-Aztec-iOS
    - WordPress-Editor-iOS
    - WordPressAuthenticator
    - WordPressKit
    - WordPressMocks
    - WordPressShared
    - WordPressUI
    - WPMediaPicker
    - wpxmlrpc
    - ZendeskCommonUISDK
    - ZendeskCoreSDK
    - ZendeskMessagingAPISDK
    - ZendeskMessagingSDK
    - ZendeskSDKConfigurationsSDK
    - ZendeskSupportProvidersSDK
    - ZendeskSupportSDK
    - ZIPFoundation

EXTERNAL SOURCES:
  FBLazyVector:
    :podspec: https://raw.githubusercontent.com/wordpress-mobile/gutenberg-mobile/v1.40.0/third-party-podspecs/FBLazyVector.podspec.json
  FBReactNativeSpec:
    :podspec: https://raw.githubusercontent.com/wordpress-mobile/gutenberg-mobile/v1.40.0/third-party-podspecs/FBReactNativeSpec.podspec.json
  Folly:
    :podspec: https://raw.githubusercontent.com/wordpress-mobile/gutenberg-mobile/v1.40.0/third-party-podspecs/Folly.podspec.json
  FSInteractiveMap:
    :git: https://github.com/wordpress-mobile/FSInteractiveMap.git
    :tag: 0.2.0
  glog:
    :podspec: https://raw.githubusercontent.com/wordpress-mobile/gutenberg-mobile/v1.40.0/third-party-podspecs/glog.podspec.json
  Gutenberg:
    :git: http://github.com/wordpress-mobile/gutenberg-mobile/
    :submodules: true
<<<<<<< HEAD
  KanvasCamera:
    :branch: stories/build
    :git: "git@github.com:tumblr/kanvas-ios.git"
=======
    :tag: v1.40.0
>>>>>>> 9fb87af6
  RCTRequired:
    :podspec: https://raw.githubusercontent.com/wordpress-mobile/gutenberg-mobile/v1.40.0/third-party-podspecs/RCTRequired.podspec.json
  RCTTypeSafety:
    :podspec: https://raw.githubusercontent.com/wordpress-mobile/gutenberg-mobile/v1.40.0/third-party-podspecs/RCTTypeSafety.podspec.json
  React:
    :podspec: https://raw.githubusercontent.com/wordpress-mobile/gutenberg-mobile/v1.40.0/third-party-podspecs/React.podspec.json
  React-Core:
    :podspec: https://raw.githubusercontent.com/wordpress-mobile/gutenberg-mobile/v1.40.0/third-party-podspecs/React-Core.podspec.json
  React-CoreModules:
    :podspec: https://raw.githubusercontent.com/wordpress-mobile/gutenberg-mobile/v1.40.0/third-party-podspecs/React-CoreModules.podspec.json
  React-cxxreact:
    :podspec: https://raw.githubusercontent.com/wordpress-mobile/gutenberg-mobile/v1.40.0/third-party-podspecs/React-cxxreact.podspec.json
  React-jsi:
    :podspec: https://raw.githubusercontent.com/wordpress-mobile/gutenberg-mobile/v1.40.0/third-party-podspecs/React-jsi.podspec.json
  React-jsiexecutor:
    :podspec: https://raw.githubusercontent.com/wordpress-mobile/gutenberg-mobile/v1.40.0/third-party-podspecs/React-jsiexecutor.podspec.json
  React-jsinspector:
    :podspec: https://raw.githubusercontent.com/wordpress-mobile/gutenberg-mobile/v1.40.0/third-party-podspecs/React-jsinspector.podspec.json
  react-native-blur:
    :podspec: https://raw.githubusercontent.com/wordpress-mobile/gutenberg-mobile/v1.40.0/third-party-podspecs/react-native-blur.podspec.json
  react-native-get-random-values:
    :podspec: https://raw.githubusercontent.com/wordpress-mobile/gutenberg-mobile/v1.40.0/third-party-podspecs/react-native-get-random-values.podspec.json
  react-native-keyboard-aware-scroll-view:
    :podspec: https://raw.githubusercontent.com/wordpress-mobile/gutenberg-mobile/v1.40.0/third-party-podspecs/react-native-keyboard-aware-scroll-view.podspec.json
  react-native-linear-gradient:
    :podspec: https://raw.githubusercontent.com/wordpress-mobile/gutenberg-mobile/v1.40.0/third-party-podspecs/react-native-linear-gradient.podspec.json
  react-native-safe-area:
    :podspec: https://raw.githubusercontent.com/wordpress-mobile/gutenberg-mobile/v1.40.0/third-party-podspecs/react-native-safe-area.podspec.json
  react-native-safe-area-context:
    :podspec: https://raw.githubusercontent.com/wordpress-mobile/gutenberg-mobile/v1.40.0/third-party-podspecs/react-native-safe-area-context.podspec.json
  react-native-slider:
    :podspec: https://raw.githubusercontent.com/wordpress-mobile/gutenberg-mobile/v1.40.0/third-party-podspecs/react-native-slider.podspec.json
  react-native-video:
    :podspec: https://raw.githubusercontent.com/wordpress-mobile/gutenberg-mobile/v1.40.0/third-party-podspecs/react-native-video.podspec.json
  React-RCTActionSheet:
    :podspec: https://raw.githubusercontent.com/wordpress-mobile/gutenberg-mobile/v1.40.0/third-party-podspecs/React-RCTActionSheet.podspec.json
  React-RCTAnimation:
    :podspec: https://raw.githubusercontent.com/wordpress-mobile/gutenberg-mobile/v1.40.0/third-party-podspecs/React-RCTAnimation.podspec.json
  React-RCTBlob:
    :podspec: https://raw.githubusercontent.com/wordpress-mobile/gutenberg-mobile/v1.40.0/third-party-podspecs/React-RCTBlob.podspec.json
  React-RCTImage:
    :podspec: https://raw.githubusercontent.com/wordpress-mobile/gutenberg-mobile/v1.40.0/third-party-podspecs/React-RCTImage.podspec.json
  React-RCTLinking:
    :podspec: https://raw.githubusercontent.com/wordpress-mobile/gutenberg-mobile/v1.40.0/third-party-podspecs/React-RCTLinking.podspec.json
  React-RCTNetwork:
    :podspec: https://raw.githubusercontent.com/wordpress-mobile/gutenberg-mobile/v1.40.0/third-party-podspecs/React-RCTNetwork.podspec.json
  React-RCTSettings:
    :podspec: https://raw.githubusercontent.com/wordpress-mobile/gutenberg-mobile/v1.40.0/third-party-podspecs/React-RCTSettings.podspec.json
  React-RCTText:
    :podspec: https://raw.githubusercontent.com/wordpress-mobile/gutenberg-mobile/v1.40.0/third-party-podspecs/React-RCTText.podspec.json
  React-RCTVibration:
    :podspec: https://raw.githubusercontent.com/wordpress-mobile/gutenberg-mobile/v1.40.0/third-party-podspecs/React-RCTVibration.podspec.json
  ReactCommon:
    :podspec: https://raw.githubusercontent.com/wordpress-mobile/gutenberg-mobile/v1.40.0/third-party-podspecs/ReactCommon.podspec.json
  ReactNativeDarkMode:
    :podspec: https://raw.githubusercontent.com/wordpress-mobile/gutenberg-mobile/v1.40.0/third-party-podspecs/ReactNativeDarkMode.podspec.json
  RNCMaskedView:
    :podspec: https://raw.githubusercontent.com/wordpress-mobile/gutenberg-mobile/v1.40.0/third-party-podspecs/RNCMaskedView.podspec.json
  RNGestureHandler:
    :podspec: https://raw.githubusercontent.com/wordpress-mobile/gutenberg-mobile/v1.40.0/third-party-podspecs/RNGestureHandler.podspec.json
  RNReanimated:
    :podspec: https://raw.githubusercontent.com/wordpress-mobile/gutenberg-mobile/v1.40.0/third-party-podspecs/RNReanimated.podspec.json
  RNScreens:
    :podspec: https://raw.githubusercontent.com/wordpress-mobile/gutenberg-mobile/v1.40.0/third-party-podspecs/RNScreens.podspec.json
  RNSVG:
    :podspec: https://raw.githubusercontent.com/wordpress-mobile/gutenberg-mobile/v1.40.0/third-party-podspecs/RNSVG.podspec.json
  RNTAztecView:
    :git: http://github.com/wordpress-mobile/gutenberg-mobile/
    :submodules: true
    :tag: v1.40.0
  Yoga:
    :podspec: https://raw.githubusercontent.com/wordpress-mobile/gutenberg-mobile/v1.40.0/third-party-podspecs/Yoga.podspec.json

CHECKOUT OPTIONS:
  FSInteractiveMap:
    :git: https://github.com/wordpress-mobile/FSInteractiveMap.git
    :tag: 0.2.0
  Gutenberg:
    :git: http://github.com/wordpress-mobile/gutenberg-mobile/
    :submodules: true
<<<<<<< HEAD
  KanvasCamera:
    :commit: 127677bc7599072a4da912b68d9709906bad0e9f
    :git: "git@github.com:tumblr/kanvas-ios.git"
=======
    :tag: v1.40.0
>>>>>>> 9fb87af6
  RNCMaskedView:
    :commit: d4ccf2bba163679c4550ce6ba0119604cd5e6379
    :git: https://github.com/react-native-community/react-native-masked-view.git
  RNTAztecView:
    :git: http://github.com/wordpress-mobile/gutenberg-mobile/
    :submodules: true
    :tag: v1.40.0

SPEC CHECKSUMS:
  1PasswordExtension: f97cc80ae58053c331b2b6dc8843ba7103b33794
  Alamofire: 3ec537f71edc9804815215393ae2b1a8ea33a844
  AlamofireImage: 63cfe3baf1370be6c498149687cf6db3e3b00999
  AlamofireNetworkActivityIndicator: 9acc3de3ca6645bf0efed462396b0df13dd3e7b8
  AMScrollingNavbar: cf0ec5a5ee659d76ba2509f630bf14fba7e16dc3
  AppAuth: 31bcec809a638d7bd2f86ea8a52bd45f6e81e7c7
  AppCenter: fddcbac6e4baae3d93a196ceb0bfe0e4ce407dec
  Automattic-Tracks-iOS: ac2cf9d8332fef72cf3e6de7b14012e7a0672676
  boost-for-react-native: 39c7adb57c4e60d6c5479dd8623128eb5b3f0f2c
  Charts: f69cf0518b6d1d62608ca504248f1bbe0b6ae77e
  CocoaLumberjack: 118bf4a820efc641f79fa487b75ed928dccfae23
  CropViewController: a5c143548a0fabcd6cc25f2d26e40460cfb8c78c
  DoubleConversion: e22e0762848812a87afd67ffda3998d9ef29170c
  Down: 71bf4af3c04fa093e65dffa25c4b64fa61287373
  FBLazyVector: 47798d43f20e85af0d3cef09928b6e2d16dbbe4c
  FBReactNativeSpec: 8d0bf8eca089153f4196975ca190cda8c2d5dbd2
  Folly: 30e7936e1c45c08d884aa59369ed951a8e68cf51
  FormatterKit: 4b8f29acc9b872d5d12a63efb560661e8f2e1b98
  FSInteractiveMap: a396f610f48b76cb540baa87139d056429abda86
  Gifu: 7bcb6427457d85e0b4dff5a84ec5947ac19a93ea
  glog: 1f3da668190260b06b429bb211bfbee5cd790c28
  GoogleSignIn: 7137d297ddc022a7e0aa4619c86d72c909fa7213
  Gridicons: eaddc89f7210f38722de4c4c32c121da3e9738d9
  GTMAppAuth: 197a8dabfea5d665224aa00d17f164fc2248dab9
  GTMSessionFetcher: 6f5c8abbab8a9bce4bb3f057e317728ec6182b10
  Gutenberg: 36d982421b1fee7e77d7259184398afb022714dd
  JTAppleCalendar: 932cadea40b1051beab10f67843451d48ba16c99
  KanvasCamera: de8d54faaf50d0c8c9a055b3abc8d50bd284c853
  lottie-ios: 85ce835dd8c53e02509f20729fc7d6a4e6645a0a
  MediaEditor: 20cdeb46bdecd040b8bc94467ac85a52b53b193a
  MRProgress: 16de7cc9f347e8846797a770db102a323fe7ef09
  Nimble: 051e3d8912d40138fa5591c78594f95fb172af37
  NSObject-SafeExpectations: ab8fe623d36b25aa1f150affa324e40a2f3c0374
  "NSURL+IDN": afc873e639c18138a1589697c3add197fe8679ca
  OCMock: 43565190abc78977ad44a61c0d20d7f0784d35ab
  OHHTTPStubs: 1e21c7d2c084b8153fc53d48400d8919d2d432d0
  RCTRequired: 3ca691422140f76f04fd2af6dc90914cf0f81ef1
  RCTTypeSafety: aab4e9679dbb3682bf0404fded7b9557d7306795
  Reachability: 33e18b67625424e47b6cde6d202dce689ad7af96
  React: 5a954890216a4493df5ab2149f70f18592b513ac
  React-Core: 865fa241faa644ff20cb5ec87787b32a5acc43b3
  React-CoreModules: 026fafece67a3802aa8bb1995d27227b0d95e0f5
  React-cxxreact: 9c76312456310d1b486e23edb9ce576a5397ebc2
  React-jsi: 6d6afac4873e8a3433334378589a0a8190d58070
  React-jsiexecutor: 9dfdcd0db23042623894dcbc02d61a772da8e3c1
  React-jsinspector: 89927b9ec6d75759882949d2043ba704565edaec
  react-native-blur: adb31865c20137dacb53c32e3423374ac2b8c5a0
  react-native-get-random-values: 8940331a943a46c165d3ed05802c09c392f8dd46
  react-native-keyboard-aware-scroll-view: ffa9152671fec9a571197ed2d02e0fcb90206e60
  react-native-linear-gradient: 258ba8c61848324b1f2019bed5f460e6396137b7
  react-native-safe-area: e8230b0017d76c00de6b01e2412dcf86b127c6a3
  react-native-safe-area-context: 52c73401424bae74fc89ca91b4ae5c4f2689d857
  react-native-slider: 2f186719b7ada773b78141b8dae62081d819b206
  react-native-video: d01ed7ff1e38fa7dcc6c15c94cf505e661b7bfd0
  React-RCTActionSheet: e8f642cfaa396b6b09fd38f53378506c2d63af35
  React-RCTAnimation: cec1abbcfb006978a288c5072e3d611d6ff76d4c
  React-RCTBlob: 7596eb2048150e429127a92a701e6cd40a8c0a74
  React-RCTImage: 03c7e36877a579ee51dcc33079cc8bc98658a722
  React-RCTLinking: cdc3f1aaff5f321bc954a98b7ffae3f864a6eaa3
  React-RCTNetwork: 33b3da6944786edea496a5fc6afea466633fd711
  React-RCTSettings: a3b7b3124315f8c91fad5d8aff08ee97d4b471cd
  React-RCTText: ee9c8b70180fb58d062483d9664cd921d14b5961
  React-RCTVibration: 20deb1f6f001000d1f2603722ec110c66c74796b
  ReactCommon: 48926fc48fcd7c8a629860049ffba9c23b4005dc
  ReactNativeDarkMode: f61376360c5d983907e5c316e8e1c853a8c2f348
  RNCMaskedView: 744eb642f5d96bd670ea93f59e7a1346ea50976a
  RNGestureHandler: 82a89b0fde0a37e633c6233418f7249e2f8e59b5
  RNReanimated: 13f7a6a22667c4f00aac217bc66f94e8560b3d59
  RNScreens: 6833ac5c29cf2f03eed12103140530bbd75b6aea
  RNSVG: 68a534a5db06dcbdaebfd5079349191598caef7b
  RNTAztecView: 690e2b6a2d995ffb7efb9c524a027600f0d51b18
  Sentry: ab6c209f23700d1460691dbc90e19ed0a05d496b
  SimulatorStatusMagic: 28d4a9d1a500ac7cea0b2b5a43c1c6ddb40ba56c
  Sodium: 63c0ca312a932e6da481689537d4b35568841bdc
  Starscream: ef3ece99d765eeccb67de105bfa143f929026cf5
  SVProgressHUD: 1428aafac632c1f86f62aa4243ec12008d7a51d6
  UIDeviceIdentifier: a79ccdfc940373835a7d8e9fc7541e6bf61b6319
  WordPress-Aztec-iOS: b7ac8b30f746992e85d9668453ac87c2cdcecf4f
  WordPress-Editor-iOS: 1886f7fe464d79ee64ccfe7985281f8cf45f75eb
<<<<<<< HEAD
  WordPressAuthenticator: 7e21f75235152e8daf95ce6ecb4ca33b1a3a9a0d
  WordPressKit: 9adbaee6ee83dce93353d4b3bcd1fd7d81b90f25
  WordPressMocks: b4064b99a073117bbc304abe82df78f2fbe60992
=======
  WordPressAuthenticator: 2808ae2692e9e5ded6780c7bfb74e6a1571a1906
  WordPressKit: 98b1b095e3e312b49af0d3db5ec3c6272416eda6
  WordPressMocks: 903d2410f41a09fb2e0a1b44ad36ad80310570fb
>>>>>>> 9fb87af6
  WordPressShared: 38cb62e9cb998d4dc3c1611f17934c6875a6b3e8
  WordPressUI: 9da5d966b8beb091950cd96880db398d7f30e246
  WPMediaPicker: d5ae9a83cd5cc0e4de46bfc1c59120aa86658bc3
  wpxmlrpc: bf55a43a7e710bd2a4fb8c02dfe83b1246f14f13
  Yoga: c920bf12bf8146aa5cd118063378c2cf5682d16c
  ZendeskCommonUISDK: f496b95e2cb728bd5729fe022f400cf1dedda00b
  ZendeskCoreSDK: 2dc9457ae01d024ca02f60f6134ad1ad90136c29
  ZendeskMessagingAPISDK: e315a6ad7a9b6cae9e52d946df4aa8a7727abdf5
  ZendeskMessagingSDK: 774d88bec0671d58ae51c9964d4c4f9bb4142095
  ZendeskSDKConfigurationsSDK: 2fa9413915db85c993f58ad8f7902bea0b6090a5
  ZendeskSupportProvidersSDK: 51c9d4a826f7bd87e3109e5c801c602a6b62c762
  ZendeskSupportSDK: dcb2596ad05a63d662e8c7924357babbf327b421
  ZIPFoundation: 249fa8890597086cd536bb2df5c9804d84e122b0

<<<<<<< HEAD
PODFILE CHECKSUM: 57b9d2078228cf86303085f4990d1f0fa837b694
=======
PODFILE CHECKSUM: 6432fe18cdf4f17a60d9635efdef5ef95acb8fbb
>>>>>>> 9fb87af6

COCOAPODS: 1.9.3<|MERGE_RESOLUTION|>--- conflicted
+++ resolved
@@ -396,11 +396,7 @@
   - WordPress-Aztec-iOS (1.19.3)
   - WordPress-Editor-iOS (1.19.3):
     - WordPress-Aztec-iOS (= 1.19.3)
-<<<<<<< HEAD
-  - WordPressAuthenticator (1.25.0-beta.3):
-=======
   - WordPressAuthenticator (1.27.0):
->>>>>>> 9fb87af6
     - 1PasswordExtension (= 1.8.6)
     - Alamofire (= 4.8)
     - CocoaLumberjack (~> 3.5)
@@ -593,13 +589,10 @@
   Gutenberg:
     :git: http://github.com/wordpress-mobile/gutenberg-mobile/
     :submodules: true
-<<<<<<< HEAD
+    :tag: v1.40.0
   KanvasCamera:
     :branch: stories/build
     :git: "git@github.com:tumblr/kanvas-ios.git"
-=======
-    :tag: v1.40.0
->>>>>>> 9fb87af6
   RCTRequired:
     :podspec: https://raw.githubusercontent.com/wordpress-mobile/gutenberg-mobile/v1.40.0/third-party-podspecs/RCTRequired.podspec.json
   RCTTypeSafety:
@@ -680,13 +673,10 @@
   Gutenberg:
     :git: http://github.com/wordpress-mobile/gutenberg-mobile/
     :submodules: true
-<<<<<<< HEAD
+    :tag: v1.40.0
   KanvasCamera:
     :commit: 127677bc7599072a4da912b68d9709906bad0e9f
     :git: "git@github.com:tumblr/kanvas-ios.git"
-=======
-    :tag: v1.40.0
->>>>>>> 9fb87af6
   RNCMaskedView:
     :commit: d4ccf2bba163679c4550ce6ba0119604cd5e6379
     :git: https://github.com/react-native-community/react-native-masked-view.git
@@ -775,15 +765,9 @@
   UIDeviceIdentifier: a79ccdfc940373835a7d8e9fc7541e6bf61b6319
   WordPress-Aztec-iOS: b7ac8b30f746992e85d9668453ac87c2cdcecf4f
   WordPress-Editor-iOS: 1886f7fe464d79ee64ccfe7985281f8cf45f75eb
-<<<<<<< HEAD
-  WordPressAuthenticator: 7e21f75235152e8daf95ce6ecb4ca33b1a3a9a0d
-  WordPressKit: 9adbaee6ee83dce93353d4b3bcd1fd7d81b90f25
-  WordPressMocks: b4064b99a073117bbc304abe82df78f2fbe60992
-=======
   WordPressAuthenticator: 2808ae2692e9e5ded6780c7bfb74e6a1571a1906
   WordPressKit: 98b1b095e3e312b49af0d3db5ec3c6272416eda6
   WordPressMocks: 903d2410f41a09fb2e0a1b44ad36ad80310570fb
->>>>>>> 9fb87af6
   WordPressShared: 38cb62e9cb998d4dc3c1611f17934c6875a6b3e8
   WordPressUI: 9da5d966b8beb091950cd96880db398d7f30e246
   WPMediaPicker: d5ae9a83cd5cc0e4de46bfc1c59120aa86658bc3
@@ -798,10 +782,6 @@
   ZendeskSupportSDK: dcb2596ad05a63d662e8c7924357babbf327b421
   ZIPFoundation: 249fa8890597086cd536bb2df5c9804d84e122b0
 
-<<<<<<< HEAD
-PODFILE CHECKSUM: 57b9d2078228cf86303085f4990d1f0fa837b694
-=======
-PODFILE CHECKSUM: 6432fe18cdf4f17a60d9635efdef5ef95acb8fbb
->>>>>>> 9fb87af6
+PODFILE CHECKSUM: bae649ce0dcd13c470177ccad6b5adddf5382d10
 
 COCOAPODS: 1.9.3