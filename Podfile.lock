PODS:
  - 1PasswordExtension (1.8.6)
  - Alamofire (4.8.0)
  - AlamofireImage (3.5.2):
    - Alamofire (~> 4.8)
  - AlamofireNetworkActivityIndicator (2.4.0):
    - Alamofire (~> 4.8)
  - AMScrollingNavbar (5.6.0)
  - AppAuth (1.4.0):
    - AppAuth/Core (= 1.4.0)
    - AppAuth/ExternalUserAgent (= 1.4.0)
  - AppAuth/Core (1.4.0)
  - AppAuth/ExternalUserAgent (1.4.0)
  - AppCenter (2.5.1):
    - AppCenter/Analytics (= 2.5.1)
    - AppCenter/Crashes (= 2.5.1)
  - AppCenter/Analytics (2.5.1):
    - AppCenter/Core
  - AppCenter/Core (2.5.1)
  - AppCenter/Crashes (2.5.1):
    - AppCenter/Core
  - AppCenter/Distribute (2.5.1):
    - AppCenter/Core
  - Automattic-Tracks-iOS (0.5.1):
    - CocoaLumberjack (~> 3)
    - Reachability (~> 3)
    - Sentry (~> 4)
    - Sodium (~> 0.8.0)
    - UIDeviceIdentifier (~> 1)
  - boost-for-react-native (1.63.0)
  - Charts (3.2.2):
    - Charts/Core (= 3.2.2)
  - Charts/Core (3.2.2)
  - CocoaLumberjack (3.5.2):
    - CocoaLumberjack/Core (= 3.5.2)
  - CocoaLumberjack/Core (3.5.2)
  - CropViewController (2.5.3)
  - DoubleConversion (1.1.5)
  - Down (0.6.6)
  - FBLazyVector (0.61.5)
  - FBReactNativeSpec (0.61.5):
    - Folly (= 2018.10.22.00)
    - RCTRequired (= 0.61.5)
    - RCTTypeSafety (= 0.61.5)
    - React-Core (= 0.61.5)
    - React-jsi (= 0.61.5)
    - ReactCommon/turbomodule/core (= 0.61.5)
  - Folly (2018.10.22.00):
    - boost-for-react-native
    - DoubleConversion
    - Folly/Default (= 2018.10.22.00)
    - glog
  - Folly/Default (2018.10.22.00):
    - boost-for-react-native
    - DoubleConversion
    - glog
  - FormatterKit/Resources (1.8.2)
  - FormatterKit/TimeIntervalFormatter (1.8.2):
    - FormatterKit/Resources
  - FSInteractiveMap (0.1.0)
  - Gifu (3.2.0)
  - glog (0.3.5)
  - GoogleSignIn (5.0.2):
    - AppAuth (~> 1.2)
    - GTMAppAuth (~> 1.0)
    - GTMSessionFetcher/Core (~> 1.1)
  - Gridicons (1.0.2)
  - GTMAppAuth (1.1.0):
    - AppAuth/Core (~> 1.4)
    - GTMSessionFetcher (~> 1.4)
  - GTMSessionFetcher (1.5.0):
    - GTMSessionFetcher/Full (= 1.5.0)
  - GTMSessionFetcher/Core (1.5.0)
  - GTMSessionFetcher/Full (1.5.0):
    - GTMSessionFetcher/Core (= 1.5.0)
  - Gutenberg (1.42.0):
    - React (= 0.61.5)
    - React-CoreModules (= 0.61.5)
    - React-RCTImage (= 0.61.5)
    - RNTAztecView
  - JTAppleCalendar (8.0.3)
  - lottie-ios (3.1.6)
  - MediaEditor (1.2.1):
    - CropViewController (~> 2.5.3)
  - MRProgress (0.8.3):
    - MRProgress/ActivityIndicator (= 0.8.3)
    - MRProgress/Blur (= 0.8.3)
    - MRProgress/Circular (= 0.8.3)
    - MRProgress/Icons (= 0.8.3)
    - MRProgress/NavigationBarProgress (= 0.8.3)
    - MRProgress/Overlay (= 0.8.3)
  - MRProgress/ActivityIndicator (0.8.3):
    - MRProgress/Stopable
  - MRProgress/Blur (0.8.3):
    - MRProgress/Helper
  - MRProgress/Circular (0.8.3):
    - MRProgress/Helper
    - MRProgress/ProgressBaseClass
    - MRProgress/Stopable
  - MRProgress/Helper (0.8.3)
  - MRProgress/Icons (0.8.3)
  - MRProgress/NavigationBarProgress (0.8.3):
    - MRProgress/ProgressBaseClass
  - MRProgress/Overlay (0.8.3):
    - MRProgress/ActivityIndicator
    - MRProgress/Blur
    - MRProgress/Circular
    - MRProgress/Helper
    - MRProgress/Icons
  - MRProgress/ProgressBaseClass (0.8.3)
  - MRProgress/Stopable (0.8.3):
    - MRProgress/Helper
  - Nimble (7.3.4)
  - NSObject-SafeExpectations (0.0.4)
  - "NSURL+IDN (0.4)"
  - OCMock (3.4.3)
  - OHHTTPStubs (6.1.0):
    - OHHTTPStubs/Default (= 6.1.0)
  - OHHTTPStubs/Core (6.1.0)
  - OHHTTPStubs/Default (6.1.0):
    - OHHTTPStubs/Core
    - OHHTTPStubs/JSON
    - OHHTTPStubs/NSURLSession
    - OHHTTPStubs/OHPathHelpers
  - OHHTTPStubs/JSON (6.1.0):
    - OHHTTPStubs/Core
  - OHHTTPStubs/NSURLSession (6.1.0):
    - OHHTTPStubs/Core
  - OHHTTPStubs/OHPathHelpers (6.1.0)
  - OHHTTPStubs/Swift (6.1.0):
    - OHHTTPStubs/Default
  - RCTRequired (0.61.5)
  - RCTTypeSafety (0.61.5):
    - FBLazyVector (= 0.61.5)
    - Folly (= 2018.10.22.00)
    - RCTRequired (= 0.61.5)
    - React-Core (= 0.61.5)
  - Reachability (3.2)
  - React (0.61.5):
    - React-Core (= 0.61.5)
    - React-Core/DevSupport (= 0.61.5)
    - React-Core/RCTWebSocket (= 0.61.5)
    - React-RCTActionSheet (= 0.61.5)
    - React-RCTAnimation (= 0.61.5)
    - React-RCTBlob (= 0.61.5)
    - React-RCTImage (= 0.61.5)
    - React-RCTLinking (= 0.61.5)
    - React-RCTNetwork (= 0.61.5)
    - React-RCTSettings (= 0.61.5)
    - React-RCTText (= 0.61.5)
    - React-RCTVibration (= 0.61.5)
  - React-Core (0.61.5):
    - Folly (= 2018.10.22.00)
    - glog
    - React-Core/Default (= 0.61.5)
    - React-cxxreact (= 0.61.5)
    - React-jsi (= 0.61.5)
    - React-jsiexecutor (= 0.61.5)
    - Yoga
  - React-Core/CoreModulesHeaders (0.61.5):
    - Folly (= 2018.10.22.00)
    - glog
    - React-Core/Default
    - React-cxxreact (= 0.61.5)
    - React-jsi (= 0.61.5)
    - React-jsiexecutor (= 0.61.5)
    - Yoga
  - React-Core/Default (0.61.5):
    - Folly (= 2018.10.22.00)
    - glog
    - React-cxxreact (= 0.61.5)
    - React-jsi (= 0.61.5)
    - React-jsiexecutor (= 0.61.5)
    - Yoga
  - React-Core/DevSupport (0.61.5):
    - Folly (= 2018.10.22.00)
    - glog
    - React-Core/Default (= 0.61.5)
    - React-Core/RCTWebSocket (= 0.61.5)
    - React-cxxreact (= 0.61.5)
    - React-jsi (= 0.61.5)
    - React-jsiexecutor (= 0.61.5)
    - React-jsinspector (= 0.61.5)
    - Yoga
  - React-Core/RCTActionSheetHeaders (0.61.5):
    - Folly (= 2018.10.22.00)
    - glog
    - React-Core/Default
    - React-cxxreact (= 0.61.5)
    - React-jsi (= 0.61.5)
    - React-jsiexecutor (= 0.61.5)
    - Yoga
  - React-Core/RCTAnimationHeaders (0.61.5):
    - Folly (= 2018.10.22.00)
    - glog
    - React-Core/Default
    - React-cxxreact (= 0.61.5)
    - React-jsi (= 0.61.5)
    - React-jsiexecutor (= 0.61.5)
    - Yoga
  - React-Core/RCTBlobHeaders (0.61.5):
    - Folly (= 2018.10.22.00)
    - glog
    - React-Core/Default
    - React-cxxreact (= 0.61.5)
    - React-jsi (= 0.61.5)
    - React-jsiexecutor (= 0.61.5)
    - Yoga
  - React-Core/RCTImageHeaders (0.61.5):
    - Folly (= 2018.10.22.00)
    - glog
    - React-Core/Default
    - React-cxxreact (= 0.61.5)
    - React-jsi (= 0.61.5)
    - React-jsiexecutor (= 0.61.5)
    - Yoga
  - React-Core/RCTLinkingHeaders (0.61.5):
    - Folly (= 2018.10.22.00)
    - glog
    - React-Core/Default
    - React-cxxreact (= 0.61.5)
    - React-jsi (= 0.61.5)
    - React-jsiexecutor (= 0.61.5)
    - Yoga
  - React-Core/RCTNetworkHeaders (0.61.5):
    - Folly (= 2018.10.22.00)
    - glog
    - React-Core/Default
    - React-cxxreact (= 0.61.5)
    - React-jsi (= 0.61.5)
    - React-jsiexecutor (= 0.61.5)
    - Yoga
  - React-Core/RCTSettingsHeaders (0.61.5):
    - Folly (= 2018.10.22.00)
    - glog
    - React-Core/Default
    - React-cxxreact (= 0.61.5)
    - React-jsi (= 0.61.5)
    - React-jsiexecutor (= 0.61.5)
    - Yoga
  - React-Core/RCTTextHeaders (0.61.5):
    - Folly (= 2018.10.22.00)
    - glog
    - React-Core/Default
    - React-cxxreact (= 0.61.5)
    - React-jsi (= 0.61.5)
    - React-jsiexecutor (= 0.61.5)
    - Yoga
  - React-Core/RCTVibrationHeaders (0.61.5):
    - Folly (= 2018.10.22.00)
    - glog
    - React-Core/Default
    - React-cxxreact (= 0.61.5)
    - React-jsi (= 0.61.5)
    - React-jsiexecutor (= 0.61.5)
    - Yoga
  - React-Core/RCTWebSocket (0.61.5):
    - Folly (= 2018.10.22.00)
    - glog
    - React-Core/Default (= 0.61.5)
    - React-cxxreact (= 0.61.5)
    - React-jsi (= 0.61.5)
    - React-jsiexecutor (= 0.61.5)
    - Yoga
  - React-CoreModules (0.61.5):
    - FBReactNativeSpec (= 0.61.5)
    - Folly (= 2018.10.22.00)
    - RCTTypeSafety (= 0.61.5)
    - React-Core/CoreModulesHeaders (= 0.61.5)
    - React-RCTImage (= 0.61.5)
    - ReactCommon/turbomodule/core (= 0.61.5)
  - React-cxxreact (0.61.5):
    - boost-for-react-native (= 1.63.0)
    - DoubleConversion
    - Folly (= 2018.10.22.00)
    - glog
    - React-jsinspector (= 0.61.5)
  - React-jsi (0.61.5):
    - boost-for-react-native (= 1.63.0)
    - DoubleConversion
    - Folly (= 2018.10.22.00)
    - glog
    - React-jsi/Default (= 0.61.5)
  - React-jsi/Default (0.61.5):
    - boost-for-react-native (= 1.63.0)
    - DoubleConversion
    - Folly (= 2018.10.22.00)
    - glog
  - React-jsiexecutor (0.61.5):
    - DoubleConversion
    - Folly (= 2018.10.22.00)
    - glog
    - React-cxxreact (= 0.61.5)
    - React-jsi (= 0.61.5)
  - React-jsinspector (0.61.5)
  - react-native-blur (3.3.0):
    - React
  - react-native-get-random-values (1.4.0):
    - React
  - react-native-keyboard-aware-scroll-view (0.8.8):
    - React
  - react-native-linear-gradient (2.5.6):
    - React
  - react-native-safe-area (0.5.1):
    - React
  - react-native-safe-area-context (3.0.2):
    - React
  - react-native-slider (3.0.2):
    - React
  - react-native-video (5.0.2):
    - React
    - react-native-video/Video (= 5.0.2)
  - react-native-video/Video (5.0.2):
    - React
  - React-RCTActionSheet (0.61.5):
    - React-Core/RCTActionSheetHeaders (= 0.61.5)
  - React-RCTAnimation (0.61.5):
    - React-Core/RCTAnimationHeaders (= 0.61.5)
  - React-RCTBlob (0.61.5):
    - React-Core/RCTBlobHeaders (= 0.61.5)
    - React-Core/RCTWebSocket (= 0.61.5)
    - React-jsi (= 0.61.5)
    - React-RCTNetwork (= 0.61.5)
  - React-RCTImage (0.61.5):
    - React-Core/RCTImageHeaders (= 0.61.5)
    - React-RCTNetwork (= 0.61.5)
  - React-RCTLinking (0.61.5):
    - React-Core/RCTLinkingHeaders (= 0.61.5)
  - React-RCTNetwork (0.61.5):
    - React-Core/RCTNetworkHeaders (= 0.61.5)
  - React-RCTSettings (0.61.5):
    - React-Core/RCTSettingsHeaders (= 0.61.5)
  - React-RCTText (0.61.5):
    - React-Core/RCTTextHeaders (= 0.61.5)
  - React-RCTVibration (0.61.5):
    - React-Core/RCTVibrationHeaders (= 0.61.5)
  - ReactCommon (0.61.5):
    - ReactCommon/jscallinvoker (= 0.61.5)
    - ReactCommon/turbomodule (= 0.61.5)
  - ReactCommon/jscallinvoker (0.61.5):
    - DoubleConversion
    - Folly (= 2018.10.22.00)
    - glog
    - React-cxxreact (= 0.61.5)
  - ReactCommon/turbomodule (0.61.5):
    - DoubleConversion
    - Folly (= 2018.10.22.00)
    - glog
    - React-Core (= 0.61.5)
    - React-cxxreact (= 0.61.5)
    - React-jsi (= 0.61.5)
    - ReactCommon/jscallinvoker (= 0.61.5)
    - ReactCommon/turbomodule/core (= 0.61.5)
    - ReactCommon/turbomodule/samples (= 0.61.5)
  - ReactCommon/turbomodule/core (0.61.5):
    - DoubleConversion
    - Folly (= 2018.10.22.00)
    - glog
    - React-Core (= 0.61.5)
    - React-cxxreact (= 0.61.5)
    - React-jsi (= 0.61.5)
    - ReactCommon/jscallinvoker (= 0.61.5)
  - ReactCommon/turbomodule/samples (0.61.5):
    - DoubleConversion
    - Folly (= 2018.10.22.00)
    - glog
    - React-Core (= 0.61.5)
    - React-cxxreact (= 0.61.5)
    - React-jsi (= 0.61.5)
    - ReactCommon/jscallinvoker (= 0.61.5)
    - ReactCommon/turbomodule/core (= 0.61.5)
  - ReactNativeDarkMode (0.0.10):
    - React
  - RNCMaskedView (0.1.10-wp):
    - React
  - RNGestureHandler (1.6.1):
    - React
  - RNReanimated (1.9.0):
    - React
  - RNScreens (2.8.0):
    - React
  - RNSVG (9.13.6-gb):
    - React
  - RNTAztecView (1.42.0):
    - React-Core
    - WordPress-Aztec-iOS (~> 1.19.3)
  - Sentry (4.5.0):
    - Sentry/Core (= 4.5.0)
  - Sentry/Core (4.5.0)
  - Sodium (0.8.0)
  - Starscream (3.0.6)
  - SVProgressHUD (2.2.5)
  - UIDeviceIdentifier (1.5.0)
  - WordPress-Aztec-iOS (1.19.3)
  - WordPress-Editor-iOS (1.19.3):
    - WordPress-Aztec-iOS (= 1.19.3)
  - WordPressAuthenticator (1.31.0-beta.2):
    - 1PasswordExtension (= 1.8.6)
    - Alamofire (= 4.8)
    - CocoaLumberjack (~> 3.5)
    - GoogleSignIn (~> 5.0.2)
    - Gridicons (~> 1.0)
    - lottie-ios (= 3.1.6)
    - "NSURL+IDN (= 0.4)"
    - SVProgressHUD (= 2.2.5)
    - WordPressKit (~> 4.18-beta)
    - WordPressShared (~> 1.12-beta)
    - WordPressUI (~> 1.7.0)
<<<<<<< HEAD
  - WordPressKit (4.23.0-beta.3):
=======
  - WordPressKit (4.23.0-beta.2):
>>>>>>> f3542726
    - Alamofire (~> 4.8.0)
    - CocoaLumberjack (~> 3.4)
    - NSObject-SafeExpectations (= 0.0.4)
    - UIDeviceIdentifier (~> 1)
    - WordPressShared (~> 1.12)
    - wpxmlrpc (~> 0.9.0)
  - WordPressMocks (0.0.9)
  - WordPressShared (1.13.0):
    - CocoaLumberjack (~> 3.4)
    - FormatterKit/TimeIntervalFormatter (= 1.8.2)
  - WordPressUI (1.7.4-beta.1)
  - WPMediaPicker (1.7.2)
  - wpxmlrpc (0.9.0)
  - Yoga (1.14.0)
  - ZendeskCommonUISDK (6.0.0):
    - ZendeskSDKConfigurationsSDK (~> 1.1.6)
  - ZendeskCoreSDK (2.4.1)
  - ZendeskMessagingAPISDK (3.8.0):
    - ZendeskSDKConfigurationsSDK (~> 1.1.6)
  - ZendeskMessagingSDK (3.8.0):
    - ZendeskCommonUISDK (~> 6.0.0)
    - ZendeskMessagingAPISDK (~> 3.8.0)
  - ZendeskSDKConfigurationsSDK (1.1.6)
  - ZendeskSupportProvidersSDK (5.1.1):
    - ZendeskCoreSDK (~> 2.4.1)
  - ZendeskSupportSDK (5.1.1):
    - ZendeskMessagingSDK (~> 3.8.0)
    - ZendeskSupportProvidersSDK (~> 5.1.1)
  - ZIPFoundation (0.9.10)

DEPENDENCIES:
  - Alamofire (= 4.8.0)
  - AlamofireImage (= 3.5.2)
  - AlamofireNetworkActivityIndicator (~> 2.4)
  - AMScrollingNavbar (= 5.6.0)
  - AppCenter (= 2.5.1)
  - AppCenter/Distribute (= 2.5.1)
  - Automattic-Tracks-iOS (~> 0.5.1)
  - Charts (~> 3.2.2)
  - CocoaLumberjack (~> 3.0)
  - CropViewController (= 2.5.3)
  - Down (~> 0.6.6)
  - FBLazyVector (from `https://raw.githubusercontent.com/wordpress-mobile/gutenberg-mobile/v1.43.0-alpha2/third-party-podspecs/FBLazyVector.podspec.json`)
  - FBReactNativeSpec (from `https://raw.githubusercontent.com/wordpress-mobile/gutenberg-mobile/v1.43.0-alpha2/third-party-podspecs/FBReactNativeSpec.podspec.json`)
  - Folly (from `https://raw.githubusercontent.com/wordpress-mobile/gutenberg-mobile/v1.43.0-alpha2/third-party-podspecs/Folly.podspec.json`)
  - FSInteractiveMap (from `https://github.com/wordpress-mobile/FSInteractiveMap.git`, tag `0.2.0`)
  - Gifu (= 3.2.0)
  - glog (from `https://raw.githubusercontent.com/wordpress-mobile/gutenberg-mobile/v1.43.0-alpha2/third-party-podspecs/glog.podspec.json`)
  - Gridicons (~> 1.0.2)
  - Gutenberg (from `http://github.com/wordpress-mobile/gutenberg-mobile/`, tag `v1.43.0-alpha2`)
  - JTAppleCalendar (~> 8.0.2)
  - MediaEditor (~> 1.2.1)
  - MRProgress (= 0.8.3)
  - Nimble (~> 7.3.1)
  - NSObject-SafeExpectations (~> 0.0.4)
  - "NSURL+IDN (~> 0.4)"
  - OCMock (= 3.4.3)
  - OHHTTPStubs (= 6.1.0)
  - OHHTTPStubs/Swift (= 6.1.0)
  - RCTRequired (from `https://raw.githubusercontent.com/wordpress-mobile/gutenberg-mobile/v1.43.0-alpha2/third-party-podspecs/RCTRequired.podspec.json`)
  - RCTTypeSafety (from `https://raw.githubusercontent.com/wordpress-mobile/gutenberg-mobile/v1.43.0-alpha2/third-party-podspecs/RCTTypeSafety.podspec.json`)
  - Reachability (= 3.2)
  - React (from `https://raw.githubusercontent.com/wordpress-mobile/gutenberg-mobile/v1.43.0-alpha2/third-party-podspecs/React.podspec.json`)
  - React-Core (from `https://raw.githubusercontent.com/wordpress-mobile/gutenberg-mobile/v1.43.0-alpha2/third-party-podspecs/React-Core.podspec.json`)
  - React-CoreModules (from `https://raw.githubusercontent.com/wordpress-mobile/gutenberg-mobile/v1.43.0-alpha2/third-party-podspecs/React-CoreModules.podspec.json`)
  - React-cxxreact (from `https://raw.githubusercontent.com/wordpress-mobile/gutenberg-mobile/v1.43.0-alpha2/third-party-podspecs/React-cxxreact.podspec.json`)
  - React-jsi (from `https://raw.githubusercontent.com/wordpress-mobile/gutenberg-mobile/v1.43.0-alpha2/third-party-podspecs/React-jsi.podspec.json`)
  - React-jsiexecutor (from `https://raw.githubusercontent.com/wordpress-mobile/gutenberg-mobile/v1.43.0-alpha2/third-party-podspecs/React-jsiexecutor.podspec.json`)
  - React-jsinspector (from `https://raw.githubusercontent.com/wordpress-mobile/gutenberg-mobile/v1.43.0-alpha2/third-party-podspecs/React-jsinspector.podspec.json`)
  - react-native-blur (from `https://raw.githubusercontent.com/wordpress-mobile/gutenberg-mobile/v1.43.0-alpha2/third-party-podspecs/react-native-blur.podspec.json`)
  - react-native-get-random-values (from `https://raw.githubusercontent.com/wordpress-mobile/gutenberg-mobile/v1.43.0-alpha2/third-party-podspecs/react-native-get-random-values.podspec.json`)
  - react-native-keyboard-aware-scroll-view (from `https://raw.githubusercontent.com/wordpress-mobile/gutenberg-mobile/v1.43.0-alpha2/third-party-podspecs/react-native-keyboard-aware-scroll-view.podspec.json`)
  - react-native-linear-gradient (from `https://raw.githubusercontent.com/wordpress-mobile/gutenberg-mobile/v1.43.0-alpha2/third-party-podspecs/react-native-linear-gradient.podspec.json`)
  - react-native-safe-area (from `https://raw.githubusercontent.com/wordpress-mobile/gutenberg-mobile/v1.43.0-alpha2/third-party-podspecs/react-native-safe-area.podspec.json`)
  - react-native-safe-area-context (from `https://raw.githubusercontent.com/wordpress-mobile/gutenberg-mobile/v1.43.0-alpha2/third-party-podspecs/react-native-safe-area-context.podspec.json`)
  - react-native-slider (from `https://raw.githubusercontent.com/wordpress-mobile/gutenberg-mobile/v1.43.0-alpha2/third-party-podspecs/react-native-slider.podspec.json`)
  - react-native-video (from `https://raw.githubusercontent.com/wordpress-mobile/gutenberg-mobile/v1.43.0-alpha2/third-party-podspecs/react-native-video.podspec.json`)
  - React-RCTActionSheet (from `https://raw.githubusercontent.com/wordpress-mobile/gutenberg-mobile/v1.43.0-alpha2/third-party-podspecs/React-RCTActionSheet.podspec.json`)
  - React-RCTAnimation (from `https://raw.githubusercontent.com/wordpress-mobile/gutenberg-mobile/v1.43.0-alpha2/third-party-podspecs/React-RCTAnimation.podspec.json`)
  - React-RCTBlob (from `https://raw.githubusercontent.com/wordpress-mobile/gutenberg-mobile/v1.43.0-alpha2/third-party-podspecs/React-RCTBlob.podspec.json`)
  - React-RCTImage (from `https://raw.githubusercontent.com/wordpress-mobile/gutenberg-mobile/v1.43.0-alpha2/third-party-podspecs/React-RCTImage.podspec.json`)
  - React-RCTLinking (from `https://raw.githubusercontent.com/wordpress-mobile/gutenberg-mobile/v1.43.0-alpha2/third-party-podspecs/React-RCTLinking.podspec.json`)
  - React-RCTNetwork (from `https://raw.githubusercontent.com/wordpress-mobile/gutenberg-mobile/v1.43.0-alpha2/third-party-podspecs/React-RCTNetwork.podspec.json`)
  - React-RCTSettings (from `https://raw.githubusercontent.com/wordpress-mobile/gutenberg-mobile/v1.43.0-alpha2/third-party-podspecs/React-RCTSettings.podspec.json`)
  - React-RCTText (from `https://raw.githubusercontent.com/wordpress-mobile/gutenberg-mobile/v1.43.0-alpha2/third-party-podspecs/React-RCTText.podspec.json`)
  - React-RCTVibration (from `https://raw.githubusercontent.com/wordpress-mobile/gutenberg-mobile/v1.43.0-alpha2/third-party-podspecs/React-RCTVibration.podspec.json`)
  - ReactCommon (from `https://raw.githubusercontent.com/wordpress-mobile/gutenberg-mobile/v1.43.0-alpha2/third-party-podspecs/ReactCommon.podspec.json`)
  - ReactNativeDarkMode (from `https://raw.githubusercontent.com/wordpress-mobile/gutenberg-mobile/v1.43.0-alpha2/third-party-podspecs/ReactNativeDarkMode.podspec.json`)
  - RNCMaskedView (from `https://raw.githubusercontent.com/wordpress-mobile/gutenberg-mobile/v1.43.0-alpha2/third-party-podspecs/RNCMaskedView.podspec.json`)
  - RNGestureHandler (from `https://raw.githubusercontent.com/wordpress-mobile/gutenberg-mobile/v1.43.0-alpha2/third-party-podspecs/RNGestureHandler.podspec.json`)
  - RNReanimated (from `https://raw.githubusercontent.com/wordpress-mobile/gutenberg-mobile/v1.43.0-alpha2/third-party-podspecs/RNReanimated.podspec.json`)
  - RNScreens (from `https://raw.githubusercontent.com/wordpress-mobile/gutenberg-mobile/v1.43.0-alpha2/third-party-podspecs/RNScreens.podspec.json`)
  - RNSVG (from `https://raw.githubusercontent.com/wordpress-mobile/gutenberg-mobile/v1.43.0-alpha2/third-party-podspecs/RNSVG.podspec.json`)
  - RNTAztecView (from `http://github.com/wordpress-mobile/gutenberg-mobile/`, tag `v1.43.0-alpha2`)
  - Starscream (= 3.0.6)
  - SVProgressHUD (= 2.2.5)
  - WordPress-Editor-iOS (~> 1.19.3)
<<<<<<< HEAD
  - WordPressAuthenticator (~> 1.30.0-beta)
  - WordPressKit (~> 4.23.0-beta.3)
=======
  - WordPressAuthenticator (~> 1.31.0-beta)
  - WordPressKit (~> 4.23-beta)
>>>>>>> f3542726
  - WordPressMocks (~> 0.0.9)
  - WordPressShared (~> 1.13.0)
  - WordPressUI (~> 1.7.4-beta.1)
  - WPMediaPicker (~> 1.7.2)
  - Yoga (from `https://raw.githubusercontent.com/wordpress-mobile/gutenberg-mobile/v1.43.0-alpha2/third-party-podspecs/Yoga.podspec.json`)
  - ZendeskSupportSDK (= 5.1.1)
  - ZIPFoundation (~> 0.9.8)

SPEC REPOS:
  trunk:
    - 1PasswordExtension
    - Alamofire
    - AlamofireImage
    - AlamofireNetworkActivityIndicator
    - AMScrollingNavbar
    - AppAuth
    - AppCenter
    - Automattic-Tracks-iOS
    - boost-for-react-native
    - Charts
    - CocoaLumberjack
    - CropViewController
    - DoubleConversion
    - Down
    - FormatterKit
    - Gifu
    - GoogleSignIn
    - Gridicons
    - GTMAppAuth
    - GTMSessionFetcher
    - JTAppleCalendar
    - lottie-ios
    - MediaEditor
    - MRProgress
    - Nimble
    - NSObject-SafeExpectations
    - "NSURL+IDN"
    - OCMock
    - OHHTTPStubs
    - Reachability
    - Sentry
    - Sodium
    - Starscream
    - SVProgressHUD
    - UIDeviceIdentifier
    - WordPress-Aztec-iOS
    - WordPress-Editor-iOS
    - WordPressAuthenticator
    - WordPressKit
    - WordPressMocks
    - WordPressShared
    - WordPressUI
    - WPMediaPicker
    - wpxmlrpc
    - ZendeskCommonUISDK
    - ZendeskCoreSDK
    - ZendeskMessagingAPISDK
    - ZendeskMessagingSDK
    - ZendeskSDKConfigurationsSDK
    - ZendeskSupportProvidersSDK
    - ZendeskSupportSDK
    - ZIPFoundation

EXTERNAL SOURCES:
  FBLazyVector:
    :podspec: https://raw.githubusercontent.com/wordpress-mobile/gutenberg-mobile/v1.43.0-alpha2/third-party-podspecs/FBLazyVector.podspec.json
  FBReactNativeSpec:
    :podspec: https://raw.githubusercontent.com/wordpress-mobile/gutenberg-mobile/v1.43.0-alpha2/third-party-podspecs/FBReactNativeSpec.podspec.json
  Folly:
    :podspec: https://raw.githubusercontent.com/wordpress-mobile/gutenberg-mobile/v1.43.0-alpha2/third-party-podspecs/Folly.podspec.json
  FSInteractiveMap:
    :git: https://github.com/wordpress-mobile/FSInteractiveMap.git
    :tag: 0.2.0
  glog:
    :podspec: https://raw.githubusercontent.com/wordpress-mobile/gutenberg-mobile/v1.43.0-alpha2/third-party-podspecs/glog.podspec.json
  Gutenberg:
    :git: http://github.com/wordpress-mobile/gutenberg-mobile/
    :submodules: true
    :tag: v1.43.0-alpha2
  RCTRequired:
    :podspec: https://raw.githubusercontent.com/wordpress-mobile/gutenberg-mobile/v1.43.0-alpha2/third-party-podspecs/RCTRequired.podspec.json
  RCTTypeSafety:
    :podspec: https://raw.githubusercontent.com/wordpress-mobile/gutenberg-mobile/v1.43.0-alpha2/third-party-podspecs/RCTTypeSafety.podspec.json
  React:
    :podspec: https://raw.githubusercontent.com/wordpress-mobile/gutenberg-mobile/v1.43.0-alpha2/third-party-podspecs/React.podspec.json
  React-Core:
    :podspec: https://raw.githubusercontent.com/wordpress-mobile/gutenberg-mobile/v1.43.0-alpha2/third-party-podspecs/React-Core.podspec.json
  React-CoreModules:
    :podspec: https://raw.githubusercontent.com/wordpress-mobile/gutenberg-mobile/v1.43.0-alpha2/third-party-podspecs/React-CoreModules.podspec.json
  React-cxxreact:
    :podspec: https://raw.githubusercontent.com/wordpress-mobile/gutenberg-mobile/v1.43.0-alpha2/third-party-podspecs/React-cxxreact.podspec.json
  React-jsi:
    :podspec: https://raw.githubusercontent.com/wordpress-mobile/gutenberg-mobile/v1.43.0-alpha2/third-party-podspecs/React-jsi.podspec.json
  React-jsiexecutor:
    :podspec: https://raw.githubusercontent.com/wordpress-mobile/gutenberg-mobile/v1.43.0-alpha2/third-party-podspecs/React-jsiexecutor.podspec.json
  React-jsinspector:
    :podspec: https://raw.githubusercontent.com/wordpress-mobile/gutenberg-mobile/v1.43.0-alpha2/third-party-podspecs/React-jsinspector.podspec.json
  react-native-blur:
    :podspec: https://raw.githubusercontent.com/wordpress-mobile/gutenberg-mobile/v1.43.0-alpha2/third-party-podspecs/react-native-blur.podspec.json
  react-native-get-random-values:
    :podspec: https://raw.githubusercontent.com/wordpress-mobile/gutenberg-mobile/v1.43.0-alpha2/third-party-podspecs/react-native-get-random-values.podspec.json
  react-native-keyboard-aware-scroll-view:
    :podspec: https://raw.githubusercontent.com/wordpress-mobile/gutenberg-mobile/v1.43.0-alpha2/third-party-podspecs/react-native-keyboard-aware-scroll-view.podspec.json
  react-native-linear-gradient:
    :podspec: https://raw.githubusercontent.com/wordpress-mobile/gutenberg-mobile/v1.43.0-alpha2/third-party-podspecs/react-native-linear-gradient.podspec.json
  react-native-safe-area:
    :podspec: https://raw.githubusercontent.com/wordpress-mobile/gutenberg-mobile/v1.43.0-alpha2/third-party-podspecs/react-native-safe-area.podspec.json
  react-native-safe-area-context:
    :podspec: https://raw.githubusercontent.com/wordpress-mobile/gutenberg-mobile/v1.43.0-alpha2/third-party-podspecs/react-native-safe-area-context.podspec.json
  react-native-slider:
    :podspec: https://raw.githubusercontent.com/wordpress-mobile/gutenberg-mobile/v1.43.0-alpha2/third-party-podspecs/react-native-slider.podspec.json
  react-native-video:
    :podspec: https://raw.githubusercontent.com/wordpress-mobile/gutenberg-mobile/v1.43.0-alpha2/third-party-podspecs/react-native-video.podspec.json
  React-RCTActionSheet:
    :podspec: https://raw.githubusercontent.com/wordpress-mobile/gutenberg-mobile/v1.43.0-alpha2/third-party-podspecs/React-RCTActionSheet.podspec.json
  React-RCTAnimation:
    :podspec: https://raw.githubusercontent.com/wordpress-mobile/gutenberg-mobile/v1.43.0-alpha2/third-party-podspecs/React-RCTAnimation.podspec.json
  React-RCTBlob:
    :podspec: https://raw.githubusercontent.com/wordpress-mobile/gutenberg-mobile/v1.43.0-alpha2/third-party-podspecs/React-RCTBlob.podspec.json
  React-RCTImage:
    :podspec: https://raw.githubusercontent.com/wordpress-mobile/gutenberg-mobile/v1.43.0-alpha2/third-party-podspecs/React-RCTImage.podspec.json
  React-RCTLinking:
    :podspec: https://raw.githubusercontent.com/wordpress-mobile/gutenberg-mobile/v1.43.0-alpha2/third-party-podspecs/React-RCTLinking.podspec.json
  React-RCTNetwork:
    :podspec: https://raw.githubusercontent.com/wordpress-mobile/gutenberg-mobile/v1.43.0-alpha2/third-party-podspecs/React-RCTNetwork.podspec.json
  React-RCTSettings:
    :podspec: https://raw.githubusercontent.com/wordpress-mobile/gutenberg-mobile/v1.43.0-alpha2/third-party-podspecs/React-RCTSettings.podspec.json
  React-RCTText:
    :podspec: https://raw.githubusercontent.com/wordpress-mobile/gutenberg-mobile/v1.43.0-alpha2/third-party-podspecs/React-RCTText.podspec.json
  React-RCTVibration:
    :podspec: https://raw.githubusercontent.com/wordpress-mobile/gutenberg-mobile/v1.43.0-alpha2/third-party-podspecs/React-RCTVibration.podspec.json
  ReactCommon:
    :podspec: https://raw.githubusercontent.com/wordpress-mobile/gutenberg-mobile/v1.43.0-alpha2/third-party-podspecs/ReactCommon.podspec.json
  ReactNativeDarkMode:
    :podspec: https://raw.githubusercontent.com/wordpress-mobile/gutenberg-mobile/v1.43.0-alpha2/third-party-podspecs/ReactNativeDarkMode.podspec.json
  RNCMaskedView:
    :podspec: https://raw.githubusercontent.com/wordpress-mobile/gutenberg-mobile/v1.43.0-alpha2/third-party-podspecs/RNCMaskedView.podspec.json
  RNGestureHandler:
    :podspec: https://raw.githubusercontent.com/wordpress-mobile/gutenberg-mobile/v1.43.0-alpha2/third-party-podspecs/RNGestureHandler.podspec.json
  RNReanimated:
    :podspec: https://raw.githubusercontent.com/wordpress-mobile/gutenberg-mobile/v1.43.0-alpha2/third-party-podspecs/RNReanimated.podspec.json
  RNScreens:
    :podspec: https://raw.githubusercontent.com/wordpress-mobile/gutenberg-mobile/v1.43.0-alpha2/third-party-podspecs/RNScreens.podspec.json
  RNSVG:
    :podspec: https://raw.githubusercontent.com/wordpress-mobile/gutenberg-mobile/v1.43.0-alpha2/third-party-podspecs/RNSVG.podspec.json
  RNTAztecView:
    :git: http://github.com/wordpress-mobile/gutenberg-mobile/
    :submodules: true
    :tag: v1.43.0-alpha2
  Yoga:
    :podspec: https://raw.githubusercontent.com/wordpress-mobile/gutenberg-mobile/v1.43.0-alpha2/third-party-podspecs/Yoga.podspec.json

CHECKOUT OPTIONS:
  FSInteractiveMap:
    :git: https://github.com/wordpress-mobile/FSInteractiveMap.git
    :tag: 0.2.0
  Gutenberg:
    :git: http://github.com/wordpress-mobile/gutenberg-mobile/
    :submodules: true
    :tag: v1.43.0-alpha2
  RNCMaskedView:
    :commit: d4ccf2bba163679c4550ce6ba0119604cd5e6379
    :git: https://github.com/react-native-community/react-native-masked-view.git
  RNTAztecView:
    :git: http://github.com/wordpress-mobile/gutenberg-mobile/
    :submodules: true
    :tag: v1.43.0-alpha2

SPEC CHECKSUMS:
  1PasswordExtension: f97cc80ae58053c331b2b6dc8843ba7103b33794
  Alamofire: 3ec537f71edc9804815215393ae2b1a8ea33a844
  AlamofireImage: 63cfe3baf1370be6c498149687cf6db3e3b00999
  AlamofireNetworkActivityIndicator: 9acc3de3ca6645bf0efed462396b0df13dd3e7b8
  AMScrollingNavbar: cf0ec5a5ee659d76ba2509f630bf14fba7e16dc3
  AppAuth: 31bcec809a638d7bd2f86ea8a52bd45f6e81e7c7
  AppCenter: fddcbac6e4baae3d93a196ceb0bfe0e4ce407dec
  Automattic-Tracks-iOS: ac2cf9d8332fef72cf3e6de7b14012e7a0672676
  boost-for-react-native: 39c7adb57c4e60d6c5479dd8623128eb5b3f0f2c
  Charts: f69cf0518b6d1d62608ca504248f1bbe0b6ae77e
  CocoaLumberjack: 118bf4a820efc641f79fa487b75ed928dccfae23
  CropViewController: a5c143548a0fabcd6cc25f2d26e40460cfb8c78c
  DoubleConversion: e22e0762848812a87afd67ffda3998d9ef29170c
  Down: 71bf4af3c04fa093e65dffa25c4b64fa61287373
  FBLazyVector: 47798d43f20e85af0d3cef09928b6e2d16dbbe4c
  FBReactNativeSpec: 8d0bf8eca089153f4196975ca190cda8c2d5dbd2
  Folly: 30e7936e1c45c08d884aa59369ed951a8e68cf51
  FormatterKit: 4b8f29acc9b872d5d12a63efb560661e8f2e1b98
  FSInteractiveMap: a396f610f48b76cb540baa87139d056429abda86
  Gifu: 7bcb6427457d85e0b4dff5a84ec5947ac19a93ea
  glog: 1f3da668190260b06b429bb211bfbee5cd790c28
  GoogleSignIn: 7137d297ddc022a7e0aa4619c86d72c909fa7213
  Gridicons: 7085561c06c2bda3a78f4a14f6590e61c3bfd09a
  GTMAppAuth: 197a8dabfea5d665224aa00d17f164fc2248dab9
  GTMSessionFetcher: b3503b20a988c4e20cc189aa798fd18220133f52
  Gutenberg: 4310bbdb4f95db0834d333cac2e5f5906e135393
  JTAppleCalendar: 932cadea40b1051beab10f67843451d48ba16c99
  lottie-ios: 85ce835dd8c53e02509f20729fc7d6a4e6645a0a
  MediaEditor: 20cdeb46bdecd040b8bc94467ac85a52b53b193a
  MRProgress: 16de7cc9f347e8846797a770db102a323fe7ef09
  Nimble: 051e3d8912d40138fa5591c78594f95fb172af37
  NSObject-SafeExpectations: ab8fe623d36b25aa1f150affa324e40a2f3c0374
  "NSURL+IDN": afc873e639c18138a1589697c3add197fe8679ca
  OCMock: 43565190abc78977ad44a61c0d20d7f0784d35ab
  OHHTTPStubs: 1e21c7d2c084b8153fc53d48400d8919d2d432d0
  RCTRequired: 3ca691422140f76f04fd2af6dc90914cf0f81ef1
  RCTTypeSafety: aab4e9679dbb3682bf0404fded7b9557d7306795
  Reachability: 33e18b67625424e47b6cde6d202dce689ad7af96
  React: 5a954890216a4493df5ab2149f70f18592b513ac
  React-Core: 865fa241faa644ff20cb5ec87787b32a5acc43b3
  React-CoreModules: 026fafece67a3802aa8bb1995d27227b0d95e0f5
  React-cxxreact: 9c76312456310d1b486e23edb9ce576a5397ebc2
  React-jsi: 6d6afac4873e8a3433334378589a0a8190d58070
  React-jsiexecutor: 9dfdcd0db23042623894dcbc02d61a772da8e3c1
  React-jsinspector: 89927b9ec6d75759882949d2043ba704565edaec
  react-native-blur: adb31865c20137dacb53c32e3423374ac2b8c5a0
  react-native-get-random-values: 8940331a943a46c165d3ed05802c09c392f8dd46
  react-native-keyboard-aware-scroll-view: ffa9152671fec9a571197ed2d02e0fcb90206e60
  react-native-linear-gradient: 258ba8c61848324b1f2019bed5f460e6396137b7
  react-native-safe-area: e8230b0017d76c00de6b01e2412dcf86b127c6a3
  react-native-safe-area-context: 52c73401424bae74fc89ca91b4ae5c4f2689d857
  react-native-slider: 2f186719b7ada773b78141b8dae62081d819b206
  react-native-video: d01ed7ff1e38fa7dcc6c15c94cf505e661b7bfd0
  React-RCTActionSheet: e8f642cfaa396b6b09fd38f53378506c2d63af35
  React-RCTAnimation: cec1abbcfb006978a288c5072e3d611d6ff76d4c
  React-RCTBlob: 7596eb2048150e429127a92a701e6cd40a8c0a74
  React-RCTImage: 03c7e36877a579ee51dcc33079cc8bc98658a722
  React-RCTLinking: cdc3f1aaff5f321bc954a98b7ffae3f864a6eaa3
  React-RCTNetwork: 33b3da6944786edea496a5fc6afea466633fd711
  React-RCTSettings: a3b7b3124315f8c91fad5d8aff08ee97d4b471cd
  React-RCTText: ee9c8b70180fb58d062483d9664cd921d14b5961
  React-RCTVibration: 20deb1f6f001000d1f2603722ec110c66c74796b
  ReactCommon: 48926fc48fcd7c8a629860049ffba9c23b4005dc
  ReactNativeDarkMode: f61376360c5d983907e5c316e8e1c853a8c2f348
  RNCMaskedView: 744eb642f5d96bd670ea93f59e7a1346ea50976a
  RNGestureHandler: 82a89b0fde0a37e633c6233418f7249e2f8e59b5
  RNReanimated: 13f7a6a22667c4f00aac217bc66f94e8560b3d59
  RNScreens: 6833ac5c29cf2f03eed12103140530bbd75b6aea
  RNSVG: 68a534a5db06dcbdaebfd5079349191598caef7b
  RNTAztecView: 6aac2fc4ccef809b864a6f1808533752f5460e79
  Sentry: ab6c209f23700d1460691dbc90e19ed0a05d496b
  Sodium: 63c0ca312a932e6da481689537d4b35568841bdc
  Starscream: ef3ece99d765eeccb67de105bfa143f929026cf5
  SVProgressHUD: 1428aafac632c1f86f62aa4243ec12008d7a51d6
  UIDeviceIdentifier: a79ccdfc940373835a7d8e9fc7541e6bf61b6319
  WordPress-Aztec-iOS: b7ac8b30f746992e85d9668453ac87c2cdcecf4f
  WordPress-Editor-iOS: 1886f7fe464d79ee64ccfe7985281f8cf45f75eb
<<<<<<< HEAD
  WordPressAuthenticator: 711c32e897f78dfa2b7b3b81f2ec64b5ba0b0ce7
  WordPressKit: 794e212fcae36e3cda176908744608f6857f871e
=======
  WordPressAuthenticator: 6144728478567e3ecb9514ac0ac434d203e7f26b
  WordPressKit: 2ac4fe6eeace7ad431eb8de6f82b39d5ccd9e513
>>>>>>> f3542726
  WordPressMocks: 903d2410f41a09fb2e0a1b44ad36ad80310570fb
  WordPressShared: 532ad68f954d37ea901e8c7e3ca62913c43ff787
  WordPressUI: 8e33da6093701c1c9b6ed5a3ee2de80d73849d8a
  WPMediaPicker: d5ae9a83cd5cc0e4de46bfc1c59120aa86658bc3
  wpxmlrpc: bf55a43a7e710bd2a4fb8c02dfe83b1246f14f13
  Yoga: c920bf12bf8146aa5cd118063378c2cf5682d16c
  ZendeskCommonUISDK: f496b95e2cb728bd5729fe022f400cf1dedda00b
  ZendeskCoreSDK: 2dc9457ae01d024ca02f60f6134ad1ad90136c29
  ZendeskMessagingAPISDK: e315a6ad7a9b6cae9e52d946df4aa8a7727abdf5
  ZendeskMessagingSDK: 774d88bec0671d58ae51c9964d4c4f9bb4142095
  ZendeskSDKConfigurationsSDK: 2fa9413915db85c993f58ad8f7902bea0b6090a5
  ZendeskSupportProvidersSDK: 51c9d4a826f7bd87e3109e5c801c602a6b62c762
  ZendeskSupportSDK: dcb2596ad05a63d662e8c7924357babbf327b421
  ZIPFoundation: 249fa8890597086cd536bb2df5c9804d84e122b0

<<<<<<< HEAD
PODFILE CHECKSUM: 4861ba06840858a12569d4d959dfe7f1e34d7e3b
=======
PODFILE CHECKSUM: 7452eb1e590387d45c898381f8b8cc06ec850cdd
>>>>>>> f3542726

COCOAPODS: 1.9.3<|MERGE_RESOLUTION|>--- conflicted
+++ resolved
@@ -31,9 +31,9 @@
   - Charts (3.2.2):
     - Charts/Core (= 3.2.2)
   - Charts/Core (3.2.2)
-  - CocoaLumberjack (3.5.2):
-    - CocoaLumberjack/Core (= 3.5.2)
-  - CocoaLumberjack/Core (3.5.2)
+  - CocoaLumberjack (3.7.0):
+    - CocoaLumberjack/Core (= 3.7.0)
+  - CocoaLumberjack/Core (3.7.0)
   - CropViewController (2.5.3)
   - DoubleConversion (1.1.5)
   - Down (0.6.6)
@@ -390,7 +390,7 @@
   - Sodium (0.8.0)
   - Starscream (3.0.6)
   - SVProgressHUD (2.2.5)
-  - UIDeviceIdentifier (1.5.0)
+  - UIDeviceIdentifier (1.6.0)
   - WordPress-Aztec-iOS (1.19.3)
   - WordPress-Editor-iOS (1.19.3):
     - WordPress-Aztec-iOS (= 1.19.3)
@@ -406,11 +406,7 @@
     - WordPressKit (~> 4.18-beta)
     - WordPressShared (~> 1.12-beta)
     - WordPressUI (~> 1.7.0)
-<<<<<<< HEAD
   - WordPressKit (4.23.0-beta.3):
-=======
-  - WordPressKit (4.23.0-beta.2):
->>>>>>> f3542726
     - Alamofire (~> 4.8.0)
     - CocoaLumberjack (~> 3.4)
     - NSObject-SafeExpectations (= 0.0.4)
@@ -421,7 +417,7 @@
   - WordPressShared (1.13.0):
     - CocoaLumberjack (~> 3.4)
     - FormatterKit/TimeIntervalFormatter (= 1.8.2)
-  - WordPressUI (1.7.4-beta.1)
+  - WordPressUI (1.7.4)
   - WPMediaPicker (1.7.2)
   - wpxmlrpc (0.9.0)
   - Yoga (1.14.0)
@@ -439,7 +435,7 @@
   - ZendeskSupportSDK (5.1.1):
     - ZendeskMessagingSDK (~> 3.8.0)
     - ZendeskSupportProvidersSDK (~> 5.1.1)
-  - ZIPFoundation (0.9.10)
+  - ZIPFoundation (0.9.11)
 
 DEPENDENCIES:
   - Alamofire (= 4.8.0)
@@ -508,13 +504,8 @@
   - Starscream (= 3.0.6)
   - SVProgressHUD (= 2.2.5)
   - WordPress-Editor-iOS (~> 1.19.3)
-<<<<<<< HEAD
-  - WordPressAuthenticator (~> 1.30.0-beta)
+  - WordPressAuthenticator (~> 1.31.0-beta)
   - WordPressKit (~> 4.23.0-beta.3)
-=======
-  - WordPressAuthenticator (~> 1.31.0-beta)
-  - WordPressKit (~> 4.23-beta)
->>>>>>> f3542726
   - WordPressMocks (~> 0.0.9)
   - WordPressShared (~> 1.13.0)
   - WordPressUI (~> 1.7.4-beta.1)
@@ -675,9 +666,6 @@
     :git: http://github.com/wordpress-mobile/gutenberg-mobile/
     :submodules: true
     :tag: v1.43.0-alpha2
-  RNCMaskedView:
-    :commit: d4ccf2bba163679c4550ce6ba0119604cd5e6379
-    :git: https://github.com/react-native-community/react-native-masked-view.git
   RNTAztecView:
     :git: http://github.com/wordpress-mobile/gutenberg-mobile/
     :submodules: true
@@ -694,7 +682,7 @@
   Automattic-Tracks-iOS: ac2cf9d8332fef72cf3e6de7b14012e7a0672676
   boost-for-react-native: 39c7adb57c4e60d6c5479dd8623128eb5b3f0f2c
   Charts: f69cf0518b6d1d62608ca504248f1bbe0b6ae77e
-  CocoaLumberjack: 118bf4a820efc641f79fa487b75ed928dccfae23
+  CocoaLumberjack: e8955b9d337ac307103b0a34fd141c32f27e53c5
   CropViewController: a5c143548a0fabcd6cc25f2d26e40460cfb8c78c
   DoubleConversion: e22e0762848812a87afd67ffda3998d9ef29170c
   Down: 71bf4af3c04fa093e65dffa25c4b64fa61287373
@@ -758,19 +746,14 @@
   Sodium: 63c0ca312a932e6da481689537d4b35568841bdc
   Starscream: ef3ece99d765eeccb67de105bfa143f929026cf5
   SVProgressHUD: 1428aafac632c1f86f62aa4243ec12008d7a51d6
-  UIDeviceIdentifier: a79ccdfc940373835a7d8e9fc7541e6bf61b6319
+  UIDeviceIdentifier: f4bf3b343581a1beacdbf5fb1a8825bd5f05a4a4
   WordPress-Aztec-iOS: b7ac8b30f746992e85d9668453ac87c2cdcecf4f
   WordPress-Editor-iOS: 1886f7fe464d79ee64ccfe7985281f8cf45f75eb
-<<<<<<< HEAD
-  WordPressAuthenticator: 711c32e897f78dfa2b7b3b81f2ec64b5ba0b0ce7
+  WordPressAuthenticator: 6144728478567e3ecb9514ac0ac434d203e7f26b
   WordPressKit: 794e212fcae36e3cda176908744608f6857f871e
-=======
-  WordPressAuthenticator: 6144728478567e3ecb9514ac0ac434d203e7f26b
-  WordPressKit: 2ac4fe6eeace7ad431eb8de6f82b39d5ccd9e513
->>>>>>> f3542726
   WordPressMocks: 903d2410f41a09fb2e0a1b44ad36ad80310570fb
   WordPressShared: 532ad68f954d37ea901e8c7e3ca62913c43ff787
-  WordPressUI: 8e33da6093701c1c9b6ed5a3ee2de80d73849d8a
+  WordPressUI: 4226e616dd8e7aab5a8d2172b7c378454e72182e
   WPMediaPicker: d5ae9a83cd5cc0e4de46bfc1c59120aa86658bc3
   wpxmlrpc: bf55a43a7e710bd2a4fb8c02dfe83b1246f14f13
   Yoga: c920bf12bf8146aa5cd118063378c2cf5682d16c
@@ -781,12 +764,8 @@
   ZendeskSDKConfigurationsSDK: 2fa9413915db85c993f58ad8f7902bea0b6090a5
   ZendeskSupportProvidersSDK: 51c9d4a826f7bd87e3109e5c801c602a6b62c762
   ZendeskSupportSDK: dcb2596ad05a63d662e8c7924357babbf327b421
-  ZIPFoundation: 249fa8890597086cd536bb2df5c9804d84e122b0
+  ZIPFoundation: b1f0de4eed33e74a676f76e12559ab6b75990197
 
-<<<<<<< HEAD
-PODFILE CHECKSUM: 4861ba06840858a12569d4d959dfe7f1e34d7e3b
-=======
-PODFILE CHECKSUM: 7452eb1e590387d45c898381f8b8cc06ec850cdd
->>>>>>> f3542726
+PODFILE CHECKSUM: bf955b27364b9a655dd44c5b98ff386347c874f5
 
 COCOAPODS: 1.9.3