--- conflicted
+++ resolved
@@ -73,11 +73,7 @@
     - WordPressKit (~> 8.7-beta)
     - WordPressShared (~> 2.1-beta)
     - WordPressUI (~> 1.7-beta)
-<<<<<<< HEAD
-  - WordPressKit (8.8.0):
-=======
   - WordPressKit (8.9.1):
->>>>>>> 901e6bf5
     - Alamofire (~> 4.8.0)
     - NSObject-SafeExpectations (~> 0.0.4)
     - UIDeviceIdentifier (~> 2.0)
@@ -129,13 +125,8 @@
   - SVProgressHUD (= 2.2.5)
   - SwiftLint (~> 0.50)
   - WordPress-Editor-iOS (~> 1.19.9)
-<<<<<<< HEAD
-  - WordPressAuthenticator (~> 7.2.1-beta.2)
-  - WordPressKit (~> 8.8)
-=======
   - WordPressAuthenticator (>= 7.2.1, ~> 7.2)
   - WordPressKit (>= 8.9.1, ~> 8.9)
->>>>>>> 901e6bf5
   - WordPressShared (~> 2.2)
   - WordPressUI (~> 1.15)
   - WPMediaPicker (>= 1.8.10, ~> 1.8)
@@ -230,13 +221,8 @@
   UIDeviceIdentifier: 442b65b4ff1832d4ca9c2a157815cb29ad981b17
   WordPress-Aztec-iOS: fbebd569c61baa252b3f5058c0a2a9a6ada686bb
   WordPress-Editor-iOS: bda9f7f942212589b890329a0cb22547311749ef
-<<<<<<< HEAD
-  WordPressAuthenticator: 1d73abee8fdd87032e987c40f140423a6aa0e577
-  WordPressKit: df18103fb11fefcbccad6aa4df222dc7d408ade5
-=======
   WordPressAuthenticator: eb60491871a2b8819017deed2970b054d2678547
   WordPressKit: e774ca87068b8ea02bbb0bd0b75b98aa5d722cb9
->>>>>>> 901e6bf5
   WordPressShared: 87f3ee89b0a3e83106106f13a8b71605fb8eb6d2
   WordPressUI: a491454affda3b0fb812812e637dc5e8f8f6bd06
   WPMediaPicker: 332812329cbdc672cdb385b8ac3a389f668d3012
@@ -250,10 +236,6 @@
   ZendeskSupportSDK: 3a8e508ab1d9dd22dc038df6c694466414e037ba
   ZIPFoundation: d170fa8e270b2a32bef9dcdcabff5b8f1a5deced
 
-<<<<<<< HEAD
-PODFILE CHECKSUM: 9859c4a7e3c33bfba28627d1a7509f2f1182f08e
-=======
 PODFILE CHECKSUM: d1c39154c0208187cdbc28e2ef2b968f382fdf4f
->>>>>>> 901e6bf5
 
 COCOAPODS: 1.14.2