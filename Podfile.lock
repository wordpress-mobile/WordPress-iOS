PODS:
  - 1PasswordExtension (1.8.6)
  - Alamofire (4.8.0)
  - AlamofireImage (3.5.2):
    - Alamofire (~> 4.8)
  - AlamofireNetworkActivityIndicator (2.4.0):
    - Alamofire (~> 4.8)
  - AppCenter (2.5.1):
    - AppCenter/Analytics (= 2.5.1)
    - AppCenter/Crashes (= 2.5.1)
  - AppCenter/Analytics (2.5.1):
    - AppCenter/Core
  - AppCenter/Core (2.5.1)
  - AppCenter/Crashes (2.5.1):
    - AppCenter/Core
  - AppCenter/Distribute (2.5.1):
    - AppCenter/Core
  - Automattic-Tracks-iOS (0.4.4):
    - CocoaLumberjack (~> 3)
    - Reachability (~> 3)
    - Sentry (~> 4)
    - Sodium (~> 0.8.0)
    - UIDeviceIdentifier (~> 1)
  - boost-for-react-native (1.63.0)
  - Charts (3.2.2):
    - Charts/Core (= 3.2.2)
  - Charts/Core (3.2.2)
  - CocoaLumberjack (3.5.2):
    - CocoaLumberjack/Core (= 3.5.2)
  - CocoaLumberjack/Core (3.5.2)
  - DoubleConversion (1.1.5)
  - Down (0.6.6)
  - FBLazyVector (0.61.5)
  - FBReactNativeSpec (0.61.5):
    - Folly (= 2018.10.22.00)
    - RCTRequired (= 0.61.5)
    - RCTTypeSafety (= 0.61.5)
    - React-Core (= 0.61.5)
    - React-jsi (= 0.61.5)
    - ReactCommon/turbomodule/core (= 0.61.5)
  - Folly (2018.10.22.00):
    - boost-for-react-native
    - DoubleConversion
    - Folly/Default (= 2018.10.22.00)
    - glog
  - Folly/Default (2018.10.22.00):
    - boost-for-react-native
    - DoubleConversion
    - glog
  - FormatterKit/Resources (1.8.2)
  - FormatterKit/TimeIntervalFormatter (1.8.2):
    - FormatterKit/Resources
  - FSInteractiveMap (0.1.0)
  - Gifu (3.2.0)
  - glog (0.3.5)
  - GoogleSignIn (4.4.0):
    - "GoogleToolboxForMac/NSDictionary+URLArguments (~> 2.1)"
    - "GoogleToolboxForMac/NSString+URLArguments (~> 2.1)"
    - GTMSessionFetcher/Core (~> 1.1)
  - GoogleToolboxForMac/DebugUtils (2.2.2):
    - GoogleToolboxForMac/Defines (= 2.2.2)
  - GoogleToolboxForMac/Defines (2.2.2)
  - "GoogleToolboxForMac/NSDictionary+URLArguments (2.2.2)":
    - GoogleToolboxForMac/DebugUtils (= 2.2.2)
    - GoogleToolboxForMac/Defines (= 2.2.2)
    - "GoogleToolboxForMac/NSString+URLArguments (= 2.2.2)"
  - "GoogleToolboxForMac/NSString+URLArguments (2.2.2)"
  - Gridicons (1.0.1)
  - GTMSessionFetcher/Core (1.4.0)
  - Gutenberg (1.27.0):
    - React (= 0.61.5)
    - React-CoreModules (= 0.61.5)
    - React-RCTImage (= 0.61.5)
    - RNTAztecView
  - JTAppleCalendar (8.0.3)
  - lottie-ios (3.1.6)
  - MediaEditor (1.1.0-beta.2):
    - TOCropViewController (~> 2.5.2)
  - MRProgress (0.8.3):
    - MRProgress/ActivityIndicator (= 0.8.3)
    - MRProgress/Blur (= 0.8.3)
    - MRProgress/Circular (= 0.8.3)
    - MRProgress/Icons (= 0.8.3)
    - MRProgress/NavigationBarProgress (= 0.8.3)
    - MRProgress/Overlay (= 0.8.3)
  - MRProgress/ActivityIndicator (0.8.3):
    - MRProgress/Stopable
  - MRProgress/Blur (0.8.3):
    - MRProgress/Helper
  - MRProgress/Circular (0.8.3):
    - MRProgress/Helper
    - MRProgress/ProgressBaseClass
    - MRProgress/Stopable
  - MRProgress/Helper (0.8.3)
  - MRProgress/Icons (0.8.3)
  - MRProgress/NavigationBarProgress (0.8.3):
    - MRProgress/ProgressBaseClass
  - MRProgress/Overlay (0.8.3):
    - MRProgress/ActivityIndicator
    - MRProgress/Blur
    - MRProgress/Circular
    - MRProgress/Helper
    - MRProgress/Icons
  - MRProgress/ProgressBaseClass (0.8.3)
  - MRProgress/Stopable (0.8.3):
    - MRProgress/Helper
  - Nimble (7.3.4)
  - NSObject-SafeExpectations (0.0.4)
  - "NSURL+IDN (0.4)"
  - OCMock (3.4.3)
  - OHHTTPStubs (6.1.0):
    - OHHTTPStubs/Default (= 6.1.0)
  - OHHTTPStubs/Core (6.1.0)
  - OHHTTPStubs/Default (6.1.0):
    - OHHTTPStubs/Core
    - OHHTTPStubs/JSON
    - OHHTTPStubs/NSURLSession
    - OHHTTPStubs/OHPathHelpers
  - OHHTTPStubs/JSON (6.1.0):
    - OHHTTPStubs/Core
  - OHHTTPStubs/NSURLSession (6.1.0):
    - OHHTTPStubs/Core
  - OHHTTPStubs/OHPathHelpers (6.1.0)
  - OHHTTPStubs/Swift (6.1.0):
    - OHHTTPStubs/Default
  - RCTRequired (0.61.5)
  - RCTTypeSafety (0.61.5):
    - FBLazyVector (= 0.61.5)
    - Folly (= 2018.10.22.00)
    - RCTRequired (= 0.61.5)
    - React-Core (= 0.61.5)
  - Reachability (3.2)
  - React (0.61.5):
    - React-Core (= 0.61.5)
    - React-Core/DevSupport (= 0.61.5)
    - React-Core/RCTWebSocket (= 0.61.5)
    - React-RCTActionSheet (= 0.61.5)
    - React-RCTAnimation (= 0.61.5)
    - React-RCTBlob (= 0.61.5)
    - React-RCTImage (= 0.61.5)
    - React-RCTLinking (= 0.61.5)
    - React-RCTNetwork (= 0.61.5)
    - React-RCTSettings (= 0.61.5)
    - React-RCTText (= 0.61.5)
    - React-RCTVibration (= 0.61.5)
  - React-Core (0.61.5):
    - Folly (= 2018.10.22.00)
    - glog
    - React-Core/Default (= 0.61.5)
    - React-cxxreact (= 0.61.5)
    - React-jsi (= 0.61.5)
    - React-jsiexecutor (= 0.61.5)
    - Yoga
  - React-Core/CoreModulesHeaders (0.61.5):
    - Folly (= 2018.10.22.00)
    - glog
    - React-Core/Default
    - React-cxxreact (= 0.61.5)
    - React-jsi (= 0.61.5)
    - React-jsiexecutor (= 0.61.5)
    - Yoga
  - React-Core/Default (0.61.5):
    - Folly (= 2018.10.22.00)
    - glog
    - React-cxxreact (= 0.61.5)
    - React-jsi (= 0.61.5)
    - React-jsiexecutor (= 0.61.5)
    - Yoga
  - React-Core/DevSupport (0.61.5):
    - Folly (= 2018.10.22.00)
    - glog
    - React-Core/Default (= 0.61.5)
    - React-Core/RCTWebSocket (= 0.61.5)
    - React-cxxreact (= 0.61.5)
    - React-jsi (= 0.61.5)
    - React-jsiexecutor (= 0.61.5)
    - React-jsinspector (= 0.61.5)
    - Yoga
  - React-Core/RCTActionSheetHeaders (0.61.5):
    - Folly (= 2018.10.22.00)
    - glog
    - React-Core/Default
    - React-cxxreact (= 0.61.5)
    - React-jsi (= 0.61.5)
    - React-jsiexecutor (= 0.61.5)
    - Yoga
  - React-Core/RCTAnimationHeaders (0.61.5):
    - Folly (= 2018.10.22.00)
    - glog
    - React-Core/Default
    - React-cxxreact (= 0.61.5)
    - React-jsi (= 0.61.5)
    - React-jsiexecutor (= 0.61.5)
    - Yoga
  - React-Core/RCTBlobHeaders (0.61.5):
    - Folly (= 2018.10.22.00)
    - glog
    - React-Core/Default
    - React-cxxreact (= 0.61.5)
    - React-jsi (= 0.61.5)
    - React-jsiexecutor (= 0.61.5)
    - Yoga
  - React-Core/RCTImageHeaders (0.61.5):
    - Folly (= 2018.10.22.00)
    - glog
    - React-Core/Default
    - React-cxxreact (= 0.61.5)
    - React-jsi (= 0.61.5)
    - React-jsiexecutor (= 0.61.5)
    - Yoga
  - React-Core/RCTLinkingHeaders (0.61.5):
    - Folly (= 2018.10.22.00)
    - glog
    - React-Core/Default
    - React-cxxreact (= 0.61.5)
    - React-jsi (= 0.61.5)
    - React-jsiexecutor (= 0.61.5)
    - Yoga
  - React-Core/RCTNetworkHeaders (0.61.5):
    - Folly (= 2018.10.22.00)
    - glog
    - React-Core/Default
    - React-cxxreact (= 0.61.5)
    - React-jsi (= 0.61.5)
    - React-jsiexecutor (= 0.61.5)
    - Yoga
  - React-Core/RCTSettingsHeaders (0.61.5):
    - Folly (= 2018.10.22.00)
    - glog
    - React-Core/Default
    - React-cxxreact (= 0.61.5)
    - React-jsi (= 0.61.5)
    - React-jsiexecutor (= 0.61.5)
    - Yoga
  - React-Core/RCTTextHeaders (0.61.5):
    - Folly (= 2018.10.22.00)
    - glog
    - React-Core/Default
    - React-cxxreact (= 0.61.5)
    - React-jsi (= 0.61.5)
    - React-jsiexecutor (= 0.61.5)
    - Yoga
  - React-Core/RCTVibrationHeaders (0.61.5):
    - Folly (= 2018.10.22.00)
    - glog
    - React-Core/Default
    - React-cxxreact (= 0.61.5)
    - React-jsi (= 0.61.5)
    - React-jsiexecutor (= 0.61.5)
    - Yoga
  - React-Core/RCTWebSocket (0.61.5):
    - Folly (= 2018.10.22.00)
    - glog
    - React-Core/Default (= 0.61.5)
    - React-cxxreact (= 0.61.5)
    - React-jsi (= 0.61.5)
    - React-jsiexecutor (= 0.61.5)
    - Yoga
  - React-CoreModules (0.61.5):
    - FBReactNativeSpec (= 0.61.5)
    - Folly (= 2018.10.22.00)
    - RCTTypeSafety (= 0.61.5)
    - React-Core/CoreModulesHeaders (= 0.61.5)
    - React-RCTImage (= 0.61.5)
    - ReactCommon/turbomodule/core (= 0.61.5)
  - React-cxxreact (0.61.5):
    - boost-for-react-native (= 1.63.0)
    - DoubleConversion
    - Folly (= 2018.10.22.00)
    - glog
    - React-jsinspector (= 0.61.5)
  - React-jsi (0.61.5):
    - boost-for-react-native (= 1.63.0)
    - DoubleConversion
    - Folly (= 2018.10.22.00)
    - glog
    - React-jsi/Default (= 0.61.5)
  - React-jsi/Default (0.61.5):
    - boost-for-react-native (= 1.63.0)
    - DoubleConversion
    - Folly (= 2018.10.22.00)
    - glog
  - React-jsiexecutor (0.61.5):
    - DoubleConversion
    - Folly (= 2018.10.22.00)
    - glog
    - React-cxxreact (= 0.61.5)
    - React-jsi (= 0.61.5)
  - React-jsinspector (0.61.5)
  - react-native-keyboard-aware-scroll-view (0.8.7):
    - React
  - react-native-linear-gradient (2.5.6):
    - React
  - react-native-safe-area (0.5.1):
    - React
  - react-native-slider (2.0.7):
    - React
  - react-native-video (4.4.1):
    - React-Core
    - react-native-video/Video (= 4.4.1)
  - react-native-video/Video (4.4.1):
    - React-Core
  - React-RCTActionSheet (0.61.5):
    - React-Core/RCTActionSheetHeaders (= 0.61.5)
  - React-RCTAnimation (0.61.5):
    - React-Core/RCTAnimationHeaders (= 0.61.5)
  - React-RCTBlob (0.61.5):
    - React-Core/RCTBlobHeaders (= 0.61.5)
    - React-Core/RCTWebSocket (= 0.61.5)
    - React-jsi (= 0.61.5)
    - React-RCTNetwork (= 0.61.5)
  - React-RCTImage (0.61.5):
    - React-Core/RCTImageHeaders (= 0.61.5)
    - React-RCTNetwork (= 0.61.5)
  - React-RCTLinking (0.61.5):
    - React-Core/RCTLinkingHeaders (= 0.61.5)
  - React-RCTNetwork (0.61.5):
    - React-Core/RCTNetworkHeaders (= 0.61.5)
  - React-RCTSettings (0.61.5):
    - React-Core/RCTSettingsHeaders (= 0.61.5)
  - React-RCTText (0.61.5):
    - React-Core/RCTTextHeaders (= 0.61.5)
  - React-RCTVibration (0.61.5):
    - React-Core/RCTVibrationHeaders (= 0.61.5)
  - ReactCommon (0.61.5):
    - ReactCommon/jscallinvoker (= 0.61.5)
    - ReactCommon/turbomodule (= 0.61.5)
  - ReactCommon/jscallinvoker (0.61.5):
    - DoubleConversion
    - Folly (= 2018.10.22.00)
    - glog
    - React-cxxreact (= 0.61.5)
  - ReactCommon/turbomodule (0.61.5):
    - DoubleConversion
    - Folly (= 2018.10.22.00)
    - glog
    - React-Core (= 0.61.5)
    - React-cxxreact (= 0.61.5)
    - React-jsi (= 0.61.5)
    - ReactCommon/jscallinvoker (= 0.61.5)
    - ReactCommon/turbomodule/core (= 0.61.5)
    - ReactCommon/turbomodule/samples (= 0.61.5)
  - ReactCommon/turbomodule/core (0.61.5):
    - DoubleConversion
    - Folly (= 2018.10.22.00)
    - glog
    - React-Core (= 0.61.5)
    - React-cxxreact (= 0.61.5)
    - React-jsi (= 0.61.5)
    - ReactCommon/jscallinvoker (= 0.61.5)
  - ReactCommon/turbomodule/samples (0.61.5):
    - DoubleConversion
    - Folly (= 2018.10.22.00)
    - glog
    - React-Core (= 0.61.5)
    - React-cxxreact (= 0.61.5)
    - React-jsi (= 0.61.5)
    - ReactCommon/jscallinvoker (= 0.61.5)
    - ReactCommon/turbomodule/core (= 0.61.5)
  - ReactNativeDarkMode (0.0.10):
    - React
  - RNSVG (9.13.6-gb):
    - React
  - RNTAztecView (1.27.0):
    - React-Core
    - WordPress-Aztec-iOS (~> 1.19.0)
  - Sentry (4.5.0):
    - Sentry/Core (= 4.5.0)
  - Sentry/Core (4.5.0)
  - SimulatorStatusMagic (2.4.1)
  - Sodium (0.8.0)
  - Starscream (3.0.6)
  - SVProgressHUD (2.2.5)
  - TOCropViewController (2.5.2)
  - UIDeviceIdentifier (1.4.0)
<<<<<<< HEAD
  - WordPress-Aztec-iOS (1.19.0)
  - WordPress-Editor-iOS (1.19.0):
    - WordPress-Aztec-iOS (= 1.19.0)
  - WordPressAuthenticator (1.16.0-beta.5):
=======
  - WordPress-Aztec-iOS (1.19.1)
  - WordPress-Editor-iOS (1.19.1):
    - WordPress-Aztec-iOS (= 1.19.1)
  - WordPressAuthenticator (1.16.0-beta.4):
>>>>>>> 7a57beb6
    - 1PasswordExtension (= 1.8.6)
    - Alamofire (= 4.8)
    - CocoaLumberjack (~> 3.5)
    - GoogleSignIn (~> 4.4)
    - Gridicons (~> 1.0)
    - lottie-ios (= 3.1.6)
    - "NSURL+IDN (= 0.4)"
    - SVProgressHUD (= 2.2.5)
    - WordPressKit (~> 4.8.0)
    - WordPressShared (~> 1.8.16)
    - WordPressUI (~> 1.6.0)
  - WordPressKit (4.8.0):
    - Alamofire (~> 4.8.0)
    - CocoaLumberjack (~> 3.4)
    - NSObject-SafeExpectations (= 0.0.4)
    - UIDeviceIdentifier (~> 1)
    - WordPressShared (~> 1.8.16)
    - wpxmlrpc (= 0.8.5)
  - WordPressMocks (0.0.8)
  - WordPressShared (1.8.16):
    - CocoaLumberjack (~> 3.4)
    - FormatterKit/TimeIntervalFormatter (= 1.8.2)
  - WordPressUI (1.6.0)
  - WPMediaPicker (1.6.1)
  - wpxmlrpc (0.8.5)
  - Yoga (1.14.0)
  - ZendeskCommonUISDK (4.0.0):
    - ZendeskSDKConfigurationsSDK (~> 1.1.2)
  - ZendeskCoreSDK (2.2.2)
  - ZendeskMessagingAPISDK (3.0.0):
    - ZendeskSDKConfigurationsSDK (~> 1.1.2)
  - ZendeskMessagingSDK (3.0.0):
    - ZendeskCommonUISDK (~> 4.0.0)
    - ZendeskMessagingAPISDK (~> 3.0.0)
  - ZendeskSDKConfigurationsSDK (1.1.3)
  - ZendeskSupportProvidersSDK (5.0.1):
    - ZendeskCoreSDK (~> 2.2.1)
  - ZendeskSupportSDK (5.0.0):
    - ZendeskMessagingSDK (~> 3.0.0)
    - ZendeskSupportProvidersSDK (~> 5.0.0)
  - ZIPFoundation (0.9.10)

DEPENDENCIES:
  - Alamofire (= 4.8.0)
  - AlamofireImage (= 3.5.2)
  - AlamofireNetworkActivityIndicator (~> 2.4)
  - AppCenter (= 2.5.1)
  - AppCenter/Distribute (= 2.5.1)
  - Automattic-Tracks-iOS (~> 0.4.4)
  - Charts (~> 3.2.2)
  - CocoaLumberjack (= 3.5.2)
  - Down (~> 0.6.6)
  - FBLazyVector (from `https://raw.githubusercontent.com/wordpress-mobile/gutenberg-mobile/1186db17990c7ffbd325f77ff7fe96401639e1d1/react-native-gutenberg-bridge/third-party-podspecs/FBLazyVector.podspec.json`)
  - FBReactNativeSpec (from `https://raw.githubusercontent.com/wordpress-mobile/gutenberg-mobile/1186db17990c7ffbd325f77ff7fe96401639e1d1/react-native-gutenberg-bridge/third-party-podspecs/FBReactNativeSpec.podspec.json`)
  - Folly (from `https://raw.githubusercontent.com/wordpress-mobile/gutenberg-mobile/1186db17990c7ffbd325f77ff7fe96401639e1d1/react-native-gutenberg-bridge/third-party-podspecs/Folly.podspec.json`)
  - FormatterKit/TimeIntervalFormatter (= 1.8.2)
  - FSInteractiveMap (from `https://github.com/wordpress-mobile/FSInteractiveMap.git`, tag `0.2.0`)
  - Gifu (= 3.2.0)
  - glog (from `https://raw.githubusercontent.com/wordpress-mobile/gutenberg-mobile/1186db17990c7ffbd325f77ff7fe96401639e1d1/react-native-gutenberg-bridge/third-party-podspecs/glog.podspec.json`)
  - Gridicons (~> 1.0.1)
  - Gutenberg (from `http://github.com/wordpress-mobile/gutenberg-mobile/`, commit `1186db17990c7ffbd325f77ff7fe96401639e1d1`)
  - JTAppleCalendar (~> 8.0.2)
  - MediaEditor (~> 1.1.0-beta.2)
  - MRProgress (= 0.8.3)
  - Nimble (~> 7.3.1)
  - NSObject-SafeExpectations (~> 0.0.4)
  - "NSURL+IDN (~> 0.4)"
  - OCMock (= 3.4.3)
  - OHHTTPStubs (= 6.1.0)
  - OHHTTPStubs/Swift (= 6.1.0)
  - RCTRequired (from `https://raw.githubusercontent.com/wordpress-mobile/gutenberg-mobile/1186db17990c7ffbd325f77ff7fe96401639e1d1/react-native-gutenberg-bridge/third-party-podspecs/RCTRequired.podspec.json`)
  - RCTTypeSafety (from `https://raw.githubusercontent.com/wordpress-mobile/gutenberg-mobile/1186db17990c7ffbd325f77ff7fe96401639e1d1/react-native-gutenberg-bridge/third-party-podspecs/RCTTypeSafety.podspec.json`)
  - Reachability (= 3.2)
  - React (from `https://raw.githubusercontent.com/wordpress-mobile/gutenberg-mobile/1186db17990c7ffbd325f77ff7fe96401639e1d1/react-native-gutenberg-bridge/third-party-podspecs/React.podspec.json`)
  - React-Core (from `https://raw.githubusercontent.com/wordpress-mobile/gutenberg-mobile/1186db17990c7ffbd325f77ff7fe96401639e1d1/react-native-gutenberg-bridge/third-party-podspecs/React-Core.podspec.json`)
  - React-CoreModules (from `https://raw.githubusercontent.com/wordpress-mobile/gutenberg-mobile/1186db17990c7ffbd325f77ff7fe96401639e1d1/react-native-gutenberg-bridge/third-party-podspecs/React-CoreModules.podspec.json`)
  - React-cxxreact (from `https://raw.githubusercontent.com/wordpress-mobile/gutenberg-mobile/1186db17990c7ffbd325f77ff7fe96401639e1d1/react-native-gutenberg-bridge/third-party-podspecs/React-cxxreact.podspec.json`)
  - React-jsi (from `https://raw.githubusercontent.com/wordpress-mobile/gutenberg-mobile/1186db17990c7ffbd325f77ff7fe96401639e1d1/react-native-gutenberg-bridge/third-party-podspecs/React-jsi.podspec.json`)
  - React-jsiexecutor (from `https://raw.githubusercontent.com/wordpress-mobile/gutenberg-mobile/1186db17990c7ffbd325f77ff7fe96401639e1d1/react-native-gutenberg-bridge/third-party-podspecs/React-jsiexecutor.podspec.json`)
  - React-jsinspector (from `https://raw.githubusercontent.com/wordpress-mobile/gutenberg-mobile/1186db17990c7ffbd325f77ff7fe96401639e1d1/react-native-gutenberg-bridge/third-party-podspecs/React-jsinspector.podspec.json`)
  - react-native-keyboard-aware-scroll-view (from `https://raw.githubusercontent.com/wordpress-mobile/gutenberg-mobile/1186db17990c7ffbd325f77ff7fe96401639e1d1/react-native-gutenberg-bridge/third-party-podspecs/react-native-keyboard-aware-scroll-view.podspec.json`)
  - react-native-linear-gradient (from `https://raw.githubusercontent.com/wordpress-mobile/gutenberg-mobile/1186db17990c7ffbd325f77ff7fe96401639e1d1/react-native-gutenberg-bridge/third-party-podspecs/react-native-linear-gradient.podspec.json`)
  - react-native-safe-area (from `https://raw.githubusercontent.com/wordpress-mobile/gutenberg-mobile/1186db17990c7ffbd325f77ff7fe96401639e1d1/react-native-gutenberg-bridge/third-party-podspecs/react-native-safe-area.podspec.json`)
  - react-native-slider (from `https://raw.githubusercontent.com/wordpress-mobile/gutenberg-mobile/1186db17990c7ffbd325f77ff7fe96401639e1d1/react-native-gutenberg-bridge/third-party-podspecs/react-native-slider.podspec.json`)
  - react-native-video (from `https://raw.githubusercontent.com/wordpress-mobile/gutenberg-mobile/1186db17990c7ffbd325f77ff7fe96401639e1d1/react-native-gutenberg-bridge/third-party-podspecs/react-native-video.podspec.json`)
  - React-RCTActionSheet (from `https://raw.githubusercontent.com/wordpress-mobile/gutenberg-mobile/1186db17990c7ffbd325f77ff7fe96401639e1d1/react-native-gutenberg-bridge/third-party-podspecs/React-RCTActionSheet.podspec.json`)
  - React-RCTAnimation (from `https://raw.githubusercontent.com/wordpress-mobile/gutenberg-mobile/1186db17990c7ffbd325f77ff7fe96401639e1d1/react-native-gutenberg-bridge/third-party-podspecs/React-RCTAnimation.podspec.json`)
  - React-RCTBlob (from `https://raw.githubusercontent.com/wordpress-mobile/gutenberg-mobile/1186db17990c7ffbd325f77ff7fe96401639e1d1/react-native-gutenberg-bridge/third-party-podspecs/React-RCTBlob.podspec.json`)
  - React-RCTImage (from `https://raw.githubusercontent.com/wordpress-mobile/gutenberg-mobile/1186db17990c7ffbd325f77ff7fe96401639e1d1/react-native-gutenberg-bridge/third-party-podspecs/React-RCTImage.podspec.json`)
  - React-RCTLinking (from `https://raw.githubusercontent.com/wordpress-mobile/gutenberg-mobile/1186db17990c7ffbd325f77ff7fe96401639e1d1/react-native-gutenberg-bridge/third-party-podspecs/React-RCTLinking.podspec.json`)
  - React-RCTNetwork (from `https://raw.githubusercontent.com/wordpress-mobile/gutenberg-mobile/1186db17990c7ffbd325f77ff7fe96401639e1d1/react-native-gutenberg-bridge/third-party-podspecs/React-RCTNetwork.podspec.json`)
  - React-RCTSettings (from `https://raw.githubusercontent.com/wordpress-mobile/gutenberg-mobile/1186db17990c7ffbd325f77ff7fe96401639e1d1/react-native-gutenberg-bridge/third-party-podspecs/React-RCTSettings.podspec.json`)
  - React-RCTText (from `https://raw.githubusercontent.com/wordpress-mobile/gutenberg-mobile/1186db17990c7ffbd325f77ff7fe96401639e1d1/react-native-gutenberg-bridge/third-party-podspecs/React-RCTText.podspec.json`)
  - React-RCTVibration (from `https://raw.githubusercontent.com/wordpress-mobile/gutenberg-mobile/1186db17990c7ffbd325f77ff7fe96401639e1d1/react-native-gutenberg-bridge/third-party-podspecs/React-RCTVibration.podspec.json`)
  - ReactCommon (from `https://raw.githubusercontent.com/wordpress-mobile/gutenberg-mobile/1186db17990c7ffbd325f77ff7fe96401639e1d1/react-native-gutenberg-bridge/third-party-podspecs/ReactCommon.podspec.json`)
  - ReactNativeDarkMode (from `https://raw.githubusercontent.com/wordpress-mobile/gutenberg-mobile/1186db17990c7ffbd325f77ff7fe96401639e1d1/react-native-gutenberg-bridge/third-party-podspecs/ReactNativeDarkMode.podspec.json`)
  - RNSVG (from `https://raw.githubusercontent.com/wordpress-mobile/gutenberg-mobile/1186db17990c7ffbd325f77ff7fe96401639e1d1/react-native-gutenberg-bridge/third-party-podspecs/RNSVG.podspec.json`)
  - RNTAztecView (from `http://github.com/wordpress-mobile/gutenberg-mobile/`, commit `1186db17990c7ffbd325f77ff7fe96401639e1d1`)
  - SimulatorStatusMagic
  - Starscream (= 3.0.6)
  - SVProgressHUD (= 2.2.5)
  - WordPress-Editor-iOS (~> 1.19.0)
  - WordPressAuthenticator (from `https://github.com/wordpress-mobile/WordPressAuthenticator-iOS.git`, commit `e725306`)
  - WordPressKit (~> 4.8.0)
  - WordPressMocks (~> 0.0.8)
  - WordPressShared (~> 1.8.16)
  - WordPressUI (~> 1.6.0)
  - WPMediaPicker (~> 1.6.1)
  - Yoga (from `https://raw.githubusercontent.com/wordpress-mobile/gutenberg-mobile/1186db17990c7ffbd325f77ff7fe96401639e1d1/react-native-gutenberg-bridge/third-party-podspecs/Yoga.podspec.json`)
  - ZendeskSupportSDK (= 5.0.0)
  - ZIPFoundation (~> 0.9.8)

SPEC REPOS:
  trunk:
    - 1PasswordExtension
    - Alamofire
    - AlamofireImage
    - AlamofireNetworkActivityIndicator
    - AppCenter
    - Automattic-Tracks-iOS
    - boost-for-react-native
    - Charts
    - CocoaLumberjack
    - DoubleConversion
    - Down
    - FormatterKit
    - Gifu
    - GoogleSignIn
    - GoogleToolboxForMac
    - Gridicons
    - GTMSessionFetcher
    - JTAppleCalendar
    - lottie-ios
    - MediaEditor
    - MRProgress
    - Nimble
    - NSObject-SafeExpectations
    - "NSURL+IDN"
    - OCMock
    - OHHTTPStubs
    - Reachability
    - Sentry
    - SimulatorStatusMagic
    - Sodium
    - Starscream
    - SVProgressHUD
    - TOCropViewController
    - UIDeviceIdentifier
    - WordPress-Aztec-iOS
    - WordPress-Editor-iOS
    - WordPressKit
    - WordPressMocks
    - WordPressShared
    - WordPressUI
    - WPMediaPicker
    - wpxmlrpc
    - ZendeskCommonUISDK
    - ZendeskCoreSDK
    - ZendeskMessagingAPISDK
    - ZendeskMessagingSDK
    - ZendeskSDKConfigurationsSDK
    - ZendeskSupportProvidersSDK
    - ZendeskSupportSDK
    - ZIPFoundation

EXTERNAL SOURCES:
  FBLazyVector:
    :podspec: https://raw.githubusercontent.com/wordpress-mobile/gutenberg-mobile/1186db17990c7ffbd325f77ff7fe96401639e1d1/react-native-gutenberg-bridge/third-party-podspecs/FBLazyVector.podspec.json
  FBReactNativeSpec:
    :podspec: https://raw.githubusercontent.com/wordpress-mobile/gutenberg-mobile/1186db17990c7ffbd325f77ff7fe96401639e1d1/react-native-gutenberg-bridge/third-party-podspecs/FBReactNativeSpec.podspec.json
  Folly:
    :podspec: https://raw.githubusercontent.com/wordpress-mobile/gutenberg-mobile/1186db17990c7ffbd325f77ff7fe96401639e1d1/react-native-gutenberg-bridge/third-party-podspecs/Folly.podspec.json
  FSInteractiveMap:
    :git: https://github.com/wordpress-mobile/FSInteractiveMap.git
    :tag: 0.2.0
  glog:
    :podspec: https://raw.githubusercontent.com/wordpress-mobile/gutenberg-mobile/1186db17990c7ffbd325f77ff7fe96401639e1d1/react-native-gutenberg-bridge/third-party-podspecs/glog.podspec.json
  Gutenberg:
    :commit: 1186db17990c7ffbd325f77ff7fe96401639e1d1
    :git: http://github.com/wordpress-mobile/gutenberg-mobile/
  RCTRequired:
    :podspec: https://raw.githubusercontent.com/wordpress-mobile/gutenberg-mobile/1186db17990c7ffbd325f77ff7fe96401639e1d1/react-native-gutenberg-bridge/third-party-podspecs/RCTRequired.podspec.json
  RCTTypeSafety:
    :podspec: https://raw.githubusercontent.com/wordpress-mobile/gutenberg-mobile/1186db17990c7ffbd325f77ff7fe96401639e1d1/react-native-gutenberg-bridge/third-party-podspecs/RCTTypeSafety.podspec.json
  React:
    :podspec: https://raw.githubusercontent.com/wordpress-mobile/gutenberg-mobile/1186db17990c7ffbd325f77ff7fe96401639e1d1/react-native-gutenberg-bridge/third-party-podspecs/React.podspec.json
  React-Core:
    :podspec: https://raw.githubusercontent.com/wordpress-mobile/gutenberg-mobile/1186db17990c7ffbd325f77ff7fe96401639e1d1/react-native-gutenberg-bridge/third-party-podspecs/React-Core.podspec.json
  React-CoreModules:
    :podspec: https://raw.githubusercontent.com/wordpress-mobile/gutenberg-mobile/1186db17990c7ffbd325f77ff7fe96401639e1d1/react-native-gutenberg-bridge/third-party-podspecs/React-CoreModules.podspec.json
  React-cxxreact:
    :podspec: https://raw.githubusercontent.com/wordpress-mobile/gutenberg-mobile/1186db17990c7ffbd325f77ff7fe96401639e1d1/react-native-gutenberg-bridge/third-party-podspecs/React-cxxreact.podspec.json
  React-jsi:
    :podspec: https://raw.githubusercontent.com/wordpress-mobile/gutenberg-mobile/1186db17990c7ffbd325f77ff7fe96401639e1d1/react-native-gutenberg-bridge/third-party-podspecs/React-jsi.podspec.json
  React-jsiexecutor:
    :podspec: https://raw.githubusercontent.com/wordpress-mobile/gutenberg-mobile/1186db17990c7ffbd325f77ff7fe96401639e1d1/react-native-gutenberg-bridge/third-party-podspecs/React-jsiexecutor.podspec.json
  React-jsinspector:
    :podspec: https://raw.githubusercontent.com/wordpress-mobile/gutenberg-mobile/1186db17990c7ffbd325f77ff7fe96401639e1d1/react-native-gutenberg-bridge/third-party-podspecs/React-jsinspector.podspec.json
  react-native-keyboard-aware-scroll-view:
    :podspec: https://raw.githubusercontent.com/wordpress-mobile/gutenberg-mobile/1186db17990c7ffbd325f77ff7fe96401639e1d1/react-native-gutenberg-bridge/third-party-podspecs/react-native-keyboard-aware-scroll-view.podspec.json
  react-native-linear-gradient:
    :podspec: https://raw.githubusercontent.com/wordpress-mobile/gutenberg-mobile/1186db17990c7ffbd325f77ff7fe96401639e1d1/react-native-gutenberg-bridge/third-party-podspecs/react-native-linear-gradient.podspec.json
  react-native-safe-area:
    :podspec: https://raw.githubusercontent.com/wordpress-mobile/gutenberg-mobile/1186db17990c7ffbd325f77ff7fe96401639e1d1/react-native-gutenberg-bridge/third-party-podspecs/react-native-safe-area.podspec.json
  react-native-slider:
    :podspec: https://raw.githubusercontent.com/wordpress-mobile/gutenberg-mobile/1186db17990c7ffbd325f77ff7fe96401639e1d1/react-native-gutenberg-bridge/third-party-podspecs/react-native-slider.podspec.json
  react-native-video:
    :podspec: https://raw.githubusercontent.com/wordpress-mobile/gutenberg-mobile/1186db17990c7ffbd325f77ff7fe96401639e1d1/react-native-gutenberg-bridge/third-party-podspecs/react-native-video.podspec.json
  React-RCTActionSheet:
    :podspec: https://raw.githubusercontent.com/wordpress-mobile/gutenberg-mobile/1186db17990c7ffbd325f77ff7fe96401639e1d1/react-native-gutenberg-bridge/third-party-podspecs/React-RCTActionSheet.podspec.json
  React-RCTAnimation:
    :podspec: https://raw.githubusercontent.com/wordpress-mobile/gutenberg-mobile/1186db17990c7ffbd325f77ff7fe96401639e1d1/react-native-gutenberg-bridge/third-party-podspecs/React-RCTAnimation.podspec.json
  React-RCTBlob:
    :podspec: https://raw.githubusercontent.com/wordpress-mobile/gutenberg-mobile/1186db17990c7ffbd325f77ff7fe96401639e1d1/react-native-gutenberg-bridge/third-party-podspecs/React-RCTBlob.podspec.json
  React-RCTImage:
    :podspec: https://raw.githubusercontent.com/wordpress-mobile/gutenberg-mobile/1186db17990c7ffbd325f77ff7fe96401639e1d1/react-native-gutenberg-bridge/third-party-podspecs/React-RCTImage.podspec.json
  React-RCTLinking:
    :podspec: https://raw.githubusercontent.com/wordpress-mobile/gutenberg-mobile/1186db17990c7ffbd325f77ff7fe96401639e1d1/react-native-gutenberg-bridge/third-party-podspecs/React-RCTLinking.podspec.json
  React-RCTNetwork:
    :podspec: https://raw.githubusercontent.com/wordpress-mobile/gutenberg-mobile/1186db17990c7ffbd325f77ff7fe96401639e1d1/react-native-gutenberg-bridge/third-party-podspecs/React-RCTNetwork.podspec.json
  React-RCTSettings:
    :podspec: https://raw.githubusercontent.com/wordpress-mobile/gutenberg-mobile/1186db17990c7ffbd325f77ff7fe96401639e1d1/react-native-gutenberg-bridge/third-party-podspecs/React-RCTSettings.podspec.json
  React-RCTText:
    :podspec: https://raw.githubusercontent.com/wordpress-mobile/gutenberg-mobile/1186db17990c7ffbd325f77ff7fe96401639e1d1/react-native-gutenberg-bridge/third-party-podspecs/React-RCTText.podspec.json
  React-RCTVibration:
    :podspec: https://raw.githubusercontent.com/wordpress-mobile/gutenberg-mobile/1186db17990c7ffbd325f77ff7fe96401639e1d1/react-native-gutenberg-bridge/third-party-podspecs/React-RCTVibration.podspec.json
  ReactCommon:
    :podspec: https://raw.githubusercontent.com/wordpress-mobile/gutenberg-mobile/1186db17990c7ffbd325f77ff7fe96401639e1d1/react-native-gutenberg-bridge/third-party-podspecs/ReactCommon.podspec.json
  ReactNativeDarkMode:
    :podspec: https://raw.githubusercontent.com/wordpress-mobile/gutenberg-mobile/1186db17990c7ffbd325f77ff7fe96401639e1d1/react-native-gutenberg-bridge/third-party-podspecs/ReactNativeDarkMode.podspec.json
  RNSVG:
    :podspec: https://raw.githubusercontent.com/wordpress-mobile/gutenberg-mobile/1186db17990c7ffbd325f77ff7fe96401639e1d1/react-native-gutenberg-bridge/third-party-podspecs/RNSVG.podspec.json
  RNTAztecView:
    :commit: 1186db17990c7ffbd325f77ff7fe96401639e1d1
    :git: http://github.com/wordpress-mobile/gutenberg-mobile/
  WordPressAuthenticator:
    :commit: e725306
    :git: https://github.com/wordpress-mobile/WordPressAuthenticator-iOS.git
  Yoga:
    :podspec: https://raw.githubusercontent.com/wordpress-mobile/gutenberg-mobile/1186db17990c7ffbd325f77ff7fe96401639e1d1/react-native-gutenberg-bridge/third-party-podspecs/Yoga.podspec.json

CHECKOUT OPTIONS:
  FSInteractiveMap:
    :git: https://github.com/wordpress-mobile/FSInteractiveMap.git
    :tag: 0.2.0
  Gutenberg:
    :commit: 1186db17990c7ffbd325f77ff7fe96401639e1d1
    :git: http://github.com/wordpress-mobile/gutenberg-mobile/
  RNTAztecView:
    :commit: 1186db17990c7ffbd325f77ff7fe96401639e1d1
    :git: http://github.com/wordpress-mobile/gutenberg-mobile/
  WordPressAuthenticator:
    :commit: e725306
    :git: https://github.com/wordpress-mobile/WordPressAuthenticator-iOS.git

SPEC CHECKSUMS:
  1PasswordExtension: f97cc80ae58053c331b2b6dc8843ba7103b33794
  Alamofire: 3ec537f71edc9804815215393ae2b1a8ea33a844
  AlamofireImage: 63cfe3baf1370be6c498149687cf6db3e3b00999
  AlamofireNetworkActivityIndicator: 9acc3de3ca6645bf0efed462396b0df13dd3e7b8
  AppCenter: fddcbac6e4baae3d93a196ceb0bfe0e4ce407dec
  Automattic-Tracks-iOS: dbe6301bebdc1e444972475bae19299491702cef
  boost-for-react-native: 39c7adb57c4e60d6c5479dd8623128eb5b3f0f2c
  Charts: f69cf0518b6d1d62608ca504248f1bbe0b6ae77e
  CocoaLumberjack: 118bf4a820efc641f79fa487b75ed928dccfae23
  DoubleConversion: e22e0762848812a87afd67ffda3998d9ef29170c
  Down: 71bf4af3c04fa093e65dffa25c4b64fa61287373
  FBLazyVector: 47798d43f20e85af0d3cef09928b6e2d16dbbe4c
  FBReactNativeSpec: 8d0bf8eca089153f4196975ca190cda8c2d5dbd2
  Folly: 30e7936e1c45c08d884aa59369ed951a8e68cf51
  FormatterKit: 4b8f29acc9b872d5d12a63efb560661e8f2e1b98
  FSInteractiveMap: a396f610f48b76cb540baa87139d056429abda86
  Gifu: 7bcb6427457d85e0b4dff5a84ec5947ac19a93ea
  glog: 1f3da668190260b06b429bb211bfbee5cd790c28
  GoogleSignIn: 7ff245e1a7b26d379099d3243a562f5747e23d39
  GoogleToolboxForMac: 800648f8b3127618c1b59c7f97684427630c5ea3
  Gridicons: 8e19276b20bb15d1fda1d4d0db96d066d170135b
  GTMSessionFetcher: 6f5c8abbab8a9bce4bb3f057e317728ec6182b10
  Gutenberg: aa041019bf81d30c7b9c7de0f313a2d55561cc4a
  JTAppleCalendar: 932cadea40b1051beab10f67843451d48ba16c99
  lottie-ios: 85ce835dd8c53e02509f20729fc7d6a4e6645a0a
  MediaEditor: 82e5904fd7cb36cb73d30e43237161bd7595b7d5
  MRProgress: 16de7cc9f347e8846797a770db102a323fe7ef09
  Nimble: 051e3d8912d40138fa5591c78594f95fb172af37
  NSObject-SafeExpectations: ab8fe623d36b25aa1f150affa324e40a2f3c0374
  "NSURL+IDN": afc873e639c18138a1589697c3add197fe8679ca
  OCMock: 43565190abc78977ad44a61c0d20d7f0784d35ab
  OHHTTPStubs: 1e21c7d2c084b8153fc53d48400d8919d2d432d0
  RCTRequired: 3ca691422140f76f04fd2af6dc90914cf0f81ef1
  RCTTypeSafety: aab4e9679dbb3682bf0404fded7b9557d7306795
  Reachability: 33e18b67625424e47b6cde6d202dce689ad7af96
  React: 5a954890216a4493df5ab2149f70f18592b513ac
  React-Core: 865fa241faa644ff20cb5ec87787b32a5acc43b3
  React-CoreModules: 026fafece67a3802aa8bb1995d27227b0d95e0f5
  React-cxxreact: 9c76312456310d1b486e23edb9ce576a5397ebc2
  React-jsi: 6d6afac4873e8a3433334378589a0a8190d58070
  React-jsiexecutor: 9dfdcd0db23042623894dcbc02d61a772da8e3c1
  React-jsinspector: 89927b9ec6d75759882949d2043ba704565edaec
  react-native-keyboard-aware-scroll-view: 01c4b2303c4ef1c49c4d239c9c5856f0393104df
  react-native-linear-gradient: 258ba8c61848324b1f2019bed5f460e6396137b7
  react-native-safe-area: e8230b0017d76c00de6b01e2412dcf86b127c6a3
  react-native-slider: b36527edad24d49d9f3b53f3078334f45558f97b
  react-native-video: 9de661e89386bb7ab78cc68e61a146cbdf5ad4ad
  React-RCTActionSheet: e8f642cfaa396b6b09fd38f53378506c2d63af35
  React-RCTAnimation: cec1abbcfb006978a288c5072e3d611d6ff76d4c
  React-RCTBlob: 7596eb2048150e429127a92a701e6cd40a8c0a74
  React-RCTImage: 03c7e36877a579ee51dcc33079cc8bc98658a722
  React-RCTLinking: cdc3f1aaff5f321bc954a98b7ffae3f864a6eaa3
  React-RCTNetwork: 33b3da6944786edea496a5fc6afea466633fd711
  React-RCTSettings: a3b7b3124315f8c91fad5d8aff08ee97d4b471cd
  React-RCTText: ee9c8b70180fb58d062483d9664cd921d14b5961
  React-RCTVibration: 20deb1f6f001000d1f2603722ec110c66c74796b
  ReactCommon: 48926fc48fcd7c8a629860049ffba9c23b4005dc
  ReactNativeDarkMode: f61376360c5d983907e5c316e8e1c853a8c2f348
  RNSVG: 68a534a5db06dcbdaebfd5079349191598caef7b
  RNTAztecView: dc2364760fad53f52defde7c01be765e77b9ba19
  Sentry: ab6c209f23700d1460691dbc90e19ed0a05d496b
  SimulatorStatusMagic: 28d4a9d1a500ac7cea0b2b5a43c1c6ddb40ba56c
  Sodium: 63c0ca312a932e6da481689537d4b35568841bdc
  Starscream: ef3ece99d765eeccb67de105bfa143f929026cf5
  SVProgressHUD: 1428aafac632c1f86f62aa4243ec12008d7a51d6
  TOCropViewController: e9da34f484aedd4e5d5a8ab230ba217cfe16c729
  UIDeviceIdentifier: 44f805037d21b94394821828f4fcaba34b38c2d0
<<<<<<< HEAD
  WordPress-Aztec-iOS: fb6ea6409a5228292568f665eb22ea0a0aa7ad7e
  WordPress-Editor-iOS: d8010b24893bb471fa1c9ab1431e95fb3e10a902
  WordPressAuthenticator: 464f19a6afd4342daeb70ac40b583c02fdd62072
=======
  WordPress-Aztec-iOS: 25a9cbe204a22dd6d540d66d90b8a889421e0b42
  WordPress-Editor-iOS: 9f3d720086b90fd8b73f8eccd744c15abbdb7607
  WordPressAuthenticator: c1325eaa78b55e6d76a036ccad58f00221133d55
>>>>>>> 7a57beb6
  WordPressKit: 84045e236949248632a2c644149e5657733011bb
  WordPressMocks: b4064b99a073117bbc304abe82df78f2fbe60992
  WordPressShared: 1bc316ed162f42af4e0fa2869437e9e28b532b01
  WordPressUI: cbe8cce4bd529caf5969750c34ba2d2026a342a9
  WPMediaPicker: 59559813ec8a7929a91aa5a1db74998d8485fb9f
  wpxmlrpc: 6a9bdd6ab9d1b159b384b0df0f3f39de9af4fecf
  Yoga: c920bf12bf8146aa5cd118063378c2cf5682d16c
  ZendeskCommonUISDK: 3c432801e31abff97d6e30441ea102eaef6b99e2
  ZendeskCoreSDK: 86513e62c1ab68913416c9044463d9b687ca944f
  ZendeskMessagingAPISDK: 7c0cbd1d2c941f05b36f73e7db5faee5863fe8b0
  ZendeskMessagingSDK: 6f168161d834dd66668344f645f7a6b6b121b58a
  ZendeskSDKConfigurationsSDK: 918241bc7ec30e0af9e1b16333d54a584ee8ab9e
  ZendeskSupportProvidersSDK: e183d32abac888c448469e2005c4a5a8c3ed73f0
  ZendeskSupportSDK: a87ab1e4badace92c75eb11dc77ede1e995b2adc
  ZIPFoundation: 249fa8890597086cd536bb2df5c9804d84e122b0

<<<<<<< HEAD
PODFILE CHECKSUM: 444d2272661d49dd23e92ce5b2d41410c1caec78
=======
PODFILE CHECKSUM: 69115b2d04448ee689e06bc149a42006e5593ff0
>>>>>>> 7a57beb6

COCOAPODS: 1.8.4<|MERGE_RESOLUTION|>--- conflicted
+++ resolved
@@ -373,17 +373,10 @@
   - SVProgressHUD (2.2.5)
   - TOCropViewController (2.5.2)
   - UIDeviceIdentifier (1.4.0)
-<<<<<<< HEAD
-  - WordPress-Aztec-iOS (1.19.0)
-  - WordPress-Editor-iOS (1.19.0):
-    - WordPress-Aztec-iOS (= 1.19.0)
-  - WordPressAuthenticator (1.16.0-beta.5):
-=======
   - WordPress-Aztec-iOS (1.19.1)
   - WordPress-Editor-iOS (1.19.1):
     - WordPress-Aztec-iOS (= 1.19.1)
-  - WordPressAuthenticator (1.16.0-beta.4):
->>>>>>> 7a57beb6
+  - WordPressAuthenticator (1.16.0-beta.5):
     - 1PasswordExtension (= 1.8.6)
     - Alamofire (= 4.8)
     - CocoaLumberjack (~> 3.5)
@@ -707,15 +700,9 @@
   SVProgressHUD: 1428aafac632c1f86f62aa4243ec12008d7a51d6
   TOCropViewController: e9da34f484aedd4e5d5a8ab230ba217cfe16c729
   UIDeviceIdentifier: 44f805037d21b94394821828f4fcaba34b38c2d0
-<<<<<<< HEAD
-  WordPress-Aztec-iOS: fb6ea6409a5228292568f665eb22ea0a0aa7ad7e
-  WordPress-Editor-iOS: d8010b24893bb471fa1c9ab1431e95fb3e10a902
-  WordPressAuthenticator: 464f19a6afd4342daeb70ac40b583c02fdd62072
-=======
   WordPress-Aztec-iOS: 25a9cbe204a22dd6d540d66d90b8a889421e0b42
   WordPress-Editor-iOS: 9f3d720086b90fd8b73f8eccd744c15abbdb7607
-  WordPressAuthenticator: c1325eaa78b55e6d76a036ccad58f00221133d55
->>>>>>> 7a57beb6
+  WordPressAuthenticator: 464f19a6afd4342daeb70ac40b583c02fdd62072
   WordPressKit: 84045e236949248632a2c644149e5657733011bb
   WordPressMocks: b4064b99a073117bbc304abe82df78f2fbe60992
   WordPressShared: 1bc316ed162f42af4e0fa2869437e9e28b532b01
@@ -732,10 +719,6 @@
   ZendeskSupportSDK: a87ab1e4badace92c75eb11dc77ede1e995b2adc
   ZIPFoundation: 249fa8890597086cd536bb2df5c9804d84e122b0
 
-<<<<<<< HEAD
 PODFILE CHECKSUM: 444d2272661d49dd23e92ce5b2d41410c1caec78
-=======
-PODFILE CHECKSUM: 69115b2d04448ee689e06bc149a42006e5593ff0
->>>>>>> 7a57beb6
 
 COCOAPODS: 1.8.4