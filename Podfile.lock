--- conflicted
+++ resolved
@@ -369,17 +369,10 @@
   - SVProgressHUD (2.2.5)
   - TOCropViewController (2.5.2)
   - UIDeviceIdentifier (1.4.0)
-<<<<<<< HEAD
   - WordPress-Aztec-iOS (1.17.0)
   - WordPress-Editor-iOS (1.17.0):
     - WordPress-Aztec-iOS (= 1.17.0)
-  - WordPressAuthenticator (1.11.0-beta.14):
-=======
-  - WordPress-Aztec-iOS (1.16.0)
-  - WordPress-Editor-iOS (1.16.0):
-    - WordPress-Aztec-iOS (= 1.16.0)
   - WordPressAuthenticator (1.11.0-beta.16):
->>>>>>> e758b435
     - 1PasswordExtension (= 1.8.6)
     - Alamofire (= 4.8)
     - CocoaLumberjack (~> 3.5)
@@ -480,13 +473,8 @@
   - SimulatorStatusMagic
   - Starscream (= 3.0.6)
   - SVProgressHUD (= 2.2.5)
-<<<<<<< HEAD
   - WordPress-Editor-iOS (~> 1.17.0)
-  - WordPressAuthenticator (~> 1.11.0-beta.14)
-=======
-  - WordPress-Editor-iOS (~> 1.16.0)
   - WordPressAuthenticator (~> 1.11.0-beta.16)
->>>>>>> e758b435
   - WordPressKit (~> 4.6.0-beta.8)
   - WordPressMocks (~> 0.0.8)
   - WordPressShared (~> 1.8.16-beta.1)
@@ -698,15 +686,9 @@
   SVProgressHUD: 1428aafac632c1f86f62aa4243ec12008d7a51d6
   TOCropViewController: e9da34f484aedd4e5d5a8ab230ba217cfe16c729
   UIDeviceIdentifier: 44f805037d21b94394821828f4fcaba34b38c2d0
-<<<<<<< HEAD
   WordPress-Aztec-iOS: 2a9fb6c2a23284f53d6d69ada43c50b5fddc7c3b
   WordPress-Editor-iOS: 9f236b27b068120af37d6d02e82037e122187804
-  WordPressAuthenticator: 76bd1c9042add8ff5cb960aa8216f2e7519c9ea0
-=======
-  WordPress-Aztec-iOS: 64a2989d25befb5ce086fac440315f696026ffd5
-  WordPress-Editor-iOS: 63ef6a532af2c92e3301421f5c4af41ad3be8721
   WordPressAuthenticator: 8c26b5ee4938a76d64587574aa2b5793d4923c6b
->>>>>>> e758b435
   WordPressKit: eb884caeba0fab58ea1e99ceee2403559c4e99a4
   WordPressMocks: b4064b99a073117bbc304abe82df78f2fbe60992
   WordPressShared: ddcb40e608bc0f0162cce5e8df006584febcec50
@@ -723,10 +705,6 @@
   ZendeskSupportSDK: a87ab1e4badace92c75eb11dc77ede1e995b2adc
   ZIPFoundation: 249fa8890597086cd536bb2df5c9804d84e122b0
 
-<<<<<<< HEAD
-PODFILE CHECKSUM: 30346fc0e3965df5a26543dcbe613d2aa85f50c6
-=======
-PODFILE CHECKSUM: cf50ce887965aff5b95ca134171673be2d9a16a2
->>>>>>> e758b435
+PODFILE CHECKSUM: 8edb04d236216b706a65d6c0f61beb97276b7360
 
 COCOAPODS: 1.8.4