--- conflicted
+++ resolved
@@ -372,11 +372,7 @@
   - WordPress-Aztec-iOS (1.16.0)
   - WordPress-Editor-iOS (1.16.0):
     - WordPress-Aztec-iOS (= 1.16.0)
-<<<<<<< HEAD
-  - WordPressAuthenticator (1.11.0-beta.2):
-=======
   - WordPressAuthenticator (1.11.0-beta.4):
->>>>>>> f2cbceba
     - 1PasswordExtension (= 1.8.5)
     - Alamofire (= 4.8)
     - CocoaLumberjack (~> 3.5)
@@ -479,21 +475,12 @@
   - Starscream (= 3.0.6)
   - SVProgressHUD (= 2.2.5)
   - WordPress-Editor-iOS (~> 1.16.0)
-<<<<<<< HEAD
-  - WordPressAuthenticator (~> 1.11.0-beta.2)
-  - WordPressKit (~> 4.6.0-beta.1)
-  - WordPressMocks (~> 0.0.8)
-  - WordPressShared (from `https://github.com/wordpress-mobile/WordPress-iOS-Shared.git`, branch `issue/extend_wpanalytics_to_descentralize_tracks`)
-  - WordPressUI (~> 1.5.1)
-  - WPMediaPicker (~> 1.6.0)
-=======
   - WordPressAuthenticator (~> 1.11.0-beta.4)
   - WordPressKit (from `https://github.com/wordpress-mobile/WordPressKit-iOS.git`, tag `4.6.0-beta.3`)
   - WordPressMocks (~> 0.0.8)
-  - WordPressShared (= 1.8.15)
+  - WordPressShared (from `https://github.com/wordpress-mobile/WordPress-iOS-Shared.git`, branch `issue/extend_wpanalytics_to_descentralize_tracks`)
   - WordPressUI (~> 1.5.2-beta.1)
   - WPMediaPicker (~> 1.6.1-beta.1)
->>>>>>> f2cbceba
   - Yoga (from `https://raw.githubusercontent.com/wordpress-mobile/gutenberg-mobile/d377b883c761c2a71d29bd631f3d3227b3e313a2/react-native-gutenberg-bridge/third-party-podspecs/Yoga.podspec.json`)
   - ZendeskSupportSDK (= 5.0.0)
   - ZIPFoundation (~> 0.9.8)
@@ -618,15 +605,12 @@
   RNTAztecView:
     :commit: d377b883c761c2a71d29bd631f3d3227b3e313a2
     :git: http://github.com/wordpress-mobile/gutenberg-mobile/
-<<<<<<< HEAD
+  WordPressKit:
+    :git: https://github.com/wordpress-mobile/WordPressKit-iOS.git
+    :tag: 4.6.0-beta.3
   WordPressShared:
     :branch: issue/extend_wpanalytics_to_descentralize_tracks
     :git: https://github.com/wordpress-mobile/WordPress-iOS-Shared.git
-=======
-  WordPressKit:
-    :git: https://github.com/wordpress-mobile/WordPressKit-iOS.git
-    :tag: 4.6.0-beta.3
->>>>>>> f2cbceba
   Yoga:
     :podspec: https://raw.githubusercontent.com/wordpress-mobile/gutenberg-mobile/d377b883c761c2a71d29bd631f3d3227b3e313a2/react-native-gutenberg-bridge/third-party-podspecs/Yoga.podspec.json
 
@@ -640,15 +624,12 @@
   RNTAztecView:
     :commit: d377b883c761c2a71d29bd631f3d3227b3e313a2
     :git: http://github.com/wordpress-mobile/gutenberg-mobile/
-<<<<<<< HEAD
+  WordPressKit:
+    :git: https://github.com/wordpress-mobile/WordPressKit-iOS.git
+    :tag: 4.6.0-beta.3
   WordPressShared:
     :commit: 86eb2a59836cc10fa2fe0a54b46730cb9eda794c
     :git: https://github.com/wordpress-mobile/WordPress-iOS-Shared.git
-=======
-  WordPressKit:
-    :git: https://github.com/wordpress-mobile/WordPressKit-iOS.git
-    :tag: 4.6.0-beta.3
->>>>>>> f2cbceba
 
 SPEC CHECKSUMS:
   1PasswordExtension: 0e95bdea64ec8ff2f4f693be5467a09fac42a83d
@@ -718,21 +699,12 @@
   UIDeviceIdentifier: 44f805037d21b94394821828f4fcaba34b38c2d0
   WordPress-Aztec-iOS: 64a2989d25befb5ce086fac440315f696026ffd5
   WordPress-Editor-iOS: 63ef6a532af2c92e3301421f5c4af41ad3be8721
-<<<<<<< HEAD
-  WordPressAuthenticator: d7077030e7b5a38ad080821b3871c4a8ee131c8b
-  WordPressKit: 769dca02698a7097b1dc2bf0d7c2aeb9c3cf38f8
-  WordPressMocks: b4064b99a073117bbc304abe82df78f2fbe60992
-  WordPressShared: ddcb40e608bc0f0162cce5e8df006584febcec50
-  WordPressUI: ce0ac522146dabcd0a68ace24c0104dfdf6f4b0d
-  WPMediaPicker: e5d28197da6b467d4e5975d64a49255977e39455
-=======
   WordPressAuthenticator: 6a397573be47bd9f054e79f5241095614c430f82
   WordPressKit: 8bc057220b1e30f3e0ace953bbca37d623ee56d7
   WordPressMocks: b4064b99a073117bbc304abe82df78f2fbe60992
-  WordPressShared: 02e0947034648cbd7251ffcc10f64d512f93a53b
+  WordPressShared: ddcb40e608bc0f0162cce5e8df006584febcec50
   WordPressUI: 77907b59f39530af1003a30e6148a3ad0d2b179f
   WPMediaPicker: 33752b2045b18dc2c9ea4ac5165a7c6bf0111d5d
->>>>>>> f2cbceba
   wpxmlrpc: d758b6ad17723d31d06493acc932f6d9b340de95
   Yoga: c920bf12bf8146aa5cd118063378c2cf5682d16c
   ZendeskCommonUISDK: 3c432801e31abff97d6e30441ea102eaef6b99e2
@@ -744,10 +716,6 @@
   ZendeskSupportSDK: a87ab1e4badace92c75eb11dc77ede1e995b2adc
   ZIPFoundation: 249fa8890597086cd536bb2df5c9804d84e122b0
 
-<<<<<<< HEAD
-PODFILE CHECKSUM: f983557977a4c2d9d56faa8178cd6acc7ffd2382
-=======
-PODFILE CHECKSUM: 4dfa9943fd219afbe564ac31c36f01c447768521
->>>>>>> f2cbceba
+PODFILE CHECKSUM: 7dae7bc43fd0a16af4705b211f311324fe28089a
 
 COCOAPODS: 1.8.4