--- conflicted
+++ resolved
@@ -11,21 +11,7 @@
     - AppAuth/ExternalUserAgent (= 1.4.0)
   - AppAuth/Core (1.4.0)
   - AppAuth/ExternalUserAgent (1.4.0)
-<<<<<<< HEAD
-  - Automattic-Tracks-iOS (0.4.4):
-=======
-  - AppCenter (2.5.1):
-    - AppCenter/Analytics (= 2.5.1)
-    - AppCenter/Crashes (= 2.5.1)
-  - AppCenter/Analytics (2.5.1):
-    - AppCenter/Core
-  - AppCenter/Core (2.5.1)
-  - AppCenter/Crashes (2.5.1):
-    - AppCenter/Core
-  - AppCenter/Distribute (2.5.1):
-    - AppCenter/Core
   - Automattic-Tracks-iOS (0.5.1-beta.1):
->>>>>>> d7c4ce79
     - CocoaLumberjack (~> 3)
     - Reachability (~> 3)
     - Sentry (~> 4)
@@ -35,10 +21,10 @@
   - Charts (3.2.2):
     - Charts/Core (= 3.2.2)
   - Charts/Core (3.2.2)
-  - CocoaLumberjack (3.5.2):
-    - CocoaLumberjack/Core (= 3.5.2)
-  - CocoaLumberjack/Core (3.5.2)
-  - CropViewController (2.5.3)
+  - CocoaLumberjack (3.6.2):
+    - CocoaLumberjack/Core (= 3.6.2)
+  - CocoaLumberjack/Core (3.6.2)
+  - CropViewController (2.5.4)
   - DoubleConversion (1.1.5)
   - Down (0.6.6)
   - FBLazyVector (0.61.5)
@@ -395,19 +381,11 @@
   - Sodium (0.8.0)
   - Starscream (3.0.6)
   - SVProgressHUD (2.2.5)
-<<<<<<< HEAD
-  - UIDeviceIdentifier (1.4.0)
-  - WordPress-Aztec-iOS (1.19.2)
-  - WordPress-Editor-iOS (1.19.2):
-    - WordPress-Aztec-iOS (= 1.19.2)
-  - WordPressAuthenticator (1.20.0-beta.3):
-=======
   - UIDeviceIdentifier (1.5.0)
   - WordPress-Aztec-iOS (1.19.3)
   - WordPress-Editor-iOS (1.19.3):
     - WordPress-Aztec-iOS (= 1.19.3)
-  - WordPressAuthenticator (1.23.0-beta.4):
->>>>>>> d7c4ce79
+  - WordPressAuthenticator (1.20.0-beta.3):
     - 1PasswordExtension (= 1.8.6)
     - Alamofire (= 4.8)
     - CocoaLumberjack (~> 3.5)
@@ -416,14 +394,10 @@
     - lottie-ios (= 3.1.6)
     - "NSURL+IDN (= 0.4)"
     - SVProgressHUD (= 2.2.5)
-    - WordPressKit (~> 4.14-beta)
-    - WordPressShared (~> 1.11-beta)
+    - WordPressKit (~> 4.0-beta.0)
+    - WordPressShared (~> 1.9-beta)
     - WordPressUI (~> 1.7.0)
-<<<<<<< HEAD
-  - WordPressKit (4.12.0-beta.2):
-=======
   - WordPressKit (4.14.0):
->>>>>>> d7c4ce79
     - Alamofire (~> 4.8.0)
     - CocoaLumberjack (~> 3.4)
     - NSObject-SafeExpectations (= 0.0.4)
@@ -435,37 +409,31 @@
     - CocoaLumberjack (~> 3.4)
     - FormatterKit/TimeIntervalFormatter (= 1.8.2)
   - WordPressUI (1.7.1)
-  - WPMediaPicker (1.7.0)
+  - WPMediaPicker (1.7.1)
   - wpxmlrpc (0.8.5)
   - Yoga (1.14.0)
   - ZendeskCommonUISDK (4.0.0):
     - ZendeskSDKConfigurationsSDK (~> 1.1.2)
-  - ZendeskCoreSDK (2.2.2)
+  - ZendeskCoreSDK (2.4.1)
   - ZendeskMessagingAPISDK (3.0.0):
     - ZendeskSDKConfigurationsSDK (~> 1.1.2)
   - ZendeskMessagingSDK (3.0.0):
     - ZendeskCommonUISDK (~> 4.0.0)
     - ZendeskMessagingAPISDK (~> 3.0.0)
-  - ZendeskSDKConfigurationsSDK (1.1.3)
-  - ZendeskSupportProvidersSDK (5.0.1):
-    - ZendeskCoreSDK (~> 2.2.1)
+  - ZendeskSDKConfigurationsSDK (1.1.6)
+  - ZendeskSupportProvidersSDK (5.0.5):
+    - ZendeskCoreSDK (~> 2.4.0)
   - ZendeskSupportSDK (5.0.0):
     - ZendeskMessagingSDK (~> 3.0.0)
     - ZendeskSupportProvidersSDK (~> 5.0.0)
-  - ZIPFoundation (0.9.10)
+  - ZIPFoundation (0.9.11)
 
 DEPENDENCIES:
   - Alamofire (= 4.8.0)
   - AlamofireImage (= 3.5.2)
   - AlamofireNetworkActivityIndicator (~> 2.4)
   - AMScrollingNavbar (= 5.6.0)
-<<<<<<< HEAD
-  - Automattic-Tracks-iOS (~> 0.4.4)
-=======
-  - AppCenter (= 2.5.1)
-  - AppCenter/Distribute (= 2.5.1)
   - Automattic-Tracks-iOS (~> 0.5.1-beta.1)
->>>>>>> d7c4ce79
   - Charts (~> 3.2.2)
   - CocoaLumberjack (~> 3.0)
   - Down (~> 0.6.6)
@@ -524,19 +492,11 @@
   - SimulatorStatusMagic
   - Starscream (= 3.0.6)
   - SVProgressHUD (= 2.2.5)
-<<<<<<< HEAD
-  - WordPress-Editor-iOS (~> 1.19.2)
+  - WordPress-Editor-iOS (~> 1.19.3)
   - WordPressAuthenticator (from `https://github.com/beaubateau/WordPressAuthenticator-iOS`, branch `feature/apply-beau-login`)
   - WordPressKit (from `https://github.com/beaubateau/WordPressKit-iOS.git`, branch `develop`)
   - WordPressMocks (~> 0.0.8)
   - WordPressShared (~> 1.9-beta)
-=======
-  - WordPress-Editor-iOS (~> 1.19.3)
-  - WordPressAuthenticator (~> 1.23.0-beta)
-  - WordPressKit (~> 4.14)
-  - WordPressMocks (~> 0.0.8)
-  - WordPressShared (~> 1.11-beta)
->>>>>>> d7c4ce79
   - WordPressUI (~> 1.7.1)
   - WPMediaPicker (~> 1.7.0)
   - Yoga (from `https://raw.githubusercontent.com/wordpress-mobile/gutenberg-mobile/bd76109049d2eeead78478d20d66ffd7b1567dd3/third-party-podspecs/Yoga.podspec.json`)
@@ -710,7 +670,7 @@
     :commit: e987739c9344e4fb8d5d38ba60f7ee710679c20f
     :git: https://github.com/beaubateau/WordPressAuthenticator-iOS
   WordPressKit:
-    :commit: fe030b6f88ba908b44ebc68df363fd3eaecd2dba
+    :commit: 64e6d0d1df1ce5da93543d640e439a762b1eaf3e
     :git: https://github.com/beaubateau/WordPressKit-iOS.git
 
 SPEC CHECKSUMS:
@@ -720,16 +680,11 @@
   AlamofireNetworkActivityIndicator: 9acc3de3ca6645bf0efed462396b0df13dd3e7b8
   AMScrollingNavbar: cf0ec5a5ee659d76ba2509f630bf14fba7e16dc3
   AppAuth: 31bcec809a638d7bd2f86ea8a52bd45f6e81e7c7
-<<<<<<< HEAD
-  Automattic-Tracks-iOS: dbe6301bebdc1e444972475bae19299491702cef
-=======
-  AppCenter: fddcbac6e4baae3d93a196ceb0bfe0e4ce407dec
   Automattic-Tracks-iOS: 044b34f28f6584d36faa64d1183d353198ed3bd6
->>>>>>> d7c4ce79
   boost-for-react-native: 39c7adb57c4e60d6c5479dd8623128eb5b3f0f2c
   Charts: f69cf0518b6d1d62608ca504248f1bbe0b6ae77e
-  CocoaLumberjack: 118bf4a820efc641f79fa487b75ed928dccfae23
-  CropViewController: a5c143548a0fabcd6cc25f2d26e40460cfb8c78c
+  CocoaLumberjack: bd155f2dd06c0e0b03f876f7a3ee55693122ec94
+  CropViewController: 980df34ffc499db89755b2f307f20eca00cd40c6
   DoubleConversion: e22e0762848812a87afd67ffda3998d9ef29170c
   Down: 71bf4af3c04fa093e65dffa25c4b64fa61287373
   FBLazyVector: 47798d43f20e85af0d3cef09928b6e2d16dbbe4c
@@ -793,38 +748,26 @@
   Sodium: 63c0ca312a932e6da481689537d4b35568841bdc
   Starscream: ef3ece99d765eeccb67de105bfa143f929026cf5
   SVProgressHUD: 1428aafac632c1f86f62aa4243ec12008d7a51d6
-<<<<<<< HEAD
-  UIDeviceIdentifier: 44f805037d21b94394821828f4fcaba34b38c2d0
-  WordPress-Aztec-iOS: d01bf0c5e150ae6a046f06ba63b7cc2762061c0b
-  WordPress-Editor-iOS: 5b726489e5ae07b7281a2862d69aba2d5c83f140
-  WordPressAuthenticator: 02cb261da08b4610f5720067983eb19fb167f14c
-  WordPressKit: 8515f2f8bfbccbeaff2250aa6abdd10e10ffee35
-=======
   UIDeviceIdentifier: a79ccdfc940373835a7d8e9fc7541e6bf61b6319
   WordPress-Aztec-iOS: b7ac8b30f746992e85d9668453ac87c2cdcecf4f
   WordPress-Editor-iOS: 1886f7fe464d79ee64ccfe7985281f8cf45f75eb
-  WordPressAuthenticator: 3d0ff67acb27a8918be5f8e5d37c55292bd6e1d5
+  WordPressAuthenticator: 02cb261da08b4610f5720067983eb19fb167f14c
   WordPressKit: dcab41057f0c39af3280b7c0d17bdc36271e01ae
->>>>>>> d7c4ce79
   WordPressMocks: b4064b99a073117bbc304abe82df78f2fbe60992
   WordPressShared: b56046080c99d41519d097c970df663fda48e218
   WordPressUI: 9da5d966b8beb091950cd96880db398d7f30e246
-  WPMediaPicker: 754bc043ea42abc2eae8a07e5680c777c112666a
+  WPMediaPicker: 46ae5807c8f64d30a39c28812ad150837a424ed2
   wpxmlrpc: 6a9bdd6ab9d1b159b384b0df0f3f39de9af4fecf
   Yoga: c920bf12bf8146aa5cd118063378c2cf5682d16c
   ZendeskCommonUISDK: 3c432801e31abff97d6e30441ea102eaef6b99e2
-  ZendeskCoreSDK: 86513e62c1ab68913416c9044463d9b687ca944f
+  ZendeskCoreSDK: 2dc9457ae01d024ca02f60f6134ad1ad90136c29
   ZendeskMessagingAPISDK: 7c0cbd1d2c941f05b36f73e7db5faee5863fe8b0
   ZendeskMessagingSDK: 6f168161d834dd66668344f645f7a6b6b121b58a
-  ZendeskSDKConfigurationsSDK: 918241bc7ec30e0af9e1b16333d54a584ee8ab9e
-  ZendeskSupportProvidersSDK: e183d32abac888c448469e2005c4a5a8c3ed73f0
+  ZendeskSDKConfigurationsSDK: 2fa9413915db85c993f58ad8f7902bea0b6090a5
+  ZendeskSupportProvidersSDK: d21ce8eb3df1066338c7d3875bb818b32c3f124e
   ZendeskSupportSDK: a87ab1e4badace92c75eb11dc77ede1e995b2adc
-  ZIPFoundation: 249fa8890597086cd536bb2df5c9804d84e122b0
+  ZIPFoundation: b1f0de4eed33e74a676f76e12559ab6b75990197
 
-<<<<<<< HEAD
-PODFILE CHECKSUM: 536227d1404cb21902465f9edd24f347c0f4b468
-=======
-PODFILE CHECKSUM: 374b08077c94af4c2f8068666947e945c92b9927
->>>>>>> d7c4ce79
+PODFILE CHECKSUM: 5f710330301c0f5f2a2482d73f3d919231212dd0
 
 COCOAPODS: 1.8.4