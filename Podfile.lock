--- conflicted
+++ resolved
@@ -390,11 +390,7 @@
     - WordPressShared (~> 1.8.13-beta)
     - wpxmlrpc (= 0.8.4)
   - WordPressMocks (0.0.8)
-<<<<<<< HEAD
   - WordPressShared (1.8.13-beta.3):
-=======
-  - WordPressShared (1.8.13-beta.1):
->>>>>>> c392291b
     - CocoaLumberjack (~> 3.4)
     - FormatterKit/TimeIntervalFormatter (= 1.8.2)
   - WordPressUI (1.5.1)
@@ -474,11 +470,7 @@
   - WordPressAuthenticator (~> 1.10.6)
   - WordPressKit (~> 4.5.7-beta)
   - WordPressMocks (~> 0.0.8)
-<<<<<<< HEAD
   - WordPressShared (~> 1.8.13-beta)
-=======
-  - WordPressShared (= 1.8.13-beta.1)
->>>>>>> c392291b
   - WordPressUI (~> 1.5.1)
   - WPMediaPicker (~> 1.6.0)
   - Yoga (from `https://raw.githubusercontent.com/wordpress-mobile/gutenberg-mobile/772b61065f2b480e582a442517ee63ed7dfa7ae6/react-native-gutenberg-bridge/third-party-podspecs/Yoga.podspec.json`)
@@ -688,11 +680,7 @@
   WordPressAuthenticator: de9ef4de7c9d06d89f938f69b01d810aebe9dfc6
   WordPressKit: a0912cd5233b040687f65bdb671ae90daaa7611e
   WordPressMocks: b4064b99a073117bbc304abe82df78f2fbe60992
-<<<<<<< HEAD
   WordPressShared: 98ebacf932b8f7b99a6ccb9f61b3fb1792f82d55
-=======
-  WordPressShared: a187d624d7daeb2d0a61ea6c358e6dc8139225aa
->>>>>>> c392291b
   WordPressUI: ce0ac522146dabcd0a68ace24c0104dfdf6f4b0d
   WPMediaPicker: e5d28197da6b467d4e5975d64a49255977e39455
   wpxmlrpc: 6ba55c773cfa27083ae4a2173e69b19f46da98e2
@@ -700,10 +688,6 @@
   ZendeskSDK: 99679d8420a6d862773e2ddef0ebcc51b282317d
   ZIPFoundation: 89df685c971926b0323087952320bdfee9f0b6ef
 
-<<<<<<< HEAD
-PODFILE CHECKSUM: 79a18b6afd942d1b818f93badeea5142a0a7a347
-=======
-PODFILE CHECKSUM: 0538b5d3b136843389b1b0cccb2406873c8d9aa6
->>>>>>> c392291b
+PODFILE CHECKSUM: 7cab731c88783b6df4688ffd083742a63913fa4d
 
 COCOAPODS: 1.8.4