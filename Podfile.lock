--- conflicted
+++ resolved
@@ -372,22 +372,13 @@
   - WordPress-Aztec-iOS (1.16.0)
   - WordPress-Editor-iOS (1.16.0):
     - WordPress-Aztec-iOS (= 1.16.0)
-<<<<<<< HEAD
   - WordPressAuthenticator (1.11.0-beta.9):
-=======
-  - WordPressAuthenticator (1.11.0-beta.8):
->>>>>>> 3592accd
     - 1PasswordExtension (= 1.8.5)
     - Alamofire (= 4.8)
     - CocoaLumberjack (~> 3.5)
     - GoogleSignIn (~> 4.4)
-<<<<<<< HEAD
-    - Gridicons (~> 0.20-beta.1)
     - lottie-ios (= 3.1.6)
-=======
     - Gridicons (~> 0.20-beta)
-    - lottie-ios (= 2.5.2)
->>>>>>> 3592accd
     - "NSURL+IDN (= 0.4)"
     - SVProgressHUD (= 2.2.5)
     - WordPressKit (~> 4.6.0-beta.6)
@@ -484,11 +475,7 @@
   - Starscream (= 3.0.6)
   - SVProgressHUD (= 2.2.5)
   - WordPress-Editor-iOS (~> 1.16.0)
-<<<<<<< HEAD
   - WordPressAuthenticator (from `https://github.com/wordpress-mobile/WordPressAuthenticator-iOS.git`, branch `issue/84-update-lottie`)
-=======
-  - WordPressAuthenticator (~> 1.11.0-beta.8)
->>>>>>> 3592accd
   - WordPressKit (~> 4.6.0-beta.6)
   - WordPressMocks (~> 0.0.8)
   - WordPressShared (= 1.8.16-beta.1)
@@ -707,11 +694,7 @@
   UIDeviceIdentifier: 44f805037d21b94394821828f4fcaba34b38c2d0
   WordPress-Aztec-iOS: 64a2989d25befb5ce086fac440315f696026ffd5
   WordPress-Editor-iOS: 63ef6a532af2c92e3301421f5c4af41ad3be8721
-<<<<<<< HEAD
   WordPressAuthenticator: dbbf455bc8d523fd47efc2cc82a70085262bd7cb
-=======
-  WordPressAuthenticator: e12b98e1439e402ab4bf79484aba01d2d49300a4
->>>>>>> 3592accd
   WordPressKit: c6f6f2b4a47bd042bfb35f4f7b0225fd857d5007
   WordPressMocks: b4064b99a073117bbc304abe82df78f2fbe60992
   WordPressShared: ddcb40e608bc0f0162cce5e8df006584febcec50
@@ -728,10 +711,6 @@
   ZendeskSupportSDK: a87ab1e4badace92c75eb11dc77ede1e995b2adc
   ZIPFoundation: 249fa8890597086cd536bb2df5c9804d84e122b0
 
-<<<<<<< HEAD
 PODFILE CHECKSUM: a42a03becbb32bda8188884ece70910716402cfc
-=======
-PODFILE CHECKSUM: c1a80cbe918787a2e0f64ff0f2c22f6e071a15b3
->>>>>>> 3592accd
 
 COCOAPODS: 1.8.4