--- conflicted
+++ resolved
@@ -463,11 +463,7 @@
     - WordPressKit (~> 4.18-beta)
     - WordPressShared (~> 1.12-beta)
     - WordPressUI (~> 1.7-beta)
-<<<<<<< HEAD
-  - WordPressKit (4.47.0-beta.6):
-=======
-  - WordPressKit (4.47.0-beta.5):
->>>>>>> 0e8ddfc4
+  - WordPressKit (4.47.0):
     - Alamofire (~> 4.8.0)
     - CocoaLumberjack (~> 3.4)
     - NSObject-SafeExpectations (= 0.0.4)
@@ -571,11 +567,7 @@
   - SVProgressHUD (= 2.2.5)
   - WordPress-Editor-iOS (~> 1.19.7)
   - WordPressAuthenticator (~> 1.43.0)
-<<<<<<< HEAD
-  - WordPressKit (~> 4.47.0-beta.6)
-=======
-  - WordPressKit (~> 4.47.0-beta.5)
->>>>>>> 0e8ddfc4
+  - WordPressKit (~> 4.47.0)
   - WordPressMocks (~> 0.0.15)
   - WordPressShared (~> 1.17.1-beta.1)
   - WordPressUI (~> 1.12.3)
@@ -839,11 +831,7 @@
   WordPress-Aztec-iOS: 144f124148079084860368dfd27cb96e0952853e
   WordPress-Editor-iOS: 20551d5a5e51f29832064f08faaaae8e1da7e1e2
   WordPressAuthenticator: e4a43745a647e4dc4b35d21b1353bc4f07f9f3c9
-<<<<<<< HEAD
-  WordPressKit: de6f57c66ca871bc723381966d01a104e6ef7951
-=======
-  WordPressKit: 6a7dcc7fc5b51909bbd64414dd4c458b1829cbcf
->>>>>>> 0e8ddfc4
+  WordPressKit: 46f0580eb097ddfab7ab143208f94b44def42632
   WordPressMocks: 6b52b0764d9939408151367dd9c6e8a910877f4d
   WordPressShared: bc50e38a31e05134a7c643cef9cf6a7e28e9cf34
   WordPressUI: 45591178e843ecb82e65e868ec766148befe9f9f
@@ -859,10 +847,6 @@
   ZendeskSupportSDK: 3a8e508ab1d9dd22dc038df6c694466414e037ba
   ZIPFoundation: e27423c004a5a1410c15933407747374e7c6cb6e
 
-<<<<<<< HEAD
-PODFILE CHECKSUM: 9f4b967f8832baffe3e7b54800bf5b20bb0e00d9
-=======
-PODFILE CHECKSUM: d70c43caae14e7d21a96271fb884c653a9375c4c
->>>>>>> 0e8ddfc4
+PODFILE CHECKSUM: 2c319e5050f65f4ff0df871854908c5bde0dd94a
 
 COCOAPODS: 1.11.2