PODS:
  - 1PasswordExtension (1.8.6)
  - Alamofire (4.8.0)
  - AlamofireImage (3.5.2):
    - Alamofire (~> 4.8)
  - AlamofireNetworkActivityIndicator (2.4.0):
    - Alamofire (~> 4.8)
  - AMScrollingNavbar (5.6.0)
  - AppAuth (1.4.0):
    - AppAuth/Core (= 1.4.0)
    - AppAuth/ExternalUserAgent (= 1.4.0)
  - AppAuth/Core (1.4.0)
  - AppAuth/ExternalUserAgent (1.4.0)
  - AppCenter (4.1.1):
    - AppCenter/Analytics (= 4.1.1)
    - AppCenter/Crashes (= 4.1.1)
  - AppCenter/Analytics (4.1.1):
    - AppCenter/Core
  - AppCenter/Core (4.1.1)
  - AppCenter/Crashes (4.1.1):
    - AppCenter/Core
  - AppCenter/Distribute (4.1.1):
    - AppCenter/Core
  - Automattic-Tracks-iOS (0.8.5):
    - CocoaLumberjack (~> 3)
    - Reachability (~> 3)
    - Sentry (~> 6)
    - Sodium (>= 0.9.1)
    - UIDeviceIdentifier (~> 1)
  - boost-for-react-native (1.63.0)
  - Charts (3.2.2):
    - Charts/Core (= 3.2.2)
  - Charts/Core (3.2.2)
  - CocoaLumberjack (3.7.2):
    - CocoaLumberjack/Core (= 3.7.2)
  - CocoaLumberjack/Core (3.7.2)
  - CropViewController (2.5.3)
  - DoubleConversion (1.1.5)
  - Down (0.6.6)
  - FBLazyVector (0.61.5)
  - FBReactNativeSpec (0.61.5):
    - Folly (= 2018.10.22.00)
    - RCTRequired (= 0.61.5)
    - RCTTypeSafety (= 0.61.5)
    - React-Core (= 0.61.5)
    - React-jsi (= 0.61.5)
    - ReactCommon/turbomodule/core (= 0.61.5)
  - Folly (2018.10.22.00):
    - boost-for-react-native
    - DoubleConversion
    - Folly/Default (= 2018.10.22.00)
    - glog
  - Folly/Default (2018.10.22.00):
    - boost-for-react-native
    - DoubleConversion
    - glog
  - FormatterKit/Resources (1.9.0)
  - FormatterKit/TimeIntervalFormatter (1.9.0):
    - FormatterKit/Resources
  - FSInteractiveMap (0.1.0)
  - Gifu (3.2.0)
  - glog (0.3.5)
  - GoogleSignIn (5.0.2):
    - AppAuth (~> 1.2)
    - GTMAppAuth (~> 1.0)
    - GTMSessionFetcher/Core (~> 1.1)
  - Gridicons (1.1.0)
  - GTMAppAuth (1.2.2):
    - AppAuth/Core (~> 1.4)
    - GTMSessionFetcher/Core (~> 1.5)
  - GTMSessionFetcher/Core (1.5.0)
  - Gutenberg (1.55.0):
    - React (= 0.61.5)
    - React-CoreModules (= 0.61.5)
    - React-RCTImage (= 0.61.5)
    - RNTAztecView
  - JTAppleCalendar (8.0.3)
  - Kanvas (1.2.7)
  - lottie-ios (3.1.9)
  - MediaEditor (1.2.1):
    - CropViewController (~> 2.5.3)
  - MRProgress (0.8.3):
    - MRProgress/ActivityIndicator (= 0.8.3)
    - MRProgress/Blur (= 0.8.3)
    - MRProgress/Circular (= 0.8.3)
    - MRProgress/Icons (= 0.8.3)
    - MRProgress/NavigationBarProgress (= 0.8.3)
    - MRProgress/Overlay (= 0.8.3)
  - MRProgress/ActivityIndicator (0.8.3):
    - MRProgress/Stopable
  - MRProgress/Blur (0.8.3):
    - MRProgress/Helper
  - MRProgress/Circular (0.8.3):
    - MRProgress/Helper
    - MRProgress/ProgressBaseClass
    - MRProgress/Stopable
  - MRProgress/Helper (0.8.3)
  - MRProgress/Icons (0.8.3)
  - MRProgress/NavigationBarProgress (0.8.3):
    - MRProgress/ProgressBaseClass
  - MRProgress/Overlay (0.8.3):
    - MRProgress/ActivityIndicator
    - MRProgress/Blur
    - MRProgress/Circular
    - MRProgress/Helper
    - MRProgress/Icons
  - MRProgress/ProgressBaseClass (0.8.3)
  - MRProgress/Stopable (0.8.3):
    - MRProgress/Helper
  - Nimble (9.0.1)
  - NSObject-SafeExpectations (0.0.4)
  - "NSURL+IDN (0.4)"
  - OCMock (3.4.3)
  - OHHTTPStubs/Core (9.1.0)
  - OHHTTPStubs/Default (9.1.0):
    - OHHTTPStubs/Core
    - OHHTTPStubs/JSON
    - OHHTTPStubs/NSURLSession
    - OHHTTPStubs/OHPathHelpers
  - OHHTTPStubs/JSON (9.1.0):
    - OHHTTPStubs/Core
  - OHHTTPStubs/NSURLSession (9.1.0):
    - OHHTTPStubs/Core
  - OHHTTPStubs/OHPathHelpers (9.1.0)
  - OHHTTPStubs/Swift (9.1.0):
    - OHHTTPStubs/Default
  - RCTRequired (0.61.5)
  - RCTTypeSafety (0.61.5):
    - FBLazyVector (= 0.61.5)
    - Folly (= 2018.10.22.00)
    - RCTRequired (= 0.61.5)
    - React-Core (= 0.61.5)
  - Reachability (3.2)
  - React (0.61.5):
    - React-Core (= 0.61.5)
    - React-Core/DevSupport (= 0.61.5)
    - React-Core/RCTWebSocket (= 0.61.5)
    - React-RCTActionSheet (= 0.61.5)
    - React-RCTAnimation (= 0.61.5)
    - React-RCTBlob (= 0.61.5)
    - React-RCTImage (= 0.61.5)
    - React-RCTLinking (= 0.61.5)
    - React-RCTNetwork (= 0.61.5)
    - React-RCTSettings (= 0.61.5)
    - React-RCTText (= 0.61.5)
    - React-RCTVibration (= 0.61.5)
  - React-Core (0.61.5):
    - Folly (= 2018.10.22.00)
    - glog
    - React-Core/Default (= 0.61.5)
    - React-cxxreact (= 0.61.5)
    - React-jsi (= 0.61.5)
    - React-jsiexecutor (= 0.61.5)
    - Yoga
  - React-Core/CoreModulesHeaders (0.61.5):
    - Folly (= 2018.10.22.00)
    - glog
    - React-Core/Default
    - React-cxxreact (= 0.61.5)
    - React-jsi (= 0.61.5)
    - React-jsiexecutor (= 0.61.5)
    - Yoga
  - React-Core/Default (0.61.5):
    - Folly (= 2018.10.22.00)
    - glog
    - React-cxxreact (= 0.61.5)
    - React-jsi (= 0.61.5)
    - React-jsiexecutor (= 0.61.5)
    - Yoga
  - React-Core/DevSupport (0.61.5):
    - Folly (= 2018.10.22.00)
    - glog
    - React-Core/Default (= 0.61.5)
    - React-Core/RCTWebSocket (= 0.61.5)
    - React-cxxreact (= 0.61.5)
    - React-jsi (= 0.61.5)
    - React-jsiexecutor (= 0.61.5)
    - React-jsinspector (= 0.61.5)
    - Yoga
  - React-Core/RCTActionSheetHeaders (0.61.5):
    - Folly (= 2018.10.22.00)
    - glog
    - React-Core/Default
    - React-cxxreact (= 0.61.5)
    - React-jsi (= 0.61.5)
    - React-jsiexecutor (= 0.61.5)
    - Yoga
  - React-Core/RCTAnimationHeaders (0.61.5):
    - Folly (= 2018.10.22.00)
    - glog
    - React-Core/Default
    - React-cxxreact (= 0.61.5)
    - React-jsi (= 0.61.5)
    - React-jsiexecutor (= 0.61.5)
    - Yoga
  - React-Core/RCTBlobHeaders (0.61.5):
    - Folly (= 2018.10.22.00)
    - glog
    - React-Core/Default
    - React-cxxreact (= 0.61.5)
    - React-jsi (= 0.61.5)
    - React-jsiexecutor (= 0.61.5)
    - Yoga
  - React-Core/RCTImageHeaders (0.61.5):
    - Folly (= 2018.10.22.00)
    - glog
    - React-Core/Default
    - React-cxxreact (= 0.61.5)
    - React-jsi (= 0.61.5)
    - React-jsiexecutor (= 0.61.5)
    - Yoga
  - React-Core/RCTLinkingHeaders (0.61.5):
    - Folly (= 2018.10.22.00)
    - glog
    - React-Core/Default
    - React-cxxreact (= 0.61.5)
    - React-jsi (= 0.61.5)
    - React-jsiexecutor (= 0.61.5)
    - Yoga
  - React-Core/RCTNetworkHeaders (0.61.5):
    - Folly (= 2018.10.22.00)
    - glog
    - React-Core/Default
    - React-cxxreact (= 0.61.5)
    - React-jsi (= 0.61.5)
    - React-jsiexecutor (= 0.61.5)
    - Yoga
  - React-Core/RCTSettingsHeaders (0.61.5):
    - Folly (= 2018.10.22.00)
    - glog
    - React-Core/Default
    - React-cxxreact (= 0.61.5)
    - React-jsi (= 0.61.5)
    - React-jsiexecutor (= 0.61.5)
    - Yoga
  - React-Core/RCTTextHeaders (0.61.5):
    - Folly (= 2018.10.22.00)
    - glog
    - React-Core/Default
    - React-cxxreact (= 0.61.5)
    - React-jsi (= 0.61.5)
    - React-jsiexecutor (= 0.61.5)
    - Yoga
  - React-Core/RCTVibrationHeaders (0.61.5):
    - Folly (= 2018.10.22.00)
    - glog
    - React-Core/Default
    - React-cxxreact (= 0.61.5)
    - React-jsi (= 0.61.5)
    - React-jsiexecutor (= 0.61.5)
    - Yoga
  - React-Core/RCTWebSocket (0.61.5):
    - Folly (= 2018.10.22.00)
    - glog
    - React-Core/Default (= 0.61.5)
    - React-cxxreact (= 0.61.5)
    - React-jsi (= 0.61.5)
    - React-jsiexecutor (= 0.61.5)
    - Yoga
  - React-CoreModules (0.61.5):
    - FBReactNativeSpec (= 0.61.5)
    - Folly (= 2018.10.22.00)
    - RCTTypeSafety (= 0.61.5)
    - React-Core/CoreModulesHeaders (= 0.61.5)
    - React-RCTImage (= 0.61.5)
    - ReactCommon/turbomodule/core (= 0.61.5)
  - React-cxxreact (0.61.5):
    - boost-for-react-native (= 1.63.0)
    - DoubleConversion
    - Folly (= 2018.10.22.00)
    - glog
    - React-jsinspector (= 0.61.5)
  - React-jsi (0.61.5):
    - boost-for-react-native (= 1.63.0)
    - DoubleConversion
    - Folly (= 2018.10.22.00)
    - glog
    - React-jsi/Default (= 0.61.5)
  - React-jsi/Default (0.61.5):
    - boost-for-react-native (= 1.63.0)
    - DoubleConversion
    - Folly (= 2018.10.22.00)
    - glog
  - React-jsiexecutor (0.61.5):
    - DoubleConversion
    - Folly (= 2018.10.22.00)
    - glog
    - React-cxxreact (= 0.61.5)
    - React-jsi (= 0.61.5)
  - React-jsinspector (0.61.5)
  - react-native-blur (3.3.0):
    - React
  - react-native-get-random-values (1.4.0):
    - React
  - react-native-keyboard-aware-scroll-view (0.8.8):
    - React
  - react-native-linear-gradient (2.5.6):
    - React
  - react-native-safe-area (0.5.1):
    - React
  - react-native-safe-area-context (3.0.2):
    - React
  - react-native-slider (3.0.2):
    - React
  - react-native-video (5.0.2):
    - React
    - react-native-video/Video (= 5.0.2)
  - react-native-video/Video (5.0.2):
    - React
  - React-RCTActionSheet (0.61.5):
    - React-Core/RCTActionSheetHeaders (= 0.61.5)
  - React-RCTAnimation (0.61.5):
    - React-Core/RCTAnimationHeaders (= 0.61.5)
  - React-RCTBlob (0.61.5):
    - React-Core/RCTBlobHeaders (= 0.61.5)
    - React-Core/RCTWebSocket (= 0.61.5)
    - React-jsi (= 0.61.5)
    - React-RCTNetwork (= 0.61.5)
  - React-RCTImage (0.61.5):
    - React-Core/RCTImageHeaders (= 0.61.5)
    - React-RCTNetwork (= 0.61.5)
  - React-RCTLinking (0.61.5):
    - React-Core/RCTLinkingHeaders (= 0.61.5)
  - React-RCTNetwork (0.61.5):
    - React-Core/RCTNetworkHeaders (= 0.61.5)
  - React-RCTSettings (0.61.5):
    - React-Core/RCTSettingsHeaders (= 0.61.5)
  - React-RCTText (0.61.5):
    - React-Core/RCTTextHeaders (= 0.61.5)
  - React-RCTVibration (0.61.5):
    - React-Core/RCTVibrationHeaders (= 0.61.5)
  - ReactCommon (0.61.5):
    - ReactCommon/jscallinvoker (= 0.61.5)
    - ReactCommon/turbomodule (= 0.61.5)
  - ReactCommon/jscallinvoker (0.61.5):
    - DoubleConversion
    - Folly (= 2018.10.22.00)
    - glog
    - React-cxxreact (= 0.61.5)
  - ReactCommon/turbomodule (0.61.5):
    - DoubleConversion
    - Folly (= 2018.10.22.00)
    - glog
    - React-Core (= 0.61.5)
    - React-cxxreact (= 0.61.5)
    - React-jsi (= 0.61.5)
    - ReactCommon/jscallinvoker (= 0.61.5)
    - ReactCommon/turbomodule/core (= 0.61.5)
    - ReactCommon/turbomodule/samples (= 0.61.5)
  - ReactCommon/turbomodule/core (0.61.5):
    - DoubleConversion
    - Folly (= 2018.10.22.00)
    - glog
    - React-Core (= 0.61.5)
    - React-cxxreact (= 0.61.5)
    - React-jsi (= 0.61.5)
    - ReactCommon/jscallinvoker (= 0.61.5)
  - ReactCommon/turbomodule/samples (0.61.5):
    - DoubleConversion
    - Folly (= 2018.10.22.00)
    - glog
    - React-Core (= 0.61.5)
    - React-cxxreact (= 0.61.5)
    - React-jsi (= 0.61.5)
    - ReactCommon/jscallinvoker (= 0.61.5)
    - ReactCommon/turbomodule/core (= 0.61.5)
  - ReactNativeDarkMode (0.0.10):
    - React
  - RNCMaskedView (0.1.10-wp):
    - React
  - RNGestureHandler (1.6.1):
    - React
  - RNReanimated (1.9.0):
    - React
  - RNScreens (2.8.0):
    - React
  - RNSVG (9.13.6-gb):
    - React
  - RNTAztecView (1.55.0):
    - React-Core
    - WordPress-Aztec-iOS (~> 1.19.4)
  - Sentry (6.2.1):
    - Sentry/Core (= 6.2.1)
  - Sentry/Core (6.2.1)
  - Sodium (0.9.1)
  - Starscream (3.0.6)
  - SVProgressHUD (2.2.5)
  - UIDeviceIdentifier (1.6.0)
  - WordPress-Aztec-iOS (1.19.4)
  - WordPress-Editor-iOS (1.19.4):
    - WordPress-Aztec-iOS (= 1.19.4)
  - WordPressAuthenticator (1.38.0-beta.4):
    - 1PasswordExtension (~> 1.8.6)
    - Alamofire (~> 4.8)
    - CocoaLumberjack (~> 3.5)
    - GoogleSignIn (~> 5.0.2)
    - Gridicons (~> 1.0)
    - lottie-ios (~> 3.1.6)
    - "NSURL+IDN (= 0.4)"
    - SVProgressHUD (~> 2.2.5)
    - WordPressKit (~> 4.18-beta)
    - WordPressShared (~> 1.12-beta)
    - WordPressUI (~> 1.7-beta)
  - WordPressKit (4.35.0-beta.2):
    - Alamofire (~> 4.8.0)
    - CocoaLumberjack (~> 3.4)
    - NSObject-SafeExpectations (= 0.0.4)
    - UIDeviceIdentifier (~> 1.4)
    - WordPressShared (~> 1.15-beta)
    - wpxmlrpc (~> 0.9)
  - WordPressMocks (0.0.12)
  - WordPressShared (1.16.0):
    - CocoaLumberjack (~> 3.4)
    - FormatterKit/TimeIntervalFormatter (~> 1.8)
  - WordPressUI (1.12.0)
  - WPMediaPicker (1.7.2)
  - wpxmlrpc (0.9.0)
  - Yoga (1.14.0)
  - ZendeskCommonUISDK (6.1.0)
  - ZendeskCoreSDK (2.5.0)
  - ZendeskMessagingAPISDK (3.8.1):
    - ZendeskSDKConfigurationsSDK (~> 1.1.7)
  - ZendeskMessagingSDK (3.8.1):
    - ZendeskCommonUISDK (~> 6.1.0)
    - ZendeskMessagingAPISDK (~> 3.8.1)
  - ZendeskSDKConfigurationsSDK (1.1.7)
  - ZendeskSupportProvidersSDK (5.2.0):
    - ZendeskCoreSDK (~> 2.5.0)
  - ZendeskSupportSDK (5.2.0):
    - ZendeskMessagingSDK (~> 3.8.1)
    - ZendeskSupportProvidersSDK (~> 5.2.0)
  - ZIPFoundation (0.9.12)

DEPENDENCIES:
  - Alamofire (= 4.8.0)
  - AlamofireImage (= 3.5.2)
  - AlamofireNetworkActivityIndicator (~> 2.4)
  - AMScrollingNavbar (= 5.6.0)
  - AppCenter (= 4.1.1)
  - AppCenter/Distribute (= 4.1.1)
  - Automattic-Tracks-iOS (~> 0.8.5)
  - Charts (~> 3.2.2)
  - CocoaLumberjack (~> 3.0)
  - CropViewController (= 2.5.3)
  - Down (~> 0.6.6)
  - FBLazyVector (from `https://raw.githubusercontent.com/wordpress-mobile/gutenberg-mobile/v1.55.0/third-party-podspecs/FBLazyVector.podspec.json`)
  - FBReactNativeSpec (from `https://raw.githubusercontent.com/wordpress-mobile/gutenberg-mobile/v1.55.0/third-party-podspecs/FBReactNativeSpec.podspec.json`)
  - Folly (from `https://raw.githubusercontent.com/wordpress-mobile/gutenberg-mobile/v1.55.0/third-party-podspecs/Folly.podspec.json`)
  - FSInteractiveMap (from `https://github.com/wordpress-mobile/FSInteractiveMap.git`, tag `0.2.0`)
  - Gifu (= 3.2.0)
  - glog (from `https://raw.githubusercontent.com/wordpress-mobile/gutenberg-mobile/v1.55.0/third-party-podspecs/glog.podspec.json`)
  - Gridicons (~> 1.1.0)
  - Gutenberg (from `https://github.com/wordpress-mobile/gutenberg-mobile.git`, tag `v1.55.0`)
  - JTAppleCalendar (~> 8.0.2)
  - Kanvas (~> 1.2.7)
  - MediaEditor (~> 1.2.1)
  - MRProgress (= 0.8.3)
  - Nimble (~> 9.0.0)
  - NSObject-SafeExpectations (~> 0.0.4)
  - "NSURL+IDN (~> 0.4)"
  - OCMock (~> 3.4.3)
  - OHHTTPStubs/Swift (~> 9.1.0)
  - RCTRequired (from `https://raw.githubusercontent.com/wordpress-mobile/gutenberg-mobile/v1.55.0/third-party-podspecs/RCTRequired.podspec.json`)
  - RCTTypeSafety (from `https://raw.githubusercontent.com/wordpress-mobile/gutenberg-mobile/v1.55.0/third-party-podspecs/RCTTypeSafety.podspec.json`)
  - Reachability (= 3.2)
  - React (from `https://raw.githubusercontent.com/wordpress-mobile/gutenberg-mobile/v1.55.0/third-party-podspecs/React.podspec.json`)
  - React-Core (from `https://raw.githubusercontent.com/wordpress-mobile/gutenberg-mobile/v1.55.0/third-party-podspecs/React-Core.podspec.json`)
  - React-CoreModules (from `https://raw.githubusercontent.com/wordpress-mobile/gutenberg-mobile/v1.55.0/third-party-podspecs/React-CoreModules.podspec.json`)
  - React-cxxreact (from `https://raw.githubusercontent.com/wordpress-mobile/gutenberg-mobile/v1.55.0/third-party-podspecs/React-cxxreact.podspec.json`)
  - React-jsi (from `https://raw.githubusercontent.com/wordpress-mobile/gutenberg-mobile/v1.55.0/third-party-podspecs/React-jsi.podspec.json`)
  - React-jsiexecutor (from `https://raw.githubusercontent.com/wordpress-mobile/gutenberg-mobile/v1.55.0/third-party-podspecs/React-jsiexecutor.podspec.json`)
  - React-jsinspector (from `https://raw.githubusercontent.com/wordpress-mobile/gutenberg-mobile/v1.55.0/third-party-podspecs/React-jsinspector.podspec.json`)
  - react-native-blur (from `https://raw.githubusercontent.com/wordpress-mobile/gutenberg-mobile/v1.55.0/third-party-podspecs/react-native-blur.podspec.json`)
  - react-native-get-random-values (from `https://raw.githubusercontent.com/wordpress-mobile/gutenberg-mobile/v1.55.0/third-party-podspecs/react-native-get-random-values.podspec.json`)
  - react-native-keyboard-aware-scroll-view (from `https://raw.githubusercontent.com/wordpress-mobile/gutenberg-mobile/v1.55.0/third-party-podspecs/react-native-keyboard-aware-scroll-view.podspec.json`)
  - react-native-linear-gradient (from `https://raw.githubusercontent.com/wordpress-mobile/gutenberg-mobile/v1.55.0/third-party-podspecs/react-native-linear-gradient.podspec.json`)
  - react-native-safe-area (from `https://raw.githubusercontent.com/wordpress-mobile/gutenberg-mobile/v1.55.0/third-party-podspecs/react-native-safe-area.podspec.json`)
  - react-native-safe-area-context (from `https://raw.githubusercontent.com/wordpress-mobile/gutenberg-mobile/v1.55.0/third-party-podspecs/react-native-safe-area-context.podspec.json`)
  - react-native-slider (from `https://raw.githubusercontent.com/wordpress-mobile/gutenberg-mobile/v1.55.0/third-party-podspecs/react-native-slider.podspec.json`)
  - react-native-video (from `https://raw.githubusercontent.com/wordpress-mobile/gutenberg-mobile/v1.55.0/third-party-podspecs/react-native-video.podspec.json`)
  - React-RCTActionSheet (from `https://raw.githubusercontent.com/wordpress-mobile/gutenberg-mobile/v1.55.0/third-party-podspecs/React-RCTActionSheet.podspec.json`)
  - React-RCTAnimation (from `https://raw.githubusercontent.com/wordpress-mobile/gutenberg-mobile/v1.55.0/third-party-podspecs/React-RCTAnimation.podspec.json`)
  - React-RCTBlob (from `https://raw.githubusercontent.com/wordpress-mobile/gutenberg-mobile/v1.55.0/third-party-podspecs/React-RCTBlob.podspec.json`)
  - React-RCTImage (from `https://raw.githubusercontent.com/wordpress-mobile/gutenberg-mobile/v1.55.0/third-party-podspecs/React-RCTImage.podspec.json`)
  - React-RCTLinking (from `https://raw.githubusercontent.com/wordpress-mobile/gutenberg-mobile/v1.55.0/third-party-podspecs/React-RCTLinking.podspec.json`)
  - React-RCTNetwork (from `https://raw.githubusercontent.com/wordpress-mobile/gutenberg-mobile/v1.55.0/third-party-podspecs/React-RCTNetwork.podspec.json`)
  - React-RCTSettings (from `https://raw.githubusercontent.com/wordpress-mobile/gutenberg-mobile/v1.55.0/third-party-podspecs/React-RCTSettings.podspec.json`)
  - React-RCTText (from `https://raw.githubusercontent.com/wordpress-mobile/gutenberg-mobile/v1.55.0/third-party-podspecs/React-RCTText.podspec.json`)
  - React-RCTVibration (from `https://raw.githubusercontent.com/wordpress-mobile/gutenberg-mobile/v1.55.0/third-party-podspecs/React-RCTVibration.podspec.json`)
  - ReactCommon (from `https://raw.githubusercontent.com/wordpress-mobile/gutenberg-mobile/v1.55.0/third-party-podspecs/ReactCommon.podspec.json`)
  - ReactNativeDarkMode (from `https://raw.githubusercontent.com/wordpress-mobile/gutenberg-mobile/v1.55.0/third-party-podspecs/ReactNativeDarkMode.podspec.json`)
  - RNCMaskedView (from `https://raw.githubusercontent.com/wordpress-mobile/gutenberg-mobile/v1.55.0/third-party-podspecs/RNCMaskedView.podspec.json`)
  - RNGestureHandler (from `https://raw.githubusercontent.com/wordpress-mobile/gutenberg-mobile/v1.55.0/third-party-podspecs/RNGestureHandler.podspec.json`)
  - RNReanimated (from `https://raw.githubusercontent.com/wordpress-mobile/gutenberg-mobile/v1.55.0/third-party-podspecs/RNReanimated.podspec.json`)
  - RNScreens (from `https://raw.githubusercontent.com/wordpress-mobile/gutenberg-mobile/v1.55.0/third-party-podspecs/RNScreens.podspec.json`)
  - RNSVG (from `https://raw.githubusercontent.com/wordpress-mobile/gutenberg-mobile/v1.55.0/third-party-podspecs/RNSVG.podspec.json`)
  - RNTAztecView (from `https://github.com/wordpress-mobile/gutenberg-mobile.git`, tag `v1.55.0`)
  - Starscream (= 3.0.6)
  - SVProgressHUD (= 2.2.5)
  - WordPress-Editor-iOS (~> 1.19.4)
  - WordPressAuthenticator (~> 1.38.0-beta)
  - WordPressKit (from `https://github.com/wordpress-mobile/WordPressKit-iOS.git`, branch `task/16595-self-hosted-plugins`)
  - WordPressMocks (~> 0.0.12)
  - WordPressShared (~> 1.16.0)
  - WordPressUI (~> 1.12.0)
  - WPMediaPicker (~> 1.7.2)
  - Yoga (from `https://raw.githubusercontent.com/wordpress-mobile/gutenberg-mobile/v1.55.0/third-party-podspecs/Yoga.podspec.json`)
  - ZendeskSupportSDK (= 5.2.0)
  - ZIPFoundation (~> 0.9.8)

SPEC REPOS:
  https://github.com/wordpress-mobile/cocoapods-specs.git:
    - WordPressAuthenticator
    - WordPressUI
  trunk:
    - 1PasswordExtension
    - Alamofire
    - AlamofireImage
    - AlamofireNetworkActivityIndicator
    - AMScrollingNavbar
    - AppAuth
    - AppCenter
    - Automattic-Tracks-iOS
    - boost-for-react-native
    - Charts
    - CocoaLumberjack
    - CropViewController
    - DoubleConversion
    - Down
    - FormatterKit
    - Gifu
    - GoogleSignIn
    - Gridicons
    - GTMAppAuth
    - GTMSessionFetcher
    - JTAppleCalendar
    - Kanvas
    - lottie-ios
    - MediaEditor
    - MRProgress
    - Nimble
    - NSObject-SafeExpectations
    - "NSURL+IDN"
    - OCMock
    - OHHTTPStubs
    - Reachability
    - Sentry
    - Sodium
    - Starscream
    - SVProgressHUD
    - UIDeviceIdentifier
    - WordPress-Aztec-iOS
    - WordPress-Editor-iOS
    - WordPressMocks
    - WordPressShared
    - WPMediaPicker
    - wpxmlrpc
    - ZendeskCommonUISDK
    - ZendeskCoreSDK
    - ZendeskMessagingAPISDK
    - ZendeskMessagingSDK
    - ZendeskSDKConfigurationsSDK
    - ZendeskSupportProvidersSDK
    - ZendeskSupportSDK
    - ZIPFoundation

EXTERNAL SOURCES:
  FBLazyVector:
    :podspec: https://raw.githubusercontent.com/wordpress-mobile/gutenberg-mobile/v1.55.0/third-party-podspecs/FBLazyVector.podspec.json
  FBReactNativeSpec:
    :podspec: https://raw.githubusercontent.com/wordpress-mobile/gutenberg-mobile/v1.55.0/third-party-podspecs/FBReactNativeSpec.podspec.json
  Folly:
    :podspec: https://raw.githubusercontent.com/wordpress-mobile/gutenberg-mobile/v1.55.0/third-party-podspecs/Folly.podspec.json
  FSInteractiveMap:
    :git: https://github.com/wordpress-mobile/FSInteractiveMap.git
    :tag: 0.2.0
  glog:
    :podspec: https://raw.githubusercontent.com/wordpress-mobile/gutenberg-mobile/v1.55.0/third-party-podspecs/glog.podspec.json
  Gutenberg:
    :git: https://github.com/wordpress-mobile/gutenberg-mobile.git
    :submodules: true
    :tag: v1.55.0
  RCTRequired:
    :podspec: https://raw.githubusercontent.com/wordpress-mobile/gutenberg-mobile/v1.55.0/third-party-podspecs/RCTRequired.podspec.json
  RCTTypeSafety:
    :podspec: https://raw.githubusercontent.com/wordpress-mobile/gutenberg-mobile/v1.55.0/third-party-podspecs/RCTTypeSafety.podspec.json
  React:
    :podspec: https://raw.githubusercontent.com/wordpress-mobile/gutenberg-mobile/v1.55.0/third-party-podspecs/React.podspec.json
  React-Core:
    :podspec: https://raw.githubusercontent.com/wordpress-mobile/gutenberg-mobile/v1.55.0/third-party-podspecs/React-Core.podspec.json
  React-CoreModules:
    :podspec: https://raw.githubusercontent.com/wordpress-mobile/gutenberg-mobile/v1.55.0/third-party-podspecs/React-CoreModules.podspec.json
  React-cxxreact:
    :podspec: https://raw.githubusercontent.com/wordpress-mobile/gutenberg-mobile/v1.55.0/third-party-podspecs/React-cxxreact.podspec.json
  React-jsi:
    :podspec: https://raw.githubusercontent.com/wordpress-mobile/gutenberg-mobile/v1.55.0/third-party-podspecs/React-jsi.podspec.json
  React-jsiexecutor:
    :podspec: https://raw.githubusercontent.com/wordpress-mobile/gutenberg-mobile/v1.55.0/third-party-podspecs/React-jsiexecutor.podspec.json
  React-jsinspector:
    :podspec: https://raw.githubusercontent.com/wordpress-mobile/gutenberg-mobile/v1.55.0/third-party-podspecs/React-jsinspector.podspec.json
  react-native-blur:
    :podspec: https://raw.githubusercontent.com/wordpress-mobile/gutenberg-mobile/v1.55.0/third-party-podspecs/react-native-blur.podspec.json
  react-native-get-random-values:
    :podspec: https://raw.githubusercontent.com/wordpress-mobile/gutenberg-mobile/v1.55.0/third-party-podspecs/react-native-get-random-values.podspec.json
  react-native-keyboard-aware-scroll-view:
    :podspec: https://raw.githubusercontent.com/wordpress-mobile/gutenberg-mobile/v1.55.0/third-party-podspecs/react-native-keyboard-aware-scroll-view.podspec.json
  react-native-linear-gradient:
    :podspec: https://raw.githubusercontent.com/wordpress-mobile/gutenberg-mobile/v1.55.0/third-party-podspecs/react-native-linear-gradient.podspec.json
  react-native-safe-area:
    :podspec: https://raw.githubusercontent.com/wordpress-mobile/gutenberg-mobile/v1.55.0/third-party-podspecs/react-native-safe-area.podspec.json
  react-native-safe-area-context:
    :podspec: https://raw.githubusercontent.com/wordpress-mobile/gutenberg-mobile/v1.55.0/third-party-podspecs/react-native-safe-area-context.podspec.json
  react-native-slider:
    :podspec: https://raw.githubusercontent.com/wordpress-mobile/gutenberg-mobile/v1.55.0/third-party-podspecs/react-native-slider.podspec.json
  react-native-video:
    :podspec: https://raw.githubusercontent.com/wordpress-mobile/gutenberg-mobile/v1.55.0/third-party-podspecs/react-native-video.podspec.json
  React-RCTActionSheet:
    :podspec: https://raw.githubusercontent.com/wordpress-mobile/gutenberg-mobile/v1.55.0/third-party-podspecs/React-RCTActionSheet.podspec.json
  React-RCTAnimation:
    :podspec: https://raw.githubusercontent.com/wordpress-mobile/gutenberg-mobile/v1.55.0/third-party-podspecs/React-RCTAnimation.podspec.json
  React-RCTBlob:
    :podspec: https://raw.githubusercontent.com/wordpress-mobile/gutenberg-mobile/v1.55.0/third-party-podspecs/React-RCTBlob.podspec.json
  React-RCTImage:
    :podspec: https://raw.githubusercontent.com/wordpress-mobile/gutenberg-mobile/v1.55.0/third-party-podspecs/React-RCTImage.podspec.json
  React-RCTLinking:
    :podspec: https://raw.githubusercontent.com/wordpress-mobile/gutenberg-mobile/v1.55.0/third-party-podspecs/React-RCTLinking.podspec.json
  React-RCTNetwork:
    :podspec: https://raw.githubusercontent.com/wordpress-mobile/gutenberg-mobile/v1.55.0/third-party-podspecs/React-RCTNetwork.podspec.json
  React-RCTSettings:
    :podspec: https://raw.githubusercontent.com/wordpress-mobile/gutenberg-mobile/v1.55.0/third-party-podspecs/React-RCTSettings.podspec.json
  React-RCTText:
    :podspec: https://raw.githubusercontent.com/wordpress-mobile/gutenberg-mobile/v1.55.0/third-party-podspecs/React-RCTText.podspec.json
  React-RCTVibration:
    :podspec: https://raw.githubusercontent.com/wordpress-mobile/gutenberg-mobile/v1.55.0/third-party-podspecs/React-RCTVibration.podspec.json
  ReactCommon:
    :podspec: https://raw.githubusercontent.com/wordpress-mobile/gutenberg-mobile/v1.55.0/third-party-podspecs/ReactCommon.podspec.json
  ReactNativeDarkMode:
    :podspec: https://raw.githubusercontent.com/wordpress-mobile/gutenberg-mobile/v1.55.0/third-party-podspecs/ReactNativeDarkMode.podspec.json
  RNCMaskedView:
    :podspec: https://raw.githubusercontent.com/wordpress-mobile/gutenberg-mobile/v1.55.0/third-party-podspecs/RNCMaskedView.podspec.json
  RNGestureHandler:
    :podspec: https://raw.githubusercontent.com/wordpress-mobile/gutenberg-mobile/v1.55.0/third-party-podspecs/RNGestureHandler.podspec.json
  RNReanimated:
    :podspec: https://raw.githubusercontent.com/wordpress-mobile/gutenberg-mobile/v1.55.0/third-party-podspecs/RNReanimated.podspec.json
  RNScreens:
    :podspec: https://raw.githubusercontent.com/wordpress-mobile/gutenberg-mobile/v1.55.0/third-party-podspecs/RNScreens.podspec.json
  RNSVG:
    :podspec: https://raw.githubusercontent.com/wordpress-mobile/gutenberg-mobile/v1.55.0/third-party-podspecs/RNSVG.podspec.json
  RNTAztecView:
    :git: https://github.com/wordpress-mobile/gutenberg-mobile.git
    :submodules: true
<<<<<<< HEAD
    :tag: v1.55.0-alpha1
  WordPressKit:
    :branch: task/16595-self-hosted-plugins
    :git: https://github.com/wordpress-mobile/WordPressKit-iOS.git
=======
    :tag: v1.55.0
>>>>>>> 581b13c8
  Yoga:
    :podspec: https://raw.githubusercontent.com/wordpress-mobile/gutenberg-mobile/v1.55.0/third-party-podspecs/Yoga.podspec.json

CHECKOUT OPTIONS:
  FSInteractiveMap:
    :git: https://github.com/wordpress-mobile/FSInteractiveMap.git
    :tag: 0.2.0
  Gutenberg:
    :git: https://github.com/wordpress-mobile/gutenberg-mobile.git
    :submodules: true
    :tag: v1.55.0
  RNTAztecView:
    :git: https://github.com/wordpress-mobile/gutenberg-mobile.git
    :submodules: true
<<<<<<< HEAD
    :tag: v1.55.0-alpha1
  WordPressKit:
    :commit: 66ac6c4b2085cf56202806283eb746c73dd77550
    :git: https://github.com/wordpress-mobile/WordPressKit-iOS.git
=======
    :tag: v1.55.0
>>>>>>> 581b13c8

SPEC CHECKSUMS:
  1PasswordExtension: f97cc80ae58053c331b2b6dc8843ba7103b33794
  Alamofire: 3ec537f71edc9804815215393ae2b1a8ea33a844
  AlamofireImage: 63cfe3baf1370be6c498149687cf6db3e3b00999
  AlamofireNetworkActivityIndicator: 9acc3de3ca6645bf0efed462396b0df13dd3e7b8
  AMScrollingNavbar: cf0ec5a5ee659d76ba2509f630bf14fba7e16dc3
  AppAuth: 31bcec809a638d7bd2f86ea8a52bd45f6e81e7c7
  AppCenter: cd53e3ed3563cc720bcb806c9731a12389b40d44
  Automattic-Tracks-iOS: 4f079f4ca5b66d59a4959204ffec3b4465944adf
  boost-for-react-native: 39c7adb57c4e60d6c5479dd8623128eb5b3f0f2c
  Charts: f69cf0518b6d1d62608ca504248f1bbe0b6ae77e
  CocoaLumberjack: b7e05132ff94f6ae4dfa9d5bce9141893a21d9da
  CropViewController: a5c143548a0fabcd6cc25f2d26e40460cfb8c78c
  DoubleConversion: e22e0762848812a87afd67ffda3998d9ef29170c
  Down: 71bf4af3c04fa093e65dffa25c4b64fa61287373
  FBLazyVector: 47798d43f20e85af0d3cef09928b6e2d16dbbe4c
  FBReactNativeSpec: 8d0bf8eca089153f4196975ca190cda8c2d5dbd2
  Folly: 30e7936e1c45c08d884aa59369ed951a8e68cf51
  FormatterKit: 184db51bf120b633693a73624a4cede89ec51a41
  FSInteractiveMap: a396f610f48b76cb540baa87139d056429abda86
  Gifu: 7bcb6427457d85e0b4dff5a84ec5947ac19a93ea
  glog: 1f3da668190260b06b429bb211bfbee5cd790c28
  GoogleSignIn: 7137d297ddc022a7e0aa4619c86d72c909fa7213
  Gridicons: 17d660b97ce4231d582101b02f8280628b141c9a
  GTMAppAuth: ad5c2b70b9a8689e1a04033c9369c4915bfcbe89
  GTMSessionFetcher: b3503b20a988c4e20cc189aa798fd18220133f52
  Gutenberg: 500da5dd38fb014c610a013a6102e0eaa6023387
  JTAppleCalendar: 932cadea40b1051beab10f67843451d48ba16c99
  Kanvas: 7ef6614513c4f44ffc248225cefda0de1d4cf571
  lottie-ios: 3a3758ef5a008e762faec9c9d50a39842f26d124
  MediaEditor: 20cdeb46bdecd040b8bc94467ac85a52b53b193a
  MRProgress: 16de7cc9f347e8846797a770db102a323fe7ef09
  Nimble: 7bed62ffabd6dbfe05f5925cbc43722533248990
  NSObject-SafeExpectations: ab8fe623d36b25aa1f150affa324e40a2f3c0374
  "NSURL+IDN": afc873e639c18138a1589697c3add197fe8679ca
  OCMock: 43565190abc78977ad44a61c0d20d7f0784d35ab
  OHHTTPStubs: 90eac6d8f2c18317baeca36698523dc67c513831
  RCTRequired: 3ca691422140f76f04fd2af6dc90914cf0f81ef1
  RCTTypeSafety: aab4e9679dbb3682bf0404fded7b9557d7306795
  Reachability: 33e18b67625424e47b6cde6d202dce689ad7af96
  React: 5a954890216a4493df5ab2149f70f18592b513ac
  React-Core: 865fa241faa644ff20cb5ec87787b32a5acc43b3
  React-CoreModules: 026fafece67a3802aa8bb1995d27227b0d95e0f5
  React-cxxreact: 9c76312456310d1b486e23edb9ce576a5397ebc2
  React-jsi: 6d6afac4873e8a3433334378589a0a8190d58070
  React-jsiexecutor: 9dfdcd0db23042623894dcbc02d61a772da8e3c1
  React-jsinspector: 89927b9ec6d75759882949d2043ba704565edaec
  react-native-blur: adb31865c20137dacb53c32e3423374ac2b8c5a0
  react-native-get-random-values: 8940331a943a46c165d3ed05802c09c392f8dd46
  react-native-keyboard-aware-scroll-view: ffa9152671fec9a571197ed2d02e0fcb90206e60
  react-native-linear-gradient: 258ba8c61848324b1f2019bed5f460e6396137b7
  react-native-safe-area: e8230b0017d76c00de6b01e2412dcf86b127c6a3
  react-native-safe-area-context: 52c73401424bae74fc89ca91b4ae5c4f2689d857
  react-native-slider: 2f186719b7ada773b78141b8dae62081d819b206
  react-native-video: d01ed7ff1e38fa7dcc6c15c94cf505e661b7bfd0
  React-RCTActionSheet: e8f642cfaa396b6b09fd38f53378506c2d63af35
  React-RCTAnimation: cec1abbcfb006978a288c5072e3d611d6ff76d4c
  React-RCTBlob: 7596eb2048150e429127a92a701e6cd40a8c0a74
  React-RCTImage: 03c7e36877a579ee51dcc33079cc8bc98658a722
  React-RCTLinking: cdc3f1aaff5f321bc954a98b7ffae3f864a6eaa3
  React-RCTNetwork: 33b3da6944786edea496a5fc6afea466633fd711
  React-RCTSettings: a3b7b3124315f8c91fad5d8aff08ee97d4b471cd
  React-RCTText: ee9c8b70180fb58d062483d9664cd921d14b5961
  React-RCTVibration: 20deb1f6f001000d1f2603722ec110c66c74796b
  ReactCommon: 48926fc48fcd7c8a629860049ffba9c23b4005dc
  ReactNativeDarkMode: f61376360c5d983907e5c316e8e1c853a8c2f348
  RNCMaskedView: 744eb642f5d96bd670ea93f59e7a1346ea50976a
  RNGestureHandler: 82a89b0fde0a37e633c6233418f7249e2f8e59b5
  RNReanimated: 13f7a6a22667c4f00aac217bc66f94e8560b3d59
  RNScreens: 6833ac5c29cf2f03eed12103140530bbd75b6aea
  RNSVG: 68a534a5db06dcbdaebfd5079349191598caef7b
  RNTAztecView: 075d68e3c705cb77ad449ec2fe328ce80510b94b
  Sentry: 9b922b396b0e0bca8516a10e36b0ea3ebea5faf7
  Sodium: 23d11554ecd556196d313cf6130d406dfe7ac6da
  Starscream: ef3ece99d765eeccb67de105bfa143f929026cf5
  SVProgressHUD: 1428aafac632c1f86f62aa4243ec12008d7a51d6
  UIDeviceIdentifier: f4bf3b343581a1beacdbf5fb1a8825bd5f05a4a4
  WordPress-Aztec-iOS: 870c93297849072aadfc2223e284094e73023e82
  WordPress-Editor-iOS: 068b32d02870464ff3cb9e3172e74234e13ed88c
  WordPressAuthenticator: 6031e2aa349113aa6a36a8ce489fb2c75d273e00
  WordPressKit: 86804222637c3e5d7f2b897d7a55741f6917372c
  WordPressMocks: 2783c51aaa34eca64d6ebbad13837951c374baf2
  WordPressShared: 0f7f10e96f8354d64f951c223ae61e8de7495a46
  WordPressUI: 7ec1aad003a91ddc32a907e2301f46b4fbf382ec
  WPMediaPicker: d5ae9a83cd5cc0e4de46bfc1c59120aa86658bc3
  wpxmlrpc: bf55a43a7e710bd2a4fb8c02dfe83b1246f14f13
  Yoga: c920bf12bf8146aa5cd118063378c2cf5682d16c
  ZendeskCommonUISDK: 92ca6b16956430a2cb61c89aeaa6ca123d1f81fd
  ZendeskCoreSDK: f3d5dcd6a18186dcecbecd56f66296c40fb2fcb4
  ZendeskMessagingAPISDK: 986919a8f6f11a7019660d1ff798f1efb42fa572
  ZendeskMessagingSDK: bf9a06f0cbb219617d9cf60a46aba1b68c8f3b30
  ZendeskSDKConfigurationsSDK: 45fa87ec8418697f7fce5e56bec472052f0aedb5
  ZendeskSupportProvidersSDK: 5221df6ca45e0b6f12470a5e8e65ccf3ccca17fa
  ZendeskSupportSDK: e100a7a0a1bb5d7d43abbde3338727d985a4986d
  ZIPFoundation: e27423c004a5a1410c15933407747374e7c6cb6e

<<<<<<< HEAD
PODFILE CHECKSUM: d52c0a7e67a53efd599f5d4bca5048aa79c6f79a
=======
PODFILE CHECKSUM: eb1164e903b76a2bb156620814b81a1590ac487a
>>>>>>> 581b13c8

COCOAPODS: 1.10.1<|MERGE_RESOLUTION|>--- conflicted
+++ resolved
@@ -649,14 +649,7 @@
   RNTAztecView:
     :git: https://github.com/wordpress-mobile/gutenberg-mobile.git
     :submodules: true
-<<<<<<< HEAD
-    :tag: v1.55.0-alpha1
-  WordPressKit:
-    :branch: task/16595-self-hosted-plugins
-    :git: https://github.com/wordpress-mobile/WordPressKit-iOS.git
-=======
     :tag: v1.55.0
->>>>>>> 581b13c8
   Yoga:
     :podspec: https://raw.githubusercontent.com/wordpress-mobile/gutenberg-mobile/v1.55.0/third-party-podspecs/Yoga.podspec.json
 
@@ -671,14 +664,7 @@
   RNTAztecView:
     :git: https://github.com/wordpress-mobile/gutenberg-mobile.git
     :submodules: true
-<<<<<<< HEAD
-    :tag: v1.55.0-alpha1
-  WordPressKit:
-    :commit: 66ac6c4b2085cf56202806283eb746c73dd77550
-    :git: https://github.com/wordpress-mobile/WordPressKit-iOS.git
-=======
     :tag: v1.55.0
->>>>>>> 581b13c8
 
 SPEC CHECKSUMS:
   1PasswordExtension: f97cc80ae58053c331b2b6dc8843ba7103b33794
@@ -776,10 +762,6 @@
   ZendeskSupportSDK: e100a7a0a1bb5d7d43abbde3338727d985a4986d
   ZIPFoundation: e27423c004a5a1410c15933407747374e7c6cb6e
 
-<<<<<<< HEAD
-PODFILE CHECKSUM: d52c0a7e67a53efd599f5d4bca5048aa79c6f79a
-=======
 PODFILE CHECKSUM: eb1164e903b76a2bb156620814b81a1590ac487a
->>>>>>> 581b13c8
 
 COCOAPODS: 1.10.1