--- conflicted
+++ resolved
@@ -487,11 +487,7 @@
     - WordPressKit (~> 4.18-beta)
     - WordPressShared (~> 1.12-beta)
     - WordPressUI (~> 1.7-beta)
-<<<<<<< HEAD
-  - WordPressKit (4.52.0-beta.3):
-=======
   - WordPressKit (4.52.0):
->>>>>>> 8f152513
     - Alamofire (~> 4.8.0)
     - CocoaLumberjack (~> 3.4)
     - NSObject-SafeExpectations (= 0.0.4)
@@ -595,11 +591,7 @@
   - SVProgressHUD (= 2.2.5)
   - WordPress-Editor-iOS (~> 1.19.8)
   - WordPressAuthenticator (~> 2.0.0)
-<<<<<<< HEAD
-  - WordPressKit (~> 4.52.0-beta)
-=======
   - WordPressKit (~> 4.52.0)
->>>>>>> 8f152513
   - WordPressMocks (~> 0.0.15)
   - WordPressShared (~> 1.17.1)
   - WordPressUI (~> 1.12.5)
@@ -861,11 +853,7 @@
   WordPress-Aztec-iOS: 7d11d598f14c82c727c08b56bd35fbeb7dafb504
   WordPress-Editor-iOS: 9eb9f12f21a5209cb837908d81ffe1e31cb27345
   WordPressAuthenticator: 5163f732e4e529781f931f158f54b1a1545bc536
-<<<<<<< HEAD
-  WordPressKit: 0defd60331a0b66f09e8892179582814cecb9fdc
-=======
   WordPressKit: 231ec33b670c443cebd9ebeac92d66f1e732831d
->>>>>>> 8f152513
   WordPressMocks: 6b52b0764d9939408151367dd9c6e8a910877f4d
   WordPressShared: 0c4bc5e25765732fcf5d07f28c81970ab28493fb
   WordPressUI: c5be816f6c7b3392224ac21de9e521e89fa108ac
@@ -881,10 +869,6 @@
   ZendeskSupportSDK: 3a8e508ab1d9dd22dc038df6c694466414e037ba
   ZIPFoundation: ae5b4b813d216d3bf0a148773267fff14bd51d37
 
-<<<<<<< HEAD
-PODFILE CHECKSUM: f114ad2ae700db1d36f4ea61c36386723da3e644
-=======
 PODFILE CHECKSUM: eac8a821bbeec65b4ce0e34b29c1fab6d6fb21a5
->>>>>>> 8f152513
 
 COCOAPODS: 1.11.2