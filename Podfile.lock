PODS:
  - Alamofire (4.8.0)
  - AlamofireImage (3.5.2):
    - Alamofire (~> 4.8)
  - AlamofireNetworkActivityIndicator (2.4.0):
    - Alamofire (~> 4.8)
  - AppCenter (5.0.3):
    - AppCenter/Analytics (= 5.0.3)
    - AppCenter/Crashes (= 5.0.3)
  - AppCenter/Analytics (5.0.3):
    - AppCenter/Core
  - AppCenter/Core (5.0.3)
  - AppCenter/Crashes (5.0.3):
    - AppCenter/Core
  - AppCenter/Distribute (5.0.3):
    - AppCenter/Core
  - Automattic-Tracks-iOS (2.4.0):
    - Sentry (~> 8.0)
    - Sodium (>= 0.9.1)
    - UIDeviceIdentifier (~> 2.0)
  - CocoaLumberjack/Core (3.8.0)
  - CocoaLumberjack/Swift (3.8.0):
    - CocoaLumberjack/Core
  - CropViewController (2.5.3)
  - Down (0.6.6)
  - FSInteractiveMap (0.1.0)
  - Gifu (3.3.1)
  - Gridicons (1.2.0)
<<<<<<< HEAD
  - GTMAppAuth (1.3.1):
    - AppAuth/Core (~> 1.6)
    - GTMSessionFetcher/Core (< 3.0, >= 1.5)
  - GTMSessionFetcher/Core (1.7.2)
  - Gutenberg (1.103.3)
=======
  - Gutenberg (1.104.0)
>>>>>>> c26c27db
  - JTAppleCalendar (8.0.5)
  - Kanvas (1.4.9):
    - CropViewController
  - MediaEditor (1.2.2):
    - CropViewController (~> 2.5.3)
  - NSObject-SafeExpectations (0.0.4)
  - "NSURL+IDN (0.4)"
  - OCMock (3.4.3)
  - OHHTTPStubs/Core (9.1.0)
  - OHHTTPStubs/Default (9.1.0):
    - OHHTTPStubs/Core
    - OHHTTPStubs/JSON
    - OHHTTPStubs/NSURLSession
    - OHHTTPStubs/OHPathHelpers
  - OHHTTPStubs/JSON (9.1.0):
    - OHHTTPStubs/Core
  - OHHTTPStubs/NSURLSession (9.1.0):
    - OHHTTPStubs/Core
  - OHHTTPStubs/OHPathHelpers (9.1.0)
  - OHHTTPStubs/Swift (9.1.0):
    - OHHTTPStubs/Default
  - Reachability (3.2)
  - SDWebImage (5.11.1):
    - SDWebImage/Core (= 5.11.1)
  - SDWebImage/Core (5.11.1)
  - Sentry (8.10.0):
    - Sentry/Core (= 8.10.0)
    - SentryPrivate (= 8.10.0)
  - Sentry/Core (8.10.0):
    - SentryPrivate (= 8.10.0)
  - SentryPrivate (8.10.0)
  - Sodium (0.9.1)
  - Starscream (3.0.6)
  - SVProgressHUD (2.2.5)
  - SwiftLint (0.52.4)
  - UIDeviceIdentifier (2.3.0)
  - WordPress-Aztec-iOS (1.19.9)
  - WordPress-Editor-iOS (1.19.9):
    - WordPress-Aztec-iOS (= 1.19.9)
<<<<<<< HEAD
  - WordPressAuthenticator (6.4.0):
    - GoogleSignIn (~> 6.0.1)
=======
  - WordPressAuthenticator (7.0.0-beta.1):
>>>>>>> c26c27db
    - Gridicons (~> 1.0)
    - "NSURL+IDN (= 0.4)"
    - SVProgressHUD (~> 2.2.5)
    - WordPressKit (~> 8.0-beta)
    - WordPressShared (~> 2.1-beta)
    - WordPressUI (~> 1.7-beta)
  - WordPressKit (8.5.1):
    - Alamofire (~> 4.8.0)
    - NSObject-SafeExpectations (~> 0.0.4)
    - UIDeviceIdentifier (~> 2.0)
    - WordPressShared (~> 2.0-beta)
    - wpxmlrpc (~> 0.10)
  - WordPressShared (2.2.0)
  - WordPressUI (1.15.0)
  - WPMediaPicker (1.8.10)
  - wpxmlrpc (0.10.0)
  - ZendeskCommonUISDK (6.1.2)
  - ZendeskCoreSDK (2.5.1)
  - ZendeskMessagingAPISDK (3.8.3):
    - ZendeskSDKConfigurationsSDK (= 1.1.9)
  - ZendeskMessagingSDK (3.8.3):
    - ZendeskCommonUISDK (= 6.1.2)
    - ZendeskMessagingAPISDK (= 3.8.3)
  - ZendeskSDKConfigurationsSDK (1.1.9)
  - ZendeskSupportProvidersSDK (5.3.0):
    - ZendeskCoreSDK (~> 2.5.1)
  - ZendeskSupportSDK (5.3.0):
    - ZendeskMessagingSDK (~> 3.8.2)
    - ZendeskSupportProvidersSDK (~> 5.3.0)
  - ZIPFoundation (0.9.16)

DEPENDENCIES:
  - Alamofire (= 4.8.0)
  - AlamofireImage (= 3.5.2)
  - AlamofireNetworkActivityIndicator (~> 2.4)
  - AppCenter (~> 5.0)
  - AppCenter/Distribute (~> 5.0)
  - Automattic-Tracks-iOS (~> 2.2)
  - CocoaLumberjack/Swift (~> 3.0)
  - CropViewController (= 2.5.3)
  - Down (~> 0.6.6)
  - FSInteractiveMap (from `https://github.com/wordpress-mobile/FSInteractiveMap.git`, tag `0.2.0`)
  - Gifu (= 3.3.1)
  - Gridicons (~> 1.2)
<<<<<<< HEAD
  - Gutenberg (from `https://cdn.a8c-ci.services/gutenberg-mobile/Gutenberg-v1.103.3.podspec`)
=======
  - Gutenberg (from `https://cdn.a8c-ci.services/gutenberg-mobile/Gutenberg-v1.104.0.podspec`)
>>>>>>> c26c27db
  - JTAppleCalendar (~> 8.0.5)
  - Kanvas (~> 1.4.4)
  - MediaEditor (>= 1.2.2, ~> 1.2)
  - NSObject-SafeExpectations (~> 0.0.4)
  - "NSURL+IDN (~> 0.4)"
  - OCMock (~> 3.4.3)
  - OHHTTPStubs/Swift (~> 9.1.0)
  - Reachability (= 3.2)
  - SDWebImage (~> 5.11.1)
  - Starscream (= 3.0.6)
  - SVProgressHUD (= 2.2.5)
  - SwiftLint (~> 0.50)
  - WordPress-Editor-iOS (~> 1.19.9)
<<<<<<< HEAD
  - WordPressAuthenticator (~> 6.3)
=======
  - WordPressAuthenticator (~> 7.0-beta)
>>>>>>> c26c27db
  - WordPressKit (~> 8.5)
  - WordPressShared (~> 2.2)
  - WordPressUI (~> 1.15)
  - WPMediaPicker (>= 1.8.10, ~> 1.8)
  - ZendeskSupportSDK (= 5.3.0)
  - ZIPFoundation (~> 0.9.8)

SPEC REPOS:
  https://github.com/wordpress-mobile/cocoapods-specs.git:
    - WordPressAuthenticator
    - WordPressUI
  trunk:
    - Alamofire
    - AlamofireImage
    - AlamofireNetworkActivityIndicator
    - AppCenter
    - Automattic-Tracks-iOS
    - CocoaLumberjack
    - CropViewController
    - Down
    - Gifu
    - Gridicons
    - JTAppleCalendar
    - Kanvas
    - MediaEditor
    - NSObject-SafeExpectations
    - "NSURL+IDN"
    - OCMock
    - OHHTTPStubs
    - Reachability
    - SDWebImage
    - Sentry
    - SentryPrivate
    - Sodium
    - Starscream
    - SVProgressHUD
    - SwiftLint
    - UIDeviceIdentifier
    - WordPress-Aztec-iOS
    - WordPress-Editor-iOS
    - WordPressKit
    - WordPressShared
    - WPMediaPicker
    - wpxmlrpc
    - ZendeskCommonUISDK
    - ZendeskCoreSDK
    - ZendeskMessagingAPISDK
    - ZendeskMessagingSDK
    - ZendeskSDKConfigurationsSDK
    - ZendeskSupportProvidersSDK
    - ZendeskSupportSDK
    - ZIPFoundation

EXTERNAL SOURCES:
  FSInteractiveMap:
    :git: https://github.com/wordpress-mobile/FSInteractiveMap.git
    :tag: 0.2.0
  Gutenberg:
<<<<<<< HEAD
    :podspec: https://cdn.a8c-ci.services/gutenberg-mobile/Gutenberg-v1.103.3.podspec
=======
    :podspec: https://cdn.a8c-ci.services/gutenberg-mobile/Gutenberg-v1.104.0.podspec
>>>>>>> c26c27db

CHECKOUT OPTIONS:
  FSInteractiveMap:
    :git: https://github.com/wordpress-mobile/FSInteractiveMap.git
    :tag: 0.2.0
  Gutenberg:
    :git: https://github.com/wordpress-mobile/gutenberg-mobile.git
    :submodules: true
    :tag: v1.100.2

SPEC CHECKSUMS:
  Alamofire: 3ec537f71edc9804815215393ae2b1a8ea33a844
  AlamofireImage: 63cfe3baf1370be6c498149687cf6db3e3b00999
  AlamofireNetworkActivityIndicator: 9acc3de3ca6645bf0efed462396b0df13dd3e7b8
  AppCenter: a4070ec3d4418b5539067a51f57155012e486ebd
  Automattic-Tracks-iOS: eb06b138cd65453dc565ab047f55fbb759aca133
  CocoaLumberjack: 78abfb691154e2a9df8ded4350d504ee19d90732
  CropViewController: a5c143548a0fabcd6cc25f2d26e40460cfb8c78c
  Down: 71bf4af3c04fa093e65dffa25c4b64fa61287373
  FSInteractiveMap: a396f610f48b76cb540baa87139d056429abda86
  Gifu: 416d4e38c4c2fed012f019e0a1d3ffcb58e5b842
  Gridicons: 4455b9f366960121430e45997e32112ae49ffe1d
<<<<<<< HEAD
  GTMAppAuth: 0ff230db599948a9ad7470ca667337803b3fc4dd
  GTMSessionFetcher: 5595ec75acf5be50814f81e9189490412bad82ba
  Gutenberg: 01cc96b06500fb2f064b884b140ce12c5712c635
=======
  Gutenberg: 98b2a1d57b2aa7ff03758476a8525ff4c03796fb
>>>>>>> c26c27db
  JTAppleCalendar: 16c6501b22cb27520372c28b0a2e0b12c8d0cd73
  Kanvas: cc027f8058de881a4ae2b5aa5f05037b6d054d08
  MediaEditor: d08314cfcbfac74361071a306b4bc3a39b3356ae
  NSObject-SafeExpectations: ab8fe623d36b25aa1f150affa324e40a2f3c0374
  "NSURL+IDN": afc873e639c18138a1589697c3add197fe8679ca
  OCMock: 43565190abc78977ad44a61c0d20d7f0784d35ab
  OHHTTPStubs: 90eac6d8f2c18317baeca36698523dc67c513831
  Reachability: 33e18b67625424e47b6cde6d202dce689ad7af96
  SDWebImage: a7f831e1a65eb5e285e3fb046a23fcfbf08e696d
  Sentry: 71cd4427146ac56eab6e70401ac7a24384c3d3b5
  SentryPrivate: 9334613897c85a9e30f2c9d7a331af8aaa4fe71f
  Sodium: 23d11554ecd556196d313cf6130d406dfe7ac6da
  Starscream: ef3ece99d765eeccb67de105bfa143f929026cf5
  SVProgressHUD: 1428aafac632c1f86f62aa4243ec12008d7a51d6
  SwiftLint: 1cc5cd61ba9bacb2194e340aeb47a2a37fda00b3
  UIDeviceIdentifier: 442b65b4ff1832d4ca9c2a157815cb29ad981b17
  WordPress-Aztec-iOS: fbebd569c61baa252b3f5058c0a2a9a6ada686bb
  WordPress-Editor-iOS: bda9f7f942212589b890329a0cb22547311749ef
<<<<<<< HEAD
  WordPressAuthenticator: 5929076e39dd5aeebeb3ea1e985d6a53f73a984f
=======
  WordPressAuthenticator: 2d352b4b74a5ee5ad056a1c93298fbbe804c6b48
>>>>>>> c26c27db
  WordPressKit: f33a89b148d9cce96933f0900701aff592a796f7
  WordPressShared: 87f3ee89b0a3e83106106f13a8b71605fb8eb6d2
  WordPressUI: 4ed415c03ea5f88748d4175c1bafd90d892a49fb
  WPMediaPicker: 332812329cbdc672cdb385b8ac3a389f668d3012
  wpxmlrpc: 68db063041e85d186db21f674adf08d9c70627fd
  ZendeskCommonUISDK: 5f0a83f412e07ae23701f18c412fe783b3249ef5
  ZendeskCoreSDK: 19a18e5ef2edcb18f4dbc0ea0d12bd31f515712a
  ZendeskMessagingAPISDK: db91be0c5cb88229d22f0e560ed99ba6e1dce02e
  ZendeskMessagingSDK: ce2750c0a3dbd40918ea2e2d44dd0dbe34d21bc8
  ZendeskSDKConfigurationsSDK: f91f54f3b41aa36ffbc43a37af9956752a062055
  ZendeskSupportProvidersSDK: 2bdf8544f7cd0fd4c002546f5704b813845beb2a
  ZendeskSupportSDK: 3a8e508ab1d9dd22dc038df6c694466414e037ba
  ZIPFoundation: d170fa8e270b2a32bef9dcdcabff5b8f1a5deced

<<<<<<< HEAD
PODFILE CHECKSUM: 85caeca8902757a0b8629aa64fd8d992efcf1484
=======
PODFILE CHECKSUM: e1e2118fd419ae5184f89fbbebbe96da525111f7
>>>>>>> c26c27db

COCOAPODS: 1.12.1<|MERGE_RESOLUTION|>--- conflicted
+++ resolved
@@ -26,15 +26,7 @@
   - FSInteractiveMap (0.1.0)
   - Gifu (3.3.1)
   - Gridicons (1.2.0)
-<<<<<<< HEAD
-  - GTMAppAuth (1.3.1):
-    - AppAuth/Core (~> 1.6)
-    - GTMSessionFetcher/Core (< 3.0, >= 1.5)
-  - GTMSessionFetcher/Core (1.7.2)
-  - Gutenberg (1.103.3)
-=======
   - Gutenberg (1.104.0)
->>>>>>> c26c27db
   - JTAppleCalendar (8.0.5)
   - Kanvas (1.4.9):
     - CropViewController
@@ -74,12 +66,7 @@
   - WordPress-Aztec-iOS (1.19.9)
   - WordPress-Editor-iOS (1.19.9):
     - WordPress-Aztec-iOS (= 1.19.9)
-<<<<<<< HEAD
-  - WordPressAuthenticator (6.4.0):
-    - GoogleSignIn (~> 6.0.1)
-=======
   - WordPressAuthenticator (7.0.0-beta.1):
->>>>>>> c26c27db
     - Gridicons (~> 1.0)
     - "NSURL+IDN (= 0.4)"
     - SVProgressHUD (~> 2.2.5)
@@ -124,11 +111,7 @@
   - FSInteractiveMap (from `https://github.com/wordpress-mobile/FSInteractiveMap.git`, tag `0.2.0`)
   - Gifu (= 3.3.1)
   - Gridicons (~> 1.2)
-<<<<<<< HEAD
-  - Gutenberg (from `https://cdn.a8c-ci.services/gutenberg-mobile/Gutenberg-v1.103.3.podspec`)
-=======
   - Gutenberg (from `https://cdn.a8c-ci.services/gutenberg-mobile/Gutenberg-v1.104.0.podspec`)
->>>>>>> c26c27db
   - JTAppleCalendar (~> 8.0.5)
   - Kanvas (~> 1.4.4)
   - MediaEditor (>= 1.2.2, ~> 1.2)
@@ -142,11 +125,7 @@
   - SVProgressHUD (= 2.2.5)
   - SwiftLint (~> 0.50)
   - WordPress-Editor-iOS (~> 1.19.9)
-<<<<<<< HEAD
-  - WordPressAuthenticator (~> 6.3)
-=======
   - WordPressAuthenticator (~> 7.0-beta)
->>>>>>> c26c27db
   - WordPressKit (~> 8.5)
   - WordPressShared (~> 2.2)
   - WordPressUI (~> 1.15)
@@ -205,11 +184,7 @@
     :git: https://github.com/wordpress-mobile/FSInteractiveMap.git
     :tag: 0.2.0
   Gutenberg:
-<<<<<<< HEAD
-    :podspec: https://cdn.a8c-ci.services/gutenberg-mobile/Gutenberg-v1.103.3.podspec
-=======
     :podspec: https://cdn.a8c-ci.services/gutenberg-mobile/Gutenberg-v1.104.0.podspec
->>>>>>> c26c27db
 
 CHECKOUT OPTIONS:
   FSInteractiveMap:
@@ -232,13 +207,7 @@
   FSInteractiveMap: a396f610f48b76cb540baa87139d056429abda86
   Gifu: 416d4e38c4c2fed012f019e0a1d3ffcb58e5b842
   Gridicons: 4455b9f366960121430e45997e32112ae49ffe1d
-<<<<<<< HEAD
-  GTMAppAuth: 0ff230db599948a9ad7470ca667337803b3fc4dd
-  GTMSessionFetcher: 5595ec75acf5be50814f81e9189490412bad82ba
-  Gutenberg: 01cc96b06500fb2f064b884b140ce12c5712c635
-=======
   Gutenberg: 98b2a1d57b2aa7ff03758476a8525ff4c03796fb
->>>>>>> c26c27db
   JTAppleCalendar: 16c6501b22cb27520372c28b0a2e0b12c8d0cd73
   Kanvas: cc027f8058de881a4ae2b5aa5f05037b6d054d08
   MediaEditor: d08314cfcbfac74361071a306b4bc3a39b3356ae
@@ -257,11 +226,7 @@
   UIDeviceIdentifier: 442b65b4ff1832d4ca9c2a157815cb29ad981b17
   WordPress-Aztec-iOS: fbebd569c61baa252b3f5058c0a2a9a6ada686bb
   WordPress-Editor-iOS: bda9f7f942212589b890329a0cb22547311749ef
-<<<<<<< HEAD
-  WordPressAuthenticator: 5929076e39dd5aeebeb3ea1e985d6a53f73a984f
-=======
   WordPressAuthenticator: 2d352b4b74a5ee5ad056a1c93298fbbe804c6b48
->>>>>>> c26c27db
   WordPressKit: f33a89b148d9cce96933f0900701aff592a796f7
   WordPressShared: 87f3ee89b0a3e83106106f13a8b71605fb8eb6d2
   WordPressUI: 4ed415c03ea5f88748d4175c1bafd90d892a49fb
@@ -276,10 +241,6 @@
   ZendeskSupportSDK: 3a8e508ab1d9dd22dc038df6c694466414e037ba
   ZIPFoundation: d170fa8e270b2a32bef9dcdcabff5b8f1a5deced
 
-<<<<<<< HEAD
-PODFILE CHECKSUM: 85caeca8902757a0b8629aa64fd8d992efcf1484
-=======
 PODFILE CHECKSUM: e1e2118fd419ae5184f89fbbebbe96da525111f7
->>>>>>> c26c27db
 
 COCOAPODS: 1.12.1