PODS:
  - Alamofire (4.8.0)
  - AlamofireImage (3.5.2):
    - Alamofire (~> 4.8)
  - AlamofireNetworkActivityIndicator (2.4.0):
    - Alamofire (~> 4.8)
  - AMScrollingNavbar (5.6.0)
  - AppAuth (1.4.0):
    - AppAuth/Core (= 1.4.0)
    - AppAuth/ExternalUserAgent (= 1.4.0)
  - AppAuth/Core (1.4.0)
  - AppAuth/ExternalUserAgent (1.4.0)
  - AppCenter (4.3.0):
    - AppCenter/Analytics (= 4.3.0)
    - AppCenter/Crashes (= 4.3.0)
  - AppCenter/Analytics (4.3.0):
    - AppCenter/Core
  - AppCenter/Core (4.3.0)
  - AppCenter/Crashes (4.3.0):
    - AppCenter/Core
  - AppCenter/Distribute (4.3.0):
    - AppCenter/Core
  - Automattic-Tracks-iOS (0.11.0):
    - Sentry (~> 6)
    - Sodium (>= 0.9.1)
    - UIDeviceIdentifier (~> 2.0)
  - boost (1.76.0)
  - BVLinearGradient (2.5.6-wp-2):
    - React-Core
  - Charts (3.2.2):
    - Charts/Core (= 3.2.2)
  - Charts/Core (3.2.2)
  - CocoaLumberjack (3.7.2):
    - CocoaLumberjack/Core (= 3.7.2)
  - CocoaLumberjack/Core (3.7.2)
  - CropViewController (2.5.3)
  - DoubleConversion (1.1.5)
  - Down (0.6.6)
  - FBLazyVector (0.66.2)
  - FBReactNativeSpec (0.66.2):
    - RCT-Folly (= 2021.06.28.00-v2)
    - RCTRequired (= 0.66.2)
    - RCTTypeSafety (= 0.66.2)
    - React-Core (= 0.66.2)
    - React-jsi (= 0.66.2)
    - ReactCommon/turbomodule/core (= 0.66.2)
  - fmt (6.2.1)
  - FormatterKit/Resources (1.9.0)
  - FormatterKit/TimeIntervalFormatter (1.9.0):
    - FormatterKit/Resources
  - FSInteractiveMap (0.1.0)
  - Gifu (3.2.0)
  - glog (0.3.5)
  - GoogleSignIn (6.0.2):
    - AppAuth (~> 1.4)
    - GTMAppAuth (~> 1.0)
    - GTMSessionFetcher/Core (~> 1.1)
  - Gridicons (1.1.0)
  - GTMAppAuth (1.2.2):
    - AppAuth/Core (~> 1.4)
    - GTMSessionFetcher/Core (~> 1.5)
  - GTMSessionFetcher/Core (1.7.0)
  - Gutenberg (1.71.0):
    - React (= 0.66.2)
    - React-CoreModules (= 0.66.2)
    - React-RCTImage (= 0.66.2)
    - RNTAztecView
  - JTAppleCalendar (8.0.3)
  - Kanvas (1.2.8)
  - lottie-ios (3.1.9)
  - MediaEditor (1.2.1):
    - CropViewController (~> 2.5.3)
  - MRProgress (0.8.3):
    - MRProgress/ActivityIndicator (= 0.8.3)
    - MRProgress/Blur (= 0.8.3)
    - MRProgress/Circular (= 0.8.3)
    - MRProgress/Icons (= 0.8.3)
    - MRProgress/NavigationBarProgress (= 0.8.3)
    - MRProgress/Overlay (= 0.8.3)
  - MRProgress/ActivityIndicator (0.8.3):
    - MRProgress/Stopable
  - MRProgress/Blur (0.8.3):
    - MRProgress/Helper
  - MRProgress/Circular (0.8.3):
    - MRProgress/Helper
    - MRProgress/ProgressBaseClass
    - MRProgress/Stopable
  - MRProgress/Helper (0.8.3)
  - MRProgress/Icons (0.8.3)
  - MRProgress/NavigationBarProgress (0.8.3):
    - MRProgress/ProgressBaseClass
  - MRProgress/Overlay (0.8.3):
    - MRProgress/ActivityIndicator
    - MRProgress/Blur
    - MRProgress/Circular
    - MRProgress/Helper
    - MRProgress/Icons
  - MRProgress/ProgressBaseClass (0.8.3)
  - MRProgress/Stopable (0.8.3):
    - MRProgress/Helper
  - Nimble (9.0.1)
  - NSObject-SafeExpectations (0.0.4)
  - "NSURL+IDN (0.4)"
  - OCMock (3.4.3)
  - OHHTTPStubs/Core (9.1.0)
  - OHHTTPStubs/Default (9.1.0):
    - OHHTTPStubs/Core
    - OHHTTPStubs/JSON
    - OHHTTPStubs/NSURLSession
    - OHHTTPStubs/OHPathHelpers
  - OHHTTPStubs/JSON (9.1.0):
    - OHHTTPStubs/Core
  - OHHTTPStubs/NSURLSession (9.1.0):
    - OHHTTPStubs/Core
  - OHHTTPStubs/OHPathHelpers (9.1.0)
  - OHHTTPStubs/Swift (9.1.0):
    - OHHTTPStubs/Default
  - RCT-Folly (2021.06.28.00-v2):
    - boost
    - DoubleConversion
    - fmt (~> 6.2.1)
    - glog
    - RCT-Folly/Default (= 2021.06.28.00-v2)
  - RCT-Folly/Default (2021.06.28.00-v2):
    - boost
    - DoubleConversion
    - fmt (~> 6.2.1)
    - glog
  - RCTRequired (0.66.2)
  - RCTTypeSafety (0.66.2):
    - FBLazyVector (= 0.66.2)
    - RCT-Folly (= 2021.06.28.00-v2)
    - RCTRequired (= 0.66.2)
    - React-Core (= 0.66.2)
  - Reachability (3.2)
  - React (0.66.2):
    - React-Core (= 0.66.2)
    - React-Core/DevSupport (= 0.66.2)
    - React-Core/RCTWebSocket (= 0.66.2)
    - React-RCTActionSheet (= 0.66.2)
    - React-RCTAnimation (= 0.66.2)
    - React-RCTBlob (= 0.66.2)
    - React-RCTImage (= 0.66.2)
    - React-RCTLinking (= 0.66.2)
    - React-RCTNetwork (= 0.66.2)
    - React-RCTSettings (= 0.66.2)
    - React-RCTText (= 0.66.2)
    - React-RCTVibration (= 0.66.2)
  - React-callinvoker (0.66.2)
  - React-Core (0.66.2):
    - glog
    - RCT-Folly (= 2021.06.28.00-v2)
    - React-Core/Default (= 0.66.2)
    - React-cxxreact (= 0.66.2)
    - React-jsi (= 0.66.2)
    - React-jsiexecutor (= 0.66.2)
    - React-perflogger (= 0.66.2)
    - Yoga
  - React-Core/CoreModulesHeaders (0.66.2):
    - glog
    - RCT-Folly (= 2021.06.28.00-v2)
    - React-Core/Default
    - React-cxxreact (= 0.66.2)
    - React-jsi (= 0.66.2)
    - React-jsiexecutor (= 0.66.2)
    - React-perflogger (= 0.66.2)
    - Yoga
  - React-Core/Default (0.66.2):
    - glog
    - RCT-Folly (= 2021.06.28.00-v2)
    - React-cxxreact (= 0.66.2)
    - React-jsi (= 0.66.2)
    - React-jsiexecutor (= 0.66.2)
    - React-perflogger (= 0.66.2)
    - Yoga
  - React-Core/DevSupport (0.66.2):
    - glog
    - RCT-Folly (= 2021.06.28.00-v2)
    - React-Core/Default (= 0.66.2)
    - React-Core/RCTWebSocket (= 0.66.2)
    - React-cxxreact (= 0.66.2)
    - React-jsi (= 0.66.2)
    - React-jsiexecutor (= 0.66.2)
    - React-jsinspector (= 0.66.2)
    - React-perflogger (= 0.66.2)
    - Yoga
  - React-Core/RCTActionSheetHeaders (0.66.2):
    - glog
    - RCT-Folly (= 2021.06.28.00-v2)
    - React-Core/Default
    - React-cxxreact (= 0.66.2)
    - React-jsi (= 0.66.2)
    - React-jsiexecutor (= 0.66.2)
    - React-perflogger (= 0.66.2)
    - Yoga
  - React-Core/RCTAnimationHeaders (0.66.2):
    - glog
    - RCT-Folly (= 2021.06.28.00-v2)
    - React-Core/Default
    - React-cxxreact (= 0.66.2)
    - React-jsi (= 0.66.2)
    - React-jsiexecutor (= 0.66.2)
    - React-perflogger (= 0.66.2)
    - Yoga
  - React-Core/RCTBlobHeaders (0.66.2):
    - glog
    - RCT-Folly (= 2021.06.28.00-v2)
    - React-Core/Default
    - React-cxxreact (= 0.66.2)
    - React-jsi (= 0.66.2)
    - React-jsiexecutor (= 0.66.2)
    - React-perflogger (= 0.66.2)
    - Yoga
  - React-Core/RCTImageHeaders (0.66.2):
    - glog
    - RCT-Folly (= 2021.06.28.00-v2)
    - React-Core/Default
    - React-cxxreact (= 0.66.2)
    - React-jsi (= 0.66.2)
    - React-jsiexecutor (= 0.66.2)
    - React-perflogger (= 0.66.2)
    - Yoga
  - React-Core/RCTLinkingHeaders (0.66.2):
    - glog
    - RCT-Folly (= 2021.06.28.00-v2)
    - React-Core/Default
    - React-cxxreact (= 0.66.2)
    - React-jsi (= 0.66.2)
    - React-jsiexecutor (= 0.66.2)
    - React-perflogger (= 0.66.2)
    - Yoga
  - React-Core/RCTNetworkHeaders (0.66.2):
    - glog
    - RCT-Folly (= 2021.06.28.00-v2)
    - React-Core/Default
    - React-cxxreact (= 0.66.2)
    - React-jsi (= 0.66.2)
    - React-jsiexecutor (= 0.66.2)
    - React-perflogger (= 0.66.2)
    - Yoga
  - React-Core/RCTSettingsHeaders (0.66.2):
    - glog
    - RCT-Folly (= 2021.06.28.00-v2)
    - React-Core/Default
    - React-cxxreact (= 0.66.2)
    - React-jsi (= 0.66.2)
    - React-jsiexecutor (= 0.66.2)
    - React-perflogger (= 0.66.2)
    - Yoga
  - React-Core/RCTTextHeaders (0.66.2):
    - glog
    - RCT-Folly (= 2021.06.28.00-v2)
    - React-Core/Default
    - React-cxxreact (= 0.66.2)
    - React-jsi (= 0.66.2)
    - React-jsiexecutor (= 0.66.2)
    - React-perflogger (= 0.66.2)
    - Yoga
  - React-Core/RCTVibrationHeaders (0.66.2):
    - glog
    - RCT-Folly (= 2021.06.28.00-v2)
    - React-Core/Default
    - React-cxxreact (= 0.66.2)
    - React-jsi (= 0.66.2)
    - React-jsiexecutor (= 0.66.2)
    - React-perflogger (= 0.66.2)
    - Yoga
  - React-Core/RCTWebSocket (0.66.2):
    - glog
    - RCT-Folly (= 2021.06.28.00-v2)
    - React-Core/Default (= 0.66.2)
    - React-cxxreact (= 0.66.2)
    - React-jsi (= 0.66.2)
    - React-jsiexecutor (= 0.66.2)
    - React-perflogger (= 0.66.2)
    - Yoga
  - React-CoreModules (0.66.2):
    - FBReactNativeSpec (= 0.66.2)
    - RCT-Folly (= 2021.06.28.00-v2)
    - RCTTypeSafety (= 0.66.2)
    - React-Core/CoreModulesHeaders (= 0.66.2)
    - React-jsi (= 0.66.2)
    - React-RCTImage (= 0.66.2)
    - ReactCommon/turbomodule/core (= 0.66.2)
  - React-cxxreact (0.66.2):
    - boost (= 1.76.0)
    - DoubleConversion
    - glog
    - RCT-Folly (= 2021.06.28.00-v2)
    - React-callinvoker (= 0.66.2)
    - React-jsi (= 0.66.2)
    - React-jsinspector (= 0.66.2)
    - React-logger (= 0.66.2)
    - React-perflogger (= 0.66.2)
    - React-runtimeexecutor (= 0.66.2)
  - React-jsi (0.66.2):
    - boost (= 1.76.0)
    - DoubleConversion
    - glog
    - RCT-Folly (= 2021.06.28.00-v2)
    - React-jsi/Default (= 0.66.2)
  - React-jsi/Default (0.66.2):
    - boost (= 1.76.0)
    - DoubleConversion
    - glog
    - RCT-Folly (= 2021.06.28.00-v2)
  - React-jsiexecutor (0.66.2):
    - DoubleConversion
    - glog
    - RCT-Folly (= 2021.06.28.00-v2)
    - React-cxxreact (= 0.66.2)
    - React-jsi (= 0.66.2)
    - React-perflogger (= 0.66.2)
  - React-jsinspector (0.66.2)
  - React-logger (0.66.2):
    - glog
  - react-native-blur (3.6.1):
    - React-Core
  - react-native-get-random-values (1.4.0-wp-2):
    - React-Core
  - react-native-keyboard-aware-scroll-view (0.8.8-wp-1):
    - React-Core
  - react-native-safe-area (0.5.1):
    - React-Core
  - react-native-safe-area-context (3.2.0-wp-2):
    - React-Core
  - react-native-slider (3.0.2-wp-2):
    - React-Core
  - react-native-video (5.0.2-wp-2):
    - React-Core
    - react-native-video/Video (= 5.0.2-wp-2)
  - react-native-video/Video (5.0.2-wp-2):
    - React-Core
  - react-native-webview (11.6.5-wp-2):
    - React-Core
  - React-perflogger (0.66.2)
  - React-RCTActionSheet (0.66.2):
    - React-Core/RCTActionSheetHeaders (= 0.66.2)
  - React-RCTAnimation (0.66.2):
    - FBReactNativeSpec (= 0.66.2)
    - RCT-Folly (= 2021.06.28.00-v2)
    - RCTTypeSafety (= 0.66.2)
    - React-Core/RCTAnimationHeaders (= 0.66.2)
    - React-jsi (= 0.66.2)
    - ReactCommon/turbomodule/core (= 0.66.2)
  - React-RCTBlob (0.66.2):
    - FBReactNativeSpec (= 0.66.2)
    - RCT-Folly (= 2021.06.28.00-v2)
    - React-Core/RCTBlobHeaders (= 0.66.2)
    - React-Core/RCTWebSocket (= 0.66.2)
    - React-jsi (= 0.66.2)
    - React-RCTNetwork (= 0.66.2)
    - ReactCommon/turbomodule/core (= 0.66.2)
  - React-RCTImage (0.66.2):
    - FBReactNativeSpec (= 0.66.2)
    - RCT-Folly (= 2021.06.28.00-v2)
    - RCTTypeSafety (= 0.66.2)
    - React-Core/RCTImageHeaders (= 0.66.2)
    - React-jsi (= 0.66.2)
    - React-RCTNetwork (= 0.66.2)
    - ReactCommon/turbomodule/core (= 0.66.2)
  - React-RCTLinking (0.66.2):
    - FBReactNativeSpec (= 0.66.2)
    - React-Core/RCTLinkingHeaders (= 0.66.2)
    - React-jsi (= 0.66.2)
    - ReactCommon/turbomodule/core (= 0.66.2)
  - React-RCTNetwork (0.66.2):
    - FBReactNativeSpec (= 0.66.2)
    - RCT-Folly (= 2021.06.28.00-v2)
    - RCTTypeSafety (= 0.66.2)
    - React-Core/RCTNetworkHeaders (= 0.66.2)
    - React-jsi (= 0.66.2)
    - ReactCommon/turbomodule/core (= 0.66.2)
  - React-RCTSettings (0.66.2):
    - FBReactNativeSpec (= 0.66.2)
    - RCT-Folly (= 2021.06.28.00-v2)
    - RCTTypeSafety (= 0.66.2)
    - React-Core/RCTSettingsHeaders (= 0.66.2)
    - React-jsi (= 0.66.2)
    - ReactCommon/turbomodule/core (= 0.66.2)
  - React-RCTText (0.66.2):
    - React-Core/RCTTextHeaders (= 0.66.2)
  - React-RCTVibration (0.66.2):
    - FBReactNativeSpec (= 0.66.2)
    - RCT-Folly (= 2021.06.28.00-v2)
    - React-Core/RCTVibrationHeaders (= 0.66.2)
    - React-jsi (= 0.66.2)
    - ReactCommon/turbomodule/core (= 0.66.2)
  - React-runtimeexecutor (0.66.2):
    - React-jsi (= 0.66.2)
  - ReactCommon (0.66.2):
    - React-logger (= 0.66.2)
    - ReactCommon/react_debug_core (= 0.66.2)
    - ReactCommon/turbomodule (= 0.66.2)
  - ReactCommon/react_debug_core (0.66.2):
    - React-logger (= 0.66.2)
  - ReactCommon/turbomodule (0.66.2):
    - DoubleConversion
    - glog
    - RCT-Folly (= 2021.06.28.00-v2)
    - React-callinvoker (= 0.66.2)
    - React-Core (= 0.66.2)
    - React-cxxreact (= 0.66.2)
    - React-jsi (= 0.66.2)
    - React-logger (= 0.66.2)
    - React-perflogger (= 0.66.2)
    - ReactCommon/turbomodule/core (= 0.66.2)
    - ReactCommon/turbomodule/samples (= 0.66.2)
  - ReactCommon/turbomodule/core (0.66.2):
    - DoubleConversion
    - glog
    - RCT-Folly (= 2021.06.28.00-v2)
    - React-callinvoker (= 0.66.2)
    - React-Core (= 0.66.2)
    - React-cxxreact (= 0.66.2)
    - React-jsi (= 0.66.2)
    - React-logger (= 0.66.2)
    - React-perflogger (= 0.66.2)
  - ReactCommon/turbomodule/samples (0.66.2):
    - DoubleConversion
    - glog
    - RCT-Folly (= 2021.06.28.00-v2)
    - React-callinvoker (= 0.66.2)
    - React-Core (= 0.66.2)
    - React-cxxreact (= 0.66.2)
    - React-jsi (= 0.66.2)
    - React-logger (= 0.66.2)
    - React-perflogger (= 0.66.2)
    - ReactCommon/turbomodule/core (= 0.66.2)
  - RNCClipboard (1.9.0-wp-1):
    - React-Core
  - RNCMaskedView (0.1.11-wp-2):
    - React-Core
  - RNGestureHandler (1.10.1-wp-4):
    - React-Core
  - RNReanimated (1.9.0-wp-2):
    - React-Core
  - RNScreens (2.9.0-wp-2):
    - React-Core
  - RNSVG (9.13.7-wp-2):
    - React-Core
  - RNTAztecView (1.71.0):
    - React-Core
    - WordPress-Aztec-iOS (~> 1.19.7)
  - Sentry (6.2.1):
    - Sentry/Core (= 6.2.1)
  - Sentry/Core (6.2.1)
  - Sodium (0.9.1)
  - Starscream (3.0.6)
  - SVProgressHUD (2.2.5)
  - UIDeviceIdentifier (2.0.0)
  - WordPress-Aztec-iOS (1.19.7)
  - WordPress-Editor-iOS (1.19.7):
    - WordPress-Aztec-iOS (= 1.19.7)
  - WordPressAuthenticator (1.43.0):
    - Alamofire (~> 4.8)
    - CocoaLumberjack (~> 3.5)
    - GoogleSignIn (~> 6.0.1)
    - Gridicons (~> 1.0)
    - lottie-ios (~> 3.1.6)
    - "NSURL+IDN (= 0.4)"
    - SVProgressHUD (~> 2.2.5)
    - WordPressKit (~> 4.18-beta)
    - WordPressShared (~> 1.12-beta)
    - WordPressUI (~> 1.7-beta)
  - WordPressKit (4.47.0-beta.2):
    - Alamofire (~> 4.8.0)
    - CocoaLumberjack (~> 3.4)
    - NSObject-SafeExpectations (= 0.0.4)
    - UIDeviceIdentifier (~> 2.0)
    - WordPressShared (~> 1.15-beta)
    - wpxmlrpc (~> 0.9)
  - WordPressMocks (0.0.15)
  - WordPressShared (1.17.1-beta.1):
    - CocoaLumberjack (~> 3.4)
    - FormatterKit/TimeIntervalFormatter (~> 1.8)
  - WordPressUI (1.12.3)
  - WPMediaPicker (1.8.2)
  - wpxmlrpc (0.9.0)
  - Yoga (1.14.0)
  - ZendeskCommonUISDK (6.1.1)
  - ZendeskCoreSDK (2.5.1)
  - ZendeskMessagingAPISDK (3.8.2):
    - ZendeskSDKConfigurationsSDK (~> 1.1.8)
  - ZendeskMessagingSDK (3.8.2):
    - ZendeskCommonUISDK (~> 6.1.1)
    - ZendeskMessagingAPISDK (~> 3.8.2)
  - ZendeskSDKConfigurationsSDK (1.1.8)
  - ZendeskSupportProvidersSDK (5.3.0):
    - ZendeskCoreSDK (~> 2.5.1)
  - ZendeskSupportSDK (5.3.0):
    - ZendeskMessagingSDK (~> 3.8.2)
    - ZendeskSupportProvidersSDK (~> 5.3.0)
  - ZIPFoundation (0.9.12)

DEPENDENCIES:
  - Alamofire (= 4.8.0)
  - AlamofireImage (= 3.5.2)
  - AlamofireNetworkActivityIndicator (~> 2.4)
  - AMScrollingNavbar (= 5.6.0)
  - AppCenter (~> 4.1)
  - AppCenter/Distribute (~> 4.1)
  - Automattic-Tracks-iOS (~> 0.11.0)
  - boost (from `https://raw.githubusercontent.com/wordpress-mobile/gutenberg-mobile/v1.71.0/third-party-podspecs/boost.podspec.json`)
  - BVLinearGradient (from `https://raw.githubusercontent.com/wordpress-mobile/gutenberg-mobile/v1.71.0/third-party-podspecs/BVLinearGradient.podspec.json`)
  - Charts (~> 3.2.2)
  - CocoaLumberjack (~> 3.0)
  - CropViewController (= 2.5.3)
  - Down (~> 0.6.6)
  - FBLazyVector (from `https://raw.githubusercontent.com/wordpress-mobile/gutenberg-mobile/v1.71.0/third-party-podspecs/FBLazyVector.podspec.json`)
  - FBReactNativeSpec (from `https://raw.githubusercontent.com/wordpress-mobile/gutenberg-mobile/v1.71.0/third-party-podspecs/FBReactNativeSpec/FBReactNativeSpec.podspec.json`)
  - FSInteractiveMap (from `https://github.com/wordpress-mobile/FSInteractiveMap.git`, tag `0.2.0`)
  - Gifu (= 3.2.0)
  - glog (from `https://raw.githubusercontent.com/wordpress-mobile/gutenberg-mobile/v1.71.0/third-party-podspecs/glog.podspec.json`)
  - Gridicons (~> 1.1.0)
  - Gutenberg (from `https://github.com/wordpress-mobile/gutenberg-mobile.git`, tag `v1.71.0`)
  - JTAppleCalendar (~> 8.0.2)
  - Kanvas (~> 1.2.7)
  - MediaEditor (~> 1.2.1)
  - MRProgress (= 0.8.3)
  - Nimble (~> 9.0.0)
  - NSObject-SafeExpectations (~> 0.0.4)
  - "NSURL+IDN (~> 0.4)"
  - OCMock (~> 3.4.3)
  - OHHTTPStubs/Swift (~> 9.1.0)
  - RCT-Folly (from `https://raw.githubusercontent.com/wordpress-mobile/gutenberg-mobile/v1.71.0/third-party-podspecs/RCT-Folly.podspec.json`)
  - RCTRequired (from `https://raw.githubusercontent.com/wordpress-mobile/gutenberg-mobile/v1.71.0/third-party-podspecs/RCTRequired.podspec.json`)
  - RCTTypeSafety (from `https://raw.githubusercontent.com/wordpress-mobile/gutenberg-mobile/v1.71.0/third-party-podspecs/RCTTypeSafety.podspec.json`)
  - Reachability (= 3.2)
  - React (from `https://raw.githubusercontent.com/wordpress-mobile/gutenberg-mobile/v1.71.0/third-party-podspecs/React.podspec.json`)
  - React-callinvoker (from `https://raw.githubusercontent.com/wordpress-mobile/gutenberg-mobile/v1.71.0/third-party-podspecs/React-callinvoker.podspec.json`)
  - React-Core (from `https://raw.githubusercontent.com/wordpress-mobile/gutenberg-mobile/v1.71.0/third-party-podspecs/React-Core.podspec.json`)
  - React-CoreModules (from `https://raw.githubusercontent.com/wordpress-mobile/gutenberg-mobile/v1.71.0/third-party-podspecs/React-CoreModules.podspec.json`)
  - React-cxxreact (from `https://raw.githubusercontent.com/wordpress-mobile/gutenberg-mobile/v1.71.0/third-party-podspecs/React-cxxreact.podspec.json`)
  - React-jsi (from `https://raw.githubusercontent.com/wordpress-mobile/gutenberg-mobile/v1.71.0/third-party-podspecs/React-jsi.podspec.json`)
  - React-jsiexecutor (from `https://raw.githubusercontent.com/wordpress-mobile/gutenberg-mobile/v1.71.0/third-party-podspecs/React-jsiexecutor.podspec.json`)
  - React-jsinspector (from `https://raw.githubusercontent.com/wordpress-mobile/gutenberg-mobile/v1.71.0/third-party-podspecs/React-jsinspector.podspec.json`)
  - React-logger (from `https://raw.githubusercontent.com/wordpress-mobile/gutenberg-mobile/v1.71.0/third-party-podspecs/React-logger.podspec.json`)
  - react-native-blur (from `https://raw.githubusercontent.com/wordpress-mobile/gutenberg-mobile/v1.71.0/third-party-podspecs/react-native-blur.podspec.json`)
  - react-native-get-random-values (from `https://raw.githubusercontent.com/wordpress-mobile/gutenberg-mobile/v1.71.0/third-party-podspecs/react-native-get-random-values.podspec.json`)
  - react-native-keyboard-aware-scroll-view (from `https://raw.githubusercontent.com/wordpress-mobile/gutenberg-mobile/v1.71.0/third-party-podspecs/react-native-keyboard-aware-scroll-view.podspec.json`)
  - react-native-safe-area (from `https://raw.githubusercontent.com/wordpress-mobile/gutenberg-mobile/v1.71.0/third-party-podspecs/react-native-safe-area.podspec.json`)
  - react-native-safe-area-context (from `https://raw.githubusercontent.com/wordpress-mobile/gutenberg-mobile/v1.71.0/third-party-podspecs/react-native-safe-area-context.podspec.json`)
  - react-native-slider (from `https://raw.githubusercontent.com/wordpress-mobile/gutenberg-mobile/v1.71.0/third-party-podspecs/react-native-slider.podspec.json`)
  - react-native-video (from `https://raw.githubusercontent.com/wordpress-mobile/gutenberg-mobile/v1.71.0/third-party-podspecs/react-native-video.podspec.json`)
  - react-native-webview (from `https://raw.githubusercontent.com/wordpress-mobile/gutenberg-mobile/v1.71.0/third-party-podspecs/react-native-webview.podspec.json`)
  - React-perflogger (from `https://raw.githubusercontent.com/wordpress-mobile/gutenberg-mobile/v1.71.0/third-party-podspecs/React-perflogger.podspec.json`)
  - React-RCTActionSheet (from `https://raw.githubusercontent.com/wordpress-mobile/gutenberg-mobile/v1.71.0/third-party-podspecs/React-RCTActionSheet.podspec.json`)
  - React-RCTAnimation (from `https://raw.githubusercontent.com/wordpress-mobile/gutenberg-mobile/v1.71.0/third-party-podspecs/React-RCTAnimation.podspec.json`)
  - React-RCTBlob (from `https://raw.githubusercontent.com/wordpress-mobile/gutenberg-mobile/v1.71.0/third-party-podspecs/React-RCTBlob.podspec.json`)
  - React-RCTImage (from `https://raw.githubusercontent.com/wordpress-mobile/gutenberg-mobile/v1.71.0/third-party-podspecs/React-RCTImage.podspec.json`)
  - React-RCTLinking (from `https://raw.githubusercontent.com/wordpress-mobile/gutenberg-mobile/v1.71.0/third-party-podspecs/React-RCTLinking.podspec.json`)
  - React-RCTNetwork (from `https://raw.githubusercontent.com/wordpress-mobile/gutenberg-mobile/v1.71.0/third-party-podspecs/React-RCTNetwork.podspec.json`)
  - React-RCTSettings (from `https://raw.githubusercontent.com/wordpress-mobile/gutenberg-mobile/v1.71.0/third-party-podspecs/React-RCTSettings.podspec.json`)
  - React-RCTText (from `https://raw.githubusercontent.com/wordpress-mobile/gutenberg-mobile/v1.71.0/third-party-podspecs/React-RCTText.podspec.json`)
  - React-RCTVibration (from `https://raw.githubusercontent.com/wordpress-mobile/gutenberg-mobile/v1.71.0/third-party-podspecs/React-RCTVibration.podspec.json`)
  - React-runtimeexecutor (from `https://raw.githubusercontent.com/wordpress-mobile/gutenberg-mobile/v1.71.0/third-party-podspecs/React-runtimeexecutor.podspec.json`)
  - ReactCommon (from `https://raw.githubusercontent.com/wordpress-mobile/gutenberg-mobile/v1.71.0/third-party-podspecs/ReactCommon.podspec.json`)
  - RNCClipboard (from `https://raw.githubusercontent.com/wordpress-mobile/gutenberg-mobile/v1.71.0/third-party-podspecs/RNCClipboard.podspec.json`)
  - RNCMaskedView (from `https://raw.githubusercontent.com/wordpress-mobile/gutenberg-mobile/v1.71.0/third-party-podspecs/RNCMaskedView.podspec.json`)
  - RNGestureHandler (from `https://raw.githubusercontent.com/wordpress-mobile/gutenberg-mobile/v1.71.0/third-party-podspecs/RNGestureHandler.podspec.json`)
  - RNReanimated (from `https://raw.githubusercontent.com/wordpress-mobile/gutenberg-mobile/v1.71.0/third-party-podspecs/RNReanimated.podspec.json`)
  - RNScreens (from `https://raw.githubusercontent.com/wordpress-mobile/gutenberg-mobile/v1.71.0/third-party-podspecs/RNScreens.podspec.json`)
  - RNSVG (from `https://raw.githubusercontent.com/wordpress-mobile/gutenberg-mobile/v1.71.0/third-party-podspecs/RNSVG.podspec.json`)
  - RNTAztecView (from `https://github.com/wordpress-mobile/gutenberg-mobile.git`, tag `v1.71.0`)
  - Starscream (= 3.0.6)
  - SVProgressHUD (= 2.2.5)
  - WordPress-Editor-iOS (~> 1.19.7)
  - WordPressAuthenticator (~> 1.43.0)
  - WordPressKit (from `https://github.com/wordpress-mobile/WordPressKit-iOS.git`, branch `issue/add-dashboard-remote-service`)
  - WordPressMocks (~> 0.0.15)
  - WordPressShared (~> 1.17.1-beta.1)
  - WordPressUI (~> 1.12.3)
  - WPMediaPicker (~> 1.8.2)
  - Yoga (from `https://raw.githubusercontent.com/wordpress-mobile/gutenberg-mobile/v1.71.0/third-party-podspecs/Yoga.podspec.json`)
  - ZendeskSupportSDK (= 5.3.0)
  - ZIPFoundation (~> 0.9.8)

SPEC REPOS:
  https://github.com/wordpress-mobile/cocoapods-specs.git:
    - WordPressAuthenticator
    - WordPressShared
  trunk:
    - Alamofire
    - AlamofireImage
    - AlamofireNetworkActivityIndicator
    - AMScrollingNavbar
    - AppAuth
    - AppCenter
    - Automattic-Tracks-iOS
    - Charts
    - CocoaLumberjack
    - CropViewController
    - DoubleConversion
    - Down
    - fmt
    - FormatterKit
    - Gifu
    - GoogleSignIn
    - Gridicons
    - GTMAppAuth
    - GTMSessionFetcher
    - JTAppleCalendar
    - Kanvas
    - lottie-ios
    - MediaEditor
    - MRProgress
    - Nimble
    - NSObject-SafeExpectations
    - "NSURL+IDN"
    - OCMock
    - OHHTTPStubs
    - Reachability
    - Sentry
    - Sodium
    - Starscream
    - SVProgressHUD
    - UIDeviceIdentifier
    - WordPress-Aztec-iOS
    - WordPress-Editor-iOS
    - WordPressMocks
    - WordPressUI
    - WPMediaPicker
    - wpxmlrpc
    - ZendeskCommonUISDK
    - ZendeskCoreSDK
    - ZendeskMessagingAPISDK
    - ZendeskMessagingSDK
    - ZendeskSDKConfigurationsSDK
    - ZendeskSupportProvidersSDK
    - ZendeskSupportSDK
    - ZIPFoundation

EXTERNAL SOURCES:
  boost:
    :podspec: https://raw.githubusercontent.com/wordpress-mobile/gutenberg-mobile/v1.71.0/third-party-podspecs/boost.podspec.json
  BVLinearGradient:
    :podspec: https://raw.githubusercontent.com/wordpress-mobile/gutenberg-mobile/v1.71.0/third-party-podspecs/BVLinearGradient.podspec.json
  FBLazyVector:
    :podspec: https://raw.githubusercontent.com/wordpress-mobile/gutenberg-mobile/v1.71.0/third-party-podspecs/FBLazyVector.podspec.json
  FBReactNativeSpec:
    :podspec: https://raw.githubusercontent.com/wordpress-mobile/gutenberg-mobile/v1.71.0/third-party-podspecs/FBReactNativeSpec/FBReactNativeSpec.podspec.json
  FSInteractiveMap:
    :git: https://github.com/wordpress-mobile/FSInteractiveMap.git
    :tag: 0.2.0
  glog:
    :podspec: https://raw.githubusercontent.com/wordpress-mobile/gutenberg-mobile/v1.71.0/third-party-podspecs/glog.podspec.json
  Gutenberg:
    :git: https://github.com/wordpress-mobile/gutenberg-mobile.git
    :submodules: true
    :tag: v1.71.0
  RCT-Folly:
    :podspec: https://raw.githubusercontent.com/wordpress-mobile/gutenberg-mobile/v1.71.0/third-party-podspecs/RCT-Folly.podspec.json
  RCTRequired:
    :podspec: https://raw.githubusercontent.com/wordpress-mobile/gutenberg-mobile/v1.71.0/third-party-podspecs/RCTRequired.podspec.json
  RCTTypeSafety:
    :podspec: https://raw.githubusercontent.com/wordpress-mobile/gutenberg-mobile/v1.71.0/third-party-podspecs/RCTTypeSafety.podspec.json
  React:
    :podspec: https://raw.githubusercontent.com/wordpress-mobile/gutenberg-mobile/v1.71.0/third-party-podspecs/React.podspec.json
  React-callinvoker:
    :podspec: https://raw.githubusercontent.com/wordpress-mobile/gutenberg-mobile/v1.71.0/third-party-podspecs/React-callinvoker.podspec.json
  React-Core:
    :podspec: https://raw.githubusercontent.com/wordpress-mobile/gutenberg-mobile/v1.71.0/third-party-podspecs/React-Core.podspec.json
  React-CoreModules:
    :podspec: https://raw.githubusercontent.com/wordpress-mobile/gutenberg-mobile/v1.71.0/third-party-podspecs/React-CoreModules.podspec.json
  React-cxxreact:
    :podspec: https://raw.githubusercontent.com/wordpress-mobile/gutenberg-mobile/v1.71.0/third-party-podspecs/React-cxxreact.podspec.json
  React-jsi:
    :podspec: https://raw.githubusercontent.com/wordpress-mobile/gutenberg-mobile/v1.71.0/third-party-podspecs/React-jsi.podspec.json
  React-jsiexecutor:
    :podspec: https://raw.githubusercontent.com/wordpress-mobile/gutenberg-mobile/v1.71.0/third-party-podspecs/React-jsiexecutor.podspec.json
  React-jsinspector:
    :podspec: https://raw.githubusercontent.com/wordpress-mobile/gutenberg-mobile/v1.71.0/third-party-podspecs/React-jsinspector.podspec.json
  React-logger:
    :podspec: https://raw.githubusercontent.com/wordpress-mobile/gutenberg-mobile/v1.71.0/third-party-podspecs/React-logger.podspec.json
  react-native-blur:
    :podspec: https://raw.githubusercontent.com/wordpress-mobile/gutenberg-mobile/v1.71.0/third-party-podspecs/react-native-blur.podspec.json
  react-native-get-random-values:
    :podspec: https://raw.githubusercontent.com/wordpress-mobile/gutenberg-mobile/v1.71.0/third-party-podspecs/react-native-get-random-values.podspec.json
  react-native-keyboard-aware-scroll-view:
    :podspec: https://raw.githubusercontent.com/wordpress-mobile/gutenberg-mobile/v1.71.0/third-party-podspecs/react-native-keyboard-aware-scroll-view.podspec.json
  react-native-safe-area:
    :podspec: https://raw.githubusercontent.com/wordpress-mobile/gutenberg-mobile/v1.71.0/third-party-podspecs/react-native-safe-area.podspec.json
  react-native-safe-area-context:
    :podspec: https://raw.githubusercontent.com/wordpress-mobile/gutenberg-mobile/v1.71.0/third-party-podspecs/react-native-safe-area-context.podspec.json
  react-native-slider:
    :podspec: https://raw.githubusercontent.com/wordpress-mobile/gutenberg-mobile/v1.71.0/third-party-podspecs/react-native-slider.podspec.json
  react-native-video:
    :podspec: https://raw.githubusercontent.com/wordpress-mobile/gutenberg-mobile/v1.71.0/third-party-podspecs/react-native-video.podspec.json
  react-native-webview:
    :podspec: https://raw.githubusercontent.com/wordpress-mobile/gutenberg-mobile/v1.71.0/third-party-podspecs/react-native-webview.podspec.json
  React-perflogger:
    :podspec: https://raw.githubusercontent.com/wordpress-mobile/gutenberg-mobile/v1.71.0/third-party-podspecs/React-perflogger.podspec.json
  React-RCTActionSheet:
    :podspec: https://raw.githubusercontent.com/wordpress-mobile/gutenberg-mobile/v1.71.0/third-party-podspecs/React-RCTActionSheet.podspec.json
  React-RCTAnimation:
    :podspec: https://raw.githubusercontent.com/wordpress-mobile/gutenberg-mobile/v1.71.0/third-party-podspecs/React-RCTAnimation.podspec.json
  React-RCTBlob:
    :podspec: https://raw.githubusercontent.com/wordpress-mobile/gutenberg-mobile/v1.71.0/third-party-podspecs/React-RCTBlob.podspec.json
  React-RCTImage:
    :podspec: https://raw.githubusercontent.com/wordpress-mobile/gutenberg-mobile/v1.71.0/third-party-podspecs/React-RCTImage.podspec.json
  React-RCTLinking:
    :podspec: https://raw.githubusercontent.com/wordpress-mobile/gutenberg-mobile/v1.71.0/third-party-podspecs/React-RCTLinking.podspec.json
  React-RCTNetwork:
    :podspec: https://raw.githubusercontent.com/wordpress-mobile/gutenberg-mobile/v1.71.0/third-party-podspecs/React-RCTNetwork.podspec.json
  React-RCTSettings:
    :podspec: https://raw.githubusercontent.com/wordpress-mobile/gutenberg-mobile/v1.71.0/third-party-podspecs/React-RCTSettings.podspec.json
  React-RCTText:
    :podspec: https://raw.githubusercontent.com/wordpress-mobile/gutenberg-mobile/v1.71.0/third-party-podspecs/React-RCTText.podspec.json
  React-RCTVibration:
    :podspec: https://raw.githubusercontent.com/wordpress-mobile/gutenberg-mobile/v1.71.0/third-party-podspecs/React-RCTVibration.podspec.json
  React-runtimeexecutor:
    :podspec: https://raw.githubusercontent.com/wordpress-mobile/gutenberg-mobile/v1.71.0/third-party-podspecs/React-runtimeexecutor.podspec.json
  ReactCommon:
    :podspec: https://raw.githubusercontent.com/wordpress-mobile/gutenberg-mobile/v1.71.0/third-party-podspecs/ReactCommon.podspec.json
  RNCClipboard:
    :podspec: https://raw.githubusercontent.com/wordpress-mobile/gutenberg-mobile/v1.71.0/third-party-podspecs/RNCClipboard.podspec.json
  RNCMaskedView:
    :podspec: https://raw.githubusercontent.com/wordpress-mobile/gutenberg-mobile/v1.71.0/third-party-podspecs/RNCMaskedView.podspec.json
  RNGestureHandler:
    :podspec: https://raw.githubusercontent.com/wordpress-mobile/gutenberg-mobile/v1.71.0/third-party-podspecs/RNGestureHandler.podspec.json
  RNReanimated:
    :podspec: https://raw.githubusercontent.com/wordpress-mobile/gutenberg-mobile/v1.71.0/third-party-podspecs/RNReanimated.podspec.json
  RNScreens:
    :podspec: https://raw.githubusercontent.com/wordpress-mobile/gutenberg-mobile/v1.71.0/third-party-podspecs/RNScreens.podspec.json
  RNSVG:
    :podspec: https://raw.githubusercontent.com/wordpress-mobile/gutenberg-mobile/v1.71.0/third-party-podspecs/RNSVG.podspec.json
  RNTAztecView:
    :git: https://github.com/wordpress-mobile/gutenberg-mobile.git
    :submodules: true
<<<<<<< HEAD
    :tag: v1.71.0-alpha2
  WordPressKit:
    :branch: issue/add-dashboard-remote-service
    :git: https://github.com/wordpress-mobile/WordPressKit-iOS.git
=======
    :tag: v1.71.0
>>>>>>> 37a715b3
  Yoga:
    :podspec: https://raw.githubusercontent.com/wordpress-mobile/gutenberg-mobile/v1.71.0/third-party-podspecs/Yoga.podspec.json

CHECKOUT OPTIONS:
  FSInteractiveMap:
    :git: https://github.com/wordpress-mobile/FSInteractiveMap.git
    :tag: 0.2.0
  Gutenberg:
    :git: https://github.com/wordpress-mobile/gutenberg-mobile.git
    :submodules: true
    :tag: v1.71.0
  RNTAztecView:
    :git: https://github.com/wordpress-mobile/gutenberg-mobile.git
    :submodules: true
<<<<<<< HEAD
    :tag: v1.71.0-alpha2
  WordPressKit:
    :commit: b5f32dccbcbcf2361762ad3a9aad23f6ad0f22e0
    :git: https://github.com/wordpress-mobile/WordPressKit-iOS.git
=======
    :tag: v1.71.0
>>>>>>> 37a715b3

SPEC CHECKSUMS:
  Alamofire: 3ec537f71edc9804815215393ae2b1a8ea33a844
  AlamofireImage: 63cfe3baf1370be6c498149687cf6db3e3b00999
  AlamofireNetworkActivityIndicator: 9acc3de3ca6645bf0efed462396b0df13dd3e7b8
  AMScrollingNavbar: cf0ec5a5ee659d76ba2509f630bf14fba7e16dc3
  AppAuth: 31bcec809a638d7bd2f86ea8a52bd45f6e81e7c7
  AppCenter: 883369ab78427b0561c688158d689dfe1f993ea9
  Automattic-Tracks-iOS: 061303f897938044f11a9d97d5f8d6426ee7ff56
  boost: 32a63928ef0a5bf8b60f6b930c8864113fa28779
  BVLinearGradient: 9373b32b8f749c00fe59e3482b45091eeacec08b
  Charts: f69cf0518b6d1d62608ca504248f1bbe0b6ae77e
  CocoaLumberjack: b7e05132ff94f6ae4dfa9d5bce9141893a21d9da
  CropViewController: a5c143548a0fabcd6cc25f2d26e40460cfb8c78c
  DoubleConversion: e22e0762848812a87afd67ffda3998d9ef29170c
  Down: 71bf4af3c04fa093e65dffa25c4b64fa61287373
  FBLazyVector: 2bf7b5e351f8e33867210ff6eb9c5c178a035522
  FBReactNativeSpec: 5a1f15997f42c2f266b63a6b9c3e92a9eca049f5
  fmt: ff9d55029c625d3757ed641535fd4a75fedc7ce9
  FormatterKit: 184db51bf120b633693a73624a4cede89ec51a41
  FSInteractiveMap: a396f610f48b76cb540baa87139d056429abda86
  Gifu: 7bcb6427457d85e0b4dff5a84ec5947ac19a93ea
  glog: 67060cb66a7ea4b1e8947dc9936d7fce11b100b0
  GoogleSignIn: fd381840dbe7c1137aa6dc30849a5c3e070c034a
  Gridicons: 17d660b97ce4231d582101b02f8280628b141c9a
  GTMAppAuth: ad5c2b70b9a8689e1a04033c9369c4915bfcbe89
  GTMSessionFetcher: 43748f93435c2aa068b1cbe39655aaf600652e91
  Gutenberg: 4625c6aad442e66b894a061c9533e192538b84bf
  JTAppleCalendar: 932cadea40b1051beab10f67843451d48ba16c99
  Kanvas: 9eab00cc89669b38858d42d5f30c810876b31344
  lottie-ios: 3a3758ef5a008e762faec9c9d50a39842f26d124
  MediaEditor: 20cdeb46bdecd040b8bc94467ac85a52b53b193a
  MRProgress: 16de7cc9f347e8846797a770db102a323fe7ef09
  Nimble: 7bed62ffabd6dbfe05f5925cbc43722533248990
  NSObject-SafeExpectations: ab8fe623d36b25aa1f150affa324e40a2f3c0374
  "NSURL+IDN": afc873e639c18138a1589697c3add197fe8679ca
  OCMock: 43565190abc78977ad44a61c0d20d7f0784d35ab
  OHHTTPStubs: 90eac6d8f2c18317baeca36698523dc67c513831
  RCT-Folly: 048c033f600f0332cc56ed44b08b57b4a52fdacc
  RCTRequired: 4fa0ded506b57e3d028102ed7faebd62bce22c93
  RCTTypeSafety: f28017f651282108a363695ac144c00e54159d16
  Reachability: 33e18b67625424e47b6cde6d202dce689ad7af96
  React: c06052e1d7dc6eb53bdfa47585433639c0132ed5
  React-callinvoker: 52cffd58374de75446aa7f21ea4b5afc52ee6d5e
  React-Core: edbff05d6946161260a787152b8eda3bdad63371
  React-CoreModules: 8edb7ef1659a7f096eaf46ec0fab767a7a0e3952
  React-cxxreact: 11a929b7655ad35f3bc8bb01605610fd3c695f45
  React-jsi: 1873930d7c1b4b928d3e12725e4dba9adcbaea27
  React-jsiexecutor: e3304ac371f23230f7272e42d0b0034190b7e204
  React-jsinspector: 87ab4eb6cba6d92a1c276af265be38835b30e51f
  React-logger: ccd14c7a8d56252713323254671fbfcd2798b6b4
  react-native-blur: 7f21bce1eeae924f28a4cefc7b23ce035c015ea5
  react-native-get-random-values: c8df11b66850630f3a5c0b9a30e654697345284e
  react-native-keyboard-aware-scroll-view: 042fe86d8358780b9697cadf5f8cefbf8f8c7378
  react-native-safe-area: e3de9e959c7baaae8db9bcb015d99ed1da25c9d5
  react-native-safe-area-context: 58313f9fe589f199aa231751caa7e041564d0826
  react-native-slider: b7f5c5b918a126b0908dc3c02851cf86a80f9451
  react-native-video: bb7fd9e6c25d3f266c4520fbf55a70014304be27
  react-native-webview: 24d9c262993ef9a87f1c7a1d71f655e515242b9e
  React-perflogger: 856f259ce772005558db593687ea754f86e33ceb
  React-RCTActionSheet: ee28ed286367e18f90dc4510e83bd67f328ff213
  React-RCTAnimation: 4448ec82f56c268c00e1ba94ab793493c215bbb8
  React-RCTBlob: cbf7168e4b27049608bbbf7140fdcfb6f0a0424e
  React-RCTImage: 1df537459875f67332630db8ae7f20dd965d2db7
  React-RCTLinking: 7a0992bf5d1f07cbe875b2f4beb8b6b3385c0541
  React-RCTNetwork: d9b2d50708d4b66baaa5ffc1df6fcd626f81539f
  React-RCTSettings: 720e092efaddd7816eb8d954b0477447c7cc3f4a
  React-RCTText: da3907af53e21aecb1f92dbaaf49179749872357
  React-RCTVibration: ba532a2ca244b53ad666e151a85be870f0bcccdb
  React-runtimeexecutor: ee14e3cee632c2472cbb10e2b4c18d5e785d9b5f
  ReactCommon: 47b4a3cdfd27b3aae8d8399b9b2c4c658543ce6d
  RNCClipboard: 737a57c2a958fd95606d035b2a31cab53eae93eb
  RNCMaskedView: 016494a7f168b17b065c6168d3b33a72c9ec99ea
  RNGestureHandler: 76a948fe972a82e4467a53161bfeba59f74f7eb5
  RNReanimated: 862d86ad4b5c47606d0debdd5a05306c719515db
  RNScreens: b51c8ebc6428b145507444ae0e3aa337f51e4ec8
  RNSVG: fb8d56e54fef788ac5332da0e38735f684ad624a
  RNTAztecView: fced335ffc00e3e74e278fbee2ed34d9367ee4bd
  Sentry: 9b922b396b0e0bca8516a10e36b0ea3ebea5faf7
  Sodium: 23d11554ecd556196d313cf6130d406dfe7ac6da
  Starscream: ef3ece99d765eeccb67de105bfa143f929026cf5
  SVProgressHUD: 1428aafac632c1f86f62aa4243ec12008d7a51d6
  UIDeviceIdentifier: af4e11e25a2ea670078e2bd677bb0e8144f9f063
  WordPress-Aztec-iOS: 144f124148079084860368dfd27cb96e0952853e
  WordPress-Editor-iOS: 20551d5a5e51f29832064f08faaaae8e1da7e1e2
  WordPressAuthenticator: e4a43745a647e4dc4b35d21b1353bc4f07f9f3c9
  WordPressKit: 504938a2761c61c39d596c911ab48694d6873ac0
  WordPressMocks: 6b52b0764d9939408151367dd9c6e8a910877f4d
  WordPressShared: bc50e38a31e05134a7c643cef9cf6a7e28e9cf34
  WordPressUI: 45591178e843ecb82e65e868ec766148befe9f9f
  WPMediaPicker: a34b708a7b995a0889bd5098e3b79f4a50a7a9bd
  wpxmlrpc: bf55a43a7e710bd2a4fb8c02dfe83b1246f14f13
  Yoga: 2ca978c40e0fd6d7f54bcb1602bc0cbbc79454a7
  ZendeskCommonUISDK: 5808802951ad2bb424f0bed4259dc3c0ce9b52ec
  ZendeskCoreSDK: 19a18e5ef2edcb18f4dbc0ea0d12bd31f515712a
  ZendeskMessagingAPISDK: 144e0fb0e633a3c4e73149b781ab65338938d5a8
  ZendeskMessagingSDK: 500e83d9413481e95180c37ddca0d4ef9d515600
  ZendeskSDKConfigurationsSDK: 8371b468db0d09e9198f6c5a97818826943ee1ee
  ZendeskSupportProvidersSDK: 2bdf8544f7cd0fd4c002546f5704b813845beb2a
  ZendeskSupportSDK: 3a8e508ab1d9dd22dc038df6c694466414e037ba
  ZIPFoundation: e27423c004a5a1410c15933407747374e7c6cb6e

<<<<<<< HEAD
PODFILE CHECKSUM: 6e1e8085afb447dacbd2482e2529e74b8dd8ed50
=======
PODFILE CHECKSUM: 492dd2b02f553799011a52c6949548ef8f7997ca
>>>>>>> 37a715b3

COCOAPODS: 1.11.2<|MERGE_RESOLUTION|>--- conflicted
+++ resolved
@@ -728,14 +728,10 @@
   RNTAztecView:
     :git: https://github.com/wordpress-mobile/gutenberg-mobile.git
     :submodules: true
-<<<<<<< HEAD
-    :tag: v1.71.0-alpha2
+    :tag: v1.71.0
   WordPressKit:
     :branch: issue/add-dashboard-remote-service
     :git: https://github.com/wordpress-mobile/WordPressKit-iOS.git
-=======
-    :tag: v1.71.0
->>>>>>> 37a715b3
   Yoga:
     :podspec: https://raw.githubusercontent.com/wordpress-mobile/gutenberg-mobile/v1.71.0/third-party-podspecs/Yoga.podspec.json
 
@@ -750,14 +746,10 @@
   RNTAztecView:
     :git: https://github.com/wordpress-mobile/gutenberg-mobile.git
     :submodules: true
-<<<<<<< HEAD
-    :tag: v1.71.0-alpha2
+    :tag: v1.71.0
   WordPressKit:
     :commit: b5f32dccbcbcf2361762ad3a9aad23f6ad0f22e0
     :git: https://github.com/wordpress-mobile/WordPressKit-iOS.git
-=======
-    :tag: v1.71.0
->>>>>>> 37a715b3
 
 SPEC CHECKSUMS:
   Alamofire: 3ec537f71edc9804815215393ae2b1a8ea33a844
@@ -860,10 +852,6 @@
   ZendeskSupportSDK: 3a8e508ab1d9dd22dc038df6c694466414e037ba
   ZIPFoundation: e27423c004a5a1410c15933407747374e7c6cb6e
 
-<<<<<<< HEAD
-PODFILE CHECKSUM: 6e1e8085afb447dacbd2482e2529e74b8dd8ed50
-=======
-PODFILE CHECKSUM: 492dd2b02f553799011a52c6949548ef8f7997ca
->>>>>>> 37a715b3
+PODFILE CHECKSUM: 1302e8779c4fd0346ff0310dddc072ea42eb2a69
 
 COCOAPODS: 1.11.2