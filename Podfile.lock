--- conflicted
+++ resolved
@@ -659,10 +659,6 @@
     - UIDeviceIdentifier
     - WordPress-Aztec-iOS
     - WordPress-Editor-iOS
-<<<<<<< HEAD
-    - WordPressShared
-=======
->>>>>>> 898c3e72
     - WordPressUI
     - WPMediaPicker
     - wpxmlrpc
