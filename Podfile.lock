PODS:
  - Alamofire (4.8.0)
  - AlamofireImage (3.5.2):
    - Alamofire (~> 4.8)
  - AlamofireNetworkActivityIndicator (2.4.0):
    - Alamofire (~> 4.8)
  - AppCenter (5.0.3):
    - AppCenter/Analytics (= 5.0.3)
    - AppCenter/Crashes (= 5.0.3)
  - AppCenter/Analytics (5.0.3):
    - AppCenter/Core
  - AppCenter/Core (5.0.3)
  - AppCenter/Crashes (5.0.3):
    - AppCenter/Core
  - AppCenter/Distribute (5.0.3):
    - AppCenter/Core
  - Automattic-Tracks-iOS (2.4.0):
    - Sentry (~> 8.0)
    - Sodium (>= 0.9.1)
    - UIDeviceIdentifier (~> 2.0)
  - CocoaLumberjack/Core (3.8.0)
  - CocoaLumberjack/Swift (3.8.0):
    - CocoaLumberjack/Core
  - CropViewController (2.5.3)
  - Down (0.6.6)
  - FSInteractiveMap (0.1.0)
  - Gifu (3.3.1)
  - Gridicons (1.2.0)
  - Gutenberg (1.106.0)
  - JTAppleCalendar (8.0.5)
  - Kanvas (1.4.9):
    - CropViewController
  - MediaEditor (1.2.2):
    - CropViewController (~> 2.5.3)
  - NSObject-SafeExpectations (0.0.4)
  - "NSURL+IDN (0.4)"
  - OCMock (3.4.3)
  - OHHTTPStubs/Core (9.1.0)
  - OHHTTPStubs/Default (9.1.0):
    - OHHTTPStubs/Core
    - OHHTTPStubs/JSON
    - OHHTTPStubs/NSURLSession
    - OHHTTPStubs/OHPathHelpers
  - OHHTTPStubs/JSON (9.1.0):
    - OHHTTPStubs/Core
  - OHHTTPStubs/NSURLSession (9.1.0):
    - OHHTTPStubs/Core
  - OHHTTPStubs/OHPathHelpers (9.1.0)
  - OHHTTPStubs/Swift (9.1.0):
    - OHHTTPStubs/Default
  - Reachability (3.2)
  - SDWebImage (5.11.1):
    - SDWebImage/Core (= 5.11.1)
  - SDWebImage/Core (5.11.1)
  - Sentry (8.13.1):
    - Sentry/Core (= 8.13.1)
    - SentryPrivate (= 8.13.1)
  - Sentry/Core (8.13.1):
    - SentryPrivate (= 8.13.1)
  - SentryPrivate (8.13.1)
  - Sodium (0.9.1)
  - Starscream (3.0.6)
  - SVProgressHUD (2.2.5)
  - SwiftLint (0.53.0)
  - UIDeviceIdentifier (2.3.0)
  - WordPress-Aztec-iOS (1.19.9)
  - WordPress-Editor-iOS (1.19.9):
    - WordPress-Aztec-iOS (= 1.19.9)
  - WordPressAuthenticator (7.2.1-beta.2):
    - Gridicons (~> 1.0)
    - "NSURL+IDN (= 0.4)"
    - SVProgressHUD (~> 2.2.5)
    - WordPressKit (~> 8.7-beta)
    - WordPressShared (~> 2.1-beta)
    - WordPressUI (~> 1.7-beta)
<<<<<<< HEAD
  - WordPressKit (8.7.0):
=======
  - WordPressKit (8.7.1):
>>>>>>> 76f8a854
    - Alamofire (~> 4.8.0)
    - NSObject-SafeExpectations (~> 0.0.4)
    - UIDeviceIdentifier (~> 2.0)
    - WordPressShared (~> 2.0-beta)
    - wpxmlrpc (~> 0.10)
  - WordPressShared (2.2.0)
  - WordPressUI (1.15.0)
  - WPMediaPicker (1.8.10)
  - wpxmlrpc (0.10.0)
  - ZendeskCommonUISDK (6.1.2)
  - ZendeskCoreSDK (2.5.1)
  - ZendeskMessagingAPISDK (3.8.3):
    - ZendeskSDKConfigurationsSDK (= 1.1.9)
  - ZendeskMessagingSDK (3.8.3):
    - ZendeskCommonUISDK (= 6.1.2)
    - ZendeskMessagingAPISDK (= 3.8.3)
  - ZendeskSDKConfigurationsSDK (1.1.9)
  - ZendeskSupportProvidersSDK (5.3.0):
    - ZendeskCoreSDK (~> 2.5.1)
  - ZendeskSupportSDK (5.3.0):
    - ZendeskMessagingSDK (~> 3.8.2)
    - ZendeskSupportProvidersSDK (~> 5.3.0)
  - ZIPFoundation (0.9.16)

DEPENDENCIES:
  - Alamofire (= 4.8.0)
  - AlamofireImage (= 3.5.2)
  - AlamofireNetworkActivityIndicator (~> 2.4)
  - AppCenter (~> 5.0)
  - AppCenter/Distribute (~> 5.0)
  - Automattic-Tracks-iOS (~> 2.2)
  - CocoaLumberjack/Swift (~> 3.0)
  - CropViewController (= 2.5.3)
  - Down (~> 0.6.6)
  - FSInteractiveMap (from `https://github.com/wordpress-mobile/FSInteractiveMap.git`, tag `0.2.0`)
  - Gifu (= 3.3.1)
  - Gridicons (~> 1.2)
  - Gutenberg (from `https://cdn.a8c-ci.services/gutenberg-mobile/Gutenberg-v1.106.0.podspec`)
  - JTAppleCalendar (~> 8.0.5)
  - Kanvas (~> 1.4.4)
  - MediaEditor (>= 1.2.2, ~> 1.2)
  - NSObject-SafeExpectations (~> 0.0.4)
  - "NSURL+IDN (~> 0.4)"
  - OCMock (~> 3.4.3)
  - OHHTTPStubs/Swift (~> 9.1.0)
  - Reachability (= 3.2)
  - SDWebImage (~> 5.11.1)
  - Starscream (= 3.0.6)
  - SVProgressHUD (= 2.2.5)
  - SwiftLint (~> 0.50)
  - WordPress-Editor-iOS (~> 1.19.9)
<<<<<<< HEAD
  - WordPressAuthenticator (~> 7.0)
  - WordPressKit (from `https://github.com/wordpress-mobile/WordPressKit-iOS.git`, branch `task/add-tag-parameter`)
=======
  - WordPressAuthenticator (~> 7.2.1-beta.2)
  - WordPressKit (>= 8.7.1, ~> 8.7)
>>>>>>> 76f8a854
  - WordPressShared (~> 2.2)
  - WordPressUI (~> 1.15)
  - WPMediaPicker (>= 1.8.10, ~> 1.8)
  - ZendeskSupportSDK (= 5.3.0)
  - ZIPFoundation (~> 0.9.8)

SPEC REPOS:
  trunk:
    - Alamofire
    - AlamofireImage
    - AlamofireNetworkActivityIndicator
    - AppCenter
    - Automattic-Tracks-iOS
    - CocoaLumberjack
    - CropViewController
    - Down
    - Gifu
    - Gridicons
    - JTAppleCalendar
    - Kanvas
    - MediaEditor
    - NSObject-SafeExpectations
    - "NSURL+IDN"
    - OCMock
    - OHHTTPStubs
    - Reachability
    - SDWebImage
    - Sentry
    - SentryPrivate
    - Sodium
    - Starscream
    - SVProgressHUD
    - SwiftLint
    - UIDeviceIdentifier
    - WordPress-Aztec-iOS
    - WordPress-Editor-iOS
<<<<<<< HEAD
=======
    - WordPressAuthenticator
    - WordPressKit
>>>>>>> 76f8a854
    - WordPressShared
    - WordPressUI
    - WPMediaPicker
    - wpxmlrpc
    - ZendeskCommonUISDK
    - ZendeskCoreSDK
    - ZendeskMessagingAPISDK
    - ZendeskMessagingSDK
    - ZendeskSDKConfigurationsSDK
    - ZendeskSupportProvidersSDK
    - ZendeskSupportSDK
    - ZIPFoundation

EXTERNAL SOURCES:
  FSInteractiveMap:
    :git: https://github.com/wordpress-mobile/FSInteractiveMap.git
    :tag: 0.2.0
  Gutenberg:
    :podspec: https://cdn.a8c-ci.services/gutenberg-mobile/Gutenberg-v1.106.0.podspec
  WordPressKit:
    :branch: task/add-tag-parameter
    :git: https://github.com/wordpress-mobile/WordPressKit-iOS.git

CHECKOUT OPTIONS:
  FSInteractiveMap:
    :git: https://github.com/wordpress-mobile/FSInteractiveMap.git
    :tag: 0.2.0
  Gutenberg:
    :git: https://github.com/wordpress-mobile/gutenberg-mobile.git
    :submodules: true
    :tag: v1.100.2
  WordPressKit:
    :commit: b43fc731b10bb865f14517a600a24dc06e7c9e67
    :git: https://github.com/wordpress-mobile/WordPressKit-iOS.git

SPEC CHECKSUMS:
  Alamofire: 3ec537f71edc9804815215393ae2b1a8ea33a844
  AlamofireImage: 63cfe3baf1370be6c498149687cf6db3e3b00999
  AlamofireNetworkActivityIndicator: 9acc3de3ca6645bf0efed462396b0df13dd3e7b8
  AppCenter: a4070ec3d4418b5539067a51f57155012e486ebd
  Automattic-Tracks-iOS: eb06b138cd65453dc565ab047f55fbb759aca133
  CocoaLumberjack: 78abfb691154e2a9df8ded4350d504ee19d90732
  CropViewController: a5c143548a0fabcd6cc25f2d26e40460cfb8c78c
  Down: 71bf4af3c04fa093e65dffa25c4b64fa61287373
  FSInteractiveMap: a396f610f48b76cb540baa87139d056429abda86
  Gifu: 416d4e38c4c2fed012f019e0a1d3ffcb58e5b842
  Gridicons: 4455b9f366960121430e45997e32112ae49ffe1d
  Gutenberg: 46edef6239e4fa8c032aee57f67c9a258edf0cc1
  JTAppleCalendar: 16c6501b22cb27520372c28b0a2e0b12c8d0cd73
  Kanvas: cc027f8058de881a4ae2b5aa5f05037b6d054d08
  MediaEditor: d08314cfcbfac74361071a306b4bc3a39b3356ae
  NSObject-SafeExpectations: ab8fe623d36b25aa1f150affa324e40a2f3c0374
  "NSURL+IDN": afc873e639c18138a1589697c3add197fe8679ca
  OCMock: 43565190abc78977ad44a61c0d20d7f0784d35ab
  OHHTTPStubs: 90eac6d8f2c18317baeca36698523dc67c513831
  Reachability: 33e18b67625424e47b6cde6d202dce689ad7af96
  SDWebImage: a7f831e1a65eb5e285e3fb046a23fcfbf08e696d
  Sentry: 790330d900f10169ef0faeeceadc9c698bcef857
  SentryPrivate: 03298c944ad388dc3d95183e62c7e46ebf5009f3
  Sodium: 23d11554ecd556196d313cf6130d406dfe7ac6da
  Starscream: ef3ece99d765eeccb67de105bfa143f929026cf5
  SVProgressHUD: 1428aafac632c1f86f62aa4243ec12008d7a51d6
  SwiftLint: 5ce4d6a8ff83f1b5fd5ad5dbf30965d35af65e44
  UIDeviceIdentifier: 442b65b4ff1832d4ca9c2a157815cb29ad981b17
  WordPress-Aztec-iOS: fbebd569c61baa252b3f5058c0a2a9a6ada686bb
  WordPress-Editor-iOS: bda9f7f942212589b890329a0cb22547311749ef
<<<<<<< HEAD
  WordPressAuthenticator: 132ccf00a41443e0ebd792d9a36ff5697a8f5414
  WordPressKit: a5432c2e3c2247c2b83b3ebf0acec75ae00782ef
=======
  WordPressAuthenticator: 1d73abee8fdd87032e987c40f140423a6aa0e577
  WordPressKit: 33a0571389da6b40c765398a8c84da72f5514a6f
>>>>>>> 76f8a854
  WordPressShared: 87f3ee89b0a3e83106106f13a8b71605fb8eb6d2
  WordPressUI: a491454affda3b0fb812812e637dc5e8f8f6bd06
  WPMediaPicker: 332812329cbdc672cdb385b8ac3a389f668d3012
  wpxmlrpc: 68db063041e85d186db21f674adf08d9c70627fd
  ZendeskCommonUISDK: 5f0a83f412e07ae23701f18c412fe783b3249ef5
  ZendeskCoreSDK: 19a18e5ef2edcb18f4dbc0ea0d12bd31f515712a
  ZendeskMessagingAPISDK: db91be0c5cb88229d22f0e560ed99ba6e1dce02e
  ZendeskMessagingSDK: ce2750c0a3dbd40918ea2e2d44dd0dbe34d21bc8
  ZendeskSDKConfigurationsSDK: f91f54f3b41aa36ffbc43a37af9956752a062055
  ZendeskSupportProvidersSDK: 2bdf8544f7cd0fd4c002546f5704b813845beb2a
  ZendeskSupportSDK: 3a8e508ab1d9dd22dc038df6c694466414e037ba
  ZIPFoundation: d170fa8e270b2a32bef9dcdcabff5b8f1a5deced

<<<<<<< HEAD
PODFILE CHECKSUM: 71941836753003d27856cefedb98d3530566ca65
=======
PODFILE CHECKSUM: fe27477bb386333975be481e9f9718ea47ec4e29
>>>>>>> 76f8a854

COCOAPODS: 1.12.1<|MERGE_RESOLUTION|>--- conflicted
+++ resolved
@@ -73,11 +73,7 @@
     - WordPressKit (~> 8.7-beta)
     - WordPressShared (~> 2.1-beta)
     - WordPressUI (~> 1.7-beta)
-<<<<<<< HEAD
   - WordPressKit (8.7.0):
-=======
-  - WordPressKit (8.7.1):
->>>>>>> 76f8a854
     - Alamofire (~> 4.8.0)
     - NSObject-SafeExpectations (~> 0.0.4)
     - UIDeviceIdentifier (~> 2.0)
@@ -129,13 +125,8 @@
   - SVProgressHUD (= 2.2.5)
   - SwiftLint (~> 0.50)
   - WordPress-Editor-iOS (~> 1.19.9)
-<<<<<<< HEAD
-  - WordPressAuthenticator (~> 7.0)
+  - WordPressAuthenticator (~> 7.2.1-beta.2)
   - WordPressKit (from `https://github.com/wordpress-mobile/WordPressKit-iOS.git`, branch `task/add-tag-parameter`)
-=======
-  - WordPressAuthenticator (~> 7.2.1-beta.2)
-  - WordPressKit (>= 8.7.1, ~> 8.7)
->>>>>>> 76f8a854
   - WordPressShared (~> 2.2)
   - WordPressUI (~> 1.15)
   - WPMediaPicker (>= 1.8.10, ~> 1.8)
@@ -143,6 +134,8 @@
   - ZIPFoundation (~> 0.9.8)
 
 SPEC REPOS:
+  https://github.com/wordpress-mobile/cocoapods-specs.git:
+    - WordPressAuthenticator
   trunk:
     - Alamofire
     - AlamofireImage
@@ -172,11 +165,6 @@
     - UIDeviceIdentifier
     - WordPress-Aztec-iOS
     - WordPress-Editor-iOS
-<<<<<<< HEAD
-=======
-    - WordPressAuthenticator
-    - WordPressKit
->>>>>>> 76f8a854
     - WordPressShared
     - WordPressUI
     - WPMediaPicker
@@ -243,13 +231,8 @@
   UIDeviceIdentifier: 442b65b4ff1832d4ca9c2a157815cb29ad981b17
   WordPress-Aztec-iOS: fbebd569c61baa252b3f5058c0a2a9a6ada686bb
   WordPress-Editor-iOS: bda9f7f942212589b890329a0cb22547311749ef
-<<<<<<< HEAD
-  WordPressAuthenticator: 132ccf00a41443e0ebd792d9a36ff5697a8f5414
+  WordPressAuthenticator: a30af2a65daf33744994fda93c914e00465fac57
   WordPressKit: a5432c2e3c2247c2b83b3ebf0acec75ae00782ef
-=======
-  WordPressAuthenticator: 1d73abee8fdd87032e987c40f140423a6aa0e577
-  WordPressKit: 33a0571389da6b40c765398a8c84da72f5514a6f
->>>>>>> 76f8a854
   WordPressShared: 87f3ee89b0a3e83106106f13a8b71605fb8eb6d2
   WordPressUI: a491454affda3b0fb812812e637dc5e8f8f6bd06
   WPMediaPicker: 332812329cbdc672cdb385b8ac3a389f668d3012
@@ -263,10 +246,6 @@
   ZendeskSupportSDK: 3a8e508ab1d9dd22dc038df6c694466414e037ba
   ZIPFoundation: d170fa8e270b2a32bef9dcdcabff5b8f1a5deced
 
-<<<<<<< HEAD
-PODFILE CHECKSUM: 71941836753003d27856cefedb98d3530566ca65
-=======
-PODFILE CHECKSUM: fe27477bb386333975be481e9f9718ea47ec4e29
->>>>>>> 76f8a854
+PODFILE CHECKSUM: 6e9837e1367e746c72649b4ae3f01aa6f9047108
 
 COCOAPODS: 1.12.1