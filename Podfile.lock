--- conflicted
+++ resolved
@@ -381,7 +381,7 @@
     - lottie-ios (= 3.1.6)
     - "NSURL+IDN (= 0.4)"
     - SVProgressHUD (= 2.2.5)
-    - WordPressKit (~> 4.6.0-beta.8)
+    - WordPressKit (~> 4.6.0-beta.6)
     - WordPressShared (~> 1.8.16-beta)
     - WordPressUI (~> 1.5-beta)
   - WordPressKit (4.6.0-beta.8):
@@ -475,13 +475,8 @@
   - Starscream (= 3.0.6)
   - SVProgressHUD (= 2.2.5)
   - WordPress-Editor-iOS (~> 1.16.0)
-<<<<<<< HEAD
   - WordPressAuthenticator (from `https://github.com/wordpress-mobile/WordPressAuthenticator-iOS.git`, branch `issue/204-remove-showLoginEmail`)
-  - WordPressKit (~> 4.6.0-beta.6)
-=======
-  - WordPressAuthenticator (~> 1.11.0-beta.11)
   - WordPressKit (~> 4.6.0-beta.8)
->>>>>>> 2e0291b7
   - WordPressMocks (~> 0.0.8)
   - WordPressShared (= 1.8.16-beta.1)
   - WordPressUI (~> 1.5.2-beta.1)
@@ -699,13 +694,8 @@
   UIDeviceIdentifier: 44f805037d21b94394821828f4fcaba34b38c2d0
   WordPress-Aztec-iOS: 64a2989d25befb5ce086fac440315f696026ffd5
   WordPress-Editor-iOS: 63ef6a532af2c92e3301421f5c4af41ad3be8721
-<<<<<<< HEAD
   WordPressAuthenticator: 3643a0ff21f352e6b96f1f3739baaf1de6794f06
-  WordPressKit: c6f6f2b4a47bd042bfb35f4f7b0225fd857d5007
-=======
-  WordPressAuthenticator: 695567c7031906685fab264a8d89ca1bcca56043
   WordPressKit: eb884caeba0fab58ea1e99ceee2403559c4e99a4
->>>>>>> 2e0291b7
   WordPressMocks: b4064b99a073117bbc304abe82df78f2fbe60992
   WordPressShared: ddcb40e608bc0f0162cce5e8df006584febcec50
   WordPressUI: 77907b59f39530af1003a30e6148a3ad0d2b179f
@@ -721,10 +711,6 @@
   ZendeskSupportSDK: a87ab1e4badace92c75eb11dc77ede1e995b2adc
   ZIPFoundation: 249fa8890597086cd536bb2df5c9804d84e122b0
 
-<<<<<<< HEAD
-PODFILE CHECKSUM: 4ad05c8942bdf5566e2db4f06706351f14ece30d
-=======
-PODFILE CHECKSUM: 5f6d24080640e0c907117d67a8fce6250326bc61
->>>>>>> 2e0291b7
+PODFILE CHECKSUM: dc380044343601ffdf0c2412dd6d202a744694fd
 
 COCOAPODS: 1.8.4