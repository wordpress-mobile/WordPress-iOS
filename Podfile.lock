--- conflicted
+++ resolved
@@ -228,13 +228,8 @@
     `87bae8c770cfc4e053119f2d00f76b2f653b26ce`)
   - WordPress-iOS-Editor (= 1.2)
   - WordPress-iOS-Shared (= 0.5.3)
-<<<<<<< HEAD
-  - WordPressApi (~> 0.4)
-  - WordPressCom-Analytics-iOS (= 0.1.4)
-=======
-  - WordPressApi (from `https://github.com/wordpress-mobile/WordPress-API-iOS.git`)
+  - WordPressApi (= 0.4.0)
   - WordPressCom-Analytics-iOS (= 0.1.5)
->>>>>>> f6bc433b
   - WordPressCom-Stats-iOS/Services (= 0.6.3)
   - WordPressCom-Stats-iOS/UI (= 0.6.3)
   - WordPressComKit (from `https://github.com/Automattic/WordPressComKit.git`, tag
