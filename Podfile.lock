--- conflicted
+++ resolved
@@ -511,7 +511,7 @@
     - WordPressKit (~> 6.0-beta)
     - WordPressShared (~> 2.0-beta)
     - WordPressUI (~> 1.7-beta)
-  - WordPressKit (6.1.0-beta.1):
+  - WordPressKit (6.1.0-beta.2):
     - Alamofire (~> 4.8.0)
     - NSObject-SafeExpectations (~> 0.0.4)
     - UIDeviceIdentifier (~> 2.0)
@@ -612,11 +612,7 @@
   - SwiftLint (~> 0.50)
   - WordPress-Editor-iOS (~> 1.19.8)
   - WordPressAuthenticator (~> 5.1-beta)
-<<<<<<< HEAD
   - WordPressKit (from `https://github.com/wordpress-mobile/WordPressKit-iOS.git`, branch `task/20089-add-blaze-status-endpoint`)
-=======
-  - WordPressKit (~> 6.1.0-beta)
->>>>>>> 0b008008
   - WordPressShared (~> 2.0-beta)
   - WordPressUI (~> 1.12.5)
   - WPMediaPicker (~> 1.8.7)
@@ -627,7 +623,6 @@
 SPEC REPOS:
   https://github.com/wordpress-mobile/cocoapods-specs.git:
     - WordPressAuthenticator
-    - WordPressKit
     - WordPressShared
   trunk:
     - Alamofire
@@ -801,7 +796,7 @@
     :submodules: true
     :tag: v1.88.0
   WordPressKit:
-    :commit: 20b9aecf45990d47512b073d1dd2bb9aa44ad58a
+    :commit: 1355d800201c2c1d90139d2f235789890ba820d7
     :git: https://github.com/wordpress-mobile/WordPressKit-iOS.git
 
 SPEC CHECKSUMS:
@@ -890,15 +885,9 @@
   UIDeviceIdentifier: e6a801d25f4f178de5bdf475ffe29050d0148176
   WordPress-Aztec-iOS: 7d11d598f14c82c727c08b56bd35fbeb7dafb504
   WordPress-Editor-iOS: 9eb9f12f21a5209cb837908d81ffe1e31cb27345
-<<<<<<< HEAD
-  WordPressAuthenticator: 0e60da9761bf9d1055949991bb1f873c8702b2ea
-  WordPressKit: d9a1774861a4c190f7f5b4c41893ca98039b5340
-  WordPressShared: 6afe7e21e26cf9fdbe2403f43c62245fb8654ba2
-=======
   WordPressAuthenticator: 0b13d0fc6488a9d6b2a48f4f841e41ce41f08f3b
-  WordPressKit: c44a1186285cf9bbd61c8e2c8ab323912d7de989
+  WordPressKit: 7e422fc4b5f274c0925fb9f5408265364abe2609
   WordPressShared: 8e59bc8cec256f54a7c4cc6c94911adc2a9a65d2
->>>>>>> 0b008008
   WordPressUI: c5be816f6c7b3392224ac21de9e521e89fa108ac
   WPMediaPicker: 0d45dfd7b3c5651c5236ffd48c1b0b2f60a2d5d2
   wpxmlrpc: 68db063041e85d186db21f674adf08d9c70627fd
@@ -912,10 +901,6 @@
   ZendeskSupportSDK: 3a8e508ab1d9dd22dc038df6c694466414e037ba
   ZIPFoundation: ae5b4b813d216d3bf0a148773267fff14bd51d37
 
-<<<<<<< HEAD
-PODFILE CHECKSUM: 03552fab734cafe93881959b9b96a260287fbbc6
-=======
-PODFILE CHECKSUM: 8a63cc132d60f7c34f91768e923cdf7923c0b22b
->>>>>>> 0b008008
+PODFILE CHECKSUM: 702fe5fc5cd08a75ab654f7fc8913db3626d51d4
 
 COCOAPODS: 1.11.2