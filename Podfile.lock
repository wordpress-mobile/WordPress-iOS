PODS:
  - 1PasswordExtension (1.8.5)
  - Alamofire (4.7.3)
  - AlamofireNetworkActivityIndicator (2.3.0):
    - Alamofire (~> 4.7)
  - Automattic-Tracks-iOS (0.4.2):
    - CocoaLumberjack (~> 3.5.2)
    - Reachability (~> 3.1)
    - Sentry (~> 4)
    - UIDeviceIdentifier (~> 1.1.4)
  - boost-for-react-native (1.63.0)
  - Charts (3.2.2):
    - Charts/Core (= 3.2.2)
  - Charts/Core (3.2.2)
  - CocoaLumberjack (3.5.2):
    - CocoaLumberjack/Core (= 3.5.2)
  - CocoaLumberjack/Core (3.5.2)
  - DeepDiff (2.2.0)
  - DoubleConversion (1.1.5)
  - Down (0.6.6)
  - Folly (2018.10.22.00):
    - boost-for-react-native
    - DoubleConversion
    - Folly/Default (= 2018.10.22.00)
    - glog
  - Folly/Default (2018.10.22.00):
    - boost-for-react-native
    - DoubleConversion
    - glog
  - FormatterKit/Resources (1.8.2)
  - FormatterKit/TimeIntervalFormatter (1.8.2):
    - FormatterKit/Resources
  - FSInteractiveMap (0.1.0)
  - Gifu (3.2.0)
  - Giphy (1.1.3):
    - DeepDiff (~> 2.2.0)
    - libwebp
    - PINCache
  - glog (0.3.5)
  - GoogleSignIn (4.4.0):
    - "GoogleToolboxForMac/NSDictionary+URLArguments (~> 2.1)"
    - "GoogleToolboxForMac/NSString+URLArguments (~> 2.1)"
    - GTMSessionFetcher/Core (~> 1.1)
  - GoogleToolboxForMac/DebugUtils (2.2.1):
    - GoogleToolboxForMac/Defines (= 2.2.1)
  - GoogleToolboxForMac/Defines (2.2.1)
  - "GoogleToolboxForMac/NSDictionary+URLArguments (2.2.1)":
    - GoogleToolboxForMac/DebugUtils (= 2.2.1)
    - GoogleToolboxForMac/Defines (= 2.2.1)
    - "GoogleToolboxForMac/NSString+URLArguments (= 2.2.1)"
  - "GoogleToolboxForMac/NSString+URLArguments (2.2.1)"
  - Gridicons (0.19)
  - GTMSessionFetcher/Core (1.2.2)
  - Gutenberg (1.14.0):
    - React (= 0.60.0-patched)
    - React-RCTImage (= 0.60.0-patched)
    - RNTAztecView
    - WordPress-Aztec-iOS
  - HockeySDK (5.1.4):
    - HockeySDK/DefaultLib (= 5.1.4)
  - HockeySDK/DefaultLib (5.1.4)
  - libwebp (1.0.3):
    - libwebp/demux (= 1.0.3)
    - libwebp/mux (= 1.0.3)
    - libwebp/webp (= 1.0.3)
  - libwebp/demux (1.0.3):
    - libwebp/webp
  - libwebp/mux (1.0.3):
    - libwebp/demux
  - libwebp/webp (1.0.3)
  - lottie-ios (2.5.2)
  - MRProgress (0.8.3):
    - MRProgress/ActivityIndicator (= 0.8.3)
    - MRProgress/Blur (= 0.8.3)
    - MRProgress/Circular (= 0.8.3)
    - MRProgress/Icons (= 0.8.3)
    - MRProgress/NavigationBarProgress (= 0.8.3)
    - MRProgress/Overlay (= 0.8.3)
  - MRProgress/ActivityIndicator (0.8.3):
    - MRProgress/Stopable
  - MRProgress/Blur (0.8.3):
    - MRProgress/Helper
  - MRProgress/Circular (0.8.3):
    - MRProgress/Helper
    - MRProgress/ProgressBaseClass
    - MRProgress/Stopable
  - MRProgress/Helper (0.8.3)
  - MRProgress/Icons (0.8.3)
  - MRProgress/NavigationBarProgress (0.8.3):
    - MRProgress/ProgressBaseClass
  - MRProgress/Overlay (0.8.3):
    - MRProgress/ActivityIndicator
    - MRProgress/Blur
    - MRProgress/Circular
    - MRProgress/Helper
    - MRProgress/Icons
  - MRProgress/ProgressBaseClass (0.8.3)
  - MRProgress/Stopable (0.8.3):
    - MRProgress/Helper
  - Nimble (7.3.4)
  - NSObject-SafeExpectations (0.0.3)
  - "NSURL+IDN (0.3)"
  - OCMock (3.4.3)
  - OHHTTPStubs (6.1.0):
    - OHHTTPStubs/Default (= 6.1.0)
  - OHHTTPStubs/Core (6.1.0)
  - OHHTTPStubs/Default (6.1.0):
    - OHHTTPStubs/Core
    - OHHTTPStubs/JSON
    - OHHTTPStubs/NSURLSession
    - OHHTTPStubs/OHPathHelpers
  - OHHTTPStubs/JSON (6.1.0):
    - OHHTTPStubs/Core
  - OHHTTPStubs/NSURLSession (6.1.0):
    - OHHTTPStubs/Core
  - OHHTTPStubs/OHPathHelpers (6.1.0)
  - OHHTTPStubs/Swift (6.1.0):
    - OHHTTPStubs/Default
  - PINCache (2.3)
  - Reachability (3.2)
  - React (0.60.0-patched):
    - React-Core (= 0.60.0-patched)
    - React-DevSupport (= 0.60.0-patched)
    - React-RCTActionSheet (= 0.60.0-patched)
    - React-RCTAnimation (= 0.60.0-patched)
    - React-RCTBlob (= 0.60.0-patched)
    - React-RCTImage (= 0.60.0-patched)
    - React-RCTLinking (= 0.60.0-patched)
    - React-RCTNetwork (= 0.60.0-patched)
    - React-RCTSettings (= 0.60.0-patched)
    - React-RCTText (= 0.60.0-patched)
    - React-RCTVibration (= 0.60.0-patched)
    - React-RCTWebSocket (= 0.60.0-patched)
  - React-Core (0.60.0-patched):
    - Folly (= 2018.10.22.00)
    - glog
    - React-Core/Default (= 0.60.0-patched)
    - React-cxxreact (= 0.60.0-patched)
    - React-jsi (= 0.60.0-patched)
    - React-jsiexecutor (= 0.60.0-patched)
    - yoga (= 0.60.0-patched.React)
  - React-Core/Default (0.60.0-patched):
    - Folly (= 2018.10.22.00)
    - glog
    - React-cxxreact (= 0.60.0-patched)
    - React-jsi (= 0.60.0-patched)
    - React-jsiexecutor (= 0.60.0-patched)
    - yoga (= 0.60.0-patched.React)
  - React-cxxreact (0.60.0-patched):
    - boost-for-react-native (= 1.63.0)
    - DoubleConversion
    - Folly (= 2018.10.22.00)
    - glog
    - React-jsinspector (= 0.60.0-patched)
  - React-DevSupport (0.60.0-patched):
    - React-Core (= 0.60.0-patched)
    - React-jsinspector (= 0.60.0-patched)
    - React-RCTWebSocket (= 0.60.0-patched)
  - React-jsi (0.60.0-patched):
    - boost-for-react-native (= 1.63.0)
    - DoubleConversion
    - Folly (= 2018.10.22.00)
    - glog
    - React-jsi/Default (= 0.60.0-patched)
  - React-jsi/Default (0.60.0-patched):
    - boost-for-react-native (= 1.63.0)
    - DoubleConversion
    - Folly (= 2018.10.22.00)
    - glog
  - React-jsiexecutor (0.60.0-patched):
    - DoubleConversion
    - Folly (= 2018.10.22.00)
    - glog
    - React-cxxreact (= 0.60.0-patched)
    - React-jsi (= 0.60.0-patched)
  - React-jsinspector (0.60.0-patched)
  - react-native-keyboard-aware-scroll-view (0.8.7):
    - React
  - react-native-safe-area (0.5.1):
    - React
  - react-native-video (4.4.1):
    - React-Core
    - react-native-video/Video (= 4.4.1)
  - react-native-video/Video (4.4.1):
    - React-Core
  - React-RCTActionSheet (0.60.0-patched):
    - React-Core (= 0.60.0-patched)
  - React-RCTAnimation (0.60.0-patched):
    - React-Core (= 0.60.0-patched)
  - React-RCTBlob (0.60.0-patched):
    - React-Core (= 0.60.0-patched)
    - React-jsi (= 0.60.0-patched)
    - React-RCTNetwork (= 0.60.0-patched)
    - React-RCTWebSocket (= 0.60.0-patched)
  - React-RCTImage (0.60.0-patched):
    - React-Core (= 0.60.0-patched)
    - React-RCTNetwork (= 0.60.0-patched)
  - React-RCTLinking (0.60.0-patched):
    - React-Core (= 0.60.0-patched)
  - React-RCTNetwork (0.60.0-patched):
    - React-Core (= 0.60.0-patched)
  - React-RCTSettings (0.60.0-patched):
    - React-Core (= 0.60.0-patched)
  - React-RCTText (0.60.0-patched):
    - React-Core (= 0.60.0-patched)
  - React-RCTVibration (0.60.0-patched):
    - React-Core (= 0.60.0-patched)
  - React-RCTWebSocket (0.60.0-patched):
    - React-Core (= 0.60.0-patched)
  - ReactNativeDarkMode (0.0.10):
    - React
  - RNSVG (9.3.3-gb):
    - React-Core
    - React-RCTImage
  - RNTAztecView (1.14.0):
    - React-Core
    - WordPress-Aztec-iOS
  - Sentry (4.4.0):
    - Sentry/Core (= 4.4.0)
  - Sentry/Core (4.4.0)
  - SimulatorStatusMagic (2.4.1)
  - Starscream (3.0.6)
  - SVProgressHUD (2.2.5)
  - UIDeviceIdentifier (1.1.4)
  - WordPress-Aztec-iOS (1.10.1)
  - WordPress-Editor-iOS (1.10.1):
    - WordPress-Aztec-iOS (= 1.10.1)
  - WordPressAuthenticator (1.10.0):
    - 1PasswordExtension (= 1.8.5)
    - Alamofire (= 4.7.3)
    - CocoaLumberjack (~> 3.5)
    - GoogleSignIn (~> 4.4)
    - Gridicons (~> 0.15)
    - lottie-ios (= 2.5.2)
    - "NSURL+IDN (= 0.3)"
    - SVProgressHUD (= 2.2.5)
    - WordPressKit (~> 4.5.1)
    - WordPressShared (~> 1.8)
    - WordPressUI (~> 1.3)
  - WordPressKit (4.5.1):
    - Alamofire (~> 4.7.3)
    - CocoaLumberjack (~> 3.4)
    - NSObject-SafeExpectations (= 0.0.3)
    - UIDeviceIdentifier (~> 1.1.4)
    - WordPressShared (~> 1.8.0)
    - wpxmlrpc (= 0.8.4)
  - WordPressMocks (0.0.6)
  - WordPressShared (1.8.7):
    - CocoaLumberjack (~> 3.4)
    - FormatterKit/TimeIntervalFormatter (= 1.8.2)
  - WordPressUI (1.3.5)
  - WPMediaPicker (1.6.0)
  - wpxmlrpc (0.8.4)
  - yoga (0.60.0-patched.React)
  - ZendeskSDK (3.0.1):
    - ZendeskSDK/Providers (= 3.0.1)
    - ZendeskSDK/UI (= 3.0.1)
  - ZendeskSDK/Core (3.0.1)
  - ZendeskSDK/Providers (3.0.1):
    - ZendeskSDK/Core
  - ZendeskSDK/UI (3.0.1):
    - ZendeskSDK/Core
    - ZendeskSDK/Providers
  - ZIPFoundation (0.9.9)

DEPENDENCIES:
  - 1PasswordExtension (= 1.8.5)
  - Alamofire (= 4.7.3)
  - AlamofireNetworkActivityIndicator (~> 2.3)
  - Automattic-Tracks-iOS (~> 0.4.2)
  - Charts (~> 3.2.2)
  - CocoaLumberjack (= 3.5.2)
  - Down (~> 0.6.6)
  - Folly (from `https://raw.githubusercontent.com/wordpress-mobile/gutenberg-mobile/v1.14.0/react-native-gutenberg-bridge/third-party-podspecs/Folly.podspec.json`)
  - FormatterKit/TimeIntervalFormatter (= 1.8.2)
  - FSInteractiveMap (from `https://github.com/wordpress-mobile/FSInteractiveMap.git`, tag `0.2.0`)
  - Gifu (= 3.2.0)
  - Giphy (= 1.1.3)
  - glog (from `https://raw.githubusercontent.com/wordpress-mobile/gutenberg-mobile/v1.14.0/react-native-gutenberg-bridge/third-party-podspecs/glog.podspec.json`)
  - Gridicons (~> 0.16)
  - Gutenberg (from `http://github.com/wordpress-mobile/gutenberg-mobile/`, tag `v1.14.0`)
  - HockeySDK (= 5.1.4)
  - MRProgress (= 0.8.3)
  - Nimble (~> 7.3.1)
  - NSObject-SafeExpectations (= 0.0.3)
  - "NSURL+IDN (= 0.3)"
  - OCMock (~> 3.4)
  - OHHTTPStubs (= 6.1.0)
  - OHHTTPStubs/Swift (= 6.1.0)
  - Reachability (= 3.2)
  - React (from `https://raw.githubusercontent.com/wordpress-mobile/gutenberg-mobile/v1.14.0/react-native-gutenberg-bridge/third-party-podspecs/React.podspec.json`)
  - React-Core (from `https://raw.githubusercontent.com/wordpress-mobile/gutenberg-mobile/v1.14.0/react-native-gutenberg-bridge/third-party-podspecs/React-Core.podspec.json`)
  - React-cxxreact (from `https://raw.githubusercontent.com/wordpress-mobile/gutenberg-mobile/v1.14.0/react-native-gutenberg-bridge/third-party-podspecs/React-cxxreact.podspec.json`)
  - React-DevSupport (from `https://raw.githubusercontent.com/wordpress-mobile/gutenberg-mobile/v1.14.0/react-native-gutenberg-bridge/third-party-podspecs/React-DevSupport.podspec.json`)
  - React-jsi (from `https://raw.githubusercontent.com/wordpress-mobile/gutenberg-mobile/v1.14.0/react-native-gutenberg-bridge/third-party-podspecs/React-jsi.podspec.json`)
  - React-jsiexecutor (from `https://raw.githubusercontent.com/wordpress-mobile/gutenberg-mobile/v1.14.0/react-native-gutenberg-bridge/third-party-podspecs/React-jsiexecutor.podspec.json`)
  - React-jsinspector (from `https://raw.githubusercontent.com/wordpress-mobile/gutenberg-mobile/v1.14.0/react-native-gutenberg-bridge/third-party-podspecs/React-jsinspector.podspec.json`)
  - react-native-keyboard-aware-scroll-view (from `https://raw.githubusercontent.com/wordpress-mobile/gutenberg-mobile/v1.14.0/react-native-gutenberg-bridge/third-party-podspecs/react-native-keyboard-aware-scroll-view.podspec.json`)
  - react-native-safe-area (from `https://raw.githubusercontent.com/wordpress-mobile/gutenberg-mobile/v1.14.0/react-native-gutenberg-bridge/third-party-podspecs/react-native-safe-area.podspec.json`)
  - react-native-video (from `https://raw.githubusercontent.com/wordpress-mobile/gutenberg-mobile/v1.14.0/react-native-gutenberg-bridge/third-party-podspecs/react-native-video.podspec.json`)
  - React-RCTActionSheet (from `https://raw.githubusercontent.com/wordpress-mobile/gutenberg-mobile/v1.14.0/react-native-gutenberg-bridge/third-party-podspecs/React-RCTActionSheet.podspec.json`)
  - React-RCTAnimation (from `https://raw.githubusercontent.com/wordpress-mobile/gutenberg-mobile/v1.14.0/react-native-gutenberg-bridge/third-party-podspecs/React-RCTAnimation.podspec.json`)
  - React-RCTBlob (from `https://raw.githubusercontent.com/wordpress-mobile/gutenberg-mobile/v1.14.0/react-native-gutenberg-bridge/third-party-podspecs/React-RCTBlob.podspec.json`)
  - React-RCTImage (from `https://raw.githubusercontent.com/wordpress-mobile/gutenberg-mobile/v1.14.0/react-native-gutenberg-bridge/third-party-podspecs/React-RCTImage.podspec.json`)
  - React-RCTLinking (from `https://raw.githubusercontent.com/wordpress-mobile/gutenberg-mobile/v1.14.0/react-native-gutenberg-bridge/third-party-podspecs/React-RCTLinking.podspec.json`)
  - React-RCTNetwork (from `https://raw.githubusercontent.com/wordpress-mobile/gutenberg-mobile/v1.14.0/react-native-gutenberg-bridge/third-party-podspecs/React-RCTNetwork.podspec.json`)
  - React-RCTSettings (from `https://raw.githubusercontent.com/wordpress-mobile/gutenberg-mobile/v1.14.0/react-native-gutenberg-bridge/third-party-podspecs/React-RCTSettings.podspec.json`)
  - React-RCTText (from `https://raw.githubusercontent.com/wordpress-mobile/gutenberg-mobile/v1.14.0/react-native-gutenberg-bridge/third-party-podspecs/React-RCTText.podspec.json`)
  - React-RCTVibration (from `https://raw.githubusercontent.com/wordpress-mobile/gutenberg-mobile/v1.14.0/react-native-gutenberg-bridge/third-party-podspecs/React-RCTVibration.podspec.json`)
  - React-RCTWebSocket (from `https://raw.githubusercontent.com/wordpress-mobile/gutenberg-mobile/v1.14.0/react-native-gutenberg-bridge/third-party-podspecs/React-RCTWebSocket.podspec.json`)
  - ReactNativeDarkMode (from `https://raw.githubusercontent.com/wordpress-mobile/gutenberg-mobile/v1.14.0/react-native-gutenberg-bridge/third-party-podspecs/ReactNativeDarkMode.podspec.json`)
  - RNSVG (from `https://raw.githubusercontent.com/wordpress-mobile/gutenberg-mobile/v1.14.0/react-native-gutenberg-bridge/third-party-podspecs/RNSVG.podspec.json`)
  - RNTAztecView (from `http://github.com/wordpress-mobile/gutenberg-mobile/`, tag `v1.14.0`)
  - SimulatorStatusMagic
  - Starscream (= 3.0.6)
  - SVProgressHUD (= 2.2.5)
  - WordPress-Editor-iOS (~> 1.10.1)
  - WordPressAuthenticator (~> 1.10.0)
  - WordPressKit (~> 4.5.1)
  - WordPressMocks (~> 0.0.6)
  - WordPressShared (~> 1.8.7)
  - WordPressUI (~> 1.3.5)
  - WPMediaPicker (~> 1.6.0)
  - yoga (from `https://raw.githubusercontent.com/wordpress-mobile/gutenberg-mobile/v1.14.0/react-native-gutenberg-bridge/third-party-podspecs/yoga.podspec.json`)
  - ZendeskSDK (from `https://github.com/zendesk/zendesk_sdk_ios`, tag `3.0.1-swift5.1-GM`)
  - ZIPFoundation (~> 0.9.8)

SPEC REPOS:
  https://github.com/cocoapods/specs.git:
    - 1PasswordExtension
    - Alamofire
    - AlamofireNetworkActivityIndicator
    - Automattic-Tracks-iOS
    - boost-for-react-native
    - Charts
    - CocoaLumberjack
    - DeepDiff
    - DoubleConversion
    - Down
    - FormatterKit
    - Gifu
    - Giphy
    - GoogleSignIn
    - GoogleToolboxForMac
    - Gridicons
    - GTMSessionFetcher
    - HockeySDK
    - libwebp
    - lottie-ios
    - MRProgress
    - Nimble
    - NSObject-SafeExpectations
    - "NSURL+IDN"
    - OCMock
    - OHHTTPStubs
    - PINCache
    - Reachability
    - Sentry
    - SimulatorStatusMagic
    - Starscream
    - SVProgressHUD
    - UIDeviceIdentifier
    - WordPress-Aztec-iOS
    - WordPress-Editor-iOS
    - WordPressAuthenticator
    - WordPressKit
    - WordPressMocks
    - WordPressShared
    - WordPressUI
    - WPMediaPicker
    - wpxmlrpc
    - ZIPFoundation

EXTERNAL SOURCES:
  Folly:
    :podspec: https://raw.githubusercontent.com/wordpress-mobile/gutenberg-mobile/v1.14.0/react-native-gutenberg-bridge/third-party-podspecs/Folly.podspec.json
  FSInteractiveMap:
    :git: https://github.com/wordpress-mobile/FSInteractiveMap.git
    :tag: 0.2.0
  glog:
    :podspec: https://raw.githubusercontent.com/wordpress-mobile/gutenberg-mobile/v1.14.0/react-native-gutenberg-bridge/third-party-podspecs/glog.podspec.json
  Gutenberg:
    :git: http://github.com/wordpress-mobile/gutenberg-mobile/
    :tag: v1.14.0
  React:
    :podspec: https://raw.githubusercontent.com/wordpress-mobile/gutenberg-mobile/v1.14.0/react-native-gutenberg-bridge/third-party-podspecs/React.podspec.json
  React-Core:
    :podspec: https://raw.githubusercontent.com/wordpress-mobile/gutenberg-mobile/v1.14.0/react-native-gutenberg-bridge/third-party-podspecs/React-Core.podspec.json
  React-cxxreact:
    :podspec: https://raw.githubusercontent.com/wordpress-mobile/gutenberg-mobile/v1.14.0/react-native-gutenberg-bridge/third-party-podspecs/React-cxxreact.podspec.json
  React-DevSupport:
    :podspec: https://raw.githubusercontent.com/wordpress-mobile/gutenberg-mobile/v1.14.0/react-native-gutenberg-bridge/third-party-podspecs/React-DevSupport.podspec.json
  React-jsi:
    :podspec: https://raw.githubusercontent.com/wordpress-mobile/gutenberg-mobile/v1.14.0/react-native-gutenberg-bridge/third-party-podspecs/React-jsi.podspec.json
  React-jsiexecutor:
    :podspec: https://raw.githubusercontent.com/wordpress-mobile/gutenberg-mobile/v1.14.0/react-native-gutenberg-bridge/third-party-podspecs/React-jsiexecutor.podspec.json
  React-jsinspector:
    :podspec: https://raw.githubusercontent.com/wordpress-mobile/gutenberg-mobile/v1.14.0/react-native-gutenberg-bridge/third-party-podspecs/React-jsinspector.podspec.json
  react-native-keyboard-aware-scroll-view:
    :podspec: https://raw.githubusercontent.com/wordpress-mobile/gutenberg-mobile/v1.14.0/react-native-gutenberg-bridge/third-party-podspecs/react-native-keyboard-aware-scroll-view.podspec.json
  react-native-safe-area:
    :podspec: https://raw.githubusercontent.com/wordpress-mobile/gutenberg-mobile/v1.14.0/react-native-gutenberg-bridge/third-party-podspecs/react-native-safe-area.podspec.json
  react-native-video:
    :podspec: https://raw.githubusercontent.com/wordpress-mobile/gutenberg-mobile/v1.14.0/react-native-gutenberg-bridge/third-party-podspecs/react-native-video.podspec.json
  React-RCTActionSheet:
    :podspec: https://raw.githubusercontent.com/wordpress-mobile/gutenberg-mobile/v1.14.0/react-native-gutenberg-bridge/third-party-podspecs/React-RCTActionSheet.podspec.json
  React-RCTAnimation:
    :podspec: https://raw.githubusercontent.com/wordpress-mobile/gutenberg-mobile/v1.14.0/react-native-gutenberg-bridge/third-party-podspecs/React-RCTAnimation.podspec.json
  React-RCTBlob:
    :podspec: https://raw.githubusercontent.com/wordpress-mobile/gutenberg-mobile/v1.14.0/react-native-gutenberg-bridge/third-party-podspecs/React-RCTBlob.podspec.json
  React-RCTImage:
    :podspec: https://raw.githubusercontent.com/wordpress-mobile/gutenberg-mobile/v1.14.0/react-native-gutenberg-bridge/third-party-podspecs/React-RCTImage.podspec.json
  React-RCTLinking:
    :podspec: https://raw.githubusercontent.com/wordpress-mobile/gutenberg-mobile/v1.14.0/react-native-gutenberg-bridge/third-party-podspecs/React-RCTLinking.podspec.json
  React-RCTNetwork:
    :podspec: https://raw.githubusercontent.com/wordpress-mobile/gutenberg-mobile/v1.14.0/react-native-gutenberg-bridge/third-party-podspecs/React-RCTNetwork.podspec.json
  React-RCTSettings:
    :podspec: https://raw.githubusercontent.com/wordpress-mobile/gutenberg-mobile/v1.14.0/react-native-gutenberg-bridge/third-party-podspecs/React-RCTSettings.podspec.json
  React-RCTText:
    :podspec: https://raw.githubusercontent.com/wordpress-mobile/gutenberg-mobile/v1.14.0/react-native-gutenberg-bridge/third-party-podspecs/React-RCTText.podspec.json
  React-RCTVibration:
    :podspec: https://raw.githubusercontent.com/wordpress-mobile/gutenberg-mobile/v1.14.0/react-native-gutenberg-bridge/third-party-podspecs/React-RCTVibration.podspec.json
  React-RCTWebSocket:
    :podspec: https://raw.githubusercontent.com/wordpress-mobile/gutenberg-mobile/v1.14.0/react-native-gutenberg-bridge/third-party-podspecs/React-RCTWebSocket.podspec.json
  ReactNativeDarkMode:
    :podspec: https://raw.githubusercontent.com/wordpress-mobile/gutenberg-mobile/v1.14.0/react-native-gutenberg-bridge/third-party-podspecs/ReactNativeDarkMode.podspec.json
  RNSVG:
    :podspec: https://raw.githubusercontent.com/wordpress-mobile/gutenberg-mobile/v1.14.0/react-native-gutenberg-bridge/third-party-podspecs/RNSVG.podspec.json
  RNTAztecView:
    :git: http://github.com/wordpress-mobile/gutenberg-mobile/
    :tag: v1.14.0
  yoga:
    :podspec: https://raw.githubusercontent.com/wordpress-mobile/gutenberg-mobile/v1.14.0/react-native-gutenberg-bridge/third-party-podspecs/yoga.podspec.json
  ZendeskSDK:
    :git: https://github.com/zendesk/zendesk_sdk_ios
    :tag: 3.0.1-swift5.1-GM

CHECKOUT OPTIONS:
  FSInteractiveMap:
    :git: https://github.com/wordpress-mobile/FSInteractiveMap.git
    :tag: 0.2.0
  Gutenberg:
    :git: http://github.com/wordpress-mobile/gutenberg-mobile/
    :tag: v1.14.0
  RNTAztecView:
    :git: http://github.com/wordpress-mobile/gutenberg-mobile/
    :tag: v1.14.0
  ZendeskSDK:
    :git: https://github.com/zendesk/zendesk_sdk_ios
    :tag: 3.0.1-swift5.1-GM

SPEC CHECKSUMS:
  1PasswordExtension: 0e95bdea64ec8ff2f4f693be5467a09fac42a83d
  Alamofire: c7287b6e5d7da964a70935e5db17046b7fde6568
  AlamofireNetworkActivityIndicator: 18346ff6d770d9513d0ac6f2d99706f40f93dbaa
  Automattic-Tracks-iOS: 4958112090127397a28e8338c776b0e3a9ad7425
  boost-for-react-native: 39c7adb57c4e60d6c5479dd8623128eb5b3f0f2c
  Charts: f69cf0518b6d1d62608ca504248f1bbe0b6ae77e
  CocoaLumberjack: 118bf4a820efc641f79fa487b75ed928dccfae23
  DeepDiff: e329bc46dd14ca788d8ec08d34420799ba1d77f2
  DoubleConversion: e22e0762848812a87afd67ffda3998d9ef29170c
  Down: 71bf4af3c04fa093e65dffa25c4b64fa61287373
  Folly: 30e7936e1c45c08d884aa59369ed951a8e68cf51
  FormatterKit: 4b8f29acc9b872d5d12a63efb560661e8f2e1b98
  FSInteractiveMap: a396f610f48b76cb540baa87139d056429abda86
  Gifu: 7bcb6427457d85e0b4dff5a84ec5947ac19a93ea
  Giphy: 7a99ace30d32d7d3bcc4eb93225f30e4a1b940d7
  glog: 1f3da668190260b06b429bb211bfbee5cd790c28
  GoogleSignIn: 7ff245e1a7b26d379099d3243a562f5747e23d39
  GoogleToolboxForMac: b3553629623a3b1bff17f555e736cd5a6d95ad55
  Gridicons: dc92efbe5fd60111d2e8ea051d84a60cca552abc
  GTMSessionFetcher: 61bb0f61a4cb560030f1222021178008a5727a23
  Gutenberg: 9806b7ea78d22cc3ed1cf7888bd082dd4b112319
  HockeySDK: 15afe6bc0a5bfe3a531fd73dbf082095f37dac3b
  libwebp: 057912d6d0abfb6357d8bb05c0ea470301f5d61e
  lottie-ios: 3fef45d3fabe63e3c7c2eb603dd64ddfffc73062
  MRProgress: 16de7cc9f347e8846797a770db102a323fe7ef09
  Nimble: 051e3d8912d40138fa5591c78594f95fb172af37
  NSObject-SafeExpectations: b989b68a8a9b7b9f2b264a8b52ba9d7aab8f3129
  "NSURL+IDN": 82355a0afd532fe1de08f6417c134b49b1a1c4b3
  OCMock: 43565190abc78977ad44a61c0d20d7f0784d35ab
  OHHTTPStubs: 1e21c7d2c084b8153fc53d48400d8919d2d432d0
  PINCache: ce36ed282031b92fc7733ffe831f474ff80fddc2
  Reachability: 33e18b67625424e47b6cde6d202dce689ad7af96
  React: f208cb37831d73d3feafe90ff5c353ef67516cfb
  React-Core: c84e22ad089efdf344669e09c0036a8e68c87c54
  React-cxxreact: 83e0eeaaf0bdcb32196c1d1b45741375e988e766
  React-DevSupport: 3415f47b173bd12db823ef0c3792cf476007a4b3
  React-jsi: 1ac67673d6a1151f8252af77caf2171098377d1d
  React-jsiexecutor: 59a89ffa9ab4c0d8d4ac98cda564038be4951b3f
  React-jsinspector: fd89d0a2012fb6d4e452c1caa87f4ed85902e128
  react-native-keyboard-aware-scroll-view: 01c4b2303c4ef1c49c4d239c9c5856f0393104df
  react-native-safe-area: e8230b0017d76c00de6b01e2412dcf86b127c6a3
  react-native-video: 9de661e89386bb7ab78cc68e61a146cbdf5ad4ad
  React-RCTActionSheet: f6f84ea3818164bba944c67ba6e681d9c4bb4d2e
  React-RCTAnimation: cf0b6eda1308a7b49acf8efa424fe7bfbf8f7854
  React-RCTBlob: 3811d8208edd395946cff234d43cf616d7cbb0c3
  React-RCTImage: da8d433e4e0746ae78917378edcbb24b5ab58846
  React-RCTLinking: 223b1a5500c89ad56baafea9b949d82a47a5874a
  React-RCTNetwork: 7aa744dd0b169df268e68010326f3036e7aa2588
  React-RCTSettings: 7edbd802e9fa868dde68f0cbfab67c28412e32d5
  React-RCTText: d09f0d5aaf3ce225cf33ba4bdc067537b689acab
  React-RCTVibration: 4e773d837c5608294b80c6f0b90e8f217731660a
  React-RCTWebSocket: 47dfd49bb143d4847fae643816e02646b7bce1b9
  ReactNativeDarkMode: f61376360c5d983907e5c316e8e1c853a8c2f348
  RNSVG: c820516df826221ce4969594bf3e822a464abd51
  RNTAztecView: eac4c171d604e492683a36cd2e2471fe2b13fcf9
  Sentry: 26650184fe71eb7476dfd2737acb5ea6cc64b4b1
  SimulatorStatusMagic: 28d4a9d1a500ac7cea0b2b5a43c1c6ddb40ba56c
  Starscream: ef3ece99d765eeccb67de105bfa143f929026cf5
  SVProgressHUD: 1428aafac632c1f86f62aa4243ec12008d7a51d6
  UIDeviceIdentifier: 8f8a24b257a4d978c8d40ad1e7355b944ffbfa8c
  WordPress-Aztec-iOS: 419ebf7a333fe147da33e4754978f20a5fd08a86
  WordPress-Editor-iOS: b3ec2b9484c76ad30918ed5dfe87bbbf9fa9de7d
  WordPressAuthenticator: c4585d7a5a005df4f9dada8efbeebab32b12844f
  WordPressKit: c35230114bbd380d63250b6d9a43337c29266c9b
  WordPressMocks: 5913bd04586a360212e07a8ccbcb36068d4425a3
  WordPressShared: 09cf184caa614835f5811e8609227165201e6d3e
  WordPressUI: 1b006c7440e85e724b9773c7ebe3a2e783f70941
  WPMediaPicker: e5d28197da6b467d4e5975d64a49255977e39455
  wpxmlrpc: 6ba55c773cfa27083ae4a2173e69b19f46da98e2
  yoga: 4e71c9a33abf45ba55af55ae9cbc86f4234bb2a9
<<<<<<< HEAD
  ZendeskSDK: ce880e75f12ae5dacaa3658f49e545f3c8471030
  ZIPFoundation: 89df685c971926b0323087952320bdfee9f0b6ef

PODFILE CHECKSUM: ac23b9908e4e31edb4f08a29604af59ec7a0ed5f
=======
  ZendeskSDK: 07977c9aa708ea64461a1b18b7b3cfec3f496785
  ZIPFoundation: 89df685c971926b0323087952320bdfee9f0b6ef

PODFILE CHECKSUM: 1a0c699d3c7aa85090801a935c3ca2fc49b94ee8
>>>>>>> fd0c1aad

COCOAPODS: 1.7.5<|MERGE_RESOLUTION|>--- conflicted
+++ resolved
@@ -249,7 +249,7 @@
     - CocoaLumberjack (~> 3.4)
     - FormatterKit/TimeIntervalFormatter (= 1.8.2)
   - WordPressUI (1.3.5)
-  - WPMediaPicker (1.6.0)
+  - WPMediaPicker (1.4.2)
   - wpxmlrpc (0.8.4)
   - yoga (0.60.0-patched.React)
   - ZendeskSDK (3.0.1):
@@ -320,7 +320,7 @@
   - WordPressMocks (~> 0.0.6)
   - WordPressShared (~> 1.8.7)
   - WordPressUI (~> 1.3.5)
-  - WPMediaPicker (~> 1.6.0)
+  - WPMediaPicker (~> 1.4.2)
   - yoga (from `https://raw.githubusercontent.com/wordpress-mobile/gutenberg-mobile/v1.14.0/react-native-gutenberg-bridge/third-party-podspecs/yoga.podspec.json`)
   - ZendeskSDK (from `https://github.com/zendesk/zendesk_sdk_ios`, tag `3.0.1-swift5.1-GM`)
   - ZIPFoundation (~> 0.9.8)
@@ -517,19 +517,12 @@
   WordPressMocks: 5913bd04586a360212e07a8ccbcb36068d4425a3
   WordPressShared: 09cf184caa614835f5811e8609227165201e6d3e
   WordPressUI: 1b006c7440e85e724b9773c7ebe3a2e783f70941
-  WPMediaPicker: e5d28197da6b467d4e5975d64a49255977e39455
+  WPMediaPicker: 1897f312c7b41114ffd239fb782431ae602134a1
   wpxmlrpc: 6ba55c773cfa27083ae4a2173e69b19f46da98e2
   yoga: 4e71c9a33abf45ba55af55ae9cbc86f4234bb2a9
-<<<<<<< HEAD
-  ZendeskSDK: ce880e75f12ae5dacaa3658f49e545f3c8471030
-  ZIPFoundation: 89df685c971926b0323087952320bdfee9f0b6ef
-
-PODFILE CHECKSUM: ac23b9908e4e31edb4f08a29604af59ec7a0ed5f
-=======
   ZendeskSDK: 07977c9aa708ea64461a1b18b7b3cfec3f496785
   ZIPFoundation: 89df685c971926b0323087952320bdfee9f0b6ef
 
 PODFILE CHECKSUM: 1a0c699d3c7aa85090801a935c3ca2fc49b94ee8
->>>>>>> fd0c1aad
 
 COCOAPODS: 1.7.5