PODS:
  - 1PasswordExtension (1.8.6)
  - Alamofire (4.8.0)
  - AlamofireImage (3.5.2):
    - Alamofire (~> 4.8)
  - AlamofireNetworkActivityIndicator (2.4.0):
    - Alamofire (~> 4.8)
  - AMScrollingNavbar (5.6.0)
  - AppAuth (1.4.0):
    - AppAuth/Core (= 1.4.0)
    - AppAuth/ExternalUserAgent (= 1.4.0)
  - AppAuth/Core (1.4.0)
  - AppAuth/ExternalUserAgent (1.4.0)
  - AppCenter (2.5.1):
    - AppCenter/Analytics (= 2.5.1)
    - AppCenter/Crashes (= 2.5.1)
  - AppCenter/Analytics (2.5.1):
    - AppCenter/Core
  - AppCenter/Core (2.5.1)
  - AppCenter/Crashes (2.5.1):
    - AppCenter/Core
  - AppCenter/Distribute (2.5.1):
    - AppCenter/Core
  - Automattic-Tracks-iOS (0.5.1):
    - CocoaLumberjack (~> 3)
    - Reachability (~> 3)
    - Sentry (~> 4)
    - Sodium (~> 0.8.0)
    - UIDeviceIdentifier (~> 1)
  - boost-for-react-native (1.63.0)
  - Charts (3.2.2):
    - Charts/Core (= 3.2.2)
  - Charts/Core (3.2.2)
  - CocoaLumberjack (3.5.2):
    - CocoaLumberjack/Core (= 3.5.2)
  - CocoaLumberjack/Core (3.5.2)
  - CropViewController (2.5.4)
  - DoubleConversion (1.1.5)
  - Down (0.6.6)
  - FBLazyVector (0.61.5)
  - FBReactNativeSpec (0.61.5):
    - Folly (= 2018.10.22.00)
    - RCTRequired (= 0.61.5)
    - RCTTypeSafety (= 0.61.5)
    - React-Core (= 0.61.5)
    - React-jsi (= 0.61.5)
    - ReactCommon/turbomodule/core (= 0.61.5)
  - Folly (2018.10.22.00):
    - boost-for-react-native
    - DoubleConversion
    - Folly/Default (= 2018.10.22.00)
    - glog
  - Folly/Default (2018.10.22.00):
    - boost-for-react-native
    - DoubleConversion
    - glog
  - FormatterKit/Resources (1.8.2)
  - FormatterKit/TimeIntervalFormatter (1.8.2):
    - FormatterKit/Resources
  - FSInteractiveMap (0.1.0)
  - Gifu (3.2.0)
  - glog (0.3.5)
  - GoogleSignIn (5.0.2):
    - AppAuth (~> 1.2)
    - GTMAppAuth (~> 1.0)
    - GTMSessionFetcher/Core (~> 1.1)
  - Gridicons (1.0.1)
  - GTMAppAuth (1.0.0):
    - AppAuth/Core (~> 1.0)
    - GTMSessionFetcher (~> 1.1)
  - GTMSessionFetcher (1.4.0):
    - GTMSessionFetcher/Full (= 1.4.0)
  - GTMSessionFetcher/Core (1.4.0)
  - GTMSessionFetcher/Full (1.4.0):
    - GTMSessionFetcher/Core (= 1.4.0)
  - Gutenberg (1.37.1):
    - React (= 0.61.5)
    - React-CoreModules (= 0.61.5)
    - React-RCTImage (= 0.61.5)
    - RNTAztecView
  - JTAppleCalendar (8.0.3)
  - lottie-ios (3.1.6)
  - MediaEditor (1.2.1):
    - CropViewController (~> 2.5.3)
  - MRProgress (0.8.3):
    - MRProgress/ActivityIndicator (= 0.8.3)
    - MRProgress/Blur (= 0.8.3)
    - MRProgress/Circular (= 0.8.3)
    - MRProgress/Icons (= 0.8.3)
    - MRProgress/NavigationBarProgress (= 0.8.3)
    - MRProgress/Overlay (= 0.8.3)
  - MRProgress/ActivityIndicator (0.8.3):
    - MRProgress/Stopable
  - MRProgress/Blur (0.8.3):
    - MRProgress/Helper
  - MRProgress/Circular (0.8.3):
    - MRProgress/Helper
    - MRProgress/ProgressBaseClass
    - MRProgress/Stopable
  - MRProgress/Helper (0.8.3)
  - MRProgress/Icons (0.8.3)
  - MRProgress/NavigationBarProgress (0.8.3):
    - MRProgress/ProgressBaseClass
  - MRProgress/Overlay (0.8.3):
    - MRProgress/ActivityIndicator
    - MRProgress/Blur
    - MRProgress/Circular
    - MRProgress/Helper
    - MRProgress/Icons
  - MRProgress/ProgressBaseClass (0.8.3)
  - MRProgress/Stopable (0.8.3):
    - MRProgress/Helper
  - Nimble (7.3.4)
  - NSObject-SafeExpectations (0.0.4)
  - "NSURL+IDN (0.4)"
  - OCMock (3.4.3)
  - OHHTTPStubs (6.1.0):
    - OHHTTPStubs/Default (= 6.1.0)
  - OHHTTPStubs/Core (6.1.0)
  - OHHTTPStubs/Default (6.1.0):
    - OHHTTPStubs/Core
    - OHHTTPStubs/JSON
    - OHHTTPStubs/NSURLSession
    - OHHTTPStubs/OHPathHelpers
  - OHHTTPStubs/JSON (6.1.0):
    - OHHTTPStubs/Core
  - OHHTTPStubs/NSURLSession (6.1.0):
    - OHHTTPStubs/Core
  - OHHTTPStubs/OHPathHelpers (6.1.0)
  - OHHTTPStubs/Swift (6.1.0):
    - OHHTTPStubs/Default
  - RCTRequired (0.61.5)
  - RCTTypeSafety (0.61.5):
    - FBLazyVector (= 0.61.5)
    - Folly (= 2018.10.22.00)
    - RCTRequired (= 0.61.5)
    - React-Core (= 0.61.5)
  - Reachability (3.2)
  - React (0.61.5):
    - React-Core (= 0.61.5)
    - React-Core/DevSupport (= 0.61.5)
    - React-Core/RCTWebSocket (= 0.61.5)
    - React-RCTActionSheet (= 0.61.5)
    - React-RCTAnimation (= 0.61.5)
    - React-RCTBlob (= 0.61.5)
    - React-RCTImage (= 0.61.5)
    - React-RCTLinking (= 0.61.5)
    - React-RCTNetwork (= 0.61.5)
    - React-RCTSettings (= 0.61.5)
    - React-RCTText (= 0.61.5)
    - React-RCTVibration (= 0.61.5)
  - React-Core (0.61.5):
    - Folly (= 2018.10.22.00)
    - glog
    - React-Core/Default (= 0.61.5)
    - React-cxxreact (= 0.61.5)
    - React-jsi (= 0.61.5)
    - React-jsiexecutor (= 0.61.5)
    - Yoga
  - React-Core/CoreModulesHeaders (0.61.5):
    - Folly (= 2018.10.22.00)
    - glog
    - React-Core/Default
    - React-cxxreact (= 0.61.5)
    - React-jsi (= 0.61.5)
    - React-jsiexecutor (= 0.61.5)
    - Yoga
  - React-Core/Default (0.61.5):
    - Folly (= 2018.10.22.00)
    - glog
    - React-cxxreact (= 0.61.5)
    - React-jsi (= 0.61.5)
    - React-jsiexecutor (= 0.61.5)
    - Yoga
  - React-Core/DevSupport (0.61.5):
    - Folly (= 2018.10.22.00)
    - glog
    - React-Core/Default (= 0.61.5)
    - React-Core/RCTWebSocket (= 0.61.5)
    - React-cxxreact (= 0.61.5)
    - React-jsi (= 0.61.5)
    - React-jsiexecutor (= 0.61.5)
    - React-jsinspector (= 0.61.5)
    - Yoga
  - React-Core/RCTActionSheetHeaders (0.61.5):
    - Folly (= 2018.10.22.00)
    - glog
    - React-Core/Default
    - React-cxxreact (= 0.61.5)
    - React-jsi (= 0.61.5)
    - React-jsiexecutor (= 0.61.5)
    - Yoga
  - React-Core/RCTAnimationHeaders (0.61.5):
    - Folly (= 2018.10.22.00)
    - glog
    - React-Core/Default
    - React-cxxreact (= 0.61.5)
    - React-jsi (= 0.61.5)
    - React-jsiexecutor (= 0.61.5)
    - Yoga
  - React-Core/RCTBlobHeaders (0.61.5):
    - Folly (= 2018.10.22.00)
    - glog
    - React-Core/Default
    - React-cxxreact (= 0.61.5)
    - React-jsi (= 0.61.5)
    - React-jsiexecutor (= 0.61.5)
    - Yoga
  - React-Core/RCTImageHeaders (0.61.5):
    - Folly (= 2018.10.22.00)
    - glog
    - React-Core/Default
    - React-cxxreact (= 0.61.5)
    - React-jsi (= 0.61.5)
    - React-jsiexecutor (= 0.61.5)
    - Yoga
  - React-Core/RCTLinkingHeaders (0.61.5):
    - Folly (= 2018.10.22.00)
    - glog
    - React-Core/Default
    - React-cxxreact (= 0.61.5)
    - React-jsi (= 0.61.5)
    - React-jsiexecutor (= 0.61.5)
    - Yoga
  - React-Core/RCTNetworkHeaders (0.61.5):
    - Folly (= 2018.10.22.00)
    - glog
    - React-Core/Default
    - React-cxxreact (= 0.61.5)
    - React-jsi (= 0.61.5)
    - React-jsiexecutor (= 0.61.5)
    - Yoga
  - React-Core/RCTSettingsHeaders (0.61.5):
    - Folly (= 2018.10.22.00)
    - glog
    - React-Core/Default
    - React-cxxreact (= 0.61.5)
    - React-jsi (= 0.61.5)
    - React-jsiexecutor (= 0.61.5)
    - Yoga
  - React-Core/RCTTextHeaders (0.61.5):
    - Folly (= 2018.10.22.00)
    - glog
    - React-Core/Default
    - React-cxxreact (= 0.61.5)
    - React-jsi (= 0.61.5)
    - React-jsiexecutor (= 0.61.5)
    - Yoga
  - React-Core/RCTVibrationHeaders (0.61.5):
    - Folly (= 2018.10.22.00)
    - glog
    - React-Core/Default
    - React-cxxreact (= 0.61.5)
    - React-jsi (= 0.61.5)
    - React-jsiexecutor (= 0.61.5)
    - Yoga
  - React-Core/RCTWebSocket (0.61.5):
    - Folly (= 2018.10.22.00)
    - glog
    - React-Core/Default (= 0.61.5)
    - React-cxxreact (= 0.61.5)
    - React-jsi (= 0.61.5)
    - React-jsiexecutor (= 0.61.5)
    - Yoga
  - React-CoreModules (0.61.5):
    - FBReactNativeSpec (= 0.61.5)
    - Folly (= 2018.10.22.00)
    - RCTTypeSafety (= 0.61.5)
    - React-Core/CoreModulesHeaders (= 0.61.5)
    - React-RCTImage (= 0.61.5)
    - ReactCommon/turbomodule/core (= 0.61.5)
  - React-cxxreact (0.61.5):
    - boost-for-react-native (= 1.63.0)
    - DoubleConversion
    - Folly (= 2018.10.22.00)
    - glog
    - React-jsinspector (= 0.61.5)
  - React-jsi (0.61.5):
    - boost-for-react-native (= 1.63.0)
    - DoubleConversion
    - Folly (= 2018.10.22.00)
    - glog
    - React-jsi/Default (= 0.61.5)
  - React-jsi/Default (0.61.5):
    - boost-for-react-native (= 1.63.0)
    - DoubleConversion
    - Folly (= 2018.10.22.00)
    - glog
  - React-jsiexecutor (0.61.5):
    - DoubleConversion
    - Folly (= 2018.10.22.00)
    - glog
    - React-cxxreact (= 0.61.5)
    - React-jsi (= 0.61.5)
  - React-jsinspector (0.61.5)
  - react-native-blur (3.3.0):
    - React
  - react-native-get-random-values (1.4.0):
    - React
  - react-native-keyboard-aware-scroll-view (0.8.8):
    - React
  - react-native-linear-gradient (2.5.6):
    - React
  - react-native-safe-area (0.5.1):
    - React
  - react-native-safe-area-context (3.0.2):
    - React
  - react-native-slider (3.0.2):
    - React
  - react-native-video (5.0.2):
    - React
    - react-native-video/Video (= 5.0.2)
  - react-native-video/Video (5.0.2):
    - React
  - React-RCTActionSheet (0.61.5):
    - React-Core/RCTActionSheetHeaders (= 0.61.5)
  - React-RCTAnimation (0.61.5):
    - React-Core/RCTAnimationHeaders (= 0.61.5)
  - React-RCTBlob (0.61.5):
    - React-Core/RCTBlobHeaders (= 0.61.5)
    - React-Core/RCTWebSocket (= 0.61.5)
    - React-jsi (= 0.61.5)
    - React-RCTNetwork (= 0.61.5)
  - React-RCTImage (0.61.5):
    - React-Core/RCTImageHeaders (= 0.61.5)
    - React-RCTNetwork (= 0.61.5)
  - React-RCTLinking (0.61.5):
    - React-Core/RCTLinkingHeaders (= 0.61.5)
  - React-RCTNetwork (0.61.5):
    - React-Core/RCTNetworkHeaders (= 0.61.5)
  - React-RCTSettings (0.61.5):
    - React-Core/RCTSettingsHeaders (= 0.61.5)
  - React-RCTText (0.61.5):
    - React-Core/RCTTextHeaders (= 0.61.5)
  - React-RCTVibration (0.61.5):
    - React-Core/RCTVibrationHeaders (= 0.61.5)
  - ReactCommon (0.61.5):
    - ReactCommon/jscallinvoker (= 0.61.5)
    - ReactCommon/turbomodule (= 0.61.5)
  - ReactCommon/jscallinvoker (0.61.5):
    - DoubleConversion
    - Folly (= 2018.10.22.00)
    - glog
    - React-cxxreact (= 0.61.5)
  - ReactCommon/turbomodule (0.61.5):
    - DoubleConversion
    - Folly (= 2018.10.22.00)
    - glog
    - React-Core (= 0.61.5)
    - React-cxxreact (= 0.61.5)
    - React-jsi (= 0.61.5)
    - ReactCommon/jscallinvoker (= 0.61.5)
    - ReactCommon/turbomodule/core (= 0.61.5)
    - ReactCommon/turbomodule/samples (= 0.61.5)
  - ReactCommon/turbomodule/core (0.61.5):
    - DoubleConversion
    - Folly (= 2018.10.22.00)
    - glog
    - React-Core (= 0.61.5)
    - React-cxxreact (= 0.61.5)
    - React-jsi (= 0.61.5)
    - ReactCommon/jscallinvoker (= 0.61.5)
  - ReactCommon/turbomodule/samples (0.61.5):
    - DoubleConversion
    - Folly (= 2018.10.22.00)
    - glog
    - React-Core (= 0.61.5)
    - React-cxxreact (= 0.61.5)
    - React-jsi (= 0.61.5)
    - ReactCommon/jscallinvoker (= 0.61.5)
    - ReactCommon/turbomodule/core (= 0.61.5)
  - ReactNativeDarkMode (0.0.10):
    - React
  - RNCMaskedView (0.1.10):
    - React
  - RNGestureHandler (1.6.1):
    - React
  - RNReanimated (1.9.0):
    - React
  - RNScreens (2.8.0):
    - React
  - RNSVG (9.13.6-gb):
    - React
  - RNTAztecView (1.37.1):
    - React-Core
    - WordPress-Aztec-iOS (~> 1.19.3)
  - Sentry (4.5.0):
    - Sentry/Core (= 4.5.0)
  - Sentry/Core (4.5.0)
  - SimulatorStatusMagic (2.4.1)
  - Sodium (0.8.0)
  - Starscream (3.0.6)
  - SVProgressHUD (2.2.5)
  - UIDeviceIdentifier (1.5.0)
  - WordPress-Aztec-iOS (1.19.3)
  - WordPress-Editor-iOS (1.19.3):
    - WordPress-Aztec-iOS (= 1.19.3)
  - WordPressAuthenticator (1.26.0-beta.12):
    - 1PasswordExtension (= 1.8.6)
    - Alamofire (= 4.8)
    - CocoaLumberjack (~> 3.5)
    - GoogleSignIn (~> 5.0.2)
    - Gridicons (~> 1.0)
    - lottie-ios (= 3.1.6)
    - "NSURL+IDN (= 0.4)"
    - SVProgressHUD (= 2.2.5)
    - WordPressKit (~> 4.18-beta)
    - WordPressShared (~> 1.11-beta)
    - WordPressUI (~> 1.7.0)
  - WordPressKit (4.18.0-beta.1):
    - Alamofire (~> 4.8.0)
    - CocoaLumberjack (~> 3.4)
    - NSObject-SafeExpectations (= 0.0.4)
    - UIDeviceIdentifier (~> 1)
    - WordPressShared (~> 1.10-beta)
    - wpxmlrpc (~> 0.9.0-beta)
  - WordPressMocks (0.0.8)
  - WordPressShared (1.12.0):
    - CocoaLumberjack (~> 3.4)
    - FormatterKit/TimeIntervalFormatter (= 1.8.2)
  - WordPressUI (1.7.1)
  - WPMediaPicker (1.7.0)
  - wpxmlrpc (0.9.0-beta.1)
  - Yoga (1.14.0)
  - ZendeskCommonUISDK (4.0.0):
    - ZendeskSDKConfigurationsSDK (~> 1.1.2)
  - ZendeskCoreSDK (2.2.2)
  - ZendeskMessagingAPISDK (3.0.0):
    - ZendeskSDKConfigurationsSDK (~> 1.1.2)
  - ZendeskMessagingSDK (3.0.0):
    - ZendeskCommonUISDK (~> 4.0.0)
    - ZendeskMessagingAPISDK (~> 3.0.0)
  - ZendeskSDKConfigurationsSDK (1.1.3)
  - ZendeskSupportProvidersSDK (5.0.1):
    - ZendeskCoreSDK (~> 2.2.1)
  - ZendeskSupportSDK (5.0.0):
    - ZendeskMessagingSDK (~> 3.0.0)
    - ZendeskSupportProvidersSDK (~> 5.0.0)
  - ZIPFoundation (0.9.10)

DEPENDENCIES:
  - Alamofire (= 4.8.0)
  - AlamofireImage (= 3.5.2)
  - AlamofireNetworkActivityIndicator (~> 2.4)
  - AMScrollingNavbar (= 5.6.0)
  - AppCenter (= 2.5.1)
  - AppCenter/Distribute (= 2.5.1)
  - Automattic-Tracks-iOS (~> 0.5.1)
  - Charts (~> 3.2.2)
  - CocoaLumberjack (~> 3.0)
  - Down (~> 0.6.6)
  - FBLazyVector (from `https://raw.githubusercontent.com/wordpress-mobile/gutenberg-mobile/a0a5353efe8560ccca572b6a15165b5608df7ee1/third-party-podspecs/FBLazyVector.podspec.json`)
  - FBReactNativeSpec (from `https://raw.githubusercontent.com/wordpress-mobile/gutenberg-mobile/a0a5353efe8560ccca572b6a15165b5608df7ee1/third-party-podspecs/FBReactNativeSpec.podspec.json`)
  - Folly (from `https://raw.githubusercontent.com/wordpress-mobile/gutenberg-mobile/a0a5353efe8560ccca572b6a15165b5608df7ee1/third-party-podspecs/Folly.podspec.json`)
  - FSInteractiveMap (from `https://github.com/wordpress-mobile/FSInteractiveMap.git`, tag `0.2.0`)
  - Gifu (= 3.2.0)
  - glog (from `https://raw.githubusercontent.com/wordpress-mobile/gutenberg-mobile/a0a5353efe8560ccca572b6a15165b5608df7ee1/third-party-podspecs/glog.podspec.json`)
  - Gridicons (~> 1.0.1)
  - Gutenberg (from `http://github.com/wordpress-mobile/gutenberg-mobile/`, commit `a0a5353efe8560ccca572b6a15165b5608df7ee1`)
  - JTAppleCalendar (~> 8.0.2)
  - MediaEditor (~> 1.2.1)
  - MRProgress (= 0.8.3)
  - Nimble (~> 7.3.1)
  - NSObject-SafeExpectations (~> 0.0.4)
  - "NSURL+IDN (~> 0.4)"
  - OCMock (= 3.4.3)
  - OHHTTPStubs (= 6.1.0)
  - OHHTTPStubs/Swift (= 6.1.0)
  - RCTRequired (from `https://raw.githubusercontent.com/wordpress-mobile/gutenberg-mobile/a0a5353efe8560ccca572b6a15165b5608df7ee1/third-party-podspecs/RCTRequired.podspec.json`)
  - RCTTypeSafety (from `https://raw.githubusercontent.com/wordpress-mobile/gutenberg-mobile/a0a5353efe8560ccca572b6a15165b5608df7ee1/third-party-podspecs/RCTTypeSafety.podspec.json`)
  - Reachability (= 3.2)
  - React (from `https://raw.githubusercontent.com/wordpress-mobile/gutenberg-mobile/a0a5353efe8560ccca572b6a15165b5608df7ee1/third-party-podspecs/React.podspec.json`)
  - React-Core (from `https://raw.githubusercontent.com/wordpress-mobile/gutenberg-mobile/a0a5353efe8560ccca572b6a15165b5608df7ee1/third-party-podspecs/React-Core.podspec.json`)
  - React-CoreModules (from `https://raw.githubusercontent.com/wordpress-mobile/gutenberg-mobile/a0a5353efe8560ccca572b6a15165b5608df7ee1/third-party-podspecs/React-CoreModules.podspec.json`)
  - React-cxxreact (from `https://raw.githubusercontent.com/wordpress-mobile/gutenberg-mobile/a0a5353efe8560ccca572b6a15165b5608df7ee1/third-party-podspecs/React-cxxreact.podspec.json`)
  - React-jsi (from `https://raw.githubusercontent.com/wordpress-mobile/gutenberg-mobile/a0a5353efe8560ccca572b6a15165b5608df7ee1/third-party-podspecs/React-jsi.podspec.json`)
  - React-jsiexecutor (from `https://raw.githubusercontent.com/wordpress-mobile/gutenberg-mobile/a0a5353efe8560ccca572b6a15165b5608df7ee1/third-party-podspecs/React-jsiexecutor.podspec.json`)
  - React-jsinspector (from `https://raw.githubusercontent.com/wordpress-mobile/gutenberg-mobile/a0a5353efe8560ccca572b6a15165b5608df7ee1/third-party-podspecs/React-jsinspector.podspec.json`)
  - react-native-blur (from `https://raw.githubusercontent.com/wordpress-mobile/gutenberg-mobile/a0a5353efe8560ccca572b6a15165b5608df7ee1/third-party-podspecs/react-native-blur.podspec.json`)
  - react-native-get-random-values (from `https://raw.githubusercontent.com/wordpress-mobile/gutenberg-mobile/a0a5353efe8560ccca572b6a15165b5608df7ee1/third-party-podspecs/react-native-get-random-values.podspec.json`)
  - react-native-keyboard-aware-scroll-view (from `https://raw.githubusercontent.com/wordpress-mobile/gutenberg-mobile/a0a5353efe8560ccca572b6a15165b5608df7ee1/third-party-podspecs/react-native-keyboard-aware-scroll-view.podspec.json`)
  - react-native-linear-gradient (from `https://raw.githubusercontent.com/wordpress-mobile/gutenberg-mobile/a0a5353efe8560ccca572b6a15165b5608df7ee1/third-party-podspecs/react-native-linear-gradient.podspec.json`)
  - react-native-safe-area (from `https://raw.githubusercontent.com/wordpress-mobile/gutenberg-mobile/a0a5353efe8560ccca572b6a15165b5608df7ee1/third-party-podspecs/react-native-safe-area.podspec.json`)
  - react-native-safe-area-context (from `https://raw.githubusercontent.com/wordpress-mobile/gutenberg-mobile/a0a5353efe8560ccca572b6a15165b5608df7ee1/third-party-podspecs/react-native-safe-area-context.podspec.json`)
  - react-native-slider (from `https://raw.githubusercontent.com/wordpress-mobile/gutenberg-mobile/a0a5353efe8560ccca572b6a15165b5608df7ee1/third-party-podspecs/react-native-slider.podspec.json`)
  - react-native-video (from `https://raw.githubusercontent.com/wordpress-mobile/gutenberg-mobile/a0a5353efe8560ccca572b6a15165b5608df7ee1/third-party-podspecs/react-native-video.podspec.json`)
  - React-RCTActionSheet (from `https://raw.githubusercontent.com/wordpress-mobile/gutenberg-mobile/a0a5353efe8560ccca572b6a15165b5608df7ee1/third-party-podspecs/React-RCTActionSheet.podspec.json`)
  - React-RCTAnimation (from `https://raw.githubusercontent.com/wordpress-mobile/gutenberg-mobile/a0a5353efe8560ccca572b6a15165b5608df7ee1/third-party-podspecs/React-RCTAnimation.podspec.json`)
  - React-RCTBlob (from `https://raw.githubusercontent.com/wordpress-mobile/gutenberg-mobile/a0a5353efe8560ccca572b6a15165b5608df7ee1/third-party-podspecs/React-RCTBlob.podspec.json`)
  - React-RCTImage (from `https://raw.githubusercontent.com/wordpress-mobile/gutenberg-mobile/a0a5353efe8560ccca572b6a15165b5608df7ee1/third-party-podspecs/React-RCTImage.podspec.json`)
  - React-RCTLinking (from `https://raw.githubusercontent.com/wordpress-mobile/gutenberg-mobile/a0a5353efe8560ccca572b6a15165b5608df7ee1/third-party-podspecs/React-RCTLinking.podspec.json`)
  - React-RCTNetwork (from `https://raw.githubusercontent.com/wordpress-mobile/gutenberg-mobile/a0a5353efe8560ccca572b6a15165b5608df7ee1/third-party-podspecs/React-RCTNetwork.podspec.json`)
  - React-RCTSettings (from `https://raw.githubusercontent.com/wordpress-mobile/gutenberg-mobile/a0a5353efe8560ccca572b6a15165b5608df7ee1/third-party-podspecs/React-RCTSettings.podspec.json`)
  - React-RCTText (from `https://raw.githubusercontent.com/wordpress-mobile/gutenberg-mobile/a0a5353efe8560ccca572b6a15165b5608df7ee1/third-party-podspecs/React-RCTText.podspec.json`)
  - React-RCTVibration (from `https://raw.githubusercontent.com/wordpress-mobile/gutenberg-mobile/a0a5353efe8560ccca572b6a15165b5608df7ee1/third-party-podspecs/React-RCTVibration.podspec.json`)
  - ReactCommon (from `https://raw.githubusercontent.com/wordpress-mobile/gutenberg-mobile/a0a5353efe8560ccca572b6a15165b5608df7ee1/third-party-podspecs/ReactCommon.podspec.json`)
  - ReactNativeDarkMode (from `https://raw.githubusercontent.com/wordpress-mobile/gutenberg-mobile/a0a5353efe8560ccca572b6a15165b5608df7ee1/third-party-podspecs/ReactNativeDarkMode.podspec.json`)
  - RNCMaskedView (from `https://raw.githubusercontent.com/wordpress-mobile/gutenberg-mobile/a0a5353efe8560ccca572b6a15165b5608df7ee1/third-party-podspecs/RNCMaskedView.podspec.json`)
  - RNGestureHandler (from `https://raw.githubusercontent.com/wordpress-mobile/gutenberg-mobile/a0a5353efe8560ccca572b6a15165b5608df7ee1/third-party-podspecs/RNGestureHandler.podspec.json`)
  - RNReanimated (from `https://raw.githubusercontent.com/wordpress-mobile/gutenberg-mobile/a0a5353efe8560ccca572b6a15165b5608df7ee1/third-party-podspecs/RNReanimated.podspec.json`)
  - RNScreens (from `https://raw.githubusercontent.com/wordpress-mobile/gutenberg-mobile/a0a5353efe8560ccca572b6a15165b5608df7ee1/third-party-podspecs/RNScreens.podspec.json`)
  - RNSVG (from `https://raw.githubusercontent.com/wordpress-mobile/gutenberg-mobile/a0a5353efe8560ccca572b6a15165b5608df7ee1/third-party-podspecs/RNSVG.podspec.json`)
  - RNTAztecView (from `http://github.com/wordpress-mobile/gutenberg-mobile/`, commit `a0a5353efe8560ccca572b6a15165b5608df7ee1`)
  - SimulatorStatusMagic
  - Starscream (= 3.0.6)
  - SVProgressHUD (= 2.2.5)
  - WordPress-Editor-iOS (~> 1.19.3)
<<<<<<< HEAD
  - WordPressAuthenticator (from `https://github.com/wordpress-mobile/WordPressAuthenticator-iOS.git`, branch `feature/401-prologue_button_blur`)
  - WordPressKit (~> 4.17.0)
=======
  - WordPressAuthenticator (~> 1.26.0-beta)
  - WordPressKit (~> 4.18.0-beta)
>>>>>>> fba2cb92
  - WordPressMocks (~> 0.0.8)
  - WordPressShared (~> 1.12.0)
  - WordPressUI (~> 1.7.1)
  - WPMediaPicker (~> 1.7.0)
  - Yoga (from `https://raw.githubusercontent.com/wordpress-mobile/gutenberg-mobile/a0a5353efe8560ccca572b6a15165b5608df7ee1/third-party-podspecs/Yoga.podspec.json`)
  - ZendeskSupportSDK (= 5.0.0)
  - ZIPFoundation (~> 0.9.8)

SPEC REPOS:
  trunk:
    - 1PasswordExtension
    - Alamofire
    - AlamofireImage
    - AlamofireNetworkActivityIndicator
    - AMScrollingNavbar
    - AppAuth
    - AppCenter
    - Automattic-Tracks-iOS
    - boost-for-react-native
    - Charts
    - CocoaLumberjack
    - CropViewController
    - DoubleConversion
    - Down
    - FormatterKit
    - Gifu
    - GoogleSignIn
    - Gridicons
    - GTMAppAuth
    - GTMSessionFetcher
    - JTAppleCalendar
    - lottie-ios
    - MediaEditor
    - MRProgress
    - Nimble
    - NSObject-SafeExpectations
    - "NSURL+IDN"
    - OCMock
    - OHHTTPStubs
    - Reachability
    - Sentry
    - SimulatorStatusMagic
    - Sodium
    - Starscream
    - SVProgressHUD
    - UIDeviceIdentifier
    - WordPress-Aztec-iOS
    - WordPress-Editor-iOS
    - WordPressKit
    - WordPressMocks
    - WordPressShared
    - WordPressUI
    - WPMediaPicker
    - wpxmlrpc
    - ZendeskCommonUISDK
    - ZendeskCoreSDK
    - ZendeskMessagingAPISDK
    - ZendeskMessagingSDK
    - ZendeskSDKConfigurationsSDK
    - ZendeskSupportProvidersSDK
    - ZendeskSupportSDK
    - ZIPFoundation

EXTERNAL SOURCES:
  FBLazyVector:
    :podspec: https://raw.githubusercontent.com/wordpress-mobile/gutenberg-mobile/a0a5353efe8560ccca572b6a15165b5608df7ee1/third-party-podspecs/FBLazyVector.podspec.json
  FBReactNativeSpec:
    :podspec: https://raw.githubusercontent.com/wordpress-mobile/gutenberg-mobile/a0a5353efe8560ccca572b6a15165b5608df7ee1/third-party-podspecs/FBReactNativeSpec.podspec.json
  Folly:
    :podspec: https://raw.githubusercontent.com/wordpress-mobile/gutenberg-mobile/a0a5353efe8560ccca572b6a15165b5608df7ee1/third-party-podspecs/Folly.podspec.json
  FSInteractiveMap:
    :git: https://github.com/wordpress-mobile/FSInteractiveMap.git
    :tag: 0.2.0
  glog:
    :podspec: https://raw.githubusercontent.com/wordpress-mobile/gutenberg-mobile/a0a5353efe8560ccca572b6a15165b5608df7ee1/third-party-podspecs/glog.podspec.json
  Gutenberg:
    :commit: a0a5353efe8560ccca572b6a15165b5608df7ee1
    :git: http://github.com/wordpress-mobile/gutenberg-mobile/
    :submodules: true
  RCTRequired:
    :podspec: https://raw.githubusercontent.com/wordpress-mobile/gutenberg-mobile/a0a5353efe8560ccca572b6a15165b5608df7ee1/third-party-podspecs/RCTRequired.podspec.json
  RCTTypeSafety:
    :podspec: https://raw.githubusercontent.com/wordpress-mobile/gutenberg-mobile/a0a5353efe8560ccca572b6a15165b5608df7ee1/third-party-podspecs/RCTTypeSafety.podspec.json
  React:
    :podspec: https://raw.githubusercontent.com/wordpress-mobile/gutenberg-mobile/a0a5353efe8560ccca572b6a15165b5608df7ee1/third-party-podspecs/React.podspec.json
  React-Core:
    :podspec: https://raw.githubusercontent.com/wordpress-mobile/gutenberg-mobile/a0a5353efe8560ccca572b6a15165b5608df7ee1/third-party-podspecs/React-Core.podspec.json
  React-CoreModules:
    :podspec: https://raw.githubusercontent.com/wordpress-mobile/gutenberg-mobile/a0a5353efe8560ccca572b6a15165b5608df7ee1/third-party-podspecs/React-CoreModules.podspec.json
  React-cxxreact:
    :podspec: https://raw.githubusercontent.com/wordpress-mobile/gutenberg-mobile/a0a5353efe8560ccca572b6a15165b5608df7ee1/third-party-podspecs/React-cxxreact.podspec.json
  React-jsi:
    :podspec: https://raw.githubusercontent.com/wordpress-mobile/gutenberg-mobile/a0a5353efe8560ccca572b6a15165b5608df7ee1/third-party-podspecs/React-jsi.podspec.json
  React-jsiexecutor:
    :podspec: https://raw.githubusercontent.com/wordpress-mobile/gutenberg-mobile/a0a5353efe8560ccca572b6a15165b5608df7ee1/third-party-podspecs/React-jsiexecutor.podspec.json
  React-jsinspector:
    :podspec: https://raw.githubusercontent.com/wordpress-mobile/gutenberg-mobile/a0a5353efe8560ccca572b6a15165b5608df7ee1/third-party-podspecs/React-jsinspector.podspec.json
  react-native-blur:
    :podspec: https://raw.githubusercontent.com/wordpress-mobile/gutenberg-mobile/a0a5353efe8560ccca572b6a15165b5608df7ee1/third-party-podspecs/react-native-blur.podspec.json
  react-native-get-random-values:
    :podspec: https://raw.githubusercontent.com/wordpress-mobile/gutenberg-mobile/a0a5353efe8560ccca572b6a15165b5608df7ee1/third-party-podspecs/react-native-get-random-values.podspec.json
  react-native-keyboard-aware-scroll-view:
    :podspec: https://raw.githubusercontent.com/wordpress-mobile/gutenberg-mobile/a0a5353efe8560ccca572b6a15165b5608df7ee1/third-party-podspecs/react-native-keyboard-aware-scroll-view.podspec.json
  react-native-linear-gradient:
    :podspec: https://raw.githubusercontent.com/wordpress-mobile/gutenberg-mobile/a0a5353efe8560ccca572b6a15165b5608df7ee1/third-party-podspecs/react-native-linear-gradient.podspec.json
  react-native-safe-area:
    :podspec: https://raw.githubusercontent.com/wordpress-mobile/gutenberg-mobile/a0a5353efe8560ccca572b6a15165b5608df7ee1/third-party-podspecs/react-native-safe-area.podspec.json
  react-native-safe-area-context:
    :podspec: https://raw.githubusercontent.com/wordpress-mobile/gutenberg-mobile/a0a5353efe8560ccca572b6a15165b5608df7ee1/third-party-podspecs/react-native-safe-area-context.podspec.json
  react-native-slider:
    :podspec: https://raw.githubusercontent.com/wordpress-mobile/gutenberg-mobile/a0a5353efe8560ccca572b6a15165b5608df7ee1/third-party-podspecs/react-native-slider.podspec.json
  react-native-video:
    :podspec: https://raw.githubusercontent.com/wordpress-mobile/gutenberg-mobile/a0a5353efe8560ccca572b6a15165b5608df7ee1/third-party-podspecs/react-native-video.podspec.json
  React-RCTActionSheet:
    :podspec: https://raw.githubusercontent.com/wordpress-mobile/gutenberg-mobile/a0a5353efe8560ccca572b6a15165b5608df7ee1/third-party-podspecs/React-RCTActionSheet.podspec.json
  React-RCTAnimation:
    :podspec: https://raw.githubusercontent.com/wordpress-mobile/gutenberg-mobile/a0a5353efe8560ccca572b6a15165b5608df7ee1/third-party-podspecs/React-RCTAnimation.podspec.json
  React-RCTBlob:
    :podspec: https://raw.githubusercontent.com/wordpress-mobile/gutenberg-mobile/a0a5353efe8560ccca572b6a15165b5608df7ee1/third-party-podspecs/React-RCTBlob.podspec.json
  React-RCTImage:
    :podspec: https://raw.githubusercontent.com/wordpress-mobile/gutenberg-mobile/a0a5353efe8560ccca572b6a15165b5608df7ee1/third-party-podspecs/React-RCTImage.podspec.json
  React-RCTLinking:
    :podspec: https://raw.githubusercontent.com/wordpress-mobile/gutenberg-mobile/a0a5353efe8560ccca572b6a15165b5608df7ee1/third-party-podspecs/React-RCTLinking.podspec.json
  React-RCTNetwork:
    :podspec: https://raw.githubusercontent.com/wordpress-mobile/gutenberg-mobile/a0a5353efe8560ccca572b6a15165b5608df7ee1/third-party-podspecs/React-RCTNetwork.podspec.json
  React-RCTSettings:
    :podspec: https://raw.githubusercontent.com/wordpress-mobile/gutenberg-mobile/a0a5353efe8560ccca572b6a15165b5608df7ee1/third-party-podspecs/React-RCTSettings.podspec.json
  React-RCTText:
    :podspec: https://raw.githubusercontent.com/wordpress-mobile/gutenberg-mobile/a0a5353efe8560ccca572b6a15165b5608df7ee1/third-party-podspecs/React-RCTText.podspec.json
  React-RCTVibration:
    :podspec: https://raw.githubusercontent.com/wordpress-mobile/gutenberg-mobile/a0a5353efe8560ccca572b6a15165b5608df7ee1/third-party-podspecs/React-RCTVibration.podspec.json
  ReactCommon:
    :podspec: https://raw.githubusercontent.com/wordpress-mobile/gutenberg-mobile/a0a5353efe8560ccca572b6a15165b5608df7ee1/third-party-podspecs/ReactCommon.podspec.json
  ReactNativeDarkMode:
    :podspec: https://raw.githubusercontent.com/wordpress-mobile/gutenberg-mobile/a0a5353efe8560ccca572b6a15165b5608df7ee1/third-party-podspecs/ReactNativeDarkMode.podspec.json
  RNCMaskedView:
    :podspec: https://raw.githubusercontent.com/wordpress-mobile/gutenberg-mobile/a0a5353efe8560ccca572b6a15165b5608df7ee1/third-party-podspecs/RNCMaskedView.podspec.json
  RNGestureHandler:
    :podspec: https://raw.githubusercontent.com/wordpress-mobile/gutenberg-mobile/a0a5353efe8560ccca572b6a15165b5608df7ee1/third-party-podspecs/RNGestureHandler.podspec.json
  RNReanimated:
    :podspec: https://raw.githubusercontent.com/wordpress-mobile/gutenberg-mobile/a0a5353efe8560ccca572b6a15165b5608df7ee1/third-party-podspecs/RNReanimated.podspec.json
  RNScreens:
    :podspec: https://raw.githubusercontent.com/wordpress-mobile/gutenberg-mobile/a0a5353efe8560ccca572b6a15165b5608df7ee1/third-party-podspecs/RNScreens.podspec.json
  RNSVG:
    :podspec: https://raw.githubusercontent.com/wordpress-mobile/gutenberg-mobile/a0a5353efe8560ccca572b6a15165b5608df7ee1/third-party-podspecs/RNSVG.podspec.json
  RNTAztecView:
    :commit: a0a5353efe8560ccca572b6a15165b5608df7ee1
    :git: http://github.com/wordpress-mobile/gutenberg-mobile/
    :submodules: true
  WordPressAuthenticator:
    :branch: feature/401-prologue_button_blur
    :git: https://github.com/wordpress-mobile/WordPressAuthenticator-iOS.git
  Yoga:
    :podspec: https://raw.githubusercontent.com/wordpress-mobile/gutenberg-mobile/a0a5353efe8560ccca572b6a15165b5608df7ee1/third-party-podspecs/Yoga.podspec.json

CHECKOUT OPTIONS:
  FSInteractiveMap:
    :git: https://github.com/wordpress-mobile/FSInteractiveMap.git
    :tag: 0.2.0
  Gutenberg:
    :commit: a0a5353efe8560ccca572b6a15165b5608df7ee1
    :git: http://github.com/wordpress-mobile/gutenberg-mobile/
    :submodules: true
  RNCMaskedView:
    :commit: d4ccf2bba163679c4550ce6ba0119604cd5e6379
    :git: https://github.com/react-native-community/react-native-masked-view.git
  RNTAztecView:
    :commit: a0a5353efe8560ccca572b6a15165b5608df7ee1
    :git: http://github.com/wordpress-mobile/gutenberg-mobile/
    :submodules: true
  WordPressAuthenticator:
    :commit: fc945718c961e1bd1f80ae39341e00ec02d6320d
    :git: https://github.com/wordpress-mobile/WordPressAuthenticator-iOS.git

SPEC CHECKSUMS:
  1PasswordExtension: f97cc80ae58053c331b2b6dc8843ba7103b33794
  Alamofire: 3ec537f71edc9804815215393ae2b1a8ea33a844
  AlamofireImage: 63cfe3baf1370be6c498149687cf6db3e3b00999
  AlamofireNetworkActivityIndicator: 9acc3de3ca6645bf0efed462396b0df13dd3e7b8
  AMScrollingNavbar: cf0ec5a5ee659d76ba2509f630bf14fba7e16dc3
  AppAuth: 31bcec809a638d7bd2f86ea8a52bd45f6e81e7c7
  AppCenter: fddcbac6e4baae3d93a196ceb0bfe0e4ce407dec
  Automattic-Tracks-iOS: ac2cf9d8332fef72cf3e6de7b14012e7a0672676
  boost-for-react-native: 39c7adb57c4e60d6c5479dd8623128eb5b3f0f2c
  Charts: f69cf0518b6d1d62608ca504248f1bbe0b6ae77e
  CocoaLumberjack: 118bf4a820efc641f79fa487b75ed928dccfae23
  CropViewController: 980df34ffc499db89755b2f307f20eca00cd40c6
  DoubleConversion: e22e0762848812a87afd67ffda3998d9ef29170c
  Down: 71bf4af3c04fa093e65dffa25c4b64fa61287373
  FBLazyVector: 47798d43f20e85af0d3cef09928b6e2d16dbbe4c
  FBReactNativeSpec: 8d0bf8eca089153f4196975ca190cda8c2d5dbd2
  Folly: 30e7936e1c45c08d884aa59369ed951a8e68cf51
  FormatterKit: 4b8f29acc9b872d5d12a63efb560661e8f2e1b98
  FSInteractiveMap: a396f610f48b76cb540baa87139d056429abda86
  Gifu: 7bcb6427457d85e0b4dff5a84ec5947ac19a93ea
  glog: 1f3da668190260b06b429bb211bfbee5cd790c28
  GoogleSignIn: 7137d297ddc022a7e0aa4619c86d72c909fa7213
  Gridicons: 8e19276b20bb15d1fda1d4d0db96d066d170135b
  GTMAppAuth: 4deac854479704f348309e7b66189e604cf5e01e
  GTMSessionFetcher: 6f5c8abbab8a9bce4bb3f057e317728ec6182b10
  Gutenberg: 7e1e5659373f3f669538336fb557f5549bf353f6
  JTAppleCalendar: 932cadea40b1051beab10f67843451d48ba16c99
  lottie-ios: 85ce835dd8c53e02509f20729fc7d6a4e6645a0a
  MediaEditor: 20cdeb46bdecd040b8bc94467ac85a52b53b193a
  MRProgress: 16de7cc9f347e8846797a770db102a323fe7ef09
  Nimble: 051e3d8912d40138fa5591c78594f95fb172af37
  NSObject-SafeExpectations: ab8fe623d36b25aa1f150affa324e40a2f3c0374
  "NSURL+IDN": afc873e639c18138a1589697c3add197fe8679ca
  OCMock: 43565190abc78977ad44a61c0d20d7f0784d35ab
  OHHTTPStubs: 1e21c7d2c084b8153fc53d48400d8919d2d432d0
  RCTRequired: 3ca691422140f76f04fd2af6dc90914cf0f81ef1
  RCTTypeSafety: aab4e9679dbb3682bf0404fded7b9557d7306795
  Reachability: 33e18b67625424e47b6cde6d202dce689ad7af96
  React: 5a954890216a4493df5ab2149f70f18592b513ac
  React-Core: 865fa241faa644ff20cb5ec87787b32a5acc43b3
  React-CoreModules: 026fafece67a3802aa8bb1995d27227b0d95e0f5
  React-cxxreact: 9c76312456310d1b486e23edb9ce576a5397ebc2
  React-jsi: 6d6afac4873e8a3433334378589a0a8190d58070
  React-jsiexecutor: 9dfdcd0db23042623894dcbc02d61a772da8e3c1
  React-jsinspector: 89927b9ec6d75759882949d2043ba704565edaec
  react-native-blur: adb31865c20137dacb53c32e3423374ac2b8c5a0
  react-native-get-random-values: 8940331a943a46c165d3ed05802c09c392f8dd46
  react-native-keyboard-aware-scroll-view: ffa9152671fec9a571197ed2d02e0fcb90206e60
  react-native-linear-gradient: 258ba8c61848324b1f2019bed5f460e6396137b7
  react-native-safe-area: e8230b0017d76c00de6b01e2412dcf86b127c6a3
  react-native-safe-area-context: 52c73401424bae74fc89ca91b4ae5c4f2689d857
  react-native-slider: 2f186719b7ada773b78141b8dae62081d819b206
  react-native-video: d01ed7ff1e38fa7dcc6c15c94cf505e661b7bfd0
  React-RCTActionSheet: e8f642cfaa396b6b09fd38f53378506c2d63af35
  React-RCTAnimation: cec1abbcfb006978a288c5072e3d611d6ff76d4c
  React-RCTBlob: 7596eb2048150e429127a92a701e6cd40a8c0a74
  React-RCTImage: 03c7e36877a579ee51dcc33079cc8bc98658a722
  React-RCTLinking: cdc3f1aaff5f321bc954a98b7ffae3f864a6eaa3
  React-RCTNetwork: 33b3da6944786edea496a5fc6afea466633fd711
  React-RCTSettings: a3b7b3124315f8c91fad5d8aff08ee97d4b471cd
  React-RCTText: ee9c8b70180fb58d062483d9664cd921d14b5961
  React-RCTVibration: 20deb1f6f001000d1f2603722ec110c66c74796b
  ReactCommon: 48926fc48fcd7c8a629860049ffba9c23b4005dc
  ReactNativeDarkMode: f61376360c5d983907e5c316e8e1c853a8c2f348
  RNCMaskedView: a0573378f8780b70defa6094a448af7e2876f48c
  RNGestureHandler: 82a89b0fde0a37e633c6233418f7249e2f8e59b5
  RNReanimated: 13f7a6a22667c4f00aac217bc66f94e8560b3d59
  RNScreens: 6833ac5c29cf2f03eed12103140530bbd75b6aea
  RNSVG: 68a534a5db06dcbdaebfd5079349191598caef7b
  RNTAztecView: fc09b9f42f89229f1d6cf20d98168220771dbe61
  Sentry: ab6c209f23700d1460691dbc90e19ed0a05d496b
  SimulatorStatusMagic: 28d4a9d1a500ac7cea0b2b5a43c1c6ddb40ba56c
  Sodium: 63c0ca312a932e6da481689537d4b35568841bdc
  Starscream: ef3ece99d765eeccb67de105bfa143f929026cf5
  SVProgressHUD: 1428aafac632c1f86f62aa4243ec12008d7a51d6
  UIDeviceIdentifier: a79ccdfc940373835a7d8e9fc7541e6bf61b6319
  WordPress-Aztec-iOS: b7ac8b30f746992e85d9668453ac87c2cdcecf4f
  WordPress-Editor-iOS: 1886f7fe464d79ee64ccfe7985281f8cf45f75eb
<<<<<<< HEAD
  WordPressAuthenticator: 07251ee931965e82ac2da5bcfea6d2863b00060b
  WordPressKit: f1a9e32cf7f46f7eb19d944591aad88b108d90e7
=======
  WordPressAuthenticator: abf28d3086000389c2bd0eb481c9d2de18cbbde2
  WordPressKit: 35574a223dd23320866813677d908cf81c8a4750
>>>>>>> fba2cb92
  WordPressMocks: b4064b99a073117bbc304abe82df78f2fbe60992
  WordPressShared: 38cb62e9cb998d4dc3c1611f17934c6875a6b3e8
  WordPressUI: 9da5d966b8beb091950cd96880db398d7f30e246
  WPMediaPicker: 754bc043ea42abc2eae8a07e5680c777c112666a
  wpxmlrpc: 54196a1c23d1298f05895cc375a8f91385106fd0
  Yoga: c920bf12bf8146aa5cd118063378c2cf5682d16c
  ZendeskCommonUISDK: 3c432801e31abff97d6e30441ea102eaef6b99e2
  ZendeskCoreSDK: 86513e62c1ab68913416c9044463d9b687ca944f
  ZendeskMessagingAPISDK: 7c0cbd1d2c941f05b36f73e7db5faee5863fe8b0
  ZendeskMessagingSDK: 6f168161d834dd66668344f645f7a6b6b121b58a
  ZendeskSDKConfigurationsSDK: 918241bc7ec30e0af9e1b16333d54a584ee8ab9e
  ZendeskSupportProvidersSDK: e183d32abac888c448469e2005c4a5a8c3ed73f0
  ZendeskSupportSDK: a87ab1e4badace92c75eb11dc77ede1e995b2adc
  ZIPFoundation: 249fa8890597086cd536bb2df5c9804d84e122b0

<<<<<<< HEAD
PODFILE CHECKSUM: e23413ed631570b94de91ccbc252435861080e2e
=======
PODFILE CHECKSUM: caba36b01d2e3ecf68f096e7e2c8ebb58452fb5e
>>>>>>> fba2cb92

COCOAPODS: 1.9.3<|MERGE_RESOLUTION|>--- conflicted
+++ resolved
@@ -395,7 +395,7 @@
   - WordPress-Aztec-iOS (1.19.3)
   - WordPress-Editor-iOS (1.19.3):
     - WordPress-Aztec-iOS (= 1.19.3)
-  - WordPressAuthenticator (1.26.0-beta.12):
+  - WordPressAuthenticator (1.26.0-beta.13):
     - 1PasswordExtension (= 1.8.6)
     - Alamofire (= 4.8)
     - CocoaLumberjack (~> 3.5)
@@ -505,13 +505,8 @@
   - Starscream (= 3.0.6)
   - SVProgressHUD (= 2.2.5)
   - WordPress-Editor-iOS (~> 1.19.3)
-<<<<<<< HEAD
   - WordPressAuthenticator (from `https://github.com/wordpress-mobile/WordPressAuthenticator-iOS.git`, branch `feature/401-prologue_button_blur`)
-  - WordPressKit (~> 4.17.0)
-=======
-  - WordPressAuthenticator (~> 1.26.0-beta)
   - WordPressKit (~> 4.18.0-beta)
->>>>>>> fba2cb92
   - WordPressMocks (~> 0.0.8)
   - WordPressShared (~> 1.12.0)
   - WordPressUI (~> 1.7.1)
@@ -683,7 +678,7 @@
     :git: http://github.com/wordpress-mobile/gutenberg-mobile/
     :submodules: true
   WordPressAuthenticator:
-    :commit: fc945718c961e1bd1f80ae39341e00ec02d6320d
+    :commit: 4cd74ac70b53b13381e8e66b4579aaaf51be1506
     :git: https://github.com/wordpress-mobile/WordPressAuthenticator-iOS.git
 
 SPEC CHECKSUMS:
@@ -765,13 +760,8 @@
   UIDeviceIdentifier: a79ccdfc940373835a7d8e9fc7541e6bf61b6319
   WordPress-Aztec-iOS: b7ac8b30f746992e85d9668453ac87c2cdcecf4f
   WordPress-Editor-iOS: 1886f7fe464d79ee64ccfe7985281f8cf45f75eb
-<<<<<<< HEAD
-  WordPressAuthenticator: 07251ee931965e82ac2da5bcfea6d2863b00060b
-  WordPressKit: f1a9e32cf7f46f7eb19d944591aad88b108d90e7
-=======
-  WordPressAuthenticator: abf28d3086000389c2bd0eb481c9d2de18cbbde2
+  WordPressAuthenticator: e44d5f80a6f02c3491414d24c5e09ef0dc666b40
   WordPressKit: 35574a223dd23320866813677d908cf81c8a4750
->>>>>>> fba2cb92
   WordPressMocks: b4064b99a073117bbc304abe82df78f2fbe60992
   WordPressShared: 38cb62e9cb998d4dc3c1611f17934c6875a6b3e8
   WordPressUI: 9da5d966b8beb091950cd96880db398d7f30e246
@@ -787,10 +777,6 @@
   ZendeskSupportSDK: a87ab1e4badace92c75eb11dc77ede1e995b2adc
   ZIPFoundation: 249fa8890597086cd536bb2df5c9804d84e122b0
 
-<<<<<<< HEAD
-PODFILE CHECKSUM: e23413ed631570b94de91ccbc252435861080e2e
-=======
-PODFILE CHECKSUM: caba36b01d2e3ecf68f096e7e2c8ebb58452fb5e
->>>>>>> fba2cb92
+PODFILE CHECKSUM: 9840c54f8a69b1db4fe67c3af4b7bb64927abd82
 
 COCOAPODS: 1.9.3