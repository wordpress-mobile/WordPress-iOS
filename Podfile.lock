--- conflicted
+++ resolved
@@ -406,11 +406,7 @@
     - WordPressKit (~> 4.18-beta)
     - WordPressShared (~> 1.12-beta)
     - WordPressUI (~> 1.7.0)
-<<<<<<< HEAD
   - WordPressKit (4.23.0-beta.4):
-=======
-  - WordPressKit (4.23.0-beta.3):
->>>>>>> 80939fb8
     - Alamofire (~> 4.8.0)
     - CocoaLumberjack (~> 3.4)
     - NSObject-SafeExpectations (= 0.0.4)
@@ -509,11 +505,7 @@
   - SVProgressHUD (= 2.2.5)
   - WordPress-Editor-iOS (~> 1.19.3)
   - WordPressAuthenticator (~> 1.31.0-beta)
-<<<<<<< HEAD
   - WordPressKit (from `https://github.com/wordpress-mobile/WordPressKit-iOS.git`, commit `b127b42`)
-=======
-  - WordPressKit (~> 4.23.0-beta.3)
->>>>>>> 80939fb8
   - WordPressMocks (~> 0.0.9)
   - WordPressShared (~> 1.13.0)
   - WordPressUI (~> 1.7.4-beta.1)
@@ -763,11 +755,7 @@
   WordPress-Aztec-iOS: b7ac8b30f746992e85d9668453ac87c2cdcecf4f
   WordPress-Editor-iOS: 1886f7fe464d79ee64ccfe7985281f8cf45f75eb
   WordPressAuthenticator: 6144728478567e3ecb9514ac0ac434d203e7f26b
-<<<<<<< HEAD
   WordPressKit: 3cba388ffed57891c3821e1efc08a2b71382b214
-=======
-  WordPressKit: 794e212fcae36e3cda176908744608f6857f871e
->>>>>>> 80939fb8
   WordPressMocks: 903d2410f41a09fb2e0a1b44ad36ad80310570fb
   WordPressShared: 532ad68f954d37ea901e8c7e3ca62913c43ff787
   WordPressUI: 4226e616dd8e7aab5a8d2172b7c378454e72182e
@@ -783,10 +771,6 @@
   ZendeskSupportSDK: dcb2596ad05a63d662e8c7924357babbf327b421
   ZIPFoundation: b1f0de4eed33e74a676f76e12559ab6b75990197
 
-<<<<<<< HEAD
 PODFILE CHECKSUM: 128774db0ad4736a12a8d7a2aecb6ce5e4295dc5
-=======
-PODFILE CHECKSUM: bf955b27364b9a655dd44c5b98ff386347c874f5
->>>>>>> 80939fb8
 
 COCOAPODS: 1.9.3