PODS:
  - 1PasswordExtension (1.8.6)
  - Alamofire (4.8.0)
  - AlamofireImage (3.5.2):
    - Alamofire (~> 4.8)
  - AlamofireNetworkActivityIndicator (2.4.0):
    - Alamofire (~> 4.8)
  - AMScrollingNavbar (5.6.0)
  - AppAuth (1.4.0):
    - AppAuth/Core (= 1.4.0)
    - AppAuth/ExternalUserAgent (= 1.4.0)
  - AppAuth/Core (1.4.0)
  - AppAuth/ExternalUserAgent (1.4.0)
  - AppCenter (4.1.1):
    - AppCenter/Analytics (= 4.1.1)
    - AppCenter/Crashes (= 4.1.1)
  - AppCenter/Analytics (4.1.1):
    - AppCenter/Core
  - AppCenter/Core (4.1.1)
  - AppCenter/Crashes (4.1.1):
    - AppCenter/Core
  - AppCenter/Distribute (4.1.1):
    - AppCenter/Core
  - Automattic-Tracks-iOS (0.8.5):
    - CocoaLumberjack (~> 3)
    - Reachability (~> 3)
    - Sentry (~> 6)
    - Sodium (>= 0.9.1)
    - UIDeviceIdentifier (~> 1)
  - boost-for-react-native (1.63.0)
  - Charts (3.2.2):
    - Charts/Core (= 3.2.2)
  - Charts/Core (3.2.2)
  - CocoaLumberjack (3.7.2):
    - CocoaLumberjack/Core (= 3.7.2)
  - CocoaLumberjack/Core (3.7.2)
  - CropViewController (2.5.3)
  - DoubleConversion (1.1.5)
  - Down (0.6.6)
  - FBLazyVector (0.61.5)
  - FBReactNativeSpec (0.61.5):
    - Folly (= 2018.10.22.00)
    - RCTRequired (= 0.61.5)
    - RCTTypeSafety (= 0.61.5)
    - React-Core (= 0.61.5)
    - React-jsi (= 0.61.5)
    - ReactCommon/turbomodule/core (= 0.61.5)
  - Folly (2018.10.22.00):
    - boost-for-react-native
    - DoubleConversion
    - Folly/Default (= 2018.10.22.00)
    - glog
  - Folly/Default (2018.10.22.00):
    - boost-for-react-native
    - DoubleConversion
    - glog
  - FormatterKit/Resources (1.9.0)
  - FormatterKit/TimeIntervalFormatter (1.9.0):
    - FormatterKit/Resources
  - FSInteractiveMap (0.1.0)
  - Gifu (3.2.0)
  - glog (0.3.5)
  - GoogleSignIn (5.0.2):
    - AppAuth (~> 1.2)
    - GTMAppAuth (~> 1.0)
    - GTMSessionFetcher/Core (~> 1.1)
  - Gridicons (1.1.0)
  - GTMAppAuth (1.2.1):
    - AppAuth/Core (~> 1.4)
    - GTMSessionFetcher/Core (~> 1.5)
  - GTMSessionFetcher/Core (1.5.0)
  - Gutenberg (1.52.1):
    - React (= 0.61.5)
    - React-CoreModules (= 0.61.5)
    - React-RCTImage (= 0.61.5)
    - RNTAztecView
  - JTAppleCalendar (8.0.3)
  - Kanvas (1.2.7)
  - lottie-ios (3.1.9)
  - MediaEditor (1.2.1):
    - CropViewController (~> 2.5.3)
  - MRProgress (0.8.3):
    - MRProgress/ActivityIndicator (= 0.8.3)
    - MRProgress/Blur (= 0.8.3)
    - MRProgress/Circular (= 0.8.3)
    - MRProgress/Icons (= 0.8.3)
    - MRProgress/NavigationBarProgress (= 0.8.3)
    - MRProgress/Overlay (= 0.8.3)
  - MRProgress/ActivityIndicator (0.8.3):
    - MRProgress/Stopable
  - MRProgress/Blur (0.8.3):
    - MRProgress/Helper
  - MRProgress/Circular (0.8.3):
    - MRProgress/Helper
    - MRProgress/ProgressBaseClass
    - MRProgress/Stopable
  - MRProgress/Helper (0.8.3)
  - MRProgress/Icons (0.8.3)
  - MRProgress/NavigationBarProgress (0.8.3):
    - MRProgress/ProgressBaseClass
  - MRProgress/Overlay (0.8.3):
    - MRProgress/ActivityIndicator
    - MRProgress/Blur
    - MRProgress/Circular
    - MRProgress/Helper
    - MRProgress/Icons
  - MRProgress/ProgressBaseClass (0.8.3)
  - MRProgress/Stopable (0.8.3):
    - MRProgress/Helper
  - Nimble (9.0.1)
  - NSObject-SafeExpectations (0.0.4)
  - "NSURL+IDN (0.4)"
  - OCMock (3.4.3)
  - OHHTTPStubs/Core (9.1.0)
  - OHHTTPStubs/Default (9.1.0):
    - OHHTTPStubs/Core
    - OHHTTPStubs/JSON
    - OHHTTPStubs/NSURLSession
    - OHHTTPStubs/OHPathHelpers
  - OHHTTPStubs/JSON (9.1.0):
    - OHHTTPStubs/Core
  - OHHTTPStubs/NSURLSession (9.1.0):
    - OHHTTPStubs/Core
  - OHHTTPStubs/OHPathHelpers (9.1.0)
  - OHHTTPStubs/Swift (9.1.0):
    - OHHTTPStubs/Default
  - RCTRequired (0.61.5)
  - RCTTypeSafety (0.61.5):
    - FBLazyVector (= 0.61.5)
    - Folly (= 2018.10.22.00)
    - RCTRequired (= 0.61.5)
    - React-Core (= 0.61.5)
  - Reachability (3.2)
  - React (0.61.5):
    - React-Core (= 0.61.5)
    - React-Core/DevSupport (= 0.61.5)
    - React-Core/RCTWebSocket (= 0.61.5)
    - React-RCTActionSheet (= 0.61.5)
    - React-RCTAnimation (= 0.61.5)
    - React-RCTBlob (= 0.61.5)
    - React-RCTImage (= 0.61.5)
    - React-RCTLinking (= 0.61.5)
    - React-RCTNetwork (= 0.61.5)
    - React-RCTSettings (= 0.61.5)
    - React-RCTText (= 0.61.5)
    - React-RCTVibration (= 0.61.5)
  - React-Core (0.61.5):
    - Folly (= 2018.10.22.00)
    - glog
    - React-Core/Default (= 0.61.5)
    - React-cxxreact (= 0.61.5)
    - React-jsi (= 0.61.5)
    - React-jsiexecutor (= 0.61.5)
    - Yoga
  - React-Core/CoreModulesHeaders (0.61.5):
    - Folly (= 2018.10.22.00)
    - glog
    - React-Core/Default
    - React-cxxreact (= 0.61.5)
    - React-jsi (= 0.61.5)
    - React-jsiexecutor (= 0.61.5)
    - Yoga
  - React-Core/Default (0.61.5):
    - Folly (= 2018.10.22.00)
    - glog
    - React-cxxreact (= 0.61.5)
    - React-jsi (= 0.61.5)
    - React-jsiexecutor (= 0.61.5)
    - Yoga
  - React-Core/DevSupport (0.61.5):
    - Folly (= 2018.10.22.00)
    - glog
    - React-Core/Default (= 0.61.5)
    - React-Core/RCTWebSocket (= 0.61.5)
    - React-cxxreact (= 0.61.5)
    - React-jsi (= 0.61.5)
    - React-jsiexecutor (= 0.61.5)
    - React-jsinspector (= 0.61.5)
    - Yoga
  - React-Core/RCTActionSheetHeaders (0.61.5):
    - Folly (= 2018.10.22.00)
    - glog
    - React-Core/Default
    - React-cxxreact (= 0.61.5)
    - React-jsi (= 0.61.5)
    - React-jsiexecutor (= 0.61.5)
    - Yoga
  - React-Core/RCTAnimationHeaders (0.61.5):
    - Folly (= 2018.10.22.00)
    - glog
    - React-Core/Default
    - React-cxxreact (= 0.61.5)
    - React-jsi (= 0.61.5)
    - React-jsiexecutor (= 0.61.5)
    - Yoga
  - React-Core/RCTBlobHeaders (0.61.5):
    - Folly (= 2018.10.22.00)
    - glog
    - React-Core/Default
    - React-cxxreact (= 0.61.5)
    - React-jsi (= 0.61.5)
    - React-jsiexecutor (= 0.61.5)
    - Yoga
  - React-Core/RCTImageHeaders (0.61.5):
    - Folly (= 2018.10.22.00)
    - glog
    - React-Core/Default
    - React-cxxreact (= 0.61.5)
    - React-jsi (= 0.61.5)
    - React-jsiexecutor (= 0.61.5)
    - Yoga
  - React-Core/RCTLinkingHeaders (0.61.5):
    - Folly (= 2018.10.22.00)
    - glog
    - React-Core/Default
    - React-cxxreact (= 0.61.5)
    - React-jsi (= 0.61.5)
    - React-jsiexecutor (= 0.61.5)
    - Yoga
  - React-Core/RCTNetworkHeaders (0.61.5):
    - Folly (= 2018.10.22.00)
    - glog
    - React-Core/Default
    - React-cxxreact (= 0.61.5)
    - React-jsi (= 0.61.5)
    - React-jsiexecutor (= 0.61.5)
    - Yoga
  - React-Core/RCTSettingsHeaders (0.61.5):
    - Folly (= 2018.10.22.00)
    - glog
    - React-Core/Default
    - React-cxxreact (= 0.61.5)
    - React-jsi (= 0.61.5)
    - React-jsiexecutor (= 0.61.5)
    - Yoga
  - React-Core/RCTTextHeaders (0.61.5):
    - Folly (= 2018.10.22.00)
    - glog
    - React-Core/Default
    - React-cxxreact (= 0.61.5)
    - React-jsi (= 0.61.5)
    - React-jsiexecutor (= 0.61.5)
    - Yoga
  - React-Core/RCTVibrationHeaders (0.61.5):
    - Folly (= 2018.10.22.00)
    - glog
    - React-Core/Default
    - React-cxxreact (= 0.61.5)
    - React-jsi (= 0.61.5)
    - React-jsiexecutor (= 0.61.5)
    - Yoga
  - React-Core/RCTWebSocket (0.61.5):
    - Folly (= 2018.10.22.00)
    - glog
    - React-Core/Default (= 0.61.5)
    - React-cxxreact (= 0.61.5)
    - React-jsi (= 0.61.5)
    - React-jsiexecutor (= 0.61.5)
    - Yoga
  - React-CoreModules (0.61.5):
    - FBReactNativeSpec (= 0.61.5)
    - Folly (= 2018.10.22.00)
    - RCTTypeSafety (= 0.61.5)
    - React-Core/CoreModulesHeaders (= 0.61.5)
    - React-RCTImage (= 0.61.5)
    - ReactCommon/turbomodule/core (= 0.61.5)
  - React-cxxreact (0.61.5):
    - boost-for-react-native (= 1.63.0)
    - DoubleConversion
    - Folly (= 2018.10.22.00)
    - glog
    - React-jsinspector (= 0.61.5)
  - React-jsi (0.61.5):
    - boost-for-react-native (= 1.63.0)
    - DoubleConversion
    - Folly (= 2018.10.22.00)
    - glog
    - React-jsi/Default (= 0.61.5)
  - React-jsi/Default (0.61.5):
    - boost-for-react-native (= 1.63.0)
    - DoubleConversion
    - Folly (= 2018.10.22.00)
    - glog
  - React-jsiexecutor (0.61.5):
    - DoubleConversion
    - Folly (= 2018.10.22.00)
    - glog
    - React-cxxreact (= 0.61.5)
    - React-jsi (= 0.61.5)
  - React-jsinspector (0.61.5)
  - react-native-blur (3.3.0):
    - React
  - react-native-get-random-values (1.4.0):
    - React
  - react-native-keyboard-aware-scroll-view (0.8.8):
    - React
  - react-native-linear-gradient (2.5.6):
    - React
  - react-native-safe-area (0.5.1):
    - React
  - react-native-safe-area-context (3.0.2):
    - React
  - react-native-slider (3.0.2):
    - React
  - react-native-video (5.0.2):
    - React
    - react-native-video/Video (= 5.0.2)
  - react-native-video/Video (5.0.2):
    - React
  - React-RCTActionSheet (0.61.5):
    - React-Core/RCTActionSheetHeaders (= 0.61.5)
  - React-RCTAnimation (0.61.5):
    - React-Core/RCTAnimationHeaders (= 0.61.5)
  - React-RCTBlob (0.61.5):
    - React-Core/RCTBlobHeaders (= 0.61.5)
    - React-Core/RCTWebSocket (= 0.61.5)
    - React-jsi (= 0.61.5)
    - React-RCTNetwork (= 0.61.5)
  - React-RCTImage (0.61.5):
    - React-Core/RCTImageHeaders (= 0.61.5)
    - React-RCTNetwork (= 0.61.5)
  - React-RCTLinking (0.61.5):
    - React-Core/RCTLinkingHeaders (= 0.61.5)
  - React-RCTNetwork (0.61.5):
    - React-Core/RCTNetworkHeaders (= 0.61.5)
  - React-RCTSettings (0.61.5):
    - React-Core/RCTSettingsHeaders (= 0.61.5)
  - React-RCTText (0.61.5):
    - React-Core/RCTTextHeaders (= 0.61.5)
  - React-RCTVibration (0.61.5):
    - React-Core/RCTVibrationHeaders (= 0.61.5)
  - ReactCommon (0.61.5):
    - ReactCommon/jscallinvoker (= 0.61.5)
    - ReactCommon/turbomodule (= 0.61.5)
  - ReactCommon/jscallinvoker (0.61.5):
    - DoubleConversion
    - Folly (= 2018.10.22.00)
    - glog
    - React-cxxreact (= 0.61.5)
  - ReactCommon/turbomodule (0.61.5):
    - DoubleConversion
    - Folly (= 2018.10.22.00)
    - glog
    - React-Core (= 0.61.5)
    - React-cxxreact (= 0.61.5)
    - React-jsi (= 0.61.5)
    - ReactCommon/jscallinvoker (= 0.61.5)
    - ReactCommon/turbomodule/core (= 0.61.5)
    - ReactCommon/turbomodule/samples (= 0.61.5)
  - ReactCommon/turbomodule/core (0.61.5):
    - DoubleConversion
    - Folly (= 2018.10.22.00)
    - glog
    - React-Core (= 0.61.5)
    - React-cxxreact (= 0.61.5)
    - React-jsi (= 0.61.5)
    - ReactCommon/jscallinvoker (= 0.61.5)
  - ReactCommon/turbomodule/samples (0.61.5):
    - DoubleConversion
    - Folly (= 2018.10.22.00)
    - glog
    - React-Core (= 0.61.5)
    - React-cxxreact (= 0.61.5)
    - React-jsi (= 0.61.5)
    - ReactCommon/jscallinvoker (= 0.61.5)
    - ReactCommon/turbomodule/core (= 0.61.5)
  - ReactNativeDarkMode (0.0.10):
    - React
  - RNCMaskedView (0.1.10-wp):
    - React
  - RNGestureHandler (1.6.1):
    - React
  - RNReanimated (1.9.0):
    - React
  - RNScreens (2.8.0):
    - React
  - RNSVG (9.13.6-gb):
    - React
  - RNTAztecView (1.52.1):
    - React-Core
    - WordPress-Aztec-iOS (~> 1.19.4)
  - Sentry (6.2.1):
    - Sentry/Core (= 6.2.1)
  - Sentry/Core (6.2.1)
  - Sodium (0.9.1)
  - Starscream (3.0.6)
  - SVProgressHUD (2.2.5)
  - UIDeviceIdentifier (1.6.0)
  - WordPress-Aztec-iOS (1.19.4)
  - WordPress-Editor-iOS (1.19.4):
    - WordPress-Aztec-iOS (= 1.19.4)
  - WordPressAuthenticator (1.37.0):
    - 1PasswordExtension (~> 1.8.6)
    - Alamofire (~> 4.8)
    - CocoaLumberjack (~> 3.5)
    - GoogleSignIn (~> 5.0.2)
    - Gridicons (~> 1.0)
    - lottie-ios (~> 3.1.6)
    - "NSURL+IDN (= 0.4)"
    - SVProgressHUD (~> 2.2.5)
    - WordPressKit (~> 4.18-beta)
    - WordPressShared (~> 1.12-beta)
    - WordPressUI (~> 1.7-beta)
  - WordPressKit (4.33.0-beta.1):
    - Alamofire (~> 4.8.0)
    - CocoaLumberjack (~> 3.4)
    - NSObject-SafeExpectations (= 0.0.4)
    - UIDeviceIdentifier (~> 1.4)
    - WordPressShared (~> 1.15-beta)
    - wpxmlrpc (~> 0.9)
<<<<<<< HEAD
  - WordPressMocks (0.0.11)
=======
  - WordPressMocks (0.0.10)
>>>>>>> 61eb7547
  - WordPressShared (1.16.0):
    - CocoaLumberjack (~> 3.4)
    - FormatterKit/TimeIntervalFormatter (~> 1.8)
  - WordPressUI (1.11.0-beta.2)
  - WPMediaPicker (1.7.2)
  - wpxmlrpc (0.9.0)
  - Yoga (1.14.0)
  - ZendeskCommonUISDK (6.1.0)
  - ZendeskCoreSDK (2.5.0)
  - ZendeskMessagingAPISDK (3.8.1):
    - ZendeskSDKConfigurationsSDK (~> 1.1.7)
  - ZendeskMessagingSDK (3.8.1):
    - ZendeskCommonUISDK (~> 6.1.0)
    - ZendeskMessagingAPISDK (~> 3.8.1)
  - ZendeskSDKConfigurationsSDK (1.1.7)
  - ZendeskSupportProvidersSDK (5.2.0):
    - ZendeskCoreSDK (~> 2.5.0)
  - ZendeskSupportSDK (5.2.0):
    - ZendeskMessagingSDK (~> 3.8.1)
    - ZendeskSupportProvidersSDK (~> 5.2.0)
  - ZIPFoundation (0.9.12)

DEPENDENCIES:
  - Alamofire (= 4.8.0)
  - AlamofireImage (= 3.5.2)
  - AlamofireNetworkActivityIndicator (~> 2.4)
  - AMScrollingNavbar (= 5.6.0)
  - AppCenter (= 4.1.1)
  - AppCenter/Distribute (= 4.1.1)
  - Automattic-Tracks-iOS (~> 0.8.5)
  - Charts (~> 3.2.2)
  - CocoaLumberjack (~> 3.0)
  - CropViewController (= 2.5.3)
  - Down (~> 0.6.6)
  - FBLazyVector (from `https://raw.githubusercontent.com/wordpress-mobile/gutenberg-mobile/v1.53.0-alpha1/third-party-podspecs/FBLazyVector.podspec.json`)
  - FBReactNativeSpec (from `https://raw.githubusercontent.com/wordpress-mobile/gutenberg-mobile/v1.53.0-alpha1/third-party-podspecs/FBReactNativeSpec.podspec.json`)
  - Folly (from `https://raw.githubusercontent.com/wordpress-mobile/gutenberg-mobile/v1.53.0-alpha1/third-party-podspecs/Folly.podspec.json`)
  - FSInteractiveMap (from `https://github.com/wordpress-mobile/FSInteractiveMap.git`, tag `0.2.0`)
  - Gifu (= 3.2.0)
  - glog (from `https://raw.githubusercontent.com/wordpress-mobile/gutenberg-mobile/v1.53.0-alpha1/third-party-podspecs/glog.podspec.json`)
  - Gridicons (~> 1.1.0)
  - Gutenberg (from `https://github.com/wordpress-mobile/gutenberg-mobile.git`, tag `v1.53.0-alpha1`)
  - JTAppleCalendar (~> 8.0.2)
  - Kanvas (~> 1.2.7)
  - MediaEditor (~> 1.2.1)
  - MRProgress (= 0.8.3)
  - Nimble (~> 9.0.0)
  - NSObject-SafeExpectations (~> 0.0.4)
  - "NSURL+IDN (~> 0.4)"
  - OCMock (~> 3.4.3)
  - OHHTTPStubs/Swift (~> 9.1.0)
  - RCTRequired (from `https://raw.githubusercontent.com/wordpress-mobile/gutenberg-mobile/v1.53.0-alpha1/third-party-podspecs/RCTRequired.podspec.json`)
  - RCTTypeSafety (from `https://raw.githubusercontent.com/wordpress-mobile/gutenberg-mobile/v1.53.0-alpha1/third-party-podspecs/RCTTypeSafety.podspec.json`)
  - Reachability (= 3.2)
  - React (from `https://raw.githubusercontent.com/wordpress-mobile/gutenberg-mobile/v1.53.0-alpha1/third-party-podspecs/React.podspec.json`)
  - React-Core (from `https://raw.githubusercontent.com/wordpress-mobile/gutenberg-mobile/v1.53.0-alpha1/third-party-podspecs/React-Core.podspec.json`)
  - React-CoreModules (from `https://raw.githubusercontent.com/wordpress-mobile/gutenberg-mobile/v1.53.0-alpha1/third-party-podspecs/React-CoreModules.podspec.json`)
  - React-cxxreact (from `https://raw.githubusercontent.com/wordpress-mobile/gutenberg-mobile/v1.53.0-alpha1/third-party-podspecs/React-cxxreact.podspec.json`)
  - React-jsi (from `https://raw.githubusercontent.com/wordpress-mobile/gutenberg-mobile/v1.53.0-alpha1/third-party-podspecs/React-jsi.podspec.json`)
  - React-jsiexecutor (from `https://raw.githubusercontent.com/wordpress-mobile/gutenberg-mobile/v1.53.0-alpha1/third-party-podspecs/React-jsiexecutor.podspec.json`)
  - React-jsinspector (from `https://raw.githubusercontent.com/wordpress-mobile/gutenberg-mobile/v1.53.0-alpha1/third-party-podspecs/React-jsinspector.podspec.json`)
  - react-native-blur (from `https://raw.githubusercontent.com/wordpress-mobile/gutenberg-mobile/v1.53.0-alpha1/third-party-podspecs/react-native-blur.podspec.json`)
  - react-native-get-random-values (from `https://raw.githubusercontent.com/wordpress-mobile/gutenberg-mobile/v1.53.0-alpha1/third-party-podspecs/react-native-get-random-values.podspec.json`)
  - react-native-keyboard-aware-scroll-view (from `https://raw.githubusercontent.com/wordpress-mobile/gutenberg-mobile/v1.53.0-alpha1/third-party-podspecs/react-native-keyboard-aware-scroll-view.podspec.json`)
  - react-native-linear-gradient (from `https://raw.githubusercontent.com/wordpress-mobile/gutenberg-mobile/v1.53.0-alpha1/third-party-podspecs/react-native-linear-gradient.podspec.json`)
  - react-native-safe-area (from `https://raw.githubusercontent.com/wordpress-mobile/gutenberg-mobile/v1.53.0-alpha1/third-party-podspecs/react-native-safe-area.podspec.json`)
  - react-native-safe-area-context (from `https://raw.githubusercontent.com/wordpress-mobile/gutenberg-mobile/v1.53.0-alpha1/third-party-podspecs/react-native-safe-area-context.podspec.json`)
  - react-native-slider (from `https://raw.githubusercontent.com/wordpress-mobile/gutenberg-mobile/v1.53.0-alpha1/third-party-podspecs/react-native-slider.podspec.json`)
  - react-native-video (from `https://raw.githubusercontent.com/wordpress-mobile/gutenberg-mobile/v1.53.0-alpha1/third-party-podspecs/react-native-video.podspec.json`)
  - React-RCTActionSheet (from `https://raw.githubusercontent.com/wordpress-mobile/gutenberg-mobile/v1.53.0-alpha1/third-party-podspecs/React-RCTActionSheet.podspec.json`)
  - React-RCTAnimation (from `https://raw.githubusercontent.com/wordpress-mobile/gutenberg-mobile/v1.53.0-alpha1/third-party-podspecs/React-RCTAnimation.podspec.json`)
  - React-RCTBlob (from `https://raw.githubusercontent.com/wordpress-mobile/gutenberg-mobile/v1.53.0-alpha1/third-party-podspecs/React-RCTBlob.podspec.json`)
  - React-RCTImage (from `https://raw.githubusercontent.com/wordpress-mobile/gutenberg-mobile/v1.53.0-alpha1/third-party-podspecs/React-RCTImage.podspec.json`)
  - React-RCTLinking (from `https://raw.githubusercontent.com/wordpress-mobile/gutenberg-mobile/v1.53.0-alpha1/third-party-podspecs/React-RCTLinking.podspec.json`)
  - React-RCTNetwork (from `https://raw.githubusercontent.com/wordpress-mobile/gutenberg-mobile/v1.53.0-alpha1/third-party-podspecs/React-RCTNetwork.podspec.json`)
  - React-RCTSettings (from `https://raw.githubusercontent.com/wordpress-mobile/gutenberg-mobile/v1.53.0-alpha1/third-party-podspecs/React-RCTSettings.podspec.json`)
  - React-RCTText (from `https://raw.githubusercontent.com/wordpress-mobile/gutenberg-mobile/v1.53.0-alpha1/third-party-podspecs/React-RCTText.podspec.json`)
  - React-RCTVibration (from `https://raw.githubusercontent.com/wordpress-mobile/gutenberg-mobile/v1.53.0-alpha1/third-party-podspecs/React-RCTVibration.podspec.json`)
  - ReactCommon (from `https://raw.githubusercontent.com/wordpress-mobile/gutenberg-mobile/v1.53.0-alpha1/third-party-podspecs/ReactCommon.podspec.json`)
  - ReactNativeDarkMode (from `https://raw.githubusercontent.com/wordpress-mobile/gutenberg-mobile/v1.53.0-alpha1/third-party-podspecs/ReactNativeDarkMode.podspec.json`)
  - RNCMaskedView (from `https://raw.githubusercontent.com/wordpress-mobile/gutenberg-mobile/v1.53.0-alpha1/third-party-podspecs/RNCMaskedView.podspec.json`)
  - RNGestureHandler (from `https://raw.githubusercontent.com/wordpress-mobile/gutenberg-mobile/v1.53.0-alpha1/third-party-podspecs/RNGestureHandler.podspec.json`)
  - RNReanimated (from `https://raw.githubusercontent.com/wordpress-mobile/gutenberg-mobile/v1.53.0-alpha1/third-party-podspecs/RNReanimated.podspec.json`)
  - RNScreens (from `https://raw.githubusercontent.com/wordpress-mobile/gutenberg-mobile/v1.53.0-alpha1/third-party-podspecs/RNScreens.podspec.json`)
  - RNSVG (from `https://raw.githubusercontent.com/wordpress-mobile/gutenberg-mobile/v1.53.0-alpha1/third-party-podspecs/RNSVG.podspec.json`)
  - RNTAztecView (from `https://github.com/wordpress-mobile/gutenberg-mobile.git`, tag `v1.53.0-alpha1`)
  - Starscream (= 3.0.6)
  - SVProgressHUD (= 2.2.5)
  - WordPress-Editor-iOS (~> 1.19.4)
  - WordPressAuthenticator (~> 1.37.0)
  - WordPressKit (~> 4.33.0-beta.1)
<<<<<<< HEAD
  - WordPressMocks (~> 0.0.11)
=======
  - WordPressMocks (~> 0.0.10)
>>>>>>> 61eb7547
  - WordPressShared (~> 1.16.0)
  - WordPressUI (~> 1.11.0-beta)
  - WPMediaPicker (~> 1.7.2)
  - Yoga (from `https://raw.githubusercontent.com/wordpress-mobile/gutenberg-mobile/v1.53.0-alpha1/third-party-podspecs/Yoga.podspec.json`)
  - ZendeskSupportSDK (= 5.2.0)
  - ZIPFoundation (~> 0.9.8)

SPEC REPOS:
  https://github.com/wordpress-mobile/cocoapods-specs.git:
    - WordPressAuthenticator
  trunk:
    - 1PasswordExtension
    - Alamofire
    - AlamofireImage
    - AlamofireNetworkActivityIndicator
    - AMScrollingNavbar
    - AppAuth
    - AppCenter
    - Automattic-Tracks-iOS
    - boost-for-react-native
    - Charts
    - CocoaLumberjack
    - CropViewController
    - DoubleConversion
    - Down
    - FormatterKit
    - Gifu
    - GoogleSignIn
    - Gridicons
    - GTMAppAuth
    - GTMSessionFetcher
    - JTAppleCalendar
    - Kanvas
    - lottie-ios
    - MediaEditor
    - MRProgress
    - Nimble
    - NSObject-SafeExpectations
    - "NSURL+IDN"
    - OCMock
    - OHHTTPStubs
    - Reachability
    - Sentry
    - Sodium
    - Starscream
    - SVProgressHUD
    - UIDeviceIdentifier
    - WordPress-Aztec-iOS
    - WordPress-Editor-iOS
    - WordPressKit
    - WordPressMocks
    - WordPressShared
    - WordPressUI
    - WPMediaPicker
    - wpxmlrpc
    - ZendeskCommonUISDK
    - ZendeskCoreSDK
    - ZendeskMessagingAPISDK
    - ZendeskMessagingSDK
    - ZendeskSDKConfigurationsSDK
    - ZendeskSupportProvidersSDK
    - ZendeskSupportSDK
    - ZIPFoundation

EXTERNAL SOURCES:
  FBLazyVector:
    :podspec: https://raw.githubusercontent.com/wordpress-mobile/gutenberg-mobile/v1.53.0-alpha1/third-party-podspecs/FBLazyVector.podspec.json
  FBReactNativeSpec:
    :podspec: https://raw.githubusercontent.com/wordpress-mobile/gutenberg-mobile/v1.53.0-alpha1/third-party-podspecs/FBReactNativeSpec.podspec.json
  Folly:
    :podspec: https://raw.githubusercontent.com/wordpress-mobile/gutenberg-mobile/v1.53.0-alpha1/third-party-podspecs/Folly.podspec.json
  FSInteractiveMap:
    :git: https://github.com/wordpress-mobile/FSInteractiveMap.git
    :tag: 0.2.0
  glog:
    :podspec: https://raw.githubusercontent.com/wordpress-mobile/gutenberg-mobile/v1.53.0-alpha1/third-party-podspecs/glog.podspec.json
  Gutenberg:
    :git: https://github.com/wordpress-mobile/gutenberg-mobile.git
    :submodules: true
    :tag: v1.53.0-alpha1
  RCTRequired:
    :podspec: https://raw.githubusercontent.com/wordpress-mobile/gutenberg-mobile/v1.53.0-alpha1/third-party-podspecs/RCTRequired.podspec.json
  RCTTypeSafety:
    :podspec: https://raw.githubusercontent.com/wordpress-mobile/gutenberg-mobile/v1.53.0-alpha1/third-party-podspecs/RCTTypeSafety.podspec.json
  React:
    :podspec: https://raw.githubusercontent.com/wordpress-mobile/gutenberg-mobile/v1.53.0-alpha1/third-party-podspecs/React.podspec.json
  React-Core:
    :podspec: https://raw.githubusercontent.com/wordpress-mobile/gutenberg-mobile/v1.53.0-alpha1/third-party-podspecs/React-Core.podspec.json
  React-CoreModules:
    :podspec: https://raw.githubusercontent.com/wordpress-mobile/gutenberg-mobile/v1.53.0-alpha1/third-party-podspecs/React-CoreModules.podspec.json
  React-cxxreact:
    :podspec: https://raw.githubusercontent.com/wordpress-mobile/gutenberg-mobile/v1.53.0-alpha1/third-party-podspecs/React-cxxreact.podspec.json
  React-jsi:
    :podspec: https://raw.githubusercontent.com/wordpress-mobile/gutenberg-mobile/v1.53.0-alpha1/third-party-podspecs/React-jsi.podspec.json
  React-jsiexecutor:
    :podspec: https://raw.githubusercontent.com/wordpress-mobile/gutenberg-mobile/v1.53.0-alpha1/third-party-podspecs/React-jsiexecutor.podspec.json
  React-jsinspector:
    :podspec: https://raw.githubusercontent.com/wordpress-mobile/gutenberg-mobile/v1.53.0-alpha1/third-party-podspecs/React-jsinspector.podspec.json
  react-native-blur:
    :podspec: https://raw.githubusercontent.com/wordpress-mobile/gutenberg-mobile/v1.53.0-alpha1/third-party-podspecs/react-native-blur.podspec.json
  react-native-get-random-values:
    :podspec: https://raw.githubusercontent.com/wordpress-mobile/gutenberg-mobile/v1.53.0-alpha1/third-party-podspecs/react-native-get-random-values.podspec.json
  react-native-keyboard-aware-scroll-view:
    :podspec: https://raw.githubusercontent.com/wordpress-mobile/gutenberg-mobile/v1.53.0-alpha1/third-party-podspecs/react-native-keyboard-aware-scroll-view.podspec.json
  react-native-linear-gradient:
    :podspec: https://raw.githubusercontent.com/wordpress-mobile/gutenberg-mobile/v1.53.0-alpha1/third-party-podspecs/react-native-linear-gradient.podspec.json
  react-native-safe-area:
    :podspec: https://raw.githubusercontent.com/wordpress-mobile/gutenberg-mobile/v1.53.0-alpha1/third-party-podspecs/react-native-safe-area.podspec.json
  react-native-safe-area-context:
    :podspec: https://raw.githubusercontent.com/wordpress-mobile/gutenberg-mobile/v1.53.0-alpha1/third-party-podspecs/react-native-safe-area-context.podspec.json
  react-native-slider:
    :podspec: https://raw.githubusercontent.com/wordpress-mobile/gutenberg-mobile/v1.53.0-alpha1/third-party-podspecs/react-native-slider.podspec.json
  react-native-video:
    :podspec: https://raw.githubusercontent.com/wordpress-mobile/gutenberg-mobile/v1.53.0-alpha1/third-party-podspecs/react-native-video.podspec.json
  React-RCTActionSheet:
    :podspec: https://raw.githubusercontent.com/wordpress-mobile/gutenberg-mobile/v1.53.0-alpha1/third-party-podspecs/React-RCTActionSheet.podspec.json
  React-RCTAnimation:
    :podspec: https://raw.githubusercontent.com/wordpress-mobile/gutenberg-mobile/v1.53.0-alpha1/third-party-podspecs/React-RCTAnimation.podspec.json
  React-RCTBlob:
    :podspec: https://raw.githubusercontent.com/wordpress-mobile/gutenberg-mobile/v1.53.0-alpha1/third-party-podspecs/React-RCTBlob.podspec.json
  React-RCTImage:
    :podspec: https://raw.githubusercontent.com/wordpress-mobile/gutenberg-mobile/v1.53.0-alpha1/third-party-podspecs/React-RCTImage.podspec.json
  React-RCTLinking:
    :podspec: https://raw.githubusercontent.com/wordpress-mobile/gutenberg-mobile/v1.53.0-alpha1/third-party-podspecs/React-RCTLinking.podspec.json
  React-RCTNetwork:
    :podspec: https://raw.githubusercontent.com/wordpress-mobile/gutenberg-mobile/v1.53.0-alpha1/third-party-podspecs/React-RCTNetwork.podspec.json
  React-RCTSettings:
    :podspec: https://raw.githubusercontent.com/wordpress-mobile/gutenberg-mobile/v1.53.0-alpha1/third-party-podspecs/React-RCTSettings.podspec.json
  React-RCTText:
    :podspec: https://raw.githubusercontent.com/wordpress-mobile/gutenberg-mobile/v1.53.0-alpha1/third-party-podspecs/React-RCTText.podspec.json
  React-RCTVibration:
    :podspec: https://raw.githubusercontent.com/wordpress-mobile/gutenberg-mobile/v1.53.0-alpha1/third-party-podspecs/React-RCTVibration.podspec.json
  ReactCommon:
    :podspec: https://raw.githubusercontent.com/wordpress-mobile/gutenberg-mobile/v1.53.0-alpha1/third-party-podspecs/ReactCommon.podspec.json
  ReactNativeDarkMode:
    :podspec: https://raw.githubusercontent.com/wordpress-mobile/gutenberg-mobile/v1.53.0-alpha1/third-party-podspecs/ReactNativeDarkMode.podspec.json
  RNCMaskedView:
    :podspec: https://raw.githubusercontent.com/wordpress-mobile/gutenberg-mobile/v1.53.0-alpha1/third-party-podspecs/RNCMaskedView.podspec.json
  RNGestureHandler:
    :podspec: https://raw.githubusercontent.com/wordpress-mobile/gutenberg-mobile/v1.53.0-alpha1/third-party-podspecs/RNGestureHandler.podspec.json
  RNReanimated:
    :podspec: https://raw.githubusercontent.com/wordpress-mobile/gutenberg-mobile/v1.53.0-alpha1/third-party-podspecs/RNReanimated.podspec.json
  RNScreens:
    :podspec: https://raw.githubusercontent.com/wordpress-mobile/gutenberg-mobile/v1.53.0-alpha1/third-party-podspecs/RNScreens.podspec.json
  RNSVG:
    :podspec: https://raw.githubusercontent.com/wordpress-mobile/gutenberg-mobile/v1.53.0-alpha1/third-party-podspecs/RNSVG.podspec.json
  RNTAztecView:
    :git: https://github.com/wordpress-mobile/gutenberg-mobile.git
    :submodules: true
    :tag: v1.53.0-alpha1
  Yoga:
    :podspec: https://raw.githubusercontent.com/wordpress-mobile/gutenberg-mobile/v1.53.0-alpha1/third-party-podspecs/Yoga.podspec.json

CHECKOUT OPTIONS:
  FSInteractiveMap:
    :git: https://github.com/wordpress-mobile/FSInteractiveMap.git
    :tag: 0.2.0
  Gutenberg:
    :git: https://github.com/wordpress-mobile/gutenberg-mobile.git
    :submodules: true
    :tag: v1.53.0-alpha1
  RNTAztecView:
    :git: https://github.com/wordpress-mobile/gutenberg-mobile.git
    :submodules: true
    :tag: v1.53.0-alpha1

SPEC CHECKSUMS:
  1PasswordExtension: f97cc80ae58053c331b2b6dc8843ba7103b33794
  Alamofire: 3ec537f71edc9804815215393ae2b1a8ea33a844
  AlamofireImage: 63cfe3baf1370be6c498149687cf6db3e3b00999
  AlamofireNetworkActivityIndicator: 9acc3de3ca6645bf0efed462396b0df13dd3e7b8
  AMScrollingNavbar: cf0ec5a5ee659d76ba2509f630bf14fba7e16dc3
  AppAuth: 31bcec809a638d7bd2f86ea8a52bd45f6e81e7c7
  AppCenter: cd53e3ed3563cc720bcb806c9731a12389b40d44
  Automattic-Tracks-iOS: 4f079f4ca5b66d59a4959204ffec3b4465944adf
  boost-for-react-native: 39c7adb57c4e60d6c5479dd8623128eb5b3f0f2c
  Charts: f69cf0518b6d1d62608ca504248f1bbe0b6ae77e
  CocoaLumberjack: b7e05132ff94f6ae4dfa9d5bce9141893a21d9da
  CropViewController: a5c143548a0fabcd6cc25f2d26e40460cfb8c78c
  DoubleConversion: e22e0762848812a87afd67ffda3998d9ef29170c
  Down: 71bf4af3c04fa093e65dffa25c4b64fa61287373
  FBLazyVector: 47798d43f20e85af0d3cef09928b6e2d16dbbe4c
  FBReactNativeSpec: 8d0bf8eca089153f4196975ca190cda8c2d5dbd2
  Folly: 30e7936e1c45c08d884aa59369ed951a8e68cf51
  FormatterKit: 184db51bf120b633693a73624a4cede89ec51a41
  FSInteractiveMap: a396f610f48b76cb540baa87139d056429abda86
  Gifu: 7bcb6427457d85e0b4dff5a84ec5947ac19a93ea
  glog: 1f3da668190260b06b429bb211bfbee5cd790c28
  GoogleSignIn: 7137d297ddc022a7e0aa4619c86d72c909fa7213
  Gridicons: 17d660b97ce4231d582101b02f8280628b141c9a
  GTMAppAuth: 5b53231ef6920f149ab84b2969cb0ab572da3077
  GTMSessionFetcher: b3503b20a988c4e20cc189aa798fd18220133f52
  Gutenberg: a4a9798242faf6ef2157f19e622e15401518dfc8
  JTAppleCalendar: 932cadea40b1051beab10f67843451d48ba16c99
  Kanvas: 7ef6614513c4f44ffc248225cefda0de1d4cf571
  lottie-ios: 3a3758ef5a008e762faec9c9d50a39842f26d124
  MediaEditor: 20cdeb46bdecd040b8bc94467ac85a52b53b193a
  MRProgress: 16de7cc9f347e8846797a770db102a323fe7ef09
  Nimble: 7bed62ffabd6dbfe05f5925cbc43722533248990
  NSObject-SafeExpectations: ab8fe623d36b25aa1f150affa324e40a2f3c0374
  "NSURL+IDN": afc873e639c18138a1589697c3add197fe8679ca
  OCMock: 43565190abc78977ad44a61c0d20d7f0784d35ab
  OHHTTPStubs: 90eac6d8f2c18317baeca36698523dc67c513831
  RCTRequired: 3ca691422140f76f04fd2af6dc90914cf0f81ef1
  RCTTypeSafety: aab4e9679dbb3682bf0404fded7b9557d7306795
  Reachability: 33e18b67625424e47b6cde6d202dce689ad7af96
  React: 5a954890216a4493df5ab2149f70f18592b513ac
  React-Core: 865fa241faa644ff20cb5ec87787b32a5acc43b3
  React-CoreModules: 026fafece67a3802aa8bb1995d27227b0d95e0f5
  React-cxxreact: 9c76312456310d1b486e23edb9ce576a5397ebc2
  React-jsi: 6d6afac4873e8a3433334378589a0a8190d58070
  React-jsiexecutor: 9dfdcd0db23042623894dcbc02d61a772da8e3c1
  React-jsinspector: 89927b9ec6d75759882949d2043ba704565edaec
  react-native-blur: adb31865c20137dacb53c32e3423374ac2b8c5a0
  react-native-get-random-values: 8940331a943a46c165d3ed05802c09c392f8dd46
  react-native-keyboard-aware-scroll-view: ffa9152671fec9a571197ed2d02e0fcb90206e60
  react-native-linear-gradient: 258ba8c61848324b1f2019bed5f460e6396137b7
  react-native-safe-area: e8230b0017d76c00de6b01e2412dcf86b127c6a3
  react-native-safe-area-context: 52c73401424bae74fc89ca91b4ae5c4f2689d857
  react-native-slider: 2f186719b7ada773b78141b8dae62081d819b206
  react-native-video: d01ed7ff1e38fa7dcc6c15c94cf505e661b7bfd0
  React-RCTActionSheet: e8f642cfaa396b6b09fd38f53378506c2d63af35
  React-RCTAnimation: cec1abbcfb006978a288c5072e3d611d6ff76d4c
  React-RCTBlob: 7596eb2048150e429127a92a701e6cd40a8c0a74
  React-RCTImage: 03c7e36877a579ee51dcc33079cc8bc98658a722
  React-RCTLinking: cdc3f1aaff5f321bc954a98b7ffae3f864a6eaa3
  React-RCTNetwork: 33b3da6944786edea496a5fc6afea466633fd711
  React-RCTSettings: a3b7b3124315f8c91fad5d8aff08ee97d4b471cd
  React-RCTText: ee9c8b70180fb58d062483d9664cd921d14b5961
  React-RCTVibration: 20deb1f6f001000d1f2603722ec110c66c74796b
  ReactCommon: 48926fc48fcd7c8a629860049ffba9c23b4005dc
  ReactNativeDarkMode: f61376360c5d983907e5c316e8e1c853a8c2f348
  RNCMaskedView: 744eb642f5d96bd670ea93f59e7a1346ea50976a
  RNGestureHandler: 82a89b0fde0a37e633c6233418f7249e2f8e59b5
  RNReanimated: 13f7a6a22667c4f00aac217bc66f94e8560b3d59
  RNScreens: 6833ac5c29cf2f03eed12103140530bbd75b6aea
  RNSVG: 68a534a5db06dcbdaebfd5079349191598caef7b
  RNTAztecView: 8f87f4873612368fe0451c9b79e8df21bb1a97b5
  Sentry: 9b922b396b0e0bca8516a10e36b0ea3ebea5faf7
  Sodium: 23d11554ecd556196d313cf6130d406dfe7ac6da
  Starscream: ef3ece99d765eeccb67de105bfa143f929026cf5
  SVProgressHUD: 1428aafac632c1f86f62aa4243ec12008d7a51d6
  UIDeviceIdentifier: f4bf3b343581a1beacdbf5fb1a8825bd5f05a4a4
  WordPress-Aztec-iOS: 870c93297849072aadfc2223e284094e73023e82
  WordPress-Editor-iOS: 068b32d02870464ff3cb9e3172e74234e13ed88c
  WordPressAuthenticator: 2674c56cad016118fb4725b866b380b612db66fc
<<<<<<< HEAD
  WordPressKit: 0b993ff14ad5f073d4e1062fc1db8ae689ef559c
  WordPressMocks: ff54a0fc44ed8968b5b685c34c6e56318e05dd8b
=======
  WordPressKit: a98ea46a711a1c5091a18c559eed67486ba62d52
  WordPressMocks: b9c8bd46abe06d1143801760daa78d9070d6e9f0
>>>>>>> 61eb7547
  WordPressShared: 0f7f10e96f8354d64f951c223ae61e8de7495a46
  WordPressUI: 82f164f76b97b82a49f16ce5499523c280e295e9
  WPMediaPicker: d5ae9a83cd5cc0e4de46bfc1c59120aa86658bc3
  wpxmlrpc: bf55a43a7e710bd2a4fb8c02dfe83b1246f14f13
  Yoga: c920bf12bf8146aa5cd118063378c2cf5682d16c
  ZendeskCommonUISDK: 92ca6b16956430a2cb61c89aeaa6ca123d1f81fd
  ZendeskCoreSDK: f3d5dcd6a18186dcecbecd56f66296c40fb2fcb4
  ZendeskMessagingAPISDK: 986919a8f6f11a7019660d1ff798f1efb42fa572
  ZendeskMessagingSDK: bf9a06f0cbb219617d9cf60a46aba1b68c8f3b30
  ZendeskSDKConfigurationsSDK: 45fa87ec8418697f7fce5e56bec472052f0aedb5
  ZendeskSupportProvidersSDK: 5221df6ca45e0b6f12470a5e8e65ccf3ccca17fa
  ZendeskSupportSDK: e100a7a0a1bb5d7d43abbde3338727d985a4986d
  ZIPFoundation: e27423c004a5a1410c15933407747374e7c6cb6e

<<<<<<< HEAD
PODFILE CHECKSUM: 433e8f90ab0ee27c8c1f4830da0a2c151a765ce6
=======
PODFILE CHECKSUM: 3e18073652e4ba127317dc2f3f2e34601c196666
>>>>>>> 61eb7547

COCOAPODS: 1.10.0<|MERGE_RESOLUTION|>--- conflicted
+++ resolved
@@ -408,11 +408,7 @@
     - UIDeviceIdentifier (~> 1.4)
     - WordPressShared (~> 1.15-beta)
     - wpxmlrpc (~> 0.9)
-<<<<<<< HEAD
   - WordPressMocks (0.0.11)
-=======
-  - WordPressMocks (0.0.10)
->>>>>>> 61eb7547
   - WordPressShared (1.16.0):
     - CocoaLumberjack (~> 3.4)
     - FormatterKit/TimeIntervalFormatter (~> 1.8)
@@ -504,11 +500,7 @@
   - WordPress-Editor-iOS (~> 1.19.4)
   - WordPressAuthenticator (~> 1.37.0)
   - WordPressKit (~> 4.33.0-beta.1)
-<<<<<<< HEAD
   - WordPressMocks (~> 0.0.11)
-=======
-  - WordPressMocks (~> 0.0.10)
->>>>>>> 61eb7547
   - WordPressShared (~> 1.16.0)
   - WordPressUI (~> 1.11.0-beta)
   - WPMediaPicker (~> 1.7.2)
@@ -755,13 +747,8 @@
   WordPress-Aztec-iOS: 870c93297849072aadfc2223e284094e73023e82
   WordPress-Editor-iOS: 068b32d02870464ff3cb9e3172e74234e13ed88c
   WordPressAuthenticator: 2674c56cad016118fb4725b866b380b612db66fc
-<<<<<<< HEAD
-  WordPressKit: 0b993ff14ad5f073d4e1062fc1db8ae689ef559c
+  WordPressKit: a98ea46a711a1c5091a18c559eed67486ba62d52
   WordPressMocks: ff54a0fc44ed8968b5b685c34c6e56318e05dd8b
-=======
-  WordPressKit: a98ea46a711a1c5091a18c559eed67486ba62d52
-  WordPressMocks: b9c8bd46abe06d1143801760daa78d9070d6e9f0
->>>>>>> 61eb7547
   WordPressShared: 0f7f10e96f8354d64f951c223ae61e8de7495a46
   WordPressUI: 82f164f76b97b82a49f16ce5499523c280e295e9
   WPMediaPicker: d5ae9a83cd5cc0e4de46bfc1c59120aa86658bc3
@@ -776,10 +763,6 @@
   ZendeskSupportSDK: e100a7a0a1bb5d7d43abbde3338727d985a4986d
   ZIPFoundation: e27423c004a5a1410c15933407747374e7c6cb6e
 
-<<<<<<< HEAD
-PODFILE CHECKSUM: 433e8f90ab0ee27c8c1f4830da0a2c151a765ce6
-=======
-PODFILE CHECKSUM: 3e18073652e4ba127317dc2f3f2e34601c196666
->>>>>>> 61eb7547
+PODFILE CHECKSUM: 8b657b2d2bece14498d4a847c047340f414bbbb7
 
 COCOAPODS: 1.10.0