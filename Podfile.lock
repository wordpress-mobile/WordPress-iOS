PODS:
  - 1PasswordExtension (1.8.6)
  - Alamofire (4.8.0)
  - AlamofireNetworkActivityIndicator (2.4.0):
    - Alamofire (~> 4.8)
  - AppCenter (2.5.1):
    - AppCenter/Analytics (= 2.5.1)
    - AppCenter/Crashes (= 2.5.1)
  - AppCenter/Analytics (2.5.1):
    - AppCenter/Core
  - AppCenter/Core (2.5.1)
  - AppCenter/Crashes (2.5.1):
    - AppCenter/Core
  - AppCenter/Distribute (2.5.1):
    - AppCenter/Core
  - Automattic-Tracks-iOS (0.4.4):
    - CocoaLumberjack (~> 3)
    - Reachability (~> 3)
    - Sentry (~> 4)
    - Sodium (~> 0.8.0)
    - UIDeviceIdentifier (~> 1)
  - boost-for-react-native (1.63.0)
  - Charts (3.2.2):
    - Charts/Core (= 3.2.2)
  - Charts/Core (3.2.2)
  - CocoaLumberjack (3.5.2):
    - CocoaLumberjack/Core (= 3.5.2)
  - CocoaLumberjack/Core (3.5.2)
  - DoubleConversion (1.1.5)
  - Down (0.6.6)
  - FBLazyVector (0.61.5)
  - FBReactNativeSpec (0.61.5):
    - Folly (= 2018.10.22.00)
    - RCTRequired (= 0.61.5)
    - RCTTypeSafety (= 0.61.5)
    - React-Core (= 0.61.5)
    - React-jsi (= 0.61.5)
    - ReactCommon/turbomodule/core (= 0.61.5)
  - Folly (2018.10.22.00):
    - boost-for-react-native
    - DoubleConversion
    - Folly/Default (= 2018.10.22.00)
    - glog
  - Folly/Default (2018.10.22.00):
    - boost-for-react-native
    - DoubleConversion
    - glog
  - FormatterKit/Resources (1.8.2)
  - FormatterKit/TimeIntervalFormatter (1.8.2):
    - FormatterKit/Resources
  - FSInteractiveMap (0.1.0)
  - Gifu (3.2.0)
  - glog (0.3.5)
  - GoogleSignIn (4.4.0):
    - "GoogleToolboxForMac/NSDictionary+URLArguments (~> 2.1)"
    - "GoogleToolboxForMac/NSString+URLArguments (~> 2.1)"
    - GTMSessionFetcher/Core (~> 1.1)
  - GoogleToolboxForMac/DebugUtils (2.2.2):
    - GoogleToolboxForMac/Defines (= 2.2.2)
  - GoogleToolboxForMac/Defines (2.2.2)
  - "GoogleToolboxForMac/NSDictionary+URLArguments (2.2.2)":
    - GoogleToolboxForMac/DebugUtils (= 2.2.2)
    - GoogleToolboxForMac/Defines (= 2.2.2)
    - "GoogleToolboxForMac/NSString+URLArguments (= 2.2.2)"
  - "GoogleToolboxForMac/NSString+URLArguments (2.2.2)"
  - Gridicons (1.0)
  - GTMSessionFetcher/Core (1.3.1)
  - Gutenberg (1.24.0):
    - React (= 0.61.5)
    - React-CoreModules (= 0.61.5)
    - React-RCTImage (= 0.61.5)
    - RNTAztecView
  - JTAppleCalendar (8.0.3)
  - lottie-ios (3.1.6)
  - MediaEditor (1.0.1):
    - TOCropViewController (~> 2.5.2)
  - MRProgress (0.8.3):
    - MRProgress/ActivityIndicator (= 0.8.3)
    - MRProgress/Blur (= 0.8.3)
    - MRProgress/Circular (= 0.8.3)
    - MRProgress/Icons (= 0.8.3)
    - MRProgress/NavigationBarProgress (= 0.8.3)
    - MRProgress/Overlay (= 0.8.3)
  - MRProgress/ActivityIndicator (0.8.3):
    - MRProgress/Stopable
  - MRProgress/Blur (0.8.3):
    - MRProgress/Helper
  - MRProgress/Circular (0.8.3):
    - MRProgress/Helper
    - MRProgress/ProgressBaseClass
    - MRProgress/Stopable
  - MRProgress/Helper (0.8.3)
  - MRProgress/Icons (0.8.3)
  - MRProgress/NavigationBarProgress (0.8.3):
    - MRProgress/ProgressBaseClass
  - MRProgress/Overlay (0.8.3):
    - MRProgress/ActivityIndicator
    - MRProgress/Blur
    - MRProgress/Circular
    - MRProgress/Helper
    - MRProgress/Icons
  - MRProgress/ProgressBaseClass (0.8.3)
  - MRProgress/Stopable (0.8.3):
    - MRProgress/Helper
  - Nimble (7.3.4)
  - NSObject-SafeExpectations (0.0.4)
  - "NSURL+IDN (0.4)"
  - OCMock (3.4.3)
  - OHHTTPStubs (6.1.0):
    - OHHTTPStubs/Default (= 6.1.0)
  - OHHTTPStubs/Core (6.1.0)
  - OHHTTPStubs/Default (6.1.0):
    - OHHTTPStubs/Core
    - OHHTTPStubs/JSON
    - OHHTTPStubs/NSURLSession
    - OHHTTPStubs/OHPathHelpers
  - OHHTTPStubs/JSON (6.1.0):
    - OHHTTPStubs/Core
  - OHHTTPStubs/NSURLSession (6.1.0):
    - OHHTTPStubs/Core
  - OHHTTPStubs/OHPathHelpers (6.1.0)
  - OHHTTPStubs/Swift (6.1.0):
    - OHHTTPStubs/Default
  - RCTRequired (0.61.5)
  - RCTTypeSafety (0.61.5):
    - FBLazyVector (= 0.61.5)
    - Folly (= 2018.10.22.00)
    - RCTRequired (= 0.61.5)
    - React-Core (= 0.61.5)
  - Reachability (3.2)
  - React (0.61.5):
    - React-Core (= 0.61.5)
    - React-Core/DevSupport (= 0.61.5)
    - React-Core/RCTWebSocket (= 0.61.5)
    - React-RCTActionSheet (= 0.61.5)
    - React-RCTAnimation (= 0.61.5)
    - React-RCTBlob (= 0.61.5)
    - React-RCTImage (= 0.61.5)
    - React-RCTLinking (= 0.61.5)
    - React-RCTNetwork (= 0.61.5)
    - React-RCTSettings (= 0.61.5)
    - React-RCTText (= 0.61.5)
    - React-RCTVibration (= 0.61.5)
  - React-Core (0.61.5):
    - Folly (= 2018.10.22.00)
    - glog
    - React-Core/Default (= 0.61.5)
    - React-cxxreact (= 0.61.5)
    - React-jsi (= 0.61.5)
    - React-jsiexecutor (= 0.61.5)
    - Yoga
  - React-Core/CoreModulesHeaders (0.61.5):
    - Folly (= 2018.10.22.00)
    - glog
    - React-Core/Default
    - React-cxxreact (= 0.61.5)
    - React-jsi (= 0.61.5)
    - React-jsiexecutor (= 0.61.5)
    - Yoga
  - React-Core/Default (0.61.5):
    - Folly (= 2018.10.22.00)
    - glog
    - React-cxxreact (= 0.61.5)
    - React-jsi (= 0.61.5)
    - React-jsiexecutor (= 0.61.5)
    - Yoga
  - React-Core/DevSupport (0.61.5):
    - Folly (= 2018.10.22.00)
    - glog
    - React-Core/Default (= 0.61.5)
    - React-Core/RCTWebSocket (= 0.61.5)
    - React-cxxreact (= 0.61.5)
    - React-jsi (= 0.61.5)
    - React-jsiexecutor (= 0.61.5)
    - React-jsinspector (= 0.61.5)
    - Yoga
  - React-Core/RCTActionSheetHeaders (0.61.5):
    - Folly (= 2018.10.22.00)
    - glog
    - React-Core/Default
    - React-cxxreact (= 0.61.5)
    - React-jsi (= 0.61.5)
    - React-jsiexecutor (= 0.61.5)
    - Yoga
  - React-Core/RCTAnimationHeaders (0.61.5):
    - Folly (= 2018.10.22.00)
    - glog
    - React-Core/Default
    - React-cxxreact (= 0.61.5)
    - React-jsi (= 0.61.5)
    - React-jsiexecutor (= 0.61.5)
    - Yoga
  - React-Core/RCTBlobHeaders (0.61.5):
    - Folly (= 2018.10.22.00)
    - glog
    - React-Core/Default
    - React-cxxreact (= 0.61.5)
    - React-jsi (= 0.61.5)
    - React-jsiexecutor (= 0.61.5)
    - Yoga
  - React-Core/RCTImageHeaders (0.61.5):
    - Folly (= 2018.10.22.00)
    - glog
    - React-Core/Default
    - React-cxxreact (= 0.61.5)
    - React-jsi (= 0.61.5)
    - React-jsiexecutor (= 0.61.5)
    - Yoga
  - React-Core/RCTLinkingHeaders (0.61.5):
    - Folly (= 2018.10.22.00)
    - glog
    - React-Core/Default
    - React-cxxreact (= 0.61.5)
    - React-jsi (= 0.61.5)
    - React-jsiexecutor (= 0.61.5)
    - Yoga
  - React-Core/RCTNetworkHeaders (0.61.5):
    - Folly (= 2018.10.22.00)
    - glog
    - React-Core/Default
    - React-cxxreact (= 0.61.5)
    - React-jsi (= 0.61.5)
    - React-jsiexecutor (= 0.61.5)
    - Yoga
  - React-Core/RCTSettingsHeaders (0.61.5):
    - Folly (= 2018.10.22.00)
    - glog
    - React-Core/Default
    - React-cxxreact (= 0.61.5)
    - React-jsi (= 0.61.5)
    - React-jsiexecutor (= 0.61.5)
    - Yoga
  - React-Core/RCTTextHeaders (0.61.5):
    - Folly (= 2018.10.22.00)
    - glog
    - React-Core/Default
    - React-cxxreact (= 0.61.5)
    - React-jsi (= 0.61.5)
    - React-jsiexecutor (= 0.61.5)
    - Yoga
  - React-Core/RCTVibrationHeaders (0.61.5):
    - Folly (= 2018.10.22.00)
    - glog
    - React-Core/Default
    - React-cxxreact (= 0.61.5)
    - React-jsi (= 0.61.5)
    - React-jsiexecutor (= 0.61.5)
    - Yoga
  - React-Core/RCTWebSocket (0.61.5):
    - Folly (= 2018.10.22.00)
    - glog
    - React-Core/Default (= 0.61.5)
    - React-cxxreact (= 0.61.5)
    - React-jsi (= 0.61.5)
    - React-jsiexecutor (= 0.61.5)
    - Yoga
  - React-CoreModules (0.61.5):
    - FBReactNativeSpec (= 0.61.5)
    - Folly (= 2018.10.22.00)
    - RCTTypeSafety (= 0.61.5)
    - React-Core/CoreModulesHeaders (= 0.61.5)
    - React-RCTImage (= 0.61.5)
    - ReactCommon/turbomodule/core (= 0.61.5)
  - React-cxxreact (0.61.5):
    - boost-for-react-native (= 1.63.0)
    - DoubleConversion
    - Folly (= 2018.10.22.00)
    - glog
    - React-jsinspector (= 0.61.5)
  - React-jsi (0.61.5):
    - boost-for-react-native (= 1.63.0)
    - DoubleConversion
    - Folly (= 2018.10.22.00)
    - glog
    - React-jsi/Default (= 0.61.5)
  - React-jsi/Default (0.61.5):
    - boost-for-react-native (= 1.63.0)
    - DoubleConversion
    - Folly (= 2018.10.22.00)
    - glog
  - React-jsiexecutor (0.61.5):
    - DoubleConversion
    - Folly (= 2018.10.22.00)
    - glog
    - React-cxxreact (= 0.61.5)
    - React-jsi (= 0.61.5)
  - React-jsinspector (0.61.5)
  - react-native-keyboard-aware-scroll-view (0.8.7):
    - React
  - react-native-linear-gradient (2.5.6):
    - React
  - react-native-safe-area (0.5.1):
    - React
  - react-native-slider (2.0.7):
    - React
  - react-native-video (4.4.1):
    - React-Core
    - react-native-video/Video (= 4.4.1)
  - react-native-video/Video (4.4.1):
    - React-Core
  - React-RCTActionSheet (0.61.5):
    - React-Core/RCTActionSheetHeaders (= 0.61.5)
  - React-RCTAnimation (0.61.5):
    - React-Core/RCTAnimationHeaders (= 0.61.5)
  - React-RCTBlob (0.61.5):
    - React-Core/RCTBlobHeaders (= 0.61.5)
    - React-Core/RCTWebSocket (= 0.61.5)
    - React-jsi (= 0.61.5)
    - React-RCTNetwork (= 0.61.5)
  - React-RCTImage (0.61.5):
    - React-Core/RCTImageHeaders (= 0.61.5)
    - React-RCTNetwork (= 0.61.5)
  - React-RCTLinking (0.61.5):
    - React-Core/RCTLinkingHeaders (= 0.61.5)
  - React-RCTNetwork (0.61.5):
    - React-Core/RCTNetworkHeaders (= 0.61.5)
  - React-RCTSettings (0.61.5):
    - React-Core/RCTSettingsHeaders (= 0.61.5)
  - React-RCTText (0.61.5):
    - React-Core/RCTTextHeaders (= 0.61.5)
  - React-RCTVibration (0.61.5):
    - React-Core/RCTVibrationHeaders (= 0.61.5)
  - ReactCommon (0.61.5):
    - ReactCommon/jscallinvoker (= 0.61.5)
    - ReactCommon/turbomodule (= 0.61.5)
  - ReactCommon/jscallinvoker (0.61.5):
    - DoubleConversion
    - Folly (= 2018.10.22.00)
    - glog
    - React-cxxreact (= 0.61.5)
  - ReactCommon/turbomodule (0.61.5):
    - DoubleConversion
    - Folly (= 2018.10.22.00)
    - glog
    - React-Core (= 0.61.5)
    - React-cxxreact (= 0.61.5)
    - React-jsi (= 0.61.5)
    - ReactCommon/jscallinvoker (= 0.61.5)
    - ReactCommon/turbomodule/core (= 0.61.5)
    - ReactCommon/turbomodule/samples (= 0.61.5)
  - ReactCommon/turbomodule/core (0.61.5):
    - DoubleConversion
    - Folly (= 2018.10.22.00)
    - glog
    - React-Core (= 0.61.5)
    - React-cxxreact (= 0.61.5)
    - React-jsi (= 0.61.5)
    - ReactCommon/jscallinvoker (= 0.61.5)
  - ReactCommon/turbomodule/samples (0.61.5):
    - DoubleConversion
    - Folly (= 2018.10.22.00)
    - glog
    - React-Core (= 0.61.5)
    - React-cxxreact (= 0.61.5)
    - React-jsi (= 0.61.5)
    - ReactCommon/jscallinvoker (= 0.61.5)
    - ReactCommon/turbomodule/core (= 0.61.5)
  - ReactNativeDarkMode (0.0.10):
    - React
  - RNSVG (9.13.6-gb):
    - React
  - RNTAztecView (1.24.0):
    - React-Core
    - WordPress-Aztec-iOS (= 1.17.0)
  - Sentry (4.5.0):
    - Sentry/Core (= 4.5.0)
  - Sentry/Core (4.5.0)
  - SimulatorStatusMagic (2.4.1)
  - Sodium (0.8.0)
  - Starscream (3.0.6)
  - SVProgressHUD (2.2.5)
  - TOCropViewController (2.5.2)
  - UIDeviceIdentifier (1.4.0)
<<<<<<< HEAD
  - WordPress-Aztec-iOS (1.16.0)
  - WordPress-Editor-iOS (1.16.0):
    - WordPress-Aztec-iOS (= 1.16.0)
  - WordPressAuthenticator (1.11.0-beta.15):
=======
  - WordPress-Aztec-iOS (1.17.0)
  - WordPress-Editor-iOS (1.17.0):
    - WordPress-Aztec-iOS (= 1.17.0)
  - WordPressAuthenticator (1.11.0):
>>>>>>> d62d86a7
    - 1PasswordExtension (= 1.8.6)
    - Alamofire (= 4.8)
    - CocoaLumberjack (~> 3.5)
    - GoogleSignIn (~> 4.4)
    - Gridicons (~> 1.0)
    - lottie-ios (= 3.1.6)
    - "NSURL+IDN (= 0.4)"
    - SVProgressHUD (= 2.2.5)
    - WordPressKit (~> 4.6.0)
    - WordPressShared (~> 1.8.16)
    - WordPressUI (~> 1.5.2)
  - WordPressKit (4.6.0):
    - Alamofire (~> 4.8.0)
    - CocoaLumberjack (~> 3.4)
    - NSObject-SafeExpectations (= 0.0.4)
    - UIDeviceIdentifier (~> 1)
    - WordPressShared (~> 1.8.16)
    - wpxmlrpc (= 0.8.5)
  - WordPressMocks (0.0.8)
  - WordPressShared (1.8.16):
    - CocoaLumberjack (~> 3.4)
    - FormatterKit/TimeIntervalFormatter (= 1.8.2)
  - WordPressUI (1.5.2)
  - WPMediaPicker (1.6.1)
  - wpxmlrpc (0.8.5)
  - Yoga (1.14.0)
  - ZendeskCommonUISDK (4.0.0):
    - ZendeskSDKConfigurationsSDK (~> 1.1.2)
  - ZendeskCoreSDK (2.2.2)
  - ZendeskMessagingAPISDK (3.0.0):
    - ZendeskSDKConfigurationsSDK (~> 1.1.2)
  - ZendeskMessagingSDK (3.0.0):
    - ZendeskCommonUISDK (~> 4.0.0)
    - ZendeskMessagingAPISDK (~> 3.0.0)
  - ZendeskSDKConfigurationsSDK (1.1.3)
  - ZendeskSupportProvidersSDK (5.0.1):
    - ZendeskCoreSDK (~> 2.2.1)
  - ZendeskSupportSDK (5.0.0):
    - ZendeskMessagingSDK (~> 3.0.0)
    - ZendeskSupportProvidersSDK (~> 5.0.0)
  - ZIPFoundation (0.9.10)

DEPENDENCIES:
<<<<<<< HEAD
  - 1PasswordExtension (= 1.8.6)
=======
>>>>>>> d62d86a7
  - Alamofire (= 4.8.0)
  - AlamofireNetworkActivityIndicator (~> 2.4)
  - AppCenter (= 2.5.1)
  - AppCenter/Distribute (= 2.5.1)
  - Automattic-Tracks-iOS (~> 0.4.4)
  - Charts (~> 3.2.2)
  - CocoaLumberjack (= 3.5.2)
  - Down (~> 0.6.6)
  - FBLazyVector (from `https://raw.githubusercontent.com/wordpress-mobile/gutenberg-mobile/v1.24.0/react-native-gutenberg-bridge/third-party-podspecs/FBLazyVector.podspec.json`)
  - FBReactNativeSpec (from `https://raw.githubusercontent.com/wordpress-mobile/gutenberg-mobile/v1.24.0/react-native-gutenberg-bridge/third-party-podspecs/FBReactNativeSpec.podspec.json`)
  - Folly (from `https://raw.githubusercontent.com/wordpress-mobile/gutenberg-mobile/v1.24.0/react-native-gutenberg-bridge/third-party-podspecs/Folly.podspec.json`)
  - FormatterKit/TimeIntervalFormatter (= 1.8.2)
  - FSInteractiveMap (from `https://github.com/wordpress-mobile/FSInteractiveMap.git`, tag `0.2.0`)
  - Gifu (= 3.2.0)
  - glog (from `https://raw.githubusercontent.com/wordpress-mobile/gutenberg-mobile/v1.24.0/react-native-gutenberg-bridge/third-party-podspecs/glog.podspec.json`)
  - Gridicons (~> 1.0)
  - Gutenberg (from `http://github.com/wordpress-mobile/gutenberg-mobile/`, tag `v1.24.0`)
  - JTAppleCalendar (~> 8.0.2)
  - MediaEditor (~> 1.0.1)
  - MRProgress (= 0.8.3)
  - Nimble (~> 7.3.1)
  - NSObject-SafeExpectations (~> 0.0.4)
  - "NSURL+IDN (~> 0.4)"
  - OCMock (= 3.4.3)
  - OHHTTPStubs (= 6.1.0)
  - OHHTTPStubs/Swift (= 6.1.0)
  - RCTRequired (from `https://raw.githubusercontent.com/wordpress-mobile/gutenberg-mobile/v1.24.0/react-native-gutenberg-bridge/third-party-podspecs/RCTRequired.podspec.json`)
  - RCTTypeSafety (from `https://raw.githubusercontent.com/wordpress-mobile/gutenberg-mobile/v1.24.0/react-native-gutenberg-bridge/third-party-podspecs/RCTTypeSafety.podspec.json`)
  - Reachability (= 3.2)
  - React (from `https://raw.githubusercontent.com/wordpress-mobile/gutenberg-mobile/v1.24.0/react-native-gutenberg-bridge/third-party-podspecs/React.podspec.json`)
  - React-Core (from `https://raw.githubusercontent.com/wordpress-mobile/gutenberg-mobile/v1.24.0/react-native-gutenberg-bridge/third-party-podspecs/React-Core.podspec.json`)
  - React-CoreModules (from `https://raw.githubusercontent.com/wordpress-mobile/gutenberg-mobile/v1.24.0/react-native-gutenberg-bridge/third-party-podspecs/React-CoreModules.podspec.json`)
  - React-cxxreact (from `https://raw.githubusercontent.com/wordpress-mobile/gutenberg-mobile/v1.24.0/react-native-gutenberg-bridge/third-party-podspecs/React-cxxreact.podspec.json`)
  - React-jsi (from `https://raw.githubusercontent.com/wordpress-mobile/gutenberg-mobile/v1.24.0/react-native-gutenberg-bridge/third-party-podspecs/React-jsi.podspec.json`)
  - React-jsiexecutor (from `https://raw.githubusercontent.com/wordpress-mobile/gutenberg-mobile/v1.24.0/react-native-gutenberg-bridge/third-party-podspecs/React-jsiexecutor.podspec.json`)
  - React-jsinspector (from `https://raw.githubusercontent.com/wordpress-mobile/gutenberg-mobile/v1.24.0/react-native-gutenberg-bridge/third-party-podspecs/React-jsinspector.podspec.json`)
  - react-native-keyboard-aware-scroll-view (from `https://raw.githubusercontent.com/wordpress-mobile/gutenberg-mobile/v1.24.0/react-native-gutenberg-bridge/third-party-podspecs/react-native-keyboard-aware-scroll-view.podspec.json`)
  - react-native-linear-gradient (from `https://raw.githubusercontent.com/wordpress-mobile/gutenberg-mobile/v1.24.0/react-native-gutenberg-bridge/third-party-podspecs/react-native-linear-gradient.podspec.json`)
  - react-native-safe-area (from `https://raw.githubusercontent.com/wordpress-mobile/gutenberg-mobile/v1.24.0/react-native-gutenberg-bridge/third-party-podspecs/react-native-safe-area.podspec.json`)
  - react-native-slider (from `https://raw.githubusercontent.com/wordpress-mobile/gutenberg-mobile/v1.24.0/react-native-gutenberg-bridge/third-party-podspecs/react-native-slider.podspec.json`)
  - react-native-video (from `https://raw.githubusercontent.com/wordpress-mobile/gutenberg-mobile/v1.24.0/react-native-gutenberg-bridge/third-party-podspecs/react-native-video.podspec.json`)
  - React-RCTActionSheet (from `https://raw.githubusercontent.com/wordpress-mobile/gutenberg-mobile/v1.24.0/react-native-gutenberg-bridge/third-party-podspecs/React-RCTActionSheet.podspec.json`)
  - React-RCTAnimation (from `https://raw.githubusercontent.com/wordpress-mobile/gutenberg-mobile/v1.24.0/react-native-gutenberg-bridge/third-party-podspecs/React-RCTAnimation.podspec.json`)
  - React-RCTBlob (from `https://raw.githubusercontent.com/wordpress-mobile/gutenberg-mobile/v1.24.0/react-native-gutenberg-bridge/third-party-podspecs/React-RCTBlob.podspec.json`)
  - React-RCTImage (from `https://raw.githubusercontent.com/wordpress-mobile/gutenberg-mobile/v1.24.0/react-native-gutenberg-bridge/third-party-podspecs/React-RCTImage.podspec.json`)
  - React-RCTLinking (from `https://raw.githubusercontent.com/wordpress-mobile/gutenberg-mobile/v1.24.0/react-native-gutenberg-bridge/third-party-podspecs/React-RCTLinking.podspec.json`)
  - React-RCTNetwork (from `https://raw.githubusercontent.com/wordpress-mobile/gutenberg-mobile/v1.24.0/react-native-gutenberg-bridge/third-party-podspecs/React-RCTNetwork.podspec.json`)
  - React-RCTSettings (from `https://raw.githubusercontent.com/wordpress-mobile/gutenberg-mobile/v1.24.0/react-native-gutenberg-bridge/third-party-podspecs/React-RCTSettings.podspec.json`)
  - React-RCTText (from `https://raw.githubusercontent.com/wordpress-mobile/gutenberg-mobile/v1.24.0/react-native-gutenberg-bridge/third-party-podspecs/React-RCTText.podspec.json`)
  - React-RCTVibration (from `https://raw.githubusercontent.com/wordpress-mobile/gutenberg-mobile/v1.24.0/react-native-gutenberg-bridge/third-party-podspecs/React-RCTVibration.podspec.json`)
  - ReactCommon (from `https://raw.githubusercontent.com/wordpress-mobile/gutenberg-mobile/v1.24.0/react-native-gutenberg-bridge/third-party-podspecs/ReactCommon.podspec.json`)
  - ReactNativeDarkMode (from `https://raw.githubusercontent.com/wordpress-mobile/gutenberg-mobile/v1.24.0/react-native-gutenberg-bridge/third-party-podspecs/ReactNativeDarkMode.podspec.json`)
  - RNSVG (from `https://raw.githubusercontent.com/wordpress-mobile/gutenberg-mobile/v1.24.0/react-native-gutenberg-bridge/third-party-podspecs/RNSVG.podspec.json`)
  - RNTAztecView (from `http://github.com/wordpress-mobile/gutenberg-mobile/`, tag `v1.24.0`)
  - SimulatorStatusMagic
  - Starscream (= 3.0.6)
  - SVProgressHUD (= 2.2.5)
<<<<<<< HEAD
  - WordPress-Editor-iOS (~> 1.16.0)
  - WordPressAuthenticator (from `https://github.com/wordpress-mobile/WordPressAuthenticator-iOS.git`, branch `issue/211-remove-showLinkMailView`)
  - WordPressKit (~> 4.6.0-beta.8)
=======
  - WordPress-Editor-iOS (~> 1.17.0)
  - WordPressAuthenticator (~> 1.11.0)
  - WordPressKit (~> 4.6.0)
>>>>>>> d62d86a7
  - WordPressMocks (~> 0.0.8)
  - WordPressShared (~> 1.8.16)
  - WordPressUI (~> 1.5.2)
  - WPMediaPicker (~> 1.6.1)
  - Yoga (from `https://raw.githubusercontent.com/wordpress-mobile/gutenberg-mobile/v1.24.0/react-native-gutenberg-bridge/third-party-podspecs/Yoga.podspec.json`)
  - ZendeskSupportSDK (= 5.0.0)
  - ZIPFoundation (~> 0.9.8)

SPEC REPOS:
  trunk:
    - 1PasswordExtension
    - Alamofire
    - AlamofireNetworkActivityIndicator
    - AppCenter
    - Automattic-Tracks-iOS
    - boost-for-react-native
    - Charts
    - CocoaLumberjack
    - DoubleConversion
    - Down
    - FormatterKit
    - Gifu
    - GoogleSignIn
    - GoogleToolboxForMac
    - Gridicons
    - GTMSessionFetcher
    - JTAppleCalendar
    - lottie-ios
    - MediaEditor
    - MRProgress
    - Nimble
    - NSObject-SafeExpectations
    - "NSURL+IDN"
    - OCMock
    - OHHTTPStubs
    - Reachability
    - Sentry
    - SimulatorStatusMagic
    - Sodium
    - Starscream
    - SVProgressHUD
    - TOCropViewController
    - UIDeviceIdentifier
    - WordPress-Aztec-iOS
    - WordPress-Editor-iOS
    - WordPressKit
    - WordPressMocks
    - WordPressShared
    - WordPressUI
    - WPMediaPicker
    - wpxmlrpc
    - ZendeskCommonUISDK
    - ZendeskCoreSDK
    - ZendeskMessagingAPISDK
    - ZendeskMessagingSDK
    - ZendeskSDKConfigurationsSDK
    - ZendeskSupportProvidersSDK
    - ZendeskSupportSDK
    - ZIPFoundation

EXTERNAL SOURCES:
  FBLazyVector:
    :podspec: https://raw.githubusercontent.com/wordpress-mobile/gutenberg-mobile/v1.24.0/react-native-gutenberg-bridge/third-party-podspecs/FBLazyVector.podspec.json
  FBReactNativeSpec:
    :podspec: https://raw.githubusercontent.com/wordpress-mobile/gutenberg-mobile/v1.24.0/react-native-gutenberg-bridge/third-party-podspecs/FBReactNativeSpec.podspec.json
  Folly:
    :podspec: https://raw.githubusercontent.com/wordpress-mobile/gutenberg-mobile/v1.24.0/react-native-gutenberg-bridge/third-party-podspecs/Folly.podspec.json
  FSInteractiveMap:
    :git: https://github.com/wordpress-mobile/FSInteractiveMap.git
    :tag: 0.2.0
  glog:
    :podspec: https://raw.githubusercontent.com/wordpress-mobile/gutenberg-mobile/v1.24.0/react-native-gutenberg-bridge/third-party-podspecs/glog.podspec.json
  Gutenberg:
    :git: http://github.com/wordpress-mobile/gutenberg-mobile/
    :tag: v1.24.0
  RCTRequired:
    :podspec: https://raw.githubusercontent.com/wordpress-mobile/gutenberg-mobile/v1.24.0/react-native-gutenberg-bridge/third-party-podspecs/RCTRequired.podspec.json
  RCTTypeSafety:
    :podspec: https://raw.githubusercontent.com/wordpress-mobile/gutenberg-mobile/v1.24.0/react-native-gutenberg-bridge/third-party-podspecs/RCTTypeSafety.podspec.json
  React:
    :podspec: https://raw.githubusercontent.com/wordpress-mobile/gutenberg-mobile/v1.24.0/react-native-gutenberg-bridge/third-party-podspecs/React.podspec.json
  React-Core:
    :podspec: https://raw.githubusercontent.com/wordpress-mobile/gutenberg-mobile/v1.24.0/react-native-gutenberg-bridge/third-party-podspecs/React-Core.podspec.json
  React-CoreModules:
    :podspec: https://raw.githubusercontent.com/wordpress-mobile/gutenberg-mobile/v1.24.0/react-native-gutenberg-bridge/third-party-podspecs/React-CoreModules.podspec.json
  React-cxxreact:
    :podspec: https://raw.githubusercontent.com/wordpress-mobile/gutenberg-mobile/v1.24.0/react-native-gutenberg-bridge/third-party-podspecs/React-cxxreact.podspec.json
  React-jsi:
    :podspec: https://raw.githubusercontent.com/wordpress-mobile/gutenberg-mobile/v1.24.0/react-native-gutenberg-bridge/third-party-podspecs/React-jsi.podspec.json
  React-jsiexecutor:
    :podspec: https://raw.githubusercontent.com/wordpress-mobile/gutenberg-mobile/v1.24.0/react-native-gutenberg-bridge/third-party-podspecs/React-jsiexecutor.podspec.json
  React-jsinspector:
    :podspec: https://raw.githubusercontent.com/wordpress-mobile/gutenberg-mobile/v1.24.0/react-native-gutenberg-bridge/third-party-podspecs/React-jsinspector.podspec.json
  react-native-keyboard-aware-scroll-view:
    :podspec: https://raw.githubusercontent.com/wordpress-mobile/gutenberg-mobile/v1.24.0/react-native-gutenberg-bridge/third-party-podspecs/react-native-keyboard-aware-scroll-view.podspec.json
  react-native-linear-gradient:
    :podspec: https://raw.githubusercontent.com/wordpress-mobile/gutenberg-mobile/v1.24.0/react-native-gutenberg-bridge/third-party-podspecs/react-native-linear-gradient.podspec.json
  react-native-safe-area:
    :podspec: https://raw.githubusercontent.com/wordpress-mobile/gutenberg-mobile/v1.24.0/react-native-gutenberg-bridge/third-party-podspecs/react-native-safe-area.podspec.json
  react-native-slider:
    :podspec: https://raw.githubusercontent.com/wordpress-mobile/gutenberg-mobile/v1.24.0/react-native-gutenberg-bridge/third-party-podspecs/react-native-slider.podspec.json
  react-native-video:
    :podspec: https://raw.githubusercontent.com/wordpress-mobile/gutenberg-mobile/v1.24.0/react-native-gutenberg-bridge/third-party-podspecs/react-native-video.podspec.json
  React-RCTActionSheet:
    :podspec: https://raw.githubusercontent.com/wordpress-mobile/gutenberg-mobile/v1.24.0/react-native-gutenberg-bridge/third-party-podspecs/React-RCTActionSheet.podspec.json
  React-RCTAnimation:
    :podspec: https://raw.githubusercontent.com/wordpress-mobile/gutenberg-mobile/v1.24.0/react-native-gutenberg-bridge/third-party-podspecs/React-RCTAnimation.podspec.json
  React-RCTBlob:
    :podspec: https://raw.githubusercontent.com/wordpress-mobile/gutenberg-mobile/v1.24.0/react-native-gutenberg-bridge/third-party-podspecs/React-RCTBlob.podspec.json
  React-RCTImage:
    :podspec: https://raw.githubusercontent.com/wordpress-mobile/gutenberg-mobile/v1.24.0/react-native-gutenberg-bridge/third-party-podspecs/React-RCTImage.podspec.json
  React-RCTLinking:
    :podspec: https://raw.githubusercontent.com/wordpress-mobile/gutenberg-mobile/v1.24.0/react-native-gutenberg-bridge/third-party-podspecs/React-RCTLinking.podspec.json
  React-RCTNetwork:
    :podspec: https://raw.githubusercontent.com/wordpress-mobile/gutenberg-mobile/v1.24.0/react-native-gutenberg-bridge/third-party-podspecs/React-RCTNetwork.podspec.json
  React-RCTSettings:
    :podspec: https://raw.githubusercontent.com/wordpress-mobile/gutenberg-mobile/v1.24.0/react-native-gutenberg-bridge/third-party-podspecs/React-RCTSettings.podspec.json
  React-RCTText:
    :podspec: https://raw.githubusercontent.com/wordpress-mobile/gutenberg-mobile/v1.24.0/react-native-gutenberg-bridge/third-party-podspecs/React-RCTText.podspec.json
  React-RCTVibration:
    :podspec: https://raw.githubusercontent.com/wordpress-mobile/gutenberg-mobile/v1.24.0/react-native-gutenberg-bridge/third-party-podspecs/React-RCTVibration.podspec.json
  ReactCommon:
    :podspec: https://raw.githubusercontent.com/wordpress-mobile/gutenberg-mobile/v1.24.0/react-native-gutenberg-bridge/third-party-podspecs/ReactCommon.podspec.json
  ReactNativeDarkMode:
    :podspec: https://raw.githubusercontent.com/wordpress-mobile/gutenberg-mobile/v1.24.0/react-native-gutenberg-bridge/third-party-podspecs/ReactNativeDarkMode.podspec.json
  RNSVG:
    :podspec: https://raw.githubusercontent.com/wordpress-mobile/gutenberg-mobile/v1.24.0/react-native-gutenberg-bridge/third-party-podspecs/RNSVG.podspec.json
  RNTAztecView:
    :git: http://github.com/wordpress-mobile/gutenberg-mobile/
<<<<<<< HEAD
  WordPressAuthenticator:
    :branch: issue/211-remove-showLinkMailView
    :git: https://github.com/wordpress-mobile/WordPressAuthenticator-iOS.git
=======
    :tag: v1.24.0
>>>>>>> d62d86a7
  Yoga:
    :podspec: https://raw.githubusercontent.com/wordpress-mobile/gutenberg-mobile/v1.24.0/react-native-gutenberg-bridge/third-party-podspecs/Yoga.podspec.json

CHECKOUT OPTIONS:
  FSInteractiveMap:
    :git: https://github.com/wordpress-mobile/FSInteractiveMap.git
    :tag: 0.2.0
  Gutenberg:
    :git: http://github.com/wordpress-mobile/gutenberg-mobile/
    :tag: v1.24.0
  RNTAztecView:
    :git: http://github.com/wordpress-mobile/gutenberg-mobile/
<<<<<<< HEAD
  WordPressAuthenticator:
    :commit: e4f1b0ed26b936192002c5f40b738d2add596e76
    :git: https://github.com/wordpress-mobile/WordPressAuthenticator-iOS.git
=======
    :tag: v1.24.0
>>>>>>> d62d86a7

SPEC CHECKSUMS:
  1PasswordExtension: f97cc80ae58053c331b2b6dc8843ba7103b33794
  Alamofire: 3ec537f71edc9804815215393ae2b1a8ea33a844
  AlamofireNetworkActivityIndicator: 9acc3de3ca6645bf0efed462396b0df13dd3e7b8
  AppCenter: fddcbac6e4baae3d93a196ceb0bfe0e4ce407dec
  Automattic-Tracks-iOS: dbe6301bebdc1e444972475bae19299491702cef
  boost-for-react-native: 39c7adb57c4e60d6c5479dd8623128eb5b3f0f2c
  Charts: f69cf0518b6d1d62608ca504248f1bbe0b6ae77e
  CocoaLumberjack: 118bf4a820efc641f79fa487b75ed928dccfae23
  DoubleConversion: e22e0762848812a87afd67ffda3998d9ef29170c
  Down: 71bf4af3c04fa093e65dffa25c4b64fa61287373
  FBLazyVector: 47798d43f20e85af0d3cef09928b6e2d16dbbe4c
  FBReactNativeSpec: 8d0bf8eca089153f4196975ca190cda8c2d5dbd2
  Folly: 30e7936e1c45c08d884aa59369ed951a8e68cf51
  FormatterKit: 4b8f29acc9b872d5d12a63efb560661e8f2e1b98
  FSInteractiveMap: a396f610f48b76cb540baa87139d056429abda86
  Gifu: 7bcb6427457d85e0b4dff5a84ec5947ac19a93ea
  glog: 1f3da668190260b06b429bb211bfbee5cd790c28
  GoogleSignIn: 7ff245e1a7b26d379099d3243a562f5747e23d39
  GoogleToolboxForMac: 800648f8b3127618c1b59c7f97684427630c5ea3
  Gridicons: f032dbc3350f8648e0fabe3e531b72cf97d428a9
  GTMSessionFetcher: cea130bbfe5a7edc8d06d3f0d17288c32ffe9925
  Gutenberg: 8cdb2c1e818d3ccdda5b546ad87f3024aaf95c80
  JTAppleCalendar: 932cadea40b1051beab10f67843451d48ba16c99
  lottie-ios: 85ce835dd8c53e02509f20729fc7d6a4e6645a0a
  MediaEditor: 7296cd01d7a0548fb2bc909aa72153b376a56a61
  MRProgress: 16de7cc9f347e8846797a770db102a323fe7ef09
  Nimble: 051e3d8912d40138fa5591c78594f95fb172af37
  NSObject-SafeExpectations: ab8fe623d36b25aa1f150affa324e40a2f3c0374
  "NSURL+IDN": afc873e639c18138a1589697c3add197fe8679ca
  OCMock: 43565190abc78977ad44a61c0d20d7f0784d35ab
  OHHTTPStubs: 1e21c7d2c084b8153fc53d48400d8919d2d432d0
  RCTRequired: 3ca691422140f76f04fd2af6dc90914cf0f81ef1
  RCTTypeSafety: aab4e9679dbb3682bf0404fded7b9557d7306795
  Reachability: 33e18b67625424e47b6cde6d202dce689ad7af96
  React: 5a954890216a4493df5ab2149f70f18592b513ac
  React-Core: 865fa241faa644ff20cb5ec87787b32a5acc43b3
  React-CoreModules: 026fafece67a3802aa8bb1995d27227b0d95e0f5
  React-cxxreact: 9c76312456310d1b486e23edb9ce576a5397ebc2
  React-jsi: 6d6afac4873e8a3433334378589a0a8190d58070
  React-jsiexecutor: 9dfdcd0db23042623894dcbc02d61a772da8e3c1
  React-jsinspector: 89927b9ec6d75759882949d2043ba704565edaec
  react-native-keyboard-aware-scroll-view: 01c4b2303c4ef1c49c4d239c9c5856f0393104df
  react-native-linear-gradient: 258ba8c61848324b1f2019bed5f460e6396137b7
  react-native-safe-area: e8230b0017d76c00de6b01e2412dcf86b127c6a3
  react-native-slider: b36527edad24d49d9f3b53f3078334f45558f97b
  react-native-video: 9de661e89386bb7ab78cc68e61a146cbdf5ad4ad
  React-RCTActionSheet: e8f642cfaa396b6b09fd38f53378506c2d63af35
  React-RCTAnimation: cec1abbcfb006978a288c5072e3d611d6ff76d4c
  React-RCTBlob: 7596eb2048150e429127a92a701e6cd40a8c0a74
  React-RCTImage: 03c7e36877a579ee51dcc33079cc8bc98658a722
  React-RCTLinking: cdc3f1aaff5f321bc954a98b7ffae3f864a6eaa3
  React-RCTNetwork: 33b3da6944786edea496a5fc6afea466633fd711
  React-RCTSettings: a3b7b3124315f8c91fad5d8aff08ee97d4b471cd
  React-RCTText: ee9c8b70180fb58d062483d9664cd921d14b5961
  React-RCTVibration: 20deb1f6f001000d1f2603722ec110c66c74796b
  ReactCommon: 48926fc48fcd7c8a629860049ffba9c23b4005dc
  ReactNativeDarkMode: f61376360c5d983907e5c316e8e1c853a8c2f348
  RNSVG: 68a534a5db06dcbdaebfd5079349191598caef7b
  RNTAztecView: 8d9f78ce613bec2de7ab33bd22829ceff28a7c7e
  Sentry: ab6c209f23700d1460691dbc90e19ed0a05d496b
  SimulatorStatusMagic: 28d4a9d1a500ac7cea0b2b5a43c1c6ddb40ba56c
  Sodium: 63c0ca312a932e6da481689537d4b35568841bdc
  Starscream: ef3ece99d765eeccb67de105bfa143f929026cf5
  SVProgressHUD: 1428aafac632c1f86f62aa4243ec12008d7a51d6
  TOCropViewController: e9da34f484aedd4e5d5a8ab230ba217cfe16c729
  UIDeviceIdentifier: 44f805037d21b94394821828f4fcaba34b38c2d0
<<<<<<< HEAD
  WordPress-Aztec-iOS: 64a2989d25befb5ce086fac440315f696026ffd5
  WordPress-Editor-iOS: 63ef6a532af2c92e3301421f5c4af41ad3be8721
  WordPressAuthenticator: 14e9fb9f0a0c2800ed61716a65f0b386228b6584
  WordPressKit: eb884caeba0fab58ea1e99ceee2403559c4e99a4
=======
  WordPress-Aztec-iOS: 2a9fb6c2a23284f53d6d69ada43c50b5fddc7c3b
  WordPress-Editor-iOS: 9f236b27b068120af37d6d02e82037e122187804
  WordPressAuthenticator: c1a89c3e5883f357cc95e0d6dd572287128e8a7c
  WordPressKit: 767cc17ae08894f73f08c852fe124c865a62fb3d
>>>>>>> d62d86a7
  WordPressMocks: b4064b99a073117bbc304abe82df78f2fbe60992
  WordPressShared: 1bc316ed162f42af4e0fa2869437e9e28b532b01
  WordPressUI: 70cc58a253c352330b23cd8fa6dd6a2021570e18
  WPMediaPicker: 59559813ec8a7929a91aa5a1db74998d8485fb9f
  wpxmlrpc: 6a9bdd6ab9d1b159b384b0df0f3f39de9af4fecf
  Yoga: c920bf12bf8146aa5cd118063378c2cf5682d16c
  ZendeskCommonUISDK: 3c432801e31abff97d6e30441ea102eaef6b99e2
  ZendeskCoreSDK: 86513e62c1ab68913416c9044463d9b687ca944f
  ZendeskMessagingAPISDK: 7c0cbd1d2c941f05b36f73e7db5faee5863fe8b0
  ZendeskMessagingSDK: 6f168161d834dd66668344f645f7a6b6b121b58a
  ZendeskSDKConfigurationsSDK: 918241bc7ec30e0af9e1b16333d54a584ee8ab9e
  ZendeskSupportProvidersSDK: e183d32abac888c448469e2005c4a5a8c3ed73f0
  ZendeskSupportSDK: a87ab1e4badace92c75eb11dc77ede1e995b2adc
  ZIPFoundation: 249fa8890597086cd536bb2df5c9804d84e122b0

<<<<<<< HEAD
PODFILE CHECKSUM: 512057a5b0f526db80d6d67d43cc48e593926566
=======
PODFILE CHECKSUM: 61c386ca9b4729b758d3f8a7c85acbce2b577225
>>>>>>> d62d86a7

COCOAPODS: 1.8.4<|MERGE_RESOLUTION|>--- conflicted
+++ resolved
@@ -371,17 +371,10 @@
   - SVProgressHUD (2.2.5)
   - TOCropViewController (2.5.2)
   - UIDeviceIdentifier (1.4.0)
-<<<<<<< HEAD
-  - WordPress-Aztec-iOS (1.16.0)
-  - WordPress-Editor-iOS (1.16.0):
-    - WordPress-Aztec-iOS (= 1.16.0)
-  - WordPressAuthenticator (1.11.0-beta.15):
-=======
   - WordPress-Aztec-iOS (1.17.0)
   - WordPress-Editor-iOS (1.17.0):
     - WordPress-Aztec-iOS (= 1.17.0)
-  - WordPressAuthenticator (1.11.0):
->>>>>>> d62d86a7
+  - WordPressAuthenticator (1.11.1):
     - 1PasswordExtension (= 1.8.6)
     - Alamofire (= 4.8)
     - CocoaLumberjack (~> 3.5)
@@ -425,10 +418,6 @@
   - ZIPFoundation (0.9.10)
 
 DEPENDENCIES:
-<<<<<<< HEAD
-  - 1PasswordExtension (= 1.8.6)
-=======
->>>>>>> d62d86a7
   - Alamofire (= 4.8.0)
   - AlamofireNetworkActivityIndicator (~> 2.4)
   - AppCenter (= 2.5.1)
@@ -486,15 +475,9 @@
   - SimulatorStatusMagic
   - Starscream (= 3.0.6)
   - SVProgressHUD (= 2.2.5)
-<<<<<<< HEAD
-  - WordPress-Editor-iOS (~> 1.16.0)
+  - WordPress-Editor-iOS (~> 1.17.0)
   - WordPressAuthenticator (from `https://github.com/wordpress-mobile/WordPressAuthenticator-iOS.git`, branch `issue/211-remove-showLinkMailView`)
-  - WordPressKit (~> 4.6.0-beta.8)
-=======
-  - WordPress-Editor-iOS (~> 1.17.0)
-  - WordPressAuthenticator (~> 1.11.0)
   - WordPressKit (~> 4.6.0)
->>>>>>> d62d86a7
   - WordPressMocks (~> 0.0.8)
   - WordPressShared (~> 1.8.16)
   - WordPressUI (~> 1.5.2)
@@ -624,13 +607,10 @@
     :podspec: https://raw.githubusercontent.com/wordpress-mobile/gutenberg-mobile/v1.24.0/react-native-gutenberg-bridge/third-party-podspecs/RNSVG.podspec.json
   RNTAztecView:
     :git: http://github.com/wordpress-mobile/gutenberg-mobile/
-<<<<<<< HEAD
+    :tag: v1.24.0
   WordPressAuthenticator:
     :branch: issue/211-remove-showLinkMailView
     :git: https://github.com/wordpress-mobile/WordPressAuthenticator-iOS.git
-=======
-    :tag: v1.24.0
->>>>>>> d62d86a7
   Yoga:
     :podspec: https://raw.githubusercontent.com/wordpress-mobile/gutenberg-mobile/v1.24.0/react-native-gutenberg-bridge/third-party-podspecs/Yoga.podspec.json
 
@@ -643,13 +623,10 @@
     :tag: v1.24.0
   RNTAztecView:
     :git: http://github.com/wordpress-mobile/gutenberg-mobile/
-<<<<<<< HEAD
+    :tag: v1.24.0
   WordPressAuthenticator:
-    :commit: e4f1b0ed26b936192002c5f40b738d2add596e76
+    :commit: b9c020acb1c5bd4c3af1889b32b65b7395f4714d
     :git: https://github.com/wordpress-mobile/WordPressAuthenticator-iOS.git
-=======
-    :tag: v1.24.0
->>>>>>> d62d86a7
 
 SPEC CHECKSUMS:
   1PasswordExtension: f97cc80ae58053c331b2b6dc8843ba7103b33794
@@ -718,17 +695,10 @@
   SVProgressHUD: 1428aafac632c1f86f62aa4243ec12008d7a51d6
   TOCropViewController: e9da34f484aedd4e5d5a8ab230ba217cfe16c729
   UIDeviceIdentifier: 44f805037d21b94394821828f4fcaba34b38c2d0
-<<<<<<< HEAD
-  WordPress-Aztec-iOS: 64a2989d25befb5ce086fac440315f696026ffd5
-  WordPress-Editor-iOS: 63ef6a532af2c92e3301421f5c4af41ad3be8721
-  WordPressAuthenticator: 14e9fb9f0a0c2800ed61716a65f0b386228b6584
-  WordPressKit: eb884caeba0fab58ea1e99ceee2403559c4e99a4
-=======
   WordPress-Aztec-iOS: 2a9fb6c2a23284f53d6d69ada43c50b5fddc7c3b
   WordPress-Editor-iOS: 9f236b27b068120af37d6d02e82037e122187804
-  WordPressAuthenticator: c1a89c3e5883f357cc95e0d6dd572287128e8a7c
+  WordPressAuthenticator: 5711680069ca4b4f7614bad8d57cc453e7663b54
   WordPressKit: 767cc17ae08894f73f08c852fe124c865a62fb3d
->>>>>>> d62d86a7
   WordPressMocks: b4064b99a073117bbc304abe82df78f2fbe60992
   WordPressShared: 1bc316ed162f42af4e0fa2869437e9e28b532b01
   WordPressUI: 70cc58a253c352330b23cd8fa6dd6a2021570e18
@@ -744,10 +714,6 @@
   ZendeskSupportSDK: a87ab1e4badace92c75eb11dc77ede1e995b2adc
   ZIPFoundation: 249fa8890597086cd536bb2df5c9804d84e122b0
 
-<<<<<<< HEAD
-PODFILE CHECKSUM: 512057a5b0f526db80d6d67d43cc48e593926566
-=======
-PODFILE CHECKSUM: 61c386ca9b4729b758d3f8a7c85acbce2b577225
->>>>>>> d62d86a7
+PODFILE CHECKSUM: 57ce73c72ee43437595575ba2609397ba4af31d3
 
 COCOAPODS: 1.8.4