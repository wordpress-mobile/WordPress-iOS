PODS:
  - Alamofire (4.8.0)
  - AlamofireImage (3.5.2):
    - Alamofire (~> 4.8)
  - AlamofireNetworkActivityIndicator (2.4.0):
    - Alamofire (~> 4.8)
  - AppCenter (5.0.3):
    - AppCenter/Analytics (= 5.0.3)
    - AppCenter/Crashes (= 5.0.3)
  - AppCenter/Analytics (5.0.3):
    - AppCenter/Core
  - AppCenter/Core (5.0.3)
  - AppCenter/Crashes (5.0.3):
    - AppCenter/Core
  - AppCenter/Distribute (5.0.3):
    - AppCenter/Core
  - Automattic-Tracks-iOS (3.0.0):
    - Sentry (~> 8.0)
    - Sodium (>= 0.9.1)
    - UIDeviceIdentifier (~> 2.0)
  - CocoaLumberjack/Core (3.8.0)
  - CocoaLumberjack/Swift (3.8.0):
    - CocoaLumberjack/Core
  - CropViewController (2.5.3)
  - Down (0.6.6)
  - FSInteractiveMap (0.1.0)
  - Gifu (3.3.1)
  - Gridicons (1.2.0)
  - Gutenberg (1.109.3)
  - JTAppleCalendar (8.0.5)
  - Kanvas (1.4.9):
    - CropViewController
  - MediaEditor (1.2.2):
    - CropViewController (~> 2.5.3)
  - NSObject-SafeExpectations (0.0.4)
  - "NSURL+IDN (0.4)"
  - OCMock (3.4.3)
  - OHHTTPStubs/Core (9.1.0)
  - OHHTTPStubs/Default (9.1.0):
    - OHHTTPStubs/Core
    - OHHTTPStubs/JSON
    - OHHTTPStubs/NSURLSession
    - OHHTTPStubs/OHPathHelpers
  - OHHTTPStubs/JSON (9.1.0):
    - OHHTTPStubs/Core
  - OHHTTPStubs/NSURLSession (9.1.0):
    - OHHTTPStubs/Core
  - OHHTTPStubs/OHPathHelpers (9.1.0)
  - OHHTTPStubs/Swift (9.1.0):
    - OHHTTPStubs/Default
  - Reachability (3.2)
  - Sentry (8.15.2):
    - Sentry/Core (= 8.15.2)
    - SentryPrivate (= 8.15.2)
  - Sentry/Core (8.15.2):
    - SentryPrivate (= 8.15.2)
  - SentryPrivate (8.15.2)
  - Sodium (0.9.1)
  - Starscream (3.0.6)
  - SVProgressHUD (2.2.5)
  - SwiftLint (0.53.0)
  - UIDeviceIdentifier (2.3.0)
  - WordPress-Aztec-iOS (1.19.9)
  - WordPress-Editor-iOS (1.19.9):
    - WordPress-Aztec-iOS (= 1.19.9)
  - WordPressAuthenticator (8.0.0):
    - Gridicons (~> 1.0)
    - "NSURL+IDN (= 0.4)"
    - SVProgressHUD (~> 2.2.5)
    - WordPressKit (~> 9.0.0)
    - WordPressShared (~> 2.1-beta)
    - WordPressUI (~> 1.7-beta)
  - WordPressKit (9.0.0):
    - Alamofire (~> 4.8.0)
    - NSObject-SafeExpectations (~> 0.0.4)
    - UIDeviceIdentifier (~> 2.0)
    - WordPressShared (~> 2.0-beta)
    - wpxmlrpc (~> 0.10)
  - WordPressShared (2.2.0)
  - WordPressUI (1.15.0)
  - wpxmlrpc (0.10.0)
  - ZendeskCommonUISDK (6.1.2)
  - ZendeskCoreSDK (2.5.1)
  - ZendeskMessagingAPISDK (3.8.3):
    - ZendeskSDKConfigurationsSDK (= 1.1.9)
  - ZendeskMessagingSDK (3.8.3):
    - ZendeskCommonUISDK (= 6.1.2)
    - ZendeskMessagingAPISDK (= 3.8.3)
  - ZendeskSDKConfigurationsSDK (1.1.9)
  - ZendeskSupportProvidersSDK (5.3.0):
    - ZendeskCoreSDK (~> 2.5.1)
  - ZendeskSupportSDK (5.3.0):
    - ZendeskMessagingSDK (~> 3.8.2)
    - ZendeskSupportProvidersSDK (~> 5.3.0)
  - ZIPFoundation (0.9.16)

DEPENDENCIES:
  - Alamofire (= 4.8.0)
  - AlamofireImage (= 3.5.2)
  - AlamofireNetworkActivityIndicator (~> 2.4)
  - AppCenter (~> 5.0)
  - AppCenter/Distribute (~> 5.0)
  - Automattic-Tracks-iOS (~> 3.0)
  - CocoaLumberjack/Swift (~> 3.0)
  - CropViewController (= 2.5.3)
  - Down (~> 0.6.6)
  - FSInteractiveMap (from `https://github.com/wordpress-mobile/FSInteractiveMap.git`, tag `0.2.0`)
  - Gifu (= 3.3.1)
  - Gridicons (~> 1.2)
<<<<<<< HEAD
  - Gutenberg (from `https://cdn.a8c-ci.services/gutenberg-mobile/Gutenberg-v1.109.3.podspec`)
=======
  - Gutenberg (from `https://cdn.a8c-ci.services/gutenberg-mobile/Gutenberg-v1.110.0-alpha2.podspec`)
>>>>>>> c4c5b52a
  - JTAppleCalendar (~> 8.0.5)
  - Kanvas (~> 1.4.4)
  - MediaEditor (>= 1.2.2, ~> 1.2)
  - NSObject-SafeExpectations (~> 0.0.4)
  - "NSURL+IDN (~> 0.4)"
  - OCMock (~> 3.4.3)
  - OHHTTPStubs/Swift (~> 9.1.0)
  - Reachability (= 3.2)
  - Starscream (= 3.0.6)
  - SVProgressHUD (= 2.2.5)
  - SwiftLint (~> 0.50)
  - WordPress-Editor-iOS (~> 1.19.9)
  - WordPressAuthenticator (~> 8.0)
  - WordPressKit (~> 9.0)
  - WordPressShared (~> 2.2)
  - WordPressUI (~> 1.15)
  - ZendeskSupportSDK (= 5.3.0)
  - ZIPFoundation (~> 0.9.8)

SPEC REPOS:
  https://github.com/wordpress-mobile/cocoapods-specs.git:
    - WordPressAuthenticator
  trunk:
    - Alamofire
    - AlamofireImage
    - AlamofireNetworkActivityIndicator
    - AppCenter
    - Automattic-Tracks-iOS
    - CocoaLumberjack
    - CropViewController
    - Down
    - Gifu
    - Gridicons
    - JTAppleCalendar
    - Kanvas
    - MediaEditor
    - NSObject-SafeExpectations
    - "NSURL+IDN"
    - OCMock
    - OHHTTPStubs
    - Reachability
    - Sentry
    - SentryPrivate
    - Sodium
    - Starscream
    - SVProgressHUD
    - SwiftLint
    - UIDeviceIdentifier
    - WordPress-Aztec-iOS
    - WordPress-Editor-iOS
    - WordPressKit
    - WordPressShared
    - WordPressUI
    - wpxmlrpc
    - ZendeskCommonUISDK
    - ZendeskCoreSDK
    - ZendeskMessagingAPISDK
    - ZendeskMessagingSDK
    - ZendeskSDKConfigurationsSDK
    - ZendeskSupportProvidersSDK
    - ZendeskSupportSDK
    - ZIPFoundation

EXTERNAL SOURCES:
  FSInteractiveMap:
    :git: https://github.com/wordpress-mobile/FSInteractiveMap.git
    :tag: 0.2.0
  Gutenberg:
<<<<<<< HEAD
    :podspec: https://cdn.a8c-ci.services/gutenberg-mobile/Gutenberg-v1.109.3.podspec
=======
    :podspec: https://cdn.a8c-ci.services/gutenberg-mobile/Gutenberg-v1.110.0-alpha2.podspec
>>>>>>> c4c5b52a

CHECKOUT OPTIONS:
  FSInteractiveMap:
    :git: https://github.com/wordpress-mobile/FSInteractiveMap.git
    :tag: 0.2.0

SPEC CHECKSUMS:
  Alamofire: 3ec537f71edc9804815215393ae2b1a8ea33a844
  AlamofireImage: 63cfe3baf1370be6c498149687cf6db3e3b00999
  AlamofireNetworkActivityIndicator: 9acc3de3ca6645bf0efed462396b0df13dd3e7b8
  AppCenter: a4070ec3d4418b5539067a51f57155012e486ebd
  Automattic-Tracks-iOS: f30bf3362a77010ccb9fe9aded453645089f6ccb
  CocoaLumberjack: 78abfb691154e2a9df8ded4350d504ee19d90732
  CropViewController: a5c143548a0fabcd6cc25f2d26e40460cfb8c78c
  Down: 71bf4af3c04fa093e65dffa25c4b64fa61287373
  FSInteractiveMap: a396f610f48b76cb540baa87139d056429abda86
  Gifu: 416d4e38c4c2fed012f019e0a1d3ffcb58e5b842
  Gridicons: 4455b9f366960121430e45997e32112ae49ffe1d
<<<<<<< HEAD
  Gutenberg: 2e27d2fc2e287c093814ef7f32fc8f860492a49a
=======
  Gutenberg: fd7f055a7ec5c27c993e176c3c2b2a6548789b8d
>>>>>>> c4c5b52a
  JTAppleCalendar: 16c6501b22cb27520372c28b0a2e0b12c8d0cd73
  Kanvas: cc027f8058de881a4ae2b5aa5f05037b6d054d08
  MediaEditor: d08314cfcbfac74361071a306b4bc3a39b3356ae
  NSObject-SafeExpectations: ab8fe623d36b25aa1f150affa324e40a2f3c0374
  "NSURL+IDN": afc873e639c18138a1589697c3add197fe8679ca
  OCMock: 43565190abc78977ad44a61c0d20d7f0784d35ab
  OHHTTPStubs: 90eac6d8f2c18317baeca36698523dc67c513831
  Reachability: 33e18b67625424e47b6cde6d202dce689ad7af96
  Sentry: 6f5742b4c47c17c9adcf265f6f328cf4a0ed1923
  SentryPrivate: b2f7996f37781080f04a946eb4e377ff63c64195
  Sodium: 23d11554ecd556196d313cf6130d406dfe7ac6da
  Starscream: ef3ece99d765eeccb67de105bfa143f929026cf5
  SVProgressHUD: 1428aafac632c1f86f62aa4243ec12008d7a51d6
  SwiftLint: 5ce4d6a8ff83f1b5fd5ad5dbf30965d35af65e44
  UIDeviceIdentifier: 442b65b4ff1832d4ca9c2a157815cb29ad981b17
  WordPress-Aztec-iOS: fbebd569c61baa252b3f5058c0a2a9a6ada686bb
  WordPress-Editor-iOS: bda9f7f942212589b890329a0cb22547311749ef
  WordPressAuthenticator: 076a963e784bd5c57f9fa979bcab2a67bd929abb
  WordPressKit: 3f599b50b996e4352efa5594e6de95e53315da12
  WordPressShared: 87f3ee89b0a3e83106106f13a8b71605fb8eb6d2
  WordPressUI: a491454affda3b0fb812812e637dc5e8f8f6bd06
  wpxmlrpc: 68db063041e85d186db21f674adf08d9c70627fd
  ZendeskCommonUISDK: 5f0a83f412e07ae23701f18c412fe783b3249ef5
  ZendeskCoreSDK: 19a18e5ef2edcb18f4dbc0ea0d12bd31f515712a
  ZendeskMessagingAPISDK: db91be0c5cb88229d22f0e560ed99ba6e1dce02e
  ZendeskMessagingSDK: ce2750c0a3dbd40918ea2e2d44dd0dbe34d21bc8
  ZendeskSDKConfigurationsSDK: f91f54f3b41aa36ffbc43a37af9956752a062055
  ZendeskSupportProvidersSDK: 2bdf8544f7cd0fd4c002546f5704b813845beb2a
  ZendeskSupportSDK: 3a8e508ab1d9dd22dc038df6c694466414e037ba
  ZIPFoundation: d170fa8e270b2a32bef9dcdcabff5b8f1a5deced

PODFILE CHECKSUM: 0b80196128148bbcc9c925157a648526b36bb558

COCOAPODS: 1.14.2<|MERGE_RESOLUTION|>--- conflicted
+++ resolved
@@ -26,7 +26,7 @@
   - FSInteractiveMap (0.1.0)
   - Gifu (3.3.1)
   - Gridicons (1.2.0)
-  - Gutenberg (1.109.3)
+  - Gutenberg (1.109.2)
   - JTAppleCalendar (8.0.5)
   - Kanvas (1.4.9):
     - CropViewController
@@ -49,12 +49,12 @@
   - OHHTTPStubs/Swift (9.1.0):
     - OHHTTPStubs/Default
   - Reachability (3.2)
-  - Sentry (8.15.2):
-    - Sentry/Core (= 8.15.2)
-    - SentryPrivate (= 8.15.2)
-  - Sentry/Core (8.15.2):
-    - SentryPrivate (= 8.15.2)
-  - SentryPrivate (8.15.2)
+  - Sentry (8.17.0):
+    - Sentry/Core (= 8.17.0)
+    - SentryPrivate (= 8.17.0)
+  - Sentry/Core (8.17.0):
+    - SentryPrivate (= 8.17.0)
+  - SentryPrivate (8.17.0)
   - Sodium (0.9.1)
   - Starscream (3.0.6)
   - SVProgressHUD (2.2.5)
@@ -107,11 +107,7 @@
   - FSInteractiveMap (from `https://github.com/wordpress-mobile/FSInteractiveMap.git`, tag `0.2.0`)
   - Gifu (= 3.3.1)
   - Gridicons (~> 1.2)
-<<<<<<< HEAD
-  - Gutenberg (from `https://cdn.a8c-ci.services/gutenberg-mobile/Gutenberg-v1.109.3.podspec`)
-=======
   - Gutenberg (from `https://cdn.a8c-ci.services/gutenberg-mobile/Gutenberg-v1.110.0-alpha2.podspec`)
->>>>>>> c4c5b52a
   - JTAppleCalendar (~> 8.0.5)
   - Kanvas (~> 1.4.4)
   - MediaEditor (>= 1.2.2, ~> 1.2)
@@ -180,11 +176,7 @@
     :git: https://github.com/wordpress-mobile/FSInteractiveMap.git
     :tag: 0.2.0
   Gutenberg:
-<<<<<<< HEAD
-    :podspec: https://cdn.a8c-ci.services/gutenberg-mobile/Gutenberg-v1.109.3.podspec
-=======
     :podspec: https://cdn.a8c-ci.services/gutenberg-mobile/Gutenberg-v1.110.0-alpha2.podspec
->>>>>>> c4c5b52a
 
 CHECKOUT OPTIONS:
   FSInteractiveMap:
@@ -203,11 +195,7 @@
   FSInteractiveMap: a396f610f48b76cb540baa87139d056429abda86
   Gifu: 416d4e38c4c2fed012f019e0a1d3ffcb58e5b842
   Gridicons: 4455b9f366960121430e45997e32112ae49ffe1d
-<<<<<<< HEAD
-  Gutenberg: 2e27d2fc2e287c093814ef7f32fc8f860492a49a
-=======
   Gutenberg: fd7f055a7ec5c27c993e176c3c2b2a6548789b8d
->>>>>>> c4c5b52a
   JTAppleCalendar: 16c6501b22cb27520372c28b0a2e0b12c8d0cd73
   Kanvas: cc027f8058de881a4ae2b5aa5f05037b6d054d08
   MediaEditor: d08314cfcbfac74361071a306b4bc3a39b3356ae
@@ -216,8 +204,8 @@
   OCMock: 43565190abc78977ad44a61c0d20d7f0784d35ab
   OHHTTPStubs: 90eac6d8f2c18317baeca36698523dc67c513831
   Reachability: 33e18b67625424e47b6cde6d202dce689ad7af96
-  Sentry: 6f5742b4c47c17c9adcf265f6f328cf4a0ed1923
-  SentryPrivate: b2f7996f37781080f04a946eb4e377ff63c64195
+  Sentry: 08c4200e02bd1dc235c57c904b948e65f8f3ceb4
+  SentryPrivate: 1986fdf51e44758f7e191ee8fa8bf072e391d461
   Sodium: 23d11554ecd556196d313cf6130d406dfe7ac6da
   Starscream: ef3ece99d765eeccb67de105bfa143f929026cf5
   SVProgressHUD: 1428aafac632c1f86f62aa4243ec12008d7a51d6
