PODS:
  - 1PasswordExtension (1.8.5)
  - Alamofire (4.8.0)
  - AlamofireNetworkActivityIndicator (2.4.0):
    - Alamofire (~> 4.8)
  - AppCenter (2.5.1):
    - AppCenter/Analytics (= 2.5.1)
    - AppCenter/Crashes (= 2.5.1)
  - AppCenter/Analytics (2.5.1):
    - AppCenter/Core
  - AppCenter/Core (2.5.1)
  - AppCenter/Crashes (2.5.1):
    - AppCenter/Core
  - AppCenter/Distribute (2.5.1):
    - AppCenter/Core
  - Automattic-Tracks-iOS (0.4.4-beta.2):
    - CocoaLumberjack (~> 3.5.2)
    - Reachability (~> 3.1)
    - Sentry (~> 4)
    - UIDeviceIdentifier (~> 1)
  - boost-for-react-native (1.63.0)
  - Charts (3.2.2):
    - Charts/Core (= 3.2.2)
  - Charts/Core (3.2.2)
  - CocoaLumberjack (3.5.2):
    - CocoaLumberjack/Core (= 3.5.2)
  - CocoaLumberjack/Core (3.5.2)
  - DoubleConversion (1.1.5)
  - Down (0.6.6)
  - FBLazyVector (0.61.5)
  - FBReactNativeSpec (0.61.5):
    - Folly (= 2018.10.22.00)
    - RCTRequired (= 0.61.5)
    - RCTTypeSafety (= 0.61.5)
    - React-Core (= 0.61.5)
    - React-jsi (= 0.61.5)
    - ReactCommon/turbomodule/core (= 0.61.5)
  - Folly (2018.10.22.00):
    - boost-for-react-native
    - DoubleConversion
    - Folly/Default (= 2018.10.22.00)
    - glog
  - Folly/Default (2018.10.22.00):
    - boost-for-react-native
    - DoubleConversion
    - glog
  - FormatterKit/Resources (1.8.2)
  - FormatterKit/TimeIntervalFormatter (1.8.2):
    - FormatterKit/Resources
  - FSInteractiveMap (0.1.0)
  - Gifu (3.2.0)
  - glog (0.3.5)
  - GoogleSignIn (4.4.0):
    - "GoogleToolboxForMac/NSDictionary+URLArguments (~> 2.1)"
    - "GoogleToolboxForMac/NSString+URLArguments (~> 2.1)"
    - GTMSessionFetcher/Core (~> 1.1)
  - GoogleToolboxForMac/DebugUtils (2.2.2):
    - GoogleToolboxForMac/Defines (= 2.2.2)
  - GoogleToolboxForMac/Defines (2.2.2)
  - "GoogleToolboxForMac/NSDictionary+URLArguments (2.2.2)":
    - GoogleToolboxForMac/DebugUtils (= 2.2.2)
    - GoogleToolboxForMac/Defines (= 2.2.2)
    - "GoogleToolboxForMac/NSString+URLArguments (= 2.2.2)"
  - "GoogleToolboxForMac/NSString+URLArguments (2.2.2)"
  - Gridicons (0.20-beta.1)
  - GTMSessionFetcher/Core (1.3.1)
  - Gutenberg (1.23.0):
    - React (= 0.61.5)
    - React-CoreModules (= 0.61.5)
    - React-RCTImage (= 0.61.5)
    - RNTAztecView
  - JTAppleCalendar (8.0.3)
  - lottie-ios (3.1.6)
  - MediaEditor (1.0.1):
    - TOCropViewController (~> 2.5.2)
  - MRProgress (0.8.3):
    - MRProgress/ActivityIndicator (= 0.8.3)
    - MRProgress/Blur (= 0.8.3)
    - MRProgress/Circular (= 0.8.3)
    - MRProgress/Icons (= 0.8.3)
    - MRProgress/NavigationBarProgress (= 0.8.3)
    - MRProgress/Overlay (= 0.8.3)
  - MRProgress/ActivityIndicator (0.8.3):
    - MRProgress/Stopable
  - MRProgress/Blur (0.8.3):
    - MRProgress/Helper
  - MRProgress/Circular (0.8.3):
    - MRProgress/Helper
    - MRProgress/ProgressBaseClass
    - MRProgress/Stopable
  - MRProgress/Helper (0.8.3)
  - MRProgress/Icons (0.8.3)
  - MRProgress/NavigationBarProgress (0.8.3):
    - MRProgress/ProgressBaseClass
  - MRProgress/Overlay (0.8.3):
    - MRProgress/ActivityIndicator
    - MRProgress/Blur
    - MRProgress/Circular
    - MRProgress/Helper
    - MRProgress/Icons
  - MRProgress/ProgressBaseClass (0.8.3)
  - MRProgress/Stopable (0.8.3):
    - MRProgress/Helper
  - Nimble (7.3.4)
  - NSObject-SafeExpectations (0.0.4)
  - "NSURL+IDN (0.4)"
  - OCMock (3.4.3)
  - OHHTTPStubs (6.1.0):
    - OHHTTPStubs/Default (= 6.1.0)
  - OHHTTPStubs/Core (6.1.0)
  - OHHTTPStubs/Default (6.1.0):
    - OHHTTPStubs/Core
    - OHHTTPStubs/JSON
    - OHHTTPStubs/NSURLSession
    - OHHTTPStubs/OHPathHelpers
  - OHHTTPStubs/JSON (6.1.0):
    - OHHTTPStubs/Core
  - OHHTTPStubs/NSURLSession (6.1.0):
    - OHHTTPStubs/Core
  - OHHTTPStubs/OHPathHelpers (6.1.0)
  - OHHTTPStubs/Swift (6.1.0):
    - OHHTTPStubs/Default
  - RCTRequired (0.61.5)
  - RCTTypeSafety (0.61.5):
    - FBLazyVector (= 0.61.5)
    - Folly (= 2018.10.22.00)
    - RCTRequired (= 0.61.5)
    - React-Core (= 0.61.5)
  - Reachability (3.2)
  - React (0.61.5):
    - React-Core (= 0.61.5)
    - React-Core/DevSupport (= 0.61.5)
    - React-Core/RCTWebSocket (= 0.61.5)
    - React-RCTActionSheet (= 0.61.5)
    - React-RCTAnimation (= 0.61.5)
    - React-RCTBlob (= 0.61.5)
    - React-RCTImage (= 0.61.5)
    - React-RCTLinking (= 0.61.5)
    - React-RCTNetwork (= 0.61.5)
    - React-RCTSettings (= 0.61.5)
    - React-RCTText (= 0.61.5)
    - React-RCTVibration (= 0.61.5)
  - React-Core (0.61.5):
    - Folly (= 2018.10.22.00)
    - glog
    - React-Core/Default (= 0.61.5)
    - React-cxxreact (= 0.61.5)
    - React-jsi (= 0.61.5)
    - React-jsiexecutor (= 0.61.5)
    - Yoga
  - React-Core/CoreModulesHeaders (0.61.5):
    - Folly (= 2018.10.22.00)
    - glog
    - React-Core/Default
    - React-cxxreact (= 0.61.5)
    - React-jsi (= 0.61.5)
    - React-jsiexecutor (= 0.61.5)
    - Yoga
  - React-Core/Default (0.61.5):
    - Folly (= 2018.10.22.00)
    - glog
    - React-cxxreact (= 0.61.5)
    - React-jsi (= 0.61.5)
    - React-jsiexecutor (= 0.61.5)
    - Yoga
  - React-Core/DevSupport (0.61.5):
    - Folly (= 2018.10.22.00)
    - glog
    - React-Core/Default (= 0.61.5)
    - React-Core/RCTWebSocket (= 0.61.5)
    - React-cxxreact (= 0.61.5)
    - React-jsi (= 0.61.5)
    - React-jsiexecutor (= 0.61.5)
    - React-jsinspector (= 0.61.5)
    - Yoga
  - React-Core/RCTActionSheetHeaders (0.61.5):
    - Folly (= 2018.10.22.00)
    - glog
    - React-Core/Default
    - React-cxxreact (= 0.61.5)
    - React-jsi (= 0.61.5)
    - React-jsiexecutor (= 0.61.5)
    - Yoga
  - React-Core/RCTAnimationHeaders (0.61.5):
    - Folly (= 2018.10.22.00)
    - glog
    - React-Core/Default
    - React-cxxreact (= 0.61.5)
    - React-jsi (= 0.61.5)
    - React-jsiexecutor (= 0.61.5)
    - Yoga
  - React-Core/RCTBlobHeaders (0.61.5):
    - Folly (= 2018.10.22.00)
    - glog
    - React-Core/Default
    - React-cxxreact (= 0.61.5)
    - React-jsi (= 0.61.5)
    - React-jsiexecutor (= 0.61.5)
    - Yoga
  - React-Core/RCTImageHeaders (0.61.5):
    - Folly (= 2018.10.22.00)
    - glog
    - React-Core/Default
    - React-cxxreact (= 0.61.5)
    - React-jsi (= 0.61.5)
    - React-jsiexecutor (= 0.61.5)
    - Yoga
  - React-Core/RCTLinkingHeaders (0.61.5):
    - Folly (= 2018.10.22.00)
    - glog
    - React-Core/Default
    - React-cxxreact (= 0.61.5)
    - React-jsi (= 0.61.5)
    - React-jsiexecutor (= 0.61.5)
    - Yoga
  - React-Core/RCTNetworkHeaders (0.61.5):
    - Folly (= 2018.10.22.00)
    - glog
    - React-Core/Default
    - React-cxxreact (= 0.61.5)
    - React-jsi (= 0.61.5)
    - React-jsiexecutor (= 0.61.5)
    - Yoga
  - React-Core/RCTSettingsHeaders (0.61.5):
    - Folly (= 2018.10.22.00)
    - glog
    - React-Core/Default
    - React-cxxreact (= 0.61.5)
    - React-jsi (= 0.61.5)
    - React-jsiexecutor (= 0.61.5)
    - Yoga
  - React-Core/RCTTextHeaders (0.61.5):
    - Folly (= 2018.10.22.00)
    - glog
    - React-Core/Default
    - React-cxxreact (= 0.61.5)
    - React-jsi (= 0.61.5)
    - React-jsiexecutor (= 0.61.5)
    - Yoga
  - React-Core/RCTVibrationHeaders (0.61.5):
    - Folly (= 2018.10.22.00)
    - glog
    - React-Core/Default
    - React-cxxreact (= 0.61.5)
    - React-jsi (= 0.61.5)
    - React-jsiexecutor (= 0.61.5)
    - Yoga
  - React-Core/RCTWebSocket (0.61.5):
    - Folly (= 2018.10.22.00)
    - glog
    - React-Core/Default (= 0.61.5)
    - React-cxxreact (= 0.61.5)
    - React-jsi (= 0.61.5)
    - React-jsiexecutor (= 0.61.5)
    - Yoga
  - React-CoreModules (0.61.5):
    - FBReactNativeSpec (= 0.61.5)
    - Folly (= 2018.10.22.00)
    - RCTTypeSafety (= 0.61.5)
    - React-Core/CoreModulesHeaders (= 0.61.5)
    - React-RCTImage (= 0.61.5)
    - ReactCommon/turbomodule/core (= 0.61.5)
  - React-cxxreact (0.61.5):
    - boost-for-react-native (= 1.63.0)
    - DoubleConversion
    - Folly (= 2018.10.22.00)
    - glog
    - React-jsinspector (= 0.61.5)
  - React-jsi (0.61.5):
    - boost-for-react-native (= 1.63.0)
    - DoubleConversion
    - Folly (= 2018.10.22.00)
    - glog
    - React-jsi/Default (= 0.61.5)
  - React-jsi/Default (0.61.5):
    - boost-for-react-native (= 1.63.0)
    - DoubleConversion
    - Folly (= 2018.10.22.00)
    - glog
  - React-jsiexecutor (0.61.5):
    - DoubleConversion
    - Folly (= 2018.10.22.00)
    - glog
    - React-cxxreact (= 0.61.5)
    - React-jsi (= 0.61.5)
  - React-jsinspector (0.61.5)
  - react-native-keyboard-aware-scroll-view (0.8.7):
    - React
  - react-native-linear-gradient (2.5.6):
    - React
  - react-native-safe-area (0.5.1):
    - React
  - react-native-slider (2.0.7):
    - React
  - react-native-video (4.4.1):
    - React-Core
    - react-native-video/Video (= 4.4.1)
  - react-native-video/Video (4.4.1):
    - React-Core
  - React-RCTActionSheet (0.61.5):
    - React-Core/RCTActionSheetHeaders (= 0.61.5)
  - React-RCTAnimation (0.61.5):
    - React-Core/RCTAnimationHeaders (= 0.61.5)
  - React-RCTBlob (0.61.5):
    - React-Core/RCTBlobHeaders (= 0.61.5)
    - React-Core/RCTWebSocket (= 0.61.5)
    - React-jsi (= 0.61.5)
    - React-RCTNetwork (= 0.61.5)
  - React-RCTImage (0.61.5):
    - React-Core/RCTImageHeaders (= 0.61.5)
    - React-RCTNetwork (= 0.61.5)
  - React-RCTLinking (0.61.5):
    - React-Core/RCTLinkingHeaders (= 0.61.5)
  - React-RCTNetwork (0.61.5):
    - React-Core/RCTNetworkHeaders (= 0.61.5)
  - React-RCTSettings (0.61.5):
    - React-Core/RCTSettingsHeaders (= 0.61.5)
  - React-RCTText (0.61.5):
    - React-Core/RCTTextHeaders (= 0.61.5)
  - React-RCTVibration (0.61.5):
    - React-Core/RCTVibrationHeaders (= 0.61.5)
  - ReactCommon (0.61.5):
    - ReactCommon/jscallinvoker (= 0.61.5)
    - ReactCommon/turbomodule (= 0.61.5)
  - ReactCommon/jscallinvoker (0.61.5):
    - DoubleConversion
    - Folly (= 2018.10.22.00)
    - glog
    - React-cxxreact (= 0.61.5)
  - ReactCommon/turbomodule (0.61.5):
    - DoubleConversion
    - Folly (= 2018.10.22.00)
    - glog
    - React-Core (= 0.61.5)
    - React-cxxreact (= 0.61.5)
    - React-jsi (= 0.61.5)
    - ReactCommon/jscallinvoker (= 0.61.5)
    - ReactCommon/turbomodule/core (= 0.61.5)
    - ReactCommon/turbomodule/samples (= 0.61.5)
  - ReactCommon/turbomodule/core (0.61.5):
    - DoubleConversion
    - Folly (= 2018.10.22.00)
    - glog
    - React-Core (= 0.61.5)
    - React-cxxreact (= 0.61.5)
    - React-jsi (= 0.61.5)
    - ReactCommon/jscallinvoker (= 0.61.5)
  - ReactCommon/turbomodule/samples (0.61.5):
    - DoubleConversion
    - Folly (= 2018.10.22.00)
    - glog
    - React-Core (= 0.61.5)
    - React-cxxreact (= 0.61.5)
    - React-jsi (= 0.61.5)
    - ReactCommon/jscallinvoker (= 0.61.5)
    - ReactCommon/turbomodule/core (= 0.61.5)
  - ReactNativeDarkMode (0.0.10):
    - React
  - RNSVG (9.13.6-gb):
    - React
  - RNTAztecView (1.23.0):
    - React-Core
    - WordPress-Aztec-iOS (= 1.16.0)
  - Sentry (4.5.0):
    - Sentry/Core (= 4.5.0)
  - Sentry/Core (4.5.0)
  - SimulatorStatusMagic (2.4.1)
  - Starscream (3.0.6)
  - SVProgressHUD (2.2.5)
  - TOCropViewController (2.5.2)
  - UIDeviceIdentifier (1.4.0)
  - WordPress-Aztec-iOS (1.16.0)
  - WordPress-Editor-iOS (1.16.0):
    - WordPress-Aztec-iOS (= 1.16.0)
  - WordPressAuthenticator (1.11.0-beta.11):
    - 1PasswordExtension (= 1.8.5)
    - Alamofire (= 4.8)
    - CocoaLumberjack (~> 3.5)
    - GoogleSignIn (~> 4.4)
    - Gridicons (~> 0.20-beta)
    - lottie-ios (= 3.1.6)
    - "NSURL+IDN (= 0.4)"
    - SVProgressHUD (= 2.2.5)
    - WordPressKit (~> 4.6.0-beta.8)
    - WordPressShared (~> 1.8.16-beta)
    - WordPressUI (~> 1.5-beta)
  - WordPressKit (4.6.0-beta.8):
    - Alamofire (~> 4.8.0)
    - CocoaLumberjack (~> 3.4)
    - NSObject-SafeExpectations (= 0.0.4)
    - UIDeviceIdentifier (~> 1)
    - WordPressShared (~> 1.8.15-beta)
    - wpxmlrpc (= 0.8.5-beta.1)
  - WordPressMocks (0.0.8)
  - WordPressShared (1.8.16-beta.1):
    - CocoaLumberjack (~> 3.4)
    - FormatterKit/TimeIntervalFormatter (= 1.8.2)
  - WordPressUI (1.5.2-beta.1)
  - WPMediaPicker (1.6.1-beta.2)
  - wpxmlrpc (0.8.5-beta.1)
  - Yoga (1.14.0)
  - ZendeskCommonUISDK (4.0.0):
    - ZendeskSDKConfigurationsSDK (~> 1.1.2)
  - ZendeskCoreSDK (2.2.2)
  - ZendeskMessagingAPISDK (3.0.0):
    - ZendeskSDKConfigurationsSDK (~> 1.1.2)
  - ZendeskMessagingSDK (3.0.0):
    - ZendeskCommonUISDK (~> 4.0.0)
    - ZendeskMessagingAPISDK (~> 3.0.0)
  - ZendeskSDKConfigurationsSDK (1.1.3)
  - ZendeskSupportProvidersSDK (5.0.1):
    - ZendeskCoreSDK (~> 2.2.1)
  - ZendeskSupportSDK (5.0.0):
    - ZendeskMessagingSDK (~> 3.0.0)
    - ZendeskSupportProvidersSDK (~> 5.0.0)
  - ZIPFoundation (0.9.10)

DEPENDENCIES:
  - 1PasswordExtension (= 1.8.5)
  - Alamofire (= 4.8.0)
  - AlamofireNetworkActivityIndicator (~> 2.4)
  - AppCenter (= 2.5.1)
  - AppCenter/Distribute (= 2.5.1)
  - Automattic-Tracks-iOS (~> 0.4.4-beta.2)
  - Charts (~> 3.2.2)
  - CocoaLumberjack (= 3.5.2)
  - Down (~> 0.6.6)
  - FBLazyVector (from `https://raw.githubusercontent.com/wordpress-mobile/gutenberg-mobile/d377b883c761c2a71d29bd631f3d3227b3e313a2/react-native-gutenberg-bridge/third-party-podspecs/FBLazyVector.podspec.json`)
  - FBReactNativeSpec (from `https://raw.githubusercontent.com/wordpress-mobile/gutenberg-mobile/d377b883c761c2a71d29bd631f3d3227b3e313a2/react-native-gutenberg-bridge/third-party-podspecs/FBReactNativeSpec.podspec.json`)
  - Folly (from `https://raw.githubusercontent.com/wordpress-mobile/gutenberg-mobile/d377b883c761c2a71d29bd631f3d3227b3e313a2/react-native-gutenberg-bridge/third-party-podspecs/Folly.podspec.json`)
  - FormatterKit/TimeIntervalFormatter (= 1.8.2)
  - FSInteractiveMap (from `https://github.com/wordpress-mobile/FSInteractiveMap.git`, tag `0.2.0`)
  - Gifu (= 3.2.0)
  - glog (from `https://raw.githubusercontent.com/wordpress-mobile/gutenberg-mobile/d377b883c761c2a71d29bd631f3d3227b3e313a2/react-native-gutenberg-bridge/third-party-podspecs/glog.podspec.json`)
  - Gridicons (~> 0.20-beta.1)
  - Gutenberg (from `http://github.com/wordpress-mobile/gutenberg-mobile/`, commit `d377b883c761c2a71d29bd631f3d3227b3e313a2`)
  - JTAppleCalendar (~> 8.0.2)
  - MediaEditor (~> 1.0.1)
  - MRProgress (= 0.8.3)
  - Nimble (~> 7.3.1)
  - NSObject-SafeExpectations (= 0.0.4)
  - "NSURL+IDN (= 0.4)"
  - OCMock (= 3.4.3)
  - OHHTTPStubs (= 6.1.0)
  - OHHTTPStubs/Swift (= 6.1.0)
  - RCTRequired (from `https://raw.githubusercontent.com/wordpress-mobile/gutenberg-mobile/d377b883c761c2a71d29bd631f3d3227b3e313a2/react-native-gutenberg-bridge/third-party-podspecs/RCTRequired.podspec.json`)
  - RCTTypeSafety (from `https://raw.githubusercontent.com/wordpress-mobile/gutenberg-mobile/d377b883c761c2a71d29bd631f3d3227b3e313a2/react-native-gutenberg-bridge/third-party-podspecs/RCTTypeSafety.podspec.json`)
  - Reachability (= 3.2)
  - React (from `https://raw.githubusercontent.com/wordpress-mobile/gutenberg-mobile/d377b883c761c2a71d29bd631f3d3227b3e313a2/react-native-gutenberg-bridge/third-party-podspecs/React.podspec.json`)
  - React-Core (from `https://raw.githubusercontent.com/wordpress-mobile/gutenberg-mobile/d377b883c761c2a71d29bd631f3d3227b3e313a2/react-native-gutenberg-bridge/third-party-podspecs/React-Core.podspec.json`)
  - React-CoreModules (from `https://raw.githubusercontent.com/wordpress-mobile/gutenberg-mobile/d377b883c761c2a71d29bd631f3d3227b3e313a2/react-native-gutenberg-bridge/third-party-podspecs/React-CoreModules.podspec.json`)
  - React-cxxreact (from `https://raw.githubusercontent.com/wordpress-mobile/gutenberg-mobile/d377b883c761c2a71d29bd631f3d3227b3e313a2/react-native-gutenberg-bridge/third-party-podspecs/React-cxxreact.podspec.json`)
  - React-jsi (from `https://raw.githubusercontent.com/wordpress-mobile/gutenberg-mobile/d377b883c761c2a71d29bd631f3d3227b3e313a2/react-native-gutenberg-bridge/third-party-podspecs/React-jsi.podspec.json`)
  - React-jsiexecutor (from `https://raw.githubusercontent.com/wordpress-mobile/gutenberg-mobile/d377b883c761c2a71d29bd631f3d3227b3e313a2/react-native-gutenberg-bridge/third-party-podspecs/React-jsiexecutor.podspec.json`)
  - React-jsinspector (from `https://raw.githubusercontent.com/wordpress-mobile/gutenberg-mobile/d377b883c761c2a71d29bd631f3d3227b3e313a2/react-native-gutenberg-bridge/third-party-podspecs/React-jsinspector.podspec.json`)
  - react-native-keyboard-aware-scroll-view (from `https://raw.githubusercontent.com/wordpress-mobile/gutenberg-mobile/d377b883c761c2a71d29bd631f3d3227b3e313a2/react-native-gutenberg-bridge/third-party-podspecs/react-native-keyboard-aware-scroll-view.podspec.json`)
  - react-native-linear-gradient (from `https://raw.githubusercontent.com/wordpress-mobile/gutenberg-mobile/d377b883c761c2a71d29bd631f3d3227b3e313a2/react-native-gutenberg-bridge/third-party-podspecs/react-native-linear-gradient.podspec.json`)
  - react-native-safe-area (from `https://raw.githubusercontent.com/wordpress-mobile/gutenberg-mobile/d377b883c761c2a71d29bd631f3d3227b3e313a2/react-native-gutenberg-bridge/third-party-podspecs/react-native-safe-area.podspec.json`)
  - react-native-slider (from `https://raw.githubusercontent.com/wordpress-mobile/gutenberg-mobile/d377b883c761c2a71d29bd631f3d3227b3e313a2/react-native-gutenberg-bridge/third-party-podspecs/react-native-slider.podspec.json`)
  - react-native-video (from `https://raw.githubusercontent.com/wordpress-mobile/gutenberg-mobile/d377b883c761c2a71d29bd631f3d3227b3e313a2/react-native-gutenberg-bridge/third-party-podspecs/react-native-video.podspec.json`)
  - React-RCTActionSheet (from `https://raw.githubusercontent.com/wordpress-mobile/gutenberg-mobile/d377b883c761c2a71d29bd631f3d3227b3e313a2/react-native-gutenberg-bridge/third-party-podspecs/React-RCTActionSheet.podspec.json`)
  - React-RCTAnimation (from `https://raw.githubusercontent.com/wordpress-mobile/gutenberg-mobile/d377b883c761c2a71d29bd631f3d3227b3e313a2/react-native-gutenberg-bridge/third-party-podspecs/React-RCTAnimation.podspec.json`)
  - React-RCTBlob (from `https://raw.githubusercontent.com/wordpress-mobile/gutenberg-mobile/d377b883c761c2a71d29bd631f3d3227b3e313a2/react-native-gutenberg-bridge/third-party-podspecs/React-RCTBlob.podspec.json`)
  - React-RCTImage (from `https://raw.githubusercontent.com/wordpress-mobile/gutenberg-mobile/d377b883c761c2a71d29bd631f3d3227b3e313a2/react-native-gutenberg-bridge/third-party-podspecs/React-RCTImage.podspec.json`)
  - React-RCTLinking (from `https://raw.githubusercontent.com/wordpress-mobile/gutenberg-mobile/d377b883c761c2a71d29bd631f3d3227b3e313a2/react-native-gutenberg-bridge/third-party-podspecs/React-RCTLinking.podspec.json`)
  - React-RCTNetwork (from `https://raw.githubusercontent.com/wordpress-mobile/gutenberg-mobile/d377b883c761c2a71d29bd631f3d3227b3e313a2/react-native-gutenberg-bridge/third-party-podspecs/React-RCTNetwork.podspec.json`)
  - React-RCTSettings (from `https://raw.githubusercontent.com/wordpress-mobile/gutenberg-mobile/d377b883c761c2a71d29bd631f3d3227b3e313a2/react-native-gutenberg-bridge/third-party-podspecs/React-RCTSettings.podspec.json`)
  - React-RCTText (from `https://raw.githubusercontent.com/wordpress-mobile/gutenberg-mobile/d377b883c761c2a71d29bd631f3d3227b3e313a2/react-native-gutenberg-bridge/third-party-podspecs/React-RCTText.podspec.json`)
  - React-RCTVibration (from `https://raw.githubusercontent.com/wordpress-mobile/gutenberg-mobile/d377b883c761c2a71d29bd631f3d3227b3e313a2/react-native-gutenberg-bridge/third-party-podspecs/React-RCTVibration.podspec.json`)
  - ReactCommon (from `https://raw.githubusercontent.com/wordpress-mobile/gutenberg-mobile/d377b883c761c2a71d29bd631f3d3227b3e313a2/react-native-gutenberg-bridge/third-party-podspecs/ReactCommon.podspec.json`)
  - ReactNativeDarkMode (from `https://raw.githubusercontent.com/wordpress-mobile/gutenberg-mobile/d377b883c761c2a71d29bd631f3d3227b3e313a2/react-native-gutenberg-bridge/third-party-podspecs/ReactNativeDarkMode.podspec.json`)
  - RNSVG (from `https://raw.githubusercontent.com/wordpress-mobile/gutenberg-mobile/d377b883c761c2a71d29bd631f3d3227b3e313a2/react-native-gutenberg-bridge/third-party-podspecs/RNSVG.podspec.json`)
  - RNTAztecView (from `http://github.com/wordpress-mobile/gutenberg-mobile/`, commit `d377b883c761c2a71d29bd631f3d3227b3e313a2`)
  - SimulatorStatusMagic
  - Starscream (= 3.0.6)
  - SVProgressHUD (= 2.2.5)
  - WordPress-Editor-iOS (~> 1.16.0)
<<<<<<< HEAD
  - WordPressAuthenticator (~> 1.11.0-beta.10)
  - WordPressKit (~> 4.6.0-beta.7)
=======
  - WordPressAuthenticator (~> 1.11.0-beta.11)
  - WordPressKit (~> 4.6.0-beta.8)
>>>>>>> 2e0291b7
  - WordPressMocks (~> 0.0.8)
  - WordPressShared (= 1.8.16-beta.1)
  - WordPressUI (~> 1.5.2-beta.1)
  - WPMediaPicker (~> 1.6.1-beta.2)
  - Yoga (from `https://raw.githubusercontent.com/wordpress-mobile/gutenberg-mobile/d377b883c761c2a71d29bd631f3d3227b3e313a2/react-native-gutenberg-bridge/third-party-podspecs/Yoga.podspec.json`)
  - ZendeskSupportSDK (= 5.0.0)
  - ZIPFoundation (~> 0.9.8)

SPEC REPOS:
  trunk:
    - 1PasswordExtension
    - Alamofire
    - AlamofireNetworkActivityIndicator
    - AppCenter
    - Automattic-Tracks-iOS
    - boost-for-react-native
    - Charts
    - CocoaLumberjack
    - DoubleConversion
    - Down
    - FormatterKit
    - Gifu
    - GoogleSignIn
    - GoogleToolboxForMac
    - Gridicons
    - GTMSessionFetcher
    - JTAppleCalendar
    - lottie-ios
    - MediaEditor
    - MRProgress
    - Nimble
    - NSObject-SafeExpectations
    - "NSURL+IDN"
    - OCMock
    - OHHTTPStubs
    - Reachability
    - Sentry
    - SimulatorStatusMagic
    - Starscream
    - SVProgressHUD
    - TOCropViewController
    - UIDeviceIdentifier
    - WordPress-Aztec-iOS
    - WordPress-Editor-iOS
    - WordPressAuthenticator
    - WordPressKit
    - WordPressMocks
    - WordPressShared
    - WordPressUI
    - WPMediaPicker
    - wpxmlrpc
    - ZendeskCommonUISDK
    - ZendeskCoreSDK
    - ZendeskMessagingAPISDK
    - ZendeskMessagingSDK
    - ZendeskSDKConfigurationsSDK
    - ZendeskSupportProvidersSDK
    - ZendeskSupportSDK
    - ZIPFoundation

EXTERNAL SOURCES:
  FBLazyVector:
    :podspec: https://raw.githubusercontent.com/wordpress-mobile/gutenberg-mobile/d377b883c761c2a71d29bd631f3d3227b3e313a2/react-native-gutenberg-bridge/third-party-podspecs/FBLazyVector.podspec.json
  FBReactNativeSpec:
    :podspec: https://raw.githubusercontent.com/wordpress-mobile/gutenberg-mobile/d377b883c761c2a71d29bd631f3d3227b3e313a2/react-native-gutenberg-bridge/third-party-podspecs/FBReactNativeSpec.podspec.json
  Folly:
    :podspec: https://raw.githubusercontent.com/wordpress-mobile/gutenberg-mobile/d377b883c761c2a71d29bd631f3d3227b3e313a2/react-native-gutenberg-bridge/third-party-podspecs/Folly.podspec.json
  FSInteractiveMap:
    :git: https://github.com/wordpress-mobile/FSInteractiveMap.git
    :tag: 0.2.0
  glog:
    :podspec: https://raw.githubusercontent.com/wordpress-mobile/gutenberg-mobile/d377b883c761c2a71d29bd631f3d3227b3e313a2/react-native-gutenberg-bridge/third-party-podspecs/glog.podspec.json
  Gutenberg:
    :commit: d377b883c761c2a71d29bd631f3d3227b3e313a2
    :git: http://github.com/wordpress-mobile/gutenberg-mobile/
  RCTRequired:
    :podspec: https://raw.githubusercontent.com/wordpress-mobile/gutenberg-mobile/d377b883c761c2a71d29bd631f3d3227b3e313a2/react-native-gutenberg-bridge/third-party-podspecs/RCTRequired.podspec.json
  RCTTypeSafety:
    :podspec: https://raw.githubusercontent.com/wordpress-mobile/gutenberg-mobile/d377b883c761c2a71d29bd631f3d3227b3e313a2/react-native-gutenberg-bridge/third-party-podspecs/RCTTypeSafety.podspec.json
  React:
    :podspec: https://raw.githubusercontent.com/wordpress-mobile/gutenberg-mobile/d377b883c761c2a71d29bd631f3d3227b3e313a2/react-native-gutenberg-bridge/third-party-podspecs/React.podspec.json
  React-Core:
    :podspec: https://raw.githubusercontent.com/wordpress-mobile/gutenberg-mobile/d377b883c761c2a71d29bd631f3d3227b3e313a2/react-native-gutenberg-bridge/third-party-podspecs/React-Core.podspec.json
  React-CoreModules:
    :podspec: https://raw.githubusercontent.com/wordpress-mobile/gutenberg-mobile/d377b883c761c2a71d29bd631f3d3227b3e313a2/react-native-gutenberg-bridge/third-party-podspecs/React-CoreModules.podspec.json
  React-cxxreact:
    :podspec: https://raw.githubusercontent.com/wordpress-mobile/gutenberg-mobile/d377b883c761c2a71d29bd631f3d3227b3e313a2/react-native-gutenberg-bridge/third-party-podspecs/React-cxxreact.podspec.json
  React-jsi:
    :podspec: https://raw.githubusercontent.com/wordpress-mobile/gutenberg-mobile/d377b883c761c2a71d29bd631f3d3227b3e313a2/react-native-gutenberg-bridge/third-party-podspecs/React-jsi.podspec.json
  React-jsiexecutor:
    :podspec: https://raw.githubusercontent.com/wordpress-mobile/gutenberg-mobile/d377b883c761c2a71d29bd631f3d3227b3e313a2/react-native-gutenberg-bridge/third-party-podspecs/React-jsiexecutor.podspec.json
  React-jsinspector:
    :podspec: https://raw.githubusercontent.com/wordpress-mobile/gutenberg-mobile/d377b883c761c2a71d29bd631f3d3227b3e313a2/react-native-gutenberg-bridge/third-party-podspecs/React-jsinspector.podspec.json
  react-native-keyboard-aware-scroll-view:
    :podspec: https://raw.githubusercontent.com/wordpress-mobile/gutenberg-mobile/d377b883c761c2a71d29bd631f3d3227b3e313a2/react-native-gutenberg-bridge/third-party-podspecs/react-native-keyboard-aware-scroll-view.podspec.json
  react-native-linear-gradient:
    :podspec: https://raw.githubusercontent.com/wordpress-mobile/gutenberg-mobile/d377b883c761c2a71d29bd631f3d3227b3e313a2/react-native-gutenberg-bridge/third-party-podspecs/react-native-linear-gradient.podspec.json
  react-native-safe-area:
    :podspec: https://raw.githubusercontent.com/wordpress-mobile/gutenberg-mobile/d377b883c761c2a71d29bd631f3d3227b3e313a2/react-native-gutenberg-bridge/third-party-podspecs/react-native-safe-area.podspec.json
  react-native-slider:
    :podspec: https://raw.githubusercontent.com/wordpress-mobile/gutenberg-mobile/d377b883c761c2a71d29bd631f3d3227b3e313a2/react-native-gutenberg-bridge/third-party-podspecs/react-native-slider.podspec.json
  react-native-video:
    :podspec: https://raw.githubusercontent.com/wordpress-mobile/gutenberg-mobile/d377b883c761c2a71d29bd631f3d3227b3e313a2/react-native-gutenberg-bridge/third-party-podspecs/react-native-video.podspec.json
  React-RCTActionSheet:
    :podspec: https://raw.githubusercontent.com/wordpress-mobile/gutenberg-mobile/d377b883c761c2a71d29bd631f3d3227b3e313a2/react-native-gutenberg-bridge/third-party-podspecs/React-RCTActionSheet.podspec.json
  React-RCTAnimation:
    :podspec: https://raw.githubusercontent.com/wordpress-mobile/gutenberg-mobile/d377b883c761c2a71d29bd631f3d3227b3e313a2/react-native-gutenberg-bridge/third-party-podspecs/React-RCTAnimation.podspec.json
  React-RCTBlob:
    :podspec: https://raw.githubusercontent.com/wordpress-mobile/gutenberg-mobile/d377b883c761c2a71d29bd631f3d3227b3e313a2/react-native-gutenberg-bridge/third-party-podspecs/React-RCTBlob.podspec.json
  React-RCTImage:
    :podspec: https://raw.githubusercontent.com/wordpress-mobile/gutenberg-mobile/d377b883c761c2a71d29bd631f3d3227b3e313a2/react-native-gutenberg-bridge/third-party-podspecs/React-RCTImage.podspec.json
  React-RCTLinking:
    :podspec: https://raw.githubusercontent.com/wordpress-mobile/gutenberg-mobile/d377b883c761c2a71d29bd631f3d3227b3e313a2/react-native-gutenberg-bridge/third-party-podspecs/React-RCTLinking.podspec.json
  React-RCTNetwork:
    :podspec: https://raw.githubusercontent.com/wordpress-mobile/gutenberg-mobile/d377b883c761c2a71d29bd631f3d3227b3e313a2/react-native-gutenberg-bridge/third-party-podspecs/React-RCTNetwork.podspec.json
  React-RCTSettings:
    :podspec: https://raw.githubusercontent.com/wordpress-mobile/gutenberg-mobile/d377b883c761c2a71d29bd631f3d3227b3e313a2/react-native-gutenberg-bridge/third-party-podspecs/React-RCTSettings.podspec.json
  React-RCTText:
    :podspec: https://raw.githubusercontent.com/wordpress-mobile/gutenberg-mobile/d377b883c761c2a71d29bd631f3d3227b3e313a2/react-native-gutenberg-bridge/third-party-podspecs/React-RCTText.podspec.json
  React-RCTVibration:
    :podspec: https://raw.githubusercontent.com/wordpress-mobile/gutenberg-mobile/d377b883c761c2a71d29bd631f3d3227b3e313a2/react-native-gutenberg-bridge/third-party-podspecs/React-RCTVibration.podspec.json
  ReactCommon:
    :podspec: https://raw.githubusercontent.com/wordpress-mobile/gutenberg-mobile/d377b883c761c2a71d29bd631f3d3227b3e313a2/react-native-gutenberg-bridge/third-party-podspecs/ReactCommon.podspec.json
  ReactNativeDarkMode:
    :podspec: https://raw.githubusercontent.com/wordpress-mobile/gutenberg-mobile/d377b883c761c2a71d29bd631f3d3227b3e313a2/react-native-gutenberg-bridge/third-party-podspecs/ReactNativeDarkMode.podspec.json
  RNSVG:
    :podspec: https://raw.githubusercontent.com/wordpress-mobile/gutenberg-mobile/d377b883c761c2a71d29bd631f3d3227b3e313a2/react-native-gutenberg-bridge/third-party-podspecs/RNSVG.podspec.json
  RNTAztecView:
    :commit: d377b883c761c2a71d29bd631f3d3227b3e313a2
    :git: http://github.com/wordpress-mobile/gutenberg-mobile/
  Yoga:
    :podspec: https://raw.githubusercontent.com/wordpress-mobile/gutenberg-mobile/d377b883c761c2a71d29bd631f3d3227b3e313a2/react-native-gutenberg-bridge/third-party-podspecs/Yoga.podspec.json

CHECKOUT OPTIONS:
  FSInteractiveMap:
    :git: https://github.com/wordpress-mobile/FSInteractiveMap.git
    :tag: 0.2.0
  Gutenberg:
    :commit: d377b883c761c2a71d29bd631f3d3227b3e313a2
    :git: http://github.com/wordpress-mobile/gutenberg-mobile/
  RNTAztecView:
    :commit: d377b883c761c2a71d29bd631f3d3227b3e313a2
    :git: http://github.com/wordpress-mobile/gutenberg-mobile/

SPEC CHECKSUMS:
  1PasswordExtension: 0e95bdea64ec8ff2f4f693be5467a09fac42a83d
  Alamofire: 3ec537f71edc9804815215393ae2b1a8ea33a844
  AlamofireNetworkActivityIndicator: 9acc3de3ca6645bf0efed462396b0df13dd3e7b8
  AppCenter: fddcbac6e4baae3d93a196ceb0bfe0e4ce407dec
  Automattic-Tracks-iOS: 6d382b8a75dd107c6d73f8f539e734ff5064ec69
  boost-for-react-native: 39c7adb57c4e60d6c5479dd8623128eb5b3f0f2c
  Charts: f69cf0518b6d1d62608ca504248f1bbe0b6ae77e
  CocoaLumberjack: 118bf4a820efc641f79fa487b75ed928dccfae23
  DoubleConversion: e22e0762848812a87afd67ffda3998d9ef29170c
  Down: 71bf4af3c04fa093e65dffa25c4b64fa61287373
  FBLazyVector: 47798d43f20e85af0d3cef09928b6e2d16dbbe4c
  FBReactNativeSpec: 8d0bf8eca089153f4196975ca190cda8c2d5dbd2
  Folly: 30e7936e1c45c08d884aa59369ed951a8e68cf51
  FormatterKit: 4b8f29acc9b872d5d12a63efb560661e8f2e1b98
  FSInteractiveMap: a396f610f48b76cb540baa87139d056429abda86
  Gifu: 7bcb6427457d85e0b4dff5a84ec5947ac19a93ea
  glog: 1f3da668190260b06b429bb211bfbee5cd790c28
  GoogleSignIn: 7ff245e1a7b26d379099d3243a562f5747e23d39
  GoogleToolboxForMac: 800648f8b3127618c1b59c7f97684427630c5ea3
  Gridicons: a89c04840b560895223a2c5c1e1299b518e0fc6f
  GTMSessionFetcher: cea130bbfe5a7edc8d06d3f0d17288c32ffe9925
  Gutenberg: fd94d54ccf8605564288cc6ef0f762da70f18b01
  JTAppleCalendar: 932cadea40b1051beab10f67843451d48ba16c99
  lottie-ios: 85ce835dd8c53e02509f20729fc7d6a4e6645a0a
  MediaEditor: 7296cd01d7a0548fb2bc909aa72153b376a56a61
  MRProgress: 16de7cc9f347e8846797a770db102a323fe7ef09
  Nimble: 051e3d8912d40138fa5591c78594f95fb172af37
  NSObject-SafeExpectations: ab8fe623d36b25aa1f150affa324e40a2f3c0374
  "NSURL+IDN": afc873e639c18138a1589697c3add197fe8679ca
  OCMock: 43565190abc78977ad44a61c0d20d7f0784d35ab
  OHHTTPStubs: 1e21c7d2c084b8153fc53d48400d8919d2d432d0
  RCTRequired: 3ca691422140f76f04fd2af6dc90914cf0f81ef1
  RCTTypeSafety: aab4e9679dbb3682bf0404fded7b9557d7306795
  Reachability: 33e18b67625424e47b6cde6d202dce689ad7af96
  React: 5a954890216a4493df5ab2149f70f18592b513ac
  React-Core: 865fa241faa644ff20cb5ec87787b32a5acc43b3
  React-CoreModules: 026fafece67a3802aa8bb1995d27227b0d95e0f5
  React-cxxreact: 9c76312456310d1b486e23edb9ce576a5397ebc2
  React-jsi: 6d6afac4873e8a3433334378589a0a8190d58070
  React-jsiexecutor: 9dfdcd0db23042623894dcbc02d61a772da8e3c1
  React-jsinspector: 89927b9ec6d75759882949d2043ba704565edaec
  react-native-keyboard-aware-scroll-view: 01c4b2303c4ef1c49c4d239c9c5856f0393104df
  react-native-linear-gradient: 258ba8c61848324b1f2019bed5f460e6396137b7
  react-native-safe-area: e8230b0017d76c00de6b01e2412dcf86b127c6a3
  react-native-slider: b36527edad24d49d9f3b53f3078334f45558f97b
  react-native-video: 9de661e89386bb7ab78cc68e61a146cbdf5ad4ad
  React-RCTActionSheet: e8f642cfaa396b6b09fd38f53378506c2d63af35
  React-RCTAnimation: cec1abbcfb006978a288c5072e3d611d6ff76d4c
  React-RCTBlob: 7596eb2048150e429127a92a701e6cd40a8c0a74
  React-RCTImage: 03c7e36877a579ee51dcc33079cc8bc98658a722
  React-RCTLinking: cdc3f1aaff5f321bc954a98b7ffae3f864a6eaa3
  React-RCTNetwork: 33b3da6944786edea496a5fc6afea466633fd711
  React-RCTSettings: a3b7b3124315f8c91fad5d8aff08ee97d4b471cd
  React-RCTText: ee9c8b70180fb58d062483d9664cd921d14b5961
  React-RCTVibration: 20deb1f6f001000d1f2603722ec110c66c74796b
  ReactCommon: 48926fc48fcd7c8a629860049ffba9c23b4005dc
  ReactNativeDarkMode: f61376360c5d983907e5c316e8e1c853a8c2f348
  RNSVG: 68a534a5db06dcbdaebfd5079349191598caef7b
  RNTAztecView: 48948d6a92e3202dca86fbb3c579b0b3065c89fd
  Sentry: ab6c209f23700d1460691dbc90e19ed0a05d496b
  SimulatorStatusMagic: 28d4a9d1a500ac7cea0b2b5a43c1c6ddb40ba56c
  Starscream: ef3ece99d765eeccb67de105bfa143f929026cf5
  SVProgressHUD: 1428aafac632c1f86f62aa4243ec12008d7a51d6
  TOCropViewController: e9da34f484aedd4e5d5a8ab230ba217cfe16c729
  UIDeviceIdentifier: 44f805037d21b94394821828f4fcaba34b38c2d0
  WordPress-Aztec-iOS: 64a2989d25befb5ce086fac440315f696026ffd5
  WordPress-Editor-iOS: 63ef6a532af2c92e3301421f5c4af41ad3be8721
<<<<<<< HEAD
  WordPressAuthenticator: 02052ff2c167ffb2c8c9a436e078a517abbcdd54
=======
  WordPressAuthenticator: 695567c7031906685fab264a8d89ca1bcca56043
>>>>>>> 2e0291b7
  WordPressKit: eb884caeba0fab58ea1e99ceee2403559c4e99a4
  WordPressMocks: b4064b99a073117bbc304abe82df78f2fbe60992
  WordPressShared: ddcb40e608bc0f0162cce5e8df006584febcec50
  WordPressUI: 77907b59f39530af1003a30e6148a3ad0d2b179f
  WPMediaPicker: d426e9af45a454df8850d9e045cf6a52a8b599ed
  wpxmlrpc: d758b6ad17723d31d06493acc932f6d9b340de95
  Yoga: c920bf12bf8146aa5cd118063378c2cf5682d16c
  ZendeskCommonUISDK: 3c432801e31abff97d6e30441ea102eaef6b99e2
  ZendeskCoreSDK: 86513e62c1ab68913416c9044463d9b687ca944f
  ZendeskMessagingAPISDK: 7c0cbd1d2c941f05b36f73e7db5faee5863fe8b0
  ZendeskMessagingSDK: 6f168161d834dd66668344f645f7a6b6b121b58a
  ZendeskSDKConfigurationsSDK: 918241bc7ec30e0af9e1b16333d54a584ee8ab9e
  ZendeskSupportProvidersSDK: e183d32abac888c448469e2005c4a5a8c3ed73f0
  ZendeskSupportSDK: a87ab1e4badace92c75eb11dc77ede1e995b2adc
  ZIPFoundation: 249fa8890597086cd536bb2df5c9804d84e122b0

<<<<<<< HEAD
PODFILE CHECKSUM: 3b666a108ee74587f961571981e3677792871b4f
=======
PODFILE CHECKSUM: 5f6d24080640e0c907117d67a8fce6250326bc61
>>>>>>> 2e0291b7

COCOAPODS: 1.8.4<|MERGE_RESOLUTION|>--- conflicted
+++ resolved
@@ -475,13 +475,8 @@
   - Starscream (= 3.0.6)
   - SVProgressHUD (= 2.2.5)
   - WordPress-Editor-iOS (~> 1.16.0)
-<<<<<<< HEAD
-  - WordPressAuthenticator (~> 1.11.0-beta.10)
-  - WordPressKit (~> 4.6.0-beta.7)
-=======
   - WordPressAuthenticator (~> 1.11.0-beta.11)
   - WordPressKit (~> 4.6.0-beta.8)
->>>>>>> 2e0291b7
   - WordPressMocks (~> 0.0.8)
   - WordPressShared (= 1.8.16-beta.1)
   - WordPressUI (~> 1.5.2-beta.1)
@@ -694,11 +689,7 @@
   UIDeviceIdentifier: 44f805037d21b94394821828f4fcaba34b38c2d0
   WordPress-Aztec-iOS: 64a2989d25befb5ce086fac440315f696026ffd5
   WordPress-Editor-iOS: 63ef6a532af2c92e3301421f5c4af41ad3be8721
-<<<<<<< HEAD
-  WordPressAuthenticator: 02052ff2c167ffb2c8c9a436e078a517abbcdd54
-=======
   WordPressAuthenticator: 695567c7031906685fab264a8d89ca1bcca56043
->>>>>>> 2e0291b7
   WordPressKit: eb884caeba0fab58ea1e99ceee2403559c4e99a4
   WordPressMocks: b4064b99a073117bbc304abe82df78f2fbe60992
   WordPressShared: ddcb40e608bc0f0162cce5e8df006584febcec50
@@ -715,10 +706,6 @@
   ZendeskSupportSDK: a87ab1e4badace92c75eb11dc77ede1e995b2adc
   ZIPFoundation: 249fa8890597086cd536bb2df5c9804d84e122b0
 
-<<<<<<< HEAD
-PODFILE CHECKSUM: 3b666a108ee74587f961571981e3677792871b4f
-=======
 PODFILE CHECKSUM: 5f6d24080640e0c907117d67a8fce6250326bc61
->>>>>>> 2e0291b7
 
 COCOAPODS: 1.8.4