--- conflicted
+++ resolved
@@ -31,10 +31,10 @@
   - Charts (3.2.2):
     - Charts/Core (= 3.2.2)
   - Charts/Core (3.2.2)
-  - CocoaLumberjack (3.6.2):
-    - CocoaLumberjack/Core (= 3.6.2)
-  - CocoaLumberjack/Core (3.6.2)
-  - CropViewController (2.5.4)
+  - CocoaLumberjack (3.5.2):
+    - CocoaLumberjack/Core (= 3.5.2)
+  - CocoaLumberjack/Core (3.5.2)
+  - CropViewController (2.5.3)
   - DoubleConversion (1.1.5)
   - Down (0.6.6)
   - FBLazyVector (0.61.5)
@@ -419,24 +419,24 @@
     - CocoaLumberjack (~> 3.4)
     - FormatterKit/TimeIntervalFormatter (= 1.8.2)
   - WordPressUI (1.7.1)
-  - WPMediaPicker (1.7.1)
+  - WPMediaPicker (1.7.0)
   - wpxmlrpc (0.8.5)
   - Yoga (1.14.0)
   - ZendeskCommonUISDK (4.0.0):
     - ZendeskSDKConfigurationsSDK (~> 1.1.2)
-  - ZendeskCoreSDK (2.4.1)
+  - ZendeskCoreSDK (2.2.2)
   - ZendeskMessagingAPISDK (3.0.0):
     - ZendeskSDKConfigurationsSDK (~> 1.1.2)
   - ZendeskMessagingSDK (3.0.0):
     - ZendeskCommonUISDK (~> 4.0.0)
     - ZendeskMessagingAPISDK (~> 3.0.0)
-  - ZendeskSDKConfigurationsSDK (1.1.6)
-  - ZendeskSupportProvidersSDK (5.0.5):
-    - ZendeskCoreSDK (~> 2.4.0)
+  - ZendeskSDKConfigurationsSDK (1.1.3)
+  - ZendeskSupportProvidersSDK (5.0.1):
+    - ZendeskCoreSDK (~> 2.2.1)
   - ZendeskSupportSDK (5.0.0):
     - ZendeskMessagingSDK (~> 3.0.0)
     - ZendeskSupportProvidersSDK (~> 5.0.0)
-  - ZIPFoundation (0.9.11)
+  - ZIPFoundation (0.9.10)
 
 DEPENDENCIES:
   - Alamofire (= 4.8.0)
@@ -505,11 +505,7 @@
   - Starscream (= 3.0.6)
   - SVProgressHUD (= 2.2.5)
   - WordPress-Editor-iOS (~> 1.19.3)
-<<<<<<< HEAD
-  - WordPressAuthenticator (from `https://github.com/wordpress-mobile/WordPressAuthenticator-iOS.git`, commit `caa91f3f52aa2d6bace4756f167d0722be4f840a`)
-=======
-  - WordPressAuthenticator (~> 1.24.0-beta)
->>>>>>> 62f22d98
+  - WordPressAuthenticator (from `https://github.com/wordpress-mobile/WordPressAuthenticator-iOS.git`, commit `f58f5924a610836152d671990b491e1966cabb3c`)
   - WordPressKit (~> 4.15.0-beta.2)
   - WordPressMocks (~> 0.0.8)
   - WordPressShared (~> 1.11)
@@ -559,7 +555,6 @@
     - UIDeviceIdentifier
     - WordPress-Aztec-iOS
     - WordPress-Editor-iOS
-    - WordPressAuthenticator
     - WordPressKit
     - WordPressMocks
     - WordPressShared
@@ -661,12 +656,9 @@
     :git: http://github.com/wordpress-mobile/gutenberg-mobile/
     :submodules: true
     :tag: v1.35.0
-<<<<<<< HEAD
   WordPressAuthenticator:
-    :commit: caa91f3f52aa2d6bace4756f167d0722be4f840a
+    :commit: f58f5924a610836152d671990b491e1966cabb3c
     :git: https://github.com/wordpress-mobile/WordPressAuthenticator-iOS.git
-=======
->>>>>>> 62f22d98
   Yoga:
     :podspec: https://raw.githubusercontent.com/wordpress-mobile/gutenberg-mobile/v1.35.0/third-party-podspecs/Yoga.podspec.json
 
@@ -685,12 +677,9 @@
     :git: http://github.com/wordpress-mobile/gutenberg-mobile/
     :submodules: true
     :tag: v1.35.0
-<<<<<<< HEAD
   WordPressAuthenticator:
-    :commit: caa91f3f52aa2d6bace4756f167d0722be4f840a
+    :commit: f58f5924a610836152d671990b491e1966cabb3c
     :git: https://github.com/wordpress-mobile/WordPressAuthenticator-iOS.git
-=======
->>>>>>> 62f22d98
 
 SPEC CHECKSUMS:
   1PasswordExtension: f97cc80ae58053c331b2b6dc8843ba7103b33794
@@ -703,8 +692,8 @@
   Automattic-Tracks-iOS: ac2cf9d8332fef72cf3e6de7b14012e7a0672676
   boost-for-react-native: 39c7adb57c4e60d6c5479dd8623128eb5b3f0f2c
   Charts: f69cf0518b6d1d62608ca504248f1bbe0b6ae77e
-  CocoaLumberjack: bd155f2dd06c0e0b03f876f7a3ee55693122ec94
-  CropViewController: 980df34ffc499db89755b2f307f20eca00cd40c6
+  CocoaLumberjack: 118bf4a820efc641f79fa487b75ed928dccfae23
+  CropViewController: a5c143548a0fabcd6cc25f2d26e40460cfb8c78c
   DoubleConversion: e22e0762848812a87afd67ffda3998d9ef29170c
   Down: 71bf4af3c04fa093e65dffa25c4b64fa61287373
   FBLazyVector: 47798d43f20e85af0d3cef09928b6e2d16dbbe4c
@@ -776,22 +765,18 @@
   WordPressMocks: b4064b99a073117bbc304abe82df78f2fbe60992
   WordPressShared: b56046080c99d41519d097c970df663fda48e218
   WordPressUI: 9da5d966b8beb091950cd96880db398d7f30e246
-  WPMediaPicker: 46ae5807c8f64d30a39c28812ad150837a424ed2
+  WPMediaPicker: 754bc043ea42abc2eae8a07e5680c777c112666a
   wpxmlrpc: 6a9bdd6ab9d1b159b384b0df0f3f39de9af4fecf
   Yoga: c920bf12bf8146aa5cd118063378c2cf5682d16c
   ZendeskCommonUISDK: 3c432801e31abff97d6e30441ea102eaef6b99e2
-  ZendeskCoreSDK: 2dc9457ae01d024ca02f60f6134ad1ad90136c29
+  ZendeskCoreSDK: 86513e62c1ab68913416c9044463d9b687ca944f
   ZendeskMessagingAPISDK: 7c0cbd1d2c941f05b36f73e7db5faee5863fe8b0
   ZendeskMessagingSDK: 6f168161d834dd66668344f645f7a6b6b121b58a
-  ZendeskSDKConfigurationsSDK: 2fa9413915db85c993f58ad8f7902bea0b6090a5
-  ZendeskSupportProvidersSDK: d21ce8eb3df1066338c7d3875bb818b32c3f124e
+  ZendeskSDKConfigurationsSDK: 918241bc7ec30e0af9e1b16333d54a584ee8ab9e
+  ZendeskSupportProvidersSDK: e183d32abac888c448469e2005c4a5a8c3ed73f0
   ZendeskSupportSDK: a87ab1e4badace92c75eb11dc77ede1e995b2adc
-  ZIPFoundation: b1f0de4eed33e74a676f76e12559ab6b75990197
+  ZIPFoundation: 249fa8890597086cd536bb2df5c9804d84e122b0
 
-<<<<<<< HEAD
-PODFILE CHECKSUM: 444402e9a3e0c7ad4a0be73ea7e643135a049f2a
-=======
-PODFILE CHECKSUM: 4f8928a6de9f81e6b94ef89e26489399e7606f41
->>>>>>> 62f22d98
+PODFILE CHECKSUM: 177ce991c2dca1ea558d08b5f040975dbe128786
 
 COCOAPODS: 1.9.3