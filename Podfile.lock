--- conflicted
+++ resolved
@@ -665,13 +665,7 @@
     :commit: 5de61bbe390fe6089600c010391a6efd7921d907
     :git: http://github.com/wordpress-mobile/gutenberg-mobile/
     :submodules: true
-<<<<<<< HEAD
-  RNCMaskedView:
-    :commit: d4ccf2bba163679c4550ce6ba0119604cd5e6379
-    :git: https://github.com/react-native-community/react-native-masked-view.git
-=======
     :tag: v1.45.0
->>>>>>> fdb231de
   RNTAztecView:
     :commit: 5de61bbe390fe6089600c010391a6efd7921d907
     :git: http://github.com/wordpress-mobile/gutenberg-mobile/
@@ -772,10 +766,6 @@
   ZendeskSupportSDK: dcb2596ad05a63d662e8c7924357babbf327b421
   ZIPFoundation: b1f0de4eed33e74a676f76e12559ab6b75990197
 
-<<<<<<< HEAD
-PODFILE CHECKSUM: 72226525053bd17f670ed4fe4270c318de49d098
-=======
 PODFILE CHECKSUM: 43c648e933770b054aa6401caf9f99f53fd6b0e4
->>>>>>> fdb231de
 
 COCOAPODS: 1.10.0