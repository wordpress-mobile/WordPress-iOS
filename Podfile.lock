--- conflicted
+++ resolved
@@ -15,13 +15,7 @@
   - Gravatar (2.0.0)
   - GravatarUI (2.0.0):
     - Gravatar (= 2.0.0)
-<<<<<<< HEAD
-  - Gutenberg (1.120.0)
-=======
-  - Gridicons (1.2.0)
   - Gutenberg (1.120.1)
-  - JTAppleCalendar (8.0.5)
->>>>>>> 6dc78ecc
   - Kanvas (1.4.9):
     - CropViewController
   - MediaEditor (1.2.2):
@@ -42,13 +36,7 @@
   - FSInteractiveMap (from `https://github.com/wordpress-mobile/FSInteractiveMap.git`, tag `0.2.0`)
   - Gravatar (= 2.0.0)
   - GravatarUI (= 2.0.0)
-<<<<<<< HEAD
-  - Gutenberg (from `https://cdn.a8c-ci.services/gutenberg-mobile/Gutenberg-v1.120.0.podspec`)
-=======
-  - Gridicons (~> 1.2)
   - Gutenberg (from `https://cdn.a8c-ci.services/gutenberg-mobile/Gutenberg-v1.120.1.podspec`)
-  - JTAppleCalendar (~> 8.0.5)
->>>>>>> 6dc78ecc
   - Kanvas (~> 1.4.4)
   - MediaEditor (>= 1.2.2, ~> 1.2)
   - Specta (= 1.0.7)
@@ -79,15 +67,7 @@
     :git: https://github.com/wordpress-mobile/FSInteractiveMap.git
     :tag: 0.2.0
   Gutenberg:
-<<<<<<< HEAD
-    :podspec: https://cdn.a8c-ci.services/gutenberg-mobile/Gutenberg-v1.120.0.podspec
-=======
     :podspec: https://cdn.a8c-ci.services/gutenberg-mobile/Gutenberg-v1.120.1.podspec
-  WordPressAuthenticator:
-    :path: "./WordPressAuthenticator"
-  WordPressKit:
-    :path: "./WordPressKit"
->>>>>>> 6dc78ecc
 
 CHECKOUT OPTIONS:
   FSInteractiveMap:
@@ -101,13 +81,7 @@
   FSInteractiveMap: a396f610f48b76cb540baa87139d056429abda86
   Gravatar: 54fc63ea6298e9afca7329007815be25868f1dfe
   GravatarUI: bb5e03cda2da61e54aa1c20d4dde32b7153fa8b4
-<<<<<<< HEAD
-  Gutenberg: a0cc56d764e14caf66c8a057255106a62808dd98
-=======
-  Gridicons: 4455b9f366960121430e45997e32112ae49ffe1d
   Gutenberg: 0699e7dd207afb591ccd5e81252a92e6e7781391
-  JTAppleCalendar: 16c6501b22cb27520372c28b0a2e0b12c8d0cd73
->>>>>>> 6dc78ecc
   Kanvas: cc027f8058de881a4ae2b5aa5f05037b6d054d08
   MediaEditor: d08314cfcbfac74361071a306b4bc3a39b3356ae
   Specta: 3e1bd89c3517421982dc4d1c992503e48bd5fe66
