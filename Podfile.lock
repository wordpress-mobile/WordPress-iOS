PODS:
  - 1PasswordExtension (1.8.5)
  - Alamofire (4.8.0)
  - AlamofireNetworkActivityIndicator (2.4.0):
    - Alamofire (~> 4.8)
  - AppCenter (2.5.1):
    - AppCenter/Analytics (= 2.5.1)
    - AppCenter/Crashes (= 2.5.1)
  - AppCenter/Analytics (2.5.1):
    - AppCenter/Core
  - AppCenter/Core (2.5.1)
  - AppCenter/Crashes (2.5.1):
    - AppCenter/Core
  - AppCenter/Distribute (2.5.1):
    - AppCenter/Core
  - Automattic-Tracks-iOS (0.4.4-beta.2):
    - CocoaLumberjack (~> 3.5.2)
    - Reachability (~> 3.1)
    - Sentry (~> 4)
    - UIDeviceIdentifier (~> 1)
  - boost-for-react-native (1.63.0)
  - Charts (3.2.2):
    - Charts/Core (= 3.2.2)
  - Charts/Core (3.2.2)
  - CocoaLumberjack (3.5.2):
    - CocoaLumberjack/Core (= 3.5.2)
  - CocoaLumberjack/Core (3.5.2)
  - DoubleConversion (1.1.5)
  - Down (0.6.6)
  - FBLazyVector (0.61.5)
  - FBReactNativeSpec (0.61.5):
    - Folly (= 2018.10.22.00)
    - RCTRequired (= 0.61.5)
    - RCTTypeSafety (= 0.61.5)
    - React-Core (= 0.61.5)
    - React-jsi (= 0.61.5)
    - ReactCommon/turbomodule/core (= 0.61.5)
  - Folly (2018.10.22.00):
    - boost-for-react-native
    - DoubleConversion
    - Folly/Default (= 2018.10.22.00)
    - glog
  - Folly/Default (2018.10.22.00):
    - boost-for-react-native
    - DoubleConversion
    - glog
  - FormatterKit/Resources (1.8.2)
  - FormatterKit/TimeIntervalFormatter (1.8.2):
    - FormatterKit/Resources
  - FSInteractiveMap (0.1.0)
  - Gifu (3.2.0)
  - glog (0.3.5)
  - GoogleSignIn (4.4.0):
    - "GoogleToolboxForMac/NSDictionary+URLArguments (~> 2.1)"
    - "GoogleToolboxForMac/NSString+URLArguments (~> 2.1)"
    - GTMSessionFetcher/Core (~> 1.1)
  - GoogleToolboxForMac/DebugUtils (2.2.2):
    - GoogleToolboxForMac/Defines (= 2.2.2)
  - GoogleToolboxForMac/Defines (2.2.2)
  - "GoogleToolboxForMac/NSDictionary+URLArguments (2.2.2)":
    - GoogleToolboxForMac/DebugUtils (= 2.2.2)
    - GoogleToolboxForMac/Defines (= 2.2.2)
    - "GoogleToolboxForMac/NSString+URLArguments (= 2.2.2)"
  - "GoogleToolboxForMac/NSString+URLArguments (2.2.2)"
  - Gridicons (0.19)
  - GTMSessionFetcher/Core (1.3.1)
  - Gutenberg (1.23.0):
    - React (= 0.61.5)
    - React-CoreModules (= 0.61.5)
    - React-RCTImage (= 0.61.5)
    - RNTAztecView
  - JTAppleCalendar (8.0.2)
  - lottie-ios (2.5.2)
  - MediaEditor (1.0.1):
    - TOCropViewController (~> 2.5.2)
  - MRProgress (0.8.3):
    - MRProgress/ActivityIndicator (= 0.8.3)
    - MRProgress/Blur (= 0.8.3)
    - MRProgress/Circular (= 0.8.3)
    - MRProgress/Icons (= 0.8.3)
    - MRProgress/NavigationBarProgress (= 0.8.3)
    - MRProgress/Overlay (= 0.8.3)
  - MRProgress/ActivityIndicator (0.8.3):
    - MRProgress/Stopable
  - MRProgress/Blur (0.8.3):
    - MRProgress/Helper
  - MRProgress/Circular (0.8.3):
    - MRProgress/Helper
    - MRProgress/ProgressBaseClass
    - MRProgress/Stopable
  - MRProgress/Helper (0.8.3)
  - MRProgress/Icons (0.8.3)
  - MRProgress/NavigationBarProgress (0.8.3):
    - MRProgress/ProgressBaseClass
  - MRProgress/Overlay (0.8.3):
    - MRProgress/ActivityIndicator
    - MRProgress/Blur
    - MRProgress/Circular
    - MRProgress/Helper
    - MRProgress/Icons
  - MRProgress/ProgressBaseClass (0.8.3)
  - MRProgress/Stopable (0.8.3):
    - MRProgress/Helper
  - Nimble (7.3.4)
  - NSObject-SafeExpectations (0.0.3)
  - "NSURL+IDN (0.3)"
  - OCMock (3.4.3)
  - OHHTTPStubs (6.1.0):
    - OHHTTPStubs/Default (= 6.1.0)
  - OHHTTPStubs/Core (6.1.0)
  - OHHTTPStubs/Default (6.1.0):
    - OHHTTPStubs/Core
    - OHHTTPStubs/JSON
    - OHHTTPStubs/NSURLSession
    - OHHTTPStubs/OHPathHelpers
  - OHHTTPStubs/JSON (6.1.0):
    - OHHTTPStubs/Core
  - OHHTTPStubs/NSURLSession (6.1.0):
    - OHHTTPStubs/Core
  - OHHTTPStubs/OHPathHelpers (6.1.0)
  - OHHTTPStubs/Swift (6.1.0):
    - OHHTTPStubs/Default
  - RCTRequired (0.61.5)
  - RCTTypeSafety (0.61.5):
    - FBLazyVector (= 0.61.5)
    - Folly (= 2018.10.22.00)
    - RCTRequired (= 0.61.5)
    - React-Core (= 0.61.5)
  - Reachability (3.2)
  - React (0.61.5):
    - React-Core (= 0.61.5)
    - React-Core/DevSupport (= 0.61.5)
    - React-Core/RCTWebSocket (= 0.61.5)
    - React-RCTActionSheet (= 0.61.5)
    - React-RCTAnimation (= 0.61.5)
    - React-RCTBlob (= 0.61.5)
    - React-RCTImage (= 0.61.5)
    - React-RCTLinking (= 0.61.5)
    - React-RCTNetwork (= 0.61.5)
    - React-RCTSettings (= 0.61.5)
    - React-RCTText (= 0.61.5)
    - React-RCTVibration (= 0.61.5)
  - React-Core (0.61.5):
    - Folly (= 2018.10.22.00)
    - glog
    - React-Core/Default (= 0.61.5)
    - React-cxxreact (= 0.61.5)
    - React-jsi (= 0.61.5)
    - React-jsiexecutor (= 0.61.5)
    - Yoga
  - React-Core/CoreModulesHeaders (0.61.5):
    - Folly (= 2018.10.22.00)
    - glog
    - React-Core/Default
    - React-cxxreact (= 0.61.5)
    - React-jsi (= 0.61.5)
    - React-jsiexecutor (= 0.61.5)
    - Yoga
  - React-Core/Default (0.61.5):
    - Folly (= 2018.10.22.00)
    - glog
    - React-cxxreact (= 0.61.5)
    - React-jsi (= 0.61.5)
    - React-jsiexecutor (= 0.61.5)
    - Yoga
  - React-Core/DevSupport (0.61.5):
    - Folly (= 2018.10.22.00)
    - glog
    - React-Core/Default (= 0.61.5)
    - React-Core/RCTWebSocket (= 0.61.5)
    - React-cxxreact (= 0.61.5)
    - React-jsi (= 0.61.5)
    - React-jsiexecutor (= 0.61.5)
    - React-jsinspector (= 0.61.5)
    - Yoga
  - React-Core/RCTActionSheetHeaders (0.61.5):
    - Folly (= 2018.10.22.00)
    - glog
    - React-Core/Default
    - React-cxxreact (= 0.61.5)
    - React-jsi (= 0.61.5)
    - React-jsiexecutor (= 0.61.5)
    - Yoga
  - React-Core/RCTAnimationHeaders (0.61.5):
    - Folly (= 2018.10.22.00)
    - glog
    - React-Core/Default
    - React-cxxreact (= 0.61.5)
    - React-jsi (= 0.61.5)
    - React-jsiexecutor (= 0.61.5)
    - Yoga
  - React-Core/RCTBlobHeaders (0.61.5):
    - Folly (= 2018.10.22.00)
    - glog
    - React-Core/Default
    - React-cxxreact (= 0.61.5)
    - React-jsi (= 0.61.5)
    - React-jsiexecutor (= 0.61.5)
    - Yoga
  - React-Core/RCTImageHeaders (0.61.5):
    - Folly (= 2018.10.22.00)
    - glog
    - React-Core/Default
    - React-cxxreact (= 0.61.5)
    - React-jsi (= 0.61.5)
    - React-jsiexecutor (= 0.61.5)
    - Yoga
  - React-Core/RCTLinkingHeaders (0.61.5):
    - Folly (= 2018.10.22.00)
    - glog
    - React-Core/Default
    - React-cxxreact (= 0.61.5)
    - React-jsi (= 0.61.5)
    - React-jsiexecutor (= 0.61.5)
    - Yoga
  - React-Core/RCTNetworkHeaders (0.61.5):
    - Folly (= 2018.10.22.00)
    - glog
    - React-Core/Default
    - React-cxxreact (= 0.61.5)
    - React-jsi (= 0.61.5)
    - React-jsiexecutor (= 0.61.5)
    - Yoga
  - React-Core/RCTSettingsHeaders (0.61.5):
    - Folly (= 2018.10.22.00)
    - glog
    - React-Core/Default
    - React-cxxreact (= 0.61.5)
    - React-jsi (= 0.61.5)
    - React-jsiexecutor (= 0.61.5)
    - Yoga
  - React-Core/RCTTextHeaders (0.61.5):
    - Folly (= 2018.10.22.00)
    - glog
    - React-Core/Default
    - React-cxxreact (= 0.61.5)
    - React-jsi (= 0.61.5)
    - React-jsiexecutor (= 0.61.5)
    - Yoga
  - React-Core/RCTVibrationHeaders (0.61.5):
    - Folly (= 2018.10.22.00)
    - glog
    - React-Core/Default
    - React-cxxreact (= 0.61.5)
    - React-jsi (= 0.61.5)
    - React-jsiexecutor (= 0.61.5)
    - Yoga
  - React-Core/RCTWebSocket (0.61.5):
    - Folly (= 2018.10.22.00)
    - glog
    - React-Core/Default (= 0.61.5)
    - React-cxxreact (= 0.61.5)
    - React-jsi (= 0.61.5)
    - React-jsiexecutor (= 0.61.5)
    - Yoga
  - React-CoreModules (0.61.5):
    - FBReactNativeSpec (= 0.61.5)
    - Folly (= 2018.10.22.00)
    - RCTTypeSafety (= 0.61.5)
    - React-Core/CoreModulesHeaders (= 0.61.5)
    - React-RCTImage (= 0.61.5)
    - ReactCommon/turbomodule/core (= 0.61.5)
  - React-cxxreact (0.61.5):
    - boost-for-react-native (= 1.63.0)
    - DoubleConversion
    - Folly (= 2018.10.22.00)
    - glog
    - React-jsinspector (= 0.61.5)
  - React-jsi (0.61.5):
    - boost-for-react-native (= 1.63.0)
    - DoubleConversion
    - Folly (= 2018.10.22.00)
    - glog
    - React-jsi/Default (= 0.61.5)
  - React-jsi/Default (0.61.5):
    - boost-for-react-native (= 1.63.0)
    - DoubleConversion
    - Folly (= 2018.10.22.00)
    - glog
  - React-jsiexecutor (0.61.5):
    - DoubleConversion
    - Folly (= 2018.10.22.00)
    - glog
    - React-cxxreact (= 0.61.5)
    - React-jsi (= 0.61.5)
  - React-jsinspector (0.61.5)
  - react-native-keyboard-aware-scroll-view (0.8.7):
    - React
  - react-native-linear-gradient (2.5.6):
    - React
  - react-native-safe-area (0.5.1):
    - React
  - react-native-slider (2.0.7):
    - React
  - react-native-video (4.4.1):
    - React-Core
    - react-native-video/Video (= 4.4.1)
  - react-native-video/Video (4.4.1):
    - React-Core
  - React-RCTActionSheet (0.61.5):
    - React-Core/RCTActionSheetHeaders (= 0.61.5)
  - React-RCTAnimation (0.61.5):
    - React-Core/RCTAnimationHeaders (= 0.61.5)
  - React-RCTBlob (0.61.5):
    - React-Core/RCTBlobHeaders (= 0.61.5)
    - React-Core/RCTWebSocket (= 0.61.5)
    - React-jsi (= 0.61.5)
    - React-RCTNetwork (= 0.61.5)
  - React-RCTImage (0.61.5):
    - React-Core/RCTImageHeaders (= 0.61.5)
    - React-RCTNetwork (= 0.61.5)
  - React-RCTLinking (0.61.5):
    - React-Core/RCTLinkingHeaders (= 0.61.5)
  - React-RCTNetwork (0.61.5):
    - React-Core/RCTNetworkHeaders (= 0.61.5)
  - React-RCTSettings (0.61.5):
    - React-Core/RCTSettingsHeaders (= 0.61.5)
  - React-RCTText (0.61.5):
    - React-Core/RCTTextHeaders (= 0.61.5)
  - React-RCTVibration (0.61.5):
    - React-Core/RCTVibrationHeaders (= 0.61.5)
  - ReactCommon (0.61.5):
    - ReactCommon/jscallinvoker (= 0.61.5)
    - ReactCommon/turbomodule (= 0.61.5)
  - ReactCommon/jscallinvoker (0.61.5):
    - DoubleConversion
    - Folly (= 2018.10.22.00)
    - glog
    - React-cxxreact (= 0.61.5)
  - ReactCommon/turbomodule (0.61.5):
    - DoubleConversion
    - Folly (= 2018.10.22.00)
    - glog
    - React-Core (= 0.61.5)
    - React-cxxreact (= 0.61.5)
    - React-jsi (= 0.61.5)
    - ReactCommon/jscallinvoker (= 0.61.5)
    - ReactCommon/turbomodule/core (= 0.61.5)
    - ReactCommon/turbomodule/samples (= 0.61.5)
  - ReactCommon/turbomodule/core (0.61.5):
    - DoubleConversion
    - Folly (= 2018.10.22.00)
    - glog
    - React-Core (= 0.61.5)
    - React-cxxreact (= 0.61.5)
    - React-jsi (= 0.61.5)
    - ReactCommon/jscallinvoker (= 0.61.5)
  - ReactCommon/turbomodule/samples (0.61.5):
    - DoubleConversion
    - Folly (= 2018.10.22.00)
    - glog
    - React-Core (= 0.61.5)
    - React-cxxreact (= 0.61.5)
    - React-jsi (= 0.61.5)
    - ReactCommon/jscallinvoker (= 0.61.5)
    - ReactCommon/turbomodule/core (= 0.61.5)
  - ReactNativeDarkMode (0.0.10):
    - React
  - RNSVG (9.13.6-gb):
    - React
  - RNTAztecView (1.23.0):
    - React-Core
    - WordPress-Aztec-iOS (= 1.16.0)
  - Sentry (4.5.0):
    - Sentry/Core (= 4.5.0)
  - Sentry/Core (4.5.0)
  - SimulatorStatusMagic (2.4.1)
  - Starscream (3.0.6)
  - SVProgressHUD (2.2.5)
  - TOCropViewController (2.5.2)
  - UIDeviceIdentifier (1.4.0)
  - WordPress-Aztec-iOS (1.16.0)
  - WordPress-Editor-iOS (1.16.0):
    - WordPress-Aztec-iOS (= 1.16.0)
  - WordPressAuthenticator (1.11.0-beta.1):
    - 1PasswordExtension (= 1.8.5)
    - Alamofire (= 4.8)
    - CocoaLumberjack (~> 3.5)
    - GoogleSignIn (~> 4.4)
    - Gridicons (~> 0.15)
    - lottie-ios (= 2.5.2)
    - "NSURL+IDN (= 0.3)"
    - SVProgressHUD (= 2.2.5)
    - WordPressKit (~> 4.6.0-beta.1)
    - WordPressShared (~> 1.8.13-beta)
    - WordPressUI (~> 1.4-beta.1)
  - WordPressKit (4.6.0-beta.1):
    - Alamofire (~> 4.8.0)
    - CocoaLumberjack (~> 3.4)
    - NSObject-SafeExpectations (= 0.0.3)
    - UIDeviceIdentifier (~> 1)
    - WordPressShared (~> 1.8.13-beta)
    - wpxmlrpc (= 0.8.5-beta.1)
  - WordPressMocks (0.0.8)
  - WordPressShared (1.8.15):
    - CocoaLumberjack (~> 3.4)
    - FormatterKit/TimeIntervalFormatter (= 1.8.2)
  - WordPressUI (1.5.1)
  - WPMediaPicker (1.6.0)
  - wpxmlrpc (0.8.5-beta.1)
  - Yoga (1.14.0)
  - ZendeskCommonUISDK (4.0.0):
    - ZendeskSDKConfigurationsSDK (~> 1.1.2)
  - ZendeskCoreSDK (2.2.1)
  - ZendeskMessagingAPISDK (3.0.0):
    - ZendeskSDKConfigurationsSDK (~> 1.1.2)
  - ZendeskMessagingSDK (3.0.0):
    - ZendeskCommonUISDK (~> 4.0.0)
    - ZendeskMessagingAPISDK (~> 3.0.0)
  - ZendeskSDKConfigurationsSDK (1.1.2)
  - ZendeskSupportProvidersSDK (5.0.0):
    - ZendeskCoreSDK (~> 2.2.1)
  - ZendeskSupportSDK (5.0.0):
    - ZendeskMessagingSDK (~> 3.0.0)
    - ZendeskSupportProvidersSDK (~> 5.0.0)
  - ZIPFoundation (0.9.9)

DEPENDENCIES:
  - 1PasswordExtension (= 1.8.5)
  - Alamofire (= 4.8.0)
  - AlamofireNetworkActivityIndicator (~> 2.4)
  - AppCenter (= 2.5.1)
  - AppCenter/Distribute (= 2.5.1)
  - Automattic-Tracks-iOS (~> 0.4.4-beta.2)
  - Charts (~> 3.2.2)
  - CocoaLumberjack (= 3.5.2)
  - Down (~> 0.6.6)
  - FBLazyVector (from `https://raw.githubusercontent.com/wordpress-mobile/gutenberg-mobile/d377b883c761c2a71d29bd631f3d3227b3e313a2/react-native-gutenberg-bridge/third-party-podspecs/FBLazyVector.podspec.json`)
  - FBReactNativeSpec (from `https://raw.githubusercontent.com/wordpress-mobile/gutenberg-mobile/d377b883c761c2a71d29bd631f3d3227b3e313a2/react-native-gutenberg-bridge/third-party-podspecs/FBReactNativeSpec.podspec.json`)
  - Folly (from `https://raw.githubusercontent.com/wordpress-mobile/gutenberg-mobile/d377b883c761c2a71d29bd631f3d3227b3e313a2/react-native-gutenberg-bridge/third-party-podspecs/Folly.podspec.json`)
  - FormatterKit/TimeIntervalFormatter (= 1.8.2)
  - FSInteractiveMap (from `https://github.com/wordpress-mobile/FSInteractiveMap.git`, tag `0.2.0`)
  - Gifu (= 3.2.0)
  - glog (from `https://raw.githubusercontent.com/wordpress-mobile/gutenberg-mobile/d377b883c761c2a71d29bd631f3d3227b3e313a2/react-native-gutenberg-bridge/third-party-podspecs/glog.podspec.json`)
  - Gridicons (~> 0.16)
  - Gutenberg (from `http://github.com/wordpress-mobile/gutenberg-mobile/`, commit `d377b883c761c2a71d29bd631f3d3227b3e313a2`)
  - JTAppleCalendar (~> 8.0.2)
  - MediaEditor (~> 1.0.1)
  - MRProgress (= 0.8.3)
  - Nimble (~> 7.3.1)
  - NSObject-SafeExpectations (= 0.0.3)
  - "NSURL+IDN (= 0.3)"
  - OCMock (= 3.4.3)
  - OHHTTPStubs (= 6.1.0)
  - OHHTTPStubs/Swift (= 6.1.0)
  - RCTRequired (from `https://raw.githubusercontent.com/wordpress-mobile/gutenberg-mobile/d377b883c761c2a71d29bd631f3d3227b3e313a2/react-native-gutenberg-bridge/third-party-podspecs/RCTRequired.podspec.json`)
  - RCTTypeSafety (from `https://raw.githubusercontent.com/wordpress-mobile/gutenberg-mobile/d377b883c761c2a71d29bd631f3d3227b3e313a2/react-native-gutenberg-bridge/third-party-podspecs/RCTTypeSafety.podspec.json`)
  - Reachability (= 3.2)
  - React (from `https://raw.githubusercontent.com/wordpress-mobile/gutenberg-mobile/d377b883c761c2a71d29bd631f3d3227b3e313a2/react-native-gutenberg-bridge/third-party-podspecs/React.podspec.json`)
  - React-Core (from `https://raw.githubusercontent.com/wordpress-mobile/gutenberg-mobile/d377b883c761c2a71d29bd631f3d3227b3e313a2/react-native-gutenberg-bridge/third-party-podspecs/React-Core.podspec.json`)
  - React-CoreModules (from `https://raw.githubusercontent.com/wordpress-mobile/gutenberg-mobile/d377b883c761c2a71d29bd631f3d3227b3e313a2/react-native-gutenberg-bridge/third-party-podspecs/React-CoreModules.podspec.json`)
  - React-cxxreact (from `https://raw.githubusercontent.com/wordpress-mobile/gutenberg-mobile/d377b883c761c2a71d29bd631f3d3227b3e313a2/react-native-gutenberg-bridge/third-party-podspecs/React-cxxreact.podspec.json`)
  - React-jsi (from `https://raw.githubusercontent.com/wordpress-mobile/gutenberg-mobile/d377b883c761c2a71d29bd631f3d3227b3e313a2/react-native-gutenberg-bridge/third-party-podspecs/React-jsi.podspec.json`)
  - React-jsiexecutor (from `https://raw.githubusercontent.com/wordpress-mobile/gutenberg-mobile/d377b883c761c2a71d29bd631f3d3227b3e313a2/react-native-gutenberg-bridge/third-party-podspecs/React-jsiexecutor.podspec.json`)
  - React-jsinspector (from `https://raw.githubusercontent.com/wordpress-mobile/gutenberg-mobile/d377b883c761c2a71d29bd631f3d3227b3e313a2/react-native-gutenberg-bridge/third-party-podspecs/React-jsinspector.podspec.json`)
  - react-native-keyboard-aware-scroll-view (from `https://raw.githubusercontent.com/wordpress-mobile/gutenberg-mobile/d377b883c761c2a71d29bd631f3d3227b3e313a2/react-native-gutenberg-bridge/third-party-podspecs/react-native-keyboard-aware-scroll-view.podspec.json`)
  - react-native-linear-gradient (from `https://raw.githubusercontent.com/wordpress-mobile/gutenberg-mobile/d377b883c761c2a71d29bd631f3d3227b3e313a2/react-native-gutenberg-bridge/third-party-podspecs/react-native-linear-gradient.podspec.json`)
  - react-native-safe-area (from `https://raw.githubusercontent.com/wordpress-mobile/gutenberg-mobile/d377b883c761c2a71d29bd631f3d3227b3e313a2/react-native-gutenberg-bridge/third-party-podspecs/react-native-safe-area.podspec.json`)
  - react-native-slider (from `https://raw.githubusercontent.com/wordpress-mobile/gutenberg-mobile/d377b883c761c2a71d29bd631f3d3227b3e313a2/react-native-gutenberg-bridge/third-party-podspecs/react-native-slider.podspec.json`)
  - react-native-video (from `https://raw.githubusercontent.com/wordpress-mobile/gutenberg-mobile/d377b883c761c2a71d29bd631f3d3227b3e313a2/react-native-gutenberg-bridge/third-party-podspecs/react-native-video.podspec.json`)
  - React-RCTActionSheet (from `https://raw.githubusercontent.com/wordpress-mobile/gutenberg-mobile/d377b883c761c2a71d29bd631f3d3227b3e313a2/react-native-gutenberg-bridge/third-party-podspecs/React-RCTActionSheet.podspec.json`)
  - React-RCTAnimation (from `https://raw.githubusercontent.com/wordpress-mobile/gutenberg-mobile/d377b883c761c2a71d29bd631f3d3227b3e313a2/react-native-gutenberg-bridge/third-party-podspecs/React-RCTAnimation.podspec.json`)
  - React-RCTBlob (from `https://raw.githubusercontent.com/wordpress-mobile/gutenberg-mobile/d377b883c761c2a71d29bd631f3d3227b3e313a2/react-native-gutenberg-bridge/third-party-podspecs/React-RCTBlob.podspec.json`)
  - React-RCTImage (from `https://raw.githubusercontent.com/wordpress-mobile/gutenberg-mobile/d377b883c761c2a71d29bd631f3d3227b3e313a2/react-native-gutenberg-bridge/third-party-podspecs/React-RCTImage.podspec.json`)
  - React-RCTLinking (from `https://raw.githubusercontent.com/wordpress-mobile/gutenberg-mobile/d377b883c761c2a71d29bd631f3d3227b3e313a2/react-native-gutenberg-bridge/third-party-podspecs/React-RCTLinking.podspec.json`)
  - React-RCTNetwork (from `https://raw.githubusercontent.com/wordpress-mobile/gutenberg-mobile/d377b883c761c2a71d29bd631f3d3227b3e313a2/react-native-gutenberg-bridge/third-party-podspecs/React-RCTNetwork.podspec.json`)
  - React-RCTSettings (from `https://raw.githubusercontent.com/wordpress-mobile/gutenberg-mobile/d377b883c761c2a71d29bd631f3d3227b3e313a2/react-native-gutenberg-bridge/third-party-podspecs/React-RCTSettings.podspec.json`)
  - React-RCTText (from `https://raw.githubusercontent.com/wordpress-mobile/gutenberg-mobile/d377b883c761c2a71d29bd631f3d3227b3e313a2/react-native-gutenberg-bridge/third-party-podspecs/React-RCTText.podspec.json`)
  - React-RCTVibration (from `https://raw.githubusercontent.com/wordpress-mobile/gutenberg-mobile/d377b883c761c2a71d29bd631f3d3227b3e313a2/react-native-gutenberg-bridge/third-party-podspecs/React-RCTVibration.podspec.json`)
  - ReactCommon (from `https://raw.githubusercontent.com/wordpress-mobile/gutenberg-mobile/d377b883c761c2a71d29bd631f3d3227b3e313a2/react-native-gutenberg-bridge/third-party-podspecs/ReactCommon.podspec.json`)
  - ReactNativeDarkMode (from `https://raw.githubusercontent.com/wordpress-mobile/gutenberg-mobile/d377b883c761c2a71d29bd631f3d3227b3e313a2/react-native-gutenberg-bridge/third-party-podspecs/ReactNativeDarkMode.podspec.json`)
  - RNSVG (from `https://raw.githubusercontent.com/wordpress-mobile/gutenberg-mobile/d377b883c761c2a71d29bd631f3d3227b3e313a2/react-native-gutenberg-bridge/third-party-podspecs/RNSVG.podspec.json`)
  - RNTAztecView (from `http://github.com/wordpress-mobile/gutenberg-mobile/`, commit `d377b883c761c2a71d29bd631f3d3227b3e313a2`)
  - SimulatorStatusMagic
  - Starscream (= 3.0.6)
  - SVProgressHUD (= 2.2.5)
  - WordPress-Editor-iOS (~> 1.16.0)
  - WordPressAuthenticator (~> 1.11.0-beta)
  - WordPressKit (from `https://github.com/wordpress-mobile/WordPressKit-iOS.git`, commit `13451a5e8febc1794cd6ef98742416c78ab5b46c`)
  - WordPressMocks (~> 0.0.8)
  - WordPressShared (= 1.8.15)
  - WordPressUI (~> 1.5.1)
  - WPMediaPicker (~> 1.6.0)
  - Yoga (from `https://raw.githubusercontent.com/wordpress-mobile/gutenberg-mobile/d377b883c761c2a71d29bd631f3d3227b3e313a2/react-native-gutenberg-bridge/third-party-podspecs/Yoga.podspec.json`)
  - ZendeskSupportSDK (= 5.0.0)
  - ZIPFoundation (~> 0.9.8)

SPEC REPOS:
  trunk:
    - 1PasswordExtension
    - Alamofire
    - AlamofireNetworkActivityIndicator
    - AppCenter
    - Automattic-Tracks-iOS
    - boost-for-react-native
    - Charts
    - CocoaLumberjack
    - DoubleConversion
    - Down
    - FormatterKit
    - Gifu
    - GoogleSignIn
    - GoogleToolboxForMac
    - Gridicons
    - GTMSessionFetcher
    - JTAppleCalendar
    - lottie-ios
    - MediaEditor
    - MRProgress
    - Nimble
    - NSObject-SafeExpectations
    - "NSURL+IDN"
    - OCMock
    - OHHTTPStubs
    - Reachability
    - Sentry
    - SimulatorStatusMagic
    - Starscream
    - SVProgressHUD
    - TOCropViewController
    - UIDeviceIdentifier
    - WordPress-Aztec-iOS
    - WordPress-Editor-iOS
    - WordPressAuthenticator
    - WordPressMocks
    - WordPressShared
    - WordPressUI
    - WPMediaPicker
    - wpxmlrpc
    - ZendeskCommonUISDK
    - ZendeskCoreSDK
    - ZendeskMessagingAPISDK
    - ZendeskMessagingSDK
    - ZendeskSDKConfigurationsSDK
    - ZendeskSupportProvidersSDK
    - ZendeskSupportSDK
    - ZIPFoundation

EXTERNAL SOURCES:
  FBLazyVector:
    :podspec: https://raw.githubusercontent.com/wordpress-mobile/gutenberg-mobile/d377b883c761c2a71d29bd631f3d3227b3e313a2/react-native-gutenberg-bridge/third-party-podspecs/FBLazyVector.podspec.json
  FBReactNativeSpec:
    :podspec: https://raw.githubusercontent.com/wordpress-mobile/gutenberg-mobile/d377b883c761c2a71d29bd631f3d3227b3e313a2/react-native-gutenberg-bridge/third-party-podspecs/FBReactNativeSpec.podspec.json
  Folly:
    :podspec: https://raw.githubusercontent.com/wordpress-mobile/gutenberg-mobile/d377b883c761c2a71d29bd631f3d3227b3e313a2/react-native-gutenberg-bridge/third-party-podspecs/Folly.podspec.json
  FSInteractiveMap:
    :git: https://github.com/wordpress-mobile/FSInteractiveMap.git
    :tag: 0.2.0
  glog:
    :podspec: https://raw.githubusercontent.com/wordpress-mobile/gutenberg-mobile/d377b883c761c2a71d29bd631f3d3227b3e313a2/react-native-gutenberg-bridge/third-party-podspecs/glog.podspec.json
  Gutenberg:
    :commit: d377b883c761c2a71d29bd631f3d3227b3e313a2
    :git: http://github.com/wordpress-mobile/gutenberg-mobile/
  RCTRequired:
    :podspec: https://raw.githubusercontent.com/wordpress-mobile/gutenberg-mobile/d377b883c761c2a71d29bd631f3d3227b3e313a2/react-native-gutenberg-bridge/third-party-podspecs/RCTRequired.podspec.json
  RCTTypeSafety:
    :podspec: https://raw.githubusercontent.com/wordpress-mobile/gutenberg-mobile/d377b883c761c2a71d29bd631f3d3227b3e313a2/react-native-gutenberg-bridge/third-party-podspecs/RCTTypeSafety.podspec.json
  React:
    :podspec: https://raw.githubusercontent.com/wordpress-mobile/gutenberg-mobile/d377b883c761c2a71d29bd631f3d3227b3e313a2/react-native-gutenberg-bridge/third-party-podspecs/React.podspec.json
  React-Core:
    :podspec: https://raw.githubusercontent.com/wordpress-mobile/gutenberg-mobile/d377b883c761c2a71d29bd631f3d3227b3e313a2/react-native-gutenberg-bridge/third-party-podspecs/React-Core.podspec.json
  React-CoreModules:
    :podspec: https://raw.githubusercontent.com/wordpress-mobile/gutenberg-mobile/d377b883c761c2a71d29bd631f3d3227b3e313a2/react-native-gutenberg-bridge/third-party-podspecs/React-CoreModules.podspec.json
  React-cxxreact:
    :podspec: https://raw.githubusercontent.com/wordpress-mobile/gutenberg-mobile/d377b883c761c2a71d29bd631f3d3227b3e313a2/react-native-gutenberg-bridge/third-party-podspecs/React-cxxreact.podspec.json
  React-jsi:
    :podspec: https://raw.githubusercontent.com/wordpress-mobile/gutenberg-mobile/d377b883c761c2a71d29bd631f3d3227b3e313a2/react-native-gutenberg-bridge/third-party-podspecs/React-jsi.podspec.json
  React-jsiexecutor:
    :podspec: https://raw.githubusercontent.com/wordpress-mobile/gutenberg-mobile/d377b883c761c2a71d29bd631f3d3227b3e313a2/react-native-gutenberg-bridge/third-party-podspecs/React-jsiexecutor.podspec.json
  React-jsinspector:
    :podspec: https://raw.githubusercontent.com/wordpress-mobile/gutenberg-mobile/d377b883c761c2a71d29bd631f3d3227b3e313a2/react-native-gutenberg-bridge/third-party-podspecs/React-jsinspector.podspec.json
  react-native-keyboard-aware-scroll-view:
    :podspec: https://raw.githubusercontent.com/wordpress-mobile/gutenberg-mobile/d377b883c761c2a71d29bd631f3d3227b3e313a2/react-native-gutenberg-bridge/third-party-podspecs/react-native-keyboard-aware-scroll-view.podspec.json
  react-native-linear-gradient:
    :podspec: https://raw.githubusercontent.com/wordpress-mobile/gutenberg-mobile/d377b883c761c2a71d29bd631f3d3227b3e313a2/react-native-gutenberg-bridge/third-party-podspecs/react-native-linear-gradient.podspec.json
  react-native-safe-area:
    :podspec: https://raw.githubusercontent.com/wordpress-mobile/gutenberg-mobile/d377b883c761c2a71d29bd631f3d3227b3e313a2/react-native-gutenberg-bridge/third-party-podspecs/react-native-safe-area.podspec.json
  react-native-slider:
    :podspec: https://raw.githubusercontent.com/wordpress-mobile/gutenberg-mobile/d377b883c761c2a71d29bd631f3d3227b3e313a2/react-native-gutenberg-bridge/third-party-podspecs/react-native-slider.podspec.json
  react-native-video:
    :podspec: https://raw.githubusercontent.com/wordpress-mobile/gutenberg-mobile/d377b883c761c2a71d29bd631f3d3227b3e313a2/react-native-gutenberg-bridge/third-party-podspecs/react-native-video.podspec.json
  React-RCTActionSheet:
    :podspec: https://raw.githubusercontent.com/wordpress-mobile/gutenberg-mobile/d377b883c761c2a71d29bd631f3d3227b3e313a2/react-native-gutenberg-bridge/third-party-podspecs/React-RCTActionSheet.podspec.json
  React-RCTAnimation:
    :podspec: https://raw.githubusercontent.com/wordpress-mobile/gutenberg-mobile/d377b883c761c2a71d29bd631f3d3227b3e313a2/react-native-gutenberg-bridge/third-party-podspecs/React-RCTAnimation.podspec.json
  React-RCTBlob:
    :podspec: https://raw.githubusercontent.com/wordpress-mobile/gutenberg-mobile/d377b883c761c2a71d29bd631f3d3227b3e313a2/react-native-gutenberg-bridge/third-party-podspecs/React-RCTBlob.podspec.json
  React-RCTImage:
    :podspec: https://raw.githubusercontent.com/wordpress-mobile/gutenberg-mobile/d377b883c761c2a71d29bd631f3d3227b3e313a2/react-native-gutenberg-bridge/third-party-podspecs/React-RCTImage.podspec.json
  React-RCTLinking:
    :podspec: https://raw.githubusercontent.com/wordpress-mobile/gutenberg-mobile/d377b883c761c2a71d29bd631f3d3227b3e313a2/react-native-gutenberg-bridge/third-party-podspecs/React-RCTLinking.podspec.json
  React-RCTNetwork:
    :podspec: https://raw.githubusercontent.com/wordpress-mobile/gutenberg-mobile/d377b883c761c2a71d29bd631f3d3227b3e313a2/react-native-gutenberg-bridge/third-party-podspecs/React-RCTNetwork.podspec.json
  React-RCTSettings:
    :podspec: https://raw.githubusercontent.com/wordpress-mobile/gutenberg-mobile/d377b883c761c2a71d29bd631f3d3227b3e313a2/react-native-gutenberg-bridge/third-party-podspecs/React-RCTSettings.podspec.json
  React-RCTText:
    :podspec: https://raw.githubusercontent.com/wordpress-mobile/gutenberg-mobile/d377b883c761c2a71d29bd631f3d3227b3e313a2/react-native-gutenberg-bridge/third-party-podspecs/React-RCTText.podspec.json
  React-RCTVibration:
    :podspec: https://raw.githubusercontent.com/wordpress-mobile/gutenberg-mobile/d377b883c761c2a71d29bd631f3d3227b3e313a2/react-native-gutenberg-bridge/third-party-podspecs/React-RCTVibration.podspec.json
  ReactCommon:
    :podspec: https://raw.githubusercontent.com/wordpress-mobile/gutenberg-mobile/d377b883c761c2a71d29bd631f3d3227b3e313a2/react-native-gutenberg-bridge/third-party-podspecs/ReactCommon.podspec.json
  ReactNativeDarkMode:
    :podspec: https://raw.githubusercontent.com/wordpress-mobile/gutenberg-mobile/d377b883c761c2a71d29bd631f3d3227b3e313a2/react-native-gutenberg-bridge/third-party-podspecs/ReactNativeDarkMode.podspec.json
  RNSVG:
    :podspec: https://raw.githubusercontent.com/wordpress-mobile/gutenberg-mobile/d377b883c761c2a71d29bd631f3d3227b3e313a2/react-native-gutenberg-bridge/third-party-podspecs/RNSVG.podspec.json
  RNTAztecView:
    :commit: d377b883c761c2a71d29bd631f3d3227b3e313a2
    :git: http://github.com/wordpress-mobile/gutenberg-mobile/
  WordPressKit:
    :commit: 13451a5e8febc1794cd6ef98742416c78ab5b46c
    :git: https://github.com/wordpress-mobile/WordPressKit-iOS.git
  Yoga:
    :podspec: https://raw.githubusercontent.com/wordpress-mobile/gutenberg-mobile/d377b883c761c2a71d29bd631f3d3227b3e313a2/react-native-gutenberg-bridge/third-party-podspecs/Yoga.podspec.json

CHECKOUT OPTIONS:
  FSInteractiveMap:
    :git: https://github.com/wordpress-mobile/FSInteractiveMap.git
    :tag: 0.2.0
  Gutenberg:
    :commit: d377b883c761c2a71d29bd631f3d3227b3e313a2
    :git: http://github.com/wordpress-mobile/gutenberg-mobile/
  RNTAztecView:
    :commit: d377b883c761c2a71d29bd631f3d3227b3e313a2
    :git: http://github.com/wordpress-mobile/gutenberg-mobile/
  WordPressKit:
    :commit: 13451a5e8febc1794cd6ef98742416c78ab5b46c
    :git: https://github.com/wordpress-mobile/WordPressKit-iOS.git

SPEC CHECKSUMS:
  1PasswordExtension: 0e95bdea64ec8ff2f4f693be5467a09fac42a83d
  Alamofire: 3ec537f71edc9804815215393ae2b1a8ea33a844
  AlamofireNetworkActivityIndicator: 9acc3de3ca6645bf0efed462396b0df13dd3e7b8
  AppCenter: fddcbac6e4baae3d93a196ceb0bfe0e4ce407dec
  Automattic-Tracks-iOS: 6d382b8a75dd107c6d73f8f539e734ff5064ec69
  boost-for-react-native: 39c7adb57c4e60d6c5479dd8623128eb5b3f0f2c
  Charts: f69cf0518b6d1d62608ca504248f1bbe0b6ae77e
  CocoaLumberjack: 118bf4a820efc641f79fa487b75ed928dccfae23
  DoubleConversion: e22e0762848812a87afd67ffda3998d9ef29170c
  Down: 71bf4af3c04fa093e65dffa25c4b64fa61287373
  FBLazyVector: 47798d43f20e85af0d3cef09928b6e2d16dbbe4c
  FBReactNativeSpec: 8d0bf8eca089153f4196975ca190cda8c2d5dbd2
  Folly: 30e7936e1c45c08d884aa59369ed951a8e68cf51
  FormatterKit: 4b8f29acc9b872d5d12a63efb560661e8f2e1b98
  FSInteractiveMap: a396f610f48b76cb540baa87139d056429abda86
  Gifu: 7bcb6427457d85e0b4dff5a84ec5947ac19a93ea
  glog: 1f3da668190260b06b429bb211bfbee5cd790c28
  GoogleSignIn: 7ff245e1a7b26d379099d3243a562f5747e23d39
  GoogleToolboxForMac: 800648f8b3127618c1b59c7f97684427630c5ea3
  Gridicons: dc92efbe5fd60111d2e8ea051d84a60cca552abc
  GTMSessionFetcher: cea130bbfe5a7edc8d06d3f0d17288c32ffe9925
  Gutenberg: fd94d54ccf8605564288cc6ef0f762da70f18b01
  JTAppleCalendar: bb3dd3752e2bcc85cb798ab763fbdd6e142715fc
  lottie-ios: 3fef45d3fabe63e3c7c2eb603dd64ddfffc73062
  MediaEditor: 7296cd01d7a0548fb2bc909aa72153b376a56a61
  MRProgress: 16de7cc9f347e8846797a770db102a323fe7ef09
  Nimble: 051e3d8912d40138fa5591c78594f95fb172af37
  NSObject-SafeExpectations: b989b68a8a9b7b9f2b264a8b52ba9d7aab8f3129
  "NSURL+IDN": 82355a0afd532fe1de08f6417c134b49b1a1c4b3
  OCMock: 43565190abc78977ad44a61c0d20d7f0784d35ab
  OHHTTPStubs: 1e21c7d2c084b8153fc53d48400d8919d2d432d0
  RCTRequired: 3ca691422140f76f04fd2af6dc90914cf0f81ef1
  RCTTypeSafety: aab4e9679dbb3682bf0404fded7b9557d7306795
  Reachability: 33e18b67625424e47b6cde6d202dce689ad7af96
  React: 5a954890216a4493df5ab2149f70f18592b513ac
  React-Core: 865fa241faa644ff20cb5ec87787b32a5acc43b3
  React-CoreModules: 026fafece67a3802aa8bb1995d27227b0d95e0f5
  React-cxxreact: 9c76312456310d1b486e23edb9ce576a5397ebc2
  React-jsi: 6d6afac4873e8a3433334378589a0a8190d58070
  React-jsiexecutor: 9dfdcd0db23042623894dcbc02d61a772da8e3c1
  React-jsinspector: 89927b9ec6d75759882949d2043ba704565edaec
  react-native-keyboard-aware-scroll-view: 01c4b2303c4ef1c49c4d239c9c5856f0393104df
  react-native-linear-gradient: 258ba8c61848324b1f2019bed5f460e6396137b7
  react-native-safe-area: e8230b0017d76c00de6b01e2412dcf86b127c6a3
  react-native-slider: b36527edad24d49d9f3b53f3078334f45558f97b
  react-native-video: 9de661e89386bb7ab78cc68e61a146cbdf5ad4ad
  React-RCTActionSheet: e8f642cfaa396b6b09fd38f53378506c2d63af35
  React-RCTAnimation: cec1abbcfb006978a288c5072e3d611d6ff76d4c
  React-RCTBlob: 7596eb2048150e429127a92a701e6cd40a8c0a74
  React-RCTImage: 03c7e36877a579ee51dcc33079cc8bc98658a722
  React-RCTLinking: cdc3f1aaff5f321bc954a98b7ffae3f864a6eaa3
  React-RCTNetwork: 33b3da6944786edea496a5fc6afea466633fd711
  React-RCTSettings: a3b7b3124315f8c91fad5d8aff08ee97d4b471cd
  React-RCTText: ee9c8b70180fb58d062483d9664cd921d14b5961
  React-RCTVibration: 20deb1f6f001000d1f2603722ec110c66c74796b
  ReactCommon: 48926fc48fcd7c8a629860049ffba9c23b4005dc
  ReactNativeDarkMode: f61376360c5d983907e5c316e8e1c853a8c2f348
  RNSVG: 68a534a5db06dcbdaebfd5079349191598caef7b
  RNTAztecView: 48948d6a92e3202dca86fbb3c579b0b3065c89fd
  Sentry: ab6c209f23700d1460691dbc90e19ed0a05d496b
  SimulatorStatusMagic: 28d4a9d1a500ac7cea0b2b5a43c1c6ddb40ba56c
  Starscream: ef3ece99d765eeccb67de105bfa143f929026cf5
  SVProgressHUD: 1428aafac632c1f86f62aa4243ec12008d7a51d6
  TOCropViewController: e9da34f484aedd4e5d5a8ab230ba217cfe16c729
  UIDeviceIdentifier: 44f805037d21b94394821828f4fcaba34b38c2d0
  WordPress-Aztec-iOS: 64a2989d25befb5ce086fac440315f696026ffd5
  WordPress-Editor-iOS: 63ef6a532af2c92e3301421f5c4af41ad3be8721
  WordPressAuthenticator: c69b217614533d91e449fb54c3a813e544464922
  WordPressKit: 769dca02698a7097b1dc2bf0d7c2aeb9c3cf38f8
  WordPressMocks: b4064b99a073117bbc304abe82df78f2fbe60992
  WordPressShared: 02e0947034648cbd7251ffcc10f64d512f93a53b
  WordPressUI: ce0ac522146dabcd0a68ace24c0104dfdf6f4b0d
  WPMediaPicker: e5d28197da6b467d4e5975d64a49255977e39455
  wpxmlrpc: d758b6ad17723d31d06493acc932f6d9b340de95
  Yoga: c920bf12bf8146aa5cd118063378c2cf5682d16c
  ZendeskCommonUISDK: 3c432801e31abff97d6e30441ea102eaef6b99e2
  ZendeskCoreSDK: f264e849b941a4b9b22215520765b8d9980478c3
  ZendeskMessagingAPISDK: 7c0cbd1d2c941f05b36f73e7db5faee5863fe8b0
  ZendeskMessagingSDK: 6f168161d834dd66668344f645f7a6b6b121b58a
  ZendeskSDKConfigurationsSDK: 13eaf9b688504aaf7d5803c33772ced314b2e837
  ZendeskSupportProvidersSDK: 96b704d58bf0d44978de135607059f379c766e58
  ZendeskSupportSDK: a87ab1e4badace92c75eb11dc77ede1e995b2adc
  ZIPFoundation: 89df685c971926b0323087952320bdfee9f0b6ef

<<<<<<< HEAD
PODFILE CHECKSUM: b5a355fcd09bafd62fb25639448ea92251e1a17b
=======
PODFILE CHECKSUM: 47523ae0f4a5c4fb85d45af061edd167bef1fdb5
>>>>>>> 7667a689

COCOAPODS: 1.8.4<|MERGE_RESOLUTION|>--- conflicted
+++ resolved
@@ -372,7 +372,7 @@
   - WordPress-Aztec-iOS (1.16.0)
   - WordPress-Editor-iOS (1.16.0):
     - WordPress-Aztec-iOS (= 1.16.0)
-  - WordPressAuthenticator (1.11.0-beta.1):
+  - WordPressAuthenticator (1.11.0-beta.2):
     - 1PasswordExtension (= 1.8.5)
     - Alamofire (= 4.8)
     - CocoaLumberjack (~> 3.5)
@@ -381,10 +381,10 @@
     - lottie-ios (= 2.5.2)
     - "NSURL+IDN (= 0.3)"
     - SVProgressHUD (= 2.2.5)
-    - WordPressKit (~> 4.6.0-beta.1)
+    - WordPressKit (~> 4.6.0-beta.2)
     - WordPressShared (~> 1.8.13-beta)
     - WordPressUI (~> 1.4-beta.1)
-  - WordPressKit (4.6.0-beta.1):
+  - WordPressKit (4.6.0-beta.2):
     - Alamofire (~> 4.8.0)
     - CocoaLumberjack (~> 3.4)
     - NSObject-SafeExpectations (= 0.0.3)
@@ -475,8 +475,8 @@
   - Starscream (= 3.0.6)
   - SVProgressHUD (= 2.2.5)
   - WordPress-Editor-iOS (~> 1.16.0)
-  - WordPressAuthenticator (~> 1.11.0-beta)
-  - WordPressKit (from `https://github.com/wordpress-mobile/WordPressKit-iOS.git`, commit `13451a5e8febc1794cd6ef98742416c78ab5b46c`)
+  - WordPressAuthenticator (from `https://github.com/wordpress-mobile/WordPressAuthenticator-iOS.git`, commit `b24e5deef06cf39058e44a72077e3e4b8b83736c`)
+  - WordPressKit (~> 4.6.0-beta.2)
   - WordPressMocks (~> 0.0.8)
   - WordPressShared (= 1.8.15)
   - WordPressUI (~> 1.5.1)
@@ -521,7 +521,7 @@
     - UIDeviceIdentifier
     - WordPress-Aztec-iOS
     - WordPress-Editor-iOS
-    - WordPressAuthenticator
+    - WordPressKit
     - WordPressMocks
     - WordPressShared
     - WordPressUI
@@ -606,9 +606,9 @@
   RNTAztecView:
     :commit: d377b883c761c2a71d29bd631f3d3227b3e313a2
     :git: http://github.com/wordpress-mobile/gutenberg-mobile/
-  WordPressKit:
-    :commit: 13451a5e8febc1794cd6ef98742416c78ab5b46c
-    :git: https://github.com/wordpress-mobile/WordPressKit-iOS.git
+  WordPressAuthenticator:
+    :commit: b24e5deef06cf39058e44a72077e3e4b8b83736c
+    :git: https://github.com/wordpress-mobile/WordPressAuthenticator-iOS.git
   Yoga:
     :podspec: https://raw.githubusercontent.com/wordpress-mobile/gutenberg-mobile/d377b883c761c2a71d29bd631f3d3227b3e313a2/react-native-gutenberg-bridge/third-party-podspecs/Yoga.podspec.json
 
@@ -622,9 +622,9 @@
   RNTAztecView:
     :commit: d377b883c761c2a71d29bd631f3d3227b3e313a2
     :git: http://github.com/wordpress-mobile/gutenberg-mobile/
-  WordPressKit:
-    :commit: 13451a5e8febc1794cd6ef98742416c78ab5b46c
-    :git: https://github.com/wordpress-mobile/WordPressKit-iOS.git
+  WordPressAuthenticator:
+    :commit: b24e5deef06cf39058e44a72077e3e4b8b83736c
+    :git: https://github.com/wordpress-mobile/WordPressAuthenticator-iOS.git
 
 SPEC CHECKSUMS:
   1PasswordExtension: 0e95bdea64ec8ff2f4f693be5467a09fac42a83d
@@ -694,8 +694,8 @@
   UIDeviceIdentifier: 44f805037d21b94394821828f4fcaba34b38c2d0
   WordPress-Aztec-iOS: 64a2989d25befb5ce086fac440315f696026ffd5
   WordPress-Editor-iOS: 63ef6a532af2c92e3301421f5c4af41ad3be8721
-  WordPressAuthenticator: c69b217614533d91e449fb54c3a813e544464922
-  WordPressKit: 769dca02698a7097b1dc2bf0d7c2aeb9c3cf38f8
+  WordPressAuthenticator: b83783cb9b177b8360f71d8b8914051010795510
+  WordPressKit: 36f3dd07e27cee3153ea0d77b9802bc4fec48c19
   WordPressMocks: b4064b99a073117bbc304abe82df78f2fbe60992
   WordPressShared: 02e0947034648cbd7251ffcc10f64d512f93a53b
   WordPressUI: ce0ac522146dabcd0a68ace24c0104dfdf6f4b0d
@@ -711,10 +711,6 @@
   ZendeskSupportSDK: a87ab1e4badace92c75eb11dc77ede1e995b2adc
   ZIPFoundation: 89df685c971926b0323087952320bdfee9f0b6ef
 
-<<<<<<< HEAD
-PODFILE CHECKSUM: b5a355fcd09bafd62fb25639448ea92251e1a17b
-=======
-PODFILE CHECKSUM: 47523ae0f4a5c4fb85d45af061edd167bef1fdb5
->>>>>>> 7667a689
+PODFILE CHECKSUM: 939903ebe77aa76a147621cb673f18bb764603ae
 
 COCOAPODS: 1.8.4