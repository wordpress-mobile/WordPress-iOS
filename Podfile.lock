PODS:
  - 1PasswordExtension (1.8.6)
  - Alamofire (4.8.0)
  - AlamofireImage (3.5.2):
    - Alamofire (~> 4.8)
  - AlamofireNetworkActivityIndicator (2.4.0):
    - Alamofire (~> 4.8)
  - AMScrollingNavbar (5.6.0)
  - AppAuth (1.4.0):
    - AppAuth/Core (= 1.4.0)
    - AppAuth/ExternalUserAgent (= 1.4.0)
  - AppAuth/Core (1.4.0)
  - AppAuth/ExternalUserAgent (1.4.0)
  - AppCenter (4.1.1):
    - AppCenter/Analytics (= 4.1.1)
    - AppCenter/Crashes (= 4.1.1)
  - AppCenter/Analytics (4.1.1):
    - AppCenter/Core
  - AppCenter/Core (4.1.1)
  - AppCenter/Crashes (4.1.1):
    - AppCenter/Core
  - AppCenter/Distribute (4.1.1):
    - AppCenter/Core
  - Automattic-Tracks-iOS (0.8.5):
    - CocoaLumberjack (~> 3)
    - Reachability (~> 3)
    - Sentry (~> 6)
    - Sodium (>= 0.9.1)
    - UIDeviceIdentifier (~> 1)
  - boost-for-react-native (1.63.0)
  - BVLinearGradient (2.5.6):
    - React-Core
  - Charts (3.2.2):
    - Charts/Core (= 3.2.2)
  - Charts/Core (3.2.2)
  - CocoaLumberjack (3.7.2):
    - CocoaLumberjack/Core (= 3.7.2)
  - CocoaLumberjack/Core (3.7.2)
  - CropViewController (2.5.3)
  - DoubleConversion (1.1.5)
  - Down (0.6.6)
  - FBLazyVector (0.64.0)
  - FBReactNativeSpec (0.64.0):
    - RCT-Folly (= 2020.01.13.00)
    - RCTRequired (= 0.64.0)
    - RCTTypeSafety (= 0.64.0)
    - React-Core (= 0.64.0)
    - React-jsi (= 0.64.0)
    - ReactCommon/turbomodule/core (= 0.64.0)
  - FormatterKit/Resources (1.9.0)
  - FormatterKit/TimeIntervalFormatter (1.9.0):
    - FormatterKit/Resources
  - FSInteractiveMap (0.1.0)
  - Gifu (3.2.0)
  - glog (0.3.5)
  - GoogleSignIn (5.0.2):
    - AppAuth (~> 1.2)
    - GTMAppAuth (~> 1.0)
    - GTMSessionFetcher/Core (~> 1.1)
  - Gridicons (1.1.0)
  - GTMAppAuth (1.2.2):
    - AppAuth/Core (~> 1.4)
    - GTMSessionFetcher/Core (~> 1.5)
  - GTMSessionFetcher/Core (1.6.1)
  - Gutenberg (1.56.0):
    - React (= 0.64.0)
    - React-CoreModules (= 0.64.0)
    - React-RCTImage (= 0.64.0)
    - RNTAztecView
  - JTAppleCalendar (8.0.3)
  - Kanvas (1.2.8)
  - lottie-ios (3.1.9)
  - MediaEditor (1.2.1):
    - CropViewController (~> 2.5.3)
  - MRProgress (0.8.3):
    - MRProgress/ActivityIndicator (= 0.8.3)
    - MRProgress/Blur (= 0.8.3)
    - MRProgress/Circular (= 0.8.3)
    - MRProgress/Icons (= 0.8.3)
    - MRProgress/NavigationBarProgress (= 0.8.3)
    - MRProgress/Overlay (= 0.8.3)
  - MRProgress/ActivityIndicator (0.8.3):
    - MRProgress/Stopable
  - MRProgress/Blur (0.8.3):
    - MRProgress/Helper
  - MRProgress/Circular (0.8.3):
    - MRProgress/Helper
    - MRProgress/ProgressBaseClass
    - MRProgress/Stopable
  - MRProgress/Helper (0.8.3)
  - MRProgress/Icons (0.8.3)
  - MRProgress/NavigationBarProgress (0.8.3):
    - MRProgress/ProgressBaseClass
  - MRProgress/Overlay (0.8.3):
    - MRProgress/ActivityIndicator
    - MRProgress/Blur
    - MRProgress/Circular
    - MRProgress/Helper
    - MRProgress/Icons
  - MRProgress/ProgressBaseClass (0.8.3)
  - MRProgress/Stopable (0.8.3):
    - MRProgress/Helper
  - Nimble (9.0.1)
  - NSObject-SafeExpectations (0.0.4)
  - "NSURL+IDN (0.4)"
  - OCMock (3.4.3)
  - OHHTTPStubs/Core (9.1.0)
  - OHHTTPStubs/Default (9.1.0):
    - OHHTTPStubs/Core
    - OHHTTPStubs/JSON
    - OHHTTPStubs/NSURLSession
    - OHHTTPStubs/OHPathHelpers
  - OHHTTPStubs/JSON (9.1.0):
    - OHHTTPStubs/Core
  - OHHTTPStubs/NSURLSession (9.1.0):
    - OHHTTPStubs/Core
  - OHHTTPStubs/OHPathHelpers (9.1.0)
  - OHHTTPStubs/Swift (9.1.0):
    - OHHTTPStubs/Default
  - RCT-Folly (2020.01.13.00):
    - boost-for-react-native
    - DoubleConversion
    - glog
    - RCT-Folly/Default (= 2020.01.13.00)
  - RCT-Folly/Default (2020.01.13.00):
    - boost-for-react-native
    - DoubleConversion
    - glog
  - RCTRequired (0.64.0)
  - RCTTypeSafety (0.64.0):
    - FBLazyVector (= 0.64.0)
    - RCT-Folly (= 2020.01.13.00)
    - RCTRequired (= 0.64.0)
    - React-Core (= 0.64.0)
  - Reachability (3.2)
  - React (0.64.0):
    - React-Core (= 0.64.0)
    - React-Core/DevSupport (= 0.64.0)
    - React-Core/RCTWebSocket (= 0.64.0)
    - React-RCTActionSheet (= 0.64.0)
    - React-RCTAnimation (= 0.64.0)
    - React-RCTBlob (= 0.64.0)
    - React-RCTImage (= 0.64.0)
    - React-RCTLinking (= 0.64.0)
    - React-RCTNetwork (= 0.64.0)
    - React-RCTSettings (= 0.64.0)
    - React-RCTText (= 0.64.0)
    - React-RCTVibration (= 0.64.0)
  - React-callinvoker (0.64.0)
  - React-Core (0.64.0):
    - glog
    - RCT-Folly (= 2020.01.13.00)
    - React-Core/Default (= 0.64.0)
    - React-cxxreact (= 0.64.0)
    - React-jsi (= 0.64.0)
    - React-jsiexecutor (= 0.64.0)
    - React-perflogger (= 0.64.0)
    - Yoga
  - React-Core/CoreModulesHeaders (0.64.0):
    - glog
    - RCT-Folly (= 2020.01.13.00)
    - React-Core/Default
    - React-cxxreact (= 0.64.0)
    - React-jsi (= 0.64.0)
    - React-jsiexecutor (= 0.64.0)
    - React-perflogger (= 0.64.0)
    - Yoga
  - React-Core/Default (0.64.0):
    - glog
    - RCT-Folly (= 2020.01.13.00)
    - React-cxxreact (= 0.64.0)
    - React-jsi (= 0.64.0)
    - React-jsiexecutor (= 0.64.0)
    - React-perflogger (= 0.64.0)
    - Yoga
  - React-Core/DevSupport (0.64.0):
    - glog
    - RCT-Folly (= 2020.01.13.00)
    - React-Core/Default (= 0.64.0)
    - React-Core/RCTWebSocket (= 0.64.0)
    - React-cxxreact (= 0.64.0)
    - React-jsi (= 0.64.0)
    - React-jsiexecutor (= 0.64.0)
    - React-jsinspector (= 0.64.0)
    - React-perflogger (= 0.64.0)
    - Yoga
  - React-Core/RCTActionSheetHeaders (0.64.0):
    - glog
    - RCT-Folly (= 2020.01.13.00)
    - React-Core/Default
    - React-cxxreact (= 0.64.0)
    - React-jsi (= 0.64.0)
    - React-jsiexecutor (= 0.64.0)
    - React-perflogger (= 0.64.0)
    - Yoga
  - React-Core/RCTAnimationHeaders (0.64.0):
    - glog
    - RCT-Folly (= 2020.01.13.00)
    - React-Core/Default
    - React-cxxreact (= 0.64.0)
    - React-jsi (= 0.64.0)
    - React-jsiexecutor (= 0.64.0)
    - React-perflogger (= 0.64.0)
    - Yoga
  - React-Core/RCTBlobHeaders (0.64.0):
    - glog
    - RCT-Folly (= 2020.01.13.00)
    - React-Core/Default
    - React-cxxreact (= 0.64.0)
    - React-jsi (= 0.64.0)
    - React-jsiexecutor (= 0.64.0)
    - React-perflogger (= 0.64.0)
    - Yoga
  - React-Core/RCTImageHeaders (0.64.0):
    - glog
    - RCT-Folly (= 2020.01.13.00)
    - React-Core/Default
    - React-cxxreact (= 0.64.0)
    - React-jsi (= 0.64.0)
    - React-jsiexecutor (= 0.64.0)
    - React-perflogger (= 0.64.0)
    - Yoga
  - React-Core/RCTLinkingHeaders (0.64.0):
    - glog
    - RCT-Folly (= 2020.01.13.00)
    - React-Core/Default
    - React-cxxreact (= 0.64.0)
    - React-jsi (= 0.64.0)
    - React-jsiexecutor (= 0.64.0)
    - React-perflogger (= 0.64.0)
    - Yoga
  - React-Core/RCTNetworkHeaders (0.64.0):
    - glog
    - RCT-Folly (= 2020.01.13.00)
    - React-Core/Default
    - React-cxxreact (= 0.64.0)
    - React-jsi (= 0.64.0)
    - React-jsiexecutor (= 0.64.0)
    - React-perflogger (= 0.64.0)
    - Yoga
  - React-Core/RCTSettingsHeaders (0.64.0):
    - glog
    - RCT-Folly (= 2020.01.13.00)
    - React-Core/Default
    - React-cxxreact (= 0.64.0)
    - React-jsi (= 0.64.0)
    - React-jsiexecutor (= 0.64.0)
    - React-perflogger (= 0.64.0)
    - Yoga
  - React-Core/RCTTextHeaders (0.64.0):
    - glog
    - RCT-Folly (= 2020.01.13.00)
    - React-Core/Default
    - React-cxxreact (= 0.64.0)
    - React-jsi (= 0.64.0)
    - React-jsiexecutor (= 0.64.0)
    - React-perflogger (= 0.64.0)
    - Yoga
  - React-Core/RCTVibrationHeaders (0.64.0):
    - glog
    - RCT-Folly (= 2020.01.13.00)
    - React-Core/Default
    - React-cxxreact (= 0.64.0)
    - React-jsi (= 0.64.0)
    - React-jsiexecutor (= 0.64.0)
    - React-perflogger (= 0.64.0)
    - Yoga
  - React-Core/RCTWebSocket (0.64.0):
    - glog
    - RCT-Folly (= 2020.01.13.00)
    - React-Core/Default (= 0.64.0)
    - React-cxxreact (= 0.64.0)
    - React-jsi (= 0.64.0)
    - React-jsiexecutor (= 0.64.0)
    - React-perflogger (= 0.64.0)
    - Yoga
  - React-CoreModules (0.64.0):
    - FBReactNativeSpec (= 0.64.0)
    - RCT-Folly (= 2020.01.13.00)
    - RCTTypeSafety (= 0.64.0)
    - React-Core/CoreModulesHeaders (= 0.64.0)
    - React-jsi (= 0.64.0)
    - React-RCTImage (= 0.64.0)
    - ReactCommon/turbomodule/core (= 0.64.0)
  - React-cxxreact (0.64.0):
    - boost-for-react-native (= 1.63.0)
    - DoubleConversion
    - glog
    - RCT-Folly (= 2020.01.13.00)
    - React-callinvoker (= 0.64.0)
    - React-jsi (= 0.64.0)
    - React-jsinspector (= 0.64.0)
    - React-perflogger (= 0.64.0)
    - React-runtimeexecutor (= 0.64.0)
  - React-jsi (0.64.0):
    - boost-for-react-native (= 1.63.0)
    - DoubleConversion
    - glog
    - RCT-Folly (= 2020.01.13.00)
    - React-jsi/Default (= 0.64.0)
  - React-jsi/Default (0.64.0):
    - boost-for-react-native (= 1.63.0)
    - DoubleConversion
    - glog
    - RCT-Folly (= 2020.01.13.00)
  - React-jsiexecutor (0.64.0):
    - DoubleConversion
    - glog
    - RCT-Folly (= 2020.01.13.00)
    - React-cxxreact (= 0.64.0)
    - React-jsi (= 0.64.0)
    - React-perflogger (= 0.64.0)
  - React-jsinspector (0.64.0)
  - react-native-blur (3.6.1):
    - React-Core
  - react-native-get-random-values (1.4.0):
    - React-Core
  - react-native-keyboard-aware-scroll-view (0.8.8):
    - React-Core
  - react-native-safe-area (0.5.1):
    - React-Core
  - react-native-safe-area-context (3.2.0):
    - React-Core
  - react-native-slider (3.0.2):
    - React-Core
  - react-native-video (5.0.2):
    - React-Core
    - react-native-video/Video (= 5.0.2)
  - react-native-video/Video (5.0.2):
    - React-Core
  - React-perflogger (0.64.0)
  - React-RCTActionSheet (0.64.0):
    - React-Core/RCTActionSheetHeaders (= 0.64.0)
  - React-RCTAnimation (0.64.0):
    - FBReactNativeSpec (= 0.64.0)
    - RCT-Folly (= 2020.01.13.00)
    - RCTTypeSafety (= 0.64.0)
    - React-Core/RCTAnimationHeaders (= 0.64.0)
    - React-jsi (= 0.64.0)
    - ReactCommon/turbomodule/core (= 0.64.0)
  - React-RCTBlob (0.64.0):
    - FBReactNativeSpec (= 0.64.0)
    - RCT-Folly (= 2020.01.13.00)
    - React-Core/RCTBlobHeaders (= 0.64.0)
    - React-Core/RCTWebSocket (= 0.64.0)
    - React-jsi (= 0.64.0)
    - React-RCTNetwork (= 0.64.0)
    - ReactCommon/turbomodule/core (= 0.64.0)
  - React-RCTImage (0.64.0):
    - FBReactNativeSpec (= 0.64.0)
    - RCT-Folly (= 2020.01.13.00)
    - RCTTypeSafety (= 0.64.0)
    - React-Core/RCTImageHeaders (= 0.64.0)
    - React-jsi (= 0.64.0)
    - React-RCTNetwork (= 0.64.0)
    - ReactCommon/turbomodule/core (= 0.64.0)
  - React-RCTLinking (0.64.0):
    - FBReactNativeSpec (= 0.64.0)
    - React-Core/RCTLinkingHeaders (= 0.64.0)
    - React-jsi (= 0.64.0)
    - ReactCommon/turbomodule/core (= 0.64.0)
  - React-RCTNetwork (0.64.0):
    - FBReactNativeSpec (= 0.64.0)
    - RCT-Folly (= 2020.01.13.00)
    - RCTTypeSafety (= 0.64.0)
    - React-Core/RCTNetworkHeaders (= 0.64.0)
    - React-jsi (= 0.64.0)
    - ReactCommon/turbomodule/core (= 0.64.0)
  - React-RCTSettings (0.64.0):
    - FBReactNativeSpec (= 0.64.0)
    - RCT-Folly (= 2020.01.13.00)
    - RCTTypeSafety (= 0.64.0)
    - React-Core/RCTSettingsHeaders (= 0.64.0)
    - React-jsi (= 0.64.0)
    - ReactCommon/turbomodule/core (= 0.64.0)
  - React-RCTText (0.64.0):
    - React-Core/RCTTextHeaders (= 0.64.0)
  - React-RCTVibration (0.64.0):
    - FBReactNativeSpec (= 0.64.0)
    - RCT-Folly (= 2020.01.13.00)
    - React-Core/RCTVibrationHeaders (= 0.64.0)
    - React-jsi (= 0.64.0)
    - ReactCommon/turbomodule/core (= 0.64.0)
  - React-runtimeexecutor (0.64.0):
    - React-jsi (= 0.64.0)
  - ReactCommon (0.64.0):
    - ReactCommon/turbomodule (= 0.64.0)
  - ReactCommon/turbomodule (0.64.0):
    - DoubleConversion
    - glog
    - RCT-Folly (= 2020.01.13.00)
    - React-callinvoker (= 0.64.0)
    - React-Core (= 0.64.0)
    - React-cxxreact (= 0.64.0)
    - React-jsi (= 0.64.0)
    - React-perflogger (= 0.64.0)
    - ReactCommon/turbomodule/core (= 0.64.0)
    - ReactCommon/turbomodule/samples (= 0.64.0)
  - ReactCommon/turbomodule/core (0.64.0):
    - DoubleConversion
    - glog
    - RCT-Folly (= 2020.01.13.00)
    - React-callinvoker (= 0.64.0)
    - React-Core (= 0.64.0)
    - React-cxxreact (= 0.64.0)
    - React-jsi (= 0.64.0)
    - React-perflogger (= 0.64.0)
  - ReactCommon/turbomodule/samples (0.64.0):
    - DoubleConversion
    - glog
    - RCT-Folly (= 2020.01.13.00)
    - React-callinvoker (= 0.64.0)
    - React-Core (= 0.64.0)
    - React-cxxreact (= 0.64.0)
    - React-jsi (= 0.64.0)
    - React-perflogger (= 0.64.0)
    - ReactCommon/turbomodule/core (= 0.64.0)
  - ReactNativeDarkMode (0.0.10):
    - React-Core
  - RNCMaskedView (0.1.10-wp):
    - React-Core
  - RNGestureHandler (1.10.1):
    - React-Core
  - RNReanimated (1.9.0):
    - React-Core
  - RNScreens (2.9.0):
    - React-Core
  - RNSVG (9.13.6-gb):
    - React-Core
  - RNTAztecView (1.56.0):
    - React-Core
    - WordPress-Aztec-iOS (~> 1.19.4)
  - Sentry (6.2.1):
    - Sentry/Core (= 6.2.1)
  - Sentry/Core (6.2.1)
  - Sodium (0.9.1)
  - Starscream (3.0.6)
  - SVProgressHUD (2.2.5)
  - UIDeviceIdentifier (1.6.0)
  - WordPress-Aztec-iOS (1.19.4)
  - WordPress-Editor-iOS (1.19.4):
    - WordPress-Aztec-iOS (= 1.19.4)
  - WordPressAuthenticator (1.39.0):
    - 1PasswordExtension (~> 1.8.6)
    - Alamofire (~> 4.8)
    - CocoaLumberjack (~> 3.5)
    - GoogleSignIn (~> 5.0.2)
    - Gridicons (~> 1.0)
    - lottie-ios (~> 3.1.6)
    - "NSURL+IDN (= 0.4)"
    - SVProgressHUD (~> 2.2.5)
    - WordPressKit (~> 4.18-beta)
    - WordPressShared (~> 1.12-beta)
    - WordPressUI (~> 1.7-beta)
<<<<<<< HEAD
  - WordPressKit (4.35.0-beta.2):
=======
  - WordPressKit (4.37.0-beta.2):
>>>>>>> 36cc8601
    - Alamofire (~> 4.8.0)
    - CocoaLumberjack (~> 3.4)
    - NSObject-SafeExpectations (= 0.0.4)
    - UIDeviceIdentifier (~> 1.4)
    - WordPressShared (~> 1.15-beta)
    - wpxmlrpc (~> 0.9)
  - WordPressMocks (0.0.13)
  - WordPressShared (1.16.1):
    - CocoaLumberjack (~> 3.4)
    - FormatterKit/TimeIntervalFormatter (~> 1.8)
  - WordPressUI (1.12.1)
  - WPMediaPicker (1.7.2)
  - wpxmlrpc (0.9.0)
  - Yoga (1.14.0)
  - ZendeskCommonUISDK (6.1.1)
  - ZendeskCoreSDK (2.5.1)
  - ZendeskMessagingAPISDK (3.8.2):
    - ZendeskSDKConfigurationsSDK (~> 1.1.8)
  - ZendeskMessagingSDK (3.8.2):
    - ZendeskCommonUISDK (~> 6.1.1)
    - ZendeskMessagingAPISDK (~> 3.8.2)
  - ZendeskSDKConfigurationsSDK (1.1.8)
  - ZendeskSupportProvidersSDK (5.3.0):
    - ZendeskCoreSDK (~> 2.5.1)
  - ZendeskSupportSDK (5.3.0):
    - ZendeskMessagingSDK (~> 3.8.2)
    - ZendeskSupportProvidersSDK (~> 5.3.0)
  - ZIPFoundation (0.9.12)

DEPENDENCIES:
  - Alamofire (= 4.8.0)
  - AlamofireImage (= 3.5.2)
  - AlamofireNetworkActivityIndicator (~> 2.4)
  - AMScrollingNavbar (= 5.6.0)
  - AppCenter (= 4.1.1)
  - AppCenter/Distribute (= 4.1.1)
  - Automattic-Tracks-iOS (~> 0.8.5)
  - BVLinearGradient (from `https://raw.githubusercontent.com/wordpress-mobile/gutenberg-mobile/v1.56.0/third-party-podspecs/BVLinearGradient.podspec.json`)
  - Charts (~> 3.2.2)
  - CocoaLumberjack (~> 3.0)
  - CropViewController (= 2.5.3)
  - Down (~> 0.6.6)
  - FBLazyVector (from `https://raw.githubusercontent.com/wordpress-mobile/gutenberg-mobile/v1.56.0/third-party-podspecs/FBLazyVector.podspec.json`)
  - FBReactNativeSpec (from `https://raw.githubusercontent.com/wordpress-mobile/gutenberg-mobile/v1.56.0/third-party-podspecs/FBReactNativeSpec/FBReactNativeSpec.podspec.json`)
  - FSInteractiveMap (from `https://github.com/wordpress-mobile/FSInteractiveMap.git`, tag `0.2.0`)
  - Gifu (= 3.2.0)
  - glog (from `https://raw.githubusercontent.com/wordpress-mobile/gutenberg-mobile/v1.56.0/third-party-podspecs/glog.podspec.json`)
  - Gridicons (~> 1.1.0)
  - Gutenberg (from `https://github.com/wordpress-mobile/gutenberg-mobile.git`, tag `v1.56.0`)
  - JTAppleCalendar (~> 8.0.2)
  - Kanvas (~> 1.2.7)
  - MediaEditor (~> 1.2.1)
  - MRProgress (= 0.8.3)
  - Nimble (~> 9.0.0)
  - NSObject-SafeExpectations (~> 0.0.4)
  - "NSURL+IDN (~> 0.4)"
  - OCMock (~> 3.4.3)
  - OHHTTPStubs/Swift (~> 9.1.0)
  - RCT-Folly (from `https://raw.githubusercontent.com/wordpress-mobile/gutenberg-mobile/v1.56.0/third-party-podspecs/RCT-Folly.podspec.json`)
  - RCTRequired (from `https://raw.githubusercontent.com/wordpress-mobile/gutenberg-mobile/v1.56.0/third-party-podspecs/RCTRequired.podspec.json`)
  - RCTTypeSafety (from `https://raw.githubusercontent.com/wordpress-mobile/gutenberg-mobile/v1.56.0/third-party-podspecs/RCTTypeSafety.podspec.json`)
  - Reachability (= 3.2)
  - React (from `https://raw.githubusercontent.com/wordpress-mobile/gutenberg-mobile/v1.56.0/third-party-podspecs/React.podspec.json`)
  - React-callinvoker (from `https://raw.githubusercontent.com/wordpress-mobile/gutenberg-mobile/v1.56.0/third-party-podspecs/React-callinvoker.podspec.json`)
  - React-Core (from `https://raw.githubusercontent.com/wordpress-mobile/gutenberg-mobile/v1.56.0/third-party-podspecs/React-Core.podspec.json`)
  - React-CoreModules (from `https://raw.githubusercontent.com/wordpress-mobile/gutenberg-mobile/v1.56.0/third-party-podspecs/React-CoreModules.podspec.json`)
  - React-cxxreact (from `https://raw.githubusercontent.com/wordpress-mobile/gutenberg-mobile/v1.56.0/third-party-podspecs/React-cxxreact.podspec.json`)
  - React-jsi (from `https://raw.githubusercontent.com/wordpress-mobile/gutenberg-mobile/v1.56.0/third-party-podspecs/React-jsi.podspec.json`)
  - React-jsiexecutor (from `https://raw.githubusercontent.com/wordpress-mobile/gutenberg-mobile/v1.56.0/third-party-podspecs/React-jsiexecutor.podspec.json`)
  - React-jsinspector (from `https://raw.githubusercontent.com/wordpress-mobile/gutenberg-mobile/v1.56.0/third-party-podspecs/React-jsinspector.podspec.json`)
  - react-native-blur (from `https://raw.githubusercontent.com/wordpress-mobile/gutenberg-mobile/v1.56.0/third-party-podspecs/react-native-blur.podspec.json`)
  - react-native-get-random-values (from `https://raw.githubusercontent.com/wordpress-mobile/gutenberg-mobile/v1.56.0/third-party-podspecs/react-native-get-random-values.podspec.json`)
  - react-native-keyboard-aware-scroll-view (from `https://raw.githubusercontent.com/wordpress-mobile/gutenberg-mobile/v1.56.0/third-party-podspecs/react-native-keyboard-aware-scroll-view.podspec.json`)
  - react-native-safe-area (from `https://raw.githubusercontent.com/wordpress-mobile/gutenberg-mobile/v1.56.0/third-party-podspecs/react-native-safe-area.podspec.json`)
  - react-native-safe-area-context (from `https://raw.githubusercontent.com/wordpress-mobile/gutenberg-mobile/v1.56.0/third-party-podspecs/react-native-safe-area-context.podspec.json`)
  - react-native-slider (from `https://raw.githubusercontent.com/wordpress-mobile/gutenberg-mobile/v1.56.0/third-party-podspecs/react-native-slider.podspec.json`)
  - react-native-video (from `https://raw.githubusercontent.com/wordpress-mobile/gutenberg-mobile/v1.56.0/third-party-podspecs/react-native-video.podspec.json`)
  - React-perflogger (from `https://raw.githubusercontent.com/wordpress-mobile/gutenberg-mobile/v1.56.0/third-party-podspecs/React-perflogger.podspec.json`)
  - React-RCTActionSheet (from `https://raw.githubusercontent.com/wordpress-mobile/gutenberg-mobile/v1.56.0/third-party-podspecs/React-RCTActionSheet.podspec.json`)
  - React-RCTAnimation (from `https://raw.githubusercontent.com/wordpress-mobile/gutenberg-mobile/v1.56.0/third-party-podspecs/React-RCTAnimation.podspec.json`)
  - React-RCTBlob (from `https://raw.githubusercontent.com/wordpress-mobile/gutenberg-mobile/v1.56.0/third-party-podspecs/React-RCTBlob.podspec.json`)
  - React-RCTImage (from `https://raw.githubusercontent.com/wordpress-mobile/gutenberg-mobile/v1.56.0/third-party-podspecs/React-RCTImage.podspec.json`)
  - React-RCTLinking (from `https://raw.githubusercontent.com/wordpress-mobile/gutenberg-mobile/v1.56.0/third-party-podspecs/React-RCTLinking.podspec.json`)
  - React-RCTNetwork (from `https://raw.githubusercontent.com/wordpress-mobile/gutenberg-mobile/v1.56.0/third-party-podspecs/React-RCTNetwork.podspec.json`)
  - React-RCTSettings (from `https://raw.githubusercontent.com/wordpress-mobile/gutenberg-mobile/v1.56.0/third-party-podspecs/React-RCTSettings.podspec.json`)
  - React-RCTText (from `https://raw.githubusercontent.com/wordpress-mobile/gutenberg-mobile/v1.56.0/third-party-podspecs/React-RCTText.podspec.json`)
  - React-RCTVibration (from `https://raw.githubusercontent.com/wordpress-mobile/gutenberg-mobile/v1.56.0/third-party-podspecs/React-RCTVibration.podspec.json`)
  - React-runtimeexecutor (from `https://raw.githubusercontent.com/wordpress-mobile/gutenberg-mobile/v1.56.0/third-party-podspecs/React-runtimeexecutor.podspec.json`)
  - ReactCommon (from `https://raw.githubusercontent.com/wordpress-mobile/gutenberg-mobile/v1.56.0/third-party-podspecs/ReactCommon.podspec.json`)
  - ReactNativeDarkMode (from `https://raw.githubusercontent.com/wordpress-mobile/gutenberg-mobile/v1.56.0/third-party-podspecs/ReactNativeDarkMode.podspec.json`)
  - RNCMaskedView (from `https://raw.githubusercontent.com/wordpress-mobile/gutenberg-mobile/v1.56.0/third-party-podspecs/RNCMaskedView.podspec.json`)
  - RNGestureHandler (from `https://raw.githubusercontent.com/wordpress-mobile/gutenberg-mobile/v1.56.0/third-party-podspecs/RNGestureHandler.podspec.json`)
  - RNReanimated (from `https://raw.githubusercontent.com/wordpress-mobile/gutenberg-mobile/v1.56.0/third-party-podspecs/RNReanimated.podspec.json`)
  - RNScreens (from `https://raw.githubusercontent.com/wordpress-mobile/gutenberg-mobile/v1.56.0/third-party-podspecs/RNScreens.podspec.json`)
  - RNSVG (from `https://raw.githubusercontent.com/wordpress-mobile/gutenberg-mobile/v1.56.0/third-party-podspecs/RNSVG.podspec.json`)
  - RNTAztecView (from `https://github.com/wordpress-mobile/gutenberg-mobile.git`, tag `v1.56.0`)
  - Starscream (= 3.0.6)
  - SVProgressHUD (= 2.2.5)
  - WordPress-Editor-iOS (~> 1.19.4)
<<<<<<< HEAD
  - WordPressAuthenticator (~> 1.37.0)
  - WordPressKit (from `../WordPressKit-iOS`)
  - WordPressMocks (~> 0.0.12)
=======
  - WordPressAuthenticator (~> 1.39.0)
  - WordPressKit (~> 4.37.0-beta)
  - WordPressMocks (~> 0.0.13)
>>>>>>> 36cc8601
  - WordPressShared (~> 1.16.0)
  - WordPressUI (~> 1.12.1)
  - WPMediaPicker (~> 1.7.2)
  - Yoga (from `https://raw.githubusercontent.com/wordpress-mobile/gutenberg-mobile/v1.56.0/third-party-podspecs/Yoga.podspec.json`)
  - ZendeskSupportSDK (= 5.3.0)
  - ZIPFoundation (~> 0.9.8)

SPEC REPOS:
  https://github.com/wordpress-mobile/cocoapods-specs.git:
    - WordPressAuthenticator
    - WordPressKit
    - WordPressUI
  trunk:
    - 1PasswordExtension
    - Alamofire
    - AlamofireImage
    - AlamofireNetworkActivityIndicator
    - AMScrollingNavbar
    - AppAuth
    - AppCenter
    - Automattic-Tracks-iOS
    - boost-for-react-native
    - Charts
    - CocoaLumberjack
    - CropViewController
    - DoubleConversion
    - Down
    - FormatterKit
    - Gifu
    - GoogleSignIn
    - Gridicons
    - GTMAppAuth
    - GTMSessionFetcher
    - JTAppleCalendar
    - Kanvas
    - lottie-ios
    - MediaEditor
    - MRProgress
    - Nimble
    - NSObject-SafeExpectations
    - "NSURL+IDN"
    - OCMock
    - OHHTTPStubs
    - Reachability
    - Sentry
    - Sodium
    - Starscream
    - SVProgressHUD
    - UIDeviceIdentifier
    - WordPress-Aztec-iOS
    - WordPress-Editor-iOS
    - WordPressMocks
    - WordPressShared
    - WPMediaPicker
    - wpxmlrpc
    - ZendeskCommonUISDK
    - ZendeskCoreSDK
    - ZendeskMessagingAPISDK
    - ZendeskMessagingSDK
    - ZendeskSDKConfigurationsSDK
    - ZendeskSupportProvidersSDK
    - ZendeskSupportSDK
    - ZIPFoundation

EXTERNAL SOURCES:
  BVLinearGradient:
    :podspec: https://raw.githubusercontent.com/wordpress-mobile/gutenberg-mobile/v1.56.0/third-party-podspecs/BVLinearGradient.podspec.json
  FBLazyVector:
    :podspec: https://raw.githubusercontent.com/wordpress-mobile/gutenberg-mobile/v1.56.0/third-party-podspecs/FBLazyVector.podspec.json
  FBReactNativeSpec:
    :podspec: https://raw.githubusercontent.com/wordpress-mobile/gutenberg-mobile/v1.56.0/third-party-podspecs/FBReactNativeSpec/FBReactNativeSpec.podspec.json
  FSInteractiveMap:
    :git: https://github.com/wordpress-mobile/FSInteractiveMap.git
    :tag: 0.2.0
  glog:
    :podspec: https://raw.githubusercontent.com/wordpress-mobile/gutenberg-mobile/v1.56.0/third-party-podspecs/glog.podspec.json
  Gutenberg:
    :git: https://github.com/wordpress-mobile/gutenberg-mobile.git
    :submodules: true
    :tag: v1.56.0
  RCT-Folly:
    :podspec: https://raw.githubusercontent.com/wordpress-mobile/gutenberg-mobile/v1.56.0/third-party-podspecs/RCT-Folly.podspec.json
  RCTRequired:
    :podspec: https://raw.githubusercontent.com/wordpress-mobile/gutenberg-mobile/v1.56.0/third-party-podspecs/RCTRequired.podspec.json
  RCTTypeSafety:
    :podspec: https://raw.githubusercontent.com/wordpress-mobile/gutenberg-mobile/v1.56.0/third-party-podspecs/RCTTypeSafety.podspec.json
  React:
    :podspec: https://raw.githubusercontent.com/wordpress-mobile/gutenberg-mobile/v1.56.0/third-party-podspecs/React.podspec.json
  React-callinvoker:
    :podspec: https://raw.githubusercontent.com/wordpress-mobile/gutenberg-mobile/v1.56.0/third-party-podspecs/React-callinvoker.podspec.json
  React-Core:
    :podspec: https://raw.githubusercontent.com/wordpress-mobile/gutenberg-mobile/v1.56.0/third-party-podspecs/React-Core.podspec.json
  React-CoreModules:
    :podspec: https://raw.githubusercontent.com/wordpress-mobile/gutenberg-mobile/v1.56.0/third-party-podspecs/React-CoreModules.podspec.json
  React-cxxreact:
    :podspec: https://raw.githubusercontent.com/wordpress-mobile/gutenberg-mobile/v1.56.0/third-party-podspecs/React-cxxreact.podspec.json
  React-jsi:
    :podspec: https://raw.githubusercontent.com/wordpress-mobile/gutenberg-mobile/v1.56.0/third-party-podspecs/React-jsi.podspec.json
  React-jsiexecutor:
    :podspec: https://raw.githubusercontent.com/wordpress-mobile/gutenberg-mobile/v1.56.0/third-party-podspecs/React-jsiexecutor.podspec.json
  React-jsinspector:
    :podspec: https://raw.githubusercontent.com/wordpress-mobile/gutenberg-mobile/v1.56.0/third-party-podspecs/React-jsinspector.podspec.json
  react-native-blur:
    :podspec: https://raw.githubusercontent.com/wordpress-mobile/gutenberg-mobile/v1.56.0/third-party-podspecs/react-native-blur.podspec.json
  react-native-get-random-values:
    :podspec: https://raw.githubusercontent.com/wordpress-mobile/gutenberg-mobile/v1.56.0/third-party-podspecs/react-native-get-random-values.podspec.json
  react-native-keyboard-aware-scroll-view:
    :podspec: https://raw.githubusercontent.com/wordpress-mobile/gutenberg-mobile/v1.56.0/third-party-podspecs/react-native-keyboard-aware-scroll-view.podspec.json
  react-native-safe-area:
    :podspec: https://raw.githubusercontent.com/wordpress-mobile/gutenberg-mobile/v1.56.0/third-party-podspecs/react-native-safe-area.podspec.json
  react-native-safe-area-context:
    :podspec: https://raw.githubusercontent.com/wordpress-mobile/gutenberg-mobile/v1.56.0/third-party-podspecs/react-native-safe-area-context.podspec.json
  react-native-slider:
    :podspec: https://raw.githubusercontent.com/wordpress-mobile/gutenberg-mobile/v1.56.0/third-party-podspecs/react-native-slider.podspec.json
  react-native-video:
    :podspec: https://raw.githubusercontent.com/wordpress-mobile/gutenberg-mobile/v1.56.0/third-party-podspecs/react-native-video.podspec.json
  React-perflogger:
    :podspec: https://raw.githubusercontent.com/wordpress-mobile/gutenberg-mobile/v1.56.0/third-party-podspecs/React-perflogger.podspec.json
  React-RCTActionSheet:
    :podspec: https://raw.githubusercontent.com/wordpress-mobile/gutenberg-mobile/v1.56.0/third-party-podspecs/React-RCTActionSheet.podspec.json
  React-RCTAnimation:
    :podspec: https://raw.githubusercontent.com/wordpress-mobile/gutenberg-mobile/v1.56.0/third-party-podspecs/React-RCTAnimation.podspec.json
  React-RCTBlob:
    :podspec: https://raw.githubusercontent.com/wordpress-mobile/gutenberg-mobile/v1.56.0/third-party-podspecs/React-RCTBlob.podspec.json
  React-RCTImage:
    :podspec: https://raw.githubusercontent.com/wordpress-mobile/gutenberg-mobile/v1.56.0/third-party-podspecs/React-RCTImage.podspec.json
  React-RCTLinking:
    :podspec: https://raw.githubusercontent.com/wordpress-mobile/gutenberg-mobile/v1.56.0/third-party-podspecs/React-RCTLinking.podspec.json
  React-RCTNetwork:
    :podspec: https://raw.githubusercontent.com/wordpress-mobile/gutenberg-mobile/v1.56.0/third-party-podspecs/React-RCTNetwork.podspec.json
  React-RCTSettings:
    :podspec: https://raw.githubusercontent.com/wordpress-mobile/gutenberg-mobile/v1.56.0/third-party-podspecs/React-RCTSettings.podspec.json
  React-RCTText:
    :podspec: https://raw.githubusercontent.com/wordpress-mobile/gutenberg-mobile/v1.56.0/third-party-podspecs/React-RCTText.podspec.json
  React-RCTVibration:
    :podspec: https://raw.githubusercontent.com/wordpress-mobile/gutenberg-mobile/v1.56.0/third-party-podspecs/React-RCTVibration.podspec.json
  React-runtimeexecutor:
    :podspec: https://raw.githubusercontent.com/wordpress-mobile/gutenberg-mobile/v1.56.0/third-party-podspecs/React-runtimeexecutor.podspec.json
  ReactCommon:
    :podspec: https://raw.githubusercontent.com/wordpress-mobile/gutenberg-mobile/v1.56.0/third-party-podspecs/ReactCommon.podspec.json
  ReactNativeDarkMode:
    :podspec: https://raw.githubusercontent.com/wordpress-mobile/gutenberg-mobile/v1.56.0/third-party-podspecs/ReactNativeDarkMode.podspec.json
  RNCMaskedView:
    :podspec: https://raw.githubusercontent.com/wordpress-mobile/gutenberg-mobile/v1.56.0/third-party-podspecs/RNCMaskedView.podspec.json
  RNGestureHandler:
    :podspec: https://raw.githubusercontent.com/wordpress-mobile/gutenberg-mobile/v1.56.0/third-party-podspecs/RNGestureHandler.podspec.json
  RNReanimated:
    :podspec: https://raw.githubusercontent.com/wordpress-mobile/gutenberg-mobile/v1.56.0/third-party-podspecs/RNReanimated.podspec.json
  RNScreens:
    :podspec: https://raw.githubusercontent.com/wordpress-mobile/gutenberg-mobile/v1.56.0/third-party-podspecs/RNScreens.podspec.json
  RNSVG:
    :podspec: https://raw.githubusercontent.com/wordpress-mobile/gutenberg-mobile/v1.56.0/third-party-podspecs/RNSVG.podspec.json
  RNTAztecView:
    :git: https://github.com/wordpress-mobile/gutenberg-mobile.git
    :submodules: true
<<<<<<< HEAD
    :tag: v1.55.0-alpha1
  WordPressKit:
    :path: "../WordPressKit-iOS"
=======
    :tag: v1.56.0
>>>>>>> 36cc8601
  Yoga:
    :podspec: https://raw.githubusercontent.com/wordpress-mobile/gutenberg-mobile/v1.56.0/third-party-podspecs/Yoga.podspec.json

CHECKOUT OPTIONS:
  FSInteractiveMap:
    :git: https://github.com/wordpress-mobile/FSInteractiveMap.git
    :tag: 0.2.0
  Gutenberg:
    :git: https://github.com/wordpress-mobile/gutenberg-mobile.git
    :submodules: true
    :tag: v1.56.0
  RNTAztecView:
    :git: https://github.com/wordpress-mobile/gutenberg-mobile.git
    :submodules: true
    :tag: v1.56.0

SPEC CHECKSUMS:
  1PasswordExtension: f97cc80ae58053c331b2b6dc8843ba7103b33794
  Alamofire: 3ec537f71edc9804815215393ae2b1a8ea33a844
  AlamofireImage: 63cfe3baf1370be6c498149687cf6db3e3b00999
  AlamofireNetworkActivityIndicator: 9acc3de3ca6645bf0efed462396b0df13dd3e7b8
  AMScrollingNavbar: cf0ec5a5ee659d76ba2509f630bf14fba7e16dc3
  AppAuth: 31bcec809a638d7bd2f86ea8a52bd45f6e81e7c7
  AppCenter: cd53e3ed3563cc720bcb806c9731a12389b40d44
  Automattic-Tracks-iOS: 4f079f4ca5b66d59a4959204ffec3b4465944adf
  boost-for-react-native: 39c7adb57c4e60d6c5479dd8623128eb5b3f0f2c
  BVLinearGradient: eee4f8a06f66d85cc3f3288760ac28407ac7f46b
  Charts: f69cf0518b6d1d62608ca504248f1bbe0b6ae77e
  CocoaLumberjack: b7e05132ff94f6ae4dfa9d5bce9141893a21d9da
  CropViewController: a5c143548a0fabcd6cc25f2d26e40460cfb8c78c
  DoubleConversion: e22e0762848812a87afd67ffda3998d9ef29170c
  Down: 71bf4af3c04fa093e65dffa25c4b64fa61287373
  FBLazyVector: 43160fc29f428c84706fef4e284e28d50d9925e8
  FBReactNativeSpec: ba5eb7d7b0d126dab503f227c4919213561b2c82
  FormatterKit: 184db51bf120b633693a73624a4cede89ec51a41
  FSInteractiveMap: a396f610f48b76cb540baa87139d056429abda86
  Gifu: 7bcb6427457d85e0b4dff5a84ec5947ac19a93ea
  glog: 6c71c0b92004b27010953ece976816563b29b769
  GoogleSignIn: 7137d297ddc022a7e0aa4619c86d72c909fa7213
  Gridicons: 17d660b97ce4231d582101b02f8280628b141c9a
  GTMAppAuth: ad5c2b70b9a8689e1a04033c9369c4915bfcbe89
  GTMSessionFetcher: 36689134877faeb055b27dfa4ccc9ceaa42e029e
  Gutenberg: 9b5a207bc0040c49c47c0e890d713c8ce37ca78b
  JTAppleCalendar: 932cadea40b1051beab10f67843451d48ba16c99
  Kanvas: 9eab00cc89669b38858d42d5f30c810876b31344
  lottie-ios: 3a3758ef5a008e762faec9c9d50a39842f26d124
  MediaEditor: 20cdeb46bdecd040b8bc94467ac85a52b53b193a
  MRProgress: 16de7cc9f347e8846797a770db102a323fe7ef09
  Nimble: 7bed62ffabd6dbfe05f5925cbc43722533248990
  NSObject-SafeExpectations: ab8fe623d36b25aa1f150affa324e40a2f3c0374
  "NSURL+IDN": afc873e639c18138a1589697c3add197fe8679ca
  OCMock: 43565190abc78977ad44a61c0d20d7f0784d35ab
  OHHTTPStubs: 90eac6d8f2c18317baeca36698523dc67c513831
  RCT-Folly: f0f93491df69bcdb73c28b919f76371b7a421e10
  RCTRequired: cee4eac3fde7265c9b6ba5748b96682943c6b7cd
  RCTTypeSafety: 40d1613e63c85bb6391425817c0134536253f10e
  Reachability: 33e18b67625424e47b6cde6d202dce689ad7af96
  React: 7dcbf1e5498a047f136114258a3f7f6e1453e696
  React-callinvoker: 0f36c89dbab336cd2b1a1d49308768c004ed1875
  React-Core: 8c36e7373c59168fc6eb6830db9eb4d8ed50d11b
  React-CoreModules: 5ff9c41cccf3624b90564883a782f084609c3027
  React-cxxreact: c639b4c0fb76d9d7928f0e86d389c43f2f874b95
  React-jsi: 158a4172abc0bd55b8a4320cb6957a35e1b59f1f
  React-jsiexecutor: ca987eb608fdaad2a5bec9beb4f61436cbbd2299
  React-jsinspector: dce15903df657a565e1f753e20b0864ceab7a181
  react-native-blur: 7f21bce1eeae924f28a4cefc7b23ce035c015ea5
  react-native-get-random-values: 9c625d343481d0d4553b8e11a7edaf8995be3a07
  react-native-keyboard-aware-scroll-view: a7d3f19afe82242a839de99c0245b654758f644a
  react-native-safe-area: e3de9e959c7baaae8db9bcb015d99ed1da25c9d5
  react-native-safe-area-context: 1e501ec30c260422def56e95e11edb103caa5bf2
  react-native-slider: 7c3e22b6612b0443224d543dffac1a0f238da2a6
  react-native-video: 76654aa0de8bd57a6d6a647b631e438d5d6da692
  React-perflogger: 1b191be4af85b046824841466b530926af106423
  React-RCTActionSheet: 6381fffb79f8574784be60e06b8a196ea31b694d
  React-RCTAnimation: 342a55b7d70b9f70dc3fa7cf9dcf0c2638c58cf4
  React-RCTBlob: 8659f4d53c810d7f56ea27c8e4e1205d4b995159
  React-RCTImage: 4e2cf387c44cb0ecb142a2346155d757729b0a64
  React-RCTLinking: 1940614333cd67a9298376fa8b309efd5e90a8e6
  React-RCTNetwork: 3b9dd996ecbe381e89bdadf1c417e7c0ac6bfc4d
  React-RCTSettings: e02f741ca2fad7f90fc43b9b9d9b1a3035681851
  React-RCTText: 42e649fd23a02693bed0dae35111aff499823b9b
  React-RCTVibration: 464cbf174f0c11d4853401fefe2627a3e648714d
  React-runtimeexecutor: 86375fe8e12dd6927345c677081b512d603d8adc
  ReactCommon: 05f421bbdca720b5706a988729512f0a482140eb
  ReactNativeDarkMode: faf7e20d217b2b437e596d1869990264f2c7a239
  RNCMaskedView: 3d849f89313f2f21fb8b35d901c1082b8da187db
  RNGestureHandler: 87fb38122c34468820465b20c32bc5fe4d1f147c
  RNReanimated: 5d94111694aeadd5668f967873f7289a06fde289
  RNScreens: bd1f43d7dfcd435bc11d4ee5c60086717c45a113
  RNSVG: 0df105803980a68d31e3537e22bf19b372d9abee
  RNTAztecView: 58f5ea815b4c7f0d7a1cd0cd2104461dd5919122
  Sentry: 9b922b396b0e0bca8516a10e36b0ea3ebea5faf7
  Sodium: 23d11554ecd556196d313cf6130d406dfe7ac6da
  Starscream: ef3ece99d765eeccb67de105bfa143f929026cf5
  SVProgressHUD: 1428aafac632c1f86f62aa4243ec12008d7a51d6
  UIDeviceIdentifier: f4bf3b343581a1beacdbf5fb1a8825bd5f05a4a4
  WordPress-Aztec-iOS: 870c93297849072aadfc2223e284094e73023e82
  WordPress-Editor-iOS: 068b32d02870464ff3cb9e3172e74234e13ed88c
<<<<<<< HEAD
  WordPressAuthenticator: 2674c56cad016118fb4725b866b380b612db66fc
  WordPressKit: 86804222637c3e5d7f2b897d7a55741f6917372c
  WordPressMocks: 2783c51aaa34eca64d6ebbad13837951c374baf2
  WordPressShared: 0f7f10e96f8354d64f951c223ae61e8de7495a46
  WordPressUI: 7ec1aad003a91ddc32a907e2301f46b4fbf382ec
=======
  WordPressAuthenticator: c50b9737d6f459b1010bd07daa9885d19505c504
  WordPressKit: 65811ebef5368cf9494439bb33d298271bb522df
  WordPressMocks: dfac50a938ac74dddf5f7cce5a9110126408dd19
  WordPressShared: 5477f179c7fe03b5d574f91adda66f67d131827e
  WordPressUI: 7cd64cfaf76ce0cfd78d6a544702c4c774a29919
>>>>>>> 36cc8601
  WPMediaPicker: d5ae9a83cd5cc0e4de46bfc1c59120aa86658bc3
  wpxmlrpc: bf55a43a7e710bd2a4fb8c02dfe83b1246f14f13
  Yoga: 982b1e7bf7c0873643955853293b269e4487890e
  ZendeskCommonUISDK: 5808802951ad2bb424f0bed4259dc3c0ce9b52ec
  ZendeskCoreSDK: 19a18e5ef2edcb18f4dbc0ea0d12bd31f515712a
  ZendeskMessagingAPISDK: 144e0fb0e633a3c4e73149b781ab65338938d5a8
  ZendeskMessagingSDK: 500e83d9413481e95180c37ddca0d4ef9d515600
  ZendeskSDKConfigurationsSDK: 8371b468db0d09e9198f6c5a97818826943ee1ee
  ZendeskSupportProvidersSDK: 2bdf8544f7cd0fd4c002546f5704b813845beb2a
  ZendeskSupportSDK: 3a8e508ab1d9dd22dc038df6c694466414e037ba
  ZIPFoundation: e27423c004a5a1410c15933407747374e7c6cb6e

<<<<<<< HEAD
PODFILE CHECKSUM: 572e59552445f041e23a2bf73ea0b631ea8718bb
=======
PODFILE CHECKSUM: afe21c590da98e3335f4e0c6f2f878514a80a90f
>>>>>>> 36cc8601

COCOAPODS: 1.10.1<|MERGE_RESOLUTION|>--- conflicted
+++ resolved
@@ -452,11 +452,7 @@
     - WordPressKit (~> 4.18-beta)
     - WordPressShared (~> 1.12-beta)
     - WordPressUI (~> 1.7-beta)
-<<<<<<< HEAD
-  - WordPressKit (4.35.0-beta.2):
-=======
-  - WordPressKit (4.37.0-beta.2):
->>>>>>> 36cc8601
+  - WordPressKit (4.37.0-beta.3):
     - Alamofire (~> 4.8.0)
     - CocoaLumberjack (~> 3.4)
     - NSObject-SafeExpectations (= 0.0.4)
@@ -556,15 +552,9 @@
   - Starscream (= 3.0.6)
   - SVProgressHUD (= 2.2.5)
   - WordPress-Editor-iOS (~> 1.19.4)
-<<<<<<< HEAD
-  - WordPressAuthenticator (~> 1.37.0)
+  - WordPressAuthenticator (~> 1.39.0)
   - WordPressKit (from `../WordPressKit-iOS`)
-  - WordPressMocks (~> 0.0.12)
-=======
-  - WordPressAuthenticator (~> 1.39.0)
-  - WordPressKit (~> 4.37.0-beta)
   - WordPressMocks (~> 0.0.13)
->>>>>>> 36cc8601
   - WordPressShared (~> 1.16.0)
   - WordPressUI (~> 1.12.1)
   - WPMediaPicker (~> 1.7.2)
@@ -575,7 +565,6 @@
 SPEC REPOS:
   https://github.com/wordpress-mobile/cocoapods-specs.git:
     - WordPressAuthenticator
-    - WordPressKit
     - WordPressUI
   trunk:
     - 1PasswordExtension
@@ -720,13 +709,9 @@
   RNTAztecView:
     :git: https://github.com/wordpress-mobile/gutenberg-mobile.git
     :submodules: true
-<<<<<<< HEAD
-    :tag: v1.55.0-alpha1
+    :tag: v1.56.0
   WordPressKit:
     :path: "../WordPressKit-iOS"
-=======
-    :tag: v1.56.0
->>>>>>> 36cc8601
   Yoga:
     :podspec: https://raw.githubusercontent.com/wordpress-mobile/gutenberg-mobile/v1.56.0/third-party-podspecs/Yoga.podspec.json
 
@@ -825,19 +810,11 @@
   UIDeviceIdentifier: f4bf3b343581a1beacdbf5fb1a8825bd5f05a4a4
   WordPress-Aztec-iOS: 870c93297849072aadfc2223e284094e73023e82
   WordPress-Editor-iOS: 068b32d02870464ff3cb9e3172e74234e13ed88c
-<<<<<<< HEAD
-  WordPressAuthenticator: 2674c56cad016118fb4725b866b380b612db66fc
-  WordPressKit: 86804222637c3e5d7f2b897d7a55741f6917372c
-  WordPressMocks: 2783c51aaa34eca64d6ebbad13837951c374baf2
-  WordPressShared: 0f7f10e96f8354d64f951c223ae61e8de7495a46
-  WordPressUI: 7ec1aad003a91ddc32a907e2301f46b4fbf382ec
-=======
   WordPressAuthenticator: c50b9737d6f459b1010bd07daa9885d19505c504
-  WordPressKit: 65811ebef5368cf9494439bb33d298271bb522df
+  WordPressKit: 520f322c85fd3d9d71af78f8939a7d6670709285
   WordPressMocks: dfac50a938ac74dddf5f7cce5a9110126408dd19
   WordPressShared: 5477f179c7fe03b5d574f91adda66f67d131827e
   WordPressUI: 7cd64cfaf76ce0cfd78d6a544702c4c774a29919
->>>>>>> 36cc8601
   WPMediaPicker: d5ae9a83cd5cc0e4de46bfc1c59120aa86658bc3
   wpxmlrpc: bf55a43a7e710bd2a4fb8c02dfe83b1246f14f13
   Yoga: 982b1e7bf7c0873643955853293b269e4487890e
@@ -850,10 +827,6 @@
   ZendeskSupportSDK: 3a8e508ab1d9dd22dc038df6c694466414e037ba
   ZIPFoundation: e27423c004a5a1410c15933407747374e7c6cb6e
 
-<<<<<<< HEAD
-PODFILE CHECKSUM: 572e59552445f041e23a2bf73ea0b631ea8718bb
-=======
-PODFILE CHECKSUM: afe21c590da98e3335f4e0c6f2f878514a80a90f
->>>>>>> 36cc8601
+PODFILE CHECKSUM: 932c3d104b359ac79a9a4976067745e0aa2b44b4
 
 COCOAPODS: 1.10.1