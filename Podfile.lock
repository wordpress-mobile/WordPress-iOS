PODS:
  - 1PasswordExtension (1.8.5)
  - Alamofire (4.7.3)
  - AlamofireNetworkActivityIndicator (2.3.0):
    - Alamofire (~> 4.7)
  - Automattic-Tracks-iOS (0.3.5-beta.1):
    - CocoaLumberjack (~> 3.5.2)
    - Reachability (~> 3.1)
    - UIDeviceIdentifier (~> 1.1.4)
  - boost-for-react-native (1.63.0)
  - Charts (3.2.2):
    - Charts/Core (= 3.2.2)
  - Charts/Core (3.2.2)
  - CocoaLumberjack (3.5.2):
    - CocoaLumberjack/Core (= 3.5.2)
  - CocoaLumberjack/Core (3.5.2)
  - DoubleConversion (1.1.5)
  - Down (0.6.6)
  - Folly (2018.10.22.00):
    - boost-for-react-native
    - DoubleConversion
    - glog
  - FormatterKit/Resources (1.8.2)
  - FormatterKit/TimeIntervalFormatter (1.8.2):
    - FormatterKit/Resources
  - Gifu (3.2.0)
  - GiphyCoreSDK (1.4.2)
  - glog (0.3.4)
  - GoogleSignIn (4.4.0):
    - "GoogleToolboxForMac/NSDictionary+URLArguments (~> 2.1)"
    - "GoogleToolboxForMac/NSString+URLArguments (~> 2.1)"
    - GTMSessionFetcher/Core (~> 1.1)
  - GoogleToolboxForMac/DebugUtils (2.2.0):
    - GoogleToolboxForMac/Defines (= 2.2.0)
  - GoogleToolboxForMac/Defines (2.2.0)
  - "GoogleToolboxForMac/NSDictionary+URLArguments (2.2.0)":
    - GoogleToolboxForMac/DebugUtils (= 2.2.0)
    - GoogleToolboxForMac/Defines (= 2.2.0)
    - "GoogleToolboxForMac/NSString+URLArguments (= 2.2.0)"
  - "GoogleToolboxForMac/NSString+URLArguments (2.2.0)"
  - Gridicons (0.18)
  - GTMSessionFetcher/Core (1.2.1)
  - Gutenberg (1.3.0):
    - React/Core (= 0.59.3)
    - React/CxxBridge (= 0.59.3)
    - React/DevSupport (= 0.59.3)
    - React/RCTActionSheet (= 0.59.3)
    - React/RCTAnimation (= 0.59.3)
    - React/RCTImage (= 0.59.3)
    - React/RCTLinkingIOS (= 0.59.3)
    - React/RCTNetwork (= 0.59.3)
    - React/RCTText (= 0.59.3)
    - RNTAztecView
    - WordPress-Aztec-iOS
    - yoga (= 0.59.3.React)
  - HockeySDK (5.1.4):
    - HockeySDK/DefaultLib (= 5.1.4)
  - HockeySDK/DefaultLib (5.1.4)
  - lottie-ios (2.5.2)
  - MGSwipeTableCell (1.6.8)
  - MRProgress (0.8.3):
    - MRProgress/ActivityIndicator (= 0.8.3)
    - MRProgress/Blur (= 0.8.3)
    - MRProgress/Circular (= 0.8.3)
    - MRProgress/Icons (= 0.8.3)
    - MRProgress/NavigationBarProgress (= 0.8.3)
    - MRProgress/Overlay (= 0.8.3)
  - MRProgress/ActivityIndicator (0.8.3):
    - MRProgress/Stopable
  - MRProgress/Blur (0.8.3):
    - MRProgress/Helper
  - MRProgress/Circular (0.8.3):
    - MRProgress/Helper
    - MRProgress/ProgressBaseClass
    - MRProgress/Stopable
  - MRProgress/Helper (0.8.3)
  - MRProgress/Icons (0.8.3)
  - MRProgress/NavigationBarProgress (0.8.3):
    - MRProgress/ProgressBaseClass
  - MRProgress/Overlay (0.8.3):
    - MRProgress/ActivityIndicator
    - MRProgress/Blur
    - MRProgress/Circular
    - MRProgress/Helper
    - MRProgress/Icons
  - MRProgress/ProgressBaseClass (0.8.3)
  - MRProgress/Stopable (0.8.3):
    - MRProgress/Helper
  - Nimble (7.3.4)
  - NSObject-SafeExpectations (0.0.3)
  - "NSURL+IDN (0.3)"
  - OCMock (3.4.3)
  - OHHTTPStubs (6.1.0):
    - OHHTTPStubs/Default (= 6.1.0)
  - OHHTTPStubs/Core (6.1.0)
  - OHHTTPStubs/Default (6.1.0):
    - OHHTTPStubs/Core
    - OHHTTPStubs/JSON
    - OHHTTPStubs/NSURLSession
    - OHHTTPStubs/OHPathHelpers
  - OHHTTPStubs/JSON (6.1.0):
    - OHHTTPStubs/Core
  - OHHTTPStubs/NSURLSession (6.1.0):
    - OHHTTPStubs/Core
  - OHHTTPStubs/OHPathHelpers (6.1.0)
  - OHHTTPStubs/Swift (6.1.0):
    - OHHTTPStubs/Default
  - Reachability (3.2)
  - React (0.59.3):
    - React/Core (= 0.59.3)
  - react-native-keyboard-aware-scroll-view (0.8.7):
    - React
  - react-native-safe-area (0.5.0):
    - React
  - React/Core (0.59.3):
    - yoga (= 0.59.3.React)
  - React/CxxBridge (0.59.3):
    - Folly (= 2018.10.22.00)
    - React/Core
    - React/cxxreact
    - React/jsiexecutor
  - React/cxxreact (0.59.3):
    - boost-for-react-native (= 1.63.0)
    - DoubleConversion
    - Folly (= 2018.10.22.00)
    - glog
    - React/jsinspector
  - React/DevSupport (0.59.3):
    - React/Core
    - React/RCTWebSocket
  - React/fishhook (0.59.3)
  - React/jsi (0.59.3):
    - DoubleConversion
    - Folly (= 2018.10.22.00)
    - glog
  - React/jsiexecutor (0.59.3):
    - DoubleConversion
    - Folly (= 2018.10.22.00)
    - glog
    - React/cxxreact
    - React/jsi
  - React/jsinspector (0.59.3)
  - React/RCTActionSheet (0.59.3):
    - React/Core
  - React/RCTAnimation (0.59.3):
    - React/Core
  - React/RCTBlob (0.59.3):
    - React/Core
  - React/RCTImage (0.59.3):
    - React/Core
    - React/RCTNetwork
  - React/RCTLinkingIOS (0.59.3):
    - React/Core
  - React/RCTNetwork (0.59.3):
    - React/Core
  - React/RCTText (0.59.3):
    - React/Core
  - React/RCTWebSocket (0.59.3):
    - React/Core
    - React/fishhook
    - React/RCTBlob
  - RNSVG (9.3.3):
    - React
  - RNTAztecView (1.3.0):
    - React
    - WordPress-Aztec-iOS
  - Sentry (4.3.1):
    - Sentry/Core (= 4.3.1)
  - Sentry/Core (4.3.1)
  - SimulatorStatusMagic (2.4.1)
  - Starscream (3.0.6)
  - SVProgressHUD (2.2.5)
  - UIDeviceIdentifier (1.1.4)
  - WordPress-Aztec-iOS (1.6.1)
  - WordPress-Editor-iOS (1.6.1):
    - WordPress-Aztec-iOS (= 1.6.1)
  - WordPressAuthenticator (1.4.1-beta.2):
    - 1PasswordExtension (= 1.8.5)
    - Alamofire (= 4.7.3)
    - CocoaLumberjack (~> 3.5)
    - GoogleSignIn (~> 4.4)
    - Gridicons (~> 0.15)
    - lottie-ios (= 2.5.2)
    - "NSURL+IDN (= 0.3)"
    - SVProgressHUD (= 2.2.5)
    - WordPressKit (~> 4.1.0-beta)
    - WordPressShared (~> 1.7.5-beta.1)
    - WordPressUI (~> 1.0)
  - WordPressKit (4.1.0-beta.1):
    - Alamofire (~> 4.7.3)
    - CocoaLumberjack (~> 3.4)
    - NSObject-SafeExpectations (= 0.0.3)
    - UIDeviceIdentifier (~> 1.1.4)
    - WordPressShared (~> 1.4)
    - wpxmlrpc (= 0.8.4)
<<<<<<< HEAD
  - WordPressShared (1.8.0-beta.1):
=======
  - WordPressShared (1.7.5-beta.1):
>>>>>>> 8af9b8c7
    - CocoaLumberjack (~> 3.4)
    - FormatterKit/TimeIntervalFormatter (= 1.8.2)
  - WordPressUI (1.2.1)
  - WPMediaPicker (1.3.4)
  - wpxmlrpc (0.8.4)
  - yoga (0.59.3.React)
  - ZendeskSDK (2.3.1):
    - ZendeskSDK/Providers (= 2.3.1)
    - ZendeskSDK/UI (= 2.3.1)
  - ZendeskSDK/Core (2.3.1)
  - ZendeskSDK/Providers (2.3.1):
    - ZendeskSDK/Core
  - ZendeskSDK/UI (2.3.1):
    - ZendeskSDK/Core
    - ZendeskSDK/Providers
  - ZIPFoundation (0.9.9)

DEPENDENCIES:
  - 1PasswordExtension (= 1.8.5)
  - Alamofire (= 4.7.3)
  - AlamofireNetworkActivityIndicator (~> 2.3)
  - Automattic-Tracks-iOS (= 0.3.5-beta.1)
  - Charts (~> 3.2.2)
  - CocoaLumberjack (= 3.5.2)
  - Down (~> 0.6.6)
  - Folly (from `https://raw.githubusercontent.com/wordpress-mobile/gutenberg-mobile/v1.3.0/react-native-gutenberg-bridge/third-party-podspecs/Folly.podspec.json`)
  - FormatterKit/TimeIntervalFormatter (= 1.8.2)
  - Gifu (= 3.2.0)
  - GiphyCoreSDK (~> 1.4.0)
  - Gridicons (~> 0.16)
  - Gutenberg (from `http://github.com/wordpress-mobile/gutenberg-mobile/`, tag `v1.3.0`)
  - HockeySDK (= 5.1.4)
  - MGSwipeTableCell (= 1.6.8)
  - MRProgress (= 0.8.3)
  - Nimble (~> 7.3.1)
  - NSObject-SafeExpectations (= 0.0.3)
  - "NSURL+IDN (= 0.3)"
  - OCMock (~> 3.4)
  - OHHTTPStubs (= 6.1.0)
  - OHHTTPStubs/Swift (= 6.1.0)
  - Reachability (= 3.2)
  - React (from `https://raw.githubusercontent.com/wordpress-mobile/gutenberg-mobile/v1.3.0/react-native-gutenberg-bridge/third-party-podspecs/React.podspec.json`)
  - react-native-keyboard-aware-scroll-view (from `https://github.com/wordpress-mobile/react-native-keyboard-aware-scroll-view.git`, tag `gb-v0.8.7`)
  - react-native-safe-area (from `https://raw.githubusercontent.com/wordpress-mobile/gutenberg-mobile/v1.3.0/react-native-gutenberg-bridge/third-party-podspecs/react-native-safe-area.podspec.json`)
  - RNSVG (from `https://github.com/wordpress-mobile/react-native-svg.git`, tag `9.3.3-gb`)
  - RNTAztecView (from `http://github.com/wordpress-mobile/gutenberg-mobile/`, tag `v1.3.0`)
  - Sentry (= 4.3.1)
  - SimulatorStatusMagic
  - Starscream (= 3.0.6)
  - SVProgressHUD (= 2.2.5)
  - WordPress-Editor-iOS (~> 1.6.1)
  - WordPressAuthenticator (~> 1.4.1-beta.2)
  - WordPressKit (~> 4.1.0-beta.1)
<<<<<<< HEAD
  - WordPressShared (from `https://github.com/wordpress-mobile/WordPress-iOS-Shared.git`, branch `task/support-swift-5`)
=======
  - WordPressShared (~> 1.7.5-beta.1)
>>>>>>> 8af9b8c7
  - WordPressUI (from `https://github.com/wordpress-mobile/WordPressUI-iOS.git`, tag `1.2.1`)
  - WPMediaPicker (= 1.3.4)
  - yoga (from `https://raw.githubusercontent.com/wordpress-mobile/gutenberg-mobile/v1.3.0/react-native-gutenberg-bridge/third-party-podspecs/yoga.podspec.json`)
  - ZendeskSDK (= 2.3.1)
  - ZIPFoundation (~> 0.9.8)

SPEC REPOS:
  https://github.com/cocoapods/specs.git:
    - 1PasswordExtension
    - Alamofire
    - AlamofireNetworkActivityIndicator
    - Automattic-Tracks-iOS
    - boost-for-react-native
    - Charts
    - CocoaLumberjack
    - DoubleConversion
    - Down
    - FormatterKit
    - Gifu
    - GiphyCoreSDK
    - glog
    - GoogleSignIn
    - GoogleToolboxForMac
    - Gridicons
    - GTMSessionFetcher
    - HockeySDK
    - lottie-ios
    - MGSwipeTableCell
    - MRProgress
    - Nimble
    - NSObject-SafeExpectations
    - "NSURL+IDN"
    - OCMock
    - OHHTTPStubs
    - Reachability
    - Sentry
    - SimulatorStatusMagic
    - Starscream
    - SVProgressHUD
    - UIDeviceIdentifier
    - WordPress-Aztec-iOS
    - WordPress-Editor-iOS
    - WordPressAuthenticator
    - WordPressKit
    - WPMediaPicker
    - wpxmlrpc
    - ZendeskSDK
    - ZIPFoundation

EXTERNAL SOURCES:
  Folly:
    :podspec: https://raw.githubusercontent.com/wordpress-mobile/gutenberg-mobile/v1.3.0/react-native-gutenberg-bridge/third-party-podspecs/Folly.podspec.json
  Gutenberg:
    :git: http://github.com/wordpress-mobile/gutenberg-mobile/
    :tag: v1.3.0
  React:
    :podspec: https://raw.githubusercontent.com/wordpress-mobile/gutenberg-mobile/v1.3.0/react-native-gutenberg-bridge/third-party-podspecs/React.podspec.json
  react-native-keyboard-aware-scroll-view:
    :git: https://github.com/wordpress-mobile/react-native-keyboard-aware-scroll-view.git
    :tag: gb-v0.8.7
  react-native-safe-area:
    :podspec: https://raw.githubusercontent.com/wordpress-mobile/gutenberg-mobile/v1.3.0/react-native-gutenberg-bridge/third-party-podspecs/react-native-safe-area.podspec.json
  RNSVG:
    :git: https://github.com/wordpress-mobile/react-native-svg.git
    :tag: 9.3.3-gb
  RNTAztecView:
    :git: http://github.com/wordpress-mobile/gutenberg-mobile/
    :tag: v1.3.0
  WordPressShared:
    :branch: task/support-swift-5
    :git: https://github.com/wordpress-mobile/WordPress-iOS-Shared.git
  WordPressUI:
    :git: https://github.com/wordpress-mobile/WordPressUI-iOS.git
    :tag: 1.2.1
  yoga:
    :podspec: https://raw.githubusercontent.com/wordpress-mobile/gutenberg-mobile/v1.3.0/react-native-gutenberg-bridge/third-party-podspecs/yoga.podspec.json

CHECKOUT OPTIONS:
  Gutenberg:
    :git: http://github.com/wordpress-mobile/gutenberg-mobile/
    :tag: v1.3.0
  react-native-keyboard-aware-scroll-view:
    :git: https://github.com/wordpress-mobile/react-native-keyboard-aware-scroll-view.git
    :tag: gb-v0.8.7
  RNSVG:
    :git: https://github.com/wordpress-mobile/react-native-svg.git
    :tag: 9.3.3-gb
  RNTAztecView:
    :git: http://github.com/wordpress-mobile/gutenberg-mobile/
    :tag: v1.3.0
  WordPressShared:
    :commit: be5bf836156d2fc881363d581736f6223bcb0248
    :git: https://github.com/wordpress-mobile/WordPress-iOS-Shared.git
  WordPressUI:
    :git: https://github.com/wordpress-mobile/WordPressUI-iOS.git
    :tag: 1.2.1

SPEC CHECKSUMS:
  1PasswordExtension: 0e95bdea64ec8ff2f4f693be5467a09fac42a83d
  Alamofire: c7287b6e5d7da964a70935e5db17046b7fde6568
  AlamofireNetworkActivityIndicator: 18346ff6d770d9513d0ac6f2d99706f40f93dbaa
  Automattic-Tracks-iOS: 3032acd3450dcd397b06acd9853292534343674a
  boost-for-react-native: 39c7adb57c4e60d6c5479dd8623128eb5b3f0f2c
  Charts: f69cf0518b6d1d62608ca504248f1bbe0b6ae77e
  CocoaLumberjack: 118bf4a820efc641f79fa487b75ed928dccfae23
  DoubleConversion: e22e0762848812a87afd67ffda3998d9ef29170c
  Down: 71bf4af3c04fa093e65dffa25c4b64fa61287373
  Folly: de497beb10f102453a1afa9edbf8cf8a251890de
  FormatterKit: 4b8f29acc9b872d5d12a63efb560661e8f2e1b98
  Gifu: 7bcb6427457d85e0b4dff5a84ec5947ac19a93ea
  GiphyCoreSDK: 1a89e03e55dc6b636b9d40fde76107867dbb9da5
  glog: 1de0bb937dccdc981596d3b5825ebfb765017ded
  GoogleSignIn: 7ff245e1a7b26d379099d3243a562f5747e23d39
  GoogleToolboxForMac: ff31605b7d66400dcec09bed5861689aebadda4d
  Gridicons: 04261236382e9c62c62c9a104f2f532c1bdf6a78
  GTMSessionFetcher: 32aeca0aa144acea523e1c8e053089dec2cb98ca
  Gutenberg: b2b3b70399d8d507de4fb21e5e38bf61486b4145
  HockeySDK: 15afe6bc0a5bfe3a531fd73dbf082095f37dac3b
  lottie-ios: 3fef45d3fabe63e3c7c2eb603dd64ddfffc73062
  MGSwipeTableCell: dc4eca3212ed38a563b27d6aa7b3c01ce656c1e2
  MRProgress: 16de7cc9f347e8846797a770db102a323fe7ef09
  Nimble: 051e3d8912d40138fa5591c78594f95fb172af37
  NSObject-SafeExpectations: b989b68a8a9b7b9f2b264a8b52ba9d7aab8f3129
  "NSURL+IDN": 82355a0afd532fe1de08f6417c134b49b1a1c4b3
  OCMock: 43565190abc78977ad44a61c0d20d7f0784d35ab
  OHHTTPStubs: 1e21c7d2c084b8153fc53d48400d8919d2d432d0
  Reachability: 33e18b67625424e47b6cde6d202dce689ad7af96
  React: b52fdb80565505b7e4592b313a38868f5df51641
  react-native-keyboard-aware-scroll-view: 01c4b2303c4ef1c49c4d239c9c5856f0393104df
  react-native-safe-area: 7dc92953fce43bf36ab5ecae2fb4ffa2bda9a203
  RNSVG: 978db19eaef499d9ebffb74a091ca0abf209c8c1
  RNTAztecView: 2c8ba002756015e5e413b6ff384bbed420c49c9b
  Sentry: 5267d493a398663538317e4dcc438c12c66202ed
  SimulatorStatusMagic: 28d4a9d1a500ac7cea0b2b5a43c1c6ddb40ba56c
  Starscream: ef3ece99d765eeccb67de105bfa143f929026cf5
  SVProgressHUD: 1428aafac632c1f86f62aa4243ec12008d7a51d6
  UIDeviceIdentifier: 8f8a24b257a4d978c8d40ad1e7355b944ffbfa8c
  WordPress-Aztec-iOS: fecf8f0b8f7711c54de727bd597e449386bea094
  WordPress-Editor-iOS: 8392c6acb0c8a155f5db3b1a6c85c3ef7631d3a1
  WordPressAuthenticator: 9fee96cc03498153a2f9f475f6542b7622cdc7aa
  WordPressKit: ab450fc37b54d8fe6839fb6e4074962980480cc0
<<<<<<< HEAD
  WordPressShared: 1ffbeabf6fe79d9e24f78220d19de1da658df042
=======
  WordPressShared: ac9ddc5b04d012cf7920867c2a269bce232d4dd8
>>>>>>> 8af9b8c7
  WordPressUI: 6d9dc6d1920ea3626483588413848f456a26a48d
  WPMediaPicker: 771f5cc7c7c6ed83c0a08182ed2770973a1e95d9
  wpxmlrpc: 6ba55c773cfa27083ae4a2173e69b19f46da98e2
  yoga: 0cb6e1c4f763ba12d1c825f2d6f863da6614a2a4
  ZendeskSDK: cbd49d65efb2f2cdbdcaac84e618896ae87b861e
  ZIPFoundation: 89df685c971926b0323087952320bdfee9f0b6ef

<<<<<<< HEAD
PODFILE CHECKSUM: 164b0a10ad513b0ebd9d23df81965bd706164831
=======
PODFILE CHECKSUM: 17079a16d636e0755e66be9ca93662ec200b20bc
>>>>>>> 8af9b8c7

COCOAPODS: 1.6.1<|MERGE_RESOLUTION|>--- conflicted
+++ resolved
@@ -193,11 +193,7 @@
     - UIDeviceIdentifier (~> 1.1.4)
     - WordPressShared (~> 1.4)
     - wpxmlrpc (= 0.8.4)
-<<<<<<< HEAD
   - WordPressShared (1.8.0-beta.1):
-=======
-  - WordPressShared (1.7.5-beta.1):
->>>>>>> 8af9b8c7
     - CocoaLumberjack (~> 3.4)
     - FormatterKit/TimeIntervalFormatter (= 1.8.2)
   - WordPressUI (1.2.1)
@@ -251,11 +247,7 @@
   - WordPress-Editor-iOS (~> 1.6.1)
   - WordPressAuthenticator (~> 1.4.1-beta.2)
   - WordPressKit (~> 4.1.0-beta.1)
-<<<<<<< HEAD
   - WordPressShared (from `https://github.com/wordpress-mobile/WordPress-iOS-Shared.git`, branch `task/support-swift-5`)
-=======
-  - WordPressShared (~> 1.7.5-beta.1)
->>>>>>> 8af9b8c7
   - WordPressUI (from `https://github.com/wordpress-mobile/WordPressUI-iOS.git`, tag `1.2.1`)
   - WPMediaPicker (= 1.3.4)
   - yoga (from `https://raw.githubusercontent.com/wordpress-mobile/gutenberg-mobile/v1.3.0/react-native-gutenberg-bridge/third-party-podspecs/yoga.podspec.json`)
@@ -397,11 +389,7 @@
   WordPress-Editor-iOS: 8392c6acb0c8a155f5db3b1a6c85c3ef7631d3a1
   WordPressAuthenticator: 9fee96cc03498153a2f9f475f6542b7622cdc7aa
   WordPressKit: ab450fc37b54d8fe6839fb6e4074962980480cc0
-<<<<<<< HEAD
   WordPressShared: 1ffbeabf6fe79d9e24f78220d19de1da658df042
-=======
-  WordPressShared: ac9ddc5b04d012cf7920867c2a269bce232d4dd8
->>>>>>> 8af9b8c7
   WordPressUI: 6d9dc6d1920ea3626483588413848f456a26a48d
   WPMediaPicker: 771f5cc7c7c6ed83c0a08182ed2770973a1e95d9
   wpxmlrpc: 6ba55c773cfa27083ae4a2173e69b19f46da98e2
@@ -409,10 +397,6 @@
   ZendeskSDK: cbd49d65efb2f2cdbdcaac84e618896ae87b861e
   ZIPFoundation: 89df685c971926b0323087952320bdfee9f0b6ef
 
-<<<<<<< HEAD
 PODFILE CHECKSUM: 164b0a10ad513b0ebd9d23df81965bd706164831
-=======
-PODFILE CHECKSUM: 17079a16d636e0755e66be9ca93662ec200b20bc
->>>>>>> 8af9b8c7
 
 COCOAPODS: 1.6.1