--- conflicted
+++ resolved
@@ -26,7 +26,7 @@
   - FSInteractiveMap (0.1.0)
   - Gifu (3.3.1)
   - Gridicons (1.2.0)
-  - Gutenberg (1.110.0)
+  - Gutenberg (1.108.0)
   - JTAppleCalendar (8.0.5)
   - Kanvas (1.4.9):
     - CropViewController
@@ -107,11 +107,7 @@
   - FSInteractiveMap (from `https://github.com/wordpress-mobile/FSInteractiveMap.git`, tag `0.2.0`)
   - Gifu (= 3.3.1)
   - Gridicons (~> 1.2)
-<<<<<<< HEAD
   - Gutenberg (from `https://cdn.a8c-ci.services/gutenberg-mobile/Gutenberg-2adb610d0dc192e2e18a66c03852d37a92461cc7.podspec`)
-=======
-  - Gutenberg (from `https://cdn.a8c-ci.services/gutenberg-mobile/Gutenberg-v1.110.0.podspec`)
->>>>>>> abeb80e6
   - JTAppleCalendar (~> 8.0.5)
   - Kanvas (~> 1.4.4)
   - MediaEditor (>= 1.2.2, ~> 1.2)
@@ -180,11 +176,7 @@
     :git: https://github.com/wordpress-mobile/FSInteractiveMap.git
     :tag: 0.2.0
   Gutenberg:
-<<<<<<< HEAD
     :podspec: https://cdn.a8c-ci.services/gutenberg-mobile/Gutenberg-2adb610d0dc192e2e18a66c03852d37a92461cc7.podspec
-=======
-    :podspec: https://cdn.a8c-ci.services/gutenberg-mobile/Gutenberg-v1.110.0.podspec
->>>>>>> abeb80e6
 
 CHECKOUT OPTIONS:
   FSInteractiveMap:
@@ -203,11 +195,7 @@
   FSInteractiveMap: a396f610f48b76cb540baa87139d056429abda86
   Gifu: 416d4e38c4c2fed012f019e0a1d3ffcb58e5b842
   Gridicons: 4455b9f366960121430e45997e32112ae49ffe1d
-<<<<<<< HEAD
   Gutenberg: d307b15bdf6c82f499774e1f73d0491b8916fa1a
-=======
-  Gutenberg: 0e64ef7d9c46ba0a681c82f5969622f3db9bf033
->>>>>>> abeb80e6
   JTAppleCalendar: 16c6501b22cb27520372c28b0a2e0b12c8d0cd73
   Kanvas: cc027f8058de881a4ae2b5aa5f05037b6d054d08
   MediaEditor: d08314cfcbfac74361071a306b4bc3a39b3356ae
