PODS:
  - Alamofire (4.8.0)
  - AlamofireImage (3.5.2):
    - Alamofire (~> 4.8)
  - AlamofireNetworkActivityIndicator (2.4.0):
    - Alamofire (~> 4.8)
  - AppAuth (1.6.0):
    - AppAuth/Core (= 1.6.0)
    - AppAuth/ExternalUserAgent (= 1.6.0)
  - AppAuth/Core (1.6.0)
  - AppAuth/ExternalUserAgent (1.6.0):
    - AppAuth/Core
  - AppCenter (4.4.1):
    - AppCenter/Analytics (= 4.4.1)
    - AppCenter/Crashes (= 4.4.1)
  - AppCenter/Analytics (4.4.1):
    - AppCenter/Core
  - AppCenter/Core (4.4.1)
  - AppCenter/Crashes (4.4.1):
    - AppCenter/Core
  - AppCenter/Distribute (4.4.1):
    - AppCenter/Core
  - Automattic-Tracks-iOS (0.13.0):
    - Sentry (~> 7.25)
    - Sodium (>= 0.9.1)
    - UIDeviceIdentifier (~> 2.0)
  - boost (1.76.0)
  - BVLinearGradient (2.5.6-wp-3):
    - React-Core
  - CocoaLumberjack (3.7.4):
    - CocoaLumberjack/Core (= 3.7.4)
  - CocoaLumberjack/Core (3.7.4)
  - CropViewController (2.5.3)
  - DoubleConversion (1.1.5)
  - Down (0.6.6)
  - FBLazyVector (0.69.4)
  - FBReactNativeSpec (0.69.4):
    - RCT-Folly (= 2021.06.28.00-v2)
    - RCTRequired (= 0.69.4)
    - RCTTypeSafety (= 0.69.4)
    - React-Core (= 0.69.4)
    - React-jsi (= 0.69.4)
    - ReactCommon/turbomodule/core (= 0.69.4)
  - fmt (6.2.1)
  - FormatterKit/Resources (1.9.0)
  - FormatterKit/TimeIntervalFormatter (1.9.0):
    - FormatterKit/Resources
  - FSInteractiveMap (0.1.0)
  - Gifu (3.2.0)
  - glog (0.3.5)
  - GoogleSignIn (6.0.2):
    - AppAuth (~> 1.4)
    - GTMAppAuth (~> 1.0)
    - GTMSessionFetcher/Core (~> 1.1)
  - Gridicons (1.1.0)
  - GTMAppAuth (1.3.1):
    - AppAuth/Core (~> 1.6)
    - GTMSessionFetcher/Core (< 3.0, >= 1.5)
  - GTMSessionFetcher/Core (1.7.2)
  - Gutenberg (1.84.0):
    - React (= 0.69.4)
    - React-CoreModules (= 0.69.4)
    - React-RCTImage (= 0.69.4)
    - RNTAztecView
  - JTAppleCalendar (8.0.3)
  - Kanvas (1.4.4)
  - libwebp (1.2.3):
    - libwebp/demux (= 1.2.3)
    - libwebp/mux (= 1.2.3)
    - libwebp/webp (= 1.2.3)
  - libwebp/demux (1.2.3):
    - libwebp/webp
  - libwebp/mux (1.2.3):
    - libwebp/demux
  - libwebp/webp (1.2.3)
  - MediaEditor (1.2.1):
    - CropViewController (~> 2.5.3)
  - MRProgress (0.8.3):
    - MRProgress/ActivityIndicator (= 0.8.3)
    - MRProgress/Blur (= 0.8.3)
    - MRProgress/Circular (= 0.8.3)
    - MRProgress/Icons (= 0.8.3)
    - MRProgress/NavigationBarProgress (= 0.8.3)
    - MRProgress/Overlay (= 0.8.3)
  - MRProgress/ActivityIndicator (0.8.3):
    - MRProgress/Stopable
  - MRProgress/Blur (0.8.3):
    - MRProgress/Helper
  - MRProgress/Circular (0.8.3):
    - MRProgress/Helper
    - MRProgress/ProgressBaseClass
    - MRProgress/Stopable
  - MRProgress/Helper (0.8.3)
  - MRProgress/Icons (0.8.3)
  - MRProgress/NavigationBarProgress (0.8.3):
    - MRProgress/ProgressBaseClass
  - MRProgress/Overlay (0.8.3):
    - MRProgress/ActivityIndicator
    - MRProgress/Blur
    - MRProgress/Circular
    - MRProgress/Helper
    - MRProgress/Icons
  - MRProgress/ProgressBaseClass (0.8.3)
  - MRProgress/Stopable (0.8.3):
    - MRProgress/Helper
  - NSObject-SafeExpectations (0.0.4)
  - "NSURL+IDN (0.4)"
  - OCMock (3.4.3)
  - OHHTTPStubs/Core (9.1.0)
  - OHHTTPStubs/Default (9.1.0):
    - OHHTTPStubs/Core
    - OHHTTPStubs/JSON
    - OHHTTPStubs/NSURLSession
    - OHHTTPStubs/OHPathHelpers
  - OHHTTPStubs/JSON (9.1.0):
    - OHHTTPStubs/Core
  - OHHTTPStubs/NSURLSession (9.1.0):
    - OHHTTPStubs/Core
  - OHHTTPStubs/OHPathHelpers (9.1.0)
  - OHHTTPStubs/Swift (9.1.0):
    - OHHTTPStubs/Default
  - RCT-Folly (2021.06.28.00-v2):
    - boost
    - DoubleConversion
    - fmt (~> 6.2.1)
    - glog
    - RCT-Folly/Default (= 2021.06.28.00-v2)
  - RCT-Folly/Default (2021.06.28.00-v2):
    - boost
    - DoubleConversion
    - fmt (~> 6.2.1)
    - glog
  - RCTRequired (0.69.4)
  - RCTTypeSafety (0.69.4):
    - FBLazyVector (= 0.69.4)
    - RCTRequired (= 0.69.4)
    - React-Core (= 0.69.4)
  - Reachability (3.2)
  - React (0.69.4):
    - React-Core (= 0.69.4)
    - React-Core/DevSupport (= 0.69.4)
    - React-Core/RCTWebSocket (= 0.69.4)
    - React-RCTActionSheet (= 0.69.4)
    - React-RCTAnimation (= 0.69.4)
    - React-RCTBlob (= 0.69.4)
    - React-RCTImage (= 0.69.4)
    - React-RCTLinking (= 0.69.4)
    - React-RCTNetwork (= 0.69.4)
    - React-RCTSettings (= 0.69.4)
    - React-RCTText (= 0.69.4)
    - React-RCTVibration (= 0.69.4)
  - React-bridging (0.69.4):
    - RCT-Folly (= 2021.06.28.00-v2)
    - React-jsi (= 0.69.4)
  - React-callinvoker (0.69.4)
  - React-Codegen (0.69.4):
    - FBReactNativeSpec (= 0.69.4)
    - RCT-Folly (= 2021.06.28.00-v2)
    - RCTRequired (= 0.69.4)
    - RCTTypeSafety (= 0.69.4)
    - React-Core (= 0.69.4)
    - React-jsi (= 0.69.4)
    - React-jsiexecutor (= 0.69.4)
    - ReactCommon/turbomodule/core (= 0.69.4)
  - React-Core (0.69.4):
    - glog
    - RCT-Folly (= 2021.06.28.00-v2)
    - React-Core/Default (= 0.69.4)
    - React-cxxreact (= 0.69.4)
    - React-jsi (= 0.69.4)
    - React-jsiexecutor (= 0.69.4)
    - React-perflogger (= 0.69.4)
    - Yoga
  - React-Core/CoreModulesHeaders (0.69.4):
    - glog
    - RCT-Folly (= 2021.06.28.00-v2)
    - React-Core/Default
    - React-cxxreact (= 0.69.4)
    - React-jsi (= 0.69.4)
    - React-jsiexecutor (= 0.69.4)
    - React-perflogger (= 0.69.4)
    - Yoga
  - React-Core/Default (0.69.4):
    - glog
    - RCT-Folly (= 2021.06.28.00-v2)
    - React-cxxreact (= 0.69.4)
    - React-jsi (= 0.69.4)
    - React-jsiexecutor (= 0.69.4)
    - React-perflogger (= 0.69.4)
    - Yoga
  - React-Core/DevSupport (0.69.4):
    - glog
    - RCT-Folly (= 2021.06.28.00-v2)
    - React-Core/Default (= 0.69.4)
    - React-Core/RCTWebSocket (= 0.69.4)
    - React-cxxreact (= 0.69.4)
    - React-jsi (= 0.69.4)
    - React-jsiexecutor (= 0.69.4)
    - React-jsinspector (= 0.69.4)
    - React-perflogger (= 0.69.4)
    - Yoga
  - React-Core/RCTActionSheetHeaders (0.69.4):
    - glog
    - RCT-Folly (= 2021.06.28.00-v2)
    - React-Core/Default
    - React-cxxreact (= 0.69.4)
    - React-jsi (= 0.69.4)
    - React-jsiexecutor (= 0.69.4)
    - React-perflogger (= 0.69.4)
    - Yoga
  - React-Core/RCTAnimationHeaders (0.69.4):
    - glog
    - RCT-Folly (= 2021.06.28.00-v2)
    - React-Core/Default
    - React-cxxreact (= 0.69.4)
    - React-jsi (= 0.69.4)
    - React-jsiexecutor (= 0.69.4)
    - React-perflogger (= 0.69.4)
    - Yoga
  - React-Core/RCTBlobHeaders (0.69.4):
    - glog
    - RCT-Folly (= 2021.06.28.00-v2)
    - React-Core/Default
    - React-cxxreact (= 0.69.4)
    - React-jsi (= 0.69.4)
    - React-jsiexecutor (= 0.69.4)
    - React-perflogger (= 0.69.4)
    - Yoga
  - React-Core/RCTImageHeaders (0.69.4):
    - glog
    - RCT-Folly (= 2021.06.28.00-v2)
    - React-Core/Default
    - React-cxxreact (= 0.69.4)
    - React-jsi (= 0.69.4)
    - React-jsiexecutor (= 0.69.4)
    - React-perflogger (= 0.69.4)
    - Yoga
  - React-Core/RCTLinkingHeaders (0.69.4):
    - glog
    - RCT-Folly (= 2021.06.28.00-v2)
    - React-Core/Default
    - React-cxxreact (= 0.69.4)
    - React-jsi (= 0.69.4)
    - React-jsiexecutor (= 0.69.4)
    - React-perflogger (= 0.69.4)
    - Yoga
  - React-Core/RCTNetworkHeaders (0.69.4):
    - glog
    - RCT-Folly (= 2021.06.28.00-v2)
    - React-Core/Default
    - React-cxxreact (= 0.69.4)
    - React-jsi (= 0.69.4)
    - React-jsiexecutor (= 0.69.4)
    - React-perflogger (= 0.69.4)
    - Yoga
  - React-Core/RCTSettingsHeaders (0.69.4):
    - glog
    - RCT-Folly (= 2021.06.28.00-v2)
    - React-Core/Default
    - React-cxxreact (= 0.69.4)
    - React-jsi (= 0.69.4)
    - React-jsiexecutor (= 0.69.4)
    - React-perflogger (= 0.69.4)
    - Yoga
  - React-Core/RCTTextHeaders (0.69.4):
    - glog
    - RCT-Folly (= 2021.06.28.00-v2)
    - React-Core/Default
    - React-cxxreact (= 0.69.4)
    - React-jsi (= 0.69.4)
    - React-jsiexecutor (= 0.69.4)
    - React-perflogger (= 0.69.4)
    - Yoga
  - React-Core/RCTVibrationHeaders (0.69.4):
    - glog
    - RCT-Folly (= 2021.06.28.00-v2)
    - React-Core/Default
    - React-cxxreact (= 0.69.4)
    - React-jsi (= 0.69.4)
    - React-jsiexecutor (= 0.69.4)
    - React-perflogger (= 0.69.4)
    - Yoga
  - React-Core/RCTWebSocket (0.69.4):
    - glog
    - RCT-Folly (= 2021.06.28.00-v2)
    - React-Core/Default (= 0.69.4)
    - React-cxxreact (= 0.69.4)
    - React-jsi (= 0.69.4)
    - React-jsiexecutor (= 0.69.4)
    - React-perflogger (= 0.69.4)
    - Yoga
  - React-CoreModules (0.69.4):
    - RCT-Folly (= 2021.06.28.00-v2)
    - RCTTypeSafety (= 0.69.4)
    - React-Codegen (= 0.69.4)
    - React-Core/CoreModulesHeaders (= 0.69.4)
    - React-jsi (= 0.69.4)
    - React-RCTImage (= 0.69.4)
    - ReactCommon/turbomodule/core (= 0.69.4)
  - React-cxxreact (0.69.4):
    - boost (= 1.76.0)
    - DoubleConversion
    - glog
    - RCT-Folly (= 2021.06.28.00-v2)
    - React-callinvoker (= 0.69.4)
    - React-jsi (= 0.69.4)
    - React-jsinspector (= 0.69.4)
    - React-logger (= 0.69.4)
    - React-perflogger (= 0.69.4)
    - React-runtimeexecutor (= 0.69.4)
  - React-jsi (0.69.4):
    - boost (= 1.76.0)
    - DoubleConversion
    - glog
    - RCT-Folly (= 2021.06.28.00-v2)
    - React-jsi/Default (= 0.69.4)
  - React-jsi/Default (0.69.4):
    - boost (= 1.76.0)
    - DoubleConversion
    - glog
    - RCT-Folly (= 2021.06.28.00-v2)
  - React-jsiexecutor (0.69.4):
    - DoubleConversion
    - glog
    - RCT-Folly (= 2021.06.28.00-v2)
    - React-cxxreact (= 0.69.4)
    - React-jsi (= 0.69.4)
    - React-perflogger (= 0.69.4)
  - React-jsinspector (0.69.4)
  - React-logger (0.69.4):
    - glog
  - react-native-blur (3.6.1):
    - React-Core
  - react-native-get-random-values (1.4.0):
    - React-Core
  - react-native-keyboard-aware-scroll-view (0.8.8-wp-1):
    - React-Core
  - react-native-safe-area (0.5.1):
    - React-Core
  - react-native-safe-area-context (3.2.0):
    - React-Core
  - react-native-slider (3.0.2-wp-3):
    - React-Core
  - react-native-video (5.2.0-wp-5):
    - React-Core
    - react-native-video/Video (= 5.2.0-wp-5)
  - react-native-video/Video (5.2.0-wp-5):
    - React-Core
  - react-native-webview (11.6.2):
    - React-Core
  - React-perflogger (0.69.4)
  - React-RCTActionSheet (0.69.4):
    - React-Core/RCTActionSheetHeaders (= 0.69.4)
  - React-RCTAnimation (0.69.4):
    - RCT-Folly (= 2021.06.28.00-v2)
    - RCTTypeSafety (= 0.69.4)
    - React-Codegen (= 0.69.4)
    - React-Core/RCTAnimationHeaders (= 0.69.4)
    - React-jsi (= 0.69.4)
    - ReactCommon/turbomodule/core (= 0.69.4)
  - React-RCTBlob (0.69.4):
    - RCT-Folly (= 2021.06.28.00-v2)
    - React-Codegen (= 0.69.4)
    - React-Core/RCTBlobHeaders (= 0.69.4)
    - React-Core/RCTWebSocket (= 0.69.4)
    - React-jsi (= 0.69.4)
    - React-RCTNetwork (= 0.69.4)
    - ReactCommon/turbomodule/core (= 0.69.4)
  - React-RCTImage (0.69.4):
    - RCT-Folly (= 2021.06.28.00-v2)
    - RCTTypeSafety (= 0.69.4)
    - React-Codegen (= 0.69.4)
    - React-Core/RCTImageHeaders (= 0.69.4)
    - React-jsi (= 0.69.4)
    - React-RCTNetwork (= 0.69.4)
    - ReactCommon/turbomodule/core (= 0.69.4)
  - React-RCTLinking (0.69.4):
    - React-Codegen (= 0.69.4)
    - React-Core/RCTLinkingHeaders (= 0.69.4)
    - React-jsi (= 0.69.4)
    - ReactCommon/turbomodule/core (= 0.69.4)
  - React-RCTNetwork (0.69.4):
    - RCT-Folly (= 2021.06.28.00-v2)
    - RCTTypeSafety (= 0.69.4)
    - React-Codegen (= 0.69.4)
    - React-Core/RCTNetworkHeaders (= 0.69.4)
    - React-jsi (= 0.69.4)
    - ReactCommon/turbomodule/core (= 0.69.4)
  - React-RCTSettings (0.69.4):
    - RCT-Folly (= 2021.06.28.00-v2)
    - RCTTypeSafety (= 0.69.4)
    - React-Codegen (= 0.69.4)
    - React-Core/RCTSettingsHeaders (= 0.69.4)
    - React-jsi (= 0.69.4)
    - ReactCommon/turbomodule/core (= 0.69.4)
  - React-RCTText (0.69.4):
    - React-Core/RCTTextHeaders (= 0.69.4)
  - React-RCTVibration (0.69.4):
    - RCT-Folly (= 2021.06.28.00-v2)
    - React-Codegen (= 0.69.4)
    - React-Core/RCTVibrationHeaders (= 0.69.4)
    - React-jsi (= 0.69.4)
    - ReactCommon/turbomodule/core (= 0.69.4)
  - React-runtimeexecutor (0.69.4):
    - React-jsi (= 0.69.4)
  - ReactCommon (0.69.4):
    - React-logger (= 0.69.4)
    - ReactCommon/react_debug_core (= 0.69.4)
    - ReactCommon/turbomodule (= 0.69.4)
  - ReactCommon/react_debug_core (0.69.4):
    - React-logger (= 0.69.4)
  - ReactCommon/turbomodule (0.69.4):
    - DoubleConversion
    - glog
    - RCT-Folly (= 2021.06.28.00-v2)
    - React-bridging (= 0.69.4)
    - React-callinvoker (= 0.69.4)
    - React-Core (= 0.69.4)
    - React-cxxreact (= 0.69.4)
    - React-jsi (= 0.69.4)
    - React-logger (= 0.69.4)
    - React-perflogger (= 0.69.4)
    - ReactCommon/turbomodule/core (= 0.69.4)
    - ReactCommon/turbomodule/samples (= 0.69.4)
  - ReactCommon/turbomodule/core (0.69.4):
    - DoubleConversion
    - glog
    - RCT-Folly (= 2021.06.28.00-v2)
    - React-bridging (= 0.69.4)
    - React-callinvoker (= 0.69.4)
    - React-Core (= 0.69.4)
    - React-cxxreact (= 0.69.4)
    - React-jsi (= 0.69.4)
    - React-logger (= 0.69.4)
    - React-perflogger (= 0.69.4)
  - ReactCommon/turbomodule/samples (0.69.4):
    - DoubleConversion
    - glog
    - RCT-Folly (= 2021.06.28.00-v2)
    - React-bridging (= 0.69.4)
    - React-callinvoker (= 0.69.4)
    - React-Core (= 0.69.4)
    - React-cxxreact (= 0.69.4)
    - React-jsi (= 0.69.4)
    - React-logger (= 0.69.4)
    - React-perflogger (= 0.69.4)
    - ReactCommon/turbomodule/core (= 0.69.4)
  - RNCClipboard (1.9.0):
    - React-Core
  - RNCMaskedView (0.2.6):
    - React-Core
  - RNFastImage (8.5.11):
    - React-Core
    - SDWebImage (~> 5.11.1)
    - SDWebImageWebPCoder (~> 0.8.4)
  - RNGestureHandler (2.5.0-wp-1):
    - React-Core
  - RNReanimated (2.9.1-wp-2):
    - DoubleConversion
    - FBLazyVector
    - FBReactNativeSpec
    - glog
    - RCT-Folly
    - RCTRequired
    - RCTTypeSafety
    - React-callinvoker
    - React-Core
    - React-Core/DevSupport
    - React-Core/RCTWebSocket
    - React-CoreModules
    - React-cxxreact
    - React-jsi
    - React-jsiexecutor
    - React-jsinspector
    - React-RCTActionSheet
    - React-RCTAnimation
    - React-RCTBlob
    - React-RCTImage
    - React-RCTLinking
    - React-RCTNetwork
    - React-RCTSettings
    - React-RCTText
    - ReactCommon/turbomodule/core
    - Yoga
  - RNScreens (2.9.0):
    - React-Core
  - RNSVG (9.13.6):
    - React-Core
  - RNTAztecView (1.84.0):
    - React-Core
    - WordPress-Aztec-iOS (~> 1.19.8)
  - SDWebImage (5.11.1):
    - SDWebImage/Core (= 5.11.1)
  - SDWebImage/Core (5.11.1)
  - SDWebImageWebPCoder (0.8.5):
    - libwebp (~> 1.0)
    - SDWebImage/Core (~> 5.10)
  - Sentry (7.27.0):
    - Sentry/Core (= 7.27.0)
  - Sentry/Core (7.27.0)
  - Sodium (0.9.1)
  - Starscream (3.0.6)
  - SVProgressHUD (2.2.5)
  - UIDeviceIdentifier (2.1.0)
  - WordPress-Aztec-iOS (1.19.8)
  - WordPress-Editor-iOS (1.19.8):
    - WordPress-Aztec-iOS (= 1.19.8)
  - WordPressAuthenticator (3.2.2):
    - Alamofire (~> 4.8)
    - CocoaLumberjack (~> 3.5)
    - GoogleSignIn (~> 6.0.1)
    - Gridicons (~> 1.0)
    - "NSURL+IDN (= 0.4)"
    - SVProgressHUD (~> 2.2.5)
    - WordPressKit (~> 4.18-beta)
    - WordPressShared (~> 1.12-beta)
    - WordPressUI (~> 1.7-beta)
  - WordPressKit (4.58.2-beta.1):
    - Alamofire (~> 4.8.0)
    - CocoaLumberjack (~> 3.4)
    - NSObject-SafeExpectations (= 0.0.4)
    - UIDeviceIdentifier (~> 2.0)
    - WordPressShared (~> 1.15-beta)
    - wpxmlrpc (~> 0.9)
  - WordPressShared (1.18.0):
    - CocoaLumberjack (~> 3.4)
    - FormatterKit/TimeIntervalFormatter (~> 1.8)
  - WordPressUI (1.12.5)
  - WPMediaPicker (1.8.5)
  - wpxmlrpc (0.9.0)
  - Yoga (1.14.0)
  - ZendeskCommonUISDK (6.1.2)
  - ZendeskCoreSDK (2.5.1)
  - ZendeskMessagingAPISDK (3.8.3):
    - ZendeskSDKConfigurationsSDK (= 1.1.9)
  - ZendeskMessagingSDK (3.8.3):
    - ZendeskCommonUISDK (= 6.1.2)
    - ZendeskMessagingAPISDK (= 3.8.3)
  - ZendeskSDKConfigurationsSDK (1.1.9)
  - ZendeskSupportProvidersSDK (5.3.0):
    - ZendeskCoreSDK (~> 2.5.1)
  - ZendeskSupportSDK (5.3.0):
    - ZendeskMessagingSDK (~> 3.8.2)
    - ZendeskSupportProvidersSDK (~> 5.3.0)
  - ZIPFoundation (0.9.13)

DEPENDENCIES:
  - Alamofire (= 4.8.0)
  - AlamofireImage (= 3.5.2)
  - AlamofireNetworkActivityIndicator (~> 2.4)
  - AppCenter (~> 4.1)
  - AppCenter/Distribute (~> 4.1)
  - Automattic-Tracks-iOS (~> 0.13)
  - boost (from `https://raw.githubusercontent.com/wordpress-mobile/gutenberg-mobile/5e55c49a51288b266ceb47a8cb34e7483eb2d802/third-party-podspecs/boost.podspec.json`)
  - BVLinearGradient (from `https://raw.githubusercontent.com/wordpress-mobile/gutenberg-mobile/5e55c49a51288b266ceb47a8cb34e7483eb2d802/third-party-podspecs/BVLinearGradient.podspec.json`)
  - CocoaLumberjack (~> 3.0)
  - CropViewController (= 2.5.3)
  - Down (~> 0.6.6)
  - FBLazyVector (from `https://raw.githubusercontent.com/wordpress-mobile/gutenberg-mobile/5e55c49a51288b266ceb47a8cb34e7483eb2d802/third-party-podspecs/FBLazyVector.podspec.json`)
  - FBReactNativeSpec (from `https://raw.githubusercontent.com/wordpress-mobile/gutenberg-mobile/5e55c49a51288b266ceb47a8cb34e7483eb2d802/third-party-podspecs/FBReactNativeSpec/FBReactNativeSpec.podspec.json`)
  - FSInteractiveMap (from `https://github.com/wordpress-mobile/FSInteractiveMap.git`, tag `0.2.0`)
  - Gifu (= 3.2.0)
  - glog (from `https://raw.githubusercontent.com/wordpress-mobile/gutenberg-mobile/5e55c49a51288b266ceb47a8cb34e7483eb2d802/third-party-podspecs/glog.podspec.json`)
  - Gridicons (~> 1.1.0)
  - Gutenberg (from `https://github.com/wordpress-mobile/gutenberg-mobile.git`, commit `5e55c49a51288b266ceb47a8cb34e7483eb2d802`)
  - JTAppleCalendar (~> 8.0.2)
  - Kanvas (~> 1.4.4)
  - MediaEditor (~> 1.2.1)
  - MRProgress (= 0.8.3)
  - NSObject-SafeExpectations (~> 0.0.4)
  - "NSURL+IDN (~> 0.4)"
  - OCMock (~> 3.4.3)
  - OHHTTPStubs/Swift (~> 9.1.0)
  - RCT-Folly (from `https://raw.githubusercontent.com/wordpress-mobile/gutenberg-mobile/5e55c49a51288b266ceb47a8cb34e7483eb2d802/third-party-podspecs/RCT-Folly.podspec.json`)
  - RCTRequired (from `https://raw.githubusercontent.com/wordpress-mobile/gutenberg-mobile/5e55c49a51288b266ceb47a8cb34e7483eb2d802/third-party-podspecs/RCTRequired.podspec.json`)
  - RCTTypeSafety (from `https://raw.githubusercontent.com/wordpress-mobile/gutenberg-mobile/5e55c49a51288b266ceb47a8cb34e7483eb2d802/third-party-podspecs/RCTTypeSafety.podspec.json`)
  - Reachability (= 3.2)
  - React (from `https://raw.githubusercontent.com/wordpress-mobile/gutenberg-mobile/5e55c49a51288b266ceb47a8cb34e7483eb2d802/third-party-podspecs/React.podspec.json`)
  - React-bridging (from `https://raw.githubusercontent.com/wordpress-mobile/gutenberg-mobile/5e55c49a51288b266ceb47a8cb34e7483eb2d802/third-party-podspecs/React-bridging.podspec.json`)
  - React-callinvoker (from `https://raw.githubusercontent.com/wordpress-mobile/gutenberg-mobile/5e55c49a51288b266ceb47a8cb34e7483eb2d802/third-party-podspecs/React-callinvoker.podspec.json`)
  - React-Codegen (from `https://raw.githubusercontent.com/wordpress-mobile/gutenberg-mobile/5e55c49a51288b266ceb47a8cb34e7483eb2d802/third-party-podspecs/React-Codegen.podspec.json`)
  - React-Core (from `https://raw.githubusercontent.com/wordpress-mobile/gutenberg-mobile/5e55c49a51288b266ceb47a8cb34e7483eb2d802/third-party-podspecs/React-Core.podspec.json`)
  - React-CoreModules (from `https://raw.githubusercontent.com/wordpress-mobile/gutenberg-mobile/5e55c49a51288b266ceb47a8cb34e7483eb2d802/third-party-podspecs/React-CoreModules.podspec.json`)
  - React-cxxreact (from `https://raw.githubusercontent.com/wordpress-mobile/gutenberg-mobile/5e55c49a51288b266ceb47a8cb34e7483eb2d802/third-party-podspecs/React-cxxreact.podspec.json`)
  - React-jsi (from `https://raw.githubusercontent.com/wordpress-mobile/gutenberg-mobile/5e55c49a51288b266ceb47a8cb34e7483eb2d802/third-party-podspecs/React-jsi.podspec.json`)
  - React-jsiexecutor (from `https://raw.githubusercontent.com/wordpress-mobile/gutenberg-mobile/5e55c49a51288b266ceb47a8cb34e7483eb2d802/third-party-podspecs/React-jsiexecutor.podspec.json`)
  - React-jsinspector (from `https://raw.githubusercontent.com/wordpress-mobile/gutenberg-mobile/5e55c49a51288b266ceb47a8cb34e7483eb2d802/third-party-podspecs/React-jsinspector.podspec.json`)
  - React-logger (from `https://raw.githubusercontent.com/wordpress-mobile/gutenberg-mobile/5e55c49a51288b266ceb47a8cb34e7483eb2d802/third-party-podspecs/React-logger.podspec.json`)
  - react-native-blur (from `https://raw.githubusercontent.com/wordpress-mobile/gutenberg-mobile/5e55c49a51288b266ceb47a8cb34e7483eb2d802/third-party-podspecs/react-native-blur.podspec.json`)
  - react-native-get-random-values (from `https://raw.githubusercontent.com/wordpress-mobile/gutenberg-mobile/5e55c49a51288b266ceb47a8cb34e7483eb2d802/third-party-podspecs/react-native-get-random-values.podspec.json`)
  - react-native-keyboard-aware-scroll-view (from `https://raw.githubusercontent.com/wordpress-mobile/gutenberg-mobile/5e55c49a51288b266ceb47a8cb34e7483eb2d802/third-party-podspecs/react-native-keyboard-aware-scroll-view.podspec.json`)
  - react-native-safe-area (from `https://raw.githubusercontent.com/wordpress-mobile/gutenberg-mobile/5e55c49a51288b266ceb47a8cb34e7483eb2d802/third-party-podspecs/react-native-safe-area.podspec.json`)
  - react-native-safe-area-context (from `https://raw.githubusercontent.com/wordpress-mobile/gutenberg-mobile/5e55c49a51288b266ceb47a8cb34e7483eb2d802/third-party-podspecs/react-native-safe-area-context.podspec.json`)
  - react-native-slider (from `https://raw.githubusercontent.com/wordpress-mobile/gutenberg-mobile/5e55c49a51288b266ceb47a8cb34e7483eb2d802/third-party-podspecs/react-native-slider.podspec.json`)
  - react-native-video (from `https://raw.githubusercontent.com/wordpress-mobile/gutenberg-mobile/5e55c49a51288b266ceb47a8cb34e7483eb2d802/third-party-podspecs/react-native-video.podspec.json`)
  - react-native-webview (from `https://raw.githubusercontent.com/wordpress-mobile/gutenberg-mobile/5e55c49a51288b266ceb47a8cb34e7483eb2d802/third-party-podspecs/react-native-webview.podspec.json`)
  - React-perflogger (from `https://raw.githubusercontent.com/wordpress-mobile/gutenberg-mobile/5e55c49a51288b266ceb47a8cb34e7483eb2d802/third-party-podspecs/React-perflogger.podspec.json`)
  - React-RCTActionSheet (from `https://raw.githubusercontent.com/wordpress-mobile/gutenberg-mobile/5e55c49a51288b266ceb47a8cb34e7483eb2d802/third-party-podspecs/React-RCTActionSheet.podspec.json`)
  - React-RCTAnimation (from `https://raw.githubusercontent.com/wordpress-mobile/gutenberg-mobile/5e55c49a51288b266ceb47a8cb34e7483eb2d802/third-party-podspecs/React-RCTAnimation.podspec.json`)
  - React-RCTBlob (from `https://raw.githubusercontent.com/wordpress-mobile/gutenberg-mobile/5e55c49a51288b266ceb47a8cb34e7483eb2d802/third-party-podspecs/React-RCTBlob.podspec.json`)
  - React-RCTImage (from `https://raw.githubusercontent.com/wordpress-mobile/gutenberg-mobile/5e55c49a51288b266ceb47a8cb34e7483eb2d802/third-party-podspecs/React-RCTImage.podspec.json`)
  - React-RCTLinking (from `https://raw.githubusercontent.com/wordpress-mobile/gutenberg-mobile/5e55c49a51288b266ceb47a8cb34e7483eb2d802/third-party-podspecs/React-RCTLinking.podspec.json`)
  - React-RCTNetwork (from `https://raw.githubusercontent.com/wordpress-mobile/gutenberg-mobile/5e55c49a51288b266ceb47a8cb34e7483eb2d802/third-party-podspecs/React-RCTNetwork.podspec.json`)
  - React-RCTSettings (from `https://raw.githubusercontent.com/wordpress-mobile/gutenberg-mobile/5e55c49a51288b266ceb47a8cb34e7483eb2d802/third-party-podspecs/React-RCTSettings.podspec.json`)
  - React-RCTText (from `https://raw.githubusercontent.com/wordpress-mobile/gutenberg-mobile/5e55c49a51288b266ceb47a8cb34e7483eb2d802/third-party-podspecs/React-RCTText.podspec.json`)
  - React-RCTVibration (from `https://raw.githubusercontent.com/wordpress-mobile/gutenberg-mobile/5e55c49a51288b266ceb47a8cb34e7483eb2d802/third-party-podspecs/React-RCTVibration.podspec.json`)
  - React-runtimeexecutor (from `https://raw.githubusercontent.com/wordpress-mobile/gutenberg-mobile/5e55c49a51288b266ceb47a8cb34e7483eb2d802/third-party-podspecs/React-runtimeexecutor.podspec.json`)
  - ReactCommon (from `https://raw.githubusercontent.com/wordpress-mobile/gutenberg-mobile/5e55c49a51288b266ceb47a8cb34e7483eb2d802/third-party-podspecs/ReactCommon.podspec.json`)
  - RNCClipboard (from `https://raw.githubusercontent.com/wordpress-mobile/gutenberg-mobile/5e55c49a51288b266ceb47a8cb34e7483eb2d802/third-party-podspecs/RNCClipboard.podspec.json`)
  - RNCMaskedView (from `https://raw.githubusercontent.com/wordpress-mobile/gutenberg-mobile/5e55c49a51288b266ceb47a8cb34e7483eb2d802/third-party-podspecs/RNCMaskedView.podspec.json`)
  - RNFastImage (from `https://raw.githubusercontent.com/wordpress-mobile/gutenberg-mobile/5e55c49a51288b266ceb47a8cb34e7483eb2d802/third-party-podspecs/RNFastImage.podspec.json`)
  - RNGestureHandler (from `https://raw.githubusercontent.com/wordpress-mobile/gutenberg-mobile/5e55c49a51288b266ceb47a8cb34e7483eb2d802/third-party-podspecs/RNGestureHandler.podspec.json`)
  - RNReanimated (from `https://raw.githubusercontent.com/wordpress-mobile/gutenberg-mobile/5e55c49a51288b266ceb47a8cb34e7483eb2d802/third-party-podspecs/RNReanimated.podspec.json`)
  - RNScreens (from `https://raw.githubusercontent.com/wordpress-mobile/gutenberg-mobile/5e55c49a51288b266ceb47a8cb34e7483eb2d802/third-party-podspecs/RNScreens.podspec.json`)
  - RNSVG (from `https://raw.githubusercontent.com/wordpress-mobile/gutenberg-mobile/5e55c49a51288b266ceb47a8cb34e7483eb2d802/third-party-podspecs/RNSVG.podspec.json`)
  - RNTAztecView (from `https://github.com/wordpress-mobile/gutenberg-mobile.git`, commit `5e55c49a51288b266ceb47a8cb34e7483eb2d802`)
  - Starscream (= 3.0.6)
  - SVProgressHUD (= 2.2.5)
  - WordPress-Editor-iOS (~> 1.19.8)
  - WordPressAuthenticator (>= 3.2.2, ~> 3.2)
  - WordPressKit (~> 4.58.2-beta.1)
  - WordPressShared (~> 1.18.0)
  - WordPressUI (~> 1.12.5)
  - WPMediaPicker (~> 1.8.4)
  - Yoga (from `https://raw.githubusercontent.com/wordpress-mobile/gutenberg-mobile/5e55c49a51288b266ceb47a8cb34e7483eb2d802/third-party-podspecs/Yoga.podspec.json`)
  - ZendeskSupportSDK (= 5.3.0)
  - ZIPFoundation (~> 0.9.8)

SPEC REPOS:
  https://github.com/wordpress-mobile/cocoapods-specs.git:
    - WordPressAuthenticator
  trunk:
    - Alamofire
    - AlamofireImage
    - AlamofireNetworkActivityIndicator
    - AppAuth
    - AppCenter
    - Automattic-Tracks-iOS
    - CocoaLumberjack
    - CropViewController
    - DoubleConversion
    - Down
    - fmt
    - FormatterKit
    - Gifu
    - GoogleSignIn
    - Gridicons
    - GTMAppAuth
    - GTMSessionFetcher
    - JTAppleCalendar
    - Kanvas
    - libwebp
    - MediaEditor
    - MRProgress
    - NSObject-SafeExpectations
    - "NSURL+IDN"
    - OCMock
    - OHHTTPStubs
    - Reachability
    - SDWebImage
    - SDWebImageWebPCoder
    - Sentry
    - Sodium
    - Starscream
    - SVProgressHUD
    - UIDeviceIdentifier
    - WordPress-Aztec-iOS
    - WordPress-Editor-iOS
    - WordPressKit
    - WordPressShared
    - WordPressUI
    - WPMediaPicker
    - wpxmlrpc
    - ZendeskCommonUISDK
    - ZendeskCoreSDK
    - ZendeskMessagingAPISDK
    - ZendeskMessagingSDK
    - ZendeskSDKConfigurationsSDK
    - ZendeskSupportProvidersSDK
    - ZendeskSupportSDK
    - ZIPFoundation

EXTERNAL SOURCES:
  boost:
    :podspec: https://raw.githubusercontent.com/wordpress-mobile/gutenberg-mobile/5e55c49a51288b266ceb47a8cb34e7483eb2d802/third-party-podspecs/boost.podspec.json
  BVLinearGradient:
    :podspec: https://raw.githubusercontent.com/wordpress-mobile/gutenberg-mobile/5e55c49a51288b266ceb47a8cb34e7483eb2d802/third-party-podspecs/BVLinearGradient.podspec.json
  FBLazyVector:
    :podspec: https://raw.githubusercontent.com/wordpress-mobile/gutenberg-mobile/5e55c49a51288b266ceb47a8cb34e7483eb2d802/third-party-podspecs/FBLazyVector.podspec.json
  FBReactNativeSpec:
    :podspec: https://raw.githubusercontent.com/wordpress-mobile/gutenberg-mobile/5e55c49a51288b266ceb47a8cb34e7483eb2d802/third-party-podspecs/FBReactNativeSpec/FBReactNativeSpec.podspec.json
  FSInteractiveMap:
    :git: https://github.com/wordpress-mobile/FSInteractiveMap.git
    :tag: 0.2.0
  glog:
    :podspec: https://raw.githubusercontent.com/wordpress-mobile/gutenberg-mobile/5e55c49a51288b266ceb47a8cb34e7483eb2d802/third-party-podspecs/glog.podspec.json
  Gutenberg:
    :commit: 5e55c49a51288b266ceb47a8cb34e7483eb2d802
    :git: https://github.com/wordpress-mobile/gutenberg-mobile.git
    :submodules: true
  RCT-Folly:
    :podspec: https://raw.githubusercontent.com/wordpress-mobile/gutenberg-mobile/5e55c49a51288b266ceb47a8cb34e7483eb2d802/third-party-podspecs/RCT-Folly.podspec.json
  RCTRequired:
    :podspec: https://raw.githubusercontent.com/wordpress-mobile/gutenberg-mobile/5e55c49a51288b266ceb47a8cb34e7483eb2d802/third-party-podspecs/RCTRequired.podspec.json
  RCTTypeSafety:
    :podspec: https://raw.githubusercontent.com/wordpress-mobile/gutenberg-mobile/5e55c49a51288b266ceb47a8cb34e7483eb2d802/third-party-podspecs/RCTTypeSafety.podspec.json
  React:
    :podspec: https://raw.githubusercontent.com/wordpress-mobile/gutenberg-mobile/5e55c49a51288b266ceb47a8cb34e7483eb2d802/third-party-podspecs/React.podspec.json
  React-bridging:
    :podspec: https://raw.githubusercontent.com/wordpress-mobile/gutenberg-mobile/5e55c49a51288b266ceb47a8cb34e7483eb2d802/third-party-podspecs/React-bridging.podspec.json
  React-callinvoker:
    :podspec: https://raw.githubusercontent.com/wordpress-mobile/gutenberg-mobile/5e55c49a51288b266ceb47a8cb34e7483eb2d802/third-party-podspecs/React-callinvoker.podspec.json
  React-Codegen:
    :podspec: https://raw.githubusercontent.com/wordpress-mobile/gutenberg-mobile/5e55c49a51288b266ceb47a8cb34e7483eb2d802/third-party-podspecs/React-Codegen.podspec.json
  React-Core:
    :podspec: https://raw.githubusercontent.com/wordpress-mobile/gutenberg-mobile/5e55c49a51288b266ceb47a8cb34e7483eb2d802/third-party-podspecs/React-Core.podspec.json
  React-CoreModules:
    :podspec: https://raw.githubusercontent.com/wordpress-mobile/gutenberg-mobile/5e55c49a51288b266ceb47a8cb34e7483eb2d802/third-party-podspecs/React-CoreModules.podspec.json
  React-cxxreact:
    :podspec: https://raw.githubusercontent.com/wordpress-mobile/gutenberg-mobile/5e55c49a51288b266ceb47a8cb34e7483eb2d802/third-party-podspecs/React-cxxreact.podspec.json
  React-jsi:
    :podspec: https://raw.githubusercontent.com/wordpress-mobile/gutenberg-mobile/5e55c49a51288b266ceb47a8cb34e7483eb2d802/third-party-podspecs/React-jsi.podspec.json
  React-jsiexecutor:
    :podspec: https://raw.githubusercontent.com/wordpress-mobile/gutenberg-mobile/5e55c49a51288b266ceb47a8cb34e7483eb2d802/third-party-podspecs/React-jsiexecutor.podspec.json
  React-jsinspector:
    :podspec: https://raw.githubusercontent.com/wordpress-mobile/gutenberg-mobile/5e55c49a51288b266ceb47a8cb34e7483eb2d802/third-party-podspecs/React-jsinspector.podspec.json
  React-logger:
    :podspec: https://raw.githubusercontent.com/wordpress-mobile/gutenberg-mobile/5e55c49a51288b266ceb47a8cb34e7483eb2d802/third-party-podspecs/React-logger.podspec.json
  react-native-blur:
    :podspec: https://raw.githubusercontent.com/wordpress-mobile/gutenberg-mobile/5e55c49a51288b266ceb47a8cb34e7483eb2d802/third-party-podspecs/react-native-blur.podspec.json
  react-native-get-random-values:
    :podspec: https://raw.githubusercontent.com/wordpress-mobile/gutenberg-mobile/5e55c49a51288b266ceb47a8cb34e7483eb2d802/third-party-podspecs/react-native-get-random-values.podspec.json
  react-native-keyboard-aware-scroll-view:
    :podspec: https://raw.githubusercontent.com/wordpress-mobile/gutenberg-mobile/5e55c49a51288b266ceb47a8cb34e7483eb2d802/third-party-podspecs/react-native-keyboard-aware-scroll-view.podspec.json
  react-native-safe-area:
    :podspec: https://raw.githubusercontent.com/wordpress-mobile/gutenberg-mobile/5e55c49a51288b266ceb47a8cb34e7483eb2d802/third-party-podspecs/react-native-safe-area.podspec.json
  react-native-safe-area-context:
    :podspec: https://raw.githubusercontent.com/wordpress-mobile/gutenberg-mobile/5e55c49a51288b266ceb47a8cb34e7483eb2d802/third-party-podspecs/react-native-safe-area-context.podspec.json
  react-native-slider:
    :podspec: https://raw.githubusercontent.com/wordpress-mobile/gutenberg-mobile/5e55c49a51288b266ceb47a8cb34e7483eb2d802/third-party-podspecs/react-native-slider.podspec.json
  react-native-video:
    :podspec: https://raw.githubusercontent.com/wordpress-mobile/gutenberg-mobile/5e55c49a51288b266ceb47a8cb34e7483eb2d802/third-party-podspecs/react-native-video.podspec.json
  react-native-webview:
    :podspec: https://raw.githubusercontent.com/wordpress-mobile/gutenberg-mobile/5e55c49a51288b266ceb47a8cb34e7483eb2d802/third-party-podspecs/react-native-webview.podspec.json
  React-perflogger:
    :podspec: https://raw.githubusercontent.com/wordpress-mobile/gutenberg-mobile/5e55c49a51288b266ceb47a8cb34e7483eb2d802/third-party-podspecs/React-perflogger.podspec.json
  React-RCTActionSheet:
    :podspec: https://raw.githubusercontent.com/wordpress-mobile/gutenberg-mobile/5e55c49a51288b266ceb47a8cb34e7483eb2d802/third-party-podspecs/React-RCTActionSheet.podspec.json
  React-RCTAnimation:
    :podspec: https://raw.githubusercontent.com/wordpress-mobile/gutenberg-mobile/5e55c49a51288b266ceb47a8cb34e7483eb2d802/third-party-podspecs/React-RCTAnimation.podspec.json
  React-RCTBlob:
    :podspec: https://raw.githubusercontent.com/wordpress-mobile/gutenberg-mobile/5e55c49a51288b266ceb47a8cb34e7483eb2d802/third-party-podspecs/React-RCTBlob.podspec.json
  React-RCTImage:
    :podspec: https://raw.githubusercontent.com/wordpress-mobile/gutenberg-mobile/5e55c49a51288b266ceb47a8cb34e7483eb2d802/third-party-podspecs/React-RCTImage.podspec.json
  React-RCTLinking:
    :podspec: https://raw.githubusercontent.com/wordpress-mobile/gutenberg-mobile/5e55c49a51288b266ceb47a8cb34e7483eb2d802/third-party-podspecs/React-RCTLinking.podspec.json
  React-RCTNetwork:
    :podspec: https://raw.githubusercontent.com/wordpress-mobile/gutenberg-mobile/5e55c49a51288b266ceb47a8cb34e7483eb2d802/third-party-podspecs/React-RCTNetwork.podspec.json
  React-RCTSettings:
    :podspec: https://raw.githubusercontent.com/wordpress-mobile/gutenberg-mobile/5e55c49a51288b266ceb47a8cb34e7483eb2d802/third-party-podspecs/React-RCTSettings.podspec.json
  React-RCTText:
    :podspec: https://raw.githubusercontent.com/wordpress-mobile/gutenberg-mobile/5e55c49a51288b266ceb47a8cb34e7483eb2d802/third-party-podspecs/React-RCTText.podspec.json
  React-RCTVibration:
    :podspec: https://raw.githubusercontent.com/wordpress-mobile/gutenberg-mobile/5e55c49a51288b266ceb47a8cb34e7483eb2d802/third-party-podspecs/React-RCTVibration.podspec.json
  React-runtimeexecutor:
    :podspec: https://raw.githubusercontent.com/wordpress-mobile/gutenberg-mobile/5e55c49a51288b266ceb47a8cb34e7483eb2d802/third-party-podspecs/React-runtimeexecutor.podspec.json
  ReactCommon:
    :podspec: https://raw.githubusercontent.com/wordpress-mobile/gutenberg-mobile/5e55c49a51288b266ceb47a8cb34e7483eb2d802/third-party-podspecs/ReactCommon.podspec.json
  RNCClipboard:
    :podspec: https://raw.githubusercontent.com/wordpress-mobile/gutenberg-mobile/5e55c49a51288b266ceb47a8cb34e7483eb2d802/third-party-podspecs/RNCClipboard.podspec.json
  RNCMaskedView:
    :podspec: https://raw.githubusercontent.com/wordpress-mobile/gutenberg-mobile/5e55c49a51288b266ceb47a8cb34e7483eb2d802/third-party-podspecs/RNCMaskedView.podspec.json
  RNFastImage:
    :podspec: https://raw.githubusercontent.com/wordpress-mobile/gutenberg-mobile/5e55c49a51288b266ceb47a8cb34e7483eb2d802/third-party-podspecs/RNFastImage.podspec.json
  RNGestureHandler:
    :podspec: https://raw.githubusercontent.com/wordpress-mobile/gutenberg-mobile/5e55c49a51288b266ceb47a8cb34e7483eb2d802/third-party-podspecs/RNGestureHandler.podspec.json
  RNReanimated:
    :podspec: https://raw.githubusercontent.com/wordpress-mobile/gutenberg-mobile/5e55c49a51288b266ceb47a8cb34e7483eb2d802/third-party-podspecs/RNReanimated.podspec.json
  RNScreens:
    :podspec: https://raw.githubusercontent.com/wordpress-mobile/gutenberg-mobile/5e55c49a51288b266ceb47a8cb34e7483eb2d802/third-party-podspecs/RNScreens.podspec.json
  RNSVG:
    :podspec: https://raw.githubusercontent.com/wordpress-mobile/gutenberg-mobile/5e55c49a51288b266ceb47a8cb34e7483eb2d802/third-party-podspecs/RNSVG.podspec.json
  RNTAztecView:
    :commit: 5e55c49a51288b266ceb47a8cb34e7483eb2d802
    :git: https://github.com/wordpress-mobile/gutenberg-mobile.git
    :submodules: true
  Yoga:
    :podspec: https://raw.githubusercontent.com/wordpress-mobile/gutenberg-mobile/5e55c49a51288b266ceb47a8cb34e7483eb2d802/third-party-podspecs/Yoga.podspec.json

CHECKOUT OPTIONS:
  FSInteractiveMap:
    :git: https://github.com/wordpress-mobile/FSInteractiveMap.git
    :tag: 0.2.0
  Gutenberg:
    :commit: 5e55c49a51288b266ceb47a8cb34e7483eb2d802
    :git: https://github.com/wordpress-mobile/gutenberg-mobile.git
    :submodules: true
  RNTAztecView:
    :commit: 5e55c49a51288b266ceb47a8cb34e7483eb2d802
    :git: https://github.com/wordpress-mobile/gutenberg-mobile.git
    :submodules: true

SPEC CHECKSUMS:
  Alamofire: 3ec537f71edc9804815215393ae2b1a8ea33a844
  AlamofireImage: 63cfe3baf1370be6c498149687cf6db3e3b00999
  AlamofireNetworkActivityIndicator: 9acc3de3ca6645bf0efed462396b0df13dd3e7b8
  AppAuth: 8fca6b5563a5baef2c04bee27538025e4ceb2add
  AppCenter: b0b6f1190215b5f983c42934db718f3b46fff3c0
  Automattic-Tracks-iOS: 63e55654f500b3e8fb35087e64575e00d12eb2f5
  boost: 32a63928ef0a5bf8b60f6b930c8864113fa28779
  BVLinearGradient: 708898fab8f7113d927b0ef611a321e759f6ad3e
  CocoaLumberjack: 543c79c114dadc3b1aba95641d8738b06b05b646
  CropViewController: a5c143548a0fabcd6cc25f2d26e40460cfb8c78c
  DoubleConversion: e22e0762848812a87afd67ffda3998d9ef29170c
  Down: 71bf4af3c04fa093e65dffa25c4b64fa61287373
  FBLazyVector: 16fdf30fcbc7177c6a4bdf35ef47225577eb9636
  FBReactNativeSpec: a1e16a87549b5947ce45456473747fca4a7f40c9
  fmt: ff9d55029c625d3757ed641535fd4a75fedc7ce9
  FormatterKit: 184db51bf120b633693a73624a4cede89ec51a41
  FSInteractiveMap: a396f610f48b76cb540baa87139d056429abda86
  Gifu: 7bcb6427457d85e0b4dff5a84ec5947ac19a93ea
  glog: 741689bdd65551bc8fb59d633e55c34293030d3e
  GoogleSignIn: fd381840dbe7c1137aa6dc30849a5c3e070c034a
  Gridicons: 17d660b97ce4231d582101b02f8280628b141c9a
  GTMAppAuth: 0ff230db599948a9ad7470ca667337803b3fc4dd
  GTMSessionFetcher: 5595ec75acf5be50814f81e9189490412bad82ba
  Gutenberg: b3b13fdfade0717241ad565903b976d111a49712
  JTAppleCalendar: 932cadea40b1051beab10f67843451d48ba16c99
  Kanvas: f932eaed3d3f47aae8aafb6c2d27c968bdd49030
  libwebp: 60305b2e989864154bd9be3d772730f08fc6a59c
  MediaEditor: 20cdeb46bdecd040b8bc94467ac85a52b53b193a
  MRProgress: 16de7cc9f347e8846797a770db102a323fe7ef09
  NSObject-SafeExpectations: ab8fe623d36b25aa1f150affa324e40a2f3c0374
  "NSURL+IDN": afc873e639c18138a1589697c3add197fe8679ca
  OCMock: 43565190abc78977ad44a61c0d20d7f0784d35ab
  OHHTTPStubs: 90eac6d8f2c18317baeca36698523dc67c513831
  RCT-Folly: b60af04f04d86a9f9c3317ba253365c4bd30ac5f
  RCTRequired: f29d295ee209e2ac38b0aede22af2079ba814983
  RCTTypeSafety: 385273055103e9b60ac9ec070900621d3a31ff28
  Reachability: 33e18b67625424e47b6cde6d202dce689ad7af96
  React: ee95447578c5b9789ba7aad0593d162b72a45e6f
  React-bridging: 011e313a56cbb8e98f97749b83f4b43fafdcf3db
  React-callinvoker: 132da8333bd1a22a4d637a800bcd5e9bb051404f
  React-Codegen: 1bb3fbcd85a52638967113eab1cc0acb3e719c6f
  React-Core: bd57dad64f256ac856c5a5341c3433593bc9e98b
  React-CoreModules: 98d0fd895946722aeda6214ff155f0ddeef02fa3
  React-cxxreact: 53614bcfdacdf57c6bf5ebbeb942dd020f6c9f37
  React-jsi: 828954dea2cd2fba7433d1c2e824d26f4a1c09fd
  React-jsiexecutor: 8dfd84cc30ef554c37084f040db8171f998bec6c
  React-jsinspector: f86975c8251bd7882f9a9d68df150db287a822bb
  React-logger: 16a67709f5aa1d752fd09f9e6ccbf802ba0c24e9
  react-native-blur: 14c75aa19da8734c1656d5b6ca5adb859b2c26aa
  react-native-get-random-values: 2869478c635a6e33080b917ce33f2803cb69262c
  react-native-keyboard-aware-scroll-view: 042fe86d8358780b9697cadf5f8cefbf8f8c7378
  react-native-safe-area: e3de9e959c7baaae8db9bcb015d99ed1da25c9d5
  react-native-safe-area-context: 1e501ec30c260422def56e95e11edb103caa5bf2
  react-native-slider: f1ea4381d6d43ef5b945b5b101e9c66d249630a6
  react-native-video: 7b1832a8dcea07303f5e696b639354ea599931ff
  react-native-webview: fca2337b045c6554b4209ab5073e922fabac8e17
  React-perflogger: 685c7bd5da242acbe09ae37488dd81c7d41afbb4
  React-RCTActionSheet: 6c194ed0520d57075d03f3daf58ad025b1fb98a2
  React-RCTAnimation: 2c9468ff7d0116801a994f445108f4be4f41f9df
  React-RCTBlob: 18a19196ddf511eaab0be1ff30feb0c38b9ad5c9
  React-RCTImage: 72af5e51c5ce2e725ebddea590901fb9c4fd46aa
  React-RCTLinking: 6224cf6652cb9a6304c7d5c3e5ab92a72a0c9bf7
  React-RCTNetwork: e82a24ca24d461dd8f9c087eb4332bd77004c906
  React-RCTSettings: 81df0a79a648cb1678220e926d92e6ebc5ea6cc5
  React-RCTText: b55360e76043f19128eee6ac04e0cbd53e6baf79
  React-RCTVibration: 87d2dbefada4a1c345dcdc4c522494ac95c8bc9a
  React-runtimeexecutor: f4e1071b6cebeef4a30896343960606dc09ca079
  ReactCommon: bb76a4ca9fb5c2b8b1428dcfe0bc32eba5e4c02d
  RNCClipboard: e2298216e12d730c3c2eb9484095e1f2e1679cce
  RNCMaskedView: b467479e450f13e5dcee04423fefd2534f08c3eb
  RNFastImage: 9407b5abc43452149a2f628107c64a7d11aa2948
  RNGestureHandler: 67b7f70f5a330ebfaaa4e852fe28e870eedcc3c6
  RNReanimated: 4f00b11187a7cd673f57365395d37fcf25e0a81f
  RNScreens: bd1f43d7dfcd435bc11d4ee5c60086717c45a113
  RNSVG: 259ef12cbec2591a45fc7c5f09d7aa09e6692533
  RNTAztecView: 168824a26c9e9b19f6f032a739efab296771b351
  SDWebImage: a7f831e1a65eb5e285e3fb046a23fcfbf08e696d
  SDWebImageWebPCoder: 908b83b6adda48effe7667cd2b7f78c897e5111d
  Sentry: 026b36fdc09531604db9279e55f047fe652e3f4a
  Sodium: 23d11554ecd556196d313cf6130d406dfe7ac6da
  Starscream: ef3ece99d765eeccb67de105bfa143f929026cf5
  SVProgressHUD: 1428aafac632c1f86f62aa4243ec12008d7a51d6
  UIDeviceIdentifier: e6a801d25f4f178de5bdf475ffe29050d0148176
  WordPress-Aztec-iOS: 7d11d598f14c82c727c08b56bd35fbeb7dafb504
  WordPress-Editor-iOS: 9eb9f12f21a5209cb837908d81ffe1e31cb27345
  WordPressAuthenticator: 5110c62de1b1b1eb1f2a43fd2599f7f6c7a6659d
  WordPressKit: 57142466919a035114ba6bebfc0e29e05d5c4e70
  WordPressShared: e5a479220643f46dc4d7726ef8dd45f18bf0c53b
  WordPressUI: c5be816f6c7b3392224ac21de9e521e89fa108ac
  WPMediaPicker: 5a74a91e11c1047e942a65de0193f93432fc2c6d
  wpxmlrpc: bf55a43a7e710bd2a4fb8c02dfe83b1246f14f13
  Yoga: 5e12f4deb20582f86f6323e1cdff25f07afc87f6
  ZendeskCommonUISDK: 5f0a83f412e07ae23701f18c412fe783b3249ef5
  ZendeskCoreSDK: 19a18e5ef2edcb18f4dbc0ea0d12bd31f515712a
  ZendeskMessagingAPISDK: db91be0c5cb88229d22f0e560ed99ba6e1dce02e
  ZendeskMessagingSDK: ce2750c0a3dbd40918ea2e2d44dd0dbe34d21bc8
  ZendeskSDKConfigurationsSDK: f91f54f3b41aa36ffbc43a37af9956752a062055
  ZendeskSupportProvidersSDK: 2bdf8544f7cd0fd4c002546f5704b813845beb2a
  ZendeskSupportSDK: 3a8e508ab1d9dd22dc038df6c694466414e037ba
  ZIPFoundation: ae5b4b813d216d3bf0a148773267fff14bd51d37

<<<<<<< HEAD
PODFILE CHECKSUM: edb67589eafdacc39b4e38893c9cecbf5878a077
=======
PODFILE CHECKSUM: 2f7060f9bfb6b64dde68ca1bb06c86a450e3af28
>>>>>>> 48f9af57

COCOAPODS: 1.11.2<|MERGE_RESOLUTION|>--- conflicted
+++ resolved
@@ -25,7 +25,7 @@
     - Sodium (>= 0.9.1)
     - UIDeviceIdentifier (~> 2.0)
   - boost (1.76.0)
-  - BVLinearGradient (2.5.6-wp-3):
+  - BVLinearGradient (2.5.6-wp-2):
     - React-Core
   - CocoaLumberjack (3.7.4):
     - CocoaLumberjack/Core (= 3.7.4)
@@ -33,14 +33,14 @@
   - CropViewController (2.5.3)
   - DoubleConversion (1.1.5)
   - Down (0.6.6)
-  - FBLazyVector (0.69.4)
-  - FBReactNativeSpec (0.69.4):
-    - RCT-Folly (= 2021.06.28.00-v2)
-    - RCTRequired (= 0.69.4)
-    - RCTTypeSafety (= 0.69.4)
-    - React-Core (= 0.69.4)
-    - React-jsi (= 0.69.4)
-    - ReactCommon/turbomodule/core (= 0.69.4)
+  - FBLazyVector (0.66.2)
+  - FBReactNativeSpec (0.66.2):
+    - RCT-Folly (= 2021.06.28.00-v2)
+    - RCTRequired (= 0.66.2)
+    - RCTTypeSafety (= 0.66.2)
+    - React-Core (= 0.66.2)
+    - React-jsi (= 0.66.2)
+    - ReactCommon/turbomodule/core (= 0.66.2)
   - fmt (6.2.1)
   - FormatterKit/Resources (1.9.0)
   - FormatterKit/TimeIntervalFormatter (1.9.0):
@@ -58,9 +58,9 @@
     - GTMSessionFetcher/Core (< 3.0, >= 1.5)
   - GTMSessionFetcher/Core (1.7.2)
   - Gutenberg (1.84.0):
-    - React (= 0.69.4)
-    - React-CoreModules (= 0.69.4)
-    - React-RCTImage (= 0.69.4)
+    - React (= 0.66.2)
+    - React-CoreModules (= 0.66.2)
+    - React-RCTImage (= 0.66.2)
     - RNTAztecView
   - JTAppleCalendar (8.0.3)
   - Kanvas (1.4.4)
@@ -130,204 +130,193 @@
     - DoubleConversion
     - fmt (~> 6.2.1)
     - glog
-  - RCTRequired (0.69.4)
-  - RCTTypeSafety (0.69.4):
-    - FBLazyVector (= 0.69.4)
-    - RCTRequired (= 0.69.4)
-    - React-Core (= 0.69.4)
+  - RCTRequired (0.66.2)
+  - RCTTypeSafety (0.66.2):
+    - FBLazyVector (= 0.66.2)
+    - RCT-Folly (= 2021.06.28.00-v2)
+    - RCTRequired (= 0.66.2)
+    - React-Core (= 0.66.2)
   - Reachability (3.2)
-  - React (0.69.4):
-    - React-Core (= 0.69.4)
-    - React-Core/DevSupport (= 0.69.4)
-    - React-Core/RCTWebSocket (= 0.69.4)
-    - React-RCTActionSheet (= 0.69.4)
-    - React-RCTAnimation (= 0.69.4)
-    - React-RCTBlob (= 0.69.4)
-    - React-RCTImage (= 0.69.4)
-    - React-RCTLinking (= 0.69.4)
-    - React-RCTNetwork (= 0.69.4)
-    - React-RCTSettings (= 0.69.4)
-    - React-RCTText (= 0.69.4)
-    - React-RCTVibration (= 0.69.4)
-  - React-bridging (0.69.4):
-    - RCT-Folly (= 2021.06.28.00-v2)
-    - React-jsi (= 0.69.4)
-  - React-callinvoker (0.69.4)
-  - React-Codegen (0.69.4):
-    - FBReactNativeSpec (= 0.69.4)
-    - RCT-Folly (= 2021.06.28.00-v2)
-    - RCTRequired (= 0.69.4)
-    - RCTTypeSafety (= 0.69.4)
-    - React-Core (= 0.69.4)
-    - React-jsi (= 0.69.4)
-    - React-jsiexecutor (= 0.69.4)
-    - ReactCommon/turbomodule/core (= 0.69.4)
-  - React-Core (0.69.4):
-    - glog
-    - RCT-Folly (= 2021.06.28.00-v2)
-    - React-Core/Default (= 0.69.4)
-    - React-cxxreact (= 0.69.4)
-    - React-jsi (= 0.69.4)
-    - React-jsiexecutor (= 0.69.4)
-    - React-perflogger (= 0.69.4)
-    - Yoga
-  - React-Core/CoreModulesHeaders (0.69.4):
-    - glog
-    - RCT-Folly (= 2021.06.28.00-v2)
-    - React-Core/Default
-    - React-cxxreact (= 0.69.4)
-    - React-jsi (= 0.69.4)
-    - React-jsiexecutor (= 0.69.4)
-    - React-perflogger (= 0.69.4)
-    - Yoga
-  - React-Core/Default (0.69.4):
-    - glog
-    - RCT-Folly (= 2021.06.28.00-v2)
-    - React-cxxreact (= 0.69.4)
-    - React-jsi (= 0.69.4)
-    - React-jsiexecutor (= 0.69.4)
-    - React-perflogger (= 0.69.4)
-    - Yoga
-  - React-Core/DevSupport (0.69.4):
-    - glog
-    - RCT-Folly (= 2021.06.28.00-v2)
-    - React-Core/Default (= 0.69.4)
-    - React-Core/RCTWebSocket (= 0.69.4)
-    - React-cxxreact (= 0.69.4)
-    - React-jsi (= 0.69.4)
-    - React-jsiexecutor (= 0.69.4)
-    - React-jsinspector (= 0.69.4)
-    - React-perflogger (= 0.69.4)
-    - Yoga
-  - React-Core/RCTActionSheetHeaders (0.69.4):
-    - glog
-    - RCT-Folly (= 2021.06.28.00-v2)
-    - React-Core/Default
-    - React-cxxreact (= 0.69.4)
-    - React-jsi (= 0.69.4)
-    - React-jsiexecutor (= 0.69.4)
-    - React-perflogger (= 0.69.4)
-    - Yoga
-  - React-Core/RCTAnimationHeaders (0.69.4):
-    - glog
-    - RCT-Folly (= 2021.06.28.00-v2)
-    - React-Core/Default
-    - React-cxxreact (= 0.69.4)
-    - React-jsi (= 0.69.4)
-    - React-jsiexecutor (= 0.69.4)
-    - React-perflogger (= 0.69.4)
-    - Yoga
-  - React-Core/RCTBlobHeaders (0.69.4):
-    - glog
-    - RCT-Folly (= 2021.06.28.00-v2)
-    - React-Core/Default
-    - React-cxxreact (= 0.69.4)
-    - React-jsi (= 0.69.4)
-    - React-jsiexecutor (= 0.69.4)
-    - React-perflogger (= 0.69.4)
-    - Yoga
-  - React-Core/RCTImageHeaders (0.69.4):
-    - glog
-    - RCT-Folly (= 2021.06.28.00-v2)
-    - React-Core/Default
-    - React-cxxreact (= 0.69.4)
-    - React-jsi (= 0.69.4)
-    - React-jsiexecutor (= 0.69.4)
-    - React-perflogger (= 0.69.4)
-    - Yoga
-  - React-Core/RCTLinkingHeaders (0.69.4):
-    - glog
-    - RCT-Folly (= 2021.06.28.00-v2)
-    - React-Core/Default
-    - React-cxxreact (= 0.69.4)
-    - React-jsi (= 0.69.4)
-    - React-jsiexecutor (= 0.69.4)
-    - React-perflogger (= 0.69.4)
-    - Yoga
-  - React-Core/RCTNetworkHeaders (0.69.4):
-    - glog
-    - RCT-Folly (= 2021.06.28.00-v2)
-    - React-Core/Default
-    - React-cxxreact (= 0.69.4)
-    - React-jsi (= 0.69.4)
-    - React-jsiexecutor (= 0.69.4)
-    - React-perflogger (= 0.69.4)
-    - Yoga
-  - React-Core/RCTSettingsHeaders (0.69.4):
-    - glog
-    - RCT-Folly (= 2021.06.28.00-v2)
-    - React-Core/Default
-    - React-cxxreact (= 0.69.4)
-    - React-jsi (= 0.69.4)
-    - React-jsiexecutor (= 0.69.4)
-    - React-perflogger (= 0.69.4)
-    - Yoga
-  - React-Core/RCTTextHeaders (0.69.4):
-    - glog
-    - RCT-Folly (= 2021.06.28.00-v2)
-    - React-Core/Default
-    - React-cxxreact (= 0.69.4)
-    - React-jsi (= 0.69.4)
-    - React-jsiexecutor (= 0.69.4)
-    - React-perflogger (= 0.69.4)
-    - Yoga
-  - React-Core/RCTVibrationHeaders (0.69.4):
-    - glog
-    - RCT-Folly (= 2021.06.28.00-v2)
-    - React-Core/Default
-    - React-cxxreact (= 0.69.4)
-    - React-jsi (= 0.69.4)
-    - React-jsiexecutor (= 0.69.4)
-    - React-perflogger (= 0.69.4)
-    - Yoga
-  - React-Core/RCTWebSocket (0.69.4):
-    - glog
-    - RCT-Folly (= 2021.06.28.00-v2)
-    - React-Core/Default (= 0.69.4)
-    - React-cxxreact (= 0.69.4)
-    - React-jsi (= 0.69.4)
-    - React-jsiexecutor (= 0.69.4)
-    - React-perflogger (= 0.69.4)
-    - Yoga
-  - React-CoreModules (0.69.4):
-    - RCT-Folly (= 2021.06.28.00-v2)
-    - RCTTypeSafety (= 0.69.4)
-    - React-Codegen (= 0.69.4)
-    - React-Core/CoreModulesHeaders (= 0.69.4)
-    - React-jsi (= 0.69.4)
-    - React-RCTImage (= 0.69.4)
-    - ReactCommon/turbomodule/core (= 0.69.4)
-  - React-cxxreact (0.69.4):
+  - React (0.66.2):
+    - React-Core (= 0.66.2)
+    - React-Core/DevSupport (= 0.66.2)
+    - React-Core/RCTWebSocket (= 0.66.2)
+    - React-RCTActionSheet (= 0.66.2)
+    - React-RCTAnimation (= 0.66.2)
+    - React-RCTBlob (= 0.66.2)
+    - React-RCTImage (= 0.66.2)
+    - React-RCTLinking (= 0.66.2)
+    - React-RCTNetwork (= 0.66.2)
+    - React-RCTSettings (= 0.66.2)
+    - React-RCTText (= 0.66.2)
+    - React-RCTVibration (= 0.66.2)
+  - React-callinvoker (0.66.2)
+  - React-Core (0.66.2):
+    - glog
+    - RCT-Folly (= 2021.06.28.00-v2)
+    - React-Core/Default (= 0.66.2)
+    - React-cxxreact (= 0.66.2)
+    - React-jsi (= 0.66.2)
+    - React-jsiexecutor (= 0.66.2)
+    - React-perflogger (= 0.66.2)
+    - Yoga
+  - React-Core/CoreModulesHeaders (0.66.2):
+    - glog
+    - RCT-Folly (= 2021.06.28.00-v2)
+    - React-Core/Default
+    - React-cxxreact (= 0.66.2)
+    - React-jsi (= 0.66.2)
+    - React-jsiexecutor (= 0.66.2)
+    - React-perflogger (= 0.66.2)
+    - Yoga
+  - React-Core/Default (0.66.2):
+    - glog
+    - RCT-Folly (= 2021.06.28.00-v2)
+    - React-cxxreact (= 0.66.2)
+    - React-jsi (= 0.66.2)
+    - React-jsiexecutor (= 0.66.2)
+    - React-perflogger (= 0.66.2)
+    - Yoga
+  - React-Core/DevSupport (0.66.2):
+    - glog
+    - RCT-Folly (= 2021.06.28.00-v2)
+    - React-Core/Default (= 0.66.2)
+    - React-Core/RCTWebSocket (= 0.66.2)
+    - React-cxxreact (= 0.66.2)
+    - React-jsi (= 0.66.2)
+    - React-jsiexecutor (= 0.66.2)
+    - React-jsinspector (= 0.66.2)
+    - React-perflogger (= 0.66.2)
+    - Yoga
+  - React-Core/RCTActionSheetHeaders (0.66.2):
+    - glog
+    - RCT-Folly (= 2021.06.28.00-v2)
+    - React-Core/Default
+    - React-cxxreact (= 0.66.2)
+    - React-jsi (= 0.66.2)
+    - React-jsiexecutor (= 0.66.2)
+    - React-perflogger (= 0.66.2)
+    - Yoga
+  - React-Core/RCTAnimationHeaders (0.66.2):
+    - glog
+    - RCT-Folly (= 2021.06.28.00-v2)
+    - React-Core/Default
+    - React-cxxreact (= 0.66.2)
+    - React-jsi (= 0.66.2)
+    - React-jsiexecutor (= 0.66.2)
+    - React-perflogger (= 0.66.2)
+    - Yoga
+  - React-Core/RCTBlobHeaders (0.66.2):
+    - glog
+    - RCT-Folly (= 2021.06.28.00-v2)
+    - React-Core/Default
+    - React-cxxreact (= 0.66.2)
+    - React-jsi (= 0.66.2)
+    - React-jsiexecutor (= 0.66.2)
+    - React-perflogger (= 0.66.2)
+    - Yoga
+  - React-Core/RCTImageHeaders (0.66.2):
+    - glog
+    - RCT-Folly (= 2021.06.28.00-v2)
+    - React-Core/Default
+    - React-cxxreact (= 0.66.2)
+    - React-jsi (= 0.66.2)
+    - React-jsiexecutor (= 0.66.2)
+    - React-perflogger (= 0.66.2)
+    - Yoga
+  - React-Core/RCTLinkingHeaders (0.66.2):
+    - glog
+    - RCT-Folly (= 2021.06.28.00-v2)
+    - React-Core/Default
+    - React-cxxreact (= 0.66.2)
+    - React-jsi (= 0.66.2)
+    - React-jsiexecutor (= 0.66.2)
+    - React-perflogger (= 0.66.2)
+    - Yoga
+  - React-Core/RCTNetworkHeaders (0.66.2):
+    - glog
+    - RCT-Folly (= 2021.06.28.00-v2)
+    - React-Core/Default
+    - React-cxxreact (= 0.66.2)
+    - React-jsi (= 0.66.2)
+    - React-jsiexecutor (= 0.66.2)
+    - React-perflogger (= 0.66.2)
+    - Yoga
+  - React-Core/RCTSettingsHeaders (0.66.2):
+    - glog
+    - RCT-Folly (= 2021.06.28.00-v2)
+    - React-Core/Default
+    - React-cxxreact (= 0.66.2)
+    - React-jsi (= 0.66.2)
+    - React-jsiexecutor (= 0.66.2)
+    - React-perflogger (= 0.66.2)
+    - Yoga
+  - React-Core/RCTTextHeaders (0.66.2):
+    - glog
+    - RCT-Folly (= 2021.06.28.00-v2)
+    - React-Core/Default
+    - React-cxxreact (= 0.66.2)
+    - React-jsi (= 0.66.2)
+    - React-jsiexecutor (= 0.66.2)
+    - React-perflogger (= 0.66.2)
+    - Yoga
+  - React-Core/RCTVibrationHeaders (0.66.2):
+    - glog
+    - RCT-Folly (= 2021.06.28.00-v2)
+    - React-Core/Default
+    - React-cxxreact (= 0.66.2)
+    - React-jsi (= 0.66.2)
+    - React-jsiexecutor (= 0.66.2)
+    - React-perflogger (= 0.66.2)
+    - Yoga
+  - React-Core/RCTWebSocket (0.66.2):
+    - glog
+    - RCT-Folly (= 2021.06.28.00-v2)
+    - React-Core/Default (= 0.66.2)
+    - React-cxxreact (= 0.66.2)
+    - React-jsi (= 0.66.2)
+    - React-jsiexecutor (= 0.66.2)
+    - React-perflogger (= 0.66.2)
+    - Yoga
+  - React-CoreModules (0.66.2):
+    - FBReactNativeSpec (= 0.66.2)
+    - RCT-Folly (= 2021.06.28.00-v2)
+    - RCTTypeSafety (= 0.66.2)
+    - React-Core/CoreModulesHeaders (= 0.66.2)
+    - React-jsi (= 0.66.2)
+    - React-RCTImage (= 0.66.2)
+    - ReactCommon/turbomodule/core (= 0.66.2)
+  - React-cxxreact (0.66.2):
     - boost (= 1.76.0)
     - DoubleConversion
     - glog
     - RCT-Folly (= 2021.06.28.00-v2)
-    - React-callinvoker (= 0.69.4)
-    - React-jsi (= 0.69.4)
-    - React-jsinspector (= 0.69.4)
-    - React-logger (= 0.69.4)
-    - React-perflogger (= 0.69.4)
-    - React-runtimeexecutor (= 0.69.4)
-  - React-jsi (0.69.4):
+    - React-callinvoker (= 0.66.2)
+    - React-jsi (= 0.66.2)
+    - React-jsinspector (= 0.66.2)
+    - React-logger (= 0.66.2)
+    - React-perflogger (= 0.66.2)
+    - React-runtimeexecutor (= 0.66.2)
+  - React-jsi (0.66.2):
     - boost (= 1.76.0)
     - DoubleConversion
     - glog
     - RCT-Folly (= 2021.06.28.00-v2)
-    - React-jsi/Default (= 0.69.4)
-  - React-jsi/Default (0.69.4):
+    - React-jsi/Default (= 0.66.2)
+  - React-jsi/Default (0.66.2):
     - boost (= 1.76.0)
     - DoubleConversion
     - glog
     - RCT-Folly (= 2021.06.28.00-v2)
-  - React-jsiexecutor (0.69.4):
-    - DoubleConversion
-    - glog
-    - RCT-Folly (= 2021.06.28.00-v2)
-    - React-cxxreact (= 0.69.4)
-    - React-jsi (= 0.69.4)
-    - React-perflogger (= 0.69.4)
-  - React-jsinspector (0.69.4)
-  - React-logger (0.69.4):
+  - React-jsiexecutor (0.66.2):
+    - DoubleConversion
+    - glog
+    - RCT-Folly (= 2021.06.28.00-v2)
+    - React-cxxreact (= 0.66.2)
+    - React-jsi (= 0.66.2)
+    - React-perflogger (= 0.66.2)
+  - React-jsinspector (0.66.2)
+  - React-logger (0.66.2):
     - glog
   - react-native-blur (3.6.1):
     - React-Core
@@ -339,112 +328,109 @@
     - React-Core
   - react-native-safe-area-context (3.2.0):
     - React-Core
-  - react-native-slider (3.0.2-wp-3):
-    - React-Core
-  - react-native-video (5.2.0-wp-5):
-    - React-Core
-    - react-native-video/Video (= 5.2.0-wp-5)
-  - react-native-video/Video (5.2.0-wp-5):
+  - react-native-slider (3.0.2-wp-2):
+    - React-Core
+  - react-native-video (5.2.0-wp-2):
+    - React-Core
+    - react-native-video/Video (= 5.2.0-wp-2)
+  - react-native-video/Video (5.2.0-wp-2):
     - React-Core
   - react-native-webview (11.6.2):
     - React-Core
-  - React-perflogger (0.69.4)
-  - React-RCTActionSheet (0.69.4):
-    - React-Core/RCTActionSheetHeaders (= 0.69.4)
-  - React-RCTAnimation (0.69.4):
-    - RCT-Folly (= 2021.06.28.00-v2)
-    - RCTTypeSafety (= 0.69.4)
-    - React-Codegen (= 0.69.4)
-    - React-Core/RCTAnimationHeaders (= 0.69.4)
-    - React-jsi (= 0.69.4)
-    - ReactCommon/turbomodule/core (= 0.69.4)
-  - React-RCTBlob (0.69.4):
-    - RCT-Folly (= 2021.06.28.00-v2)
-    - React-Codegen (= 0.69.4)
-    - React-Core/RCTBlobHeaders (= 0.69.4)
-    - React-Core/RCTWebSocket (= 0.69.4)
-    - React-jsi (= 0.69.4)
-    - React-RCTNetwork (= 0.69.4)
-    - ReactCommon/turbomodule/core (= 0.69.4)
-  - React-RCTImage (0.69.4):
-    - RCT-Folly (= 2021.06.28.00-v2)
-    - RCTTypeSafety (= 0.69.4)
-    - React-Codegen (= 0.69.4)
-    - React-Core/RCTImageHeaders (= 0.69.4)
-    - React-jsi (= 0.69.4)
-    - React-RCTNetwork (= 0.69.4)
-    - ReactCommon/turbomodule/core (= 0.69.4)
-  - React-RCTLinking (0.69.4):
-    - React-Codegen (= 0.69.4)
-    - React-Core/RCTLinkingHeaders (= 0.69.4)
-    - React-jsi (= 0.69.4)
-    - ReactCommon/turbomodule/core (= 0.69.4)
-  - React-RCTNetwork (0.69.4):
-    - RCT-Folly (= 2021.06.28.00-v2)
-    - RCTTypeSafety (= 0.69.4)
-    - React-Codegen (= 0.69.4)
-    - React-Core/RCTNetworkHeaders (= 0.69.4)
-    - React-jsi (= 0.69.4)
-    - ReactCommon/turbomodule/core (= 0.69.4)
-  - React-RCTSettings (0.69.4):
-    - RCT-Folly (= 2021.06.28.00-v2)
-    - RCTTypeSafety (= 0.69.4)
-    - React-Codegen (= 0.69.4)
-    - React-Core/RCTSettingsHeaders (= 0.69.4)
-    - React-jsi (= 0.69.4)
-    - ReactCommon/turbomodule/core (= 0.69.4)
-  - React-RCTText (0.69.4):
-    - React-Core/RCTTextHeaders (= 0.69.4)
-  - React-RCTVibration (0.69.4):
-    - RCT-Folly (= 2021.06.28.00-v2)
-    - React-Codegen (= 0.69.4)
-    - React-Core/RCTVibrationHeaders (= 0.69.4)
-    - React-jsi (= 0.69.4)
-    - ReactCommon/turbomodule/core (= 0.69.4)
-  - React-runtimeexecutor (0.69.4):
-    - React-jsi (= 0.69.4)
-  - ReactCommon (0.69.4):
-    - React-logger (= 0.69.4)
-    - ReactCommon/react_debug_core (= 0.69.4)
-    - ReactCommon/turbomodule (= 0.69.4)
-  - ReactCommon/react_debug_core (0.69.4):
-    - React-logger (= 0.69.4)
-  - ReactCommon/turbomodule (0.69.4):
-    - DoubleConversion
-    - glog
-    - RCT-Folly (= 2021.06.28.00-v2)
-    - React-bridging (= 0.69.4)
-    - React-callinvoker (= 0.69.4)
-    - React-Core (= 0.69.4)
-    - React-cxxreact (= 0.69.4)
-    - React-jsi (= 0.69.4)
-    - React-logger (= 0.69.4)
-    - React-perflogger (= 0.69.4)
-    - ReactCommon/turbomodule/core (= 0.69.4)
-    - ReactCommon/turbomodule/samples (= 0.69.4)
-  - ReactCommon/turbomodule/core (0.69.4):
-    - DoubleConversion
-    - glog
-    - RCT-Folly (= 2021.06.28.00-v2)
-    - React-bridging (= 0.69.4)
-    - React-callinvoker (= 0.69.4)
-    - React-Core (= 0.69.4)
-    - React-cxxreact (= 0.69.4)
-    - React-jsi (= 0.69.4)
-    - React-logger (= 0.69.4)
-    - React-perflogger (= 0.69.4)
-  - ReactCommon/turbomodule/samples (0.69.4):
-    - DoubleConversion
-    - glog
-    - RCT-Folly (= 2021.06.28.00-v2)
-    - React-bridging (= 0.69.4)
-    - React-callinvoker (= 0.69.4)
-    - React-Core (= 0.69.4)
-    - React-cxxreact (= 0.69.4)
-    - React-jsi (= 0.69.4)
-    - React-logger (= 0.69.4)
-    - React-perflogger (= 0.69.4)
-    - ReactCommon/turbomodule/core (= 0.69.4)
+  - React-perflogger (0.66.2)
+  - React-RCTActionSheet (0.66.2):
+    - React-Core/RCTActionSheetHeaders (= 0.66.2)
+  - React-RCTAnimation (0.66.2):
+    - FBReactNativeSpec (= 0.66.2)
+    - RCT-Folly (= 2021.06.28.00-v2)
+    - RCTTypeSafety (= 0.66.2)
+    - React-Core/RCTAnimationHeaders (= 0.66.2)
+    - React-jsi (= 0.66.2)
+    - ReactCommon/turbomodule/core (= 0.66.2)
+  - React-RCTBlob (0.66.2):
+    - FBReactNativeSpec (= 0.66.2)
+    - RCT-Folly (= 2021.06.28.00-v2)
+    - React-Core/RCTBlobHeaders (= 0.66.2)
+    - React-Core/RCTWebSocket (= 0.66.2)
+    - React-jsi (= 0.66.2)
+    - React-RCTNetwork (= 0.66.2)
+    - ReactCommon/turbomodule/core (= 0.66.2)
+  - React-RCTImage (0.66.2):
+    - FBReactNativeSpec (= 0.66.2)
+    - RCT-Folly (= 2021.06.28.00-v2)
+    - RCTTypeSafety (= 0.66.2)
+    - React-Core/RCTImageHeaders (= 0.66.2)
+    - React-jsi (= 0.66.2)
+    - React-RCTNetwork (= 0.66.2)
+    - ReactCommon/turbomodule/core (= 0.66.2)
+  - React-RCTLinking (0.66.2):
+    - FBReactNativeSpec (= 0.66.2)
+    - React-Core/RCTLinkingHeaders (= 0.66.2)
+    - React-jsi (= 0.66.2)
+    - ReactCommon/turbomodule/core (= 0.66.2)
+  - React-RCTNetwork (0.66.2):
+    - FBReactNativeSpec (= 0.66.2)
+    - RCT-Folly (= 2021.06.28.00-v2)
+    - RCTTypeSafety (= 0.66.2)
+    - React-Core/RCTNetworkHeaders (= 0.66.2)
+    - React-jsi (= 0.66.2)
+    - ReactCommon/turbomodule/core (= 0.66.2)
+  - React-RCTSettings (0.66.2):
+    - FBReactNativeSpec (= 0.66.2)
+    - RCT-Folly (= 2021.06.28.00-v2)
+    - RCTTypeSafety (= 0.66.2)
+    - React-Core/RCTSettingsHeaders (= 0.66.2)
+    - React-jsi (= 0.66.2)
+    - ReactCommon/turbomodule/core (= 0.66.2)
+  - React-RCTText (0.66.2):
+    - React-Core/RCTTextHeaders (= 0.66.2)
+  - React-RCTVibration (0.66.2):
+    - FBReactNativeSpec (= 0.66.2)
+    - RCT-Folly (= 2021.06.28.00-v2)
+    - React-Core/RCTVibrationHeaders (= 0.66.2)
+    - React-jsi (= 0.66.2)
+    - ReactCommon/turbomodule/core (= 0.66.2)
+  - React-runtimeexecutor (0.66.2):
+    - React-jsi (= 0.66.2)
+  - ReactCommon (0.66.2):
+    - React-logger (= 0.66.2)
+    - ReactCommon/react_debug_core (= 0.66.2)
+    - ReactCommon/turbomodule (= 0.66.2)
+  - ReactCommon/react_debug_core (0.66.2):
+    - React-logger (= 0.66.2)
+  - ReactCommon/turbomodule (0.66.2):
+    - DoubleConversion
+    - glog
+    - RCT-Folly (= 2021.06.28.00-v2)
+    - React-callinvoker (= 0.66.2)
+    - React-Core (= 0.66.2)
+    - React-cxxreact (= 0.66.2)
+    - React-jsi (= 0.66.2)
+    - React-logger (= 0.66.2)
+    - React-perflogger (= 0.66.2)
+    - ReactCommon/turbomodule/core (= 0.66.2)
+    - ReactCommon/turbomodule/samples (= 0.66.2)
+  - ReactCommon/turbomodule/core (0.66.2):
+    - DoubleConversion
+    - glog
+    - RCT-Folly (= 2021.06.28.00-v2)
+    - React-callinvoker (= 0.66.2)
+    - React-Core (= 0.66.2)
+    - React-cxxreact (= 0.66.2)
+    - React-jsi (= 0.66.2)
+    - React-logger (= 0.66.2)
+    - React-perflogger (= 0.66.2)
+  - ReactCommon/turbomodule/samples (0.66.2):
+    - DoubleConversion
+    - glog
+    - RCT-Folly (= 2021.06.28.00-v2)
+    - React-callinvoker (= 0.66.2)
+    - React-Core (= 0.66.2)
+    - React-cxxreact (= 0.66.2)
+    - React-jsi (= 0.66.2)
+    - React-logger (= 0.66.2)
+    - React-perflogger (= 0.66.2)
+    - ReactCommon/turbomodule/core (= 0.66.2)
   - RNCClipboard (1.9.0):
     - React-Core
   - RNCMaskedView (0.2.6):
@@ -453,9 +439,9 @@
     - React-Core
     - SDWebImage (~> 5.11.1)
     - SDWebImageWebPCoder (~> 0.8.4)
-  - RNGestureHandler (2.5.0-wp-1):
-    - React-Core
-  - RNReanimated (2.9.1-wp-2):
+  - RNGestureHandler (2.3.2-wp-1):
+    - React-Core
+  - RNReanimated (2.4.1-wp-3):
     - DoubleConversion
     - FBLazyVector
     - FBReactNativeSpec
@@ -551,18 +537,18 @@
   - AppCenter (~> 4.1)
   - AppCenter/Distribute (~> 4.1)
   - Automattic-Tracks-iOS (~> 0.13)
-  - boost (from `https://raw.githubusercontent.com/wordpress-mobile/gutenberg-mobile/5e55c49a51288b266ceb47a8cb34e7483eb2d802/third-party-podspecs/boost.podspec.json`)
-  - BVLinearGradient (from `https://raw.githubusercontent.com/wordpress-mobile/gutenberg-mobile/5e55c49a51288b266ceb47a8cb34e7483eb2d802/third-party-podspecs/BVLinearGradient.podspec.json`)
+  - boost (from `https://raw.githubusercontent.com/wordpress-mobile/gutenberg-mobile/v1.84.0/third-party-podspecs/boost.podspec.json`)
+  - BVLinearGradient (from `https://raw.githubusercontent.com/wordpress-mobile/gutenberg-mobile/v1.84.0/third-party-podspecs/BVLinearGradient.podspec.json`)
   - CocoaLumberjack (~> 3.0)
   - CropViewController (= 2.5.3)
   - Down (~> 0.6.6)
-  - FBLazyVector (from `https://raw.githubusercontent.com/wordpress-mobile/gutenberg-mobile/5e55c49a51288b266ceb47a8cb34e7483eb2d802/third-party-podspecs/FBLazyVector.podspec.json`)
-  - FBReactNativeSpec (from `https://raw.githubusercontent.com/wordpress-mobile/gutenberg-mobile/5e55c49a51288b266ceb47a8cb34e7483eb2d802/third-party-podspecs/FBReactNativeSpec/FBReactNativeSpec.podspec.json`)
+  - FBLazyVector (from `https://raw.githubusercontent.com/wordpress-mobile/gutenberg-mobile/v1.84.0/third-party-podspecs/FBLazyVector.podspec.json`)
+  - FBReactNativeSpec (from `https://raw.githubusercontent.com/wordpress-mobile/gutenberg-mobile/v1.84.0/third-party-podspecs/FBReactNativeSpec/FBReactNativeSpec.podspec.json`)
   - FSInteractiveMap (from `https://github.com/wordpress-mobile/FSInteractiveMap.git`, tag `0.2.0`)
   - Gifu (= 3.2.0)
-  - glog (from `https://raw.githubusercontent.com/wordpress-mobile/gutenberg-mobile/5e55c49a51288b266ceb47a8cb34e7483eb2d802/third-party-podspecs/glog.podspec.json`)
+  - glog (from `https://raw.githubusercontent.com/wordpress-mobile/gutenberg-mobile/v1.84.0/third-party-podspecs/glog.podspec.json`)
   - Gridicons (~> 1.1.0)
-  - Gutenberg (from `https://github.com/wordpress-mobile/gutenberg-mobile.git`, commit `5e55c49a51288b266ceb47a8cb34e7483eb2d802`)
+  - Gutenberg (from `https://github.com/wordpress-mobile/gutenberg-mobile.git`, tag `v1.84.0`)
   - JTAppleCalendar (~> 8.0.2)
   - Kanvas (~> 1.4.4)
   - MediaEditor (~> 1.2.1)
@@ -571,49 +557,47 @@
   - "NSURL+IDN (~> 0.4)"
   - OCMock (~> 3.4.3)
   - OHHTTPStubs/Swift (~> 9.1.0)
-  - RCT-Folly (from `https://raw.githubusercontent.com/wordpress-mobile/gutenberg-mobile/5e55c49a51288b266ceb47a8cb34e7483eb2d802/third-party-podspecs/RCT-Folly.podspec.json`)
-  - RCTRequired (from `https://raw.githubusercontent.com/wordpress-mobile/gutenberg-mobile/5e55c49a51288b266ceb47a8cb34e7483eb2d802/third-party-podspecs/RCTRequired.podspec.json`)
-  - RCTTypeSafety (from `https://raw.githubusercontent.com/wordpress-mobile/gutenberg-mobile/5e55c49a51288b266ceb47a8cb34e7483eb2d802/third-party-podspecs/RCTTypeSafety.podspec.json`)
+  - RCT-Folly (from `https://raw.githubusercontent.com/wordpress-mobile/gutenberg-mobile/v1.84.0/third-party-podspecs/RCT-Folly.podspec.json`)
+  - RCTRequired (from `https://raw.githubusercontent.com/wordpress-mobile/gutenberg-mobile/v1.84.0/third-party-podspecs/RCTRequired.podspec.json`)
+  - RCTTypeSafety (from `https://raw.githubusercontent.com/wordpress-mobile/gutenberg-mobile/v1.84.0/third-party-podspecs/RCTTypeSafety.podspec.json`)
   - Reachability (= 3.2)
-  - React (from `https://raw.githubusercontent.com/wordpress-mobile/gutenberg-mobile/5e55c49a51288b266ceb47a8cb34e7483eb2d802/third-party-podspecs/React.podspec.json`)
-  - React-bridging (from `https://raw.githubusercontent.com/wordpress-mobile/gutenberg-mobile/5e55c49a51288b266ceb47a8cb34e7483eb2d802/third-party-podspecs/React-bridging.podspec.json`)
-  - React-callinvoker (from `https://raw.githubusercontent.com/wordpress-mobile/gutenberg-mobile/5e55c49a51288b266ceb47a8cb34e7483eb2d802/third-party-podspecs/React-callinvoker.podspec.json`)
-  - React-Codegen (from `https://raw.githubusercontent.com/wordpress-mobile/gutenberg-mobile/5e55c49a51288b266ceb47a8cb34e7483eb2d802/third-party-podspecs/React-Codegen.podspec.json`)
-  - React-Core (from `https://raw.githubusercontent.com/wordpress-mobile/gutenberg-mobile/5e55c49a51288b266ceb47a8cb34e7483eb2d802/third-party-podspecs/React-Core.podspec.json`)
-  - React-CoreModules (from `https://raw.githubusercontent.com/wordpress-mobile/gutenberg-mobile/5e55c49a51288b266ceb47a8cb34e7483eb2d802/third-party-podspecs/React-CoreModules.podspec.json`)
-  - React-cxxreact (from `https://raw.githubusercontent.com/wordpress-mobile/gutenberg-mobile/5e55c49a51288b266ceb47a8cb34e7483eb2d802/third-party-podspecs/React-cxxreact.podspec.json`)
-  - React-jsi (from `https://raw.githubusercontent.com/wordpress-mobile/gutenberg-mobile/5e55c49a51288b266ceb47a8cb34e7483eb2d802/third-party-podspecs/React-jsi.podspec.json`)
-  - React-jsiexecutor (from `https://raw.githubusercontent.com/wordpress-mobile/gutenberg-mobile/5e55c49a51288b266ceb47a8cb34e7483eb2d802/third-party-podspecs/React-jsiexecutor.podspec.json`)
-  - React-jsinspector (from `https://raw.githubusercontent.com/wordpress-mobile/gutenberg-mobile/5e55c49a51288b266ceb47a8cb34e7483eb2d802/third-party-podspecs/React-jsinspector.podspec.json`)
-  - React-logger (from `https://raw.githubusercontent.com/wordpress-mobile/gutenberg-mobile/5e55c49a51288b266ceb47a8cb34e7483eb2d802/third-party-podspecs/React-logger.podspec.json`)
-  - react-native-blur (from `https://raw.githubusercontent.com/wordpress-mobile/gutenberg-mobile/5e55c49a51288b266ceb47a8cb34e7483eb2d802/third-party-podspecs/react-native-blur.podspec.json`)
-  - react-native-get-random-values (from `https://raw.githubusercontent.com/wordpress-mobile/gutenberg-mobile/5e55c49a51288b266ceb47a8cb34e7483eb2d802/third-party-podspecs/react-native-get-random-values.podspec.json`)
-  - react-native-keyboard-aware-scroll-view (from `https://raw.githubusercontent.com/wordpress-mobile/gutenberg-mobile/5e55c49a51288b266ceb47a8cb34e7483eb2d802/third-party-podspecs/react-native-keyboard-aware-scroll-view.podspec.json`)
-  - react-native-safe-area (from `https://raw.githubusercontent.com/wordpress-mobile/gutenberg-mobile/5e55c49a51288b266ceb47a8cb34e7483eb2d802/third-party-podspecs/react-native-safe-area.podspec.json`)
-  - react-native-safe-area-context (from `https://raw.githubusercontent.com/wordpress-mobile/gutenberg-mobile/5e55c49a51288b266ceb47a8cb34e7483eb2d802/third-party-podspecs/react-native-safe-area-context.podspec.json`)
-  - react-native-slider (from `https://raw.githubusercontent.com/wordpress-mobile/gutenberg-mobile/5e55c49a51288b266ceb47a8cb34e7483eb2d802/third-party-podspecs/react-native-slider.podspec.json`)
-  - react-native-video (from `https://raw.githubusercontent.com/wordpress-mobile/gutenberg-mobile/5e55c49a51288b266ceb47a8cb34e7483eb2d802/third-party-podspecs/react-native-video.podspec.json`)
-  - react-native-webview (from `https://raw.githubusercontent.com/wordpress-mobile/gutenberg-mobile/5e55c49a51288b266ceb47a8cb34e7483eb2d802/third-party-podspecs/react-native-webview.podspec.json`)
-  - React-perflogger (from `https://raw.githubusercontent.com/wordpress-mobile/gutenberg-mobile/5e55c49a51288b266ceb47a8cb34e7483eb2d802/third-party-podspecs/React-perflogger.podspec.json`)
-  - React-RCTActionSheet (from `https://raw.githubusercontent.com/wordpress-mobile/gutenberg-mobile/5e55c49a51288b266ceb47a8cb34e7483eb2d802/third-party-podspecs/React-RCTActionSheet.podspec.json`)
-  - React-RCTAnimation (from `https://raw.githubusercontent.com/wordpress-mobile/gutenberg-mobile/5e55c49a51288b266ceb47a8cb34e7483eb2d802/third-party-podspecs/React-RCTAnimation.podspec.json`)
-  - React-RCTBlob (from `https://raw.githubusercontent.com/wordpress-mobile/gutenberg-mobile/5e55c49a51288b266ceb47a8cb34e7483eb2d802/third-party-podspecs/React-RCTBlob.podspec.json`)
-  - React-RCTImage (from `https://raw.githubusercontent.com/wordpress-mobile/gutenberg-mobile/5e55c49a51288b266ceb47a8cb34e7483eb2d802/third-party-podspecs/React-RCTImage.podspec.json`)
-  - React-RCTLinking (from `https://raw.githubusercontent.com/wordpress-mobile/gutenberg-mobile/5e55c49a51288b266ceb47a8cb34e7483eb2d802/third-party-podspecs/React-RCTLinking.podspec.json`)
-  - React-RCTNetwork (from `https://raw.githubusercontent.com/wordpress-mobile/gutenberg-mobile/5e55c49a51288b266ceb47a8cb34e7483eb2d802/third-party-podspecs/React-RCTNetwork.podspec.json`)
-  - React-RCTSettings (from `https://raw.githubusercontent.com/wordpress-mobile/gutenberg-mobile/5e55c49a51288b266ceb47a8cb34e7483eb2d802/third-party-podspecs/React-RCTSettings.podspec.json`)
-  - React-RCTText (from `https://raw.githubusercontent.com/wordpress-mobile/gutenberg-mobile/5e55c49a51288b266ceb47a8cb34e7483eb2d802/third-party-podspecs/React-RCTText.podspec.json`)
-  - React-RCTVibration (from `https://raw.githubusercontent.com/wordpress-mobile/gutenberg-mobile/5e55c49a51288b266ceb47a8cb34e7483eb2d802/third-party-podspecs/React-RCTVibration.podspec.json`)
-  - React-runtimeexecutor (from `https://raw.githubusercontent.com/wordpress-mobile/gutenberg-mobile/5e55c49a51288b266ceb47a8cb34e7483eb2d802/third-party-podspecs/React-runtimeexecutor.podspec.json`)
-  - ReactCommon (from `https://raw.githubusercontent.com/wordpress-mobile/gutenberg-mobile/5e55c49a51288b266ceb47a8cb34e7483eb2d802/third-party-podspecs/ReactCommon.podspec.json`)
-  - RNCClipboard (from `https://raw.githubusercontent.com/wordpress-mobile/gutenberg-mobile/5e55c49a51288b266ceb47a8cb34e7483eb2d802/third-party-podspecs/RNCClipboard.podspec.json`)
-  - RNCMaskedView (from `https://raw.githubusercontent.com/wordpress-mobile/gutenberg-mobile/5e55c49a51288b266ceb47a8cb34e7483eb2d802/third-party-podspecs/RNCMaskedView.podspec.json`)
-  - RNFastImage (from `https://raw.githubusercontent.com/wordpress-mobile/gutenberg-mobile/5e55c49a51288b266ceb47a8cb34e7483eb2d802/third-party-podspecs/RNFastImage.podspec.json`)
-  - RNGestureHandler (from `https://raw.githubusercontent.com/wordpress-mobile/gutenberg-mobile/5e55c49a51288b266ceb47a8cb34e7483eb2d802/third-party-podspecs/RNGestureHandler.podspec.json`)
-  - RNReanimated (from `https://raw.githubusercontent.com/wordpress-mobile/gutenberg-mobile/5e55c49a51288b266ceb47a8cb34e7483eb2d802/third-party-podspecs/RNReanimated.podspec.json`)
-  - RNScreens (from `https://raw.githubusercontent.com/wordpress-mobile/gutenberg-mobile/5e55c49a51288b266ceb47a8cb34e7483eb2d802/third-party-podspecs/RNScreens.podspec.json`)
-  - RNSVG (from `https://raw.githubusercontent.com/wordpress-mobile/gutenberg-mobile/5e55c49a51288b266ceb47a8cb34e7483eb2d802/third-party-podspecs/RNSVG.podspec.json`)
-  - RNTAztecView (from `https://github.com/wordpress-mobile/gutenberg-mobile.git`, commit `5e55c49a51288b266ceb47a8cb34e7483eb2d802`)
+  - React (from `https://raw.githubusercontent.com/wordpress-mobile/gutenberg-mobile/v1.84.0/third-party-podspecs/React.podspec.json`)
+  - React-callinvoker (from `https://raw.githubusercontent.com/wordpress-mobile/gutenberg-mobile/v1.84.0/third-party-podspecs/React-callinvoker.podspec.json`)
+  - React-Core (from `https://raw.githubusercontent.com/wordpress-mobile/gutenberg-mobile/v1.84.0/third-party-podspecs/React-Core.podspec.json`)
+  - React-CoreModules (from `https://raw.githubusercontent.com/wordpress-mobile/gutenberg-mobile/v1.84.0/third-party-podspecs/React-CoreModules.podspec.json`)
+  - React-cxxreact (from `https://raw.githubusercontent.com/wordpress-mobile/gutenberg-mobile/v1.84.0/third-party-podspecs/React-cxxreact.podspec.json`)
+  - React-jsi (from `https://raw.githubusercontent.com/wordpress-mobile/gutenberg-mobile/v1.84.0/third-party-podspecs/React-jsi.podspec.json`)
+  - React-jsiexecutor (from `https://raw.githubusercontent.com/wordpress-mobile/gutenberg-mobile/v1.84.0/third-party-podspecs/React-jsiexecutor.podspec.json`)
+  - React-jsinspector (from `https://raw.githubusercontent.com/wordpress-mobile/gutenberg-mobile/v1.84.0/third-party-podspecs/React-jsinspector.podspec.json`)
+  - React-logger (from `https://raw.githubusercontent.com/wordpress-mobile/gutenberg-mobile/v1.84.0/third-party-podspecs/React-logger.podspec.json`)
+  - react-native-blur (from `https://raw.githubusercontent.com/wordpress-mobile/gutenberg-mobile/v1.84.0/third-party-podspecs/react-native-blur.podspec.json`)
+  - react-native-get-random-values (from `https://raw.githubusercontent.com/wordpress-mobile/gutenberg-mobile/v1.84.0/third-party-podspecs/react-native-get-random-values.podspec.json`)
+  - react-native-keyboard-aware-scroll-view (from `https://raw.githubusercontent.com/wordpress-mobile/gutenberg-mobile/v1.84.0/third-party-podspecs/react-native-keyboard-aware-scroll-view.podspec.json`)
+  - react-native-safe-area (from `https://raw.githubusercontent.com/wordpress-mobile/gutenberg-mobile/v1.84.0/third-party-podspecs/react-native-safe-area.podspec.json`)
+  - react-native-safe-area-context (from `https://raw.githubusercontent.com/wordpress-mobile/gutenberg-mobile/v1.84.0/third-party-podspecs/react-native-safe-area-context.podspec.json`)
+  - react-native-slider (from `https://raw.githubusercontent.com/wordpress-mobile/gutenberg-mobile/v1.84.0/third-party-podspecs/react-native-slider.podspec.json`)
+  - react-native-video (from `https://raw.githubusercontent.com/wordpress-mobile/gutenberg-mobile/v1.84.0/third-party-podspecs/react-native-video.podspec.json`)
+  - react-native-webview (from `https://raw.githubusercontent.com/wordpress-mobile/gutenberg-mobile/v1.84.0/third-party-podspecs/react-native-webview.podspec.json`)
+  - React-perflogger (from `https://raw.githubusercontent.com/wordpress-mobile/gutenberg-mobile/v1.84.0/third-party-podspecs/React-perflogger.podspec.json`)
+  - React-RCTActionSheet (from `https://raw.githubusercontent.com/wordpress-mobile/gutenberg-mobile/v1.84.0/third-party-podspecs/React-RCTActionSheet.podspec.json`)
+  - React-RCTAnimation (from `https://raw.githubusercontent.com/wordpress-mobile/gutenberg-mobile/v1.84.0/third-party-podspecs/React-RCTAnimation.podspec.json`)
+  - React-RCTBlob (from `https://raw.githubusercontent.com/wordpress-mobile/gutenberg-mobile/v1.84.0/third-party-podspecs/React-RCTBlob.podspec.json`)
+  - React-RCTImage (from `https://raw.githubusercontent.com/wordpress-mobile/gutenberg-mobile/v1.84.0/third-party-podspecs/React-RCTImage.podspec.json`)
+  - React-RCTLinking (from `https://raw.githubusercontent.com/wordpress-mobile/gutenberg-mobile/v1.84.0/third-party-podspecs/React-RCTLinking.podspec.json`)
+  - React-RCTNetwork (from `https://raw.githubusercontent.com/wordpress-mobile/gutenberg-mobile/v1.84.0/third-party-podspecs/React-RCTNetwork.podspec.json`)
+  - React-RCTSettings (from `https://raw.githubusercontent.com/wordpress-mobile/gutenberg-mobile/v1.84.0/third-party-podspecs/React-RCTSettings.podspec.json`)
+  - React-RCTText (from `https://raw.githubusercontent.com/wordpress-mobile/gutenberg-mobile/v1.84.0/third-party-podspecs/React-RCTText.podspec.json`)
+  - React-RCTVibration (from `https://raw.githubusercontent.com/wordpress-mobile/gutenberg-mobile/v1.84.0/third-party-podspecs/React-RCTVibration.podspec.json`)
+  - React-runtimeexecutor (from `https://raw.githubusercontent.com/wordpress-mobile/gutenberg-mobile/v1.84.0/third-party-podspecs/React-runtimeexecutor.podspec.json`)
+  - ReactCommon (from `https://raw.githubusercontent.com/wordpress-mobile/gutenberg-mobile/v1.84.0/third-party-podspecs/ReactCommon.podspec.json`)
+  - RNCClipboard (from `https://raw.githubusercontent.com/wordpress-mobile/gutenberg-mobile/v1.84.0/third-party-podspecs/RNCClipboard.podspec.json`)
+  - RNCMaskedView (from `https://raw.githubusercontent.com/wordpress-mobile/gutenberg-mobile/v1.84.0/third-party-podspecs/RNCMaskedView.podspec.json`)
+  - RNFastImage (from `https://raw.githubusercontent.com/wordpress-mobile/gutenberg-mobile/v1.84.0/third-party-podspecs/RNFastImage.podspec.json`)
+  - RNGestureHandler (from `https://raw.githubusercontent.com/wordpress-mobile/gutenberg-mobile/v1.84.0/third-party-podspecs/RNGestureHandler.podspec.json`)
+  - RNReanimated (from `https://raw.githubusercontent.com/wordpress-mobile/gutenberg-mobile/v1.84.0/third-party-podspecs/RNReanimated.podspec.json`)
+  - RNScreens (from `https://raw.githubusercontent.com/wordpress-mobile/gutenberg-mobile/v1.84.0/third-party-podspecs/RNScreens.podspec.json`)
+  - RNSVG (from `https://raw.githubusercontent.com/wordpress-mobile/gutenberg-mobile/v1.84.0/third-party-podspecs/RNSVG.podspec.json`)
+  - RNTAztecView (from `https://github.com/wordpress-mobile/gutenberg-mobile.git`, tag `v1.84.0`)
   - Starscream (= 3.0.6)
   - SVProgressHUD (= 2.2.5)
   - WordPress-Editor-iOS (~> 1.19.8)
@@ -622,7 +606,7 @@
   - WordPressShared (~> 1.18.0)
   - WordPressUI (~> 1.12.5)
   - WPMediaPicker (~> 1.8.4)
-  - Yoga (from `https://raw.githubusercontent.com/wordpress-mobile/gutenberg-mobile/5e55c49a51288b266ceb47a8cb34e7483eb2d802/third-party-podspecs/Yoga.podspec.json`)
+  - Yoga (from `https://raw.githubusercontent.com/wordpress-mobile/gutenberg-mobile/v1.84.0/third-party-podspecs/Yoga.podspec.json`)
   - ZendeskSupportSDK (= 5.3.0)
   - ZIPFoundation (~> 0.9.8)
 
@@ -682,123 +666,119 @@
 
 EXTERNAL SOURCES:
   boost:
-    :podspec: https://raw.githubusercontent.com/wordpress-mobile/gutenberg-mobile/5e55c49a51288b266ceb47a8cb34e7483eb2d802/third-party-podspecs/boost.podspec.json
+    :podspec: https://raw.githubusercontent.com/wordpress-mobile/gutenberg-mobile/v1.84.0/third-party-podspecs/boost.podspec.json
   BVLinearGradient:
-    :podspec: https://raw.githubusercontent.com/wordpress-mobile/gutenberg-mobile/5e55c49a51288b266ceb47a8cb34e7483eb2d802/third-party-podspecs/BVLinearGradient.podspec.json
+    :podspec: https://raw.githubusercontent.com/wordpress-mobile/gutenberg-mobile/v1.84.0/third-party-podspecs/BVLinearGradient.podspec.json
   FBLazyVector:
-    :podspec: https://raw.githubusercontent.com/wordpress-mobile/gutenberg-mobile/5e55c49a51288b266ceb47a8cb34e7483eb2d802/third-party-podspecs/FBLazyVector.podspec.json
+    :podspec: https://raw.githubusercontent.com/wordpress-mobile/gutenberg-mobile/v1.84.0/third-party-podspecs/FBLazyVector.podspec.json
   FBReactNativeSpec:
-    :podspec: https://raw.githubusercontent.com/wordpress-mobile/gutenberg-mobile/5e55c49a51288b266ceb47a8cb34e7483eb2d802/third-party-podspecs/FBReactNativeSpec/FBReactNativeSpec.podspec.json
+    :podspec: https://raw.githubusercontent.com/wordpress-mobile/gutenberg-mobile/v1.84.0/third-party-podspecs/FBReactNativeSpec/FBReactNativeSpec.podspec.json
   FSInteractiveMap:
     :git: https://github.com/wordpress-mobile/FSInteractiveMap.git
     :tag: 0.2.0
   glog:
-    :podspec: https://raw.githubusercontent.com/wordpress-mobile/gutenberg-mobile/5e55c49a51288b266ceb47a8cb34e7483eb2d802/third-party-podspecs/glog.podspec.json
+    :podspec: https://raw.githubusercontent.com/wordpress-mobile/gutenberg-mobile/v1.84.0/third-party-podspecs/glog.podspec.json
   Gutenberg:
-    :commit: 5e55c49a51288b266ceb47a8cb34e7483eb2d802
     :git: https://github.com/wordpress-mobile/gutenberg-mobile.git
     :submodules: true
+    :tag: v1.84.0
   RCT-Folly:
-    :podspec: https://raw.githubusercontent.com/wordpress-mobile/gutenberg-mobile/5e55c49a51288b266ceb47a8cb34e7483eb2d802/third-party-podspecs/RCT-Folly.podspec.json
+    :podspec: https://raw.githubusercontent.com/wordpress-mobile/gutenberg-mobile/v1.84.0/third-party-podspecs/RCT-Folly.podspec.json
   RCTRequired:
-    :podspec: https://raw.githubusercontent.com/wordpress-mobile/gutenberg-mobile/5e55c49a51288b266ceb47a8cb34e7483eb2d802/third-party-podspecs/RCTRequired.podspec.json
+    :podspec: https://raw.githubusercontent.com/wordpress-mobile/gutenberg-mobile/v1.84.0/third-party-podspecs/RCTRequired.podspec.json
   RCTTypeSafety:
-    :podspec: https://raw.githubusercontent.com/wordpress-mobile/gutenberg-mobile/5e55c49a51288b266ceb47a8cb34e7483eb2d802/third-party-podspecs/RCTTypeSafety.podspec.json
+    :podspec: https://raw.githubusercontent.com/wordpress-mobile/gutenberg-mobile/v1.84.0/third-party-podspecs/RCTTypeSafety.podspec.json
   React:
-    :podspec: https://raw.githubusercontent.com/wordpress-mobile/gutenberg-mobile/5e55c49a51288b266ceb47a8cb34e7483eb2d802/third-party-podspecs/React.podspec.json
-  React-bridging:
-    :podspec: https://raw.githubusercontent.com/wordpress-mobile/gutenberg-mobile/5e55c49a51288b266ceb47a8cb34e7483eb2d802/third-party-podspecs/React-bridging.podspec.json
+    :podspec: https://raw.githubusercontent.com/wordpress-mobile/gutenberg-mobile/v1.84.0/third-party-podspecs/React.podspec.json
   React-callinvoker:
-    :podspec: https://raw.githubusercontent.com/wordpress-mobile/gutenberg-mobile/5e55c49a51288b266ceb47a8cb34e7483eb2d802/third-party-podspecs/React-callinvoker.podspec.json
-  React-Codegen:
-    :podspec: https://raw.githubusercontent.com/wordpress-mobile/gutenberg-mobile/5e55c49a51288b266ceb47a8cb34e7483eb2d802/third-party-podspecs/React-Codegen.podspec.json
+    :podspec: https://raw.githubusercontent.com/wordpress-mobile/gutenberg-mobile/v1.84.0/third-party-podspecs/React-callinvoker.podspec.json
   React-Core:
-    :podspec: https://raw.githubusercontent.com/wordpress-mobile/gutenberg-mobile/5e55c49a51288b266ceb47a8cb34e7483eb2d802/third-party-podspecs/React-Core.podspec.json
+    :podspec: https://raw.githubusercontent.com/wordpress-mobile/gutenberg-mobile/v1.84.0/third-party-podspecs/React-Core.podspec.json
   React-CoreModules:
-    :podspec: https://raw.githubusercontent.com/wordpress-mobile/gutenberg-mobile/5e55c49a51288b266ceb47a8cb34e7483eb2d802/third-party-podspecs/React-CoreModules.podspec.json
+    :podspec: https://raw.githubusercontent.com/wordpress-mobile/gutenberg-mobile/v1.84.0/third-party-podspecs/React-CoreModules.podspec.json
   React-cxxreact:
-    :podspec: https://raw.githubusercontent.com/wordpress-mobile/gutenberg-mobile/5e55c49a51288b266ceb47a8cb34e7483eb2d802/third-party-podspecs/React-cxxreact.podspec.json
+    :podspec: https://raw.githubusercontent.com/wordpress-mobile/gutenberg-mobile/v1.84.0/third-party-podspecs/React-cxxreact.podspec.json
   React-jsi:
-    :podspec: https://raw.githubusercontent.com/wordpress-mobile/gutenberg-mobile/5e55c49a51288b266ceb47a8cb34e7483eb2d802/third-party-podspecs/React-jsi.podspec.json
+    :podspec: https://raw.githubusercontent.com/wordpress-mobile/gutenberg-mobile/v1.84.0/third-party-podspecs/React-jsi.podspec.json
   React-jsiexecutor:
-    :podspec: https://raw.githubusercontent.com/wordpress-mobile/gutenberg-mobile/5e55c49a51288b266ceb47a8cb34e7483eb2d802/third-party-podspecs/React-jsiexecutor.podspec.json
+    :podspec: https://raw.githubusercontent.com/wordpress-mobile/gutenberg-mobile/v1.84.0/third-party-podspecs/React-jsiexecutor.podspec.json
   React-jsinspector:
-    :podspec: https://raw.githubusercontent.com/wordpress-mobile/gutenberg-mobile/5e55c49a51288b266ceb47a8cb34e7483eb2d802/third-party-podspecs/React-jsinspector.podspec.json
+    :podspec: https://raw.githubusercontent.com/wordpress-mobile/gutenberg-mobile/v1.84.0/third-party-podspecs/React-jsinspector.podspec.json
   React-logger:
-    :podspec: https://raw.githubusercontent.com/wordpress-mobile/gutenberg-mobile/5e55c49a51288b266ceb47a8cb34e7483eb2d802/third-party-podspecs/React-logger.podspec.json
+    :podspec: https://raw.githubusercontent.com/wordpress-mobile/gutenberg-mobile/v1.84.0/third-party-podspecs/React-logger.podspec.json
   react-native-blur:
-    :podspec: https://raw.githubusercontent.com/wordpress-mobile/gutenberg-mobile/5e55c49a51288b266ceb47a8cb34e7483eb2d802/third-party-podspecs/react-native-blur.podspec.json
+    :podspec: https://raw.githubusercontent.com/wordpress-mobile/gutenberg-mobile/v1.84.0/third-party-podspecs/react-native-blur.podspec.json
   react-native-get-random-values:
-    :podspec: https://raw.githubusercontent.com/wordpress-mobile/gutenberg-mobile/5e55c49a51288b266ceb47a8cb34e7483eb2d802/third-party-podspecs/react-native-get-random-values.podspec.json
+    :podspec: https://raw.githubusercontent.com/wordpress-mobile/gutenberg-mobile/v1.84.0/third-party-podspecs/react-native-get-random-values.podspec.json
   react-native-keyboard-aware-scroll-view:
-    :podspec: https://raw.githubusercontent.com/wordpress-mobile/gutenberg-mobile/5e55c49a51288b266ceb47a8cb34e7483eb2d802/third-party-podspecs/react-native-keyboard-aware-scroll-view.podspec.json
+    :podspec: https://raw.githubusercontent.com/wordpress-mobile/gutenberg-mobile/v1.84.0/third-party-podspecs/react-native-keyboard-aware-scroll-view.podspec.json
   react-native-safe-area:
-    :podspec: https://raw.githubusercontent.com/wordpress-mobile/gutenberg-mobile/5e55c49a51288b266ceb47a8cb34e7483eb2d802/third-party-podspecs/react-native-safe-area.podspec.json
+    :podspec: https://raw.githubusercontent.com/wordpress-mobile/gutenberg-mobile/v1.84.0/third-party-podspecs/react-native-safe-area.podspec.json
   react-native-safe-area-context:
-    :podspec: https://raw.githubusercontent.com/wordpress-mobile/gutenberg-mobile/5e55c49a51288b266ceb47a8cb34e7483eb2d802/third-party-podspecs/react-native-safe-area-context.podspec.json
+    :podspec: https://raw.githubusercontent.com/wordpress-mobile/gutenberg-mobile/v1.84.0/third-party-podspecs/react-native-safe-area-context.podspec.json
   react-native-slider:
-    :podspec: https://raw.githubusercontent.com/wordpress-mobile/gutenberg-mobile/5e55c49a51288b266ceb47a8cb34e7483eb2d802/third-party-podspecs/react-native-slider.podspec.json
+    :podspec: https://raw.githubusercontent.com/wordpress-mobile/gutenberg-mobile/v1.84.0/third-party-podspecs/react-native-slider.podspec.json
   react-native-video:
-    :podspec: https://raw.githubusercontent.com/wordpress-mobile/gutenberg-mobile/5e55c49a51288b266ceb47a8cb34e7483eb2d802/third-party-podspecs/react-native-video.podspec.json
+    :podspec: https://raw.githubusercontent.com/wordpress-mobile/gutenberg-mobile/v1.84.0/third-party-podspecs/react-native-video.podspec.json
   react-native-webview:
-    :podspec: https://raw.githubusercontent.com/wordpress-mobile/gutenberg-mobile/5e55c49a51288b266ceb47a8cb34e7483eb2d802/third-party-podspecs/react-native-webview.podspec.json
+    :podspec: https://raw.githubusercontent.com/wordpress-mobile/gutenberg-mobile/v1.84.0/third-party-podspecs/react-native-webview.podspec.json
   React-perflogger:
-    :podspec: https://raw.githubusercontent.com/wordpress-mobile/gutenberg-mobile/5e55c49a51288b266ceb47a8cb34e7483eb2d802/third-party-podspecs/React-perflogger.podspec.json
+    :podspec: https://raw.githubusercontent.com/wordpress-mobile/gutenberg-mobile/v1.84.0/third-party-podspecs/React-perflogger.podspec.json
   React-RCTActionSheet:
-    :podspec: https://raw.githubusercontent.com/wordpress-mobile/gutenberg-mobile/5e55c49a51288b266ceb47a8cb34e7483eb2d802/third-party-podspecs/React-RCTActionSheet.podspec.json
+    :podspec: https://raw.githubusercontent.com/wordpress-mobile/gutenberg-mobile/v1.84.0/third-party-podspecs/React-RCTActionSheet.podspec.json
   React-RCTAnimation:
-    :podspec: https://raw.githubusercontent.com/wordpress-mobile/gutenberg-mobile/5e55c49a51288b266ceb47a8cb34e7483eb2d802/third-party-podspecs/React-RCTAnimation.podspec.json
+    :podspec: https://raw.githubusercontent.com/wordpress-mobile/gutenberg-mobile/v1.84.0/third-party-podspecs/React-RCTAnimation.podspec.json
   React-RCTBlob:
-    :podspec: https://raw.githubusercontent.com/wordpress-mobile/gutenberg-mobile/5e55c49a51288b266ceb47a8cb34e7483eb2d802/third-party-podspecs/React-RCTBlob.podspec.json
+    :podspec: https://raw.githubusercontent.com/wordpress-mobile/gutenberg-mobile/v1.84.0/third-party-podspecs/React-RCTBlob.podspec.json
   React-RCTImage:
-    :podspec: https://raw.githubusercontent.com/wordpress-mobile/gutenberg-mobile/5e55c49a51288b266ceb47a8cb34e7483eb2d802/third-party-podspecs/React-RCTImage.podspec.json
+    :podspec: https://raw.githubusercontent.com/wordpress-mobile/gutenberg-mobile/v1.84.0/third-party-podspecs/React-RCTImage.podspec.json
   React-RCTLinking:
-    :podspec: https://raw.githubusercontent.com/wordpress-mobile/gutenberg-mobile/5e55c49a51288b266ceb47a8cb34e7483eb2d802/third-party-podspecs/React-RCTLinking.podspec.json
+    :podspec: https://raw.githubusercontent.com/wordpress-mobile/gutenberg-mobile/v1.84.0/third-party-podspecs/React-RCTLinking.podspec.json
   React-RCTNetwork:
-    :podspec: https://raw.githubusercontent.com/wordpress-mobile/gutenberg-mobile/5e55c49a51288b266ceb47a8cb34e7483eb2d802/third-party-podspecs/React-RCTNetwork.podspec.json
+    :podspec: https://raw.githubusercontent.com/wordpress-mobile/gutenberg-mobile/v1.84.0/third-party-podspecs/React-RCTNetwork.podspec.json
   React-RCTSettings:
-    :podspec: https://raw.githubusercontent.com/wordpress-mobile/gutenberg-mobile/5e55c49a51288b266ceb47a8cb34e7483eb2d802/third-party-podspecs/React-RCTSettings.podspec.json
+    :podspec: https://raw.githubusercontent.com/wordpress-mobile/gutenberg-mobile/v1.84.0/third-party-podspecs/React-RCTSettings.podspec.json
   React-RCTText:
-    :podspec: https://raw.githubusercontent.com/wordpress-mobile/gutenberg-mobile/5e55c49a51288b266ceb47a8cb34e7483eb2d802/third-party-podspecs/React-RCTText.podspec.json
+    :podspec: https://raw.githubusercontent.com/wordpress-mobile/gutenberg-mobile/v1.84.0/third-party-podspecs/React-RCTText.podspec.json
   React-RCTVibration:
-    :podspec: https://raw.githubusercontent.com/wordpress-mobile/gutenberg-mobile/5e55c49a51288b266ceb47a8cb34e7483eb2d802/third-party-podspecs/React-RCTVibration.podspec.json
+    :podspec: https://raw.githubusercontent.com/wordpress-mobile/gutenberg-mobile/v1.84.0/third-party-podspecs/React-RCTVibration.podspec.json
   React-runtimeexecutor:
-    :podspec: https://raw.githubusercontent.com/wordpress-mobile/gutenberg-mobile/5e55c49a51288b266ceb47a8cb34e7483eb2d802/third-party-podspecs/React-runtimeexecutor.podspec.json
+    :podspec: https://raw.githubusercontent.com/wordpress-mobile/gutenberg-mobile/v1.84.0/third-party-podspecs/React-runtimeexecutor.podspec.json
   ReactCommon:
-    :podspec: https://raw.githubusercontent.com/wordpress-mobile/gutenberg-mobile/5e55c49a51288b266ceb47a8cb34e7483eb2d802/third-party-podspecs/ReactCommon.podspec.json
+    :podspec: https://raw.githubusercontent.com/wordpress-mobile/gutenberg-mobile/v1.84.0/third-party-podspecs/ReactCommon.podspec.json
   RNCClipboard:
-    :podspec: https://raw.githubusercontent.com/wordpress-mobile/gutenberg-mobile/5e55c49a51288b266ceb47a8cb34e7483eb2d802/third-party-podspecs/RNCClipboard.podspec.json
+    :podspec: https://raw.githubusercontent.com/wordpress-mobile/gutenberg-mobile/v1.84.0/third-party-podspecs/RNCClipboard.podspec.json
   RNCMaskedView:
-    :podspec: https://raw.githubusercontent.com/wordpress-mobile/gutenberg-mobile/5e55c49a51288b266ceb47a8cb34e7483eb2d802/third-party-podspecs/RNCMaskedView.podspec.json
+    :podspec: https://raw.githubusercontent.com/wordpress-mobile/gutenberg-mobile/v1.84.0/third-party-podspecs/RNCMaskedView.podspec.json
   RNFastImage:
-    :podspec: https://raw.githubusercontent.com/wordpress-mobile/gutenberg-mobile/5e55c49a51288b266ceb47a8cb34e7483eb2d802/third-party-podspecs/RNFastImage.podspec.json
+    :podspec: https://raw.githubusercontent.com/wordpress-mobile/gutenberg-mobile/v1.84.0/third-party-podspecs/RNFastImage.podspec.json
   RNGestureHandler:
-    :podspec: https://raw.githubusercontent.com/wordpress-mobile/gutenberg-mobile/5e55c49a51288b266ceb47a8cb34e7483eb2d802/third-party-podspecs/RNGestureHandler.podspec.json
+    :podspec: https://raw.githubusercontent.com/wordpress-mobile/gutenberg-mobile/v1.84.0/third-party-podspecs/RNGestureHandler.podspec.json
   RNReanimated:
-    :podspec: https://raw.githubusercontent.com/wordpress-mobile/gutenberg-mobile/5e55c49a51288b266ceb47a8cb34e7483eb2d802/third-party-podspecs/RNReanimated.podspec.json
+    :podspec: https://raw.githubusercontent.com/wordpress-mobile/gutenberg-mobile/v1.84.0/third-party-podspecs/RNReanimated.podspec.json
   RNScreens:
-    :podspec: https://raw.githubusercontent.com/wordpress-mobile/gutenberg-mobile/5e55c49a51288b266ceb47a8cb34e7483eb2d802/third-party-podspecs/RNScreens.podspec.json
+    :podspec: https://raw.githubusercontent.com/wordpress-mobile/gutenberg-mobile/v1.84.0/third-party-podspecs/RNScreens.podspec.json
   RNSVG:
-    :podspec: https://raw.githubusercontent.com/wordpress-mobile/gutenberg-mobile/5e55c49a51288b266ceb47a8cb34e7483eb2d802/third-party-podspecs/RNSVG.podspec.json
+    :podspec: https://raw.githubusercontent.com/wordpress-mobile/gutenberg-mobile/v1.84.0/third-party-podspecs/RNSVG.podspec.json
   RNTAztecView:
-    :commit: 5e55c49a51288b266ceb47a8cb34e7483eb2d802
     :git: https://github.com/wordpress-mobile/gutenberg-mobile.git
     :submodules: true
+    :tag: v1.84.0
   Yoga:
-    :podspec: https://raw.githubusercontent.com/wordpress-mobile/gutenberg-mobile/5e55c49a51288b266ceb47a8cb34e7483eb2d802/third-party-podspecs/Yoga.podspec.json
+    :podspec: https://raw.githubusercontent.com/wordpress-mobile/gutenberg-mobile/v1.84.0/third-party-podspecs/Yoga.podspec.json
 
 CHECKOUT OPTIONS:
   FSInteractiveMap:
     :git: https://github.com/wordpress-mobile/FSInteractiveMap.git
     :tag: 0.2.0
   Gutenberg:
-    :commit: 5e55c49a51288b266ceb47a8cb34e7483eb2d802
     :git: https://github.com/wordpress-mobile/gutenberg-mobile.git
     :submodules: true
+    :tag: v1.84.0
   RNTAztecView:
-    :commit: 5e55c49a51288b266ceb47a8cb34e7483eb2d802
     :git: https://github.com/wordpress-mobile/gutenberg-mobile.git
     :submodules: true
+    :tag: v1.84.0
 
 SPEC CHECKSUMS:
   Alamofire: 3ec537f71edc9804815215393ae2b1a8ea33a844
@@ -808,23 +788,23 @@
   AppCenter: b0b6f1190215b5f983c42934db718f3b46fff3c0
   Automattic-Tracks-iOS: 63e55654f500b3e8fb35087e64575e00d12eb2f5
   boost: 32a63928ef0a5bf8b60f6b930c8864113fa28779
-  BVLinearGradient: 708898fab8f7113d927b0ef611a321e759f6ad3e
+  BVLinearGradient: 9373b32b8f749c00fe59e3482b45091eeacec08b
   CocoaLumberjack: 543c79c114dadc3b1aba95641d8738b06b05b646
   CropViewController: a5c143548a0fabcd6cc25f2d26e40460cfb8c78c
   DoubleConversion: e22e0762848812a87afd67ffda3998d9ef29170c
   Down: 71bf4af3c04fa093e65dffa25c4b64fa61287373
-  FBLazyVector: 16fdf30fcbc7177c6a4bdf35ef47225577eb9636
-  FBReactNativeSpec: a1e16a87549b5947ce45456473747fca4a7f40c9
+  FBLazyVector: 2bf7b5e351f8e33867210ff6eb9c5c178a035522
+  FBReactNativeSpec: c0c61ce6c9aed4a5bf62284c8309995c21cf6b02
   fmt: ff9d55029c625d3757ed641535fd4a75fedc7ce9
   FormatterKit: 184db51bf120b633693a73624a4cede89ec51a41
   FSInteractiveMap: a396f610f48b76cb540baa87139d056429abda86
   Gifu: 7bcb6427457d85e0b4dff5a84ec5947ac19a93ea
-  glog: 741689bdd65551bc8fb59d633e55c34293030d3e
+  glog: 67060cb66a7ea4b1e8947dc9936d7fce11b100b0
   GoogleSignIn: fd381840dbe7c1137aa6dc30849a5c3e070c034a
   Gridicons: 17d660b97ce4231d582101b02f8280628b141c9a
   GTMAppAuth: 0ff230db599948a9ad7470ca667337803b3fc4dd
   GTMSessionFetcher: 5595ec75acf5be50814f81e9189490412bad82ba
-  Gutenberg: b3b13fdfade0717241ad565903b976d111a49712
+  Gutenberg: 1ebb7a4860ec675a5d5947da88416393e80a2f3f
   JTAppleCalendar: 932cadea40b1051beab10f67843451d48ba16c99
   Kanvas: f932eaed3d3f47aae8aafb6c2d27c968bdd49030
   libwebp: 60305b2e989864154bd9be3d772730f08fc6a59c
@@ -834,46 +814,44 @@
   "NSURL+IDN": afc873e639c18138a1589697c3add197fe8679ca
   OCMock: 43565190abc78977ad44a61c0d20d7f0784d35ab
   OHHTTPStubs: 90eac6d8f2c18317baeca36698523dc67c513831
-  RCT-Folly: b60af04f04d86a9f9c3317ba253365c4bd30ac5f
-  RCTRequired: f29d295ee209e2ac38b0aede22af2079ba814983
-  RCTTypeSafety: 385273055103e9b60ac9ec070900621d3a31ff28
+  RCT-Folly: 048c033f600f0332cc56ed44b08b57b4a52fdacc
+  RCTRequired: 4fa0ded506b57e3d028102ed7faebd62bce22c93
+  RCTTypeSafety: f28017f651282108a363695ac144c00e54159d16
   Reachability: 33e18b67625424e47b6cde6d202dce689ad7af96
-  React: ee95447578c5b9789ba7aad0593d162b72a45e6f
-  React-bridging: 011e313a56cbb8e98f97749b83f4b43fafdcf3db
-  React-callinvoker: 132da8333bd1a22a4d637a800bcd5e9bb051404f
-  React-Codegen: 1bb3fbcd85a52638967113eab1cc0acb3e719c6f
-  React-Core: bd57dad64f256ac856c5a5341c3433593bc9e98b
-  React-CoreModules: 98d0fd895946722aeda6214ff155f0ddeef02fa3
-  React-cxxreact: 53614bcfdacdf57c6bf5ebbeb942dd020f6c9f37
-  React-jsi: 828954dea2cd2fba7433d1c2e824d26f4a1c09fd
-  React-jsiexecutor: 8dfd84cc30ef554c37084f040db8171f998bec6c
-  React-jsinspector: f86975c8251bd7882f9a9d68df150db287a822bb
-  React-logger: 16a67709f5aa1d752fd09f9e6ccbf802ba0c24e9
-  react-native-blur: 14c75aa19da8734c1656d5b6ca5adb859b2c26aa
+  React: c06052e1d7dc6eb53bdfa47585433639c0132ed5
+  React-callinvoker: 52cffd58374de75446aa7f21ea4b5afc52ee6d5e
+  React-Core: edbff05d6946161260a787152b8eda3bdad63371
+  React-CoreModules: 8edb7ef1659a7f096eaf46ec0fab767a7a0e3952
+  React-cxxreact: 11a929b7655ad35f3bc8bb01605610fd3c695f45
+  React-jsi: 1873930d7c1b4b928d3e12725e4dba9adcbaea27
+  React-jsiexecutor: e3304ac371f23230f7272e42d0b0034190b7e204
+  React-jsinspector: 87ab4eb6cba6d92a1c276af265be38835b30e51f
+  React-logger: ccd14c7a8d56252713323254671fbfcd2798b6b4
+  react-native-blur: 7f21bce1eeae924f28a4cefc7b23ce035c015ea5
   react-native-get-random-values: 2869478c635a6e33080b917ce33f2803cb69262c
   react-native-keyboard-aware-scroll-view: 042fe86d8358780b9697cadf5f8cefbf8f8c7378
   react-native-safe-area: e3de9e959c7baaae8db9bcb015d99ed1da25c9d5
   react-native-safe-area-context: 1e501ec30c260422def56e95e11edb103caa5bf2
-  react-native-slider: f1ea4381d6d43ef5b945b5b101e9c66d249630a6
-  react-native-video: 7b1832a8dcea07303f5e696b639354ea599931ff
+  react-native-slider: b7f5c5b918a126b0908dc3c02851cf86a80f9451
+  react-native-video: 12b1e5df2798f6838259a977ae76022c2496e664
   react-native-webview: fca2337b045c6554b4209ab5073e922fabac8e17
-  React-perflogger: 685c7bd5da242acbe09ae37488dd81c7d41afbb4
-  React-RCTActionSheet: 6c194ed0520d57075d03f3daf58ad025b1fb98a2
-  React-RCTAnimation: 2c9468ff7d0116801a994f445108f4be4f41f9df
-  React-RCTBlob: 18a19196ddf511eaab0be1ff30feb0c38b9ad5c9
-  React-RCTImage: 72af5e51c5ce2e725ebddea590901fb9c4fd46aa
-  React-RCTLinking: 6224cf6652cb9a6304c7d5c3e5ab92a72a0c9bf7
-  React-RCTNetwork: e82a24ca24d461dd8f9c087eb4332bd77004c906
-  React-RCTSettings: 81df0a79a648cb1678220e926d92e6ebc5ea6cc5
-  React-RCTText: b55360e76043f19128eee6ac04e0cbd53e6baf79
-  React-RCTVibration: 87d2dbefada4a1c345dcdc4c522494ac95c8bc9a
-  React-runtimeexecutor: f4e1071b6cebeef4a30896343960606dc09ca079
-  ReactCommon: bb76a4ca9fb5c2b8b1428dcfe0bc32eba5e4c02d
+  React-perflogger: 856f259ce772005558db593687ea754f86e33ceb
+  React-RCTActionSheet: ee28ed286367e18f90dc4510e83bd67f328ff213
+  React-RCTAnimation: 4448ec82f56c268c00e1ba94ab793493c215bbb8
+  React-RCTBlob: cbf7168e4b27049608bbbf7140fdcfb6f0a0424e
+  React-RCTImage: 1df537459875f67332630db8ae7f20dd965d2db7
+  React-RCTLinking: 7a0992bf5d1f07cbe875b2f4beb8b6b3385c0541
+  React-RCTNetwork: d9b2d50708d4b66baaa5ffc1df6fcd626f81539f
+  React-RCTSettings: 720e092efaddd7816eb8d954b0477447c7cc3f4a
+  React-RCTText: da3907af53e21aecb1f92dbaaf49179749872357
+  React-RCTVibration: ba532a2ca244b53ad666e151a85be870f0bcccdb
+  React-runtimeexecutor: ee14e3cee632c2472cbb10e2b4c18d5e785d9b5f
+  ReactCommon: 47b4a3cdfd27b3aae8d8399b9b2c4c658543ce6d
   RNCClipboard: e2298216e12d730c3c2eb9484095e1f2e1679cce
   RNCMaskedView: b467479e450f13e5dcee04423fefd2534f08c3eb
   RNFastImage: 9407b5abc43452149a2f628107c64a7d11aa2948
-  RNGestureHandler: 67b7f70f5a330ebfaaa4e852fe28e870eedcc3c6
-  RNReanimated: 4f00b11187a7cd673f57365395d37fcf25e0a81f
+  RNGestureHandler: aa75e7072f4f682d5ddec3dc1cefd569dd77ad14
+  RNReanimated: e9b24be225e2d6b04bce30bc73322fd3b3b05f52
   RNScreens: bd1f43d7dfcd435bc11d4ee5c60086717c45a113
   RNSVG: 259ef12cbec2591a45fc7c5f09d7aa09e6692533
   RNTAztecView: 168824a26c9e9b19f6f032a739efab296771b351
@@ -892,7 +870,7 @@
   WordPressUI: c5be816f6c7b3392224ac21de9e521e89fa108ac
   WPMediaPicker: 5a74a91e11c1047e942a65de0193f93432fc2c6d
   wpxmlrpc: bf55a43a7e710bd2a4fb8c02dfe83b1246f14f13
-  Yoga: 5e12f4deb20582f86f6323e1cdff25f07afc87f6
+  Yoga: 2ca978c40e0fd6d7f54bcb1602bc0cbbc79454a7
   ZendeskCommonUISDK: 5f0a83f412e07ae23701f18c412fe783b3249ef5
   ZendeskCoreSDK: 19a18e5ef2edcb18f4dbc0ea0d12bd31f515712a
   ZendeskMessagingAPISDK: db91be0c5cb88229d22f0e560ed99ba6e1dce02e
@@ -902,10 +880,6 @@
   ZendeskSupportSDK: 3a8e508ab1d9dd22dc038df6c694466414e037ba
   ZIPFoundation: ae5b4b813d216d3bf0a148773267fff14bd51d37
 
-<<<<<<< HEAD
-PODFILE CHECKSUM: edb67589eafdacc39b4e38893c9cecbf5878a077
-=======
 PODFILE CHECKSUM: 2f7060f9bfb6b64dde68ca1bb06c86a450e3af28
->>>>>>> 48f9af57
 
 COCOAPODS: 1.11.2