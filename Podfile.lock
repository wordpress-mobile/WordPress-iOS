--- conflicted
+++ resolved
@@ -54,16 +54,11 @@
     - GTMAppAuth (~> 1.0)
     - GTMSessionFetcher/Core (~> 1.1)
   - Gridicons (1.1.0)
-  - GTMAppAuth (1.3.0):
+  - GTMAppAuth (1.2.2):
     - AppAuth/Core (~> 1.4)
     - GTMSessionFetcher/Core (~> 1.5)
-<<<<<<< HEAD
-  - GTMSessionFetcher/Core (1.7.2)
-  - Gutenberg (1.78.0):
-=======
   - GTMSessionFetcher/Core (1.7.0)
   - Gutenberg (1.78.1):
->>>>>>> 575e67ac
     - React (= 0.66.2)
     - React-CoreModules (= 0.66.2)
     - React-RCTImage (= 0.66.2)
@@ -479,7 +474,7 @@
   - WordPress-Aztec-iOS (1.19.8)
   - WordPress-Editor-iOS (1.19.8):
     - WordPress-Aztec-iOS (= 1.19.8)
-  - WordPressAuthenticator (2.0.1-beta.1):
+  - WordPressAuthenticator (2.0.0):
     - Alamofire (~> 4.8)
     - CocoaLumberjack (~> 3.5)
     - GoogleSignIn (~> 6.0.1)
@@ -591,15 +586,9 @@
   - Starscream (= 3.0.6)
   - SVProgressHUD (= 2.2.5)
   - WordPress-Editor-iOS (~> 1.19.8)
-<<<<<<< HEAD
-  - WordPressAuthenticator (from `https://github.com/wordpress-mobile/WordPressAuthenticator-iOS.git`, branch `feature/what-is-wp-com-button`)
-  - WordPressKit (~> 4.54.0)
-  - WordPressMocks (~> 0.0.15)
-=======
   - WordPressAuthenticator (~> 2.0.0)
   - WordPressKit (~> 4.55.0)
   - WordPressMocks (~> 0.0.16)
->>>>>>> 575e67ac
   - WordPressShared (~> 1.18.0)
   - WordPressUI (~> 1.12.5)
   - WPMediaPicker (~> 1.8.4)
@@ -608,6 +597,8 @@
   - ZIPFoundation (~> 0.9.8)
 
 SPEC REPOS:
+  https://github.com/wordpress-mobile/cocoapods-specs.git:
+    - WordPressAuthenticator
   trunk:
     - Alamofire
     - AlamofireImage
@@ -756,14 +747,7 @@
   RNTAztecView:
     :git: https://github.com/wordpress-mobile/gutenberg-mobile.git
     :submodules: true
-<<<<<<< HEAD
-    :tag: v1.78.0
-  WordPressAuthenticator:
-    :branch: feature/what-is-wp-com-button
-    :git: https://github.com/wordpress-mobile/WordPressAuthenticator-iOS.git
-=======
     :tag: v1.78.1
->>>>>>> 575e67ac
   Yoga:
     :podspec: https://raw.githubusercontent.com/wordpress-mobile/gutenberg-mobile/v1.78.1/third-party-podspecs/Yoga.podspec.json
 
@@ -778,14 +762,7 @@
   RNTAztecView:
     :git: https://github.com/wordpress-mobile/gutenberg-mobile.git
     :submodules: true
-<<<<<<< HEAD
-    :tag: v1.78.0
-  WordPressAuthenticator:
-    :commit: 48fbd1713d510b8140fb2ebd3dd0b55e20a7df2f
-    :git: https://github.com/wordpress-mobile/WordPressAuthenticator-iOS.git
-=======
     :tag: v1.78.1
->>>>>>> 575e67ac
 
 SPEC CHECKSUMS:
   Alamofire: 3ec537f71edc9804815215393ae2b1a8ea33a844
@@ -810,15 +787,9 @@
   glog: 67060cb66a7ea4b1e8947dc9936d7fce11b100b0
   GoogleSignIn: fd381840dbe7c1137aa6dc30849a5c3e070c034a
   Gridicons: 17d660b97ce4231d582101b02f8280628b141c9a
-<<<<<<< HEAD
-  GTMAppAuth: 4d8f864896f3646f0c33baf38a28362f4c601e15
-  GTMSessionFetcher: 5595ec75acf5be50814f81e9189490412bad82ba
-  Gutenberg: b0c20ac9b0a7dc49ab34a711bdf350033f552a67
-=======
   GTMAppAuth: ad5c2b70b9a8689e1a04033c9369c4915bfcbe89
   GTMSessionFetcher: 43748f93435c2aa068b1cbe39655aaf600652e91
   Gutenberg: f9c3b0c398c2d1169b6a1cfdeb27ecf15b6f45e7
->>>>>>> 575e67ac
   JTAppleCalendar: 932cadea40b1051beab10f67843451d48ba16c99
   Kanvas: 9eab00cc89669b38858d42d5f30c810876b31344
   MediaEditor: 20cdeb46bdecd040b8bc94467ac85a52b53b193a
@@ -875,15 +846,9 @@
   UIDeviceIdentifier: af4e11e25a2ea670078e2bd677bb0e8144f9f063
   WordPress-Aztec-iOS: 7d11d598f14c82c727c08b56bd35fbeb7dafb504
   WordPress-Editor-iOS: 9eb9f12f21a5209cb837908d81ffe1e31cb27345
-<<<<<<< HEAD
-  WordPressAuthenticator: 378f422e0271e2e8d53aa3e76d9ed34055d1fc9d
-  WordPressKit: 5d4b882436356add961b405f655526161810de34
-  WordPressMocks: 6b52b0764d9939408151367dd9c6e8a910877f4d
-=======
   WordPressAuthenticator: 5163f732e4e529781f931f158f54b1a1545bc536
   WordPressKit: eb0949165ec479f2ec1c205f141fd62c72c5047a
   WordPressMocks: de50fe5968a98fa05db1fb1f9a1a23c3d288b58c
->>>>>>> 575e67ac
   WordPressShared: e5a479220643f46dc4d7726ef8dd45f18bf0c53b
   WordPressUI: c5be816f6c7b3392224ac21de9e521e89fa108ac
   WPMediaPicker: 9533160e5587939876aeeb1461a441a4e5dc4c4d
@@ -898,10 +863,6 @@
   ZendeskSupportSDK: 3a8e508ab1d9dd22dc038df6c694466414e037ba
   ZIPFoundation: ae5b4b813d216d3bf0a148773267fff14bd51d37
 
-<<<<<<< HEAD
-PODFILE CHECKSUM: c6917198c3a8977465a086c4e9922874fcf2d606
-=======
 PODFILE CHECKSUM: 87c70090c27fd39b8403e83f381c4a9ab9bdca5b
->>>>>>> 575e67ac
 
 COCOAPODS: 1.11.2