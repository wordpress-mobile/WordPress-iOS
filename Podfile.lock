--- conflicted
+++ resolved
@@ -49,12 +49,12 @@
   - OHHTTPStubs/Swift (9.1.0):
     - OHHTTPStubs/Default
   - Reachability (3.2)
-  - Sentry (8.16.1):
-    - Sentry/Core (= 8.16.1)
-    - SentryPrivate (= 8.16.1)
-  - Sentry/Core (8.16.1):
-    - SentryPrivate (= 8.16.1)
-  - SentryPrivate (8.16.1)
+  - Sentry (8.15.2):
+    - Sentry/Core (= 8.15.2)
+    - SentryPrivate (= 8.15.2)
+  - Sentry/Core (8.15.2):
+    - SentryPrivate (= 8.15.2)
+  - SentryPrivate (8.15.2)
   - Sodium (0.9.1)
   - Starscream (3.0.6)
   - SVProgressHUD (2.2.5)
@@ -185,10 +185,6 @@
   FSInteractiveMap:
     :git: https://github.com/wordpress-mobile/FSInteractiveMap.git
     :tag: 0.2.0
-  Gutenberg:
-    :git: https://github.com/wordpress-mobile/gutenberg-mobile.git
-    :submodules: true
-    :tag: v1.100.2
   WordPressAuthenticator:
     :commit: 419cd5ba532075d25dedc3954b80868b497b4531
     :git: https://github.com/wordpress-mobile/WordPressAuthenticator-iOS.git
@@ -217,8 +213,8 @@
   OCMock: 43565190abc78977ad44a61c0d20d7f0784d35ab
   OHHTTPStubs: 90eac6d8f2c18317baeca36698523dc67c513831
   Reachability: 33e18b67625424e47b6cde6d202dce689ad7af96
-  Sentry: fcd7073d05654d9f0214d0226fca3d56d6530379
-  SentryPrivate: 1cf54bae8be81dee04672b4c14ad5de52efb909f
+  Sentry: 6f5742b4c47c17c9adcf265f6f328cf4a0ed1923
+  SentryPrivate: b2f7996f37781080f04a946eb4e377ff63c64195
   Sodium: 23d11554ecd556196d313cf6130d406dfe7ac6da
   Starscream: ef3ece99d765eeccb67de105bfa143f929026cf5
   SVProgressHUD: 1428aafac632c1f86f62aa4243ec12008d7a51d6
@@ -226,11 +222,7 @@
   UIDeviceIdentifier: 442b65b4ff1832d4ca9c2a157815cb29ad981b17
   WordPress-Aztec-iOS: fbebd569c61baa252b3f5058c0a2a9a6ada686bb
   WordPress-Editor-iOS: bda9f7f942212589b890329a0cb22547311749ef
-<<<<<<< HEAD
-  WordPressAuthenticator: 076a963e784bd5c57f9fa979bcab2a67bd929abb
-=======
   WordPressAuthenticator: 738d6423d11db1927b4f30dec8c4b90a442df8fc
->>>>>>> d2248f56
   WordPressKit: 304725187d755db8d5ff73a58d27eda0071771c1
   WordPressShared: 87f3ee89b0a3e83106106f13a8b71605fb8eb6d2
   WordPressUI: a491454affda3b0fb812812e637dc5e8f8f6bd06
