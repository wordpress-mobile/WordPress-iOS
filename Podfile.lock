--- conflicted
+++ resolved
@@ -395,11 +395,7 @@
   - WordPress-Aztec-iOS (1.19.3)
   - WordPress-Editor-iOS (1.19.3):
     - WordPress-Aztec-iOS (= 1.19.3)
-<<<<<<< HEAD
-  - WordPressAuthenticator (1.23.0-beta.17):
-=======
-  - WordPressAuthenticator (1.23.0-beta.14):
->>>>>>> d6dea7e2
+  - WordPressAuthenticator (1.23.0-beta.18):
     - 1PasswordExtension (= 1.8.6)
     - Alamofire (= 4.8)
     - CocoaLumberjack (~> 3.5)
@@ -509,13 +505,8 @@
   - Starscream (= 3.0.6)
   - SVProgressHUD (= 2.2.5)
   - WordPress-Editor-iOS (~> 1.19.3)
-<<<<<<< HEAD
   - WordPressAuthenticator (~> 1.23.0-beta.17)
-  - WordPressKit (~> 4.14)
-=======
-  - WordPressAuthenticator (~> 1.23.0-beta)
   - WordPressKit (~> 4.15.0-beta.1)
->>>>>>> d6dea7e2
   - WordPressMocks (~> 0.0.8)
   - WordPressShared (~> 1.11-beta)
   - WordPressUI (~> 1.7.1)
@@ -750,7 +741,7 @@
   React-RCTVibration: 20deb1f6f001000d1f2603722ec110c66c74796b
   ReactCommon: 48926fc48fcd7c8a629860049ffba9c23b4005dc
   ReactNativeDarkMode: f61376360c5d983907e5c316e8e1c853a8c2f348
-  RNCMaskedView: 5a8ec07677aa885546a0d98da336457e2bea557f
+  RNCMaskedView: 72b5012baac53b13a9ba717eaa554afd3f2930c5
   RNGestureHandler: 82a89b0fde0a37e633c6233418f7249e2f8e59b5
   RNReanimated: 13f7a6a22667c4f00aac217bc66f94e8560b3d59
   RNScreens: 6833ac5c29cf2f03eed12103140530bbd75b6aea
@@ -764,13 +755,8 @@
   UIDeviceIdentifier: a79ccdfc940373835a7d8e9fc7541e6bf61b6319
   WordPress-Aztec-iOS: b7ac8b30f746992e85d9668453ac87c2cdcecf4f
   WordPress-Editor-iOS: 1886f7fe464d79ee64ccfe7985281f8cf45f75eb
-<<<<<<< HEAD
-  WordPressAuthenticator: b9c8f809f5c0e1c8c523c6dde7f3fde80d317846
-  WordPressKit: dcab41057f0c39af3280b7c0d17bdc36271e01ae
-=======
-  WordPressAuthenticator: 73ab38055fe38032c2ba0a2c752fb4f97ffa92f1
+  WordPressAuthenticator: 0c4c065ff76bf731c6442ce45d1b74c9f8b3bbb6
   WordPressKit: c0b0221ea81c4f1a1089b2b4bcf402b39a966738
->>>>>>> d6dea7e2
   WordPressMocks: b4064b99a073117bbc304abe82df78f2fbe60992
   WordPressShared: b56046080c99d41519d097c970df663fda48e218
   WordPressUI: 9da5d966b8beb091950cd96880db398d7f30e246
@@ -786,10 +772,6 @@
   ZendeskSupportSDK: a87ab1e4badace92c75eb11dc77ede1e995b2adc
   ZIPFoundation: 249fa8890597086cd536bb2df5c9804d84e122b0
 
-<<<<<<< HEAD
-PODFILE CHECKSUM: 684f856d7ffc0ae235860af990690ca838727aae
-=======
-PODFILE CHECKSUM: 4ef461ca92a4f4607c90cc01c7d09c01461500ee
->>>>>>> d6dea7e2
+PODFILE CHECKSUM: 8778e40f20cb9128d54d1db708c3a026d455fd3c
 
 COCOAPODS: 1.8.4