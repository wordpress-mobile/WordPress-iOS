--- conflicted
+++ resolved
@@ -505,13 +505,8 @@
   - Starscream (= 3.0.6)
   - SVProgressHUD (= 2.2.5)
   - WordPress-Editor-iOS (~> 1.19.3)
-<<<<<<< HEAD
-  - WordPressAuthenticator (from `https://github.com/wordpress-mobile/WordPressAuthenticator-iOS.git`, commit `48693d7`)
-  - WordPressKit (~> 4.17.0)
-=======
-  - WordPressAuthenticator (~> 1.26.0-beta)
+  - WordPressAuthenticator (from `https://github.com/wordpress-mobile/WordPressAuthenticator-iOS.git`, commit `1960791`)
   - WordPressKit (~> 4.18.0-beta)
->>>>>>> 3a266535
   - WordPressMocks (~> 0.0.8)
   - WordPressShared (~> 1.12.0)
   - WordPressUI (~> 1.7.1)
@@ -662,7 +657,7 @@
     :git: http://github.com/wordpress-mobile/gutenberg-mobile/
     :submodules: true
   WordPressAuthenticator:
-    :commit: 48693d7
+    :commit: '1960791'
     :git: https://github.com/wordpress-mobile/WordPressAuthenticator-iOS.git
   Yoga:
     :podspec: https://raw.githubusercontent.com/wordpress-mobile/gutenberg-mobile/a0a5353efe8560ccca572b6a15165b5608df7ee1/third-party-podspecs/Yoga.podspec.json
@@ -683,7 +678,7 @@
     :git: http://github.com/wordpress-mobile/gutenberg-mobile/
     :submodules: true
   WordPressAuthenticator:
-    :commit: 48693d7
+    :commit: '1960791'
     :git: https://github.com/wordpress-mobile/WordPressAuthenticator-iOS.git
 
 SPEC CHECKSUMS:
@@ -782,10 +777,6 @@
   ZendeskSupportSDK: a87ab1e4badace92c75eb11dc77ede1e995b2adc
   ZIPFoundation: 249fa8890597086cd536bb2df5c9804d84e122b0
 
-<<<<<<< HEAD
-PODFILE CHECKSUM: fcc895f56349d28b8ff8e10f9b7e71a4379e1b4d
-=======
-PODFILE CHECKSUM: caba36b01d2e3ecf68f096e7e2c8ebb58452fb5e
->>>>>>> 3a266535
+PODFILE CHECKSUM: 2e29130b2dba1b8882e7015f2f22ff924bc8cbad
 
 COCOAPODS: 1.9.3