PODS:
  - Alamofire (5.9.0)
  - AlamofireImage (4.3.0):
    - Alamofire (~> 5.8)
  - AlamofireNetworkActivityIndicator (3.1.0):
    - Alamofire (~> 5.1)
  - AppCenter (5.0.4):
    - AppCenter/Analytics (= 5.0.4)
    - AppCenter/Crashes (= 5.0.4)
  - AppCenter/Analytics (5.0.4):
    - AppCenter/Core
  - AppCenter/Core (5.0.4)
  - AppCenter/Crashes (5.0.4):
    - AppCenter/Core
  - AppCenter/Distribute (5.0.4):
    - AppCenter/Core
  - Automattic-Tracks-iOS (3.3.0):
    - Sentry (~> 8.0)
    - Sodium (>= 0.9.1)
    - UIDeviceIdentifier (~> 2.0)
  - CocoaLumberjack/Core (3.8.0)
  - CocoaLumberjack/Swift (3.8.0):
    - CocoaLumberjack/Core
  - CropViewController (2.5.3)
  - Down (0.6.6)
  - FSInteractiveMap (0.1.0)
  - Gifu (3.3.1)
  - Gravatar (1.0.1)
  - Gridicons (1.2.0)
  - Gutenberg (1.117.0)
  - JTAppleCalendar (8.0.5)
  - Kanvas (1.4.9):
    - CropViewController
  - MediaEditor (1.2.2):
    - CropViewController (~> 2.5.3)
  - NSObject-SafeExpectations (0.0.6)
  - "NSURL+IDN (0.4)"
  - OCMock (3.4.3)
  - OHHTTPStubs/Core (9.1.0)
  - OHHTTPStubs/Default (9.1.0):
    - OHHTTPStubs/Core
    - OHHTTPStubs/JSON
    - OHHTTPStubs/NSURLSession
    - OHHTTPStubs/OHPathHelpers
  - OHHTTPStubs/JSON (9.1.0):
    - OHHTTPStubs/Core
  - OHHTTPStubs/NSURLSession (9.1.0):
    - OHHTTPStubs/Core
  - OHHTTPStubs/OHPathHelpers (9.1.0)
  - OHHTTPStubs/Swift (9.1.0):
    - OHHTTPStubs/Default
  - Reachability (3.2)
  - Sentry (8.21.0):
    - Sentry/Core (= 8.21.0)
    - SentryPrivate (= 8.21.0)
  - Sentry/Core (8.21.0):
    - SentryPrivate (= 8.21.0)
  - SentryPrivate (8.21.0)
  - Sodium (0.9.1)
  - Starscream (4.0.8)
  - SVProgressHUD (2.2.5)
  - SwiftLint (0.54.0)
  - UIDeviceIdentifier (2.3.0)
  - WordPress-Aztec-iOS (1.19.11)
  - WordPress-Editor-iOS (1.19.11):
    - WordPress-Aztec-iOS (= 1.19.11)
  - WordPressAuthenticator (9.0.8):
    - Gridicons (~> 1.0)
    - "NSURL+IDN (= 0.4)"
    - SVProgressHUD (~> 2.2.5)
    - WordPressKit (~> 17.0)
    - WordPressShared (~> 2.1-beta)
    - WordPressUI (~> 1.7-beta)
  - WordPressKit (17.0.0):
    - NSObject-SafeExpectations (~> 0.0.4)
    - UIDeviceIdentifier (~> 2.0)
    - WordPressShared (~> 2.0-beta)
    - wpxmlrpc (~> 0.10)
  - WordPressShared (2.3.1)
  - WordPressUI (1.16.0)
  - wpxmlrpc (0.10.0)
  - ZendeskCommonUISDK (6.1.4)
  - ZendeskCoreSDK (2.5.1)
  - ZendeskMessagingAPISDK (3.8.5):
    - ZendeskSDKConfigurationsSDK (= 1.1.11)
  - ZendeskMessagingSDK (3.8.5):
    - ZendeskCommonUISDK (= 6.1.4)
    - ZendeskMessagingAPISDK (= 3.8.5)
  - ZendeskSDKConfigurationsSDK (1.1.11)
  - ZendeskSupportProvidersSDK (5.3.0):
    - ZendeskCoreSDK (~> 2.5.1)
  - ZendeskSupportSDK (5.3.0):
    - ZendeskMessagingSDK (~> 3.8.2)
    - ZendeskSupportProvidersSDK (~> 5.3.0)
  - ZIPFoundation (0.9.16)

DEPENDENCIES:
  - AlamofireImage (~> 4.0)
  - AlamofireNetworkActivityIndicator (~> 3.0)
  - AppCenter (~> 5.0)
  - AppCenter/Distribute (~> 5.0)
  - Automattic-Tracks-iOS (~> 3.3)
  - CocoaLumberjack/Swift (~> 3.0)
  - CropViewController (= 2.5.3)
  - Down (~> 0.6.6)
  - FSInteractiveMap (from `https://github.com/wordpress-mobile/FSInteractiveMap.git`, tag `0.2.0`)
  - Gifu (= 3.3.1)
  - Gravatar (= 1.0.1)
  - Gridicons (~> 1.2)
  - Gutenberg (from `https://cdn.a8c-ci.services/gutenberg-mobile/Gutenberg-v1.117.0.podspec`)
  - JTAppleCalendar (~> 8.0.5)
  - Kanvas (~> 1.4.4)
  - MediaEditor (>= 1.2.2, ~> 1.2)
  - NSObject-SafeExpectations (~> 0.0.4)
  - "NSURL+IDN (~> 0.4)"
  - OCMock (~> 3.4.3)
  - OHHTTPStubs/Swift (~> 9.1.0)
  - Reachability (= 3.2)
  - Starscream (~> 4.0)
  - SVProgressHUD (= 2.2.5)
  - SwiftLint (= 0.54.0)
  - WordPress-Editor-iOS (~> 1.19.11)
  - WordPressAuthenticator (>= 9.0.8, ~> 9.0)
<<<<<<< HEAD
  - WordPressKit (~> 17.0.0)
  - WordPressShared (from `https://github.com/wordpress-mobile/WordPress-iOS-Shared.git`, commit `688ee5e4efddc1fc23626626ef17b7e929bdafb0`)
=======
  - WordPressKit (from `https://github.com/wordpress-mobile/WordPressKit-iOS.git`, commit `1c9aa7ec981fd3369199182605797a5ea4d5efc4`)
  - WordPressShared (>= 2.3.1, ~> 2.3)
>>>>>>> 7f37b02d
  - WordPressUI (~> 1.16)
  - ZendeskSupportSDK (= 5.3.0)
  - ZIPFoundation (= 0.9.16)

SPEC REPOS:
  https://github.com/wordpress-mobile/cocoapods-specs.git:
    - WordPress-Aztec-iOS
    - WordPress-Editor-iOS
    - WordPressAuthenticator
  trunk:
    - Alamofire
    - AlamofireImage
    - AlamofireNetworkActivityIndicator
    - AppCenter
    - Automattic-Tracks-iOS
    - CocoaLumberjack
    - CropViewController
    - Down
    - Gifu
    - Gravatar
    - Gridicons
    - JTAppleCalendar
    - Kanvas
    - MediaEditor
    - NSObject-SafeExpectations
    - "NSURL+IDN"
    - OCMock
    - OHHTTPStubs
    - Reachability
    - Sentry
    - SentryPrivate
    - Sodium
    - Starscream
    - SVProgressHUD
    - SwiftLint
    - UIDeviceIdentifier
<<<<<<< HEAD
    - WordPressKit
=======
    - WordPressShared
>>>>>>> 7f37b02d
    - WordPressUI
    - wpxmlrpc
    - ZendeskCommonUISDK
    - ZendeskCoreSDK
    - ZendeskMessagingAPISDK
    - ZendeskMessagingSDK
    - ZendeskSDKConfigurationsSDK
    - ZendeskSupportProvidersSDK
    - ZendeskSupportSDK
    - ZIPFoundation

EXTERNAL SOURCES:
  FSInteractiveMap:
    :git: https://github.com/wordpress-mobile/FSInteractiveMap.git
    :tag: 0.2.0
  Gutenberg:
    :podspec: https://cdn.a8c-ci.services/gutenberg-mobile/Gutenberg-v1.117.0.podspec
<<<<<<< HEAD
  WordPressShared:
    :commit: 688ee5e4efddc1fc23626626ef17b7e929bdafb0
    :git: https://github.com/wordpress-mobile/WordPress-iOS-Shared.git
=======
  WordPressKit:
    :commit: 1c9aa7ec981fd3369199182605797a5ea4d5efc4
    :git: https://github.com/wordpress-mobile/WordPressKit-iOS.git
>>>>>>> 7f37b02d

CHECKOUT OPTIONS:
  FSInteractiveMap:
    :git: https://github.com/wordpress-mobile/FSInteractiveMap.git
    :tag: 0.2.0
<<<<<<< HEAD
  WordPressShared:
    :commit: 688ee5e4efddc1fc23626626ef17b7e929bdafb0
    :git: https://github.com/wordpress-mobile/WordPress-iOS-Shared.git
=======
  WordPressKit:
    :commit: 1c9aa7ec981fd3369199182605797a5ea4d5efc4
    :git: https://github.com/wordpress-mobile/WordPressKit-iOS.git
>>>>>>> 7f37b02d

SPEC CHECKSUMS:
  Alamofire: 02b772c9910e8eba1a079227c32fbd9e46c90a24
  AlamofireImage: 843953fa97bee5f561cf05d83abd759e590b068d
  AlamofireNetworkActivityIndicator: 6564782bd7b9e6c430ae67d9277af01907b01ca4
  AppCenter: 85c92db0759d2792a65eb61d6842d2e86611a49a
  Automattic-Tracks-iOS: fc307762052ec20b733ae76363d1387a9d93d6a5
  CocoaLumberjack: 78abfb691154e2a9df8ded4350d504ee19d90732
  CropViewController: a5c143548a0fabcd6cc25f2d26e40460cfb8c78c
  Down: 71bf4af3c04fa093e65dffa25c4b64fa61287373
  FSInteractiveMap: a396f610f48b76cb540baa87139d056429abda86
  Gifu: 416d4e38c4c2fed012f019e0a1d3ffcb58e5b842
  Gravatar: 51437de6811c1d8d6f60c52985f2ca00a85cfc8e
  Gridicons: 4455b9f366960121430e45997e32112ae49ffe1d
  Gutenberg: 2249ee2bdac042ce129297aee696c7926930bc00
  JTAppleCalendar: 16c6501b22cb27520372c28b0a2e0b12c8d0cd73
  Kanvas: cc027f8058de881a4ae2b5aa5f05037b6d054d08
  MediaEditor: d08314cfcbfac74361071a306b4bc3a39b3356ae
  NSObject-SafeExpectations: c01c8881cbd97efad6f668286b913cd0b7d62ab5
  "NSURL+IDN": afc873e639c18138a1589697c3add197fe8679ca
  OCMock: 43565190abc78977ad44a61c0d20d7f0784d35ab
  OHHTTPStubs: 90eac6d8f2c18317baeca36698523dc67c513831
  Reachability: 33e18b67625424e47b6cde6d202dce689ad7af96
  Sentry: ebc12276bd17613a114ab359074096b6b3725203
  SentryPrivate: d651efb234cf385ec9a1cdd3eff94b5e78a0e0fe
  Sodium: 23d11554ecd556196d313cf6130d406dfe7ac6da
  Starscream: 19b5533ddb925208db698f0ac508a100b884a1b9
  SVProgressHUD: 1428aafac632c1f86f62aa4243ec12008d7a51d6
  SwiftLint: c1de071d9d08c8aba837545f6254315bc900e211
  UIDeviceIdentifier: 442b65b4ff1832d4ca9c2a157815cb29ad981b17
  WordPress-Aztec-iOS: 3732c6d865a5c9f35788377bdeda8a80ea10d0a1
  WordPress-Editor-iOS: 453345420ced3d3ef20f0051b3df46ff10281e0c
  WordPressAuthenticator: 898acaac75c5ade9b900c02622a15b9aef8fde1a
  WordPressKit: a71cc550f4b525ab5eef057984c8de071462edd5
  WordPressShared: 04c6d51441bb8fa29651075b3a5536c90ae89c76
  WordPressUI: ec5ebcf7e63e797ba51d07513e340c1b14cf45a4
  wpxmlrpc: 68db063041e85d186db21f674adf08d9c70627fd
  ZendeskCommonUISDK: ba160fe413b491af9e7bfcb9808afcd494dc83a5
  ZendeskCoreSDK: 19a18e5ef2edcb18f4dbc0ea0d12bd31f515712a
  ZendeskMessagingAPISDK: 410f9bcf07c79fe98d6f251da102368d6b356c54
  ZendeskMessagingSDK: 95d396c981dacfab83cc7b9736e8561d51a3052b
  ZendeskSDKConfigurationsSDK: ebced171fd1f4eb57760e8537d8cfa6a450122be
  ZendeskSupportProvidersSDK: 2bdf8544f7cd0fd4c002546f5704b813845beb2a
  ZendeskSupportSDK: 3a8e508ab1d9dd22dc038df6c694466414e037ba
  ZIPFoundation: d170fa8e270b2a32bef9dcdcabff5b8f1a5deced

<<<<<<< HEAD
PODFILE CHECKSUM: fbbac2980b73a346bddbedc808551a33d7ca627e
=======
PODFILE CHECKSUM: 2eafc7ffff1e9a87070b94cfa3e3f8bae4f29bde
>>>>>>> 7f37b02d

COCOAPODS: 1.15.2<|MERGE_RESOLUTION|>--- conflicted
+++ resolved
@@ -121,13 +121,8 @@
   - SwiftLint (= 0.54.0)
   - WordPress-Editor-iOS (~> 1.19.11)
   - WordPressAuthenticator (>= 9.0.8, ~> 9.0)
-<<<<<<< HEAD
-  - WordPressKit (~> 17.0.0)
+  - WordPressKit (from `https://github.com/wordpress-mobile/WordPressKit-iOS.git`, commit `1c9aa7ec981fd3369199182605797a5ea4d5efc4`)
   - WordPressShared (from `https://github.com/wordpress-mobile/WordPress-iOS-Shared.git`, commit `688ee5e4efddc1fc23626626ef17b7e929bdafb0`)
-=======
-  - WordPressKit (from `https://github.com/wordpress-mobile/WordPressKit-iOS.git`, commit `1c9aa7ec981fd3369199182605797a5ea4d5efc4`)
-  - WordPressShared (>= 2.3.1, ~> 2.3)
->>>>>>> 7f37b02d
   - WordPressUI (~> 1.16)
   - ZendeskSupportSDK (= 5.3.0)
   - ZIPFoundation (= 0.9.16)
@@ -164,11 +159,6 @@
     - SVProgressHUD
     - SwiftLint
     - UIDeviceIdentifier
-<<<<<<< HEAD
-    - WordPressKit
-=======
-    - WordPressShared
->>>>>>> 7f37b02d
     - WordPressUI
     - wpxmlrpc
     - ZendeskCommonUISDK
@@ -186,29 +176,23 @@
     :tag: 0.2.0
   Gutenberg:
     :podspec: https://cdn.a8c-ci.services/gutenberg-mobile/Gutenberg-v1.117.0.podspec
-<<<<<<< HEAD
+  WordPressKit:
+    :commit: 1c9aa7ec981fd3369199182605797a5ea4d5efc4
+    :git: https://github.com/wordpress-mobile/WordPressKit-iOS.git
   WordPressShared:
     :commit: 688ee5e4efddc1fc23626626ef17b7e929bdafb0
     :git: https://github.com/wordpress-mobile/WordPress-iOS-Shared.git
-=======
-  WordPressKit:
-    :commit: 1c9aa7ec981fd3369199182605797a5ea4d5efc4
-    :git: https://github.com/wordpress-mobile/WordPressKit-iOS.git
->>>>>>> 7f37b02d
 
 CHECKOUT OPTIONS:
   FSInteractiveMap:
     :git: https://github.com/wordpress-mobile/FSInteractiveMap.git
     :tag: 0.2.0
-<<<<<<< HEAD
+  WordPressKit:
+    :commit: 1c9aa7ec981fd3369199182605797a5ea4d5efc4
+    :git: https://github.com/wordpress-mobile/WordPressKit-iOS.git
   WordPressShared:
     :commit: 688ee5e4efddc1fc23626626ef17b7e929bdafb0
     :git: https://github.com/wordpress-mobile/WordPress-iOS-Shared.git
-=======
-  WordPressKit:
-    :commit: 1c9aa7ec981fd3369199182605797a5ea4d5efc4
-    :git: https://github.com/wordpress-mobile/WordPressKit-iOS.git
->>>>>>> 7f37b02d
 
 SPEC CHECKSUMS:
   Alamofire: 02b772c9910e8eba1a079227c32fbd9e46c90a24
@@ -255,10 +239,6 @@
   ZendeskSupportSDK: 3a8e508ab1d9dd22dc038df6c694466414e037ba
   ZIPFoundation: d170fa8e270b2a32bef9dcdcabff5b8f1a5deced
 
-<<<<<<< HEAD
-PODFILE CHECKSUM: fbbac2980b73a346bddbedc808551a33d7ca627e
-=======
-PODFILE CHECKSUM: 2eafc7ffff1e9a87070b94cfa3e3f8bae4f29bde
->>>>>>> 7f37b02d
+PODFILE CHECKSUM: 9edf854b5abaf64e2e5d70b6ab0a7248b7542534
 
 COCOAPODS: 1.15.2