--- conflicted
+++ resolved
@@ -45,14 +45,10 @@
   - Helpshift (4.8.0)
   - HockeySDK (3.5.7)
   - JRSwizzle (1.0)
-<<<<<<< HEAD
   - KIF (3.0.8):
     - KIF/XCTest
   - KIF/XCTest (3.0.8)
-  - Lookback (0.6.4)
-=======
   - Lookback (0.6.5)
->>>>>>> ef072072
   - MGImageUtilities (0.0.1)
   - Mixpanel (2.5.4)
   - NSLogger (1.5)
@@ -64,20 +60,12 @@
   - OCMock (3.1.1)
   - OHHTTPStubs (1.1.1)
   - Reachability (3.1.1)
-<<<<<<< HEAD
-  - Simperium (0.7.0):
-=======
   - Simperium (0.7.2):
->>>>>>> ef072072
     - Google-Diff-Match-Patch
     - JRSwizzle
     - Simperium/no-arc
     - SocketRocket
-<<<<<<< HEAD
-  - Simperium/no-arc (0.7.0):
-=======
   - Simperium/no-arc (0.7.2):
->>>>>>> ef072072
     - Google-Diff-Match-Patch
     - JRSwizzle
     - SocketRocket
@@ -85,10 +73,10 @@
   - SVProgressHUD (1.0)
   - UIAlertView+Blocks (0.8.1)
   - UIDeviceIdentifier (0.4.3)
-  - WordPress-iOS-Editor (0.2.2):
+  - WordPress-iOS-Editor (0.2.1):
     - CocoaLumberjack (~> 1.8.1)
     - UIAlertView+Blocks
-    - WordPress-iOS-Shared (~> 0.1.3)
+    - WordPress-iOS-Shared (~> 0.1.0)
     - WordPressCom-Analytics-iOS (~> 0.0.4)
   - WordPress-iOS-Shared (0.1.3):
     - AFNetworking (~> 2.3.1)
@@ -97,11 +85,7 @@
   - WordPressApi (0.0.1):
     - AFNetworking (~> 2.3.1)
     - wpxmlrpc (~> 0.1)
-<<<<<<< HEAD
   - WordPressCom-Analytics-iOS (0.0.11)
-=======
-  - WordPressCom-Analytics-iOS (0.0.10)
->>>>>>> ef072072
   - WordPressCom-Stats-iOS (0.1.4):
     - AFNetworking (~> 2.3.1)
     - CocoaLumberjack (~> 1.8.1)
@@ -120,12 +104,8 @@
   - google-plus-ios-sdk (~> 1.5)
   - Helpshift (~> 4.8.0)
   - HockeySDK (~> 3.5.0)
-<<<<<<< HEAD
   - KIF (from `https://github.com/SergioEstevao/KIF.git`, branch `issue/470-AccessibilityIdentifier`)
-  - Lookback (= 0.6.4)
-=======
   - Lookback (= 0.6.5)
->>>>>>> ef072072
   - MGImageUtilities (from `git://github.com/wordpress-mobile/MGImageUtilities.git`, branch `gifsupport`)
   - Mixpanel (= 2.5.4)
   - NSLogger-CocoaLumberjack-connector (~> 1.3)
@@ -134,22 +114,14 @@
   - OCMock
   - OHHTTPStubs (= 1.1.1)
   - Reachability (= 3.1.1)
-<<<<<<< HEAD
-  - Simperium (= 0.7.0)
-=======
   - Simperium (= 0.7.2)
->>>>>>> ef072072
   - SocketRocket (from `https://github.com/jleandroperez/SocketRocket.git`, branch `master`)
   - SVProgressHUD (~> 1.0)
   - UIDeviceIdentifier (~> 0.1)
-  - WordPress-iOS-Editor (= 0.2.2)
+  - WordPress-iOS-Editor (from `git://github.com/wordpress-mobile/WordPress-iOS-Editor`, commit `23ceee9ca3fa59971e869c3a1f459afe147633e5`, branch `release/0.2.2`)
   - WordPress-iOS-Shared (= 0.1.3)
   - WordPressApi (from `https://github.com/wordpress-mobile/WordPressApi.git`)
-<<<<<<< HEAD
   - WordPressCom-Analytics-iOS (= 0.0.11)
-=======
-  - WordPressCom-Analytics-iOS (= 0.0.10)
->>>>>>> ef072072
   - WordPressCom-Stats-iOS (= 0.1.4)
   - wpxmlrpc (~> 0.4.3)
 
@@ -165,6 +137,10 @@
   SocketRocket:
     :branch: master
     :git: https://github.com/jleandroperez/SocketRocket.git
+  WordPress-iOS-Editor:
+    :branch: release/0.2.2
+    :commit: 23ceee9ca3fa59971e869c3a1f459afe147633e5
+    :git: git://github.com/wordpress-mobile/WordPress-iOS-Editor
   WordPressApi:
     :git: https://github.com/wordpress-mobile/WordPressApi.git
 
@@ -181,12 +157,8 @@
   Helpshift: cb3f909e33f53a1b4f617a743ed24fdbfdb507f3
   HockeySDK: f0e874d1c6833163ee0c4e423606faf33ad04071
   JRSwizzle: 30da7a2c539a4ebf954b16d15f6dd8221c9f6fa5
-<<<<<<< HEAD
   KIF: ca6fee58d795e2ca432b852369641b5f6e7b08c7
-  Lookback: b95ec58d73b9a706735df6230dc83dbb62831abb
-=======
   Lookback: 59f217e51c1f2bcdf23d00522ef14b66be8557d1
->>>>>>> ef072072
   MGImageUtilities: ce03a910781d7e189814d668af340bc1c0238363
   Mixpanel: 87167a0b0a74f11f0ee3787f291357494730617c
   NSLogger: 84ed0bf00985df483153ce344d8171c9ec83be2b
@@ -196,23 +168,15 @@
   OCMock: f6cb8c162ab9d5620dddf411282c7b2c0ee78854
   OHHTTPStubs: d6ace2645e4744a0ad6c5a72940999a5632037fb
   Reachability: 8e9635e3cb4f98e7f825e51147f677ecc694d0e7
-<<<<<<< HEAD
-  Simperium: 2d83a368f5d6ff6dab27782c5a8d9639d494102d
-=======
   Simperium: 475f3b186cda90c8f868248ff9fec94358029edf
->>>>>>> ef072072
   SocketRocket: b809068861cb66d871eb93a428696b1eb5451318
   SVProgressHUD: 5034c6e22b8c2ca3e09402e48d41ed0340aa1c50
   UIAlertView+Blocks: 0b749f1f7bd5131ff2233b30a406c1585a7171b2
   UIDeviceIdentifier: a313d8f8d5a0ad34898f332e65dbecfa2d9b2af3
-  WordPress-iOS-Editor: 697b760ff0e06b6abb80d33b8333266296320dbd
+  WordPress-iOS-Editor: 1f4410ffd766061cff8a1a5cf3c66926235e31bb
   WordPress-iOS-Shared: 48ca916221bec8731a6bd5e5fcf683977f15766d
   WordPressApi: 6216cef116f627f07d1a519b8d04dd7acada0d20
-<<<<<<< HEAD
   WordPressCom-Analytics-iOS: c08271ed085c83a3c825ea4a362face4724d4cbf
-=======
-  WordPressCom-Analytics-iOS: 8a95339dd6f79758502a3e2d8aa8bcafd62ca0f0
->>>>>>> ef072072
   WordPressCom-Stats-iOS: f9c4c14d52c64f63473931c1006ddb370217e74e
   wpxmlrpc: 10fc1e740ae7c23b16b1a7952f6103ee52f6589e
 
