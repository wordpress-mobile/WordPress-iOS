--- conflicted
+++ resolved
@@ -139,26 +139,12 @@
 #endif
 
 /**
-<<<<<<< HEAD
- Default SSL pinning mode for each `AFHTTPRequestOperation` created by `HTTPRequestOperationWithRequest:success:failure:`.
-=======
  Default SSL pinning mode for each `AFHTTPRequestOperation` which will be enqueued with `enqueueHTTPRequestOperation:`.
->>>>>>> c35c20eb
  */
 #ifdef _AFNETWORKING_PIN_SSL_CERTIFICATES_
 @property (nonatomic, assign) AFURLConnectionOperationSSLPinningMode defaultSSLPinningMode;
 #endif
 
-<<<<<<< HEAD
-/**
- Whether each `AFHTTPRequestOperation` created by `HTTPRequestOperationWithRequest:success:failure:` should accept an invalid SSL certificate. 
- 
- If `_AFNETWORKING_ALLOW_INVALID_SSL_CERTIFICATES_` is set, this property defaults to `YES` for backwards compatibility. Otherwise, this property defaults to `NO`.
- */
-@property (nonatomic, assign) BOOL allowsInvalidSSLCertificate;
-
-=======
->>>>>>> c35c20eb
 ///---------------------------------------------
 /// @name Creating and Initializing HTTP Clients
 ///---------------------------------------------
@@ -174,19 +160,11 @@
 
 /**
  Initializes an `AFHTTPClient` object with the specified base URL.
-<<<<<<< HEAD
- 
- This is the designated initializer.
 
  @param url The base URL for the HTTP client. This argument must not be `nil`.
 
-=======
-
- @param url The base URL for the HTTP client. This argument must not be `nil`.
-
  @discussion This is the designated initializer.
 
->>>>>>> c35c20eb
  @return The newly-initialized HTTP client
  */
 - (id)initWithBaseURL:(NSURL *)url;
@@ -213,19 +191,11 @@
 /**
  Attempts to register a subclass of `AFHTTPRequestOperation`, adding it to a chain to automatically generate request operations from a URL request.
 
-<<<<<<< HEAD
- When `enqueueHTTPRequestOperationWithRequest:success:failure` is invoked, each registered class is consulted in turn to see if it can handle the specific request. The first class to return `YES` when sent a `canProcessRequest:` message is used to create an operation using `initWithURLRequest:` and do `setCompletionBlockWithSuccess:failure:`. There is no guarantee that all registered classes will be consulted. Classes are consulted in the reverse order of their registration. Attempting to register an already-registered class will move it to the top of the list.
- 
  @param operationClass The subclass of `AFHTTPRequestOperation` to register
 
  @return `YES` if the registration is successful, `NO` otherwise. The only failure condition is if `operationClass` is not a subclass of `AFHTTPRequestOperation`.
-=======
- @param operationClass The subclass of `AFHTTPRequestOperation` to register
-
- @return `YES` if the registration is successful, `NO` otherwise. The only failure condition is if `operationClass` is not a subclass of `AFHTTPRequestOperation`.
 
  @discussion When `enqueueHTTPRequestOperationWithRequest:success:failure` is invoked, each registered class is consulted in turn to see if it can handle the specific request. The first class to return `YES` when sent a `canProcessRequest:` message is used to create an operation using `initWithURLRequest:` and do `setCompletionBlockWithSuccess:failure:`. There is no guarantee that all registered classes will be consulted. Classes are consulted in the reverse order of their registration. Attempting to register an already-registered class will move it to the top of the list.
->>>>>>> c35c20eb
  */
 - (BOOL)registerHTTPOperationClass:(Class)operationClass;
 
@@ -313,21 +283,13 @@
 /**
  Creates an `NSMutableURLRequest` object with the specified HTTP method and path, and constructs a `multipart/form-data` HTTP body, using the specified parameters and multipart form data block. See http://www.w3.org/TR/html4/interact/forms.html#h-17.13.4.2
 
-<<<<<<< HEAD
- Multipart form requests are automatically streamed, reading files directly from disk along with in-memory data in a single HTTP body. The resulting `NSMutableURLRequest` object has an `HTTPBodyStream` property, so refrain from setting `HTTPBodyStream` or `HTTPBody` on this request object, as it will clear out the multipart form body stream.
- 
-=======
->>>>>>> c35c20eb
  @param method The HTTP method for the request. This parameter must not be `GET` or `HEAD`, or `nil`.
  @param path The path to be appended to the HTTP client's base URL and used as the request URL.
  @param parameters The parameters to be encoded and set in the request HTTP body.
  @param block A block that takes a single argument and appends data to the HTTP body. The block argument is an object adopting the `AFMultipartFormData` protocol. This can be used to upload files, encode HTTP body as JSON or XML, or specify multiple values for the same parameter, as one might for array values.
 
-<<<<<<< HEAD
-=======
  @discussion Multipart form requests are automatically streamed, reading files directly from disk along with in-memory data in a single HTTP body. The resulting `NSMutableURLRequest` object has an `HTTPBodyStream` property, so refrain from setting `HTTPBodyStream` or `HTTPBody` on this request object, as it will clear out the multipart form body stream.
 
->>>>>>> c35c20eb
  @return An `NSMutableURLRequest` object
  */
 - (NSMutableURLRequest *)multipartFormRequestWithMethod:(NSString *)method
@@ -365,19 +327,11 @@
 
 /**
  Cancels all operations in the HTTP client's operation queue whose URLs match the specified HTTP method and path.
-<<<<<<< HEAD
- 
- This method only cancels `AFHTTPRequestOperations` whose request URL matches the HTTP client base URL with the path appended. For complete control over the lifecycle of enqueued operations, you can access the `operationQueue` property directly, which allows you to, for instance, cancel operations filtered by a predicate, or simply use `-cancelAllRequests`. Note that the operation queue may include non-HTTP operations, so be sure to check the type before attempting to directly introspect an operation's `request` property.
 
  @param method The HTTP method to match for the cancelled requests, such as `GET`, `POST`, `PUT`, or `DELETE`. If `nil`, all request operations with URLs matching the path will be cancelled.
  @param path The path appended to the HTTP client base URL to match against the cancelled requests. If `nil`, no path will be appended to the base URL.
-=======
-
- @param method The HTTP method to match for the cancelled requests, such as `GET`, `POST`, `PUT`, or `DELETE`. If `nil`, all request operations with URLs matching the path will be cancelled.
- @param path The path appended to the HTTP client base URL to match against the cancelled requests. If `nil`, no path will be appended to the base URL.
 
  @discussion This method only cancels `AFHTTPRequestOperations` whose request URL matches the HTTP client base URL with the path appended. For complete control over the lifecycle of enqueued operations, you can access the `operationQueue` property directly, which allows you to, for instance, cancel operations filtered by a predicate, or simply use `-cancelAllRequests`. Note that the operation queue may include non-HTTP operations, so be sure to check the type before attempting to directly introspect an operation's `request` property.
->>>>>>> c35c20eb
  */
 - (void)cancelAllHTTPOperationsWithMethod:(NSString *)method path:(NSString *)path;
 
@@ -388,19 +342,11 @@
 /**
  Creates and enqueues an `AFHTTPRequestOperation` to the HTTP client's operation queue for each specified request object into a batch. When each request operation finishes, the specified progress block is executed, until all of the request operations have finished, at which point the completion block also executes.
 
-<<<<<<< HEAD
- Operations are created by passing the specified `NSURLRequest` objects in `requests`, using `-HTTPRequestOperationWithRequest:success:failure:`, with `nil` for both the `success` and `failure` parameters.
- 
  @param urlRequests The `NSURLRequest` objects used to create and enqueue operations.
  @param progressBlock A block object to be executed upon the completion of each request operation in the batch. This block has no return value and takes two arguments: the number of operations that have already finished execution, and the total number of operations.
  @param completionBlock A block object to be executed upon the completion of all of the request operations in the batch. This block has no return value and takes a single argument: the batched request operations.
-=======
- @param urlRequests The `NSURLRequest` objects used to create and enqueue operations.
- @param progressBlock A block object to be executed upon the completion of each request operation in the batch. This block has no return value and takes two arguments: the number of operations that have already finished execution, and the total number of operations.
- @param completionBlock A block object to be executed upon the completion of all of the request operations in the batch. This block has no return value and takes a single argument: the batched request operations.
 
  @discussion Operations are created by passing the specified `NSURLRequest` objects in `requests`, using `-HTTPRequestOperationWithRequest:success:failure:`, with `nil` for both the `success` and `failure` parameters.
->>>>>>> c35c20eb
  */
 - (void)enqueueBatchOfHTTPRequestOperationsWithRequests:(NSArray *)urlRequests
                                           progressBlock:(void (^)(NSUInteger numberOfFinishedOperations, NSUInteger totalNumberOfOperations))progressBlock
@@ -560,21 +506,12 @@
 /**
  Returns a query string constructed by a set of parameters, using the specified encoding.
 
-<<<<<<< HEAD
- Query strings are constructed by collecting each key-value pair, percent escaping a string representation of the key-value pair, and then joining the pairs with "&".
- 
- If a query string pair has a an `NSArray` for its value, each member of the array will be represented in the format `field[]=value1&field[]value2`. Otherwise, the pair will be formatted as "field=value". String representations of both keys and values are derived using the `-description` method. The constructed query string does not include the ? character used to delimit the query component.
- 
  @param parameters The parameters used to construct the query string
  @param encoding The encoding to use in constructing the query string. If you are uncertain of the correct encoding, you should use UTF-8 (`NSUTF8StringEncoding`), which is the encoding designated by RFC 3986 as the correct encoding for use in URLs.
-=======
- @param parameters The parameters used to construct the query string
- @param encoding The encoding to use in constructing the query string. If you are uncertain of the correct encoding, you should use UTF-8 (`NSUTF8StringEncoding`), which is the encoding designated by RFC 3986 as the correct encoding for use in URLs.
 
  @discussion Query strings are constructed by collecting each key-value pair, percent escaping a string representation of the key-value pair, and then joining the pairs with "&".
 
  If a query string pair has a an `NSArray` for its value, each member of the array will be represented in the format `field[]=value1&field[]value2`. Otherwise, the pair will be formatted as "field=value". String representations of both keys and values are derived using the `-description` method. The constructed query string does not include the ? character used to delimit the query component.
->>>>>>> c35c20eb
 
  @return A percent-escaped query string
  */
@@ -608,21 +545,13 @@
 /**
  Appends the HTTP header `Content-Disposition: file; filename=#{generated filename}; name=#{name}"` and `Content-Type: #{generated mimeType}`, followed by the encoded file data and the multipart form boundary.
 
-<<<<<<< HEAD
- The filename and MIME type for this data in the form will be automatically generated, using the last path component of the `fileURL` and system associated MIME type for the `fileURL` extension, respectively.
- 
-=======
->>>>>>> c35c20eb
  @param fileURL The URL corresponding to the file whose content will be appended to the form. This parameter must not be `nil`.
  @param name The name to be associated with the specified data. This parameter must not be `nil`.
  @param error If an error occurs, upon return contains an `NSError` object that describes the problem.
 
  @return `YES` if the file data was successfully appended, otherwise `NO`.
-<<<<<<< HEAD
-=======
 
  @discussion The filename and MIME type for this data in the form will be automatically generated, using the last path component of the `fileURL` and system associated MIME type for the `fileURL` extension, respectively.
->>>>>>> c35c20eb
  */
 - (BOOL)appendPartWithFileURL:(NSURL *)fileURL
                          name:(NSString *)name
@@ -696,17 +625,10 @@
 /**
  Throttles request bandwidth by limiting the packet size and adding a delay for each chunk read from the upload stream.
 
-<<<<<<< HEAD
- When uploading over a 3G or EDGE connection, requests may fail with "request body stream exhausted". Setting a maximum packet size and delay according to the recommended values (`kAFUploadStream3GSuggestedPacketSize` and `kAFUploadStream3GSuggestedDelay`) lowers the risk of the input stream exceeding its allocated bandwidth. Unfortunately, as of iOS 6, there is no definite way to distinguish between a 3G, EDGE, or LTE connection. As such, it is not recommended that you throttle bandwidth based solely on network reachability. Instead, you should consider checking for the "request body stream exhausted" in a failure block, and then retrying the request with throttled bandwidth.
-
  @param numberOfBytes Maximum packet size, in number of bytes. The default packet size for an input stream is 32kb.
  @param delay Duration of delay each time a packet is read. By default, no delay is set.
-=======
- @param numberOfBytes Maximum packet size, in number of bytes. The default packet size for an input stream is 32kb.
- @param delay Duration of delay each time a packet is read. By default, no delay is set.
 
  @discussion When uploading over a 3G or EDGE connection, requests may fail with "request body stream exhausted". Setting a maximum packet size and delay according to the recommended values (`kAFUploadStream3GSuggestedPacketSize` and `kAFUploadStream3GSuggestedDelay`) lowers the risk of the input stream exceeding its allocated bandwidth. Unfortunately, as of iOS 6, there is no definite way to distinguish between a 3G, EDGE, or LTE connection. As such, it is not recommended that you throttle bandwidth based solely on network reachability. Instead, you should consider checking for the "request body stream exhausted" in a failure block, and then retrying the request with throttled bandwidth.
->>>>>>> c35c20eb
  */
 - (void)throttleBandwidthWithPacketSize:(NSUInteger)numberOfBytes
                                   delay:(NSTimeInterval)delay;
