PODS:
  - AFNetworking (2.3.1):
    - AFNetworking/NSURLConnection
    - AFNetworking/NSURLSession
    - AFNetworking/Reachability
    - AFNetworking/Security
    - AFNetworking/Serialization
    - AFNetworking/UIKit
  - AFNetworking/NSURLConnection (2.3.1):
    - AFNetworking/Reachability
    - AFNetworking/Security
    - AFNetworking/Serialization
  - AFNetworking/NSURLSession (2.3.1):
    - AFNetworking/Reachability
    - AFNetworking/Security
    - AFNetworking/Serialization
  - AFNetworking/Reachability (2.3.1)
  - AFNetworking/Security (2.3.1)
  - AFNetworking/Serialization (2.3.1)
  - AFNetworking/UIKit (2.3.1):
    - AFNetworking/NSURLConnection
    - AFNetworking/NSURLSession
  - CocoaLumberjack (1.8.1):
    - CocoaLumberjack/Extensions
  - CocoaLumberjack/Core (1.8.1)
  - CocoaLumberjack/Extensions (1.8.1):
    - CocoaLumberjack/Core
  - CrashlyticsLumberjack (1.0.1):
    - CocoaLumberjack/Core
  - CTAssetsPickerController (2.2.2)
  - DTCoreText (1.6.13):
    - DTFoundation/Core (~> 1.7.1)
    - DTFoundation/DTAnimatedGIF (~> 1.7.1)
    - DTFoundation/DTHTMLParser (~> 1.7.1)
    - DTFoundation/UIKit (~> 1.7.1)
  - DTFoundation/Core (1.7.2)
  - DTFoundation/DTAnimatedGIF (1.7.2)
  - DTFoundation/DTHTMLParser (1.7.2):
    - DTFoundation/Core
  - DTFoundation/UIKit (1.7.2):
    - DTFoundation/Core
  - EmailChecker (0.1)
  - Google-Diff-Match-Patch (0.0.1)
  - google-plus-ios-sdk (1.7.0)
  - Helpshift (4.5.0)
  - HockeySDK (3.5.6)
  - JRSwizzle (1.0)
  - MGImageUtilities (0.0.1)
  - Mixpanel (2.3.1)
  - NSLogger (1.2)
  - NSLogger-CocoaLumberjack-connector (1.3):
    - CocoaLumberjack
    - NSLogger
  - NSObject-SafeExpectations (0.0.2)
  - NSURL+IDN (0.1)
  - OCMock (3.1.1)
  - OHHTTPStubs (1.1.1)
  - Reachability (3.1.1)
  - Simperium (0.6.8):
    - Google-Diff-Match-Patch
    - JRSwizzle
    - Simperium/no-arc
    - SocketRocket
  - Simperium/no-arc (0.6.8):
    - Google-Diff-Match-Patch
    - JRSwizzle
    - SocketRocket
  - SocketRocket (0.3.1-beta2)
  - SVProgressHUD (1.0)
  - Taplytics (1.3.12)
  - UIAlertView+Blocks (0.8.1)
  - UIDeviceIdentifier (0.4.2)
  - WordPress-iOS-Editor (0.1.7):
    - CocoaLumberjack (~> 1.8.1)
    - UIAlertView+Blocks
    - WordPress-iOS-Shared (~> 0.1.0)
  - WordPress-iOS-Shared (0.1.0):
    - AFNetworking (~> 2.3.1)
    - CocoaLumberjack (~> 1.8.1)
    - DTCoreText (= 1.6.13)
  - WordPressApi (0.0.1):
    - AFNetworking (~> 2.3.1)
    - wpxmlrpc (~> 0.1)
  - WordPressCom-Analytics-iOS (0.0.3)
<<<<<<< HEAD
  - WordPressCom-Stats-iOS (0.1.0):
    - AFNetworking (~> 2.3.1)
    - CocoaLumberjack (~> 1.8.1)
    - NSObject-SafeExpectations (= 0.0.2)
    - WordPress-iOS-Shared (~> 0.0.1)
    - WordPressCom-Analytics-iOS
=======
  - WordPressCom-Stats-iOS (0.0.7):
    - AFNetworking (~> 2.3.1)
    - CocoaLumberjack (~> 1.8.1)
    - NSObject-SafeExpectations (= 0.0.2)
    - WordPress-iOS-Shared (~> 0.1.0)
>>>>>>> 1529a6ed
  - wpxmlrpc (0.4.1)

DEPENDENCIES:
  - AFNetworking (~> 2.3.1)
  - CocoaLumberjack (~> 1.8.1)
  - CrashlyticsLumberjack (~> 1.0.0)
  - CTAssetsPickerController (~> 2.2.2)
  - DTCoreText (= 1.6.13)
  - EmailChecker (from `https://raw.github.com/wordpress-mobile/EmailChecker/master/ios/EmailChecker.podspec`)
  - google-plus-ios-sdk (~> 1.5)
  - Helpshift (~> 4.5.0)
  - HockeySDK (~> 3.5.0)
  - MGImageUtilities (from `git://github.com/wordpress-mobile/MGImageUtilities.git`, branch `gifsupport`)
  - Mixpanel (= 2.3.1)
  - NSLogger-CocoaLumberjack-connector (~> 1.3)
  - NSObject-SafeExpectations (= 0.0.2)
  - NSURL+IDN (from `https://raw.github.com/koke/NSURL-IDN/master/Podfile`)
  - OCMock
  - OHHTTPStubs (= 1.1.1)
  - Reachability (= 3.1.1)
  - Simperium (= 0.6.8)
  - SocketRocket (from `https://github.com/jleandroperez/SocketRocket.git`, branch `master`)
  - SVProgressHUD (~> 1.0)
  - Taplytics (~> 1.3.10)
  - UIDeviceIdentifier (~> 0.1)
  - WordPress-iOS-Editor (= 0.1.7)
  - WordPress-iOS-Shared (= 0.1.0)
  - WordPressApi (from `https://github.com/wordpress-mobile/WordPressApi.git`)
  - WordPressCom-Analytics-iOS (= 0.0.3)
<<<<<<< HEAD
  - WordPressCom-Stats-iOS (= 0.1.0)
=======
  - WordPressCom-Stats-iOS (= 0.0.7)
>>>>>>> 1529a6ed
  - wpxmlrpc (~> 0.4.1)

EXTERNAL SOURCES:
  EmailChecker:
    :podspec: https://raw.github.com/wordpress-mobile/EmailChecker/master/ios/EmailChecker.podspec
  MGImageUtilities:
    :branch: gifsupport
    :git: git://github.com/wordpress-mobile/MGImageUtilities.git
  NSURL+IDN:
    :podspec: https://raw.github.com/koke/NSURL-IDN/master/Podfile
  SocketRocket:
    :branch: master
    :git: https://github.com/jleandroperez/SocketRocket.git
  WordPressApi:
    :git: https://github.com/wordpress-mobile/WordPressApi.git

SPEC CHECKSUMS:
  AFNetworking: 6d7b76aa5d04c8c37daad3eef4b7e3f2a7620da3
  CocoaLumberjack: 9d198d6e19909b3b113a38c5f06f7bb8eedd0427
  CrashlyticsLumberjack: b2a184319db06a070ccc176c07c503720ebedf81
  CTAssetsPickerController: e1247f76d97a129b75c4050990e75fd2eff7430f
  DTCoreText: 84eb8ba2e70448fdd9d837540e371f9f587b65ba
  DTFoundation: 126729614911ae7dbab3dcc1c078f189943bee66
  EmailChecker: e909e6d113fac7ad5e3c304fabce30fc4a79c80e
  Google-Diff-Match-Patch: 1f9c0b972c351d9c0a4fee137eb96896460477cd
  google-plus-ios-sdk: f613bd712196b435ecc098eed75afb3364bca177
  Helpshift: 6c34462c4b94b8882e837a5bff7989c3118df15f
  HockeySDK: 27d8b411208f9d3f70c8f6695a8defa2a3465721
  JRSwizzle: 30da7a2c539a4ebf954b16d15f6dd8221c9f6fa5
  MGImageUtilities: ce03a910781d7e189814d668af340bc1c0238363
  Mixpanel: 9cc470a58346f60da8ce2982096bcc72b5a7372b
  NSLogger: 3df5dca5dcbf99fe1e5c54931e44880f6e7eb089
  NSLogger-CocoaLumberjack-connector: 8f659ea51386f0a0e8c2643bf9273010a83a15f5
  NSObject-SafeExpectations: c31276ef7209016849fc4e5c8ed5ae5453e1e208
  NSURL+IDN: 22633c0149b86d6391f32f23776bc0e6ecc532e2
  OCMock: f6cb8c162ab9d5620dddf411282c7b2c0ee78854
  OHHTTPStubs: d6ace2645e4744a0ad6c5a72940999a5632037fb
  Reachability: 8e9635e3cb4f98e7f825e51147f677ecc694d0e7
  Simperium: d84cfae63c9f5d252fc5a7e614233ee3afe50280
  SocketRocket: b809068861cb66d871eb93a428696b1eb5451318
  SVProgressHUD: 5034c6e22b8c2ca3e09402e48d41ed0340aa1c50
  Taplytics: d8f820afa67a73fd1ddccb1bc6144d10f2c3ad61
  UIAlertView+Blocks: 0b749f1f7bd5131ff2233b30a406c1585a7171b2
  UIDeviceIdentifier: 1944dd25ee46fbc592740148ab47d543f80f0bba
  WordPress-iOS-Editor: 9e5cd2be3cab2507eb0db721fd0fa2257bc9e416
  WordPress-iOS-Shared: 0cdb2cc94ec0da4aef40fa561a7b3fd5eec8749a
  WordPressApi: 2e05a82014171bc6f9d6cdab580cc16e9c5f2c6c
  WordPressCom-Analytics-iOS: 8a485b98564ce4ea5a16ff43b526f59909acdc34
<<<<<<< HEAD
  WordPressCom-Stats-iOS: 99c845cd016b1c81b60eac5c91aea77e0dcd06ca
=======
  WordPressCom-Stats-iOS: 1cb04afc0d3e530cd2d3d22eb896f6c34e13fff8
>>>>>>> 1529a6ed
  wpxmlrpc: a56b534ad0eb7db28a580eabb68a4a3d3426f6d7

COCOAPODS: 0.33.1<|MERGE_RESOLUTION|>--- conflicted
+++ resolved
@@ -82,20 +82,13 @@
     - AFNetworking (~> 2.3.1)
     - wpxmlrpc (~> 0.1)
   - WordPressCom-Analytics-iOS (0.0.3)
-<<<<<<< HEAD
-  - WordPressCom-Stats-iOS (0.1.0):
-    - AFNetworking (~> 2.3.1)
-    - CocoaLumberjack (~> 1.8.1)
-    - NSObject-SafeExpectations (= 0.0.2)
-    - WordPress-iOS-Shared (~> 0.0.1)
-    - WordPressCom-Analytics-iOS
-=======
-  - WordPressCom-Stats-iOS (0.0.7):
+  - WordPressCom-Analytics-iOS (0.0.4)
+  - WordPressCom-Stats-iOS (0.1.2):
     - AFNetworking (~> 2.3.1)
     - CocoaLumberjack (~> 1.8.1)
     - NSObject-SafeExpectations (= 0.0.2)
     - WordPress-iOS-Shared (~> 0.1.0)
->>>>>>> 1529a6ed
+    - WordPressCom-Analytics-iOS
   - wpxmlrpc (0.4.1)
 
 DEPENDENCIES:
@@ -125,11 +118,7 @@
   - WordPress-iOS-Shared (= 0.1.0)
   - WordPressApi (from `https://github.com/wordpress-mobile/WordPressApi.git`)
   - WordPressCom-Analytics-iOS (= 0.0.3)
-<<<<<<< HEAD
-  - WordPressCom-Stats-iOS (= 0.1.0)
-=======
-  - WordPressCom-Stats-iOS (= 0.0.7)
->>>>>>> 1529a6ed
+  - WordPressCom-Stats-iOS (= 0.1.2)
   - wpxmlrpc (~> 0.4.1)
 
 EXTERNAL SOURCES:
@@ -178,11 +167,7 @@
   WordPress-iOS-Shared: 0cdb2cc94ec0da4aef40fa561a7b3fd5eec8749a
   WordPressApi: 2e05a82014171bc6f9d6cdab580cc16e9c5f2c6c
   WordPressCom-Analytics-iOS: 8a485b98564ce4ea5a16ff43b526f59909acdc34
-<<<<<<< HEAD
-  WordPressCom-Stats-iOS: 99c845cd016b1c81b60eac5c91aea77e0dcd06ca
-=======
-  WordPressCom-Stats-iOS: 1cb04afc0d3e530cd2d3d22eb896f6c34e13fff8
->>>>>>> 1529a6ed
+  WordPressCom-Stats-iOS: 3330ca827ccf9ae609ac05c3af210e6cef427f1b
   wpxmlrpc: a56b534ad0eb7db28a580eabb68a4a3d3426f6d7
 
 COCOAPODS: 0.33.1