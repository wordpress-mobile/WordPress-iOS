13.1
-----
<<<<<<< HEAD
* Account Settings: added the ability to change the username.

=======
* Adds a Publish Now action to posts in the posts list. 
>>>>>>> 4676dd29
 
13.0
-----
* Stats: now use site timezone instead of device.
* Improved color scheme consistency.
* Post Stats: date bar no longer goes prior to earliest date available.
* Block editor: Adding a block from the post title now shows the add block here indicator.
* Block editor: Deselect post title any time a block is added
* Block editor: Auto-enabled upon first open of a block post, unless opted out in v12.9.
* Block editor: You can now enable and disable the block editor on a per-site basis.

12.9
-----
* Offline support: Create Post is now available from empty results view in offline mode.
* Post Preview: Displaying preview generation status in navigation bar instead of a  
                blocking spinner. 
* Block editor: Tapping on an empty editor area will create a new paragraph block
* Block editor: Fix content loss issue when loading unsupported blocks containing inner blocks.
* Block editor: Adding a block from the Post Title now inserts the block at the top of the Post.
* Stats Insights: Fixed issue that prevented some stats from showing for low volume sites.

12.8
-----
* Stats Insights: New two-column layout for Follower Totals stats.
* Stats Periods: Countries Map added in countries section.
* Updated copy for preview unavailable screen
* Stats Insights: New two-column layout for This Year stats.
* Stats Insights: added details option for This Year stats.
* Stats Insights: New two-column layout for Most Popular Time stats.
* Stats: modified appearance of empty charts.
* Stats Insights: Fixed issue where refreshing would sometimes clear the stats.
* Stats overview chart: Fixed issue with legend location on iOS 11.
* Stats Periods: Fixed crash when the Countries map displayed one country only
* Added a selection of user customizable app icons. Change it via Me > App Settings > App Icon.
* Update the app's colors using the Muriel color palette.
* Stats Periods detail views: Fixed an issue where rotation would truncate data.
* Stats Periods: Fixed an issue when a period interval was selected.

12.7
-----
* Block Editor: Video, Quote and More blocks are available now.
* Post Settings: Setting a Featured Image on a Post/Site should now work better in poor network conditions.
* Offline Improvements: Posts that failed to upload due to connectivity issues will be auto-uploaded.
* Block Editor: Copy/Paste of text with attributes( bold, italic, ...) will be respected on the editor.
* Block Editor: Updated color scheme.
* Block Editor: Nested lists are now available on the toolbar.
* Post Settings: Setting a Featured Image on a Post/Site should now work better in poor netowrk conditions.
* Stats Insights: New two-column layout for All-Time stats.
* Stats Insights: New two-column layout for Today stats.
* Post preview: Fixed issue with preview for self hosted sites not working.

12.6
-----
* Block Editor: Added UI to display a warning when a block has invalid content.
* Block Editor: Fixed issue with link settings where “Open in New Tab” was always OFF on open.
* Removed the limit of number of photos that can be shared from other apps.
* Account Settings Primary Site now shows the site domain if the site has no name.
* The app now launches a bit more quickly.
* Added a list of third-party library acknowledgements.
* Updated messaging experience for a reply upload result.
* Stats: Fixed an issue where chart axes may be formatted incorrectly in some locales.

12.5
-----
* Fixed Notices sometimes showing behind the keyboard
* Implemented Domain Credit feature
* Implemented auto saving a post on preview  
* The app now launches a bit more quickly.
* Fixed broken images in posts created by the share extension.
* Deprecated local previews

12.4
-----
* You can now mark notifications as unread with just a swipe.
* Fixed crash when searching Free Photo Library.
* Better URL validation when logging in with a self hosted site.
* Account Settings Primary Site now shows the site URL if the site has no name.
* Implemented incremental improvements to accessibility experience across the app.
* Updated error message when tag loading failed.

12.3
-----
* Images are now imported from TextBundle and TextPack files shared from other apps
* Added support for importing Markdown files shared from other apps
* Resolved a crash that might occur during the new Site Creation flow.
* Improved connectivity errors messaging in sharing screen.
* Quotes in Reader are now easier to read, thanks to a vertical bar on the left making them more visually distinct
* Fixed an issue where some text in Activity Log would show up in a wrong language
* Jetpack Remote Install: enabled the native feature to install and activate Jetpack on a self-hosted site

12.2
-----
* Draft preview now shows the remote version of the post.
* Initial support for importing TextBundle and TextPack from other apps.
* Support for lists in Gutenberg posts.
* Several UI details were polished in the Site Creation flow.

12.1
-----
* Improve messages when updates to user account details fail because of server logic, for exanple email being used for another account.
* Improved text import from other apps, such as Bear or Ulysses 🥰
* Added support on the editor for video elements that use the source elements. For example:
```<video alt="Another video with bunnies">
<source src="https://videos.files.wordpress.com/kUJmAcSf/bbb_sunflower_1080p_30fps_normal.mp4" type="video/mp4">
</video>```
* Block editor now supports the creation of posts with pre-inserted photos and the the 3touch action of starting a post with photo.

12.1
-----
* Improve messages when updates to user account details fail because of server logic, for exanple email being used for another account.
* Improved text import from other apps, such as Bear or Ulysses 🥰
* Reader: fixed issue where empty state buttons were not functional.

12.0
-----
* Redesigned Notices
* Changed offline error messages to be less disruptive.
* Resolved a defect in the new Site Creation flow where the site preview address bar could be edited.
* Made it easier to find a domain for your new site, by moving the best match to the top of the search results.
 
11.9
------
* Quick Start v2: After creating a new site with WordPress.com there are more tutorials available, now including tips to improve growth.
* Quick Start will also be suggested less often, but when it's more likely to be helpful.
* Added connection error alert in Sharing screen.
* Increased padding at the bottom of the share extension's editor, to make typing a longer post a bit more comfortable.
* Removes the white background color applied to the site icon on the site details screen.
* Updated No Results View illustration and copy displayed on connectivity issue.
* Enhanced Site Creation flow for smarter, more personalized sites.<|MERGE_RESOLUTION|>--- conflicted
+++ resolved
@@ -1,11 +1,8 @@
 13.1
 -----
-<<<<<<< HEAD
 * Account Settings: added the ability to change the username.
 
-=======
 * Adds a Publish Now action to posts in the posts list. 
->>>>>>> 4676dd29
  
 13.0
 -----
