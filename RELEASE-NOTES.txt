24.0
-----
* [**] [internal] A minor refactor in authentication flow, including but not limited to social sign-in and two factor authentication. [#22086]
<<<<<<< HEAD
* [***] [Jetpack-only] Plans: Upgrade to a Plan from domains dashboard in Jetpack app [#22261]
=======
* [**] [internal] Refactor domain selection flows to use the same domain selection UI. [22254]
>>>>>>> 7720c9e7

23.9
-----
* [**] Updates the My Site header to show site actions in a context menu [#22151]
* [**] Add media fitlers to the Site Media screen [#22096]
* [*] The "aspect ratio" mode on the Site Media screen is now also available on iPhone via the new title menu [#22096]
* [**] Update the classic editor to use the new Photos and Site Media pickers [#22060]
* [**] [internal] Remove WPMediaPicker dependency [#22103]
* [*] [internal] Rework Tenor (Free GIF) and Stock Photos (Free Photos) pickers [#22066, #22074]
* [*] [internal] Remove MediaThumbnailService and reduce the size of the large thumbnails, reducing disk usage [#22106]
* [*] [Jetpack-only] Fix an occasional crash when changing Reader comment status [#22155]
* [*] [Jetpack-only] Fix an occasional crash when logging out after interacting with Reader [#22147]
* [*] Fix an issue where the Compliance Popover breaks other screens presentation. [#22085]

23.8
-----
* [**] Add Optimize Images setting for image uploads and enable it by default [#21981]
* [*] Fix the media item details screen layout on iPad [#22042]
* [*] Improve the performance of loading thumbnails and original images in the Site Media screen [#22043]
* [*] Integrate native photos picker (`PHPickerViewController`) in Story Editor [#22059]
* [*] Fix an issue [#21959] where WordPress → Jetpack migration was not working for accounts with no sites. These users are now presented with a shortened migration flow. The "Uninstall WordPress" prompt will now also appear only as a card on the Dashboard. [#22064]
* [*] Add Select and Deselect button to previews in Site Media picker [#22078]
* [*] [internal] Fix an issue with scheduling of posts not working on iOS 17 with Xcode 15 [#22012]
* [*] [internal] Remove SDWebImage dependency from the app and improve cache cost calculation for GIFs [#21285]
* [*] Stats: Fix an issue where sites for clicked URLs do not open [#22061]
* [*] Improve pages list performance when there are hundreds of pages in the site [#22070]
* [*] Fix an issue with local thumbnails for GIFs inserted to Site Media not being animated [#22083]
* [*] [internal] Make Reader web views inspectable on iOS 16.4 and higher [#22077]
* [*] [internal] Add workarounds for large emoji on P2. [#22080]
* [*] [Jetpack-only] Block Editor: Ensure text is always visible within Contact Info block [https://github.com/Automattic/jetpack/pull/33873]
* [*] Block Editor: Ensure uploaded audio is always visible within Audio block [https://github.com/WordPress/gutenberg/pull/55627]
* [*] Block Editor: In the deeply nested block warning, only display the ungroup option for blocks that support it [https://github.com/WordPress/gutenberg/pull/56445]
* [**] Refactor deleting media [#21748]
* [*] [Jetpack-only] Add a dashboard card for Bloganuary. [https://github.com/wordpress-mobile/WordPress-iOS/pull/22136]
* [*] Fix an issue where the Compliance Popover breaks other screens presentation. [#22085]

23.7
-----
* [**] Posts & Pages: Redesigned the posts and pages screen. We’ve consolidated the “default” and “compact” display options (#21804, #21842)
* [*] Posts & Pages: Moved actions to a context menu and added new actions such as “Comments”, “Settings”, and “Set as regular page”. Made the context menu available via long-press (#21886, #21965, #21963, #21967)
* [*] Posts & Pages: Added swipe actions - left to view, right to share and/or delete (#21917)
* [***] Posts & Pages: Added paging, full-text search, and searching via “author” / “tag” filters (#21789)
* [*] Posts & Pages: Search now works across all authors unless you explicitly add the author filter (#21966)
* [*] Posts & Pages: Fix an issue with the Pages list not refreshing when the pages are added or modified
* [*] Posts & Pages: Fix an issue where “View” action was available for Trashed posts (#21958)
* [*] Posts & Pages: Fix rare crashes in Posts & Pages (#21298)
* [***] Site Media: Update the design of the Site Media screen with an improved selection mode, updated context menus, a way to share more than one item at a time, better support for animated GIFs, fix a couple of visual issues with state views and search, and more [#21457]
* [**] Site Media: Improve performance by moving the work to the background, reducing memory usage, prefetching images, decompressing jpegs in the background, canceling unneeded requests, and more [#21470], [#21615], [#21664]
* [**] Site Media: Add support for selecting site media with a pan gesture [#21702]
* [*] Site Media: Add storage quota shown proactively in the context menu when adding media [#22013]
* [*] Site Media: Add aspect ratio mode to Site Media on iPad, which is a new default [#22009]
* [**] Site Media: Update the design of the Site Media details view that now allows swiping between photos, makes it easier to modify metadata, and delete items [#22008]
* [*] Site Media: Fix an issue with blank image placeholders on the Site Media screen [#21457]
* [*] Site Media: Fix an issue with 'you have no media' appears just before the media does [#9922] [#21457]
* [*] Site Media: Fix an issue with media occasionally flashing white on the Site Media screen
* [*] Site Media: Fix rare crashes in the Site Media screen and media picker [#21572]
* [*] Site Media: Fix an issue with sharing PDF and other documents [#22021]
* [*] Bug fix: Reader now scrolls to the top when tapping the status bar. [#21914]
* [*] Fix an issue with incorrect description for "Hidden" post privacy status [#21955]
* [*] [internal] Refactor sending the API requests for searching posts and pages. [#21976]
* [*] Fix an issue in Menu screen where it fails to create default menu items. [#21949]
* [*] [internal] Refactor how site's pages are loaded in Site Settings -> Homepage Settings. [#21974]
* [*] Block Editor: Fix error when pasting deeply nested structure content [https://github.com/WordPress/gutenberg/pull/55613]
* [*] Block Editor: Fix crash related to accessing undefined value in `TextColorEdit` [https://github.com/WordPress/gutenberg/pull/55664]
* [***] [Jetpack-only] Added the All Domains screen enabling the users to manage their domains from within the app [#22033]

23.6
-----
* [***] Added support for logging in with security keys [#22001]
* [***] [Jetpack-only] Added paid domain selection, plan selection, and checkout screens in site creation flow [#21688]
* [**] When moving a post to trash, show a toast message with undo action instead of an inline undo row. [#21724]
* [*] Site Domains: Fixed an issue where the message shared while adding a domain was inaccurate. [#21827]
* [*] Fix an issue where login with site address is blocked after failing the first attempt. [#21848]
* [*] Fix an issue with an issue [#16999] with HTML not being stripped from post titles [#21846]
* [*] Fix an issue that leads to an ambiguous error message when an incorrect SMS 2FA code is submitted. [#21863]
* [*] Fix an issue where two 2FA controllers were being opened at the same time when logging in. [#21865]
* [*] Block Editor Social Icons: Fix visibility of inactive icons when used with block based themes in dark mode [https://github.com/WordPress/gutenberg/pull/55398]
* [*] Block Editor Classic block: Add option to convert to blocks [https://github.com/WordPress/gutenberg/pull/55461]
* [*] Block Editor Synced Patterns: Fix visibility of heading section when used with block based themes in dark mode [https://github.com/WordPress/gutenberg/pull/55399]

23.5
-----
* [*] Fix a crash when the blog's blogging prompt settings contain invalid JSON [#21677]
* [*] [WordPress-only] Fixes an issue where users would land on the Reader after signup while it should not be accessible. [#21751]
* [*] Block Editor: Split formatted text on triple Enter [https://github.com/WordPress/gutenberg/pull/53354]
* [*] Block Editor: Quote block: Ensure border is visible with block-based themes in dark [https://github.com/WordPress/gutenberg/pull/54964]
* [*] (Internal) Remove .nativePhotoPicker feature flag and the disabled code [#21681](https://github.com/wordpress-mobile/WordPress-iOS/pull/21681)
* [*] [WordPress-only] fixes an issue where users attempting to create a .com site in the post-sign-up flow are presented with two consecutive overlays. [#21752]
* [**] [Jetpack-only] Reader: Improvement of core UI elements, including feed cards, tag and site headers, buttons and recommendation sections. [#21772]

23.4
-----
* [*] Resolve the unresponsiveness of the compliance popover on iPhone SE devices when large fonts are enabled. [#21609]
* [*] Fix an issue with a New Page action visible for Contributors [https://github.com/wordpress-mobile/WordPress-iOS/pull/21659]
* [*] Block Editor: Prevent crash from invalid media URLs [https://github.com/WordPress/gutenberg/pull/54834]
* [*] Fix an issue with contributors seeing pre-publishing popup and a wrong confirmation message after submitting a post for review [https://github.com/wordpress-mobile/WordPress-iOS/pull/21658]
* [*] Block Editor: Limit inner blocks nesting depth to avoid call stack size exceeded crash [https://github.com/WordPress/gutenberg/pull/54382]
* [*] Fix an issue with non-admins being able to see the plugin menu on the Atomic sites [https://github.com/wordpress-mobile/WordPress-iOS/pull/21657]
* [**] Block Editor: Fallback to Twitter provider when embedding X URLs [https://github.com/WordPress/gutenberg/pull/54876]

23.3.1
-----
* [*] Resolve the unresponsiveness of the compliance popover on iPhone SE devices when large fonts are enabled. [#21609]

23.3
-----
* [***] [Jetpack-only] Lock Screen Widgets are now available on Jetpack. Quickly view your site stats without unlocking your phone. [#21535]
* [*] Block editor: Fix the obscurred "Insert from URL" input for media blocks when using a device in landscape orientation. [https://github.com/wordpress-mobile/gutenberg-mobile/pull/6143]
* [**] Block editor: Updated placeholder text colors for block-based themes [https://github.com/wordpress-mobile/gutenberg-mobile/pull/6182]
* [**] Update the main site navigation on the My Site screen, making it easier to access the common site sections. The new shortcuts can be modified using the Personalize Home Tab screen. [21502](https://github.com/wordpress-mobile/WordPress-iOS/pull/21502)
* [**] [internal] Refactor fetching one single media item. [#21567]
* [**] [internal] Refactored how the total number of WordPress Media is fetched. [#21568]
* [**] [internal] Refactor fetching metadata of VideoPress videos. [#21569]

23.2
-----
* [**] Integrate the native media picker (`PHPickerViewController`), which is familiar to all Apple Photos users. It has a powerful search; you can filter by favorites, zoom in, filter by different media types, and more. And it doesn't require any access permissions or dialogs to work and handles large Photos libaries with ease. [#21190](https://github.com/wordpress-mobile/WordPress-iOS/issues/21190).
* [*] Remove the "New Photo Post" app quick action [#21369](https://github.com/wordpress-mobile/WordPress-iOS/pull/21369)
* [*] (Internal) Fix unbounded growth of number media observers in Post Editor (performance issue) [#21352](https://github.com/wordpress-mobile/WordPress-iOS/pull/21352)
* [**] [internal] Fix a crash when disconnecting the app from the "Connected Applications" on WordPress.com. [#21375]
* [*] Fix an issue where the "Take Photo" flow was not working without the "All Photos" access [#21398](https://github.com/wordpress-mobile/WordPress-iOS/pull/21398)
* [*] Fix a couple of small issues with media uploads error handling [#21411](https://github.com/wordpress-mobile/WordPress-iOS/pull/21411)
* [*] [internal] Change how a post is fetched when selecting a post in Spotlight search result. [#21439]
* [*] [internal] Change how a post's revision is fetched from the post history screen. [#21440]
* [**] [internal] Replace the progress indicator implementation in uploading featured image from "Post Settings" [#21438]
* [**] [Jetpack-only] Block Editor: Add basic support to view, relocate, and remove the Jetpack Paywall block. [https://github.com/wordpress-mobile/gutenberg-mobile/pull/6076]
* [*] Block Editor: Columns block - Fix transforming into a Group block crash [https://github.com/wordpress-mobile/gutenberg-mobile/pull/6129]
* [**] Block Editor: Add block outline to all Social Link blocks when selected [https://github.com/WordPress/gutenberg/pull/54011]
* [***] [Jetpack-only] Contact Support: Add a new chat-based support channel where users can get answers from a bot trained to help app users. Users can still create a support ticket to talk to a Happiness Engineer if they don't find the answer they're looking for [#21467]
* [*] Fix a crash on the pages list when the authentication token is invalid. [#21471]
* [**] Me tab: move Me to the bottom tab bar [https://github.com/wordpress-mobile/WordPress-iOS/pull/21348]
* [*] Fix Stats menu option not visible for self-hosted sites without a Jetpack connection. [#21548]

23.0.1
-----
 * [**] Fix Voice Over and assistive keyboards [https://github.com/WordPress/gutenberg/pull/53895]

23.1
-----
* [*] Block editor: Hide undo/redo buttons when using the HTML editor [#21253]
* [*] Block editor: Display custom color value in mobile Cover Block color picker [https://github.com/WordPress/gutenberg/pull/51414]
* [**] Block editor: Display outline around selected Social Link block [https://github.com/WordPress/gutenberg/pull/53377]
* [**] Block editor: Fix font customization not getting updated. [https://github.com/WordPress/gutenberg/pull/53391]
* [*] [internal] Fix Core Data multithreaded access exception in Blogging Reminders [#21232]
* [*] [internal] Remove one of the image loading subsystems for avatars and consolidate the cache [#21259]
* [*] Fixed a crash that could occur when following sites in Reader. [#21341]
* [**] [Jetpack-only] Add a "Domain Focus" Card to the Dashboard that opens a screen that allows tranfer of Google Domains. This card can also be hidden across all sites of the account by accesing the More button. [#21368]
* [**] Fix Voice Over and assistive keyboards [https://github.com/WordPress/gutenberg/pull/53895]
* [*] Fix an issue with widget data sometimes showing zeros [https://github.com/wordpress-mobile/WordPress-iOS/pull/21430]

23.0
-----
* [***] [Jetpack-only] Jetpack Social: UI improvements to access and control your social sharing from more locations throughout the app [#21258]
* [**] [Jetpack-only] Blaze Manage Campaigns: Added a dashboard card that displays the most recent campaign, a campaigns list screen, and a campaign details screen. [#20821, #20977, #20950]
* [**] [Jetpack-only] Made significant performance improvements for Total Likes stats card. [#21168]
* [**] [internal] Upgrade React Native to 0.71.11 [#20956]
* [*] Fix incorrect WordPress Media images count in Media Picker. [#21181]
* [*] [Jetpack-only] Fix app hangs on the Stats screen [#21067]
* [*] Fix an issue with the size of the thumbnails in the media picker so it now loads faster and uses less memory [#21204]
* [*] Fix an issue with unstable order of assets on the media screen [#21210]
* [*] Fix an issue with media screen flashing when opened [#21211]
* [*] Block editor: Remove visual gap in mobile toolbar when a Gallery block is selected [https://github.com/WordPress/gutenberg/pull/52966]
* [*] Block editor: Remove Gallery caption button on mobile [https://github.com/WordPress/gutenberg/pull/53010]
* [*] Block editor: Fix Gallery block selection when adding media [https://github.com/WordPress/gutenberg/pull/53127]
* [*] [internal] Fix an issue with some media pickers not deallocating after selection in post editor [#21225]
* [*] Fix occasional crashes when updating Notification, Posts, and Reader content [#21250]
* [*] Fix an issue in Reader topics cleanup that could cause the app to crash. [#21243]
* [*] [internal] Fix incorrectly terminated background task [#21254]
* [**] [internal] Refactor how image is downloaded in Gutenberg Editor and Aztec Editor. [#21227]
* [**] Fixed an occassional crash when reloading Media picker. [#21337]

22.9
-----
* [*] [internal] Fix multiple memory leaks after logging in and logging out. [#21047, #21092]
* [**] Block editor: Move undo/redo buttons to the navigation bar. [#20930]
* [*] Fixed an issue that caused the UI to be briefly unresponsive in certain case when opening the app. [#21065]
* [**] Blogging Prompts: Fixed a crash in Reader after tapping on a blogging prompt multiple times. [#21112]
* [*] [internal] Update calls to use UserDefaults singleton. [#21088]
* [*] Fix memory leaks in setting up Jetpack connection. [#21052]
* [*] Fix a memory leak caused by the theme customization web view. [#21051]
* [**] [internal] Updated the code that enables Gutenberg editor in all blogs when the user is in the Gutenberg rollout group. [#21146]
* [**] [internal] Fix a few potential Core Data issues in Blogging Prompts & Reminders. [#21016]
* [*] [Jetpack-only] Made performance improvements for Posting Activity stats. [#21136]
* [*] Fixed a crash that could occur when following sites in Reader. [#21140]
* [*] Fix an issue with avatars not loading in mentions [#21169]
* [*] [Jetpack-only] Fixed a crash that could occur when the user deletes the WordPress app upon a successful migration. [#21167]
* [*] Fixed a crash that occurs in Weekly Roundup Background task due to a Core Data Concurrency violation. [#21076]
* [***] Block editor: Editor UX improvements with new icons, colors and additional design enhancements. [https://github.com/wordpress-mobile/gutenberg-mobile/pull/5985]
* [**] Fixed an occassional crash when opening Media picker. [#21231]

22.8
-----
* [*] Blogging Reminders: Disabled prompt for self-hosted sites not connected to Jetpack. [#20970]
* [**] [internal] Do not save synced blogs if the app has signed out. [#20959]
* [**] [internal] Make sure synced posts are saved before calling completion block. [#20960]
* [**] [internal] Fix observing Quick Start notifications. [#20997]
* [**] [internal] Fixed an issue that was causing a memory leak in the domain selection flow. [#20813]
* [*] [Jetpack-only] Block editor: Rename "Reusable blocks" to "Synced patterns", aligning with the web editor. [https://github.com/wordpress-mobile/gutenberg-mobile/pull/5885]
* [**] [internal] Block editor: Fix a crash related to Reanimated when closing the editor [https://github.com/wordpress-mobile/gutenberg-mobile/pull/5938]

22.7
-----
* [**] [internal] Blaze: Switch to using new canBlaze property to determine Blaze eligiblity. [#20916]
* [**] Fixed crash issue when accessing drafts that are mid-upload from the Home 'Work on a Draft Post' card. [#20872]
* [**] [internal] Make sure media-related features function correctly. [#20889], [20887]
* [*] [internal] Posts list: Disable action bar/menu button when a post is being uploaded [#20885]
* [*] Block editor: Image block - Fix issue where in some cases the image doesn't display the right aspect ratio [https://github.com/wordpress-mobile/gutenberg-mobile/pull/5869]
* [*] Block editor: Fix cursor positioning when dictating text on iOS [https://github.com/WordPress/gutenberg/issues/51227]

22.6
-----
* [**] [internal] Check required WordPress version to set "galleryWithImageBlocks" flag [#20736]
* [**] [Jetpack-only] Add a "Personalize Home Tab" button to the bottom of the My Site Dashboard that opens a new screen where you can customize which dashboard cards are visible. You can now also hide any of the dashboard cards directly from My Site Dashboard using the "more" menu. [#20296]
* [*] [Jetpack-only] Domains selection: Show error message when selecting unsupported domains. [#20786]
* [***] [Jetpack-only] Plans: Bringing WPCOM plans to Jetpack app. [#20822]
* [**] Block editor: [iOS] Fix dictation regression, in which typing/dictating at the same time caused content loss. [https://github.com/WordPress/gutenberg/pull/49452]
* [*] Block editor: Display lock icon in disabled state of `Cell` component [https://github.com/wordpress-mobile/gutenberg-mobile/pull/5798]
* [*] Block editor: Show "No title"/"No description" placeholder for not belonged videos in VideoPress block [https://github.com/wordpress-mobile/gutenberg-mobile/pull/5840]

22.5.1
-----
* [*] Resolve an issue that was causing the app crash when `CrashLogging.logError` is called from a background thread. [#20846]
* [**] [internal] Make sure a database tidy-up task (null blog property sanitizer) is completed before any other Core Data queries. [#20867]

22.5
-----
* [*] [Jetpack-only] Reader: Fix the display of the followed topics in the filter sheet when they're written in non-latin languages. [#20702]
* [*] [Jetpack-only] Reader: Fixed an issue that was causing the Report and Block actions to be missing from Post Menu actions sheet. [#20705]
* [***] Enables editing of the site homepage for sites using block-based themes directly from the pages list. [#20713]
* [*] Block editor: Add disabled style to `Cell` component [https://github.com/WordPress/gutenberg/pull/50665]
* [**] Block editor: Fix undo/redo history when inserting a link configured to open in a new tab [https://github.com/WordPress/gutenberg/pull/50460]
* [**] [Jetpack-only] Block editor: Disable details settings for not belonged VideoPress videos [https://github.com/wordpress-mobile/gutenberg-mobile/pull/5782]
* [*] Block editor: [List block] Fix an issue when merging a list item into a Paragraph would remove its nested list items [https://github.com/wordpress-mobile/gutenberg-mobile/pull/5785]
* [**] Block editor: Tapping any type of nested block moves focus to the nested block directly, rather than requiring multiple taps to navigate down each nesting levels. [https://github.com/wordpress-mobile/gutenberg-mobile/pull/5781]

22.4
-----
* [*] [internal] [Jetpack-only] Domains Dashboard Card: Immediately opening domains search after tapping the card. [#20638]
* [**] [Jetpack-only] Adds a dashboard card for viewing activity log. [#20569]
* [**] [Jetpack-only] Adds a dashboard card for viewing pages. [#20524]
* [*] [Jetpack-only] Block editor: Fix crash when trying to convert to regular blocks an undefined/deleted reusable block [https://github.com/WordPress/gutenberg/pull/50475]
* [**] Block editor: Tapping on a nested block now gets focus directly instead of having to tap multiple times depending on the nesting levels. [https://github.com/WordPress/gutenberg/pull/50108]
* [*] [Jetpack-only] Block editor: Use host app namespace in reusable block message [https://github.com/WordPress/gutenberg/pull/50478]
* [*] [internal] [Jetpack-only] Enables domain purchases in site creation A/B experiment. [#20670]
* [*] Classic Block: Fixes a crash that happens when attempting to add media to a classic block while the library permissions are missing. [#20666]

22.3
-----
* [*] [internal] Allow updating specific fields when updating media details. [#20606]
* [**] Block Editor: Enable VideoPress block (only on Simple WPCOM sites) [#20580]
* [**] [internal] Attempt to fix an image loading crash in post editor. [#20633]

22.2
-----
* [**] [Jetpack-only] Added a dashboard card for purchasing domains. [#20424]
* [*] [internal] [Jetpack-only] Redesigned the migration success card. [#20515]
* [**] [internal] Refactored Google SignIn implementation to not use the Google SDK [#20128]
* [***] Block Editor: Resolved scroll-jump issues and enhanced caret focus management [https://github.com/WordPress/gutenberg/pull/48791]
* [**] [Jetpack-only] Blogging Prompts: adds the ability to view other users' responses to a prompt. [#20540]

22.1
-----
* [**] [internal] Refactor updating account related Core Data operations, which ususally happens during log in and out of the app. [#20394]
* [***] [internal] Refactor uploading photos (from the device photo, the Free Photo library, and other sources) to the WordPress Media Library. Affected areas are where you can choose a photo and upload, including the "Media" screen, adding images to a post, updating site icon, etc. [#20322]
* [**] [WordPress-only] Warns user about sites with only individual plugins not supporting core app features and offers the option to switch to the Jetpack app. [#20408]
* [*] [Reader] Fix an issue that was causing the app to crash when tapping the More or Share buttons in Reader Detail screen. [#20490]
* [*] Block editor: Avoid empty Gallery block error [https://github.com/WordPress/gutenberg/pull/49557]

22.0
-----
* [*] Remove large title in Reader and Notifications tabs. [#20271]
* [*] Reader: Change the following button cog icon. [#20274]
* [*] [Jetpack-only] Change the dark background color of toolbars and top tabs across the whole app. [#20278]
* [*] Change the Reader's navigation bar background color to match other screens. [#20278]
* [*] Tweak My Site Dashboard Cards UI. [#20303]
* [*] [Jetpack-only] Change My Sites tab bar icon. [#20310]
* [*] [internal] Refactored the Core Data operations (saving the site data) after a new site is created. [#20270]
* [*] [internal] Refactored updating user role in the "People" screen on the "My Sites" tab. [#20244]
* [*] [internal] Refactor managing social connections and social buttons in the "Sharing" screen. [#20265]
* [*] [internal] Refactor uploading media assets. [#20294]
* [*] Block editor: Allow new block transforms for most blocks. [https://github.com/WordPress/gutenberg/pull/48792]
* [*] Visual improvements were made to the in-app survey along with updated text to differentiate between the WordPress and Jetpack apps. [#20276]
* [*] Reader: Resolve an issue that could cause the app to crash when blocking a post author. [#20421]

21.9
-----
* [*] [internal] Refactored fetching posts in the Reader tab, including post related operations (i.e. like/unlike, save for later, etc.) [#20197]
* [**] Reader: Add a button in the post menu to block an author and stop seeing their posts. [#20193]
* [**] [Jetpack-only] Jetpack individual plugin support: Warns user about sites with only individual plugins not supporting all features of the app yet and gives the ability to install the full Jetpack plugin. [#20223]
* [**] [Jetpack-only] Help: Display the Jetpack app FAQ card on Help screen when switching from the WordPress app to the Jetpack app is complete. [#20232]
* [***] [Jetpack-only] Blaze: We added support for Blaze in the app. The user can now promote a post or page from the app to reach new audiences. [#20253]

21.8.1
-----
* [**] [internal] Fixes a crash that happens in the background when the weekly roundup notification is being processed. [#20275]

21.8
-----
* [*] [WordPress-only] We have redesigned and simplified the landing screen. [#20061]
* [*] [internal] Refactored account related operations (i.e. log in and out of the app). [#19893]
* [*] [internal] Refactored comment related operations (i.e. like a comment, reply to a post or comment).
* [*] [internal] Refactored how reader topics are fetched from the database. [#20129]
* [*] [internal] Refactored blog related operations (i.e. loading blogs of the logged in account, updating blog settings). [#20047]
* [*] Reader: Add ability to block a followed site. [#20053]
* [*] Reader: Add ability to report a post's author. [#20064]
* [*] [internal] Refactored the topic related features in the Reader tab (i.e. following, unfollowing, and search). [#20150]
* [*] Fix inaccessible block settings within the unsupported block editor [https://github.com/WordPress/gutenberg/pull/48435]

21.7
-----
* [*] [Jetpack-only] Fixed an issue where stats were not displaying latest data when the system date rolls over to the next day while the app is in background. [#19989]
* [*] [Jetpack-only] Hide Scan Login Code when logged into an account with 2FA. [#19567]
* [**] [Jetpack-only] Blogging Prompts: add the ability to answer previous prompts, disable prompts, and other minor enhancements. [#20055]

21.6
-----
* [*] Fix a layout issue impacting the "No media matching your search" empty state message of the Media Picker screen.  [#19820]
* [**] [internal] Refactor saving changes in the "Account Settings" page. [#19910]
* [*] The Migration flow doesn't complete automatically if the user interrupts the migration mid flow. [#19888]
* [**] [internal] Refactored fetching blog editor settings. [#19915]
* [*] [Jetpack-only] The Migration flow doesn't complete automatically if the user interrupts the migration mid flow. [#19888]
* [***] [Jetpack-only] Stats Insights Update. Helps you understand how your content is performing and what’s resonating with your audience. [#19909]
* [***] [internal] Delete all the activity logs after logging out. [#19930]
* [*] [Jetpack-only] Fixed an issue where Stats Followers details did not update on Pull-to-refresh in the Stats Followers Details screen [#19935]
* [**] Refactored loading WP.com plans. [#19949]
* [*] Resolve an edge case that was causing the user to be stuck in the "Onboading Questions" screen. [#19791]
* [*] [Jetpack-only] Tweak Migration Screens UI when fonts are enlarged. [#19944]

21.5.1
-----
* [*] [Jetpack-only] Fixed a bug where the Login flow was restarting every time the app enters the foreground. [#19961]

21.5
-----
* [***] [internal] A significant refactor to the app’s architecture was made to allow for the new simplified UI. Regression testing on the app’s main flows is needed. [#19817]
* [**] [internal] Disable Story posts when Jetpack features are removed [#19823]
* [*] [internal] Editor: Only register core blocks when `onlyCoreBlocks` capability is enabled [https://github.com/wordpress-mobile/gutenberg-mobile/pull/5293]
* [**] [internal] Disable StockPhoto and Tenor media sources when Jetpack features are removed [#19826]
* [*] [Jetpack-only] Fixed a bug where analytics calls weren't synced to the user account. [#19926]

21.4
-----
* [*] Fixed an issue where publishing Posts and Pages could fail under certain conditions. [#19717]
* [*] Share extension navigation bar is no longer transparent [#19700]
* [***] [Jetpack-only] Adds a smooth, opt-in transition to the Jetpack app for users migrating from the WordPress app. [#19759]
* [***] You can now migrate your site content to the Jetpack app without a hitch. [#19759]
* [**] [internal] Upgrade React Native from 0.66.2 to 0.69.4 [https://github.com/wordpress-mobile/gutenberg-mobile/pull/5193]
* [*] [internal] When a user migrates to the Jetpack app and allows notifications, WordPress app notifications are disabled. [#19616, #19611, #19590]
* [*] Reader now scrolls to the top if the tab bar button is tapped. [#19769]
* [*] [Internal] Update WordPressShared, WordPressKit, and WordPressAuthenticator to their latest versions. [#19643]

21.3
-----
* [*] Fixed a minor UI issue where the segmented control under My SIte was being clipped when "Home" is selected. [#19595]
* [*] Fixed an issue where the site wasn't removed and the app wasn't refreshed after disconnecting the site from WordPress.com. [#19634]
* [*] [internal] Fixed an issue where Jetpack extensions were conflicting with WordPress extensions. [#19665]

21.2
-----
* [*] [internal] Refactored fetching posts in the Reader tab. [#19539]
* [*] Fixed an issue where the message "No media matching your search" for the media picker is not visible [#19555]

21.1
-----
* [**] [Jetpack-only] We added a new landing screen with a cool animation that responds to device motion! [#19251, #19264, #19277, #19381, #19404, #19410, #19432, #19434, #19442, #19443, #19468, #19469]
* [*] [internal] Database access change: the 'new Core Data context structure' feature flag is turned on by default. [#19433]
* [***] [Jetpack-only] Widgets are now on Jetpack. Find Today, This Week, and All Time Widgets to display your Stats on your home screen. [#19479]
* [*] Block Editor: Fixed iOS Voice Control support within Image block captions. [https://github.com/WordPress/gutenberg/pull/44850]
* [***] Dropped support for iOS 13. Now supporting iOS 14.0 and above. [#19509]

21.0
-----
* [*] Fixed an issue where the cached notifications are retained after logging out of WordPress.com account [#19360]
* [**] [Jetpack-only] Added a share extension. Now users can share content to Jetpack through iOS's share sheet. This was previously only available on the WordPress app. [#19383]
* [*] Update launch screen. [#19341]
* [*] [Jetpack-only] Add ability to set custom app icon for Jetpack app. [#19378]
* [**] [Jetpack-only] Added a "Save as Draft" extension. Now users can save content to Jetpack through iOS's share sheet. This was previously only available on the WordPress app. [#19414]
* [**] [Jetpack-only] Enables Rich Notifications for the Jetpack app. Now we display more details on most of the push notifications. This was previously only available on the WordPress app. [#19415]
* [*] Reader: Comment Details have been redesigned. [#19387]
* [*] [internal] A refactor in weekly roundup notification scheduler. [#19422]
* [*] [internal] A low level database refactor around fetching cards in the Reader tab. [#19427]
* [*] Stories: Fixed an issue where the keyboard would overlap with the publish dialog in landscape. [#19350]
* [*] [internal] A refactor in fetch Reader posts and their comments. [#19458]
* [*] Fixed an issue where the navigation bar becomes invisible when swiping back to Login Prologue screen.  [#19461]

20.9
-----
* [*] Login Flow: Provide ability for user to cancel login WP.com flow when already logged in to a self-hosted site [#19349]
* [*] [WordPress-only] Powered by Jetpack banner: Fixed an edge case where some scroll views could momentarily become unresponsive to touch. [#19369]
* [*] [Jetpack-only] Weekly roundup: Adds support for weekly roundup notifications to the Jetpack app. [#19364]
* [*] Fixed an issue where the push notifications prompt button would overlap on iPad. [#19304]
* [*] Story Post: Fixed an issue where deleting one image in a story draft would cause the following image not to load. [#16966]
* [*] Fixed an issue where the no result label on the side menu is oversize on iPad. [#19305]
* [*] [internal] Various low level database refactors around posts, pages, and comments. [#19353, #19363, #19386]

20.8
-----
* [*] User Mention: When replying to a post or a comment, sort user-mentions suggestions by prefix first then alphabetically. [#19218]
* [*] User Mention: Fixed an issue where the user-mentions suggestions were disappearing after expanding/collapsing the reply field. [#19248]
* [***] [internal] Update Sentry, our crash monitoring tool, to its latest major version [#19315]

20.7
-----
* [*] [Jetpack-only] Block Editor: Update link colors in action sheets from green to blue [https://github.com/WordPress/gutenberg/pull/42996]
* [*] Jetpack Social: Rebrand Publicize to Jetpack Social [https://github.com/wordpress-mobile/WordPress-iOS/pull/19262]

20.6
-----
* [*] [Jetpack-only] Recommend App: you can now share the Jetpack app with your friends. [#19174]
* [*] [Jetpack-only] Feature Announcements: new features are highlighted via the What's New modals. [#19176]
* [**] [Jetpack-only] Self-hosted sites: enables logging in via a self-hosted site / adding a self-hosted site [#19194]
* [*] Pages List: Fixed an issue where the app would freeze when opening the pages list if one of the featured images is a GIF. [#19184]
* [*] Stats: Fixed an issue where File Downloads section was being displayed for Jetpack sites even though it's not supported. [#19200]

20.5
-----
* [*] [Jetpack-only] Block Editor: Makes some small changes to the editor's accent colours for consistency. [#19113]
* [*] User Mention: Split the suggestions list into a prominent section and a regular section. [#19064]
* [*] Use larger thumbnail previews for recommended themes during site creation [https://github.com/wordpress-mobile/WordPress-iOS/pull/18972]
* [***] [internal] Block Editor: List block: Adds support for V2 behind a feature flag [https://github.com/WordPress/gutenberg/pull/42702]
* [**] Fix for Referrers Card Not Showing Search Engine Details [https://github.com/wordpress-mobile/WordPress-iOS/pull/19158]
* [*] WeeklyRoundupBackgroundTask - format notification body [https://github.com/wordpress-mobile/WordPress-iOS/pull/19144]

20.4
-----
* [*] Site Creation: Fixed a bug in the design picker where the horizontal position of designs could be reset. [#19020]
* [*] [internal] Block Editor: Add React Native FastImage [https://github.com/WordPress/gutenberg/pull/42009]
* [*] Block Editor: Inserter displays block collections [https://github.com/WordPress/gutenberg/pull/42405]
* [*] Block Editor: Fix incorrect spacing within Image alt text footnote [https://github.com/WordPress/gutenberg/pull/42504]
* [***] Block Editor: Gallery and Image block - Performance improvements [https://github.com/WordPress/gutenberg/pull/42178]
* [**] [WP.com and Jetpack sites with VideoPress] Prevent validation error when viewing VideoPress markup within app [https://github.com/Automattic/jetpack/pull/24548]
* [*] [internal] Add Jetpack branding elements (badges and banners) [#19007, #19040, #19049, #19059, #19062, #19065, #19071, #19073, #19103, #19074, #19085, #19094, #19102, #19104]

20.3
-----
* [*] Stories: Fixed a crash that could occur when adding multiple items to a Story post. [#18967]
* [*] User Mention: When replying to a post or a comment, the post author or comment author shows up at the top of the suggestions list. [#18979]
* [*] Block Editor: Fixed an issue where the media picker search query was being retained after dismissing the picker and opening it again. [#18980]
* [*] Block Editor: Add 'Insert from URL' option to Video block [https://github.com/WordPress/gutenberg/pull/41493]
* [*] Block Editor: Image block copies the alt text from the media library when selecting an item [https://github.com/WordPress/gutenberg/pull/41839]
* [*] Block Editor: Introduce "block recovery" option for invalid blocks [https://github.com/WordPress/gutenberg/pull/41988]

20.2
-----
* [*] Preview: Post preview now resizes to account for device orientation change. [#18921]
* [***] [Jetpack-only] Enables QR Code Login scanning from the Me menu. [#18904]
* [*] Reverted the app icon back to Cool Blue. Users can reselect last month's icon in Me > App Settings > App Icon if they'd like. [#18934]

20.1
-----
* [*] Notifications: Fixed an issue where the first notification opened in landscape mode was not scrollable. [#18823]
* [*] Site Creation: Enhances the design selection screen with recommended designs. [#18740]
* [***] [Jetpack-only] Introducing blogging prompts. Build a writing habit and support creativity with a periodic prompt for inspiration. [#18860]
* [**] Follow Conversation: A tooltip has been added to highlight the follow conversation feature. [#18848]
* [*] [internal] Block Editor: Bump react-native-gesture-handler to version 2.3.2. [#18742]
* [*] People Management: Fixed a crash that can occur when loading the People view. [#18907]

20.0
-----
* [*] Quick Start: The "Get to know the WordPress app" card has a fresh new look [#18688, #18747]
* [*] Block Editor: A11y: Improve text read by screen readers for BottomSheetSelectControl [https://github.com/WordPress/gutenberg/pull/41036]
* [*] Block Editor: Add 'Insert from URL' option to Image block [https://github.com/WordPress/gutenberg/pull/40334]
* [*] App Settings: refreshed the UI with updated colors for Media Cache Size controls, Clear Spot Index row button, and Clear Siri Shortcut Suggestions row button. From destructive (red color) to standard and brand colors. [#18636]
* [*] [internal] Quick Start: Fixed an issue where the Quick Start modal was not displayed after login if the user's default tab is Home. [#18721]
* [*] Quick Start: The Next Steps modal has a fresh new look [#18711]
* [*] [internal] Quick Start: Fixed a couple of layout issues with the Quick Start notices when rotating the device. [#18758]

19.9
-----
* [*] Site Settings: we fixed an issue that prevented the site title to be updated when it changed in Site Settings [#18543]
* [*] Media Picker: Fixed an issue where the empty state view was being displayed incorrectly. [#18471]
* [*] Quick Start: We are now showing a different set of Quick Start tasks for existing sites and new sites. The existing sites checklist includes new tours such as: "Check your notifications" and "Upload photos or videos".  [#18395, #18412, #18443, #18471]
* [*] Site Creation: we fixed an issue where the navigation buttons were not scaling when large fonts were selected on the device [#18559]
* [**] Block Editor: Cover Block: Improve color contrast between background and text [https://github.com/wordpress-mobile/gutenberg-mobile/pull/4808]
* [***] Block Editor: Add drag & drop blocks feature [https://github.com/wordpress-mobile/gutenberg-mobile/pull/4832]
* [*] Block Editor: Gallery block: Fix broken "Link To" settings and add "Image Size" settings [https://github.com/wordpress-mobile/gutenberg-mobile/pull/4841]
* [*] Block Editor: Unsupported Block Editor: Prevent WordPress.com tour banner from displaying. [https://github.com/wordpress-mobile/gutenberg-mobile/pull/4820]
* [*] Widgets: we fixed an issue where text appeared flipped in rtl languages [#18567]
* [*] Stats: we fixed a crash that occurred sometimes in Stats [#18613]
* [*] Posts list: we fixed an issue where the create button was not shown on iPad in split screen [#18609]

19.8
-----
* [**] Self hosted sites are not restricted by video length during media uploads [https://github.com/wordpress-mobile/WordPress-iOS/pull/18414]
* [*] [internal] My Site Dashboard: Made some changes to the code architecture of the dashboard. The majority of the changes are related to the posts cards. It should have no visible changes but could cause regressions. Please test it by creating/trashing drafts and scheduled posts and testing that they appear correctly on the dashboard. [#18405]
* [*] Quick Start: Updated the Stats tour. The tour can now be accessed from either the dashboard or the menu tab. [#18413]
* [*] Quick Start: Updated the Reader tour. The tour now highlights the Discover tab and guides users to follow topics via the Settings screen. [#18450]
* [*] [internal] Quick Start: Deleted the Edit your homepage tour. [#18469]
* [*] [internal] Quick Start: Refactored some code related to the tasks displayed in the Quick Start Card and the Quick Start modal. It should have no visible changes but could cause regressions. [#18395]
* [**] Follow Conversation flow now enables in-app notifications by default. They were updated to be opt-out rather than opt-in. [#18449]
* [*] Block Editor: Latest Posts block: Add featured image settings [https://github.com/WordPress/gutenberg/pull/39257]
* [*] Block Editor: Prevent incorrect notices displaying when switching between HTML-Visual mode quickly [https://github.com/WordPress/gutenberg/pull/40415]
* [*] Block Editor: Embed block: Fix inline preview cut-off when editing URL [https://github.com/WordPress/gutenberg/pull/35326]
* [*] Block Editor: Prevent gaps shown around floating toolbar when using external keyboard [https://github.com/WordPress/gutenberg/pull/40266]
* [**] We'll now ask users logging in which area of the app they'd like to focus on to build towards a more personalized experience. [#18385]

19.7
-----
* [*] a11y: VoiceOver has been improved on the Menus view and now announces changes to ordering. [#18155]
* [*] Notifications list: remove comment Trash swipe action. [#18349]
* [*] Web previews now abide by safe areas when a toolbar is shown [#18127]
* [*] Site creation: Adds a new screen asking the user the intent of the site [#18367]
* [**] Block Editor: Quote block: Adds support for V2 behind a feature flag [https://github.com/WordPress/gutenberg/pull/40133]
* [**] Block Editor: Update "add block" button's style in default editor view [https://github.com/WordPress/gutenberg/pull/39726]
* [*] Block Editor: Remove banner error notification on upload failure [https://github.com/WordPress/gutenberg/pull/39694]
* [*] My Site: display site name in My Site screen nav title [#18373]
* [*] [internal] Site creation: Adds a new screen asking the user the name of the site [#18280]

19.6
-----
* [*] Enhances the exit animation of notices. [#18182]
* [*] Media Permissions: display error message when using camera to capture photos and media permission not given [https://github.com/wordpress-mobile/WordPress-iOS/pull/18139]
* [***] My Site: your My Site screen now has two tabs, "Menu" and "Home". Under "Home", you'll find contextual cards with some highlights of whats going on with your site. Check your drafts or scheduled posts, your today's stats or go directly to another section of the app. [#18240]
* [*] [internal] Site creation: Adds a new screen asking the user the intent of the site [#18270]

19.5
-----
* [*] Improves the error message shown when trying to create a new site with non-English characters in the domain name [https://github.com/wordpress-mobile/WordPress-iOS/pull/17985]
* [*] Quick Start: updated the design for the Quick Start cell on My Site [#18095]
* [*] Reader: Fixed a bug where comment replies are misplaced after its parent comment is moderated [#18094]
* [*] Bug fix: Allow keyboard to be dismissed when the password field is focused during WP.com account creation.
* [*] iPad: Fixed a bug where the current displayed section wasn't selected on the menu [#18118]
* [**] Comment Notifications: updated UI and functionality to match My Site Comments. [#18141]
* [*] Block Editor: Add GIF badge for animated GIFs uploaded to Image blocks [https://github.com/WordPress/gutenberg/pull/38996]
* [*] Block Editor: Small refinement to media upload errors, including centering and tweaking copy. [https://github.com/wordpress-mobile/gutenberg-mobile/pull/4597]
* [*] Block Editor: Fix issue with list's starting index and the order [https://github.com/WordPress/gutenberg/pull/39354]
* [*] Quick Start: Fixed a bug where a user creating a new site is displayed a quick start tour containing data from their presviously active site.

19.4
-----
* [*] Site Creation: Fixed layout of domain input field for RTL languages. [#18006]
* [*] [internal] The FAB (blue button to create posts/stories/pages) creation/life cycle was changed [#18026]
* [*] Stats: we fixed a variety of performance issues in the Insight screen. [#17926, #17936, #18017]
* [*] Stats: we re-organized the default view in Insights, presenting more interesting data at a glance [#18072]
* [*] Push notifications will now display rich media when long pressed. [#18048]
* [*] Weekly Roundup: We made some further changes to try and ensure that Weekly Roundup notifications are showing up for everybody who's enabled them [#18029]
* [*] Block editor: Autocorrected Headings no longer apply bold formatting if they weren't already bold. [#17844]
* [***] Block editor: Support for multiple color palettes [https://github.com/wordpress-mobile/gutenberg-mobile/pull/4588]
* [**] User profiles: Fixed issue where the app wasn't displaying any of the device photos which the user had granted the app access to.

19.3
-----
* [*] Site previews: Reduced visual flickering when previewing sites and templates. [#17861]
* [*] Stats: Scroll to new Insights card when added. [#17894]
* [*] Add "Copy Link" functionality to Posts List and Pages List [#17911]
* [*] [Jetpack-only] Enables the ability to use and create WordPress.com sites, and enables the Reader tab. [#17914, #17948]
* [*] Block editor: Additional error messages for media upload failures. [#17971]
* [**] Adds animated Gif support in notifications and comments [#17981]

19.2
-----
* [*] Site creation: Fixed bug where sites created within the app were not given the correct time zone, leading to post scheduling issues. [#17821]
* [*] Block editor: Replacing the media for an image set as featured prompts to update the featured image [https://github.com/wordpress-mobile/gutenberg-mobile/pull/3930]
* [***] Block editor: Font size and line-height support for text-based blocks used in block-based themes [https://github.com/wordpress-mobile/gutenberg-mobile/pull/4519]
* [**] Some of the screens of the app has a new, fresh and more modern visual, including the initial one: My Site. [#17812]
* [**] Notifications: added a button to mark all notifications in the selected filter as read. [#17840]
* [**] People: you can now manage Email Followers on the People section! [#17854]
* [*] Stats: fix navigation between Stats tab. [#17856]
* [*] Quick Start: Fixed a bug where a user logging in via a self-hosted site not connected to Jetpack would see Quick Start when selecting "No thanks" on the Quick Start prompt. [#17855]
* [**] Threaded comments: comments can now be moderated via a drop-down menu on each comment. [#17888]
* [*] Stats: Users can now add a new Insights card from the navigation bar. [#17867]
* [*] Site creation: The checkbox that appears when choosing a design no longer flickers when toggled. [#17868]

19.1
-----
* [*] Signup: Fixed bug where username selection screen could be pushed twice. [#17624]
* [**] Reader post details Comments snippet: added ability to manage conversation subscription and notifications. [#17749]
* [**] Accessibility: VoiceOver and Dynamic Type improvements on Activity Log and Schedule Post calendars [#17756, #17761, #17780]
* [*] Weekly Roundup: Fix a crash which was preventing weekly roundup notifications from appearing [#17765]
* [*] Self-hosted login: Improved error messages. [#17724]
* [*] Share Sheet from Photos: Fix an issue where certain filenames would not upload or render in Post [#16773]
* [*] Block editor: Fixed an issue where video thumbnails could show when selecting images, and vice versa. [#17670]
* [**] Media: If a user has only enabled limited device media access, we now show a prompt to allow the user to change their selection. [#17795]
* [**] Block editor: Fix content justification attribute in Buttons block [https://github.com/wordpress-mobile/gutenberg-mobile/pull/4451]
* [*] Block editor: Hide help button from Unsupported Block Editor. [https://github.com/wordpress-mobile/gutenberg-mobile/pull/4352]
* [*] Block editor: Add contrast checker to text-based blocks [https://github.com/wordpress-mobile/gutenberg-mobile/pull/4357]
* [*] Block editor: Fix missing translations of color settings [https://github.com/wordpress-mobile/gutenberg-mobile/pull/4479]
* [*] Block editor: Highlight text: fix applying formatting for non-selected text [https://github.com/wordpress-mobile/gutenberg-mobile/pull/4471]
* [***] Self-hosted sites: Fixed a crash when saving media and no Internet connection was available. [#17759]
* [*] Publicize: Fixed an issue where a successful login was not automatically detected when connecting a Facebook account to Publicize. [#17803]

19.0
-----
* [**] Video uploads: video upload is now limited to 5 minutes per video on free plans. [#17689]
* [*] Block editor: Give multi-line block names central alignment in inserter [https://github.com/wordpress-mobile/gutenberg-mobile/pull/4343]
* [**] Block editor: Fix missing translations by refactoring the editor initialization code [https://github.com/wordpress-mobile/gutenberg-mobile/pull/4332]
* [**] Block editor: Add Jetpack and Layout Grid translations [https://github.com/wordpress-mobile/gutenberg-mobile/pull/4359]
* [**] Block editor: Fix text formatting mode lost after backspace is used [https://github.com/wordpress-mobile/gutenberg-mobile/pull/4423]
* [*] Block editor: Add missing translations of unsupported block editor modal [https://github.com/wordpress-mobile/gutenberg-mobile/pull/4410]
* [**] Time zone suggester: we have a new time zone selection screen that suggests the time zone based on the device, and improves search. [#17699]
* [*] Added the "Share WordPress with a friend" row back to the Me screen. [#17748]
* [***] Updated default app icon. [#17793]

18.9
-----
* [***] Reader Comments: Updated comment threads with a new design and some new capabilities. [#17659]
* [**] Block editor: Fix issue where editor doesn't auto-scroll so you can see what is being typed. [https://github.com/wordpress-mobile/gutenberg-mobile/pull/4299]
* [*] Block editor: Preformatted block: Fix an issue where the background color is not showing up for standard themes. [https://github.com/wordpress-mobile/gutenberg-mobile/pull/4292]
* [**] Block editor: Update Gallery Block to default to the new format and auto-convert old galleries to the new format. [https://github.com/wordpress-mobile/gutenberg-mobile/pull/4315]
* [***] Block editor: Highlight text: Enables color customization for specific text within a Paragraph block. [https://github.com/wordpress-mobile/gutenberg-mobile/pull/4175]
* [**] Reader post details: a Comments snippet is now displayed after the post content. [#17650]

18.8
-----
* [*] Added a new About screen, with links to rate the app, share it with others, visit our Twitter profile, view our other apps, and more. [https://github.com/orgs/wordpress-mobile/projects/107]
* [*] Editor: Show a compact notice when switching between HTML or Visual mode. [https://github.com/wordpress-mobile/WordPress-iOS/pull/17521]
* [*] Onboarding Improvements: Need a little help after login? We're here for you. We've made a few changes to the login flow that will make it easier for you to start managing your site or create a new one. [#17564]
* [***] Fixed crash where uploading image when offline crashes iOS app. [#17488]
* [***] Fixed crash that was sometimes triggered when deleting media. [#17559]
* [***] Fixes a crasher that was sometimes triggered when seeing the details for like notifications. [#17529]
* [**] Block editor: Add clipboard link suggestion to image block and button block. [https://github.com/WordPress/gutenberg/pull/35972]
* [*] Block editor: Embed block: Include link in block settings. [https://github.com/wordpress-mobile/gutenberg-mobile/pull/4189]
* [**] Block editor: Fix tab titles translation of inserter menu. [https://github.com/wordpress-mobile/gutenberg-mobile/pull/4248]
* [**] Block editor: Gallery block: When a gallery block is added, the media options are auto opened for v2 of the Gallery block. [https://github.com/wordpress-mobile/gutenberg-mobile/pull/4277]
* [*] Block editor: Media & Text block: Fix an issue where the text font size would be bigger than expected in some cases. [https://github.com/wordpress-mobile/gutenberg-mobile/pull/4252]

18.7
-----
* [*] Comment Reply: updated UI. [#17443, #17445]
* [***] Two-step Authentication notifications now require an unlocked device to approve or deny them.
* [***] Site Comments: Updated comment details with a fresh new look and capability to display rich contents. [#17466]
* [**] Block editor: Image block: Add ability to quickly link images to Media Files and Attachment Pages [https://github.com/wordpress-mobile/gutenberg-mobile/pull/3971]
* [**] Block editor: Fixed a crash that could occur when copying lists from Microsoft Word. [https://github.com/wordpress-mobile/gutenberg-mobile/pull/4174]
* [***] Fixed an issue where trying to upload an image while offline crashes the app. [#17488]

18.6
-----
* [**] Comments: Users can now follow conversation via notifications, in addition to emails. [#17363]
* [**] Block editor: Block inserter indicates newly available block types [https://github.com/wordpress-mobile/gutenberg-mobile/pull/4047]
* [*] Reader post comments: fixed an issue that prevented all comments from displaying. [#17373]
* [**] Stats: added Reader Discover nudge for sites with low traffic in order to increase it. [#17349, #17352, #17354, #17377]
* [**] Block editor: Search block - Text and background color support [https://github.com/wordpress-mobile/gutenberg-mobile/pull/4127]
* [*] Block editor: Fix Embed Block loading glitch with resolver resolution approach [https://github.com/wordpress-mobile/gutenberg-mobile/pull/4146]
* [*] Block editor: Fixed an issue where the Help screens may not respect an iOS device's notch. [https://github.com/wordpress-mobile/gutenberg-mobile/pull/4110]
* [**] Block editor: Block inserter indicates newly available block types [https://github.com/wordpress-mobile/gutenberg-mobile/pull/4047]
* [*] Block editor: Add support for the Mark HTML tag [https://github.com/wordpress-mobile/gutenberg-mobile/pull/4162]
* [*] Stats Insights: HTML tags no longer display in post titles. [#17380]

18.5
-----
* [**] Block editor: Embed block: Include Jetpack embed variants. [https://github.com/wordpress-mobile/gutenberg-mobile/pull/4008]
* [*] Fixed a minor visual glitch on the pre-publishing nudge bottom sheet. [https://github.com/wordpress-mobile/WordPress-iOS/pull/17300]
* [*] Improved support for larger text sizes when choosing a homepage layout or page layout. [#17325]
* [*] Site Comments: fixed an issue that caused the lists to not refresh. [#17303]
* [*] Block editor: Embed block: Fix inline preview cut-off when editing URL [https://github.com/wordpress-mobile/gutenberg-mobile/pull/4072]
* [*] Block editor: Embed block: Fix URL not editable after dismissing the edit URL bottom sheet with empty value [https://github.com/wordpress-mobile/gutenberg-mobile/pull/4094]
* [**] Block editor: Embed block: Detect when an embeddable URL is pasted into an empty paragraph. [https://github.com/wordpress-mobile/gutenberg-mobile/pull/4048]
* [**] Block editor: Pullquote block - Added support for text and background color customization [https://github.com/WordPress/gutenberg/pull/34451]
* [**] Block editor: Preformatted block - Added support for text and background color customization [https://github.com/wordpress-mobile/gutenberg-mobile/pull/4071]
* [**] Stats: added Publicize and Blogging Reminders nudges for sites with low traffic in order to increase it. [#17142, #17261, #17294, #17312, #17323]
* [**] Fixed an issue that made it impossible to log in when emails had an apostrophe. [#17334]

18.4
-----
* [*] Improves our user images download logic to avoid synchronization issues. [#17197]
* [*] Fixed an issue where images point to local URLs in the editor when saving a post with ongoing uploads. [#17157]
* [**] Embed block: Add the top 5 specific embed blocks to the Block inserter list. [https://github.com/wordpress-mobile/gutenberg-mobile/pull/3995]
* [*] Embed block: Fix URL update when edited after setting a bad URL of a provider. [https://github.com/wordpress-mobile/gutenberg-mobile/pull/4002]
* [**] Users can now contact support from inside the block editor screen. [https://github.com/wordpress-mobile/gutenberg-mobile/pull/3975]
* [**] Block editor: Help menu with guides about how to work with blocks [#17265]

18.3
-----
* [*] Fixed a bug on Reader that prevented Saved posts to be removed
* [*] Share Extension: Allow creation of Pages in addition to Posts. [#16084]
* [*] Updated the wording for the "Posts" and "Pages" entries in My Site screen [https://github.com/wordpress-mobile/WordPress-iOS/pull/17156]
* [**] Fixed a bug that prevented sharing images and videos out of your site's media library. [#17164]
* [*] Fixed an issue that caused `Follow conversation by email` to not appear on some post's comments. [#17159]
* [**] Block editor: Embed block: Enable WordPress embed preview [https://github.com/wordpress-mobile/gutenberg-mobile/pull/3853]
* [**] Block editor: Embed block: Add error bottom sheet with retry and convert to link actions. [https://github.com/wordpress-mobile/gutenberg-mobile/pull/3921]
* [**] Block editor: Embed block: Implemented the No Preview UI when an embed is successful, but we're unable to show an inline preview [https://github.com/wordpress-mobile/gutenberg-mobile/pull/3927]
* [*] Block editor: Embed block: Add device's locale to preview content [https://github.com/wordpress-mobile/gutenberg-mobile/pull/3788]
* [*] Block editor: Column block: Translate column width's control labels [https://github.com/wordpress-mobile/gutenberg-mobile/pull/3952]
* [**] Block editor: Embed block: Enable embed preview for Instagram and Vimeo providers. [https://github.com/wordpress-mobile/gutenberg-mobile/pull/3918]

18.2
-----
* [internal] Fixed an issue where source and platform tags were not added to a Zendesk ticket if the account has no blogs. [#17084]
* [*] Set the post formats to have 'Standard' first and then alphabetized the remaining items. [#17074]
* [*] Fixed wording of theme customization screen's menu bar by using "Activate" on inactive themes. [#17060]
* [*] Added pull-to-refresh to My Site. [#17089]
* [***] Weekly Roundup: users will receive a weekly notification that presents a summary of the activity on their most used sites [#17066, #17116]
* [**] Site Comments: when editing a Comment, the author's name, email address, and web address can now be changed. [#17111]
* [**] Block editor: Enable embed preview for a list of providers (for now only YouTube and Twitter) [https://github.com/WordPress/gutenberg/pull/34446]
* [***] Block editor: Add Inserter Block Search [https://github.com/WordPress/gutenberg/pull/33237]

18.1
-----
* [*] Reader: Fixes an issue where the top of an article could be cropped after rotating a device. [#17041]
* [*] Posts Settings: Removed deprecated Location feature. [#17052]
* [**] Added a time selection feature to Blogging Reminders: users can now choose at what time they will receive the reminders [#17024, #17033]
* [**] Block editor: Embed block: Add "Resize for smaller devices" setting. [https://github.com/wordpress-mobile/gutenberg-mobile/pull/3753]
* [**] Account Settings: added the ability to close user account.
* [*] Users can now share WordPress app with friends. Accessible from Me and About screen. [#16995]

18.0
-----
* [*] Fixed a bug that would make it impossible to scroll the plugins the first time the plugin section was opened.
* [*] Resolved an issue where authentication tokens weren't be regenerated when disabled on the server. [#16920]
* [*] Updated the header text sizes to better support large texts on Choose a Domain and Choose a Design flows. [#16923]
* [internal] Made a change to how Comment content is displayed. Should be no visible changes, but could cause regressions. [#16933]
* [internal] Converted Comment model properties to Swift. Should be no functional changes, but could cause regressions. [#16969, #16980]
* [internal] Updated GoogleSignIn to 6.0.1 through WordPressAuthenticator. Should be no visible changes, but could cause regression in Google sign in flow. [#16974]
* [internal] Converted Comment model properties to Swift. Should be no functional changes, but could cause regressions. [#16969]
* [*] Posts: Ampersands are correctly decoded in publishing notices instead of showing as HTML entites. [#16972]
* [***] Adjusted the image size of Theme Images for more optimal download speeds. [#16914]
* [*] Comments and Notifications list are now displayed with a unified design. [#16985]
* [*] Block editor: Add a "featured" banner and ability to set or remove an image as featured. [https://github.com/wordpress-mobile/gutenberg-mobile/pull/3449]

17.9
-----
* [internal] Redirect Terms and service to open the page in an external web view [#16907]
* [internal] Converted Comment model methods to Swift. Should be no functional changes, but could cause regressions. [#16898, #16905, #16908, #16913]
* [*] Enables Support for Global Style Colors with Full Site Editing Themes [#16823]
* [***] Block editor: New Block: Embed block. [https://github.com/wordpress-mobile/gutenberg-mobile/pull/3727]

17.8
-----
* [*] Authors and Contributors can now view a site's Comments via My Site > Comments. [#16783]
* [*] [Jetpack-only] Fix bugs when tapping to notifications
* [*] Fixed some refresh issues with the site follow buttons in the reader. [#16819]
* [*] Block editor: Update loading and failed screens for web version of the editor [https://github.com/wordpress-mobile/gutenberg-mobile/pull/3573]
* [*] Block editor: Handle floating keyboard case - Fix issue with the block selector on iPad. [https://github.com/wordpress-mobile/gutenberg-mobile/pull/3687]
* [**] Block editor: Added color/background customization for text blocks. [https://github.com/WordPress/gutenberg/pull/33250]

17.7
-----
* [***] Added blogging reminders. Choose which days you'd like to be reminded, and we'll send you a notification prompting you to post on your site
* [** Does not apply to Jetpack app] Self hosted sites that do not use Jetpack can now manage (install, uninstall, activate, and deactivate) their plugins [#16675]
* [*] Upgraded the Zendesk SDK to version 5.3.0
* [*] You can now subscribe to conversations by email from Reader lists and articles. [#16599]
* [*] Block editor: Tablet view fixes for inserter button. [https://github.com/wordpress-mobile/gutenberg-mobile/pull/3602]
* [*] Block editor: Tweaks to the badge component's styling, including change of background color and reduced padding. [https://github.com/wordpress-mobile/gutenberg-mobile/pull/3642]
* [***] Block editor: New block Layout grid. [https://github.com/wordpress-mobile/gutenberg-mobile/pull/3513]
* [*] Fixed an issue where the SignUp flow could not be dismissed sometimes. [#16824]

17.6
-----
* [**] Reader Post details: now shows a summary of Likes for the post. Tapping it displays the full list of Likes. [#16628]
* [*] Fix notice overlapping the ActionSheet that displays the Site Icon controls. [#16579]
* [*] Fix login error for WordPress.org sites to show inline. [#16614]
* [*] Disables the ability to open the editor for Post Pages [#16369]
* [*] Fixed an issue that could cause a crash when moderating Comments. [#16645]
* [*] Fix notice overlapping the ActionSheet that displays the QuickStart Removal. [#16609]
* [*] Site Pages: when setting a parent, placeholder text is now displayed for pages with blank titles. [#16661]
* [***] Block Editor: Audio block now available on WP.com sites on the free plan. [https://github.com/wordpress-mobile/gutenberg-mobile/pull/3523]
* [**] You can now create a Site Icon for your site using an emoji. [#16670]
* [*] Fix notice overlapping the ActionSheet that displays the More Actions in the Editor. [#16658]
* [*] The quick action buttons will be hidden when iOS is using a accessibility font sizes. [#16701]
* [*] Block Editor: Improve unsupported block message for reusable block. [https://github.com/wordpress-mobile/gutenberg-mobile/pull/3621]
* [**] Block Editor: Fix incorrect block insertion point after blurring the post title field. [https://github.com/wordpress-mobile/gutenberg-mobile/pull/3640]
* [*] Fixed a crash when sharing photos to WordPress [#16737]

17.5
-----
* [*] Fixed a crash when rendering the Noticons font in rich notification. [#16525]
* [**] Block Editor: Audio block: Add Insert from URL functionality. [https://github.com/wordpress-mobile/gutenberg-mobile/pull/3031]
* [***] Block Editor: Slash command to insert new blocks. [https://github.com/wordpress-mobile/gutenberg-mobile/pull/3250]
* [**] Like Notifications: now displays all users who liked a post or comment. [#15662]
* [*] Fixed a bug that was causing some fonts to become enormous when large text was enabled.
* [*] Fixed scrolling and item selection in the Plugins directory. [#16087]
* [*] Improved large text support in the blog details header in My Sites. [#16521]
* [***] Block Editor: New Block: Reusable block. [https://github.com/wordpress-mobile/gutenberg-mobile/pull/3490]
* [***] Block Editor: Add reusable blocks to the block inserter menu. [https://github.com/wordpress-mobile/gutenberg-mobile/pull/3054]
* [*] Fixed a bug where the web version of the editor did not load when using an account created before December 2018. [#16586]

17.4
-----
* [**] A new author can be chosen for Posts and Pages on multi-author sites. [#16281]
* [*] Fixed the Follow Sites Quick Start Tour so that Reader Search is highlighted. [#16391]
* [*] Enabled approving login authentication requests via push notification while the app is in the foreground. [#16075]
* [**] Added pull-to-refresh to the My Site screen when a user has no sites. [#16241]
* [***] Fixed a bug that was causing uploaded videos to not be viewable in other platforms. [#16548]

17.3
-----
* [**] Fix issue where deleting a post and selecting undo would sometimes convert the content to the classic editor. [#16342]
* [**] Fix issue where restoring a post left the restored post in the published list even though it has been converted to a draft. [#16358]
* [**] Fix issue where trashing a post converted it to Classic content. [#16367]
* [**] Fix issue where users could not leave the username selection screen due to styling issues. [#16380]
* [*] Comments can be filtered to show the most recent unreplied comments from other users. [#16215]
* [*] Fixed the background color of search fields. [#16365]
* [*] Fixed the navigation bar color in dark mode. [#16348]
* [*] Fix translation issues for templates fetched on the site creation design selection screen. [#16404]
* [*] Fix translation issues for templates fetched on the page creation design selection screen. [#16404]
* [*] Fix translation issue for the Choose button on the template preview in the site creation flow. [#16404]
* [***]  Block Editor: New Block: Search Block [#https://github.com/wordpress-mobile/gutenberg-mobile/pull/3210]
* [**]  Block Editor: The media upload options of the Image, Video and Gallery block automatically opens when the respective block is inserted. [https://github.com/wordpress-mobile/gutenberg-mobile/pull/2700]
* [**]  Block Editor: The media upload options of the File and Audio block automatically opens when the respective block is inserted. [https://github.com/wordpress-mobile/gutenberg-mobile/pull/3399]
* [*]  Block Editor: Remove visual feedback from non-interactive bottom-sheet cell sections [https://github.com/wordpress-mobile/gutenberg-mobile/pull/3404]
* [*]  Block Editor: Fixed an issue that was causing the featured image badge to be shown on images in an incorrect manner. [https://github.com/wordpress-mobile/gutenberg-mobile/pull/3494]


17.2
-----

* [**] Added transform block capability [https://github.com/wordpress-mobile/gutenberg-mobile/pull/3321]
* [*] Fixed an issue where some author display names weren't visible for self-hosted sites. [#16297]
* [***] Updated custom app icons. [#16261]
* [**] Removed Site Switcher in the Editor
* [*] a11y: Bug fix: Allow stepper cell to be selected by screenreader [https://github.com/wordpress-mobile/gutenberg-mobile/pull/3362]
* [*] Image block: Improve text entry for long alt text. [https://github.com/WordPress/gutenberg/pull/29670]
* [***] New Block: Jetpack contact info. [https://github.com/wordpress-mobile/gutenberg-mobile/pull/3340]

17.1
-----

* [*] Reordered categories in page layout picker [#16156]
* [*] Added preview device mode selector in the page layout previews [#16141]
* [***] Block Editor: Improved the accessibility of range and step-type block settings. [https://github.com/wordpress-mobile/gutenberg-mobile/pull/3255]
* [**] Block Editor: Added Contact Info block to sites on WPcom or with Jetpack version >= 8.5.
* [**] We updated the app's color scheme with a brighter new blue used throughout. [#16213, #16207]
* [**] We updated the login prologue with brand new content and graphics. [#16159, #16177, #16185, #16187, #16200, #16217, #16219, #16221, #16222]
* [**] We updated the app's color scheme with a brighter new blue used throughout. [#16213, #16207]
* [**] Updated the app icon to match the new color scheme within the app. [#16220]
* [*] Fixed an issue where some webview navigation bar controls weren't visible. [#16257]

17.0
-----
* [internal] Updated Zendesk to latest version. Should be no functional changes. [#16051]
* [*] Reader: fixed an issue that caused unfollowing external sites to fail. [#16060]
* [*] Stats: fixed an issue where an error was displayed for Latest Post Summary if the site had no posts. [#16074]
* [*] Fixed an issue where password text on Post Settings was showing as black in dark mode. [#15768]
* [*] Added a thumbnail device mode selector in the page layout, and use a default setting based on the current device. [#16019]
* [**] Comments can now be filtered by status (All, Pending, Approved, Trashed, or Spam). [#15955, #16110]
* [*] Notifications: Enabled the new view milestone notifications [#16144]
* [***] We updated the app's design, with fresh new headers throughout and a new site switcher in My Site. [#15750]

16.9
-----
* [*] Adds helper UI to Choose a Domain screen to provide a hint of what a domain is. [#15962]
* [**] Site Creation: Adds filterable categories to the site design picker when creating a WordPress.com site, and includes single-page site designs [#15933]
* [**] The classic editor will no longer be available for new posts soon, but this won’t affect editing any existing posts or pages. Users should consider switching over to the Block Editor now. [#16008]
* [**] Reader: Added related posts to the bottom of reader posts
* [*] Reader: We redesigned the recommended topics section of Discover
* [*] Reader: Added a way to discover new topics from the Manage Topics view
* [*] P2 users can create and share group invite links via the Invite Person screen under the People Management feature. [#16005]
* [*] Fixed an issue that prevented searching for plugins and the Popular Plugins section from appearing: [#16070]
* [**] Stories: Fixed a video playback issue when recording on iPhone 7, 8, and SE devices. [#16109]
* [*] Stories: Fixed a video playback issue when selecting an exported Story video from a site's library. [#16109]

16.8.1
-----

* [**] Stories: Fixed an issue which could remove content from a post when a new Story block was edited. [#16059]

16.8
-----
* [**] Prevent deleting published homepages which would have the effect of breaking a site. [#15797]
* [**] Prevent converting published homepage to a draft in the page list and settings which would have the effect of breaking a site. [#15797]
* [*] Fix app crash when device is offline and user visits Notification or Reader screens [#15916]
* [*] Under-the-hood improvements to the Reader Stream, People Management, and Sharing Buttons [#15849, #15861, #15862]
* [*] Block Editor: Fixed block mover title wording for better clarity from 'Move block position' to 'Change block position'. [https://github.com/wordpress-mobile/gutenberg-mobile/pull/3049]
* [**] Block Editor: Add support for setting Cover block focal point. [https://github.com/wordpress-mobile/gutenberg-mobile/pull/3028]
* [**] Prevent converting published homepage to a draft in the page list and editor's status settings which would have the effect of breaking a site. [#15797]
* [*] Prevent selection of unpublished homepages the homepage settings which would have the effect of breaking a site. [#15885]
* [*] Quick Start: Completing a step outside of a tour now automatically marks it as complete. [#15712]
* [internal] Site Comments: updated UI. Should be no functional changes. [#15944]
* [***] iOS 14 Widgets: new This Week Widgets to display This Week Stats in your home screen. [#15844]
* [***] Stories: There is now a new Story post type available to quickly and conveniently post images and videos to your blog.

16.7
-----
* [**] Site Creation: Adds the option to choose between mobile, tablet or desktop thumbnails and previews in the home page design picker when creating a WordPress.com site [https://github.com/wordpress-mobile/WordPress-iOS/pull/15688]
* [*] Block Editor: Fix issue with uploading media after exiting the editor multiple times [https://github.com/wordpress-mobile/WordPress-iOS/pull/15656].
* [**] Site Creation: Enables dot blog subdomains for each site design. [#15736]
* [**] Reader post card and post details: added ability to mark a followed post as seen/unseen. [#15638, #15645, #15676]
* [**] Reader site filter: show unseen post count. [#15581]
* [***] Block Editor: New Block: Audio [https://github.com/wordpress-mobile/gutenberg-mobile/pull/2854, https://github.com/wordpress-mobile/gutenberg-mobile/pull/3070]
* [**] Block Editor: Add support for setting heading anchors [https://github.com/wordpress-mobile/gutenberg-mobile/pull/2947]
* [**] Block Editor: Disable Unsupported Block Editor for Reusable blocks [https://github.com/wordpress-mobile/gutenberg-mobile/pull/3067]
* [**] Block Editor: Add proper handling for single use blocks such as the more block [https://github.com/wordpress-mobile/gutenberg-mobile/pull/3042]
* [*] Reader post options: fixed an issue where the options in post details did not match those on post cards. [#15778]
* [***] iOS 14 Widgets: new All Time Widgets to display All Time Stats in your home screen. [#15771, #15794]
* [***] Jetpack: Backup and Restore is now available, depending on your sites plan you can now restore your site to a point in time, or download a backup file. [https://github.com/wordpress-mobile/WordPress-iOS/issues/15191]
* [***] Jetpack: For sites that have Jetpack Scan enabled you will now see a new section that allows you to scan your site for threats, as well as fix or ignore them. [https://github.com/wordpress-mobile/WordPress-iOS/issues/15190]
* [**] Block Editor: Make inserter long-press options "add to beginning" and "add to end" always available. [https://github.com/wordpress-mobile/gutenberg-mobile/pull/3074]
* [*] Block Editor: Fix crash when Column block width attribute was empty. [https://github.com/WordPress/gutenberg/pull/29015]

16.6
-----
* [**] Activity Log: adds support for Date Range and Activity Type filters. [https://github.com/wordpress-mobile/WordPress-iOS/issues/15192]
* [*] Quick Start: Removed the Browse theme step and added guidance for reviewing pages and editing your Homepage. [#15680]
* [**] iOS 14 Widgets: new Today Widgets to display your Today Stats in your home screen.
* [*] Fixes an issue where the submit button was invisible during the domain registration flow.

16.5
-----

* [*] In the Pages screen, the options to delete posts are styled to reflect that they are destructive actions, and show confirmation alerts. [#15622]
* [*] In the Comments view, overly-large twemoji are sized the same as Apple's emoji. [#15503]
* [*] Reader 'P2s': added ability to filter by site. [#15484]
* [**] Choose a Domain will now return more options in the search results, sort the results to have exact matches first, and let you know if no exact matches were found. [#15482]
* [**] Page List: Adds duplicate page functionality [#15515]
* [*] Invite People: add link to user roles definition web page. [#15530]
* [***] Block Editor: Cross-post suggestions are now available by typing the + character (or long-pressing the toolbar button labelled with an @-symbol) in a post on a P2 site [#15139]
* [***] Block Editor: Full-width and wide alignment support for Columns (https://github.com/wordpress-mobile/gutenberg-mobile/pull/2919)
* [**] Block Editor: Image block - Add link picker to the block settings and enhance link settings with auto-hide options (https://github.com/wordpress-mobile/gutenberg-mobile/pull/2841)
* [*] Block Editor: Fix button link setting, rel link will not be overwritten if modified by the user (https://github.com/wordpress-mobile/gutenberg-mobile/pull/2894)
* [**] Block Editor: Added move to top/bottom when long pressing on respective block movers (https://github.com/wordpress-mobile/gutenberg-mobile/pull/2872)
* [**] Reader: Following now only shows non-P2 sites. [#15585]
* [**] Reader site filter: selected filters now persist while in app.[#15594]
* [**] Block Editor: Fix crash in text-based blocks with custom font size [https://github.com/WordPress/gutenberg/pull/28121]

16.4
-----

* [internal] Removed unused Reader files. Should be no functional changes. [#15414]
* [*] Adjusted the search box background color in dark mode on Choose a domain screen to be full width. [https://github.com/wordpress-mobile/WordPress-iOS/pull/15419]
* [**] Added shadow to thumbnail cells on Site Creation and Page Creation design pickers to add better contrast [https://github.com/wordpress-mobile/WordPress-iOS/pull/15418]
* [*] For DotCom and Jetpack sites, you can now subscribe to comments by tapping the "Follow conversation" button in the Comments view. [#15424]
* [**] Reader: Added 'P2s' stream. [#15442]
* [*] Add a new P2 default site icon to replace the generic default site icon. [#15430]
* [*] Block Editor: Fix Gallery block uploads when the editor is closed. [#15457]
* [*] Reader: Removes gray tint from site icons that contain transparency (located in Reader > Settings > Followed sites). [#15474]
* [*] Prologue: updates site address button to say "Enter your existing site address" to reduce confusion with site creation actions. [#15481]
* [**] Posts List: Adds duplicate post functionality [#15460]
* [***] Block Editor: New Block: File [https://github.com/wordpress-mobile/gutenberg-mobile/pull/2835]
* [*] Reader: Removes gray tint from site icons that contain transparency (located in Reader > Settings > Followed sites).
* [*] Block Editor: Remove popup informing user that they will be using the block editor by default [#15492]
* [**] Fixed an issue where the Prepublishing Nudges Publish button could be cut off smaller devices [#15525]

16.3
-----
* [***] Login: Updated to new iOS 14 pasteboard APIs for 2FA auto-fill. Pasteboard prompts should be less intrusive now! [#15454]
* [***] Site Creation: Adds an option to pick a home page design when creating a WordPress.com site. [multiple PRs](https://github.com/search?q=repo%3Awordpress-mobile%2FWordPress-iOS+++repo%3Awordpress-mobile%2FWordPress-iOS-Shared+repo%3Awordpress-mobile%2FWordPressUI-iOS+repo%3Awordpress-mobile%2FWordPressKit-iOS+repo%3Awordpress-mobile%2FAztecEditor-iOS+is%3Apr+closed%3A%3C2020-11-17+%22Home+Page+Picker%22&type=Issues)

* [**] Fixed a bug where @-mentions didn't work on WordPress.com sites with plugins enabled [#14844]
* [***] Site Creation: Adds an option to pick a home page design when creating a WordPress.com site. [multiple PRs](https://github.com/search?q=repo%3Awordpress-mobile%2FWordPress-iOS+++repo%3Awordpress-mobile%2FWordPress-iOS-Shared+repo%3Awordpress-mobile%2FWordPressUI-iOS+repo%3Awordpress-mobile%2FWordPressKit-iOS+repo%3Awordpress-mobile%2FAztecEditor-iOS+is%3Apr+closed%3A%3C2020-11-30+%22Home+Page+Picker%22&type=Issues)
* [*] Fixed an issue where `tel:` and `mailto:` links weren't launching actions in the webview found in Reader > post > more > Visit. [#15310]
* [*] Reader bug fix: tapping a telephone, sms or email link in a detail post in Reader will now respond with the correct action. [#15307]
* [**] Block Editor: Button block - Add link picker to the block settings [https://github.com/WordPress/gutenberg/pull/26206]
* [***] Block Editor: Adding support for selecting different unit of value in Cover and Columns blocks [https://github.com/WordPress/gutenberg/pull/26161]
* [*] Block Editor: Fix theme colors syncing with the editor [https://github.com/WordPress/gutenberg/pull/26821]
* [*] My Site > Settings > Start Over. Correcting a translation error in the detailed instructions on the Start Over view. [#15358]

16.2
-----
* [**] Support contact email: fixed issue that prevented non-alpha characters from being entered. [#15210]
* [*] Support contact information prompt: fixed issue that could cause the app to crash when entering email address. [#15210]
* [*] Fixed an issue where comments viewed in the Reader would always be italicized.
* [**] Jetpack Section - Added quick and easy access for all the Jetpack features (Stats, Activity Log, Jetpack and Settings) [#15287].
* [*] Fixed a display issue with the time picker when scheduling posts on iOS 14. [#15392]

16.1
-----
* [***] Block Editor: Adds new option to select from a variety of predefined page templates when creating a new page for a Gutenberg site.
* [*] Fixed an issue that was causing the refresh control to show up on top of the list of sites. [https://github.com/wordpress-mobile/WordPress-iOS/pull/15136]
* [***] The "Floating Action Button" now appears on the list of posts and pages for quick and convenient creation. [https://github.com/wordpress-mobile/WordPress-iOS/pull/15149l]

16.0
-----
* [***] Block Editor: Full-width and wide alignment support for Video, Latest-posts, Gallery, Media & text, and Pullquote block. [https://github.com/wordpress-mobile/gutenberg-mobile/pull/2605]
* [***] Block Editor: Fix unsupported block bottom sheet is triggered when device is rotated. [https://github.com/wordpress-mobile/gutenberg-mobile/pull/2710]
* [***] Block Editor: Unsupported Block Editor: Fixed issue when cannot view or interact with the classic block on Jetpack site. [https://github.com/wordpress-mobile/gutenberg-mobile/pull/2709]
* [**] Reader: Select interests is now displayed under the Discover tab. [#15097]
* [**] Reader: The reader now displays site recommendations in the Discover feed [#15116]
* [***] Reader: The new redesigned Reader detail shows your post as beautiful as ever. And if you add a featured image it would be twice as beautiful! [#15107]

15.9
-----
* [*] Fixed issue that caused duplicate views to be displayed when requesting a login link. [#14975]
* [internal] Modified feature flags that show unified Site Address, Google, Apple, WordPress views and iCloud keychain login. Could cause regressions. [#14954, #14969, #14970, #14971, #14972]
* [*] Fixed an issue that caused page editor to become an invisible overlay. [#15012]
* [**] Block Editor: Increase tap-target of primary action on unsupported blocks. [https://github.com/wordpress-mobile/gutenberg-mobile/pull/2608]
* [***] Block Editor: On Jetpack connected sites, Unsupported Block Editor can be enabled via enabling Jetpack SSO setting directly from within the missing block alert. [https://github.com/wordpress-mobile/gutenberg-mobile/pull/2610]
* [***] Block Editor: Add support for selecting user's post when configuring the link [https://github.com/wordpress-mobile/gutenberg-mobile/pull/2484]
* [*] Reader: Fixed an issue that resulted in no action when tapping a link with an anchor. [#15027]
* [***] Block Editor: Unsupported Block Editor: Fixed issue when cannot view or interact with the classic block on Jetpack sites [https://github.com/wordpress-mobile/gutenberg-mobile/issues/2695]

15.8
-----
* [*] Image Preview: Fixes an issue where an image would be incorrectly positioned after changing device orientation.
* [***] Block Editor: Full-width and wide alignment support for Group, Cover and Image block [https://github.com/wordpress-mobile/gutenberg-mobile/pull/2559]
* [**] Block Editor: Add support for rounded style in Image block [https://github.com/wordpress-mobile/gutenberg-mobile/pull/2591]
* [*] Fixed an issue where the username didn't display on the Signup Epilogue after signing up with Apple and hiding the email address. [#14882]
* [*] Login: display correct error message when the max number of failed login attempts is reached. [#14914]
* [**] Block Editor: Fixed a case where adding a block made the toolbar jump [https://github.com/WordPress/gutenberg/pull/24573]

15.7
-----
* [**] Updated UI when connecting a self-hosted site from Login Epilogue, My Sites, and Post Signup Interstitial. (#14742)
* [**] You can now follow conversations for P2 sites
* [**] Block Editor: Block settings now immediately reflect changes from menu sliders.
* [**] Simplified authentication and updated UI.(#14845, #14831, #14825, #14817).
       Now when an email address is entered, the app automatically determines the next step and directs the user accordingly. (i.e. signup or login with the appropriate login view).
* [**] Added iCloud Keychain login functionality. (#14770)
* [***] Reader: We’re introducing a new Reader experience that allows users to tailor their Discover feed to their chosen interests.
* [*] Media editing: Reduced memory usage when marking up an image, which could cause a crash.
* [**] Block Editor: Fixed Dark Mode transition for editor menus.

15.6
-----
* [***] Block Editor: Fixed empty text fields on RTL layout. Now they are selectable and placeholders are visible.
* [**] Block Editor: Add settings to allow changing column widths
* [**] Block Editor: Media editing support in Gallery block.
* [**] Updated UI when logging in with a Site Address.
* [**] Updated UI when logging in/signing up with Apple.
* [**] Updated UI when logging in/signing up with Google.
* [**] Simplified Google authentication. If signup is attempted with an existing WordPress account, automatically redirects to login. If login is attempted without a matching WordPress account, automatically redirects to signup.
* [**] Fixes issue where the stats were not updating when switching between sites in My Sites.
* [*] Block Editor: Improved logic for creating undo levels.
* [*] Social account login: Fixed an issue that could have inadvertently linked two social accounts.

15.5
-----
* [*] Reader: revamped UI for your site header.
* [***] Block Editor: New feature for WordPress.com and Jetpack sites: auto-complete username mentions. An auto-complete popup will show up when the user types the @ character in the block editor.
* [*] Block Editor: Media editing support in Cover block.
* [*] Block Editor: Fixed a bug on the Heading block, where a heading with a link and string formatting showed a white shadow in dark mode.

15.4
-----
 * [**] Fixes issue where the new page editor wouldn't always show when selected from the "My Site" page on iOS versions 12.4 and below.
 * [***] Block Editor: Media editing support in Media & Text block.
 * [***] Block Editor: New block: Social Icons
 * [*] Block Editor: Cover block placeholder is updated to allow users to start the block with a background color
 * [**] Improved support for the Classic block to give folks a smooth transition from the classic editor to the block editor

15.3
-----
* [***] Block Editor: Adds Copy, Cut, Paste, and Duplicate functionality to blocks
* [***] Block Editor: Users can now individually edit unsupported blocks found in posts or pages. Not available on selfhosted sites or sites defaulting to classic editor.
* [*] Block Editor: Improved editor loading experience with Ghost Effect.

15.2
----
* [*] Block editor: Display content metrics information (blocks, words, characters count).
* [*] Fixed a crash that results in navigating to the block editor quickly after logging out and immediately back in.
* [***] Reader content improved: a lot of fixes in how the content appears when you're reading a post.
* [**] A site's title can now be changed by tapping on the title in the site detail screen.
* [**] Added a new Quick Start task to set a title for a new site.
* [**] Block editor: Add support for customizing gradient type and angle in Buttons and Cover blocks.

-----

15.1
-----
* [**] Block Editor: Add support to upload videos to Cover Blocks after the editor has closed.
* [*] Block Editor: Display the animation of animated GIFs while editing image blocks.
* [**] Block editor: Adds support for theme colors and gradients.
* [*] App Settings: Added an app-level toggle for light or dark appearance.
* [*] Fix a bug where the Latest Post date on Insights Stats was being calculated incorrectly.
* Block editor: [*] Support for breaking out of captions/citation authors by pressing enter on the following blocks: image, video, gallery, quote, and pullquote.
* Block editor: [**] Adds editor support for theme defined colors and theme defined gradients on cover and button blocks.
* [*] Fixed a bug where "Follow another site" was using the wrong steps in the "Grow Your Audience" Quick Start tour.
* [*] Fix a bug where Quick Start completed tasks were not communicated to VoiceOver users.
* [**] Quick Start: added VoiceOver support to the Next Steps section.
* [*] Fixed a bug where the "Publish a post" Quick Start tour didn't reflect the app's new information architecture
* [***] Free GIFs can now be added to the media library, posts, and pages.
* [**] You can now set pages as your site's homepage or posts page directly from the Pages list.
* [**] Fixed a bug that prevented some logins via 'Continue with Apple'.
* [**] Reader: Fixed a bug where tapping on the more menu may not present the menu
* [*] Block editor: Fix 'Take a Photo' option failing after adding an image to gallery block

15.0
-----
* [**] Block editor: Fix media upload progress when there's no connection.
* [*] Fix a bug where taking a photo for your user gravatar got you blocked in the crop screen.
* Reader: Updated card design
* [internal] Logging in via 'Continue with Google' has changes that can cause regressions. See https://git.io/Jf2LF for full testing details.
* [***] Block Editor: New block: Verse
* [***] Block Editor: Trash icon that is used to remove blocks is moved to the new menu reachable via ellipsis button in the block toolbar
* [**] Block Editor: Add support for changing overlay color settings in Cover block
* [**] Block Editor: Add enter/exit animation in FloatingToolbar
* [**] Block Editor: Block toolbar can now collapse when the block width is smaller than the toolbar content
* [**] Block Editor: Tooltip for page template selection buttons
* [*] Block Editor: Fix merging of text blocks when text had active formatting (bold, italic, strike, link)
* [*] Block Editor: Fix button alignment in page templates and make strings consistent
* [*] Block Editor: Add support for displaying radial gradients in Buttons and Cover blocks
* [*] Block Editor: Fix a bug where it was not possible to add a second image after previewing a post
* [internal] Signing up via 'Continue with Google' has changes that can cause regressions. See https://git.io/JfwjX for full testing details.
* My Site: Add support for setting the Homepage and Posts Page for a site.

14.9
-----
* Streamlined navigation: now there are fewer and better organized tabs, posting shortcuts and more, so you can find what you need fast.
* My Site: the "Add Posts and Pages" features has been moved. There is a new "Floating Action Button" in "My Site" that lets you create a new post or page without having to navigate to another screen.
* My Site: the "Me" section has been moved. There is a new button on the top right of "My Site" that lets you access the "Me" section from there.
* Reader: revamped UI with a tab bar that lets you quickly switch between sections, and filtering and settings panes to easily access and manage your favorite content.
* [internal] the "Change Username" on the Signup Epilogue screen has navigation changes that can cause regressions. See https://git.io/JfGnv for testing details.
* [internal] the "3 button view" (WP.com email, Google, SIWA, Site Address) presented after pressing the "Log In" button has navigation changes that can cause regressions. See https://git.io/JfZUV for testing details.
* [**] Support the superscript and subscript HTML formatting on the Block Editor and Classic Editor.
* [**] Block editor: Support for the pullquote block.
* [**] Block editor: Fix the icons and buttons in Gallery, Paragraph, List and MediaText block on RTL mode.
* [**] Block editor: Update page templates to use new blocks.
* [**] Block editor: Fix a crash when uploading new videos on a video block.
* [**] Block Editor: Add support for changing background and text color in Buttons block
* [internal] the "enter your password" screen has navigation changes that can cause regressions. See https://git.io/Jfl1C for full testing details.
* Support the superscript and subscript HTML formatting on the Block Editor and Classic Editor.
* [***] You can now draw on images to annotate them using the Edit image feature in the post editor.
* [*] Fixed a bug on the editors where changing a featured image didn't trigger that the post/page changed.

14.8.1
-----
* Fix adding and removing of featured images to posts.

14.8
-----
* Block editor: Prefill caption for image blocks when available on the Media library
* Block editor: New block: Buttons. From now you’ll be able to add the individual Button block only inside the Buttons block
* Block editor: Fix bug where whitespaces at start of text blocks were being removed
* Block editor: Add support for upload options in Cover block
* Block editor: Floating toolbar, previously located above nested blocks, is now placed at the bottom of the screen
* Block editor: Fix the icons in FloatingToolbar on RTL mode
* Block editor: Fix Quote block so it visually reflects selected alignment
* Block editor: Fix bug where buttons in page templates were not rendering correctly on web
* Block editor: Remove Subscription Button from the Blog template since it didn't have an initial functionality and it is hard to configure for users.
* [internal] the "send magic link" screen has navigation changes that can cause regressions. See https://git.io/Jfqiz for testing details.
* Updated UI for Login and Signup epilogues.
* Fixes delayed split view resizing while rotating your device.

14.7
-----
* Classic Editor: Fixed action sheet position for additional Media sources picker on iPad
* [internal] the signup flow using email has code changes that can cause regressions. See https://git.io/JvALZ for testing details.
* [internal] Notifications tab should pop to the root of the navigation stack when tapping on the tab from within a notification detail screen. See https://git.io/Jvxka for testing details.
* Classic and Block editor: Prefill caption for image blocks when available on the Media library.
* [internal] the "login by email" flow and the self-hosted login flow have code changes that can cause regressions. See https://git.io/JfeFN for testing details.
* Block editor: Disable ripple effect in all BottomSheet's controls.
* Block editor: New block: Columns
* Block editor: New starter page template: Blog
* Block editor: Make Starter Page Template picker buttons visible only when the screen height is enough
* Block editor: Fix a bug which caused to show URL settings modal randomly when changing the device orientation multiple times during the time Starter Page Template Preview is open
* [internal] the login by email flow and the self-hosted login flow have code changes that can cause regressions. See https://git.io/JfeFN for testing details.
* Updated the appearance of the login and signup buttons to make signup more prominent.
* [internal] the navigation to the "login by site address" flow has code changes that can cause regressions. See https://git.io/JfvP9 for testing details.
* Updated site details screen title to My Site, to avoid duplicating the title of the current site which is displayed in the screen's header area.
* You can now schedule your post, add tags or change the visibility before hitting "Publish Now" — and you don't have to go to the Post Settings for this!

* Login Epilogue: fixed issue where account information never stopped loading for some self-hosted sites.
* Updated site details screen title to My Site, to avoid duplicating the title of the current site which is displayed in the screen's header area.

14.6
-----
* [internal] the login flow with 2-factor authentication enabled has code changes that can cause regressions. See https://git.io/Jvdil for testing details.
* [internal] the login and signup Magic Link flows have code changes that could cause regressions. See https://git.io/JvSD6 and https://git.io/Jvy4P for testing details.
* [internal] the login and signup Magic Link flows have code changes that can cause regressions. See https://git.io/Jvy4P for testing details.
* [internal] the login and signup Continue with Google flows have code changes that can cause regressions. See https://git.io/JvypB for testing details.
* Notifications: Fix layout on screens with a notch.
* Post Commenting: fixed issue that prevented selecting an @ mention suggestion.
* Fixed an issue that could have caused the app to crash when accessing Site Pages.
* Site Creation: faster site creation, removed intermediate steps. Just select what kind of site you'd like, enter the domain name and the site will be created.
* Post Preview: Increase Post and Page Preview size on iPads running iOS 13.
* Block editor: Added the Cover block
* Block editor: Removed the dimming effect on unselected blocks
* Block editor: Add alignment options for Heading block
* Block editor: Implemented dropdown toolbar for alignment toolbar in Heading, Paragraph, Image, MediaText blocks
* Block Editor: When editing link settings, tapping the keyboard return button now closes the settings panel as well as closing the keyboard.
* Fixed a crash when a blog's URL became `nil` from a Core Data operation.
* Added Share action to the more menu in the Posts list
* Period Stats: fix colors when switching between light and dark modes.
* Media uploads from "Other Apps": Fixed an issue where the Cancel button on the document picker/browser was not showing up in Light Mode.
* Fix a crash when accessing Blog Posts from the Quick Actions button on iPads running iOS 12 and below.
* Reader post detail: fix colors when switching between light and dark modes.
* Fixed an issue where Continue with Apple button wouldn't respond after Jetpack Setup > Sign up flow completed.


14.5
-----
* Block editor: New block: Latest Posts
* Block editor: Fix Quote block's left border not being visible in Dark Mode
* Block editor: Added Starter Page Templates: when you create a new page, we now show you a few templates to get started more quickly.
* Block editor: Fix crash when pasting HTML content with embeded images on paragraphs
* Post Settings: Fix issue where the status of a post showed "Scheduled" instead of "Published" after scheduling before the current date.
* Stats: Fix background color in Dark Mode on wider screen sizes.
* Post Settings: Fix issue where the calendar selection may not match the selected date when site timezone differs from device timezone.
* Dark Mode fixes:
  - Border color on Search bars.
  - Stats background color on wider screen sizes.
  - Media Picker action bar background color.
  - Login and Signup button colors.
  - Reader comments colors.
  - Jetpack install flow colors.
* Reader: Fix toolbar and search bar width on wider screen sizes.
* Updated the Signup and Login Magic Link confirmation screen advising the user to check their spam/junk folder.
* Updated appearance of Google login/signup button.
* Updated appearance of Apple login/signup button.

14.4.1
-----
* Block Editor: Fix crash when inserting a Button Block.

14.4
-----
* Post Settings: Fixes the displayed publish date of posts which are to be immediately published.

14.3
-----
* Aztec and Block Editor: Fix the presentation of ordered lists with large numbers.
* Added Quick Action buttons on the Site Details page to access the most frequently used parts of a site.
* Block editor: Add support for changing image sizes in Image blocks
* Block editor: Add support for upload options in Gallery block
* Block editor: Added the Button block
* Block editor: Added the Group block
* Block editor: Add scroll support inside block picker and block settings
* Block editor: Fix issue where adding emojis to the post title added strong HTML elements to the title of the post
* Block editor: Fix issue where alignment of paragraph blocks was not always being respected when splitting the paragraph or reading the post's html content.
* Block editor: We’ve introduced a new toolbar that floats above the block you’re editing, which makes navigating your blocks easier — especially complex ones.

* Block editor: Add support for upload options in Gallery block
* Aztec and Block Editor: Fix the presentation of ordered lists with large numbers.
* Added Quick Action buttons on the Site Details page to access the most frequently used parts of a site.
* Post Settings: Adjusts the weekday symbols in the calendar depending on Regional settings.


14.2
-----
* Comment Editing: Fixed a bug that could cause the text selection to be on the wrong line
* Comments: Fixed an bug that could cause HTML markup to be displayed in the comment content
* Media editing: You can now crop, zoom in/out and rotate images that are inserted or being inserted in a post.
* Post Preview: Added a new Desktop preview mode on iPhone and Mobile preview on iPad when previewing posts or pages.
* Post Preview: Added new navigation, "Open in Safari" and Share options when previewing posts or pages.
* Block editor: Long-press Inserter icon to show options to add before/after
* Block editor: Retry displaying image when connectivity restores
* Block editor: Show an "Edit" button overlay on selected image blocks
* Block editor: Add support for image size options in the gallery block
* Signup and Login: signup or login via magic link now supports multiple email clients.
                    Tapping on the "Open Email" button will present a list of installed email client to choose from.
* Posts: Fixed a bug that could disable comments on a draft post when previewing that post.
* Reader: Fixed an issue where a new comment may not appear.
* Reader: Added Post Reblogging feature. You can now reblog a post from the reader to your site(s). There is a new "reblog" button in the post action bar.
          Tapping on it allows to choose the site where to post, and opens the editor of your choice with pre-populated content from the original post.
* Fixed a bug that was causing the app to crash when the user tapped "Retry" on Post List

14.1
-----
* Fixes a bug that could cause some web page previews to remain unauthenticated even after logging in.
* Stats: added a This Week widget to display Views for the past week.
* Block Editor: Reduced padding around text on Rich Text based blocks.
* Block Editor: New block "Shortcode". You can now create and edit Shortcode blocks in the editor.
* Publicize: connecting with Facebook is working again.
* Web Views: the title and button colors in the header of web views was grey, and is now white.

14.0
-----
* Stats: Updated default cards for the Insights view.
* Fixed a bug that displayed incorrect time stamps for scheduled posts.
* Post Settings: Added a new Calendar picker to select a Post's publish date
* Fixed bugs with the "Save as Draft" action extension's navigation bar colors and iPad sizing in iOS 13.
* Fixes appearance issues with navigation bar colors when logged out of the app.
* Fixed a bug that was causing the App to crash when the user tapped on certain notifications.
* Block Editor: Hide image size selection options when image is a url
* Block Editor: Fix displaying placeholder for images
* Block Editor: Fix crash on undo
* Block Editor: Fix styling on navigation UI
* Block Editor: Fix a focus issue
* Fixed a bug that displayed incorrect time stamps for scheduled posts.
* Post Settings: Added a new Calendar picker to select a Post's publish date
* Comment: Add ability to comment in fullscreen
* Stats: fixed issue that could cause incorrect Stats to be displayed when viewing Stats from a widget.
* Stats Today widgets: large numbers are now abbreviated.
* Fixed a bug where files imported from other apps were being renamed to a random name.
* Fixes a crash that could happen in the notifications tab.

13.9
-----
* Stats: added a Today widget to display All-Time stats.
* Block Editor: New block "Gallery". You can now create image galleries using WordPress Media library.
* Block Editor: Fix crash dismissing bottom-sheet after device rotation.
* Block Editor: Add support for changing Settings in the List Block.
* Block Editor: Add support for Video block settings.
* Quick Start: fixed issue that caused 'Follow other sites' tour to not be marked complete.
* Fixed a bug that was causing the App to crash when the user tapped on certain notifications.

13.8
-----
* When a post has an autosave, the autosave version can be loaded into the editor.
* Support: Fix issue that caused 'Message failed to send' error.
* WebView: Fix iOS 13 crash with popover.
* Fixed an issue where the Me screen would sometimes be blank.
* Block editor: New Spacer block to create white space between two blocks.
* Block editor: Images from Image Block can now be previewed full screen by tapping on them.
* Fixed an issue that caused logging in with a 2FA Google account to fail.
* Sign in with Apple: now supports logging in with 2FA enabled on linked WordPress accounts.
* Stats: Fixed issue that caused incorrect data to be displayed.

13.7
-----
* Updated the mobile apps blog address to a non-retired blog.
* Block editor: Added option to insert images from "Free Photo Library".
* Block editor: Fix issue where the keyboard would not capitalize sentences correctly on some cases
* Block editor: Add alignment to paragraph blocks
* Fixed a bug that made comment moderation fail on the first attempt for self-hosted sites.
* Stats Refresh: Stats will reload when the application will move to foreground state.
* Stats: each Period and Post stat now loads independently.
* Block editor: Added support for the preformatted block.
* Stats Today widget: updated design and enabled expanding.

* Block editor: Added option to insert images from "Free Photo Library" and "Other Apps".

13.6
-----
* Fixed a bug that was not submiting posts for review
* Better support for creating or editing posts while offline. Posts can be saved while offline and they will be automatically uploaded (or published) when the device is back online.
* Support: fix issue where issues could be created via Help Center search without setting a contact email.

* Me view: fix issue where view was blank when logging in with a self-hosted site.
* Block Editor: Added support for image alignment options.

13.5
-----
* Block editor: Fix issue when "New Photo Post" shortcut won't add the selected photo to the post.
* Block editor: Add Link Target (Open in new tab) to Image Block settings.
* Block editor: DarkMode improvements.
* Block editor: New block "Media & Text".
* Block Editor: Fix issue where the block inserter layout wasn't correct after device rotation.
* Dark Mode: General improvements
* Stats: each Insight stat now loads independently.
* Stats: added ability to customize Insights.

13.4.1
-----
Post Settings: Fixed a crash with featured image.
Removed Giphy as a media source due to changes in their SDK.

13.4
-----
* Sign In With Apple: if the Apple ID has been disconnected from the WordPress app, log out the account.
* Sign In With Apple: if the Apple ID has been disconnected from the WordPress app, log out the account on app launch.
* Dark Mode: General improvements
* Share Extension: Fixed the text view content inset

* Universal links: Pass back to Safari if we can't handle a URL.
* Sign In With Apple: fixed issue with re-logging in on an existing WP account.
* Block editor: Fix a bug on iOS 13.0 were tapping on a link opens Safari
* Block editor: Fix a link editing issue, where trying to add a empty link at the start of another link would remove the existing link.

13.3
-----
* Block editor: Add rich text styling to video captions
* Block editor: Blocks that would be replaced are now hidden when add block bottom sheet displays
* Block editor: Tapping on empty editor area now always inserts new block at end of post
* Block editor: Fixed a performance issue that caused a freeze in the editor with long text content.
* Dark Mode: Fixed colors in rich notifications
* Reader: Fixed issue with links opening while scrolling in reader posts and comments.

13.2
-----
* When Log In is selected, all available options are displayed.
* Shows an alert instead of showing a new screen for facebook publicize error.

13.1
-----
* Moved Notification Settings from the Me tab to the Notifications tab.
* Account Settings: added the ability to change the username.
* Stats: added File Downloads to period stats.
* Stats Periods: Fixed an issue that made the Post stats title button unable.
* Adds a Publish Now action to posts in the posts list.
* Stats Periods: Fixed a bug that affected the header date when the site and the device timezones were different.
* My Sites: Fixed a problem where some sites would appear duplicated.

* Stats Periods: Fixed an issue that made the Post stats title button unable.
* Stats Periods: Fixed a bug that affected the header date when the site and the device timezones were different.
* Adds a Publish Now action to posts in the posts list.
* My Sites: Fixed a problem where some sites would appear duplicated.

13.0
-----
* Stats: now use site timezone instead of device.
* Improved color scheme consistency.
* Post Stats: date bar no longer goes prior to earliest date available.
* Block editor: Adding a block from the post title now shows the add block here indicator.
* Block editor: Deselect post title any time a block is added
* Block editor: Auto-enabled upon first open of a block post, unless opted out in v12.9.
* Block editor: You can now enable and disable the block editor on a per-site basis.

12.9
-----
* Offline support: Create Post is now available from empty results view in offline mode.
* Post Preview: Displaying preview generation status in navigation bar instead of a
                blocking spinner.
* Block editor: Tapping on an empty editor area will create a new paragraph block
* Block editor: Fix content loss issue when loading unsupported blocks containing inner blocks.
* Block editor: Adding a block from the Post Title now inserts the block at the top of the Post.
* Stats Insights: Fixed issue that prevented some stats from showing for low volume sites.

12.8
-----
* Stats Insights: New two-column layout for Follower Totals stats.
* Stats Periods: Countries Map added in countries section.
* Updated copy for preview unavailable screen
* Stats Insights: New two-column layout for This Year stats.
* Stats Insights: added details option for This Year stats.
* Stats Insights: New two-column layout for Most Popular Time stats.
* Stats: modified appearance of empty charts.
* Stats Insights: Fixed issue where refreshing would sometimes clear the stats.
* Stats overview chart: Fixed issue with legend location on iOS 11.
* Stats Periods: Fixed crash when the Countries map displayed one country only
* Added a selection of user customizable app icons. Change it via Me > App Settings > App Icon.
* Update the app's colors using the Muriel color palette.
* Stats Periods detail views: Fixed an issue where rotation would truncate data.
* Stats Periods: Fixed an issue when a period interval was selected.

12.7
-----
* Block Editor: Video, Quote and More blocks are available now.
* Post Settings: Setting a Featured Image on a Post/Site should now work better in poor network conditions.
* Offline Improvements: Posts that failed to upload due to connectivity issues will be auto-uploaded.
* Block Editor: Copy/Paste of text with attributes( bold, italic, ...) will be respected on the editor.
* Block Editor: Updated color scheme.
* Block Editor: Nested lists are now available on the toolbar.
* Post Settings: Setting a Featured Image on a Post/Site should now work better in poor netowrk conditions.
* Stats Insights: New two-column layout for All-Time stats.
* Stats Insights: New two-column layout for Today stats.
* Post preview: Fixed issue with preview for self hosted sites not working.

12.6
-----
* Block Editor: Added UI to display a warning when a block has invalid content.
* Block Editor: Fixed issue with link settings where “Open in New Tab” was always OFF on open.
* Removed the limit of number of photos that can be shared from other apps.
* Account Settings Primary Site now shows the site domain if the site has no name.
* The app now launches a bit more quickly.
* Added a list of third-party library acknowledgements.
* Updated messaging experience for a reply upload result.
* Stats: Fixed an issue where chart axes may be formatted incorrectly in some locales.

12.5
-----
* Fixed Notices sometimes showing behind the keyboard
* Implemented Domain Credit feature
* Implemented auto saving a post on preview
* The app now launches a bit more quickly.
* Fixed broken images in posts created by the share extension.
* Deprecated local previews

12.4.1
------
* Copy/Paste from post contents to other apps is working again.

12.4
-----
* You can now mark notifications as unread with just a swipe.
* Fixed crash when searching Free Photo Library.
* Better URL validation when logging in with a self hosted site.
* Account Settings Primary Site now shows the site URL if the site has no name.
* Implemented incremental improvements to accessibility experience across the app.
* Updated error message when tag loading failed.

12.3
-----
* Images are now imported from TextBundle and TextPack files shared from other apps
* Added support for importing Markdown files shared from other apps
* Resolved a crash that might occur during the new Site Creation flow.
* Improved connectivity errors messaging in sharing screen.
* Quotes in Reader are now easier to read, thanks to a vertical bar on the left making them more visually distinct
* Fixed an issue where some text in Activity Log would show up in a wrong language
* Jetpack Remote Install: enabled the native feature to install and activate Jetpack on a self-hosted site

12.2
-----
* Draft preview now shows the remote version of the post.
* Initial support for importing TextBundle and TextPack from other apps.
* Support for lists in Gutenberg posts.
* Several UI details were polished in the Site Creation flow.

12.1
-----
* Improve messages when updates to user account details fail because of server logic, for exanple email being used for another account.
* Improved text import from other apps, such as Bear or Ulysses 🥰
* Added support on the editor for video elements that use the source elements. For example:
```<video alt="Another video with bunnies">
<source src="https://videos.files.wordpress.com/kUJmAcSf/bbb_sunflower_1080p_30fps_normal.mp4" type="video/mp4">
</video>```
* Block editor now supports the creation of posts with pre-inserted photos and the the 3touch action of starting a post with photo.

12.1
-----
* Improve messages when updates to user account details fail because of server logic, for exanple email being used for another account.
* Improved text import from other apps, such as Bear or Ulysses 🥰
* Reader: fixed issue where empty state buttons were not functional.

12.0
-----
* Redesigned Notices
* Changed offline error messages to be less disruptive.
* Resolved a defect in the new Site Creation flow where the site preview address bar could be edited.
* Made it easier to find a domain for your new site, by moving the best match to the top of the search results.

11.9
------
* Quick Start v2: After creating a new site with WordPress.com there are more tutorials available, now including tips to improve growth.
* Quick Start will also be suggested less often, but when it's more likely to be helpful.
* Added connection error alert in Sharing screen.
* Increased padding at the bottom of the share extension's editor, to make typing a longer post a bit more comfortable.
* Removes the white background color applied to the site icon on the site details screen.
* Updated No Results View illustration and copy displayed on connectivity issue.
* Enhanced Site Creation flow for smarter, more personalized sites.<|MERGE_RESOLUTION|>--- conflicted
+++ resolved
@@ -1,11 +1,8 @@
 24.0
 -----
 * [**] [internal] A minor refactor in authentication flow, including but not limited to social sign-in and two factor authentication. [#22086]
-<<<<<<< HEAD
 * [***] [Jetpack-only] Plans: Upgrade to a Plan from domains dashboard in Jetpack app [#22261]
-=======
 * [**] [internal] Refactor domain selection flows to use the same domain selection UI. [22254]
->>>>>>> 7720c9e7
 
 23.9
 -----
