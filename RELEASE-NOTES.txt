--- conflicted
+++ resolved
@@ -7,16 +7,13 @@
 * [*] [internal] Update calls to use UserDefaults singleton. [#21088]
 * [*] Fix memory leaks in setting up Jetpack connection. [#21052]
 * [*] Fix a memory leak caused by the theme customization web view. [#21051]
-<<<<<<< HEAD
-* [**] Updated the code that enables Gutenberg editor in all blogs when the user is in the Gutenberg rollout group. [#21146]
-=======
+* [**] [internal] Updated the code that enables Gutenberg editor in all blogs when the user is in the Gutenberg rollout group. [#21146]
 * [**] [internal] Fix a few potential Core Data issues in Blogging Prompts & Reminders. [#21016]
 * [*] [Jetpack-only] Made performance improvements for Posting Activity stats. [#21136]
 * [*] Fixed a crash that could occur when following sites in Reader. [#21140]
 * [*] [Jetpack-only] Fixed a crash that could occur when the user deletes the WordPress app upon a successful migration. [#21167]
 * [*] Fixed a crash that occurs in Weekly Roundup Background task due to a Core Data Concurrency violation. [#21076]
 * [***] Block editor: Editor UX improvements with new icons, colors and additional design enhancements. [https://github.com/wordpress-mobile/gutenberg-mobile/pull/5985]
->>>>>>> e7cab493
 
 22.8
 -----
