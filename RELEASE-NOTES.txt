21.0
-----
* [*] Fixed an issue where the cached notifications are retained after logging out of WordPress.com account [#19360]
* [**] [Jetpack-only] Added a share extension. Now users can share content to Jetpack through iOS's share sheet. This was previously only available on the WordPress app. [#19383]
* [*] Update launch screen. [#19341]
<<<<<<< HEAD
* [**] [Jetpack-only] Added a "Save as Draft" extension. Now users can save content to Jetpack through iOS's share sheet. This was previously only available on the WordPress app. [#19414]
=======
* [*] Reader: Comment Details have been redesigned. [#19387]
>>>>>>> c67ee525

20.9
-----
* [*] Login Flow: Provide ability for user to cancel login WP.com flow when already logged in to a self-hosted site [#19349]
* [*] [WordPress-only] Powered by Jetpack banner: Fixed an edge case where some scroll views could momentarily become unresponsive to touch. [#19369]
* [*] [Jetpack-only] Weekly roundup: Adds support for weekly roundup notifications to the Jetpack app. [#19364]
* [*] Fixed an issue where the push notifications prompt button would overlap on iPad. [#19304]
* [*] Story Post: Fixed an issue where deleting one image in a story draft would cause the following image not to load. [#16966]
* [*] Fixed an issue where the no result label on the side menu is oversize on iPad. [#19305]
* [*] [internal] Various low level database refactors around posts, pages, and comments. [#19353, #19363, #19386]

20.8
-----
* [*] User Mention: When replying to a post or a comment, sort user-mentions suggestions by prefix first then alphabetically. [#19218]
* [*] User Mention: Fixed an issue where the user-mentions suggestions were disappearing after expanding/collapsing the reply field. [#19248]
* [***] [internal] Update Sentry, our crash monitoring tool, to its latest major version [#19315]

20.7
-----
* [*] [Jetpack-only] Block Editor: Update link colors in action sheets from green to blue [https://github.com/WordPress/gutenberg/pull/42996]
* [*] Jetpack Social: Rebrand Publicize to Jetpack Social [https://github.com/wordpress-mobile/WordPress-iOS/pull/19262]

20.6
-----
* [*] [Jetpack-only] Recommend App: you can now share the Jetpack app with your friends. [#19174]
* [*] [Jetpack-only] Feature Announcements: new features are highlighted via the What's New modals. [#19176]
* [**] [Jetpack-only] Self-hosted sites: enables logging in via a self-hosted site / adding a self-hosted site [#19194]
* [*] Pages List: Fixed an issue where the app would freeze when opening the pages list if one of the featured images is a GIF. [#19184]
* [*] Stats: Fixed an issue where File Downloads section was being displayed for Jetpack sites even though it's not supported. [#19200]

20.5
-----
* [*] [Jetpack-only] Block Editor: Makes some small changes to the editor's accent colours for consistency. [#19113]
* [*] User Mention: Split the suggestions list into a prominent section and a regular section. [#19064]
* [*] Use larger thumbnail previews for recommended themes during site creation [https://github.com/wordpress-mobile/WordPress-iOS/pull/18972]
* [***] [internal] Block Editor: List block: Adds support for V2 behind a feature flag [https://github.com/WordPress/gutenberg/pull/42702]
* [**] Fix for Referrers Card Not Showing Search Engine Details [https://github.com/wordpress-mobile/WordPress-iOS/pull/19158]
* [*] WeeklyRoundupBackgroundTask - format notification body [https://github.com/wordpress-mobile/WordPress-iOS/pull/19144]

20.4
-----
* [*] Site Creation: Fixed a bug in the design picker where the horizontal position of designs could be reset. [#19020]
* [*] [internal] Block Editor: Add React Native FastImage [https://github.com/WordPress/gutenberg/pull/42009]
* [*] Block Editor: Inserter displays block collections [https://github.com/WordPress/gutenberg/pull/42405]
* [*] Block Editor: Fix incorrect spacing within Image alt text footnote [https://github.com/WordPress/gutenberg/pull/42504]
* [***] Block Editor: Gallery and Image block - Performance improvements [https://github.com/WordPress/gutenberg/pull/42178]
* [**] [WP.com and Jetpack sites with VideoPress] Prevent validation error when viewing VideoPress markup within app [https://github.com/Automattic/jetpack/pull/24548]
* [*] [internal] Add Jetpack branding elements (badges and banners) [#19007, #19040, #19049, #19059, #19062, #19065, #19071, #19073, #19103, #19074, #19085, #19094, #19102, #19104]

20.3
-----
* [*] Stories: Fixed a crash that could occur when adding multiple items to a Story post. [#18967]
* [*] User Mention: When replying to a post or a comment, the post author or comment author shows up at the top of the suggestions list. [#18979]
* [*] Block Editor: Fixed an issue where the media picker search query was being retained after dismissing the picker and opening it again. [#18980]
* [*] Block Editor: Add 'Insert from URL' option to Video block [https://github.com/WordPress/gutenberg/pull/41493]
* [*] Block Editor: Image block copies the alt text from the media library when selecting an item [https://github.com/WordPress/gutenberg/pull/41839]
* [*] Block Editor: Introduce "block recovery" option for invalid blocks [https://github.com/WordPress/gutenberg/pull/41988]

20.2
-----
* [*] Preview: Post preview now resizes to account for device orientation change. [#18921]
* [***] [Jetpack-only] Enables QR Code Login scanning from the Me menu. [#18904]
* [*] Reverted the app icon back to Cool Blue. Users can reselect last month's icon in Me > App Settings > App Icon if they'd like. [#18934]

20.1
-----
* [*] Notifications: Fixed an issue where the first notification opened in landscape mode was not scrollable. [#18823]
* [*] Site Creation: Enhances the design selection screen with recommended designs. [#18740]
* [***] [Jetpack-only] Introducing blogging prompts. Build a writing habit and support creativity with a periodic prompt for inspiration. [#18860]
* [**] Follow Conversation: A tooltip has been added to highlight the follow conversation feature. [#18848]
* [*] [internal] Block Editor: Bump react-native-gesture-handler to version 2.3.2. [#18742]
* [*] People Management: Fixed a crash that can occur when loading the People view. [#18907]

20.0
-----
* [*] Quick Start: The "Get to know the WordPress app" card has a fresh new look [#18688, #18747]
* [*] Block Editor: A11y: Improve text read by screen readers for BottomSheetSelectControl [https://github.com/WordPress/gutenberg/pull/41036]
* [*] Block Editor: Add 'Insert from URL' option to Image block [https://github.com/WordPress/gutenberg/pull/40334]
* [*] App Settings: refreshed the UI with updated colors for Media Cache Size controls, Clear Spot Index row button, and Clear Siri Shortcut Suggestions row button. From destructive (red color) to standard and brand colors. [#18636]
* [*] [internal] Quick Start: Fixed an issue where the Quick Start modal was not displayed after login if the user's default tab is Home. [#18721]
* [*] Quick Start: The Next Steps modal has a fresh new look [#18711]
* [*] [internal] Quick Start: Fixed a couple of layout issues with the Quick Start notices when rotating the device. [#18758]

19.9
-----
* [*] Site Settings: we fixed an issue that prevented the site title to be updated when it changed in Site Settings [#18543]
* [*] Media Picker: Fixed an issue where the empty state view was being displayed incorrectly. [#18471]
* [*] Quick Start: We are now showing a different set of Quick Start tasks for existing sites and new sites. The existing sites checklist includes new tours such as: "Check your notifications" and "Upload photos or videos".  [#18395, #18412, #18443, #18471]
* [*] Site Creation: we fixed an issue where the navigation buttons were not scaling when large fonts were selected on the device [#18559]
* [**] Block Editor: Cover Block: Improve color contrast between background and text [https://github.com/wordpress-mobile/gutenberg-mobile/pull/4808]
* [***] Block Editor: Add drag & drop blocks feature [https://github.com/wordpress-mobile/gutenberg-mobile/pull/4832]
* [*] Block Editor: Gallery block: Fix broken "Link To" settings and add "Image Size" settings [https://github.com/wordpress-mobile/gutenberg-mobile/pull/4841]
* [*] Block Editor: Unsupported Block Editor: Prevent WordPress.com tour banner from displaying. [https://github.com/wordpress-mobile/gutenberg-mobile/pull/4820]
* [*] Widgets: we fixed an issue where text appeared flipped in rtl languages [#18567]
* [*] Stats: we fixed a crash that occurred sometimes in Stats [#18613]
* [*] Posts list: we fixed an issue where the create button was not shown on iPad in split screen [#18609]

19.8
-----
* [**] Self hosted sites are not restricted by video length during media uploads [https://github.com/wordpress-mobile/WordPress-iOS/pull/18414]
* [*] [internal] My Site Dashboard: Made some changes to the code architecture of the dashboard. The majority of the changes are related to the posts cards. It should have no visible changes but could cause regressions. Please test it by creating/trashing drafts and scheduled posts and testing that they appear correctly on the dashboard. [#18405]
* [*] Quick Start: Updated the Stats tour. The tour can now be accessed from either the dashboard or the menu tab. [#18413]
* [*] Quick Start: Updated the Reader tour. The tour now highlights the Discover tab and guides users to follow topics via the Settings screen. [#18450]
* [*] [internal] Quick Start: Deleted the Edit your homepage tour. [#18469]
* [*] [internal] Quick Start: Refactored some code related to the tasks displayed in the Quick Start Card and the Quick Start modal. It should have no visible changes but could cause regressions. [#18395]
* [**] Follow Conversation flow now enables in-app notifications by default. They were updated to be opt-out rather than opt-in. [#18449]
* [*] Block Editor: Latest Posts block: Add featured image settings [https://github.com/WordPress/gutenberg/pull/39257]
* [*] Block Editor: Prevent incorrect notices displaying when switching between HTML-Visual mode quickly [https://github.com/WordPress/gutenberg/pull/40415]
* [*] Block Editor: Embed block: Fix inline preview cut-off when editing URL [https://github.com/WordPress/gutenberg/pull/35326]
* [*] Block Editor: Prevent gaps shown around floating toolbar when using external keyboard [https://github.com/WordPress/gutenberg/pull/40266]
* [**] We'll now ask users logging in which area of the app they'd like to focus on to build towards a more personalized experience. [#18385]

19.7
-----
* [*] a11y: VoiceOver has been improved on the Menus view and now announces changes to ordering. [#18155]
* [*] Notifications list: remove comment Trash swipe action. [#18349]
* [*] Web previews now abide by safe areas when a toolbar is shown [#18127]
* [*] Site creation: Adds a new screen asking the user the intent of the site [#18367]
* [**] Block Editor: Quote block: Adds support for V2 behind a feature flag [https://github.com/WordPress/gutenberg/pull/40133]
* [**] Block Editor: Update "add block" button's style in default editor view [https://github.com/WordPress/gutenberg/pull/39726]
* [*] Block Editor: Remove banner error notification on upload failure [https://github.com/WordPress/gutenberg/pull/39694]
* [*] My Site: display site name in My Site screen nav title [#18373]
* [*] [internal] Site creation: Adds a new screen asking the user the name of the site [#18280]

19.6
-----
* [*] Enhances the exit animation of notices. [#18182]
* [*] Media Permissions: display error message when using camera to capture photos and media permission not given [https://github.com/wordpress-mobile/WordPress-iOS/pull/18139]
* [***] My Site: your My Site screen now has two tabs, "Menu" and "Home". Under "Home", you'll find contextual cards with some highlights of whats going on with your site. Check your drafts or scheduled posts, your today's stats or go directly to another section of the app. [#18240]
* [*] [internal] Site creation: Adds a new screen asking the user the intent of the site [#18270]

19.5
-----
* [*] Improves the error message shown when trying to create a new site with non-English characters in the domain name [https://github.com/wordpress-mobile/WordPress-iOS/pull/17985]
* [*] Quick Start: updated the design for the Quick Start cell on My Site [#18095]
* [*] Reader: Fixed a bug where comment replies are misplaced after its parent comment is moderated [#18094]
* [*] Bug fix: Allow keyboard to be dismissed when the password field is focused during WP.com account creation.
* [*] iPad: Fixed a bug where the current displayed section wasn't selected on the menu [#18118]
* [**] Comment Notifications: updated UI and functionality to match My Site Comments. [#18141]
* [*] Block Editor: Add GIF badge for animated GIFs uploaded to Image blocks [https://github.com/WordPress/gutenberg/pull/38996]
* [*] Block Editor: Small refinement to media upload errors, including centering and tweaking copy. [https://github.com/wordpress-mobile/gutenberg-mobile/pull/4597]
* [*] Block Editor: Fix issue with list's starting index and the order [https://github.com/WordPress/gutenberg/pull/39354]
* [*] Quick Start: Fixed a bug where a user creating a new site is displayed a quick start tour containing data from their presviously active site.

19.4
-----
* [*] Site Creation: Fixed layout of domain input field for RTL languages. [#18006]
* [*] [internal] The FAB (blue button to create posts/stories/pages) creation/life cycle was changed [#18026]
* [*] Stats: we fixed a variety of performance issues in the Insight screen. [#17926, #17936, #18017]
* [*] Stats: we re-organized the default view in Insights, presenting more interesting data at a glance [#18072]
* [*] Push notifications will now display rich media when long pressed. [#18048]
* [*] Weekly Roundup: We made some further changes to try and ensure that Weekly Roundup notifications are showing up for everybody who's enabled them [#18029]
* [*] Block editor: Autocorrected Headings no longer apply bold formatting if they weren't already bold. [#17844]
* [***] Block editor: Support for multiple color palettes [https://github.com/wordpress-mobile/gutenberg-mobile/pull/4588]
* [**] User profiles: Fixed issue where the app wasn't displaying any of the device photos which the user had granted the app access to.

19.3
-----
* [*] Site previews: Reduced visual flickering when previewing sites and templates. [#17861]
* [*] Stats: Scroll to new Insights card when added. [#17894]
* [*] Add "Copy Link" functionality to Posts List and Pages List [#17911]
* [*] [Jetpack-only] Enables the ability to use and create WordPress.com sites, and enables the Reader tab. [#17914, #17948]
* [*] Block editor: Additional error messages for media upload failures. [#17971]
* [**] Adds animated Gif support in notifications and comments [#17981]

19.2
-----
* [*] Site creation: Fixed bug where sites created within the app were not given the correct time zone, leading to post scheduling issues. [#17821]
* [*] Block editor: Replacing the media for an image set as featured prompts to update the featured image [https://github.com/wordpress-mobile/gutenberg-mobile/pull/3930]
* [***] Block editor: Font size and line-height support for text-based blocks used in block-based themes [https://github.com/wordpress-mobile/gutenberg-mobile/pull/4519]
* [**] Some of the screens of the app has a new, fresh and more modern visual, including the initial one: My Site. [#17812]
* [**] Notifications: added a button to mark all notifications in the selected filter as read. [#17840]
* [**] People: you can now manage Email Followers on the People section! [#17854]
* [*] Stats: fix navigation between Stats tab. [#17856]
* [*] Quick Start: Fixed a bug where a user logging in via a self-hosted site not connected to Jetpack would see Quick Start when selecting "No thanks" on the Quick Start prompt. [#17855]
* [**] Threaded comments: comments can now be moderated via a drop-down menu on each comment. [#17888]
* [*] Stats: Users can now add a new Insights card from the navigation bar. [#17867]
* [*] Site creation: The checkbox that appears when choosing a design no longer flickers when toggled. [#17868]

19.1
-----
* [*] Signup: Fixed bug where username selection screen could be pushed twice. [#17624]
* [**] Reader post details Comments snippet: added ability to manage conversation subscription and notifications. [#17749]
* [**] Accessibility: VoiceOver and Dynamic Type improvements on Activity Log and Schedule Post calendars [#17756, #17761, #17780]
* [*] Weekly Roundup: Fix a crash which was preventing weekly roundup notifications from appearing [#17765]
* [*] Self-hosted login: Improved error messages. [#17724]
* [*] Share Sheet from Photos: Fix an issue where certain filenames would not upload or render in Post [#16773]
* [*] Block editor: Fixed an issue where video thumbnails could show when selecting images, and vice versa. [#17670]
* [**] Media: If a user has only enabled limited device media access, we now show a prompt to allow the user to change their selection. [#17795]
* [**] Block editor: Fix content justification attribute in Buttons block [https://github.com/wordpress-mobile/gutenberg-mobile/pull/4451]
* [*] Block editor: Hide help button from Unsupported Block Editor. [https://github.com/wordpress-mobile/gutenberg-mobile/pull/4352]
* [*] Block editor: Add contrast checker to text-based blocks [https://github.com/wordpress-mobile/gutenberg-mobile/pull/4357]
* [*] Block editor: Fix missing translations of color settings [https://github.com/wordpress-mobile/gutenberg-mobile/pull/4479]
* [*] Block editor: Highlight text: fix applying formatting for non-selected text [https://github.com/wordpress-mobile/gutenberg-mobile/pull/4471]
* [***] Self-hosted sites: Fixed a crash when saving media and no Internet connection was available. [#17759]
* [*] Publicize: Fixed an issue where a successful login was not automatically detected when connecting a Facebook account to Publicize. [#17803]

19.0
-----
* [**] Video uploads: video upload is now limited to 5 minutes per video on free plans. [#17689]
* [*] Block editor: Give multi-line block names central alignment in inserter [https://github.com/wordpress-mobile/gutenberg-mobile/pull/4343]
* [**] Block editor: Fix missing translations by refactoring the editor initialization code [https://github.com/wordpress-mobile/gutenberg-mobile/pull/4332]
* [**] Block editor: Add Jetpack and Layout Grid translations [https://github.com/wordpress-mobile/gutenberg-mobile/pull/4359]
* [**] Block editor: Fix text formatting mode lost after backspace is used [https://github.com/wordpress-mobile/gutenberg-mobile/pull/4423]
* [*] Block editor: Add missing translations of unsupported block editor modal [https://github.com/wordpress-mobile/gutenberg-mobile/pull/4410]
* [**] Time zone suggester: we have a new time zone selection screen that suggests the time zone based on the device, and improves search. [#17699]
* [*] Added the "Share WordPress with a friend" row back to the Me screen. [#17748]
* [***] Updated default app icon. [#17793]

18.9
-----
* [***] Reader Comments: Updated comment threads with a new design and some new capabilities. [#17659]
* [**] Block editor: Fix issue where editor doesn't auto-scroll so you can see what is being typed. [https://github.com/wordpress-mobile/gutenberg-mobile/pull/4299]
* [*] Block editor: Preformatted block: Fix an issue where the background color is not showing up for standard themes. [https://github.com/wordpress-mobile/gutenberg-mobile/pull/4292]
* [**] Block editor: Update Gallery Block to default to the new format and auto-convert old galleries to the new format. [https://github.com/wordpress-mobile/gutenberg-mobile/pull/4315]
* [***] Block editor: Highlight text: Enables color customization for specific text within a Paragraph block. [https://github.com/wordpress-mobile/gutenberg-mobile/pull/4175]
* [**] Reader post details: a Comments snippet is now displayed after the post content. [#17650]

18.8
-----
* [*] Added a new About screen, with links to rate the app, share it with others, visit our Twitter profile, view our other apps, and more. [https://github.com/orgs/wordpress-mobile/projects/107]
* [*] Editor: Show a compact notice when switching between HTML or Visual mode. [https://github.com/wordpress-mobile/WordPress-iOS/pull/17521]
* [*] Onboarding Improvements: Need a little help after login? We're here for you. We've made a few changes to the login flow that will make it easier for you to start managing your site or create a new one. [#17564]
* [***] Fixed crash where uploading image when offline crashes iOS app. [#17488]
* [***] Fixed crash that was sometimes triggered when deleting media. [#17559]
* [***] Fixes a crasher that was sometimes triggered when seeing the details for like notifications. [#17529]
* [**] Block editor: Add clipboard link suggestion to image block and button block. [https://github.com/WordPress/gutenberg/pull/35972]
* [*] Block editor: Embed block: Include link in block settings. [https://github.com/wordpress-mobile/gutenberg-mobile/pull/4189]
* [**] Block editor: Fix tab titles translation of inserter menu. [https://github.com/wordpress-mobile/gutenberg-mobile/pull/4248]
* [**] Block editor: Gallery block: When a gallery block is added, the media options are auto opened for v2 of the Gallery block. [https://github.com/wordpress-mobile/gutenberg-mobile/pull/4277]
* [*] Block editor: Media & Text block: Fix an issue where the text font size would be bigger than expected in some cases. [https://github.com/wordpress-mobile/gutenberg-mobile/pull/4252]

18.7
-----
* [*] Comment Reply: updated UI. [#17443, #17445]
* [***] Two-step Authentication notifications now require an unlocked device to approve or deny them.
* [***] Site Comments: Updated comment details with a fresh new look and capability to display rich contents. [#17466]
* [**] Block editor: Image block: Add ability to quickly link images to Media Files and Attachment Pages [https://github.com/wordpress-mobile/gutenberg-mobile/pull/3971]
* [**] Block editor: Fixed a crash that could occur when copying lists from Microsoft Word. [https://github.com/wordpress-mobile/gutenberg-mobile/pull/4174]
* [***] Fixed an issue where trying to upload an image while offline crashes the app. [#17488]

18.6
-----
* [**] Comments: Users can now follow conversation via notifications, in addition to emails. [#17363]
* [**] Block editor: Block inserter indicates newly available block types [https://github.com/wordpress-mobile/gutenberg-mobile/pull/4047]
* [*] Reader post comments: fixed an issue that prevented all comments from displaying. [#17373]
* [**] Stats: added Reader Discover nudge for sites with low traffic in order to increase it. [#17349, #17352, #17354, #17377]
* [**] Block editor: Search block - Text and background color support [https://github.com/wordpress-mobile/gutenberg-mobile/pull/4127]
* [*] Block editor: Fix Embed Block loading glitch with resolver resolution approach [https://github.com/wordpress-mobile/gutenberg-mobile/pull/4146]
* [*] Block editor: Fixed an issue where the Help screens may not respect an iOS device's notch. [https://github.com/wordpress-mobile/gutenberg-mobile/pull/4110]
* [**] Block editor: Block inserter indicates newly available block types [https://github.com/wordpress-mobile/gutenberg-mobile/pull/4047]
* [*] Block editor: Add support for the Mark HTML tag [https://github.com/wordpress-mobile/gutenberg-mobile/pull/4162]
* [*] Stats Insights: HTML tags no longer display in post titles. [#17380]

18.5
-----
* [**] Block editor: Embed block: Include Jetpack embed variants. [https://github.com/wordpress-mobile/gutenberg-mobile/pull/4008]
* [*] Fixed a minor visual glitch on the pre-publishing nudge bottom sheet. [https://github.com/wordpress-mobile/WordPress-iOS/pull/17300]
* [*] Improved support for larger text sizes when choosing a homepage layout or page layout. [#17325]
* [*] Site Comments: fixed an issue that caused the lists to not refresh. [#17303]
* [*] Block editor: Embed block: Fix inline preview cut-off when editing URL [https://github.com/wordpress-mobile/gutenberg-mobile/pull/4072]
* [*] Block editor: Embed block: Fix URL not editable after dismissing the edit URL bottom sheet with empty value [https://github.com/wordpress-mobile/gutenberg-mobile/pull/4094]
* [**] Block editor: Embed block: Detect when an embeddable URL is pasted into an empty paragraph. [https://github.com/wordpress-mobile/gutenberg-mobile/pull/4048]
* [**] Block editor: Pullquote block - Added support for text and background color customization [https://github.com/WordPress/gutenberg/pull/34451]
* [**] Block editor: Preformatted block - Added support for text and background color customization [https://github.com/wordpress-mobile/gutenberg-mobile/pull/4071]
* [**] Stats: added Publicize and Blogging Reminders nudges for sites with low traffic in order to increase it. [#17142, #17261, #17294, #17312, #17323]
* [**] Fixed an issue that made it impossible to log in when emails had an apostrophe. [#17334]

18.4
-----
* [*] Improves our user images download logic to avoid synchronization issues. [#17197]
* [*] Fixed an issue where images point to local URLs in the editor when saving a post with ongoing uploads. [#17157]
* [**] Embed block: Add the top 5 specific embed blocks to the Block inserter list. [https://github.com/wordpress-mobile/gutenberg-mobile/pull/3995]
* [*] Embed block: Fix URL update when edited after setting a bad URL of a provider. [https://github.com/wordpress-mobile/gutenberg-mobile/pull/4002]
* [**] Users can now contact support from inside the block editor screen. [https://github.com/wordpress-mobile/gutenberg-mobile/pull/3975]
* [**] Block editor: Help menu with guides about how to work with blocks [#17265]

18.3
-----
* [*] Fixed a bug on Reader that prevented Saved posts to be removed
* [*] Share Extension: Allow creation of Pages in addition to Posts. [#16084]
* [*] Updated the wording for the "Posts" and "Pages" entries in My Site screen [https://github.com/wordpress-mobile/WordPress-iOS/pull/17156]
* [**] Fixed a bug that prevented sharing images and videos out of your site's media library. [#17164]
* [*] Fixed an issue that caused `Follow conversation by email` to not appear on some post's comments. [#17159]
* [**] Block editor: Embed block: Enable WordPress embed preview [https://github.com/wordpress-mobile/gutenberg-mobile/pull/3853]
* [**] Block editor: Embed block: Add error bottom sheet with retry and convert to link actions. [https://github.com/wordpress-mobile/gutenberg-mobile/pull/3921]
* [**] Block editor: Embed block: Implemented the No Preview UI when an embed is successful, but we're unable to show an inline preview [https://github.com/wordpress-mobile/gutenberg-mobile/pull/3927]
* [*] Block editor: Embed block: Add device's locale to preview content [https://github.com/wordpress-mobile/gutenberg-mobile/pull/3788]
* [*] Block editor: Column block: Translate column width's control labels [https://github.com/wordpress-mobile/gutenberg-mobile/pull/3952]
* [**] Block editor: Embed block: Enable embed preview for Instagram and Vimeo providers. [https://github.com/wordpress-mobile/gutenberg-mobile/pull/3918]

18.2
-----
* [internal] Fixed an issue where source and platform tags were not added to a Zendesk ticket if the account has no blogs. [#17084]
* [*] Set the post formats to have 'Standard' first and then alphabetized the remaining items. [#17074]
* [*] Fixed wording of theme customization screen's menu bar by using "Activate" on inactive themes. [#17060]
* [*] Added pull-to-refresh to My Site. [#17089]
* [***] Weekly Roundup: users will receive a weekly notification that presents a summary of the activity on their most used sites [#17066, #17116]
* [**] Site Comments: when editing a Comment, the author's name, email address, and web address can now be changed. [#17111]
* [**] Block editor: Enable embed preview for a list of providers (for now only YouTube and Twitter) [https://github.com/WordPress/gutenberg/pull/34446]
* [***] Block editor: Add Inserter Block Search [https://github.com/WordPress/gutenberg/pull/33237]

18.1
-----
* [*] Reader: Fixes an issue where the top of an article could be cropped after rotating a device. [#17041]
* [*] Posts Settings: Removed deprecated Location feature. [#17052]
* [**] Added a time selection feature to Blogging Reminders: users can now choose at what time they will receive the reminders [#17024, #17033]
* [**] Block editor: Embed block: Add "Resize for smaller devices" setting. [https://github.com/wordpress-mobile/gutenberg-mobile/pull/3753]
* [**] Account Settings: added the ability to close user account.
* [*] Users can now share WordPress app with friends. Accessible from Me and About screen. [#16995]

18.0
-----
* [*] Fixed a bug that would make it impossible to scroll the plugins the first time the plugin section was opened.
* [*] Resolved an issue where authentication tokens weren't be regenerated when disabled on the server. [#16920]
* [*] Updated the header text sizes to better support large texts on Choose a Domain and Choose a Design flows. [#16923]
* [internal] Made a change to how Comment content is displayed. Should be no visible changes, but could cause regressions. [#16933]
* [internal] Converted Comment model properties to Swift. Should be no functional changes, but could cause regressions. [#16969, #16980]
* [internal] Updated GoogleSignIn to 6.0.1 through WordPressAuthenticator. Should be no visible changes, but could cause regression in Google sign in flow. [#16974]
* [internal] Converted Comment model properties to Swift. Should be no functional changes, but could cause regressions. [#16969]
* [*] Posts: Ampersands are correctly decoded in publishing notices instead of showing as HTML entites. [#16972]
* [***] Adjusted the image size of Theme Images for more optimal download speeds. [#16914]
* [*] Comments and Notifications list are now displayed with a unified design. [#16985]
* [*] Block editor: Add a "featured" banner and ability to set or remove an image as featured. [https://github.com/wordpress-mobile/gutenberg-mobile/pull/3449]

17.9
-----
* [internal] Redirect Terms and service to open the page in an external web view [#16907]
* [internal] Converted Comment model methods to Swift. Should be no functional changes, but could cause regressions. [#16898, #16905, #16908, #16913]
* [*] Enables Support for Global Style Colors with Full Site Editing Themes [#16823]
* [***] Block editor: New Block: Embed block. [https://github.com/wordpress-mobile/gutenberg-mobile/pull/3727]

17.8
-----
* [*] Authors and Contributors can now view a site's Comments via My Site > Comments. [#16783]
* [*] [Jetpack-only] Fix bugs when tapping to notifications
* [*] Fixed some refresh issues with the site follow buttons in the reader. [#16819]
* [*] Block editor: Update loading and failed screens for web version of the editor [https://github.com/wordpress-mobile/gutenberg-mobile/pull/3573]
* [*] Block editor: Handle floating keyboard case - Fix issue with the block selector on iPad. [https://github.com/wordpress-mobile/gutenberg-mobile/pull/3687]
* [**] Block editor: Added color/background customization for text blocks. [https://github.com/WordPress/gutenberg/pull/33250]

17.7
-----
* [***] Added blogging reminders. Choose which days you'd like to be reminded, and we'll send you a notification prompting you to post on your site
* [** Does not apply to Jetpack app] Self hosted sites that do not use Jetpack can now manage (install, uninstall, activate, and deactivate) their plugins [#16675]
* [*] Upgraded the Zendesk SDK to version 5.3.0
* [*] You can now subscribe to conversations by email from Reader lists and articles. [#16599]
* [*] Block editor: Tablet view fixes for inserter button. [https://github.com/wordpress-mobile/gutenberg-mobile/pull/3602]
* [*] Block editor: Tweaks to the badge component's styling, including change of background color and reduced padding. [https://github.com/wordpress-mobile/gutenberg-mobile/pull/3642]
* [***] Block editor: New block Layout grid. [https://github.com/wordpress-mobile/gutenberg-mobile/pull/3513]
* [*] Fixed an issue where the SignUp flow could not be dismissed sometimes. [#16824]

17.6
-----
* [**] Reader Post details: now shows a summary of Likes for the post. Tapping it displays the full list of Likes. [#16628]
* [*] Fix notice overlapping the ActionSheet that displays the Site Icon controls. [#16579]
* [*] Fix login error for WordPress.org sites to show inline. [#16614]
* [*] Disables the ability to open the editor for Post Pages [#16369]
* [*] Fixed an issue that could cause a crash when moderating Comments. [#16645]
* [*] Fix notice overlapping the ActionSheet that displays the QuickStart Removal. [#16609]
* [*] Site Pages: when setting a parent, placeholder text is now displayed for pages with blank titles. [#16661]
* [***] Block Editor: Audio block now available on WP.com sites on the free plan. [https://github.com/wordpress-mobile/gutenberg-mobile/pull/3523]
* [**] You can now create a Site Icon for your site using an emoji. [#16670]
* [*] Fix notice overlapping the ActionSheet that displays the More Actions in the Editor. [#16658]
* [*] The quick action buttons will be hidden when iOS is using a accessibility font sizes. [#16701]
* [*] Block Editor: Improve unsupported block message for reusable block. [https://github.com/wordpress-mobile/gutenberg-mobile/pull/3621]
* [**] Block Editor: Fix incorrect block insertion point after blurring the post title field. [https://github.com/wordpress-mobile/gutenberg-mobile/pull/3640]
* [*] Fixed a crash when sharing photos to WordPress [#16737]

17.5
-----
* [*] Fixed a crash when rendering the Noticons font in rich notification. [#16525]
* [**] Block Editor: Audio block: Add Insert from URL functionality. [https://github.com/wordpress-mobile/gutenberg-mobile/pull/3031]
* [***] Block Editor: Slash command to insert new blocks. [https://github.com/wordpress-mobile/gutenberg-mobile/pull/3250]
* [**] Like Notifications: now displays all users who liked a post or comment. [#15662]
* [*] Fixed a bug that was causing some fonts to become enormous when large text was enabled.
* [*] Fixed scrolling and item selection in the Plugins directory. [#16087]
* [*] Improved large text support in the blog details header in My Sites. [#16521]
* [***] Block Editor: New Block: Reusable block. [https://github.com/wordpress-mobile/gutenberg-mobile/pull/3490]
* [***] Block Editor: Add reusable blocks to the block inserter menu. [https://github.com/wordpress-mobile/gutenberg-mobile/pull/3054]
* [*] Fixed a bug where the web version of the editor did not load when using an account created before December 2018. [#16586]

17.4
-----
* [**] A new author can be chosen for Posts and Pages on multi-author sites. [#16281]
* [*] Fixed the Follow Sites Quick Start Tour so that Reader Search is highlighted. [#16391]
* [*] Enabled approving login authentication requests via push notification while the app is in the foreground. [#16075]
* [**] Added pull-to-refresh to the My Site screen when a user has no sites. [#16241]
* [***] Fixed a bug that was causing uploaded videos to not be viewable in other platforms. [#16548]

17.3
-----
* [**] Fix issue where deleting a post and selecting undo would sometimes convert the content to the classic editor. [#16342]
* [**] Fix issue where restoring a post left the restored post in the published list even though it has been converted to a draft. [#16358]
* [**] Fix issue where trashing a post converted it to Classic content. [#16367]
* [**] Fix issue where users could not leave the username selection screen due to styling issues. [#16380]
* [*] Comments can be filtered to show the most recent unreplied comments from other users. [#16215]
* [*] Fixed the background color of search fields. [#16365]
* [*] Fixed the navigation bar color in dark mode. [#16348]
* [*] Fix translation issues for templates fetched on the site creation design selection screen. [#16404]
* [*] Fix translation issues for templates fetched on the page creation design selection screen. [#16404]
* [*] Fix translation issue for the Choose button on the template preview in the site creation flow. [#16404]
* [***]  Block Editor: New Block: Search Block [#https://github.com/wordpress-mobile/gutenberg-mobile/pull/3210]
* [**]  Block Editor: The media upload options of the Image, Video and Gallery block automatically opens when the respective block is inserted. [https://github.com/wordpress-mobile/gutenberg-mobile/pull/2700]
* [**]  Block Editor: The media upload options of the File and Audio block automatically opens when the respective block is inserted. [https://github.com/wordpress-mobile/gutenberg-mobile/pull/3399]
* [*]  Block Editor: Remove visual feedback from non-interactive bottom-sheet cell sections [https://github.com/wordpress-mobile/gutenberg-mobile/pull/3404]
* [*]  Block Editor: Fixed an issue that was causing the featured image badge to be shown on images in an incorrect manner. [https://github.com/wordpress-mobile/gutenberg-mobile/pull/3494]


17.2
-----

* [**] Added transform block capability [https://github.com/wordpress-mobile/gutenberg-mobile/pull/3321]
* [*] Fixed an issue where some author display names weren't visible for self-hosted sites. [#16297]
* [***] Updated custom app icons. [#16261]
* [**] Removed Site Switcher in the Editor
* [*] a11y: Bug fix: Allow stepper cell to be selected by screenreader [https://github.com/wordpress-mobile/gutenberg-mobile/pull/3362]
* [*] Image block: Improve text entry for long alt text. [https://github.com/WordPress/gutenberg/pull/29670]
* [***] New Block: Jetpack contact info. [https://github.com/wordpress-mobile/gutenberg-mobile/pull/3340]

17.1
-----

* [*] Reordered categories in page layout picker [#16156]
* [*] Added preview device mode selector in the page layout previews [#16141]
* [***] Block Editor: Improved the accessibility of range and step-type block settings. [https://github.com/wordpress-mobile/gutenberg-mobile/pull/3255]
* [**] Block Editor: Added Contact Info block to sites on WPcom or with Jetpack version >= 8.5.
* [**] We updated the app's color scheme with a brighter new blue used throughout. [#16213, #16207]
* [**] We updated the login prologue with brand new content and graphics. [#16159, #16177, #16185, #16187, #16200, #16217, #16219, #16221, #16222]
* [**] We updated the app's color scheme with a brighter new blue used throughout. [#16213, #16207]
* [**] Updated the app icon to match the new color scheme within the app. [#16220]
* [*] Fixed an issue where some webview navigation bar controls weren't visible. [#16257]

17.0
-----
* [internal] Updated Zendesk to latest version. Should be no functional changes. [#16051]
* [*] Reader: fixed an issue that caused unfollowing external sites to fail. [#16060]
* [*] Stats: fixed an issue where an error was displayed for Latest Post Summary if the site had no posts. [#16074]
* [*] Fixed an issue where password text on Post Settings was showing as black in dark mode. [#15768]
* [*] Added a thumbnail device mode selector in the page layout, and use a default setting based on the current device. [#16019]
* [**] Comments can now be filtered by status (All, Pending, Approved, Trashed, or Spam). [#15955, #16110]
* [*] Notifications: Enabled the new view milestone notifications [#16144]
* [***] We updated the app's design, with fresh new headers throughout and a new site switcher in My Site. [#15750]

16.9
-----
* [*] Adds helper UI to Choose a Domain screen to provide a hint of what a domain is. [#15962]
* [**] Site Creation: Adds filterable categories to the site design picker when creating a WordPress.com site, and includes single-page site designs [#15933]
* [**] The classic editor will no longer be available for new posts soon, but this won’t affect editing any existing posts or pages. Users should consider switching over to the Block Editor now. [#16008]
* [**] Reader: Added related posts to the bottom of reader posts
* [*] Reader: We redesigned the recommended topics section of Discover
* [*] Reader: Added a way to discover new topics from the Manage Topics view
* [*] P2 users can create and share group invite links via the Invite Person screen under the People Management feature. [#16005]
* [*] Fixed an issue that prevented searching for plugins and the Popular Plugins section from appearing: [#16070]
* [**] Stories: Fixed a video playback issue when recording on iPhone 7, 8, and SE devices. [#16109]
* [*] Stories: Fixed a video playback issue when selecting an exported Story video from a site's library. [#16109]

16.8.1
-----

* [**] Stories: Fixed an issue which could remove content from a post when a new Story block was edited. [#16059]

16.8
-----
* [**] Prevent deleting published homepages which would have the effect of breaking a site. [#15797]
* [**] Prevent converting published homepage to a draft in the page list and settings which would have the effect of breaking a site. [#15797]
* [*] Fix app crash when device is offline and user visits Notification or Reader screens [#15916]
* [*] Under-the-hood improvements to the Reader Stream, People Management, and Sharing Buttons [#15849, #15861, #15862]
* [*] Block Editor: Fixed block mover title wording for better clarity from 'Move block position' to 'Change block position'. [https://github.com/wordpress-mobile/gutenberg-mobile/pull/3049]
* [**] Block Editor: Add support for setting Cover block focal point. [https://github.com/wordpress-mobile/gutenberg-mobile/pull/3028]
* [**] Prevent converting published homepage to a draft in the page list and editor's status settings which would have the effect of breaking a site. [#15797]
* [*] Prevent selection of unpublished homepages the homepage settings which would have the effect of breaking a site. [#15885]
* [*] Quick Start: Completing a step outside of a tour now automatically marks it as complete. [#15712]
* [internal] Site Comments: updated UI. Should be no functional changes. [#15944]
* [***] iOS 14 Widgets: new This Week Widgets to display This Week Stats in your home screen. [#15844]
* [***] Stories: There is now a new Story post type available to quickly and conveniently post images and videos to your blog.

16.7
-----
* [**] Site Creation: Adds the option to choose between mobile, tablet or desktop thumbnails and previews in the home page design picker when creating a WordPress.com site [https://github.com/wordpress-mobile/WordPress-iOS/pull/15688]
* [*] Block Editor: Fix issue with uploading media after exiting the editor multiple times [https://github.com/wordpress-mobile/WordPress-iOS/pull/15656].
* [**] Site Creation: Enables dot blog subdomains for each site design. [#15736]
* [**] Reader post card and post details: added ability to mark a followed post as seen/unseen. [#15638, #15645, #15676]
* [**] Reader site filter: show unseen post count. [#15581]
* [***] Block Editor: New Block: Audio [https://github.com/wordpress-mobile/gutenberg-mobile/pull/2854, https://github.com/wordpress-mobile/gutenberg-mobile/pull/3070]
* [**] Block Editor: Add support for setting heading anchors [https://github.com/wordpress-mobile/gutenberg-mobile/pull/2947]
* [**] Block Editor: Disable Unsupported Block Editor for Reusable blocks [https://github.com/wordpress-mobile/gutenberg-mobile/pull/3067]
* [**] Block Editor: Add proper handling for single use blocks such as the more block [https://github.com/wordpress-mobile/gutenberg-mobile/pull/3042]
* [*] Reader post options: fixed an issue where the options in post details did not match those on post cards. [#15778]
* [***] iOS 14 Widgets: new All Time Widgets to display All Time Stats in your home screen. [#15771, #15794]
* [***] Jetpack: Backup and Restore is now available, depending on your sites plan you can now restore your site to a point in time, or download a backup file. [https://github.com/wordpress-mobile/WordPress-iOS/issues/15191]
* [***] Jetpack: For sites that have Jetpack Scan enabled you will now see a new section that allows you to scan your site for threats, as well as fix or ignore them. [https://github.com/wordpress-mobile/WordPress-iOS/issues/15190]
* [**] Block Editor: Make inserter long-press options "add to beginning" and "add to end" always available. [https://github.com/wordpress-mobile/gutenberg-mobile/pull/3074]
* [*] Block Editor: Fix crash when Column block width attribute was empty. [https://github.com/WordPress/gutenberg/pull/29015]

16.6
-----
* [**] Activity Log: adds support for Date Range and Activity Type filters. [https://github.com/wordpress-mobile/WordPress-iOS/issues/15192]
* [*] Quick Start: Removed the Browse theme step and added guidance for reviewing pages and editing your Homepage. [#15680]
* [**] iOS 14 Widgets: new Today Widgets to display your Today Stats in your home screen.
* [*] Fixes an issue where the submit button was invisible during the domain registration flow.

16.5
-----

* [*] In the Pages screen, the options to delete posts are styled to reflect that they are destructive actions, and show confirmation alerts. [#15622]
* [*] In the Comments view, overly-large twemoji are sized the same as Apple's emoji. [#15503]
* [*] Reader 'P2s': added ability to filter by site. [#15484]
* [**] Choose a Domain will now return more options in the search results, sort the results to have exact matches first, and let you know if no exact matches were found. [#15482]
* [**] Page List: Adds duplicate page functionality [#15515]
* [*] Invite People: add link to user roles definition web page. [#15530]
* [***] Block Editor: Cross-post suggestions are now available by typing the + character (or long-pressing the toolbar button labelled with an @-symbol) in a post on a P2 site [#15139]
* [***] Block Editor: Full-width and wide alignment support for Columns (https://github.com/wordpress-mobile/gutenberg-mobile/pull/2919)
* [**] Block Editor: Image block - Add link picker to the block settings and enhance link settings with auto-hide options (https://github.com/wordpress-mobile/gutenberg-mobile/pull/2841)
* [*] Block Editor: Fix button link setting, rel link will not be overwritten if modified by the user (https://github.com/wordpress-mobile/gutenberg-mobile/pull/2894)
* [**] Block Editor: Added move to top/bottom when long pressing on respective block movers (https://github.com/wordpress-mobile/gutenberg-mobile/pull/2872)
* [**] Reader: Following now only shows non-P2 sites. [#15585]
* [**] Reader site filter: selected filters now persist while in app.[#15594]
* [**] Block Editor: Fix crash in text-based blocks with custom font size [https://github.com/WordPress/gutenberg/pull/28121]

16.4
-----

* [internal] Removed unused Reader files. Should be no functional changes. [#15414]
* [*] Adjusted the search box background color in dark mode on Choose a domain screen to be full width. [https://github.com/wordpress-mobile/WordPress-iOS/pull/15419]
* [**] Added shadow to thumbnail cells on Site Creation and Page Creation design pickers to add better contrast [https://github.com/wordpress-mobile/WordPress-iOS/pull/15418]
* [*] For DotCom and Jetpack sites, you can now subscribe to comments by tapping the "Follow conversation" button in the Comments view. [#15424]
* [**] Reader: Added 'P2s' stream. [#15442]
* [*] Add a new P2 default site icon to replace the generic default site icon. [#15430]
* [*] Block Editor: Fix Gallery block uploads when the editor is closed. [#15457]
* [*] Reader: Removes gray tint from site icons that contain transparency (located in Reader > Settings > Followed sites). [#15474]
* [*] Prologue: updates site address button to say "Enter your existing site address" to reduce confusion with site creation actions. [#15481]
* [**] Posts List: Adds duplicate post functionality [#15460]
* [***] Block Editor: New Block: File [https://github.com/wordpress-mobile/gutenberg-mobile/pull/2835]
* [*] Reader: Removes gray tint from site icons that contain transparency (located in Reader > Settings > Followed sites).
* [*] Block Editor: Remove popup informing user that they will be using the block editor by default [#15492]
* [**] Fixed an issue where the Prepublishing Nudges Publish button could be cut off smaller devices [#15525]

16.3
-----
* [***] Login: Updated to new iOS 14 pasteboard APIs for 2FA auto-fill. Pasteboard prompts should be less intrusive now! [#15454]
* [***] Site Creation: Adds an option to pick a home page design when creating a WordPress.com site. [multiple PRs](https://github.com/search?q=repo%3Awordpress-mobile%2FWordPress-iOS+++repo%3Awordpress-mobile%2FWordPress-iOS-Shared+repo%3Awordpress-mobile%2FWordPressUI-iOS+repo%3Awordpress-mobile%2FWordPressKit-iOS+repo%3Awordpress-mobile%2FAztecEditor-iOS+is%3Apr+closed%3A%3C2020-11-17+%22Home+Page+Picker%22&type=Issues)

* [**] Fixed a bug where @-mentions didn't work on WordPress.com sites with plugins enabled [#14844]
* [***] Site Creation: Adds an option to pick a home page design when creating a WordPress.com site. [multiple PRs](https://github.com/search?q=repo%3Awordpress-mobile%2FWordPress-iOS+++repo%3Awordpress-mobile%2FWordPress-iOS-Shared+repo%3Awordpress-mobile%2FWordPressUI-iOS+repo%3Awordpress-mobile%2FWordPressKit-iOS+repo%3Awordpress-mobile%2FAztecEditor-iOS+is%3Apr+closed%3A%3C2020-11-30+%22Home+Page+Picker%22&type=Issues)
* [*] Fixed an issue where `tel:` and `mailto:` links weren't launching actions in the webview found in Reader > post > more > Visit. [#15310]
* [*] Reader bug fix: tapping a telephone, sms or email link in a detail post in Reader will now respond with the correct action. [#15307]
* [**] Block Editor: Button block - Add link picker to the block settings [https://github.com/WordPress/gutenberg/pull/26206]
* [***] Block Editor: Adding support for selecting different unit of value in Cover and Columns blocks [https://github.com/WordPress/gutenberg/pull/26161]
* [*] Block Editor: Fix theme colors syncing with the editor [https://github.com/WordPress/gutenberg/pull/26821]
* [*] My Site > Settings > Start Over. Correcting a translation error in the detailed instructions on the Start Over view. [#15358]

16.2
-----
* [**] Support contact email: fixed issue that prevented non-alpha characters from being entered. [#15210]
* [*] Support contact information prompt: fixed issue that could cause the app to crash when entering email address. [#15210]
* [*] Fixed an issue where comments viewed in the Reader would always be italicized.
* [**] Jetpack Section - Added quick and easy access for all the Jetpack features (Stats, Activity Log, Jetpack and Settings) [#15287].
* [*] Fixed a display issue with the time picker when scheduling posts on iOS 14. [#15392]

16.1
-----
* [***] Block Editor: Adds new option to select from a variety of predefined page templates when creating a new page for a Gutenberg site.
* [*] Fixed an issue that was causing the refresh control to show up on top of the list of sites. [https://github.com/wordpress-mobile/WordPress-iOS/pull/15136]
* [***] The "Floating Action Button" now appears on the list of posts and pages for quick and convenient creation. [https://github.com/wordpress-mobile/WordPress-iOS/pull/15149l]

16.0
-----
* [***] Block Editor: Full-width and wide alignment support for Video, Latest-posts, Gallery, Media & text, and Pullquote block. [https://github.com/wordpress-mobile/gutenberg-mobile/pull/2605]
* [***] Block Editor: Fix unsupported block bottom sheet is triggered when device is rotated. [https://github.com/wordpress-mobile/gutenberg-mobile/pull/2710]
* [***] Block Editor: Unsupported Block Editor: Fixed issue when cannot view or interact with the classic block on Jetpack site. [https://github.com/wordpress-mobile/gutenberg-mobile/pull/2709]
* [**] Reader: Select interests is now displayed under the Discover tab. [#15097]
* [**] Reader: The reader now displays site recommendations in the Discover feed [#15116]
* [***] Reader: The new redesigned Reader detail shows your post as beautiful as ever. And if you add a featured image it would be twice as beautiful! [#15107]

15.9
-----
* [*] Fixed issue that caused duplicate views to be displayed when requesting a login link. [#14975]
* [internal] Modified feature flags that show unified Site Address, Google, Apple, WordPress views and iCloud keychain login. Could cause regressions. [#14954, #14969, #14970, #14971, #14972]
* [*] Fixed an issue that caused page editor to become an invisible overlay. [#15012]
* [**] Block Editor: Increase tap-target of primary action on unsupported blocks. [https://github.com/wordpress-mobile/gutenberg-mobile/pull/2608]
* [***] Block Editor: On Jetpack connected sites, Unsupported Block Editor can be enabled via enabling Jetpack SSO setting directly from within the missing block alert. [https://github.com/wordpress-mobile/gutenberg-mobile/pull/2610]
* [***] Block Editor: Add support for selecting user's post when configuring the link [https://github.com/wordpress-mobile/gutenberg-mobile/pull/2484]
* [*] Reader: Fixed an issue that resulted in no action when tapping a link with an anchor. [#15027]
* [***] Block Editor: Unsupported Block Editor: Fixed issue when cannot view or interact with the classic block on Jetpack sites [https://github.com/wordpress-mobile/gutenberg-mobile/issues/2695]

15.8
-----
* [*] Image Preview: Fixes an issue where an image would be incorrectly positioned after changing device orientation.
* [***] Block Editor: Full-width and wide alignment support for Group, Cover and Image block [https://github.com/wordpress-mobile/gutenberg-mobile/pull/2559]
* [**] Block Editor: Add support for rounded style in Image block [https://github.com/wordpress-mobile/gutenberg-mobile/pull/2591]
* [*] Fixed an issue where the username didn't display on the Signup Epilogue after signing up with Apple and hiding the email address. [#14882]
* [*] Login: display correct error message when the max number of failed login attempts is reached. [#14914]
* [**] Block Editor: Fixed a case where adding a block made the toolbar jump [https://github.com/WordPress/gutenberg/pull/24573]

15.7
-----
* [**] Updated UI when connecting a self-hosted site from Login Epilogue, My Sites, and Post Signup Interstitial. (#14742)
* [**] You can now follow conversations for P2 sites
* [**] Block Editor: Block settings now immediately reflect changes from menu sliders.
* [**] Simplified authentication and updated UI.(#14845, #14831, #14825, #14817).
       Now when an email address is entered, the app automatically determines the next step and directs the user accordingly. (i.e. signup or login with the appropriate login view).
* [**] Added iCloud Keychain login functionality. (#14770)
* [***] Reader: We’re introducing a new Reader experience that allows users to tailor their Discover feed to their chosen interests.
* [*] Media editing: Reduced memory usage when marking up an image, which could cause a crash.
* [**] Block Editor: Fixed Dark Mode transition for editor menus.

15.6
-----
* [***] Block Editor: Fixed empty text fields on RTL layout. Now they are selectable and placeholders are visible.
* [**] Block Editor: Add settings to allow changing column widths
* [**] Block Editor: Media editing support in Gallery block.
* [**] Updated UI when logging in with a Site Address.
* [**] Updated UI when logging in/signing up with Apple.
* [**] Updated UI when logging in/signing up with Google.
* [**] Simplified Google authentication. If signup is attempted with an existing WordPress account, automatically redirects to login. If login is attempted without a matching WordPress account, automatically redirects to signup.
* [**] Fixes issue where the stats were not updating when switching between sites in My Sites.
* [*] Block Editor: Improved logic for creating undo levels.
* [*] Social account login: Fixed an issue that could have inadvertently linked two social accounts.

15.5
-----
* [*] Reader: revamped UI for your site header.
* [***] Block Editor: New feature for WordPress.com and Jetpack sites: auto-complete username mentions. An auto-complete popup will show up when the user types the @ character in the block editor.
* [*] Block Editor: Media editing support in Cover block.
* [*] Block Editor: Fixed a bug on the Heading block, where a heading with a link and string formatting showed a white shadow in dark mode.

15.4
-----
 * [**] Fixes issue where the new page editor wouldn't always show when selected from the "My Site" page on iOS versions 12.4 and below.
 * [***] Block Editor: Media editing support in Media & Text block.
 * [***] Block Editor: New block: Social Icons
 * [*] Block Editor: Cover block placeholder is updated to allow users to start the block with a background color
 * [**] Improved support for the Classic block to give folks a smooth transition from the classic editor to the block editor

15.3
-----
* [***] Block Editor: Adds Copy, Cut, Paste, and Duplicate functionality to blocks
* [***] Block Editor: Users can now individually edit unsupported blocks found in posts or pages. Not available on selfhosted sites or sites defaulting to classic editor.
* [*] Block Editor: Improved editor loading experience with Ghost Effect.

15.2
----
* [*] Block editor: Display content metrics information (blocks, words, characters count).
* [*] Fixed a crash that results in navigating to the block editor quickly after logging out and immediately back in.
* [***] Reader content improved: a lot of fixes in how the content appears when you're reading a post.
* [**] A site's title can now be changed by tapping on the title in the site detail screen.
* [**] Added a new Quick Start task to set a title for a new site.
* [**] Block editor: Add support for customizing gradient type and angle in Buttons and Cover blocks.

-----

15.1
-----
* [**] Block Editor: Add support to upload videos to Cover Blocks after the editor has closed.
* [*] Block Editor: Display the animation of animated GIFs while editing image blocks.
* [**] Block editor: Adds support for theme colors and gradients.
* [*] App Settings: Added an app-level toggle for light or dark appearance.
* [*] Fix a bug where the Latest Post date on Insights Stats was being calculated incorrectly.
* Block editor: [*] Support for breaking out of captions/citation authors by pressing enter on the following blocks: image, video, gallery, quote, and pullquote.
* Block editor: [**] Adds editor support for theme defined colors and theme defined gradients on cover and button blocks.
* [*] Fixed a bug where "Follow another site" was using the wrong steps in the "Grow Your Audience" Quick Start tour.
* [*] Fix a bug where Quick Start completed tasks were not communicated to VoiceOver users.
* [**] Quick Start: added VoiceOver support to the Next Steps section.
* [*] Fixed a bug where the "Publish a post" Quick Start tour didn't reflect the app's new information architecture
* [***] Free GIFs can now be added to the media library, posts, and pages.
* [**] You can now set pages as your site's homepage or posts page directly from the Pages list.
* [**] Fixed a bug that prevented some logins via 'Continue with Apple'.
* [**] Reader: Fixed a bug where tapping on the more menu may not present the menu
* [*] Block editor: Fix 'Take a Photo' option failing after adding an image to gallery block

15.0
-----
* [**] Block editor: Fix media upload progress when there's no connection.
* [*] Fix a bug where taking a photo for your user gravatar got you blocked in the crop screen.
* Reader: Updated card design
* [internal] Logging in via 'Continue with Google' has changes that can cause regressions. See https://git.io/Jf2LF for full testing details.
* [***] Block Editor: New block: Verse
* [***] Block Editor: Trash icon that is used to remove blocks is moved to the new menu reachable via ellipsis button in the block toolbar
* [**] Block Editor: Add support for changing overlay color settings in Cover block
* [**] Block Editor: Add enter/exit animation in FloatingToolbar
* [**] Block Editor: Block toolbar can now collapse when the block width is smaller than the toolbar content
* [**] Block Editor: Tooltip for page template selection buttons
* [*] Block Editor: Fix merging of text blocks when text had active formatting (bold, italic, strike, link)
* [*] Block Editor: Fix button alignment in page templates and make strings consistent
* [*] Block Editor: Add support for displaying radial gradients in Buttons and Cover blocks
* [*] Block Editor: Fix a bug where it was not possible to add a second image after previewing a post
* [internal] Signing up via 'Continue with Google' has changes that can cause regressions. See https://git.io/JfwjX for full testing details.
* My Site: Add support for setting the Homepage and Posts Page for a site.

14.9
-----
* Streamlined navigation: now there are fewer and better organized tabs, posting shortcuts and more, so you can find what you need fast.
* My Site: the "Add Posts and Pages" features has been moved. There is a new "Floating Action Button" in "My Site" that lets you create a new post or page without having to navigate to another screen.
* My Site: the "Me" section has been moved. There is a new button on the top right of "My Site" that lets you access the "Me" section from there.
* Reader: revamped UI with a tab bar that lets you quickly switch between sections, and filtering and settings panes to easily access and manage your favorite content.
* [internal] the "Change Username" on the Signup Epilogue screen has navigation changes that can cause regressions. See https://git.io/JfGnv for testing details.
* [internal] the "3 button view" (WP.com email, Google, SIWA, Site Address) presented after pressing the "Log In" button has navigation changes that can cause regressions. See https://git.io/JfZUV for testing details.
* [**] Support the superscript and subscript HTML formatting on the Block Editor and Classic Editor.
* [**] Block editor: Support for the pullquote block.
* [**] Block editor: Fix the icons and buttons in Gallery, Paragraph, List and MediaText block on RTL mode.
* [**] Block editor: Update page templates to use new blocks.
* [**] Block editor: Fix a crash when uploading new videos on a video block.
* [**] Block Editor: Add support for changing background and text color in Buttons block
* [internal] the "enter your password" screen has navigation changes that can cause regressions. See https://git.io/Jfl1C for full testing details.
* Support the superscript and subscript HTML formatting on the Block Editor and Classic Editor.
* [***] You can now draw on images to annotate them using the Edit image feature in the post editor.
* [*] Fixed a bug on the editors where changing a featured image didn't trigger that the post/page changed.

14.8.1
-----
* Fix adding and removing of featured images to posts.

14.8
-----
* Block editor: Prefill caption for image blocks when available on the Media library
* Block editor: New block: Buttons. From now you’ll be able to add the individual Button block only inside the Buttons block
* Block editor: Fix bug where whitespaces at start of text blocks were being removed
* Block editor: Add support for upload options in Cover block
* Block editor: Floating toolbar, previously located above nested blocks, is now placed at the bottom of the screen
* Block editor: Fix the icons in FloatingToolbar on RTL mode
* Block editor: Fix Quote block so it visually reflects selected alignment
* Block editor: Fix bug where buttons in page templates were not rendering correctly on web
* Block editor: Remove Subscription Button from the Blog template since it didn't have an initial functionality and it is hard to configure for users.
* [internal] the "send magic link" screen has navigation changes that can cause regressions. See https://git.io/Jfqiz for testing details.
* Updated UI for Login and Signup epilogues.
* Fixes delayed split view resizing while rotating your device.

14.7
-----
* Classic Editor: Fixed action sheet position for additional Media sources picker on iPad
* [internal] the signup flow using email has code changes that can cause regressions. See https://git.io/JvALZ for testing details.
* [internal] Notifications tab should pop to the root of the navigation stack when tapping on the tab from within a notification detail screen. See https://git.io/Jvxka for testing details.
* Classic and Block editor: Prefill caption for image blocks when available on the Media library.
* [internal] the "login by email" flow and the self-hosted login flow have code changes that can cause regressions. See https://git.io/JfeFN for testing details.
* Block editor: Disable ripple effect in all BottomSheet's controls.
* Block editor: New block: Columns
* Block editor: New starter page template: Blog
* Block editor: Make Starter Page Template picker buttons visible only when the screen height is enough
* Block editor: Fix a bug which caused to show URL settings modal randomly when changing the device orientation multiple times during the time Starter Page Template Preview is open
* [internal] the login by email flow and the self-hosted login flow have code changes that can cause regressions. See https://git.io/JfeFN for testing details.
* Updated the appearance of the login and signup buttons to make signup more prominent.
* [internal] the navigation to the "login by site address" flow has code changes that can cause regressions. See https://git.io/JfvP9 for testing details.
* Updated site details screen title to My Site, to avoid duplicating the title of the current site which is displayed in the screen's header area.
* You can now schedule your post, add tags or change the visibility before hitting "Publish Now" — and you don't have to go to the Post Settings for this!

* Login Epilogue: fixed issue where account information never stopped loading for some self-hosted sites.
* Updated site details screen title to My Site, to avoid duplicating the title of the current site which is displayed in the screen's header area.

14.6
-----
* [internal] the login flow with 2-factor authentication enabled has code changes that can cause regressions. See https://git.io/Jvdil for testing details.
* [internal] the login and signup Magic Link flows have code changes that could cause regressions. See https://git.io/JvSD6 and https://git.io/Jvy4P for testing details.
* [internal] the login and signup Magic Link flows have code changes that can cause regressions. See https://git.io/Jvy4P for testing details.
* [internal] the login and signup Continue with Google flows have code changes that can cause regressions. See https://git.io/JvypB for testing details.
* Notifications: Fix layout on screens with a notch.
* Post Commenting: fixed issue that prevented selecting an @ mention suggestion.
* Fixed an issue that could have caused the app to crash when accessing Site Pages.
* Site Creation: faster site creation, removed intermediate steps. Just select what kind of site you'd like, enter the domain name and the site will be created.
* Post Preview: Increase Post and Page Preview size on iPads running iOS 13.
* Block editor: Added the Cover block
* Block editor: Removed the dimming effect on unselected blocks
* Block editor: Add alignment options for Heading block
* Block editor: Implemented dropdown toolbar for alignment toolbar in Heading, Paragraph, Image, MediaText blocks
* Block Editor: When editing link settings, tapping the keyboard return button now closes the settings panel as well as closing the keyboard.
* Fixed a crash when a blog's URL became `nil` from a Core Data operation.
* Added Share action to the more menu in the Posts list
* Period Stats: fix colors when switching between light and dark modes.
* Media uploads from "Other Apps": Fixed an issue where the Cancel button on the document picker/browser was not showing up in Light Mode.
* Fix a crash when accessing Blog Posts from the Quick Actions button on iPads running iOS 12 and below.
* Reader post detail: fix colors when switching between light and dark modes.
* Fixed an issue where Continue with Apple button wouldn't respond after Jetpack Setup > Sign up flow completed.


14.5
-----
* Block editor: New block: Latest Posts
* Block editor: Fix Quote block's left border not being visible in Dark Mode
* Block editor: Added Starter Page Templates: when you create a new page, we now show you a few templates to get started more quickly.
* Block editor: Fix crash when pasting HTML content with embeded images on paragraphs
* Post Settings: Fix issue where the status of a post showed "Scheduled" instead of "Published" after scheduling before the current date.
* Stats: Fix background color in Dark Mode on wider screen sizes.
* Post Settings: Fix issue where the calendar selection may not match the selected date when site timezone differs from device timezone.
* Dark Mode fixes:
  - Border color on Search bars.
  - Stats background color on wider screen sizes.
  - Media Picker action bar background color.
  - Login and Signup button colors.
  - Reader comments colors.
  - Jetpack install flow colors.
* Reader: Fix toolbar and search bar width on wider screen sizes.
* Updated the Signup and Login Magic Link confirmation screen advising the user to check their spam/junk folder.
* Updated appearance of Google login/signup button.
* Updated appearance of Apple login/signup button.

14.4.1
-----
* Block Editor: Fix crash when inserting a Button Block.

14.4
-----
* Post Settings: Fixes the displayed publish date of posts which are to be immediately published.

14.3
-----
* Aztec and Block Editor: Fix the presentation of ordered lists with large numbers.
* Added Quick Action buttons on the Site Details page to access the most frequently used parts of a site.
* Block editor: Add support for changing image sizes in Image blocks
* Block editor: Add support for upload options in Gallery block
* Block editor: Added the Button block
* Block editor: Added the Group block
* Block editor: Add scroll support inside block picker and block settings
* Block editor: Fix issue where adding emojis to the post title added strong HTML elements to the title of the post
* Block editor: Fix issue where alignment of paragraph blocks was not always being respected when splitting the paragraph or reading the post's html content.
* Block editor: We’ve introduced a new toolbar that floats above the block you’re editing, which makes navigating your blocks easier — especially complex ones.

* Block editor: Add support for upload options in Gallery block
* Aztec and Block Editor: Fix the presentation of ordered lists with large numbers.
* Added Quick Action buttons on the Site Details page to access the most frequently used parts of a site.
* Post Settings: Adjusts the weekday symbols in the calendar depending on Regional settings.


14.2
-----
* Comment Editing: Fixed a bug that could cause the text selection to be on the wrong line
* Comments: Fixed an bug that could cause HTML markup to be displayed in the comment content
* Media editing: You can now crop, zoom in/out and rotate images that are inserted or being inserted in a post.
* Post Preview: Added a new Desktop preview mode on iPhone and Mobile preview on iPad when previewing posts or pages.
* Post Preview: Added new navigation, "Open in Safari" and Share options when previewing posts or pages.
* Block editor: Long-press Inserter icon to show options to add before/after
* Block editor: Retry displaying image when connectivity restores
* Block editor: Show an "Edit" button overlay on selected image blocks
* Block editor: Add support for image size options in the gallery block
* Signup and Login: signup or login via magic link now supports multiple email clients.
                    Tapping on the "Open Email" button will present a list of installed email client to choose from.
* Posts: Fixed a bug that could disable comments on a draft post when previewing that post.
* Reader: Fixed an issue where a new comment may not appear.
* Reader: Added Post Reblogging feature. You can now reblog a post from the reader to your site(s). There is a new "reblog" button in the post action bar.
          Tapping on it allows to choose the site where to post, and opens the editor of your choice with pre-populated content from the original post.
* Fixed a bug that was causing the app to crash when the user tapped "Retry" on Post List

14.1
-----
* Fixes a bug that could cause some web page previews to remain unauthenticated even after logging in.
* Stats: added a This Week widget to display Views for the past week.
* Block Editor: Reduced padding around text on Rich Text based blocks.
* Block Editor: New block "Shortcode". You can now create and edit Shortcode blocks in the editor.
* Publicize: connecting with Facebook is working again.
* Web Views: the title and button colors in the header of web views was grey, and is now white.

14.0
-----
* Stats: Updated default cards for the Insights view.
* Fixed a bug that displayed incorrect time stamps for scheduled posts.
* Post Settings: Added a new Calendar picker to select a Post's publish date
* Fixed bugs with the "Save as Draft" action extension's navigation bar colors and iPad sizing in iOS 13.
* Fixes appearance issues with navigation bar colors when logged out of the app.
* Fixed a bug that was causing the App to crash when the user tapped on certain notifications.
* Block Editor: Hide image size selection options when image is a url
* Block Editor: Fix displaying placeholder for images
* Block Editor: Fix crash on undo
* Block Editor: Fix styling on navigation UI
* Block Editor: Fix a focus issue
* Fixed a bug that displayed incorrect time stamps for scheduled posts.
* Post Settings: Added a new Calendar picker to select a Post's publish date
* Comment: Add ability to comment in fullscreen
* Stats: fixed issue that could cause incorrect Stats to be displayed when viewing Stats from a widget.
* Stats Today widgets: large numbers are now abbreviated.
* Fixed a bug where files imported from other apps were being renamed to a random name.
* Fixes a crash that could happen in the notifications tab.

13.9
-----
* Stats: added a Today widget to display All-Time stats.
* Block Editor: New block "Gallery". You can now create image galleries using WordPress Media library.
* Block Editor: Fix crash dismissing bottom-sheet after device rotation.
* Block Editor: Add support for changing Settings in the List Block.
* Block Editor: Add support for Video block settings.
* Quick Start: fixed issue that caused 'Follow other sites' tour to not be marked complete.
* Fixed a bug that was causing the App to crash when the user tapped on certain notifications.

13.8
-----
* When a post has an autosave, the autosave version can be loaded into the editor.
* Support: Fix issue that caused 'Message failed to send' error.
* WebView: Fix iOS 13 crash with popover.
* Fixed an issue where the Me screen would sometimes be blank.
* Block editor: New Spacer block to create white space between two blocks.
* Block editor: Images from Image Block can now be previewed full screen by tapping on them.
* Fixed an issue that caused logging in with a 2FA Google account to fail.
* Sign in with Apple: now supports logging in with 2FA enabled on linked WordPress accounts.
* Stats: Fixed issue that caused incorrect data to be displayed.

13.7
-----
* Updated the mobile apps blog address to a non-retired blog.
* Block editor: Added option to insert images from "Free Photo Library".
* Block editor: Fix issue where the keyboard would not capitalize sentences correctly on some cases
* Block editor: Add alignment to paragraph blocks
* Fixed a bug that made comment moderation fail on the first attempt for self-hosted sites.
* Stats Refresh: Stats will reload when the application will move to foreground state.
* Stats: each Period and Post stat now loads independently.
* Block editor: Added support for the preformatted block.
* Stats Today widget: updated design and enabled expanding.

* Block editor: Added option to insert images from "Free Photo Library" and "Other Apps".

13.6
-----
* Fixed a bug that was not submiting posts for review
* Better support for creating or editing posts while offline. Posts can be saved while offline and they will be automatically uploaded (or published) when the device is back online.
* Support: fix issue where issues could be created via Help Center search without setting a contact email.

* Me view: fix issue where view was blank when logging in with a self-hosted site.
* Block Editor: Added support for image alignment options.

13.5
-----
* Block editor: Fix issue when "New Photo Post" shortcut won't add the selected photo to the post.
* Block editor: Add Link Target (Open in new tab) to Image Block settings.
* Block editor: DarkMode improvements.
* Block editor: New block "Media & Text".
* Block Editor: Fix issue where the block inserter layout wasn't correct after device rotation.
* Dark Mode: General improvements
* Stats: each Insight stat now loads independently.
* Stats: added ability to customize Insights.

13.4.1
-----
Post Settings: Fixed a crash with featured image.
Removed Giphy as a media source due to changes in their SDK.

13.4
-----
* Sign In With Apple: if the Apple ID has been disconnected from the WordPress app, log out the account.
* Sign In With Apple: if the Apple ID has been disconnected from the WordPress app, log out the account on app launch.
* Dark Mode: General improvements
* Share Extension: Fixed the text view content inset

* Universal links: Pass back to Safari if we can't handle a URL.
* Sign In With Apple: fixed issue with re-logging in on an existing WP account.
* Block editor: Fix a bug on iOS 13.0 were tapping on a link opens Safari
* Block editor: Fix a link editing issue, where trying to add a empty link at the start of another link would remove the existing link.

13.3
-----
* Block editor: Add rich text styling to video captions
* Block editor: Blocks that would be replaced are now hidden when add block bottom sheet displays
* Block editor: Tapping on empty editor area now always inserts new block at end of post
* Block editor: Fixed a performance issue that caused a freeze in the editor with long text content.
* Dark Mode: Fixed colors in rich notifications
* Reader: Fixed issue with links opening while scrolling in reader posts and comments.

13.2
-----
* When Log In is selected, all available options are displayed.
* Shows an alert instead of showing a new screen for facebook publicize error.

13.1
-----
* Moved Notification Settings from the Me tab to the Notifications tab.
* Account Settings: added the ability to change the username.
* Stats: added File Downloads to period stats.
* Stats Periods: Fixed an issue that made the Post stats title button unable.
* Adds a Publish Now action to posts in the posts list.
* Stats Periods: Fixed a bug that affected the header date when the site and the device timezones were different.
* My Sites: Fixed a problem where some sites would appear duplicated.

* Stats Periods: Fixed an issue that made the Post stats title button unable.
* Stats Periods: Fixed a bug that affected the header date when the site and the device timezones were different.
* Adds a Publish Now action to posts in the posts list.
* My Sites: Fixed a problem where some sites would appear duplicated.

13.0
-----
* Stats: now use site timezone instead of device.
* Improved color scheme consistency.
* Post Stats: date bar no longer goes prior to earliest date available.
* Block editor: Adding a block from the post title now shows the add block here indicator.
* Block editor: Deselect post title any time a block is added
* Block editor: Auto-enabled upon first open of a block post, unless opted out in v12.9.
* Block editor: You can now enable and disable the block editor on a per-site basis.

12.9
-----
* Offline support: Create Post is now available from empty results view in offline mode.
* Post Preview: Displaying preview generation status in navigation bar instead of a
                blocking spinner.
* Block editor: Tapping on an empty editor area will create a new paragraph block
* Block editor: Fix content loss issue when loading unsupported blocks containing inner blocks.
* Block editor: Adding a block from the Post Title now inserts the block at the top of the Post.
* Stats Insights: Fixed issue that prevented some stats from showing for low volume sites.

12.8
-----
* Stats Insights: New two-column layout for Follower Totals stats.
* Stats Periods: Countries Map added in countries section.
* Updated copy for preview unavailable screen
* Stats Insights: New two-column layout for This Year stats.
* Stats Insights: added details option for This Year stats.
* Stats Insights: New two-column layout for Most Popular Time stats.
* Stats: modified appearance of empty charts.
* Stats Insights: Fixed issue where refreshing would sometimes clear the stats.
* Stats overview chart: Fixed issue with legend location on iOS 11.
* Stats Periods: Fixed crash when the Countries map displayed one country only
* Added a selection of user customizable app icons. Change it via Me > App Settings > App Icon.
* Update the app's colors using the Muriel color palette.
* Stats Periods detail views: Fixed an issue where rotation would truncate data.
* Stats Periods: Fixed an issue when a period interval was selected.

12.7
-----
* Block Editor: Video, Quote and More blocks are available now.
* Post Settings: Setting a Featured Image on a Post/Site should now work better in poor network conditions.
* Offline Improvements: Posts that failed to upload due to connectivity issues will be auto-uploaded.
* Block Editor: Copy/Paste of text with attributes( bold, italic, ...) will be respected on the editor.
* Block Editor: Updated color scheme.
* Block Editor: Nested lists are now available on the toolbar.
* Post Settings: Setting a Featured Image on a Post/Site should now work better in poor netowrk conditions.
* Stats Insights: New two-column layout for All-Time stats.
* Stats Insights: New two-column layout for Today stats.
* Post preview: Fixed issue with preview for self hosted sites not working.

12.6
-----
* Block Editor: Added UI to display a warning when a block has invalid content.
* Block Editor: Fixed issue with link settings where “Open in New Tab” was always OFF on open.
* Removed the limit of number of photos that can be shared from other apps.
* Account Settings Primary Site now shows the site domain if the site has no name.
* The app now launches a bit more quickly.
* Added a list of third-party library acknowledgements.
* Updated messaging experience for a reply upload result.
* Stats: Fixed an issue where chart axes may be formatted incorrectly in some locales.

12.5
-----
* Fixed Notices sometimes showing behind the keyboard
* Implemented Domain Credit feature
* Implemented auto saving a post on preview
* The app now launches a bit more quickly.
* Fixed broken images in posts created by the share extension.
* Deprecated local previews

12.4.1
------
* Copy/Paste from post contents to other apps is working again.

12.4
-----
* You can now mark notifications as unread with just a swipe.
* Fixed crash when searching Free Photo Library.
* Better URL validation when logging in with a self hosted site.
* Account Settings Primary Site now shows the site URL if the site has no name.
* Implemented incremental improvements to accessibility experience across the app.
* Updated error message when tag loading failed.

12.3
-----
* Images are now imported from TextBundle and TextPack files shared from other apps
* Added support for importing Markdown files shared from other apps
* Resolved a crash that might occur during the new Site Creation flow.
* Improved connectivity errors messaging in sharing screen.
* Quotes in Reader are now easier to read, thanks to a vertical bar on the left making them more visually distinct
* Fixed an issue where some text in Activity Log would show up in a wrong language
* Jetpack Remote Install: enabled the native feature to install and activate Jetpack on a self-hosted site

12.2
-----
* Draft preview now shows the remote version of the post.
* Initial support for importing TextBundle and TextPack from other apps.
* Support for lists in Gutenberg posts.
* Several UI details were polished in the Site Creation flow.

12.1
-----
* Improve messages when updates to user account details fail because of server logic, for exanple email being used for another account.
* Improved text import from other apps, such as Bear or Ulysses 🥰
* Added support on the editor for video elements that use the source elements. For example:
```<video alt="Another video with bunnies">
<source src="https://videos.files.wordpress.com/kUJmAcSf/bbb_sunflower_1080p_30fps_normal.mp4" type="video/mp4">
</video>```
* Block editor now supports the creation of posts with pre-inserted photos and the the 3touch action of starting a post with photo.

12.1
-----
* Improve messages when updates to user account details fail because of server logic, for exanple email being used for another account.
* Improved text import from other apps, such as Bear or Ulysses 🥰
* Reader: fixed issue where empty state buttons were not functional.

12.0
-----
* Redesigned Notices
* Changed offline error messages to be less disruptive.
* Resolved a defect in the new Site Creation flow where the site preview address bar could be edited.
* Made it easier to find a domain for your new site, by moving the best match to the top of the search results.

11.9
------
* Quick Start v2: After creating a new site with WordPress.com there are more tutorials available, now including tips to improve growth.
* Quick Start will also be suggested less often, but when it's more likely to be helpful.
* Added connection error alert in Sharing screen.
* Increased padding at the bottom of the share extension's editor, to make typing a longer post a bit more comfortable.
* Removes the white background color applied to the site icon on the site details screen.
* Updated No Results View illustration and copy displayed on connectivity issue.
* Enhanced Site Creation flow for smarter, more personalized sites.<|MERGE_RESOLUTION|>--- conflicted
+++ resolved
@@ -3,11 +3,8 @@
 * [*] Fixed an issue where the cached notifications are retained after logging out of WordPress.com account [#19360]
 * [**] [Jetpack-only] Added a share extension. Now users can share content to Jetpack through iOS's share sheet. This was previously only available on the WordPress app. [#19383]
 * [*] Update launch screen. [#19341]
-<<<<<<< HEAD
 * [**] [Jetpack-only] Added a "Save as Draft" extension. Now users can save content to Jetpack through iOS's share sheet. This was previously only available on the WordPress app. [#19414]
-=======
 * [*] Reader: Comment Details have been redesigned. [#19387]
->>>>>>> c67ee525
 
 20.9
 -----
