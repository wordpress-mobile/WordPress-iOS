--- conflicted
+++ resolved
@@ -1,11 +1,8 @@
 22.0
 -----
-<<<<<<< HEAD
-=======
 * [*] [internal] Refactored the Core Data operations (saving the site data) after a new site is created. [#20270]
 * [*] [internal] Refactored updating user role in the "People" screen on the "My Sites" tab. [#20244]
 * [*] [internal] Refactor managing social connections and social buttons in the "Sharing" screen. [#20265]
->>>>>>> 52e1164f
 
 21.9
 -----
