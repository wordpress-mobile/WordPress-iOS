--- conflicted
+++ resolved
@@ -5,15 +5,12 @@
 * [**] [internal] Refactor domain selection flows to use the same domain selection UI. [22254]
 * [**] Re-enable the support for using Security Keys as a second factor during login [#22258]
 * [*] Fix crash in editor that sometimes happens after modifying tags or categories [#22265]
-<<<<<<< HEAD
 * [**] Updated login screen's colors to highlight WordPress - Jetpack brand relationship
-=======
 * [*] Add defensive code to make sure the retain cycles in the editor don't lead to crashes [#22252]
 * [**] [internal] [Jetpack-only] Adds support for dynamic dashboard cards driven by the backend [#22326]
 * [*] Fix a rare crash in post search related to tags [#22275]
 * [***] Block Editor: Avoid keyboard dismiss when interacting with text blocks [https://github.com/WordPress/gutenberg/pull/57070]
 * [**] Block Editor: Auto-scroll upon block insertion [https://github.com/WordPress/gutenberg/pull/57273]
->>>>>>> 1318d763
 
 23.9
 -----
