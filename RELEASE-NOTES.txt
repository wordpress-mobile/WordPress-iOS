--- conflicted
+++ resolved
@@ -1,10 +1,7 @@
 20.5
 -----
-<<<<<<< HEAD
 * [*] [Jetpack-only] Block Editor: Makes some small changes to the editor's accent colours for consistency. [#19113]
-=======
 * [*] User Mention: Split the suggestions list into a prominent section and a regular section. [#19064]
->>>>>>> f5e2a5a2
 * [*] Use larger thumbnail previews for recommended themes during site creation [https://github.com/wordpress-mobile/WordPress-iOS/pull/18972]
 
 20.4
