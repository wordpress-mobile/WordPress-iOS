--- conflicted
+++ resolved
@@ -1,6 +1,6 @@
 23.8
 -----
-
+* [*] [internal] Fix an issue with scheduling of posts not working on iOS 17 with Xcode 15 [#22012]
 
 23.7
 -----
@@ -27,11 +27,6 @@
 * [*] Fix an issue with incorrect description for "Hidden" post privacy status [#21955]
 * [*] [internal] Refactor sending the API requests for searching posts and pages. [#21976]
 * [*] Fix an issue in Menu screen where it fails to create default menu items. [#21949]
-<<<<<<< HEAD
-* [*] [internal] Fix an issue with scheduling of posts not working on iOS 17 with Xcode 15 [#22012]
-=======
-* [*] Fix an issue with GIF uploads [#22025]
->>>>>>> a63d8df6
 * [*] [internal] Refactor how site's pages are loaded in Site Settings -> Homepage Settings. [#21974]
 * [*] Block Editor: Fix error when pasting deeply nested structure content [https://github.com/WordPress/gutenberg/pull/55613]
 * [*] Block Editor: Fix crash related to accessing undefined value in `TextColorEdit` [https://github.com/WordPress/gutenberg/pull/55664]
