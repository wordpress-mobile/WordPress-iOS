--- conflicted
+++ resolved
@@ -1,13 +1,10 @@
 15.8
 -----
 * [*] Image Preview: Fixes an issue where an image would be incorrectly positioned after changing device orientation.
-<<<<<<< HEAD
 * [***] Block Editor: Full-width and wide alignment support for Group, Cover and Image block [https://github.com/wordpress-mobile/gutenberg-mobile/pull/2559]
 * [**] Block Editor: Add support for rounded style in Image block [https://github.com/wordpress-mobile/gutenberg-mobile/pull/2591]
-=======
 * [*] Fixed an issue where the username didn't display on the Signup Epilogue after signing up with Apple and hiding the email address. [#14882]
 * [*] Login: display correct error message when the max number of failed login attempts is reached. [#14914]
->>>>>>> 80f035e1
 
 15.7
 -----
