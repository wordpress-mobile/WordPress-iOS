--- conflicted
+++ resolved
@@ -2,12 +2,9 @@
 -----
 * [**] [Jetpack-only] Made significant performance improvements for Total Likes stats card. [#21168]
 * [**] [internal] Upgrade React Native to 0.71.11 [#20956]
-<<<<<<< HEAD
 * [*] Fix incorrect WordPress Media images count in Media Picker. [#21181]
-=======
 * [*] [Jetpack-only] Fix app hangs on the Stats screen [#21067]
 * [*] Fix an issue with the size of the thumbnails in the media picker so it now loads faster and uses less memory [#21204]
->>>>>>> a7aca445
 
 22.9
 -----
