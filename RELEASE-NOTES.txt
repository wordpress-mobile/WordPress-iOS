--- conflicted
+++ resolved
@@ -1,12 +1,9 @@
 24.0
 -----
 * [**] [internal] A minor refactor in authentication flow, including but not limited to social sign-in and two factor authentication. [#22086]
-<<<<<<< HEAD
-* [**] Re-enable the support for using Security Keys as a second factor during login [#22258]
-=======
 * [***] [Jetpack-only] Plans: Upgrade to a WPCOM plan from domains dashboard in Jetpack app. [#22261]
 * [**] [internal] Refactor domain selection flows to use the same domain selection UI. [22254]
->>>>>>> 70632069
+* [**] Re-enable the support for using Security Keys as a second factor during login [#22258]
 
 23.9
 -----
