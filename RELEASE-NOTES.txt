--- conflicted
+++ resolved
@@ -1,10 +1,7 @@
 16.3
 -----
-<<<<<<< HEAD
 * [*] Fixed an issue where `tel:` and `mailto:` links weren't launching actions in the webview found in Reader > post > more > Visit. [#15310]
-=======
 * [*] Reader bug fix: tapping a telephone, sms or email link in a detail post in Reader will now respond with the correct action. [#15307]
->>>>>>> f3cbba17
 
  
 16.2
