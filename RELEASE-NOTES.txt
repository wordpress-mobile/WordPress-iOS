--- conflicted
+++ resolved
@@ -1,14 +1,11 @@
 18.9
 -----
-<<<<<<< HEAD
 * [***] Reader Comments: Updated comment threads with a new design and some new capabilities. [#17659]
-=======
 * [**] Block editor: Fix issue where editor doesn't auto-scroll so you can see what is being typed. [https://github.com/wordpress-mobile/gutenberg-mobile/pull/4299]
 * [*] Block editor: Preformatted block: Fix an issue where the background color is not showing up for standard themes. [https://github.com/wordpress-mobile/gutenberg-mobile/pull/4292]
 * [**] Block editor: Update Gallery Block to default to the new format and auto-convert old galleries to the new format. [https://github.com/wordpress-mobile/gutenberg-mobile/pull/4315]
 * [***] Block editor: Highlight text: Enables color customization for specific text within a Paragraph block. [https://github.com/wordpress-mobile/gutenberg-mobile/pull/4175]
 * [**] Reader post details: a Comments snippet is now displayed after the post content. [#17650]
->>>>>>> 09bad66a
 
 18.8
 -----
