19.7
-----
* [*] a11y: VoiceOver has been improved on the Menus view and now announces changes to ordering. [#18155]
* [*] Notifications list: remove comment Trash swipe action. [#18349]
* [*] Reader: Fixed a bug that caused cut off content in reader web view [#16106]
<<<<<<< HEAD
* [*] Site creation: Adds a new screen asking the user the intent of the site [#18367]
=======
* [**] Block Editor: Quote block: Adds support for V2 behind a feature flag [https://github.com/WordPress/gutenberg/pull/40133]
* [**] Block Editor: Update "add block" button's style in default editor view [https://github.com/WordPress/gutenberg/pull/39726]
* [*] Block Editor: Remove banner error notification on upload failure [https://github.com/WordPress/gutenberg/pull/39694]
* [*] My Site: display site name in My Site screen nav title [#18373]
>>>>>>> 594fe70a

19.6
-----
* [*] Enhances the exit animation of notices. [#18182]
* [*] Media Permissions: display error message when using camera to capture photos and media permission not given [https://github.com/wordpress-mobile/WordPress-iOS/pull/18139]
* [***] My Site: your My Site screen now has two tabs, "Menu" and "Home". Under "Home", you'll find contextual cards with some highlights of whats going on with your site. Check your drafts or scheduled posts, your today's stats or go directly to another section of the app. [#18240]
* [*] [internal] Site creation: Adds a new screen asking the user the intent of the site [#18270]

19.5
-----
* [*] Improves the error message shown when trying to create a new site with non-English characters in the domain name [https://github.com/wordpress-mobile/WordPress-iOS/pull/17985]
* [*] Quick Start: updated the design for the Quick Start cell on My Site [#18095]
* [*] Reader: Fixed a bug where comment replies are misplaced after its parent comment is moderated [#18094]
* [*] Bug fix: Allow keyboard to be dismissed when the password field is focused during WP.com account creation.
* [*] iPad: Fixed a bug where the current displayed section wasn't selected on the menu [#18118]
* [**] Comment Notifications: updated UI and functionality to match My Site Comments. [#18141]
* [*] Block Editor: Add GIF badge for animated GIFs uploaded to Image blocks [https://github.com/WordPress/gutenberg/pull/38996]
* [*] Block Editor: Small refinement to media upload errors, including centering and tweaking copy. [https://github.com/wordpress-mobile/gutenberg-mobile/pull/4597]
* [*] Block Editor: Fix issue with list's starting index and the order [https://github.com/WordPress/gutenberg/pull/39354]
* [*] Quick Start: Fixed a bug where a user creating a new site is displayed a quick start tour containing data from their presviously active site.

19.4
-----
* [*] Site Creation: Fixed layout of domain input field for RTL languages. [#18006]
* [*] [internal] The FAB (blue button to create posts/stories/pages) creation/life cycle was changed [#18026]
* [*] Stats: we fixed a variety of performance issues in the Insight screen. [#17926, #17936, #18017]
* [*] Stats: we re-organized the default view in Insights, presenting more interesting data at a glance [#18072]
* [*] Push notifications will now display rich media when long pressed. [#18048]
* [*] Weekly Roundup: We made some further changes to try and ensure that Weekly Roundup notifications are showing up for everybody who's enabled them [#18029]
* [*] Block editor: Autocorrected Headings no longer apply bold formatting if they weren't already bold. [#17844]
* [***] Block editor: Support for multiple color palettes [https://github.com/wordpress-mobile/gutenberg-mobile/pull/4588]
* [**] User profiles: Fixed issue where the app wasn't displaying any of the device photos which the user had granted the app access to.

19.3
-----
* [*] Site previews: Reduced visual flickering when previewing sites and templates. [#17861]
* [*] Stats: Scroll to new Insights card when added. [#17894]
* [*] Add "Copy Link" functionality to Posts List and Pages List [#17911]
* [*] [Jetpack-only] Enables the ability to use and create WordPress.com sites, and enables the Reader tab. [#17914, #17948]
* [*] Block editor: Additional error messages for media upload failures. [#17971]
* [**] Adds animated Gif support in notifications and comments [#17981]

19.2
-----
* [*] Site creation: Fixed bug where sites created within the app were not given the correct time zone, leading to post scheduling issues. [#17821]
* [*] Block editor: Replacing the media for an image set as featured prompts to update the featured image [https://github.com/wordpress-mobile/gutenberg-mobile/pull/3930]
* [***] Block editor: Font size and line-height support for text-based blocks used in block-based themes [https://github.com/wordpress-mobile/gutenberg-mobile/pull/4519]
* [**] Some of the screens of the app has a new, fresh and more modern visual, including the initial one: My Site. [#17812]
* [**] Notifications: added a button to mark all notifications in the selected filter as read. [#17840]
* [**] People: you can now manage Email Followers on the People section! [#17854]
* [*] Stats: fix navigation between Stats tab. [#17856]
* [*] Quick Start: Fixed a bug where a user logging in via a self-hosted site not connected to Jetpack would see Quick Start when selecting "No thanks" on the Quick Start prompt. [#17855]
* [**] Threaded comments: comments can now be moderated via a drop-down menu on each comment. [#17888]
* [*] Stats: Users can now add a new Insights card from the navigation bar. [#17867]
* [*] Site creation: The checkbox that appears when choosing a design no longer flickers when toggled. [#17868]

19.1
-----
* [*] Signup: Fixed bug where username selection screen could be pushed twice. [#17624]
* [**] Reader post details Comments snippet: added ability to manage conversation subscription and notifications. [#17749]
* [**] Accessibility: VoiceOver and Dynamic Type improvements on Activity Log and Schedule Post calendars [#17756, #17761, #17780]
* [*] Weekly Roundup: Fix a crash which was preventing weekly roundup notifications from appearing [#17765]
* [*] Self-hosted login: Improved error messages. [#17724]
* [*] Share Sheet from Photos: Fix an issue where certain filenames would not upload or render in Post [#16773]
* [*] Block editor: Fixed an issue where video thumbnails could show when selecting images, and vice versa. [#17670]
* [**] Media: If a user has only enabled limited device media access, we now show a prompt to allow the user to change their selection. [#17795]
* [**] Block editor: Fix content justification attribute in Buttons block [https://github.com/wordpress-mobile/gutenberg-mobile/pull/4451]
* [*] Block editor: Hide help button from Unsupported Block Editor. [https://github.com/wordpress-mobile/gutenberg-mobile/pull/4352]
* [*] Block editor: Add contrast checker to text-based blocks [https://github.com/wordpress-mobile/gutenberg-mobile/pull/4357]
* [*] Block editor: Fix missing translations of color settings [https://github.com/wordpress-mobile/gutenberg-mobile/pull/4479]
* [*] Block editor: Highlight text: fix applying formatting for non-selected text [https://github.com/wordpress-mobile/gutenberg-mobile/pull/4471]
* [***] Self-hosted sites: Fixed a crash when saving media and no Internet connection was available. [#17759]
* [*] Publicize: Fixed an issue where a successful login was not automatically detected when connecting a Facebook account to Publicize. [#17803]

19.0
-----
* [**] Video uploads: video upload is now limited to 5 minutes per video on free plans. [#17689]
* [*] Block editor: Give multi-line block names central alignment in inserter [https://github.com/wordpress-mobile/gutenberg-mobile/pull/4343]
* [**] Block editor: Fix missing translations by refactoring the editor initialization code [https://github.com/wordpress-mobile/gutenberg-mobile/pull/4332]
* [**] Block editor: Add Jetpack and Layout Grid translations [https://github.com/wordpress-mobile/gutenberg-mobile/pull/4359]
* [**] Block editor: Fix text formatting mode lost after backspace is used [https://github.com/wordpress-mobile/gutenberg-mobile/pull/4423]
* [*] Block editor: Add missing translations of unsupported block editor modal [https://github.com/wordpress-mobile/gutenberg-mobile/pull/4410]
* [**] Time zone suggester: we have a new time zone selection screen that suggests the time zone based on the device, and improves search. [#17699]
* [*] Added the "Share WordPress with a friend" row back to the Me screen. [#17748]
* [***] Updated default app icon. [#17793]

18.9
-----
* [***] Reader Comments: Updated comment threads with a new design and some new capabilities. [#17659]
* [**] Block editor: Fix issue where editor doesn't auto-scroll so you can see what is being typed. [https://github.com/wordpress-mobile/gutenberg-mobile/pull/4299]
* [*] Block editor: Preformatted block: Fix an issue where the background color is not showing up for standard themes. [https://github.com/wordpress-mobile/gutenberg-mobile/pull/4292]
* [**] Block editor: Update Gallery Block to default to the new format and auto-convert old galleries to the new format. [https://github.com/wordpress-mobile/gutenberg-mobile/pull/4315]
* [***] Block editor: Highlight text: Enables color customization for specific text within a Paragraph block. [https://github.com/wordpress-mobile/gutenberg-mobile/pull/4175]
* [**] Reader post details: a Comments snippet is now displayed after the post content. [#17650]

18.8
-----
* [*] Added a new About screen, with links to rate the app, share it with others, visit our Twitter profile, view our other apps, and more. [https://github.com/orgs/wordpress-mobile/projects/107]
* [*] Editor: Show a compact notice when switching between HTML or Visual mode. [https://github.com/wordpress-mobile/WordPress-iOS/pull/17521]
* [*] Onboarding Improvements: Need a little help after login? We're here for you. We've made a few changes to the login flow that will make it easier for you to start managing your site or create a new one. [#17564]
* [***] Fixed crash where uploading image when offline crashes iOS app. [#17488]
* [***] Fixed crash that was sometimes triggered when deleting media. [#17559]
* [***] Fixes a crasher that was sometimes triggered when seeing the details for like notifications. [#17529]
* [**] Block editor: Add clipboard link suggestion to image block and button block. [https://github.com/WordPress/gutenberg/pull/35972]
* [*] Block editor: Embed block: Include link in block settings. [https://github.com/wordpress-mobile/gutenberg-mobile/pull/4189]
* [**] Block editor: Fix tab titles translation of inserter menu. [https://github.com/wordpress-mobile/gutenberg-mobile/pull/4248]
* [**] Block editor: Gallery block: When a gallery block is added, the media options are auto opened for v2 of the Gallery block. [https://github.com/wordpress-mobile/gutenberg-mobile/pull/4277]
* [*] Block editor: Media & Text block: Fix an issue where the text font size would be bigger than expected in some cases. [https://github.com/wordpress-mobile/gutenberg-mobile/pull/4252]

18.7
-----
* [*] Comment Reply: updated UI. [#17443, #17445]
* [***] Two-step Authentication notifications now require an unlocked device to approve or deny them.
* [***] Site Comments: Updated comment details with a fresh new look and capability to display rich contents. [#17466]
* [**] Block editor: Image block: Add ability to quickly link images to Media Files and Attachment Pages [https://github.com/wordpress-mobile/gutenberg-mobile/pull/3971]
* [**] Block editor: Fixed a crash that could occur when copying lists from Microsoft Word. [https://github.com/wordpress-mobile/gutenberg-mobile/pull/4174]
* [***] Fixed an issue where trying to upload an image while offline crashes the app. [#17488]

18.6
-----
* [**] Comments: Users can now follow conversation via notifications, in addition to emails. [#17363]
* [**] Block editor: Block inserter indicates newly available block types [https://github.com/wordpress-mobile/gutenberg-mobile/pull/4047]
* [*] Reader post comments: fixed an issue that prevented all comments from displaying. [#17373]
* [**] Stats: added Reader Discover nudge for sites with low traffic in order to increase it. [#17349, #17352, #17354, #17377]
* [**] Block editor: Search block - Text and background color support [https://github.com/wordpress-mobile/gutenberg-mobile/pull/4127]
* [*] Block editor: Fix Embed Block loading glitch with resolver resolution approach [https://github.com/wordpress-mobile/gutenberg-mobile/pull/4146]
* [*] Block editor: Fixed an issue where the Help screens may not respect an iOS device's notch. [https://github.com/wordpress-mobile/gutenberg-mobile/pull/4110]
* [**] Block editor: Block inserter indicates newly available block types [https://github.com/wordpress-mobile/gutenberg-mobile/pull/4047]
* [*] Block editor: Add support for the Mark HTML tag [https://github.com/wordpress-mobile/gutenberg-mobile/pull/4162]
* [*] Stats Insights: HTML tags no longer display in post titles. [#17380]

18.5
-----
* [**] Block editor: Embed block: Include Jetpack embed variants. [https://github.com/wordpress-mobile/gutenberg-mobile/pull/4008]
* [*] Fixed a minor visual glitch on the pre-publishing nudge bottom sheet. [https://github.com/wordpress-mobile/WordPress-iOS/pull/17300]
* [*] Improved support for larger text sizes when choosing a homepage layout or page layout. [#17325]
* [*] Site Comments: fixed an issue that caused the lists to not refresh. [#17303]
* [*] Block editor: Embed block: Fix inline preview cut-off when editing URL [https://github.com/wordpress-mobile/gutenberg-mobile/pull/4072]
* [*] Block editor: Embed block: Fix URL not editable after dismissing the edit URL bottom sheet with empty value [https://github.com/wordpress-mobile/gutenberg-mobile/pull/4094]
* [**] Block editor: Embed block: Detect when an embeddable URL is pasted into an empty paragraph. [https://github.com/wordpress-mobile/gutenberg-mobile/pull/4048]
* [**] Block editor: Pullquote block - Added support for text and background color customization [https://github.com/WordPress/gutenberg/pull/34451]
* [**] Block editor: Preformatted block - Added support for text and background color customization [https://github.com/wordpress-mobile/gutenberg-mobile/pull/4071]
* [**] Stats: added Publicize and Blogging Reminders nudges for sites with low traffic in order to increase it. [#17142, #17261, #17294, #17312, #17323]
* [**] Fixed an issue that made it impossible to log in when emails had an apostrophe. [#17334]

18.4
-----
* [*] Improves our user images download logic to avoid synchronization issues. [#17197]
* [*] Fixed an issue where images point to local URLs in the editor when saving a post with ongoing uploads. [#17157]
* [**] Embed block: Add the top 5 specific embed blocks to the Block inserter list. [https://github.com/wordpress-mobile/gutenberg-mobile/pull/3995]
* [*] Embed block: Fix URL update when edited after setting a bad URL of a provider. [https://github.com/wordpress-mobile/gutenberg-mobile/pull/4002]
* [**] Users can now contact support from inside the block editor screen. [https://github.com/wordpress-mobile/gutenberg-mobile/pull/3975]
* [**] Block editor: Help menu with guides about how to work with blocks [#17265]

18.3
-----
* [*] Fixed a bug on Reader that prevented Saved posts to be removed
* [*] Share Extension: Allow creation of Pages in addition to Posts. [#16084]
* [*] Updated the wording for the "Posts" and "Pages" entries in My Site screen [https://github.com/wordpress-mobile/WordPress-iOS/pull/17156]
* [**] Fixed a bug that prevented sharing images and videos out of your site's media library. [#17164]
* [*] Fixed an issue that caused `Follow conversation by email` to not appear on some post's comments. [#17159]
* [**] Block editor: Embed block: Enable WordPress embed preview [https://github.com/wordpress-mobile/gutenberg-mobile/pull/3853]
* [**] Block editor: Embed block: Add error bottom sheet with retry and convert to link actions. [https://github.com/wordpress-mobile/gutenberg-mobile/pull/3921]
* [**] Block editor: Embed block: Implemented the No Preview UI when an embed is successful, but we're unable to show an inline preview [https://github.com/wordpress-mobile/gutenberg-mobile/pull/3927]
* [*] Block editor: Embed block: Add device's locale to preview content [https://github.com/wordpress-mobile/gutenberg-mobile/pull/3788]
* [*] Block editor: Column block: Translate column width's control labels [https://github.com/wordpress-mobile/gutenberg-mobile/pull/3952]
* [**] Block editor: Embed block: Enable embed preview for Instagram and Vimeo providers. [https://github.com/wordpress-mobile/gutenberg-mobile/pull/3918]

18.2
-----
* [internal] Fixed an issue where source and platform tags were not added to a Zendesk ticket if the account has no blogs. [#17084]
* [*] Set the post formats to have 'Standard' first and then alphabetized the remaining items. [#17074]
* [*] Fixed wording of theme customization screen's menu bar by using "Activate" on inactive themes. [#17060]
* [*] Added pull-to-refresh to My Site. [#17089]
* [***] Weekly Roundup: users will receive a weekly notification that presents a summary of the activity on their most used sites [#17066, #17116]
* [**] Site Comments: when editing a Comment, the author's name, email address, and web address can now be changed. [#17111]
* [**] Block editor: Enable embed preview for a list of providers (for now only YouTube and Twitter) [https://github.com/WordPress/gutenberg/pull/34446]
* [***] Block editor: Add Inserter Block Search [https://github.com/WordPress/gutenberg/pull/33237]

18.1
-----
* [*] Reader: Fixes an issue where the top of an article could be cropped after rotating a device. [#17041]
* [*] Posts Settings: Removed deprecated Location feature. [#17052]
* [**] Added a time selection feature to Blogging Reminders: users can now choose at what time they will receive the reminders [#17024, #17033]
* [**] Block editor: Embed block: Add "Resize for smaller devices" setting. [https://github.com/wordpress-mobile/gutenberg-mobile/pull/3753]
* [**] Account Settings: added the ability to close user account.
* [*] Users can now share WordPress app with friends. Accessible from Me and About screen. [#16995]

18.0
-----
* [*] Fixed a bug that would make it impossible to scroll the plugins the first time the plugin section was opened.
* [*] Resolved an issue where authentication tokens weren't be regenerated when disabled on the server. [#16920]
* [*] Updated the header text sizes to better support large texts on Choose a Domain and Choose a Design flows. [#16923]
* [internal] Made a change to how Comment content is displayed. Should be no visible changes, but could cause regressions. [#16933]
* [internal] Converted Comment model properties to Swift. Should be no functional changes, but could cause regressions. [#16969, #16980]
* [internal] Updated GoogleSignIn to 6.0.1 through WordPressAuthenticator. Should be no visible changes, but could cause regression in Google sign in flow. [#16974]
* [internal] Converted Comment model properties to Swift. Should be no functional changes, but could cause regressions. [#16969]
* [*] Posts: Ampersands are correctly decoded in publishing notices instead of showing as HTML entites. [#16972]
* [***] Adjusted the image size of Theme Images for more optimal download speeds. [#16914]
* [*] Comments and Notifications list are now displayed with a unified design. [#16985]
* [*] Block editor: Add a "featured" banner and ability to set or remove an image as featured. [https://github.com/wordpress-mobile/gutenberg-mobile/pull/3449]

17.9
-----
* [internal] Redirect Terms and service to open the page in an external web view [#16907]
* [internal] Converted Comment model methods to Swift. Should be no functional changes, but could cause regressions. [#16898, #16905, #16908, #16913]
* [*] Enables Support for Global Style Colors with Full Site Editing Themes [#16823]
* [***] Block editor: New Block: Embed block. [https://github.com/wordpress-mobile/gutenberg-mobile/pull/3727]

17.8
-----
* [*] Authors and Contributors can now view a site's Comments via My Site > Comments. [#16783]
* [*] [Jetpack-only] Fix bugs when tapping to notifications
* [*] Fixed some refresh issues with the site follow buttons in the reader. [#16819]
* [*] Block editor: Update loading and failed screens for web version of the editor [https://github.com/wordpress-mobile/gutenberg-mobile/pull/3573]
* [*] Block editor: Handle floating keyboard case - Fix issue with the block selector on iPad. [https://github.com/wordpress-mobile/gutenberg-mobile/pull/3687]
* [**] Block editor: Added color/background customization for text blocks. [https://github.com/WordPress/gutenberg/pull/33250]

17.7
-----
* [***] Added blogging reminders. Choose which days you'd like to be reminded, and we'll send you a notification prompting you to post on your site
* [** Does not apply to Jetpack app] Self hosted sites that do not use Jetpack can now manage (install, uninstall, activate, and deactivate) their plugins [#16675]
* [*] Upgraded the Zendesk SDK to version 5.3.0
* [*] You can now subscribe to conversations by email from Reader lists and articles. [#16599]
* [*] Block editor: Tablet view fixes for inserter button. [https://github.com/wordpress-mobile/gutenberg-mobile/pull/3602]
* [*] Block editor: Tweaks to the badge component's styling, including change of background color and reduced padding. [https://github.com/wordpress-mobile/gutenberg-mobile/pull/3642]
* [***] Block editor: New block Layout grid. [https://github.com/wordpress-mobile/gutenberg-mobile/pull/3513]
* [*] Fixed an issue where the SignUp flow could not be dismissed sometimes. [#16824]

17.6
-----
* [**] Reader Post details: now shows a summary of Likes for the post. Tapping it displays the full list of Likes. [#16628]
* [*] Fix notice overlapping the ActionSheet that displays the Site Icon controls. [#16579]
* [*] Fix login error for WordPress.org sites to show inline. [#16614]
* [*] Disables the ability to open the editor for Post Pages [#16369]
* [*] Fixed an issue that could cause a crash when moderating Comments. [#16645]
* [*] Fix notice overlapping the ActionSheet that displays the QuickStart Removal. [#16609]
* [*] Site Pages: when setting a parent, placeholder text is now displayed for pages with blank titles. [#16661]
* [***] Block Editor: Audio block now available on WP.com sites on the free plan. [https://github.com/wordpress-mobile/gutenberg-mobile/pull/3523]
* [**] You can now create a Site Icon for your site using an emoji. [#16670]
* [*] Fix notice overlapping the ActionSheet that displays the More Actions in the Editor. [#16658]
* [*] The quick action buttons will be hidden when iOS is using a accessibility font sizes. [#16701]
* [*] Block Editor: Improve unsupported block message for reusable block. [https://github.com/wordpress-mobile/gutenberg-mobile/pull/3621]
* [**] Block Editor: Fix incorrect block insertion point after blurring the post title field. [https://github.com/wordpress-mobile/gutenberg-mobile/pull/3640]
* [*] Fixed a crash when sharing photos to WordPress [#16737]

17.5
-----
* [*] Fixed a crash when rendering the Noticons font in rich notification. [#16525]
* [**] Block Editor: Audio block: Add Insert from URL functionality. [https://github.com/wordpress-mobile/gutenberg-mobile/pull/3031]
* [***] Block Editor: Slash command to insert new blocks. [https://github.com/wordpress-mobile/gutenberg-mobile/pull/3250]
* [**] Like Notifications: now displays all users who liked a post or comment. [#15662]
* [*] Fixed a bug that was causing some fonts to become enormous when large text was enabled.
* [*] Fixed scrolling and item selection in the Plugins directory. [#16087]
* [*] Improved large text support in the blog details header in My Sites. [#16521]
* [***] Block Editor: New Block: Reusable block. [https://github.com/wordpress-mobile/gutenberg-mobile/pull/3490]
* [***] Block Editor: Add reusable blocks to the block inserter menu. [https://github.com/wordpress-mobile/gutenberg-mobile/pull/3054]
* [*] Fixed a bug where the web version of the editor did not load when using an account created before December 2018. [#16586]

17.4
-----
* [**] A new author can be chosen for Posts and Pages on multi-author sites. [#16281]
* [*] Fixed the Follow Sites Quick Start Tour so that Reader Search is highlighted. [#16391]
* [*] Enabled approving login authentication requests via push notification while the app is in the foreground. [#16075]
* [**] Added pull-to-refresh to the My Site screen when a user has no sites. [#16241]
* [***] Fixed a bug that was causing uploaded videos to not be viewable in other platforms. [#16548]

17.3
-----
* [**] Fix issue where deleting a post and selecting undo would sometimes convert the content to the classic editor. [#16342]
* [**] Fix issue where restoring a post left the restored post in the published list even though it has been converted to a draft. [#16358]
* [**] Fix issue where trashing a post converted it to Classic content. [#16367]
* [**] Fix issue where users could not leave the username selection screen due to styling issues. [#16380]
* [*] Comments can be filtered to show the most recent unreplied comments from other users. [#16215]
* [*] Fixed the background color of search fields. [#16365]
* [*] Fixed the navigation bar color in dark mode. [#16348]
* [*] Fix translation issues for templates fetched on the site creation design selection screen. [#16404]
* [*] Fix translation issues for templates fetched on the page creation design selection screen. [#16404]
* [*] Fix translation issue for the Choose button on the template preview in the site creation flow. [#16404]
* [***]  Block Editor: New Block: Search Block [#https://github.com/wordpress-mobile/gutenberg-mobile/pull/3210]
* [**]  Block Editor: The media upload options of the Image, Video and Gallery block automatically opens when the respective block is inserted. [https://github.com/wordpress-mobile/gutenberg-mobile/pull/2700]
* [**]  Block Editor: The media upload options of the File and Audio block automatically opens when the respective block is inserted. [https://github.com/wordpress-mobile/gutenberg-mobile/pull/3399]
* [*]  Block Editor: Remove visual feedback from non-interactive bottom-sheet cell sections [https://github.com/wordpress-mobile/gutenberg-mobile/pull/3404]
* [*]  Block Editor: Fixed an issue that was causing the featured image badge to be shown on images in an incorrect manner. [https://github.com/wordpress-mobile/gutenberg-mobile/pull/3494]


17.2
-----

* [**] Added transform block capability [https://github.com/wordpress-mobile/gutenberg-mobile/pull/3321]
* [*] Fixed an issue where some author display names weren't visible for self-hosted sites. [#16297]
* [***] Updated custom app icons. [#16261]
* [**] Removed Site Switcher in the Editor
* [*] a11y: Bug fix: Allow stepper cell to be selected by screenreader [https://github.com/wordpress-mobile/gutenberg-mobile/pull/3362]
* [*] Image block: Improve text entry for long alt text. [https://github.com/WordPress/gutenberg/pull/29670]
* [***] New Block: Jetpack contact info. [https://github.com/wordpress-mobile/gutenberg-mobile/pull/3340]

17.1
-----

* [*] Reordered categories in page layout picker [#16156]
* [*] Added preview device mode selector in the page layout previews [#16141]
* [***] Block Editor: Improved the accessibility of range and step-type block settings. [https://github.com/wordpress-mobile/gutenberg-mobile/pull/3255]
* [**] Block Editor: Added Contact Info block to sites on WPcom or with Jetpack version >= 8.5.
* [**] We updated the app's color scheme with a brighter new blue used throughout. [#16213, #16207]
* [**] We updated the login prologue with brand new content and graphics. [#16159, #16177, #16185, #16187, #16200, #16217, #16219, #16221, #16222]
* [**] We updated the app's color scheme with a brighter new blue used throughout. [#16213, #16207]
* [**] Updated the app icon to match the new color scheme within the app. [#16220]
* [*] Fixed an issue where some webview navigation bar controls weren't visible. [#16257]

17.0
-----
* [internal] Updated Zendesk to latest version. Should be no functional changes. [#16051]
* [*] Reader: fixed an issue that caused unfollowing external sites to fail. [#16060]
* [*] Stats: fixed an issue where an error was displayed for Latest Post Summary if the site had no posts. [#16074]
* [*] Fixed an issue where password text on Post Settings was showing as black in dark mode. [#15768]
* [*] Added a thumbnail device mode selector in the page layout, and use a default setting based on the current device. [#16019]
* [**] Comments can now be filtered by status (All, Pending, Approved, Trashed, or Spam). [#15955, #16110]
* [*] Notifications: Enabled the new view milestone notifications [#16144]
* [***] We updated the app's design, with fresh new headers throughout and a new site switcher in My Site. [#15750]

16.9
-----
* [*] Adds helper UI to Choose a Domain screen to provide a hint of what a domain is. [#15962]
* [**] Site Creation: Adds filterable categories to the site design picker when creating a WordPress.com site, and includes single-page site designs [#15933]
* [**] The classic editor will no longer be available for new posts soon, but this won’t affect editing any existing posts or pages. Users should consider switching over to the Block Editor now. [#16008]
* [**] Reader: Added related posts to the bottom of reader posts
* [*] Reader: We redesigned the recommended topics section of Discover
* [*] Reader: Added a way to discover new topics from the Manage Topics view
* [*] P2 users can create and share group invite links via the Invite Person screen under the People Management feature. [#16005]
* [*] Fixed an issue that prevented searching for plugins and the Popular Plugins section from appearing: [#16070]
* [**] Stories: Fixed a video playback issue when recording on iPhone 7, 8, and SE devices. [#16109]
* [*] Stories: Fixed a video playback issue when selecting an exported Story video from a site's library. [#16109]

16.8.1
-----

* [**] Stories: Fixed an issue which could remove content from a post when a new Story block was edited. [#16059]

16.8
-----
* [**] Prevent deleting published homepages which would have the effect of breaking a site. [#15797]
* [**] Prevent converting published homepage to a draft in the page list and settings which would have the effect of breaking a site. [#15797]
* [*] Fix app crash when device is offline and user visits Notification or Reader screens [#15916]
* [*] Under-the-hood improvements to the Reader Stream, People Management, and Sharing Buttons [#15849, #15861, #15862]
* [*] Block Editor: Fixed block mover title wording for better clarity from 'Move block position' to 'Change block position'. [https://github.com/wordpress-mobile/gutenberg-mobile/pull/3049]
* [**] Block Editor: Add support for setting Cover block focal point. [https://github.com/wordpress-mobile/gutenberg-mobile/pull/3028]
* [**] Prevent converting published homepage to a draft in the page list and editor's status settings which would have the effect of breaking a site. [#15797]
* [*] Prevent selection of unpublished homepages the homepage settings which would have the effect of breaking a site. [#15885]
* [*] Quick Start: Completing a step outside of a tour now automatically marks it as complete. [#15712]
* [internal] Site Comments: updated UI. Should be no functional changes. [#15944]
* [***] iOS 14 Widgets: new This Week Widgets to display This Week Stats in your home screen. [#15844]
* [***] Stories: There is now a new Story post type available to quickly and conveniently post images and videos to your blog.

16.7
-----
* [**] Site Creation: Adds the option to choose between mobile, tablet or desktop thumbnails and previews in the home page design picker when creating a WordPress.com site [https://github.com/wordpress-mobile/WordPress-iOS/pull/15688]
* [*] Block Editor: Fix issue with uploading media after exiting the editor multiple times [https://github.com/wordpress-mobile/WordPress-iOS/pull/15656].
* [**] Site Creation: Enables dot blog subdomains for each site design. [#15736]
* [**] Reader post card and post details: added ability to mark a followed post as seen/unseen. [#15638, #15645, #15676]
* [**] Reader site filter: show unseen post count. [#15581]
* [***] Block Editor: New Block: Audio [https://github.com/wordpress-mobile/gutenberg-mobile/pull/2854, https://github.com/wordpress-mobile/gutenberg-mobile/pull/3070]
* [**] Block Editor: Add support for setting heading anchors [https://github.com/wordpress-mobile/gutenberg-mobile/pull/2947]
* [**] Block Editor: Disable Unsupported Block Editor for Reusable blocks [https://github.com/wordpress-mobile/gutenberg-mobile/pull/3067]
* [**] Block Editor: Add proper handling for single use blocks such as the more block [https://github.com/wordpress-mobile/gutenberg-mobile/pull/3042]
* [*] Reader post options: fixed an issue where the options in post details did not match those on post cards. [#15778]
* [***] iOS 14 Widgets: new All Time Widgets to display All Time Stats in your home screen. [#15771, #15794]
* [***] Jetpack: Backup and Restore is now available, depending on your sites plan you can now restore your site to a point in time, or download a backup file. [https://github.com/wordpress-mobile/WordPress-iOS/issues/15191]
* [***] Jetpack: For sites that have Jetpack Scan enabled you will now see a new section that allows you to scan your site for threats, as well as fix or ignore them. [https://github.com/wordpress-mobile/WordPress-iOS/issues/15190]
* [**] Block Editor: Make inserter long-press options "add to beginning" and "add to end" always available. [https://github.com/wordpress-mobile/gutenberg-mobile/pull/3074]
* [*] Block Editor: Fix crash when Column block width attribute was empty. [https://github.com/WordPress/gutenberg/pull/29015]

16.6
-----
* [**] Activity Log: adds support for Date Range and Activity Type filters. [https://github.com/wordpress-mobile/WordPress-iOS/issues/15192]
* [*] Quick Start: Removed the Browse theme step and added guidance for reviewing pages and editing your Homepage. [#15680]
* [**] iOS 14 Widgets: new Today Widgets to display your Today Stats in your home screen.
* [*] Fixes an issue where the submit button was invisible during the domain registration flow.

16.5
-----

* [*] In the Pages screen, the options to delete posts are styled to reflect that they are destructive actions, and show confirmation alerts. [#15622]
* [*] In the Comments view, overly-large twemoji are sized the same as Apple's emoji. [#15503]
* [*] Reader 'P2s': added ability to filter by site. [#15484]
* [**] Choose a Domain will now return more options in the search results, sort the results to have exact matches first, and let you know if no exact matches were found. [#15482]
* [**] Page List: Adds duplicate page functionality [#15515]
* [*] Invite People: add link to user roles definition web page. [#15530]
* [***] Block Editor: Cross-post suggestions are now available by typing the + character (or long-pressing the toolbar button labelled with an @-symbol) in a post on a P2 site [#15139]
* [***] Block Editor: Full-width and wide alignment support for Columns (https://github.com/wordpress-mobile/gutenberg-mobile/pull/2919)
* [**] Block Editor: Image block - Add link picker to the block settings and enhance link settings with auto-hide options (https://github.com/wordpress-mobile/gutenberg-mobile/pull/2841)
* [*] Block Editor: Fix button link setting, rel link will not be overwritten if modified by the user (https://github.com/wordpress-mobile/gutenberg-mobile/pull/2894)
* [**] Block Editor: Added move to top/bottom when long pressing on respective block movers (https://github.com/wordpress-mobile/gutenberg-mobile/pull/2872)
* [**] Reader: Following now only shows non-P2 sites. [#15585]
* [**] Reader site filter: selected filters now persist while in app.[#15594]
* [**] Block Editor: Fix crash in text-based blocks with custom font size [https://github.com/WordPress/gutenberg/pull/28121]

16.4
-----

* [internal] Removed unused Reader files. Should be no functional changes. [#15414]
* [*] Adjusted the search box background color in dark mode on Choose a domain screen to be full width. [https://github.com/wordpress-mobile/WordPress-iOS/pull/15419]
* [**] Added shadow to thumbnail cells on Site Creation and Page Creation design pickers to add better contrast [https://github.com/wordpress-mobile/WordPress-iOS/pull/15418]
* [*] For DotCom and Jetpack sites, you can now subscribe to comments by tapping the "Follow conversation" button in the Comments view. [#15424]
* [**] Reader: Added 'P2s' stream. [#15442]
* [*] Add a new P2 default site icon to replace the generic default site icon. [#15430]
* [*] Block Editor: Fix Gallery block uploads when the editor is closed. [#15457]
* [*] Reader: Removes gray tint from site icons that contain transparency (located in Reader > Settings > Followed sites). [#15474]
* [*] Prologue: updates site address button to say "Enter your existing site address" to reduce confusion with site creation actions. [#15481]
* [**] Posts List: Adds duplicate post functionality [#15460]
* [***] Block Editor: New Block: File [https://github.com/wordpress-mobile/gutenberg-mobile/pull/2835]
* [*] Reader: Removes gray tint from site icons that contain transparency (located in Reader > Settings > Followed sites).
* [*] Block Editor: Remove popup informing user that they will be using the block editor by default [#15492]
* [**] Fixed an issue where the Prepublishing Nudges Publish button could be cut off smaller devices [#15525]

16.3
-----
* [***] Login: Updated to new iOS 14 pasteboard APIs for 2FA auto-fill. Pasteboard prompts should be less intrusive now! [#15454]
* [***] Site Creation: Adds an option to pick a home page design when creating a WordPress.com site. [multiple PRs](https://github.com/search?q=repo%3Awordpress-mobile%2FWordPress-iOS+++repo%3Awordpress-mobile%2FWordPress-iOS-Shared+repo%3Awordpress-mobile%2FWordPressUI-iOS+repo%3Awordpress-mobile%2FWordPressKit-iOS+repo%3Awordpress-mobile%2FAztecEditor-iOS+is%3Apr+closed%3A%3C2020-11-17+%22Home+Page+Picker%22&type=Issues)

* [**] Fixed a bug where @-mentions didn't work on WordPress.com sites with plugins enabled [#14844]
* [***] Site Creation: Adds an option to pick a home page design when creating a WordPress.com site. [multiple PRs](https://github.com/search?q=repo%3Awordpress-mobile%2FWordPress-iOS+++repo%3Awordpress-mobile%2FWordPress-iOS-Shared+repo%3Awordpress-mobile%2FWordPressUI-iOS+repo%3Awordpress-mobile%2FWordPressKit-iOS+repo%3Awordpress-mobile%2FAztecEditor-iOS+is%3Apr+closed%3A%3C2020-11-30+%22Home+Page+Picker%22&type=Issues)
* [*] Fixed an issue where `tel:` and `mailto:` links weren't launching actions in the webview found in Reader > post > more > Visit. [#15310]
* [*] Reader bug fix: tapping a telephone, sms or email link in a detail post in Reader will now respond with the correct action. [#15307]
* [**] Block Editor: Button block - Add link picker to the block settings [https://github.com/WordPress/gutenberg/pull/26206]
* [***] Block Editor: Adding support for selecting different unit of value in Cover and Columns blocks [https://github.com/WordPress/gutenberg/pull/26161]
* [*] Block Editor: Fix theme colors syncing with the editor [https://github.com/WordPress/gutenberg/pull/26821]
* [*] My Site > Settings > Start Over. Correcting a translation error in the detailed instructions on the Start Over view. [#15358]

16.2
-----
* [**] Support contact email: fixed issue that prevented non-alpha characters from being entered. [#15210]
* [*] Support contact information prompt: fixed issue that could cause the app to crash when entering email address. [#15210]
* [*] Fixed an issue where comments viewed in the Reader would always be italicized.
* [**] Jetpack Section - Added quick and easy access for all the Jetpack features (Stats, Activity Log, Jetpack and Settings) [#15287].
* [*] Fixed a display issue with the time picker when scheduling posts on iOS 14. [#15392]

16.1
-----
* [***] Block Editor: Adds new option to select from a variety of predefined page templates when creating a new page for a Gutenberg site.
* [*] Fixed an issue that was causing the refresh control to show up on top of the list of sites. [https://github.com/wordpress-mobile/WordPress-iOS/pull/15136]
* [***] The "Floating Action Button" now appears on the list of posts and pages for quick and convenient creation. [https://github.com/wordpress-mobile/WordPress-iOS/pull/15149l]

16.0
-----
* [***] Block Editor: Full-width and wide alignment support for Video, Latest-posts, Gallery, Media & text, and Pullquote block. [https://github.com/wordpress-mobile/gutenberg-mobile/pull/2605]
* [***] Block Editor: Fix unsupported block bottom sheet is triggered when device is rotated. [https://github.com/wordpress-mobile/gutenberg-mobile/pull/2710]
* [***] Block Editor: Unsupported Block Editor: Fixed issue when cannot view or interact with the classic block on Jetpack site. [https://github.com/wordpress-mobile/gutenberg-mobile/pull/2709]
* [**] Reader: Select interests is now displayed under the Discover tab. [#15097]
* [**] Reader: The reader now displays site recommendations in the Discover feed [#15116]
* [***] Reader: The new redesigned Reader detail shows your post as beautiful as ever. And if you add a featured image it would be twice as beautiful! [#15107]

15.9
-----
* [*] Fixed issue that caused duplicate views to be displayed when requesting a login link. [#14975]
* [internal] Modified feature flags that show unified Site Address, Google, Apple, WordPress views and iCloud keychain login. Could cause regressions. [#14954, #14969, #14970, #14971, #14972]
* [*] Fixed an issue that caused page editor to become an invisible overlay. [#15012]
* [**] Block Editor: Increase tap-target of primary action on unsupported blocks. [https://github.com/wordpress-mobile/gutenberg-mobile/pull/2608]
* [***] Block Editor: On Jetpack connected sites, Unsupported Block Editor can be enabled via enabling Jetpack SSO setting directly from within the missing block alert. [https://github.com/wordpress-mobile/gutenberg-mobile/pull/2610]
* [***] Block Editor: Add support for selecting user's post when configuring the link [https://github.com/wordpress-mobile/gutenberg-mobile/pull/2484]
* [*] Reader: Fixed an issue that resulted in no action when tapping a link with an anchor. [#15027]
* [***] Block Editor: Unsupported Block Editor: Fixed issue when cannot view or interact with the classic block on Jetpack sites [https://github.com/wordpress-mobile/gutenberg-mobile/issues/2695]

15.8
-----
* [*] Image Preview: Fixes an issue where an image would be incorrectly positioned after changing device orientation.
* [***] Block Editor: Full-width and wide alignment support for Group, Cover and Image block [https://github.com/wordpress-mobile/gutenberg-mobile/pull/2559]
* [**] Block Editor: Add support for rounded style in Image block [https://github.com/wordpress-mobile/gutenberg-mobile/pull/2591]
* [*] Fixed an issue where the username didn't display on the Signup Epilogue after signing up with Apple and hiding the email address. [#14882]
* [*] Login: display correct error message when the max number of failed login attempts is reached. [#14914]
* [**] Block Editor: Fixed a case where adding a block made the toolbar jump [https://github.com/WordPress/gutenberg/pull/24573]

15.7
-----
* [**] Updated UI when connecting a self-hosted site from Login Epilogue, My Sites, and Post Signup Interstitial. (#14742)
* [**] You can now follow conversations for P2 sites
* [**] Block Editor: Block settings now immediately reflect changes from menu sliders.
* [**] Simplified authentication and updated UI.(#14845, #14831, #14825, #14817).
       Now when an email address is entered, the app automatically determines the next step and directs the user accordingly. (i.e. signup or login with the appropriate login view).
* [**] Added iCloud Keychain login functionality. (#14770)
* [***] Reader: We’re introducing a new Reader experience that allows users to tailor their Discover feed to their chosen interests.
* [*] Media editing: Reduced memory usage when marking up an image, which could cause a crash.
* [**] Block Editor: Fixed Dark Mode transition for editor menus.

15.6
-----
* [***] Block Editor: Fixed empty text fields on RTL layout. Now they are selectable and placeholders are visible.
* [**] Block Editor: Add settings to allow changing column widths
* [**] Block Editor: Media editing support in Gallery block.
* [**] Updated UI when logging in with a Site Address.
* [**] Updated UI when logging in/signing up with Apple.
* [**] Updated UI when logging in/signing up with Google.
* [**] Simplified Google authentication. If signup is attempted with an existing WordPress account, automatically redirects to login. If login is attempted without a matching WordPress account, automatically redirects to signup.
* [**] Fixes issue where the stats were not updating when switching between sites in My Sites.
* [*] Block Editor: Improved logic for creating undo levels.
* [*] Social account login: Fixed an issue that could have inadvertently linked two social accounts.

15.5
-----
* [*] Reader: revamped UI for your site header.
* [***] Block Editor: New feature for WordPress.com and Jetpack sites: auto-complete username mentions. An auto-complete popup will show up when the user types the @ character in the block editor.
* [*] Block Editor: Media editing support in Cover block.
* [*] Block Editor: Fixed a bug on the Heading block, where a heading with a link and string formatting showed a white shadow in dark mode.

15.4
-----
 * [**] Fixes issue where the new page editor wouldn't always show when selected from the "My Site" page on iOS versions 12.4 and below.
 * [***] Block Editor: Media editing support in Media & Text block.
 * [***] Block Editor: New block: Social Icons
 * [*] Block Editor: Cover block placeholder is updated to allow users to start the block with a background color
 * [**] Improved support for the Classic block to give folks a smooth transition from the classic editor to the block editor

15.3
-----
* [***] Block Editor: Adds Copy, Cut, Paste, and Duplicate functionality to blocks
* [***] Block Editor: Users can now individually edit unsupported blocks found in posts or pages. Not available on selfhosted sites or sites defaulting to classic editor.
* [*] Block Editor: Improved editor loading experience with Ghost Effect.

15.2
----
* [*] Block editor: Display content metrics information (blocks, words, characters count).
* [*] Fixed a crash that results in navigating to the block editor quickly after logging out and immediately back in.
* [***] Reader content improved: a lot of fixes in how the content appears when you're reading a post.
* [**] A site's title can now be changed by tapping on the title in the site detail screen.
* [**] Added a new Quick Start task to set a title for a new site.
* [**] Block editor: Add support for customizing gradient type and angle in Buttons and Cover blocks.

-----

15.1
-----
* [**] Block Editor: Add support to upload videos to Cover Blocks after the editor has closed.
* [*] Block Editor: Display the animation of animated GIFs while editing image blocks.
* [**] Block editor: Adds support for theme colors and gradients.
* [*] App Settings: Added an app-level toggle for light or dark appearance.
* [*] Fix a bug where the Latest Post date on Insights Stats was being calculated incorrectly.
* Block editor: [*] Support for breaking out of captions/citation authors by pressing enter on the following blocks: image, video, gallery, quote, and pullquote.
* Block editor: [**] Adds editor support for theme defined colors and theme defined gradients on cover and button blocks.
* [*] Fixed a bug where "Follow another site" was using the wrong steps in the "Grow Your Audience" Quick Start tour.
* [*] Fix a bug where Quick Start completed tasks were not communicated to VoiceOver users.
* [**] Quick Start: added VoiceOver support to the Next Steps section.
* [*] Fixed a bug where the "Publish a post" Quick Start tour didn't reflect the app's new information architecture
* [***] Free GIFs can now be added to the media library, posts, and pages.
* [**] You can now set pages as your site's homepage or posts page directly from the Pages list.
* [**] Fixed a bug that prevented some logins via 'Continue with Apple'.
* [**] Reader: Fixed a bug where tapping on the more menu may not present the menu
* [*] Block editor: Fix 'Take a Photo' option failing after adding an image to gallery block

15.0
-----
* [**] Block editor: Fix media upload progress when there's no connection.
* [*] Fix a bug where taking a photo for your user gravatar got you blocked in the crop screen.
* Reader: Updated card design
* [internal] Logging in via 'Continue with Google' has changes that can cause regressions. See https://git.io/Jf2LF for full testing details.
* [***] Block Editor: New block: Verse
* [***] Block Editor: Trash icon that is used to remove blocks is moved to the new menu reachable via ellipsis button in the block toolbar
* [**] Block Editor: Add support for changing overlay color settings in Cover block
* [**] Block Editor: Add enter/exit animation in FloatingToolbar
* [**] Block Editor: Block toolbar can now collapse when the block width is smaller than the toolbar content
* [**] Block Editor: Tooltip for page template selection buttons
* [*] Block Editor: Fix merging of text blocks when text had active formatting (bold, italic, strike, link)
* [*] Block Editor: Fix button alignment in page templates and make strings consistent
* [*] Block Editor: Add support for displaying radial gradients in Buttons and Cover blocks
* [*] Block Editor: Fix a bug where it was not possible to add a second image after previewing a post
* [internal] Signing up via 'Continue with Google' has changes that can cause regressions. See https://git.io/JfwjX for full testing details.
* My Site: Add support for setting the Homepage and Posts Page for a site.

14.9
-----
* Streamlined navigation: now there are fewer and better organized tabs, posting shortcuts and more, so you can find what you need fast.
* My Site: the "Add Posts and Pages" features has been moved. There is a new "Floating Action Button" in "My Site" that lets you create a new post or page without having to navigate to another screen.
* My Site: the "Me" section has been moved. There is a new button on the top right of "My Site" that lets you access the "Me" section from there.
* Reader: revamped UI with a tab bar that lets you quickly switch between sections, and filtering and settings panes to easily access and manage your favorite content.
* [internal] the "Change Username" on the Signup Epilogue screen has navigation changes that can cause regressions. See https://git.io/JfGnv for testing details.
* [internal] the "3 button view" (WP.com email, Google, SIWA, Site Address) presented after pressing the "Log In" button has navigation changes that can cause regressions. See https://git.io/JfZUV for testing details.
* [**] Support the superscript and subscript HTML formatting on the Block Editor and Classic Editor.
* [**] Block editor: Support for the pullquote block.
* [**] Block editor: Fix the icons and buttons in Gallery, Paragraph, List and MediaText block on RTL mode.
* [**] Block editor: Update page templates to use new blocks.
* [**] Block editor: Fix a crash when uploading new videos on a video block.
* [**] Block Editor: Add support for changing background and text color in Buttons block
* [internal] the "enter your password" screen has navigation changes that can cause regressions. See https://git.io/Jfl1C for full testing details.
* Support the superscript and subscript HTML formatting on the Block Editor and Classic Editor.
* [***] You can now draw on images to annotate them using the Edit image feature in the post editor.
* [*] Fixed a bug on the editors where changing a featured image didn't trigger that the post/page changed.

14.8.1
-----
* Fix adding and removing of featured images to posts.

14.8
-----
* Block editor: Prefill caption for image blocks when available on the Media library
* Block editor: New block: Buttons. From now you’ll be able to add the individual Button block only inside the Buttons block
* Block editor: Fix bug where whitespaces at start of text blocks were being removed
* Block editor: Add support for upload options in Cover block
* Block editor: Floating toolbar, previously located above nested blocks, is now placed at the bottom of the screen
* Block editor: Fix the icons in FloatingToolbar on RTL mode
* Block editor: Fix Quote block so it visually reflects selected alignment
* Block editor: Fix bug where buttons in page templates were not rendering correctly on web
* Block editor: Remove Subscription Button from the Blog template since it didn't have an initial functionality and it is hard to configure for users.
* [internal] the "send magic link" screen has navigation changes that can cause regressions. See https://git.io/Jfqiz for testing details.
* Updated UI for Login and Signup epilogues.
* Fixes delayed split view resizing while rotating your device.

14.7
-----
* Classic Editor: Fixed action sheet position for additional Media sources picker on iPad
* [internal] the signup flow using email has code changes that can cause regressions. See https://git.io/JvALZ for testing details.
* [internal] Notifications tab should pop to the root of the navigation stack when tapping on the tab from within a notification detail screen. See https://git.io/Jvxka for testing details.
* Classic and Block editor: Prefill caption for image blocks when available on the Media library.
* [internal] the "login by email" flow and the self-hosted login flow have code changes that can cause regressions. See https://git.io/JfeFN for testing details.
* Block editor: Disable ripple effect in all BottomSheet's controls.
* Block editor: New block: Columns
* Block editor: New starter page template: Blog
* Block editor: Make Starter Page Template picker buttons visible only when the screen height is enough
* Block editor: Fix a bug which caused to show URL settings modal randomly when changing the device orientation multiple times during the time Starter Page Template Preview is open
* [internal] the login by email flow and the self-hosted login flow have code changes that can cause regressions. See https://git.io/JfeFN for testing details.
* Updated the appearance of the login and signup buttons to make signup more prominent.
* [internal] the navigation to the "login by site address" flow has code changes that can cause regressions. See https://git.io/JfvP9 for testing details.
* Updated site details screen title to My Site, to avoid duplicating the title of the current site which is displayed in the screen's header area.
* You can now schedule your post, add tags or change the visibility before hitting "Publish Now" — and you don't have to go to the Post Settings for this!

* Login Epilogue: fixed issue where account information never stopped loading for some self-hosted sites.
* Updated site details screen title to My Site, to avoid duplicating the title of the current site which is displayed in the screen's header area.

14.6
-----
* [internal] the login flow with 2-factor authentication enabled has code changes that can cause regressions. See https://git.io/Jvdil for testing details.
* [internal] the login and signup Magic Link flows have code changes that could cause regressions. See https://git.io/JvSD6 and https://git.io/Jvy4P for testing details.
* [internal] the login and signup Magic Link flows have code changes that can cause regressions. See https://git.io/Jvy4P for testing details.
* [internal] the login and signup Continue with Google flows have code changes that can cause regressions. See https://git.io/JvypB for testing details.
* Notifications: Fix layout on screens with a notch.
* Post Commenting: fixed issue that prevented selecting an @ mention suggestion.
* Fixed an issue that could have caused the app to crash when accessing Site Pages.
* Site Creation: faster site creation, removed intermediate steps. Just select what kind of site you'd like, enter the domain name and the site will be created.
* Post Preview: Increase Post and Page Preview size on iPads running iOS 13.
* Block editor: Added the Cover block
* Block editor: Removed the dimming effect on unselected blocks
* Block editor: Add alignment options for Heading block
* Block editor: Implemented dropdown toolbar for alignment toolbar in Heading, Paragraph, Image, MediaText blocks
* Block Editor: When editing link settings, tapping the keyboard return button now closes the settings panel as well as closing the keyboard.
* Fixed a crash when a blog's URL became `nil` from a Core Data operation.
* Added Share action to the more menu in the Posts list
* Period Stats: fix colors when switching between light and dark modes.
* Media uploads from "Other Apps": Fixed an issue where the Cancel button on the document picker/browser was not showing up in Light Mode.
* Fix a crash when accessing Blog Posts from the Quick Actions button on iPads running iOS 12 and below.
* Reader post detail: fix colors when switching between light and dark modes.
* Fixed an issue where Continue with Apple button wouldn't respond after Jetpack Setup > Sign up flow completed.


14.5
-----
* Block editor: New block: Latest Posts
* Block editor: Fix Quote block's left border not being visible in Dark Mode
* Block editor: Added Starter Page Templates: when you create a new page, we now show you a few templates to get started more quickly.
* Block editor: Fix crash when pasting HTML content with embeded images on paragraphs
* Post Settings: Fix issue where the status of a post showed "Scheduled" instead of "Published" after scheduling before the current date.
* Stats: Fix background color in Dark Mode on wider screen sizes.
* Post Settings: Fix issue where the calendar selection may not match the selected date when site timezone differs from device timezone.
* Dark Mode fixes:
  - Border color on Search bars.
  - Stats background color on wider screen sizes.
  - Media Picker action bar background color.
  - Login and Signup button colors.
  - Reader comments colors.
  - Jetpack install flow colors.
* Reader: Fix toolbar and search bar width on wider screen sizes.
* Updated the Signup and Login Magic Link confirmation screen advising the user to check their spam/junk folder.
* Updated appearance of Google login/signup button.
* Updated appearance of Apple login/signup button.

14.4.1
-----
* Block Editor: Fix crash when inserting a Button Block.

14.4
-----
* Post Settings: Fixes the displayed publish date of posts which are to be immediately published.

14.3
-----
* Aztec and Block Editor: Fix the presentation of ordered lists with large numbers.
* Added Quick Action buttons on the Site Details page to access the most frequently used parts of a site.
* Block editor: Add support for changing image sizes in Image blocks
* Block editor: Add support for upload options in Gallery block
* Block editor: Added the Button block
* Block editor: Added the Group block
* Block editor: Add scroll support inside block picker and block settings
* Block editor: Fix issue where adding emojis to the post title added strong HTML elements to the title of the post
* Block editor: Fix issue where alignment of paragraph blocks was not always being respected when splitting the paragraph or reading the post's html content.
* Block editor: We’ve introduced a new toolbar that floats above the block you’re editing, which makes navigating your blocks easier — especially complex ones.

* Block editor: Add support for upload options in Gallery block
* Aztec and Block Editor: Fix the presentation of ordered lists with large numbers.
* Added Quick Action buttons on the Site Details page to access the most frequently used parts of a site.
* Post Settings: Adjusts the weekday symbols in the calendar depending on Regional settings.


14.2
-----
* Comment Editing: Fixed a bug that could cause the text selection to be on the wrong line
* Comments: Fixed an bug that could cause HTML markup to be displayed in the comment content
* Media editing: You can now crop, zoom in/out and rotate images that are inserted or being inserted in a post.
* Post Preview: Added a new Desktop preview mode on iPhone and Mobile preview on iPad when previewing posts or pages.
* Post Preview: Added new navigation, "Open in Safari" and Share options when previewing posts or pages.
* Block editor: Long-press Inserter icon to show options to add before/after
* Block editor: Retry displaying image when connectivity restores
* Block editor: Show an "Edit" button overlay on selected image blocks
* Block editor: Add support for image size options in the gallery block
* Signup and Login: signup or login via magic link now supports multiple email clients.
                    Tapping on the "Open Email" button will present a list of installed email client to choose from.
* Posts: Fixed a bug that could disable comments on a draft post when previewing that post.
* Reader: Fixed an issue where a new comment may not appear.
* Reader: Added Post Reblogging feature. You can now reblog a post from the reader to your site(s). There is a new "reblog" button in the post action bar.
          Tapping on it allows to choose the site where to post, and opens the editor of your choice with pre-populated content from the original post.
* Fixed a bug that was causing the app to crash when the user tapped "Retry" on Post List

14.1
-----
* Fixes a bug that could cause some web page previews to remain unauthenticated even after logging in.
* Stats: added a This Week widget to display Views for the past week.
* Block Editor: Reduced padding around text on Rich Text based blocks.
* Block Editor: New block "Shortcode". You can now create and edit Shortcode blocks in the editor.
* Publicize: connecting with Facebook is working again.
* Web Views: the title and button colors in the header of web views was grey, and is now white.

14.0
-----
* Stats: Updated default cards for the Insights view.
* Fixed a bug that displayed incorrect time stamps for scheduled posts.
* Post Settings: Added a new Calendar picker to select a Post's publish date
* Fixed bugs with the "Save as Draft" action extension's navigation bar colors and iPad sizing in iOS 13.
* Fixes appearance issues with navigation bar colors when logged out of the app.
* Fixed a bug that was causing the App to crash when the user tapped on certain notifications.
* Block Editor: Hide image size selection options when image is a url
* Block Editor: Fix displaying placeholder for images
* Block Editor: Fix crash on undo
* Block Editor: Fix styling on navigation UI
* Block Editor: Fix a focus issue
* Fixed a bug that displayed incorrect time stamps for scheduled posts.
* Post Settings: Added a new Calendar picker to select a Post's publish date
* Comment: Add ability to comment in fullscreen
* Stats: fixed issue that could cause incorrect Stats to be displayed when viewing Stats from a widget.
* Stats Today widgets: large numbers are now abbreviated.
* Fixed a bug where files imported from other apps were being renamed to a random name.
* Fixes a crash that could happen in the notifications tab.

13.9
-----
* Stats: added a Today widget to display All-Time stats.
* Block Editor: New block "Gallery". You can now create image galleries using WordPress Media library.
* Block Editor: Fix crash dismissing bottom-sheet after device rotation.
* Block Editor: Add support for changing Settings in the List Block.
* Block Editor: Add support for Video block settings.
* Quick Start: fixed issue that caused 'Follow other sites' tour to not be marked complete.
* Fixed a bug that was causing the App to crash when the user tapped on certain notifications.

13.8
-----
* When a post has an autosave, the autosave version can be loaded into the editor.
* Support: Fix issue that caused 'Message failed to send' error.
* WebView: Fix iOS 13 crash with popover.
* Fixed an issue where the Me screen would sometimes be blank.
* Block editor: New Spacer block to create white space between two blocks.
* Block editor: Images from Image Block can now be previewed full screen by tapping on them.
* Fixed an issue that caused logging in with a 2FA Google account to fail.
* Sign in with Apple: now supports logging in with 2FA enabled on linked WordPress accounts.
* Stats: Fixed issue that caused incorrect data to be displayed.

13.7
-----
* Updated the mobile apps blog address to a non-retired blog.
* Block editor: Added option to insert images from "Free Photo Library".
* Block editor: Fix issue where the keyboard would not capitalize sentences correctly on some cases
* Block editor: Add alignment to paragraph blocks
* Fixed a bug that made comment moderation fail on the first attempt for self-hosted sites.
* Stats Refresh: Stats will reload when the application will move to foreground state.
* Stats: each Period and Post stat now loads independently.
* Block editor: Added support for the preformatted block.
* Stats Today widget: updated design and enabled expanding.

* Block editor: Added option to insert images from "Free Photo Library" and "Other Apps".

13.6
-----
* Fixed a bug that was not submiting posts for review
* Better support for creating or editing posts while offline. Posts can be saved while offline and they will be automatically uploaded (or published) when the device is back online.
* Support: fix issue where issues could be created via Help Center search without setting a contact email.

* Me view: fix issue where view was blank when logging in with a self-hosted site.
* Block Editor: Added support for image alignment options.

13.5
-----
* Block editor: Fix issue when "New Photo Post" shortcut won't add the selected photo to the post.
* Block editor: Add Link Target (Open in new tab) to Image Block settings.
* Block editor: DarkMode improvements.
* Block editor: New block "Media & Text".
* Block Editor: Fix issue where the block inserter layout wasn't correct after device rotation.
* Dark Mode: General improvements
* Stats: each Insight stat now loads independently.
* Stats: added ability to customize Insights.

13.4.1
-----
Post Settings: Fixed a crash with featured image.
Removed Giphy as a media source due to changes in their SDK.

13.4
-----
* Sign In With Apple: if the Apple ID has been disconnected from the WordPress app, log out the account.
* Sign In With Apple: if the Apple ID has been disconnected from the WordPress app, log out the account on app launch.
* Dark Mode: General improvements
* Share Extension: Fixed the text view content inset

* Universal links: Pass back to Safari if we can't handle a URL.
* Sign In With Apple: fixed issue with re-logging in on an existing WP account.
* Block editor: Fix a bug on iOS 13.0 were tapping on a link opens Safari
* Block editor: Fix a link editing issue, where trying to add a empty link at the start of another link would remove the existing link.

13.3
-----
* Block editor: Add rich text styling to video captions
* Block editor: Blocks that would be replaced are now hidden when add block bottom sheet displays
* Block editor: Tapping on empty editor area now always inserts new block at end of post
* Block editor: Fixed a performance issue that caused a freeze in the editor with long text content.
* Dark Mode: Fixed colors in rich notifications
* Reader: Fixed issue with links opening while scrolling in reader posts and comments.

13.2
-----
* When Log In is selected, all available options are displayed.
* Shows an alert instead of showing a new screen for facebook publicize error.

13.1
-----
* Moved Notification Settings from the Me tab to the Notifications tab.
* Account Settings: added the ability to change the username.
* Stats: added File Downloads to period stats.
* Stats Periods: Fixed an issue that made the Post stats title button unable.
* Adds a Publish Now action to posts in the posts list.
* Stats Periods: Fixed a bug that affected the header date when the site and the device timezones were different.
* My Sites: Fixed a problem where some sites would appear duplicated.

* Stats Periods: Fixed an issue that made the Post stats title button unable.
* Stats Periods: Fixed a bug that affected the header date when the site and the device timezones were different.
* Adds a Publish Now action to posts in the posts list.
* My Sites: Fixed a problem where some sites would appear duplicated.

13.0
-----
* Stats: now use site timezone instead of device.
* Improved color scheme consistency.
* Post Stats: date bar no longer goes prior to earliest date available.
* Block editor: Adding a block from the post title now shows the add block here indicator.
* Block editor: Deselect post title any time a block is added
* Block editor: Auto-enabled upon first open of a block post, unless opted out in v12.9.
* Block editor: You can now enable and disable the block editor on a per-site basis.

12.9
-----
* Offline support: Create Post is now available from empty results view in offline mode.
* Post Preview: Displaying preview generation status in navigation bar instead of a
                blocking spinner.
* Block editor: Tapping on an empty editor area will create a new paragraph block
* Block editor: Fix content loss issue when loading unsupported blocks containing inner blocks.
* Block editor: Adding a block from the Post Title now inserts the block at the top of the Post.
* Stats Insights: Fixed issue that prevented some stats from showing for low volume sites.

12.8
-----
* Stats Insights: New two-column layout for Follower Totals stats.
* Stats Periods: Countries Map added in countries section.
* Updated copy for preview unavailable screen
* Stats Insights: New two-column layout for This Year stats.
* Stats Insights: added details option for This Year stats.
* Stats Insights: New two-column layout for Most Popular Time stats.
* Stats: modified appearance of empty charts.
* Stats Insights: Fixed issue where refreshing would sometimes clear the stats.
* Stats overview chart: Fixed issue with legend location on iOS 11.
* Stats Periods: Fixed crash when the Countries map displayed one country only
* Added a selection of user customizable app icons. Change it via Me > App Settings > App Icon.
* Update the app's colors using the Muriel color palette.
* Stats Periods detail views: Fixed an issue where rotation would truncate data.
* Stats Periods: Fixed an issue when a period interval was selected.

12.7
-----
* Block Editor: Video, Quote and More blocks are available now.
* Post Settings: Setting a Featured Image on a Post/Site should now work better in poor network conditions.
* Offline Improvements: Posts that failed to upload due to connectivity issues will be auto-uploaded.
* Block Editor: Copy/Paste of text with attributes( bold, italic, ...) will be respected on the editor.
* Block Editor: Updated color scheme.
* Block Editor: Nested lists are now available on the toolbar.
* Post Settings: Setting a Featured Image on a Post/Site should now work better in poor netowrk conditions.
* Stats Insights: New two-column layout for All-Time stats.
* Stats Insights: New two-column layout for Today stats.
* Post preview: Fixed issue with preview for self hosted sites not working.

12.6
-----
* Block Editor: Added UI to display a warning when a block has invalid content.
* Block Editor: Fixed issue with link settings where “Open in New Tab” was always OFF on open.
* Removed the limit of number of photos that can be shared from other apps.
* Account Settings Primary Site now shows the site domain if the site has no name.
* The app now launches a bit more quickly.
* Added a list of third-party library acknowledgements.
* Updated messaging experience for a reply upload result.
* Stats: Fixed an issue where chart axes may be formatted incorrectly in some locales.

12.5
-----
* Fixed Notices sometimes showing behind the keyboard
* Implemented Domain Credit feature
* Implemented auto saving a post on preview
* The app now launches a bit more quickly.
* Fixed broken images in posts created by the share extension.
* Deprecated local previews

12.4.1
------
* Copy/Paste from post contents to other apps is working again.

12.4
-----
* You can now mark notifications as unread with just a swipe.
* Fixed crash when searching Free Photo Library.
* Better URL validation when logging in with a self hosted site.
* Account Settings Primary Site now shows the site URL if the site has no name.
* Implemented incremental improvements to accessibility experience across the app.
* Updated error message when tag loading failed.

12.3
-----
* Images are now imported from TextBundle and TextPack files shared from other apps
* Added support for importing Markdown files shared from other apps
* Resolved a crash that might occur during the new Site Creation flow.
* Improved connectivity errors messaging in sharing screen.
* Quotes in Reader are now easier to read, thanks to a vertical bar on the left making them more visually distinct
* Fixed an issue where some text in Activity Log would show up in a wrong language
* Jetpack Remote Install: enabled the native feature to install and activate Jetpack on a self-hosted site

12.2
-----
* Draft preview now shows the remote version of the post.
* Initial support for importing TextBundle and TextPack from other apps.
* Support for lists in Gutenberg posts.
* Several UI details were polished in the Site Creation flow.

12.1
-----
* Improve messages when updates to user account details fail because of server logic, for exanple email being used for another account.
* Improved text import from other apps, such as Bear or Ulysses 🥰
* Added support on the editor for video elements that use the source elements. For example:
```<video alt="Another video with bunnies">
<source src="https://videos.files.wordpress.com/kUJmAcSf/bbb_sunflower_1080p_30fps_normal.mp4" type="video/mp4">
</video>```
* Block editor now supports the creation of posts with pre-inserted photos and the the 3touch action of starting a post with photo.

12.1
-----
* Improve messages when updates to user account details fail because of server logic, for exanple email being used for another account.
* Improved text import from other apps, such as Bear or Ulysses 🥰
* Reader: fixed issue where empty state buttons were not functional.

12.0
-----
* Redesigned Notices
* Changed offline error messages to be less disruptive.
* Resolved a defect in the new Site Creation flow where the site preview address bar could be edited.
* Made it easier to find a domain for your new site, by moving the best match to the top of the search results.

11.9
------
* Quick Start v2: After creating a new site with WordPress.com there are more tutorials available, now including tips to improve growth.
* Quick Start will also be suggested less often, but when it's more likely to be helpful.
* Added connection error alert in Sharing screen.
* Increased padding at the bottom of the share extension's editor, to make typing a longer post a bit more comfortable.
* Removes the white background color applied to the site icon on the site details screen.
* Updated No Results View illustration and copy displayed on connectivity issue.
* Enhanced Site Creation flow for smarter, more personalized sites.<|MERGE_RESOLUTION|>--- conflicted
+++ resolved
@@ -3,14 +3,11 @@
 * [*] a11y: VoiceOver has been improved on the Menus view and now announces changes to ordering. [#18155]
 * [*] Notifications list: remove comment Trash swipe action. [#18349]
 * [*] Reader: Fixed a bug that caused cut off content in reader web view [#16106]
-<<<<<<< HEAD
 * [*] Site creation: Adds a new screen asking the user the intent of the site [#18367]
-=======
 * [**] Block Editor: Quote block: Adds support for V2 behind a feature flag [https://github.com/WordPress/gutenberg/pull/40133]
 * [**] Block Editor: Update "add block" button's style in default editor view [https://github.com/WordPress/gutenberg/pull/39726]
 * [*] Block Editor: Remove banner error notification on upload failure [https://github.com/WordPress/gutenberg/pull/39694]
 * [*] My Site: display site name in My Site screen nav title [#18373]
->>>>>>> 594fe70a
 
 19.6
 -----
