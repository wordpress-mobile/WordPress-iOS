--- conflicted
+++ resolved
@@ -12,11 +12,8 @@
 * [*] Block editor: Remove Gallery caption button on mobile [https://github.com/WordPress/gutenberg/pull/53010]
 * [*] Block editor: Fix Gallery block selection when adding media [https://github.com/WordPress/gutenberg/pull/53127]
 * [*] [internal] Fix an issue with some media pickers not deallocating after selection in post editor [#21225]
-<<<<<<< HEAD
 * [*] Fix occasional crashes when updating Notification, Posts, and Reader content [#21250]
-=======
 * [*] Fix an issue in Reader topics cleanup that could cause the app to crash. [#21243]
->>>>>>> 10df512c
 
 22.9
 -----
