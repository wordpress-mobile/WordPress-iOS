21.4
-----
* [*] Share extension navigation bar is no longer transparent [#19700]
<<<<<<< HEAD
* [***] [Jetpack-only] Adds a smooth, opt-in transition to the Jetpack app. [#19759]
* [***] You can now migrate your site content to the Jetpack app without a hitch. [#19759]
=======
* [**] [internal] Upgrade React Native from 0.66.2 to 0.69.4 [https://github.com/wordpress-mobile/gutenberg-mobile/pull/5193]
>>>>>>> ee94c354

21.3
-----
* [*] Fixed a minor UI issue where the segmented control under My SIte was being clipped when "Home" is selected. [#19595]
* [*] Fixed an issue where the site wasn't removed and the app wasn't refreshed after disconnecting the site from WordPress.com. [#19634]
* [*] [internal] Fixed an issue where Jetpack extensions were conflicting with WordPress extensions. [#19665]

21.2
-----
* [*] [internal] Refactored fetching posts in the Reader tab. [#19539]
* [*] Fixed an issue where the message "No media matching your search" for the media picker is not visible [#19555]

21.1
-----
* [**] [Jetpack-only] We added a new landing screen with a cool animation that responds to device motion! [#19251, #19264, #19277, #19381, #19404, #19410, #19432, #19434, #19442, #19443, #19468, #19469]
* [*] [internal] Database access change: the 'new Core Data context structure' feature flag is turned on by default. [#19433]
* [***] [Jetpack-only] Widgets are now on Jetpack. Find Today, This Week, and All Time Widgets to display your Stats on your home screen. [#19479]
* [*] Block Editor: Fixed iOS Voice Control support within Image block captions. [https://github.com/WordPress/gutenberg/pull/44850]
* [***] Dropped support for iOS 13. Now supporting iOS 14.0 and above. [#19509]

21.0
-----
* [*] Fixed an issue where the cached notifications are retained after logging out of WordPress.com account [#19360]
* [**] [Jetpack-only] Added a share extension. Now users can share content to Jetpack through iOS's share sheet. This was previously only available on the WordPress app. [#19383]
* [*] Update launch screen. [#19341]
* [*] [Jetpack-only] Add ability to set custom app icon for Jetpack app. [#19378]
* [**] [Jetpack-only] Added a "Save as Draft" extension. Now users can save content to Jetpack through iOS's share sheet. This was previously only available on the WordPress app. [#19414]
* [**] [Jetpack-only] Enables Rich Notifications for the Jetpack app. Now we display more details on most of the push notifications. This was previously only available on the WordPress app. [#19415]
* [*] Reader: Comment Details have been redesigned. [#19387]
* [*] [internal] A refactor in weekly roundup notification scheduler. [#19422]
* [*] [internal] A low level database refactor around fetching cards in the Reader tab. [#19427]
* [*] Stories: Fixed an issue where the keyboard would overlap with the publish dialog in landscape. [#19350]
* [*] [internal] A refactor in fetch Reader posts and their comments. [#19458]
* [*] Fixed an issue where the navigation bar becomes invisible when swiping back to Login Prologue screen.  [#19461]

20.9
-----
* [*] Login Flow: Provide ability for user to cancel login WP.com flow when already logged in to a self-hosted site [#19349]
* [*] [WordPress-only] Powered by Jetpack banner: Fixed an edge case where some scroll views could momentarily become unresponsive to touch. [#19369]
* [*] [Jetpack-only] Weekly roundup: Adds support for weekly roundup notifications to the Jetpack app. [#19364]
* [*] Fixed an issue where the push notifications prompt button would overlap on iPad. [#19304]
* [*] Story Post: Fixed an issue where deleting one image in a story draft would cause the following image not to load. [#16966]
* [*] Fixed an issue where the no result label on the side menu is oversize on iPad. [#19305]
* [*] [internal] Various low level database refactors around posts, pages, and comments. [#19353, #19363, #19386]

20.8
-----
* [*] User Mention: When replying to a post or a comment, sort user-mentions suggestions by prefix first then alphabetically. [#19218]
* [*] User Mention: Fixed an issue where the user-mentions suggestions were disappearing after expanding/collapsing the reply field. [#19248]
* [***] [internal] Update Sentry, our crash monitoring tool, to its latest major version [#19315]

20.7
-----
* [*] [Jetpack-only] Block Editor: Update link colors in action sheets from green to blue [https://github.com/WordPress/gutenberg/pull/42996]
* [*] Jetpack Social: Rebrand Publicize to Jetpack Social [https://github.com/wordpress-mobile/WordPress-iOS/pull/19262]

20.6
-----
* [*] [Jetpack-only] Recommend App: you can now share the Jetpack app with your friends. [#19174]
* [*] [Jetpack-only] Feature Announcements: new features are highlighted via the What's New modals. [#19176]
* [**] [Jetpack-only] Self-hosted sites: enables logging in via a self-hosted site / adding a self-hosted site [#19194]
* [*] Pages List: Fixed an issue where the app would freeze when opening the pages list if one of the featured images is a GIF. [#19184]
* [*] Stats: Fixed an issue where File Downloads section was being displayed for Jetpack sites even though it's not supported. [#19200]

20.5
-----
* [*] [Jetpack-only] Block Editor: Makes some small changes to the editor's accent colours for consistency. [#19113]
* [*] User Mention: Split the suggestions list into a prominent section and a regular section. [#19064]
* [*] Use larger thumbnail previews for recommended themes during site creation [https://github.com/wordpress-mobile/WordPress-iOS/pull/18972]
* [***] [internal] Block Editor: List block: Adds support for V2 behind a feature flag [https://github.com/WordPress/gutenberg/pull/42702]
* [**] Fix for Referrers Card Not Showing Search Engine Details [https://github.com/wordpress-mobile/WordPress-iOS/pull/19158]
* [*] WeeklyRoundupBackgroundTask - format notification body [https://github.com/wordpress-mobile/WordPress-iOS/pull/19144]

20.4
-----
* [*] Site Creation: Fixed a bug in the design picker where the horizontal position of designs could be reset. [#19020]
* [*] [internal] Block Editor: Add React Native FastImage [https://github.com/WordPress/gutenberg/pull/42009]
* [*] Block Editor: Inserter displays block collections [https://github.com/WordPress/gutenberg/pull/42405]
* [*] Block Editor: Fix incorrect spacing within Image alt text footnote [https://github.com/WordPress/gutenberg/pull/42504]
* [***] Block Editor: Gallery and Image block - Performance improvements [https://github.com/WordPress/gutenberg/pull/42178]
* [**] [WP.com and Jetpack sites with VideoPress] Prevent validation error when viewing VideoPress markup within app [https://github.com/Automattic/jetpack/pull/24548]
* [*] [internal] Add Jetpack branding elements (badges and banners) [#19007, #19040, #19049, #19059, #19062, #19065, #19071, #19073, #19103, #19074, #19085, #19094, #19102, #19104]

20.3
-----
* [*] Stories: Fixed a crash that could occur when adding multiple items to a Story post. [#18967]
* [*] User Mention: When replying to a post or a comment, the post author or comment author shows up at the top of the suggestions list. [#18979]
* [*] Block Editor: Fixed an issue where the media picker search query was being retained after dismissing the picker and opening it again. [#18980]
* [*] Block Editor: Add 'Insert from URL' option to Video block [https://github.com/WordPress/gutenberg/pull/41493]
* [*] Block Editor: Image block copies the alt text from the media library when selecting an item [https://github.com/WordPress/gutenberg/pull/41839]
* [*] Block Editor: Introduce "block recovery" option for invalid blocks [https://github.com/WordPress/gutenberg/pull/41988]

20.2
-----
* [*] Preview: Post preview now resizes to account for device orientation change. [#18921]
* [***] [Jetpack-only] Enables QR Code Login scanning from the Me menu. [#18904]
* [*] Reverted the app icon back to Cool Blue. Users can reselect last month's icon in Me > App Settings > App Icon if they'd like. [#18934]

20.1
-----
* [*] Notifications: Fixed an issue where the first notification opened in landscape mode was not scrollable. [#18823]
* [*] Site Creation: Enhances the design selection screen with recommended designs. [#18740]
* [***] [Jetpack-only] Introducing blogging prompts. Build a writing habit and support creativity with a periodic prompt for inspiration. [#18860]
* [**] Follow Conversation: A tooltip has been added to highlight the follow conversation feature. [#18848]
* [*] [internal] Block Editor: Bump react-native-gesture-handler to version 2.3.2. [#18742]
* [*] People Management: Fixed a crash that can occur when loading the People view. [#18907]

20.0
-----
* [*] Quick Start: The "Get to know the WordPress app" card has a fresh new look [#18688, #18747]
* [*] Block Editor: A11y: Improve text read by screen readers for BottomSheetSelectControl [https://github.com/WordPress/gutenberg/pull/41036]
* [*] Block Editor: Add 'Insert from URL' option to Image block [https://github.com/WordPress/gutenberg/pull/40334]
* [*] App Settings: refreshed the UI with updated colors for Media Cache Size controls, Clear Spot Index row button, and Clear Siri Shortcut Suggestions row button. From destructive (red color) to standard and brand colors. [#18636]
* [*] [internal] Quick Start: Fixed an issue where the Quick Start modal was not displayed after login if the user's default tab is Home. [#18721]
* [*] Quick Start: The Next Steps modal has a fresh new look [#18711]
* [*] [internal] Quick Start: Fixed a couple of layout issues with the Quick Start notices when rotating the device. [#18758]

19.9
-----
* [*] Site Settings: we fixed an issue that prevented the site title to be updated when it changed in Site Settings [#18543]
* [*] Media Picker: Fixed an issue where the empty state view was being displayed incorrectly. [#18471]
* [*] Quick Start: We are now showing a different set of Quick Start tasks for existing sites and new sites. The existing sites checklist includes new tours such as: "Check your notifications" and "Upload photos or videos".  [#18395, #18412, #18443, #18471]
* [*] Site Creation: we fixed an issue where the navigation buttons were not scaling when large fonts were selected on the device [#18559]
* [**] Block Editor: Cover Block: Improve color contrast between background and text [https://github.com/wordpress-mobile/gutenberg-mobile/pull/4808]
* [***] Block Editor: Add drag & drop blocks feature [https://github.com/wordpress-mobile/gutenberg-mobile/pull/4832]
* [*] Block Editor: Gallery block: Fix broken "Link To" settings and add "Image Size" settings [https://github.com/wordpress-mobile/gutenberg-mobile/pull/4841]
* [*] Block Editor: Unsupported Block Editor: Prevent WordPress.com tour banner from displaying. [https://github.com/wordpress-mobile/gutenberg-mobile/pull/4820]
* [*] Widgets: we fixed an issue where text appeared flipped in rtl languages [#18567]
* [*] Stats: we fixed a crash that occurred sometimes in Stats [#18613]
* [*] Posts list: we fixed an issue where the create button was not shown on iPad in split screen [#18609]

19.8
-----
* [**] Self hosted sites are not restricted by video length during media uploads [https://github.com/wordpress-mobile/WordPress-iOS/pull/18414]
* [*] [internal] My Site Dashboard: Made some changes to the code architecture of the dashboard. The majority of the changes are related to the posts cards. It should have no visible changes but could cause regressions. Please test it by creating/trashing drafts and scheduled posts and testing that they appear correctly on the dashboard. [#18405]
* [*] Quick Start: Updated the Stats tour. The tour can now be accessed from either the dashboard or the menu tab. [#18413]
* [*] Quick Start: Updated the Reader tour. The tour now highlights the Discover tab and guides users to follow topics via the Settings screen. [#18450]
* [*] [internal] Quick Start: Deleted the Edit your homepage tour. [#18469]
* [*] [internal] Quick Start: Refactored some code related to the tasks displayed in the Quick Start Card and the Quick Start modal. It should have no visible changes but could cause regressions. [#18395]
* [**] Follow Conversation flow now enables in-app notifications by default. They were updated to be opt-out rather than opt-in. [#18449]
* [*] Block Editor: Latest Posts block: Add featured image settings [https://github.com/WordPress/gutenberg/pull/39257]
* [*] Block Editor: Prevent incorrect notices displaying when switching between HTML-Visual mode quickly [https://github.com/WordPress/gutenberg/pull/40415]
* [*] Block Editor: Embed block: Fix inline preview cut-off when editing URL [https://github.com/WordPress/gutenberg/pull/35326]
* [*] Block Editor: Prevent gaps shown around floating toolbar when using external keyboard [https://github.com/WordPress/gutenberg/pull/40266]
* [**] We'll now ask users logging in which area of the app they'd like to focus on to build towards a more personalized experience. [#18385]

19.7
-----
* [*] a11y: VoiceOver has been improved on the Menus view and now announces changes to ordering. [#18155]
* [*] Notifications list: remove comment Trash swipe action. [#18349]
* [*] Web previews now abide by safe areas when a toolbar is shown [#18127]
* [*] Site creation: Adds a new screen asking the user the intent of the site [#18367]
* [**] Block Editor: Quote block: Adds support for V2 behind a feature flag [https://github.com/WordPress/gutenberg/pull/40133]
* [**] Block Editor: Update "add block" button's style in default editor view [https://github.com/WordPress/gutenberg/pull/39726]
* [*] Block Editor: Remove banner error notification on upload failure [https://github.com/WordPress/gutenberg/pull/39694]
* [*] My Site: display site name in My Site screen nav title [#18373]
* [*] [internal] Site creation: Adds a new screen asking the user the name of the site [#18280]

19.6
-----
* [*] Enhances the exit animation of notices. [#18182]
* [*] Media Permissions: display error message when using camera to capture photos and media permission not given [https://github.com/wordpress-mobile/WordPress-iOS/pull/18139]
* [***] My Site: your My Site screen now has two tabs, "Menu" and "Home". Under "Home", you'll find contextual cards with some highlights of whats going on with your site. Check your drafts or scheduled posts, your today's stats or go directly to another section of the app. [#18240]
* [*] [internal] Site creation: Adds a new screen asking the user the intent of the site [#18270]

19.5
-----
* [*] Improves the error message shown when trying to create a new site with non-English characters in the domain name [https://github.com/wordpress-mobile/WordPress-iOS/pull/17985]
* [*] Quick Start: updated the design for the Quick Start cell on My Site [#18095]
* [*] Reader: Fixed a bug where comment replies are misplaced after its parent comment is moderated [#18094]
* [*] Bug fix: Allow keyboard to be dismissed when the password field is focused during WP.com account creation.
* [*] iPad: Fixed a bug where the current displayed section wasn't selected on the menu [#18118]
* [**] Comment Notifications: updated UI and functionality to match My Site Comments. [#18141]
* [*] Block Editor: Add GIF badge for animated GIFs uploaded to Image blocks [https://github.com/WordPress/gutenberg/pull/38996]
* [*] Block Editor: Small refinement to media upload errors, including centering and tweaking copy. [https://github.com/wordpress-mobile/gutenberg-mobile/pull/4597]
* [*] Block Editor: Fix issue with list's starting index and the order [https://github.com/WordPress/gutenberg/pull/39354]
* [*] Quick Start: Fixed a bug where a user creating a new site is displayed a quick start tour containing data from their presviously active site.

19.4
-----
* [*] Site Creation: Fixed layout of domain input field for RTL languages. [#18006]
* [*] [internal] The FAB (blue button to create posts/stories/pages) creation/life cycle was changed [#18026]
* [*] Stats: we fixed a variety of performance issues in the Insight screen. [#17926, #17936, #18017]
* [*] Stats: we re-organized the default view in Insights, presenting more interesting data at a glance [#18072]
* [*] Push notifications will now display rich media when long pressed. [#18048]
* [*] Weekly Roundup: We made some further changes to try and ensure that Weekly Roundup notifications are showing up for everybody who's enabled them [#18029]
* [*] Block editor: Autocorrected Headings no longer apply bold formatting if they weren't already bold. [#17844]
* [***] Block editor: Support for multiple color palettes [https://github.com/wordpress-mobile/gutenberg-mobile/pull/4588]
* [**] User profiles: Fixed issue where the app wasn't displaying any of the device photos which the user had granted the app access to.

19.3
-----
* [*] Site previews: Reduced visual flickering when previewing sites and templates. [#17861]
* [*] Stats: Scroll to new Insights card when added. [#17894]
* [*] Add "Copy Link" functionality to Posts List and Pages List [#17911]
* [*] [Jetpack-only] Enables the ability to use and create WordPress.com sites, and enables the Reader tab. [#17914, #17948]
* [*] Block editor: Additional error messages for media upload failures. [#17971]
* [**] Adds animated Gif support in notifications and comments [#17981]

19.2
-----
* [*] Site creation: Fixed bug where sites created within the app were not given the correct time zone, leading to post scheduling issues. [#17821]
* [*] Block editor: Replacing the media for an image set as featured prompts to update the featured image [https://github.com/wordpress-mobile/gutenberg-mobile/pull/3930]
* [***] Block editor: Font size and line-height support for text-based blocks used in block-based themes [https://github.com/wordpress-mobile/gutenberg-mobile/pull/4519]
* [**] Some of the screens of the app has a new, fresh and more modern visual, including the initial one: My Site. [#17812]
* [**] Notifications: added a button to mark all notifications in the selected filter as read. [#17840]
* [**] People: you can now manage Email Followers on the People section! [#17854]
* [*] Stats: fix navigation between Stats tab. [#17856]
* [*] Quick Start: Fixed a bug where a user logging in via a self-hosted site not connected to Jetpack would see Quick Start when selecting "No thanks" on the Quick Start prompt. [#17855]
* [**] Threaded comments: comments can now be moderated via a drop-down menu on each comment. [#17888]
* [*] Stats: Users can now add a new Insights card from the navigation bar. [#17867]
* [*] Site creation: The checkbox that appears when choosing a design no longer flickers when toggled. [#17868]

19.1
-----
* [*] Signup: Fixed bug where username selection screen could be pushed twice. [#17624]
* [**] Reader post details Comments snippet: added ability to manage conversation subscription and notifications. [#17749]
* [**] Accessibility: VoiceOver and Dynamic Type improvements on Activity Log and Schedule Post calendars [#17756, #17761, #17780]
* [*] Weekly Roundup: Fix a crash which was preventing weekly roundup notifications from appearing [#17765]
* [*] Self-hosted login: Improved error messages. [#17724]
* [*] Share Sheet from Photos: Fix an issue where certain filenames would not upload or render in Post [#16773]
* [*] Block editor: Fixed an issue where video thumbnails could show when selecting images, and vice versa. [#17670]
* [**] Media: If a user has only enabled limited device media access, we now show a prompt to allow the user to change their selection. [#17795]
* [**] Block editor: Fix content justification attribute in Buttons block [https://github.com/wordpress-mobile/gutenberg-mobile/pull/4451]
* [*] Block editor: Hide help button from Unsupported Block Editor. [https://github.com/wordpress-mobile/gutenberg-mobile/pull/4352]
* [*] Block editor: Add contrast checker to text-based blocks [https://github.com/wordpress-mobile/gutenberg-mobile/pull/4357]
* [*] Block editor: Fix missing translations of color settings [https://github.com/wordpress-mobile/gutenberg-mobile/pull/4479]
* [*] Block editor: Highlight text: fix applying formatting for non-selected text [https://github.com/wordpress-mobile/gutenberg-mobile/pull/4471]
* [***] Self-hosted sites: Fixed a crash when saving media and no Internet connection was available. [#17759]
* [*] Publicize: Fixed an issue where a successful login was not automatically detected when connecting a Facebook account to Publicize. [#17803]

19.0
-----
* [**] Video uploads: video upload is now limited to 5 minutes per video on free plans. [#17689]
* [*] Block editor: Give multi-line block names central alignment in inserter [https://github.com/wordpress-mobile/gutenberg-mobile/pull/4343]
* [**] Block editor: Fix missing translations by refactoring the editor initialization code [https://github.com/wordpress-mobile/gutenberg-mobile/pull/4332]
* [**] Block editor: Add Jetpack and Layout Grid translations [https://github.com/wordpress-mobile/gutenberg-mobile/pull/4359]
* [**] Block editor: Fix text formatting mode lost after backspace is used [https://github.com/wordpress-mobile/gutenberg-mobile/pull/4423]
* [*] Block editor: Add missing translations of unsupported block editor modal [https://github.com/wordpress-mobile/gutenberg-mobile/pull/4410]
* [**] Time zone suggester: we have a new time zone selection screen that suggests the time zone based on the device, and improves search. [#17699]
* [*] Added the "Share WordPress with a friend" row back to the Me screen. [#17748]
* [***] Updated default app icon. [#17793]

18.9
-----
* [***] Reader Comments: Updated comment threads with a new design and some new capabilities. [#17659]
* [**] Block editor: Fix issue where editor doesn't auto-scroll so you can see what is being typed. [https://github.com/wordpress-mobile/gutenberg-mobile/pull/4299]
* [*] Block editor: Preformatted block: Fix an issue where the background color is not showing up for standard themes. [https://github.com/wordpress-mobile/gutenberg-mobile/pull/4292]
* [**] Block editor: Update Gallery Block to default to the new format and auto-convert old galleries to the new format. [https://github.com/wordpress-mobile/gutenberg-mobile/pull/4315]
* [***] Block editor: Highlight text: Enables color customization for specific text within a Paragraph block. [https://github.com/wordpress-mobile/gutenberg-mobile/pull/4175]
* [**] Reader post details: a Comments snippet is now displayed after the post content. [#17650]

18.8
-----
* [*] Added a new About screen, with links to rate the app, share it with others, visit our Twitter profile, view our other apps, and more. [https://github.com/orgs/wordpress-mobile/projects/107]
* [*] Editor: Show a compact notice when switching between HTML or Visual mode. [https://github.com/wordpress-mobile/WordPress-iOS/pull/17521]
* [*] Onboarding Improvements: Need a little help after login? We're here for you. We've made a few changes to the login flow that will make it easier for you to start managing your site or create a new one. [#17564]
* [***] Fixed crash where uploading image when offline crashes iOS app. [#17488]
* [***] Fixed crash that was sometimes triggered when deleting media. [#17559]
* [***] Fixes a crasher that was sometimes triggered when seeing the details for like notifications. [#17529]
* [**] Block editor: Add clipboard link suggestion to image block and button block. [https://github.com/WordPress/gutenberg/pull/35972]
* [*] Block editor: Embed block: Include link in block settings. [https://github.com/wordpress-mobile/gutenberg-mobile/pull/4189]
* [**] Block editor: Fix tab titles translation of inserter menu. [https://github.com/wordpress-mobile/gutenberg-mobile/pull/4248]
* [**] Block editor: Gallery block: When a gallery block is added, the media options are auto opened for v2 of the Gallery block. [https://github.com/wordpress-mobile/gutenberg-mobile/pull/4277]
* [*] Block editor: Media & Text block: Fix an issue where the text font size would be bigger than expected in some cases. [https://github.com/wordpress-mobile/gutenberg-mobile/pull/4252]

18.7
-----
* [*] Comment Reply: updated UI. [#17443, #17445]
* [***] Two-step Authentication notifications now require an unlocked device to approve or deny them.
* [***] Site Comments: Updated comment details with a fresh new look and capability to display rich contents. [#17466]
* [**] Block editor: Image block: Add ability to quickly link images to Media Files and Attachment Pages [https://github.com/wordpress-mobile/gutenberg-mobile/pull/3971]
* [**] Block editor: Fixed a crash that could occur when copying lists from Microsoft Word. [https://github.com/wordpress-mobile/gutenberg-mobile/pull/4174]
* [***] Fixed an issue where trying to upload an image while offline crashes the app. [#17488]

18.6
-----
* [**] Comments: Users can now follow conversation via notifications, in addition to emails. [#17363]
* [**] Block editor: Block inserter indicates newly available block types [https://github.com/wordpress-mobile/gutenberg-mobile/pull/4047]
* [*] Reader post comments: fixed an issue that prevented all comments from displaying. [#17373]
* [**] Stats: added Reader Discover nudge for sites with low traffic in order to increase it. [#17349, #17352, #17354, #17377]
* [**] Block editor: Search block - Text and background color support [https://github.com/wordpress-mobile/gutenberg-mobile/pull/4127]
* [*] Block editor: Fix Embed Block loading glitch with resolver resolution approach [https://github.com/wordpress-mobile/gutenberg-mobile/pull/4146]
* [*] Block editor: Fixed an issue where the Help screens may not respect an iOS device's notch. [https://github.com/wordpress-mobile/gutenberg-mobile/pull/4110]
* [**] Block editor: Block inserter indicates newly available block types [https://github.com/wordpress-mobile/gutenberg-mobile/pull/4047]
* [*] Block editor: Add support for the Mark HTML tag [https://github.com/wordpress-mobile/gutenberg-mobile/pull/4162]
* [*] Stats Insights: HTML tags no longer display in post titles. [#17380]

18.5
-----
* [**] Block editor: Embed block: Include Jetpack embed variants. [https://github.com/wordpress-mobile/gutenberg-mobile/pull/4008]
* [*] Fixed a minor visual glitch on the pre-publishing nudge bottom sheet. [https://github.com/wordpress-mobile/WordPress-iOS/pull/17300]
* [*] Improved support for larger text sizes when choosing a homepage layout or page layout. [#17325]
* [*] Site Comments: fixed an issue that caused the lists to not refresh. [#17303]
* [*] Block editor: Embed block: Fix inline preview cut-off when editing URL [https://github.com/wordpress-mobile/gutenberg-mobile/pull/4072]
* [*] Block editor: Embed block: Fix URL not editable after dismissing the edit URL bottom sheet with empty value [https://github.com/wordpress-mobile/gutenberg-mobile/pull/4094]
* [**] Block editor: Embed block: Detect when an embeddable URL is pasted into an empty paragraph. [https://github.com/wordpress-mobile/gutenberg-mobile/pull/4048]
* [**] Block editor: Pullquote block - Added support for text and background color customization [https://github.com/WordPress/gutenberg/pull/34451]
* [**] Block editor: Preformatted block - Added support for text and background color customization [https://github.com/wordpress-mobile/gutenberg-mobile/pull/4071]
* [**] Stats: added Publicize and Blogging Reminders nudges for sites with low traffic in order to increase it. [#17142, #17261, #17294, #17312, #17323]
* [**] Fixed an issue that made it impossible to log in when emails had an apostrophe. [#17334]

18.4
-----
* [*] Improves our user images download logic to avoid synchronization issues. [#17197]
* [*] Fixed an issue where images point to local URLs in the editor when saving a post with ongoing uploads. [#17157]
* [**] Embed block: Add the top 5 specific embed blocks to the Block inserter list. [https://github.com/wordpress-mobile/gutenberg-mobile/pull/3995]
* [*] Embed block: Fix URL update when edited after setting a bad URL of a provider. [https://github.com/wordpress-mobile/gutenberg-mobile/pull/4002]
* [**] Users can now contact support from inside the block editor screen. [https://github.com/wordpress-mobile/gutenberg-mobile/pull/3975]
* [**] Block editor: Help menu with guides about how to work with blocks [#17265]

18.3
-----
* [*] Fixed a bug on Reader that prevented Saved posts to be removed
* [*] Share Extension: Allow creation of Pages in addition to Posts. [#16084]
* [*] Updated the wording for the "Posts" and "Pages" entries in My Site screen [https://github.com/wordpress-mobile/WordPress-iOS/pull/17156]
* [**] Fixed a bug that prevented sharing images and videos out of your site's media library. [#17164]
* [*] Fixed an issue that caused `Follow conversation by email` to not appear on some post's comments. [#17159]
* [**] Block editor: Embed block: Enable WordPress embed preview [https://github.com/wordpress-mobile/gutenberg-mobile/pull/3853]
* [**] Block editor: Embed block: Add error bottom sheet with retry and convert to link actions. [https://github.com/wordpress-mobile/gutenberg-mobile/pull/3921]
* [**] Block editor: Embed block: Implemented the No Preview UI when an embed is successful, but we're unable to show an inline preview [https://github.com/wordpress-mobile/gutenberg-mobile/pull/3927]
* [*] Block editor: Embed block: Add device's locale to preview content [https://github.com/wordpress-mobile/gutenberg-mobile/pull/3788]
* [*] Block editor: Column block: Translate column width's control labels [https://github.com/wordpress-mobile/gutenberg-mobile/pull/3952]
* [**] Block editor: Embed block: Enable embed preview for Instagram and Vimeo providers. [https://github.com/wordpress-mobile/gutenberg-mobile/pull/3918]

18.2
-----
* [internal] Fixed an issue where source and platform tags were not added to a Zendesk ticket if the account has no blogs. [#17084]
* [*] Set the post formats to have 'Standard' first and then alphabetized the remaining items. [#17074]
* [*] Fixed wording of theme customization screen's menu bar by using "Activate" on inactive themes. [#17060]
* [*] Added pull-to-refresh to My Site. [#17089]
* [***] Weekly Roundup: users will receive a weekly notification that presents a summary of the activity on their most used sites [#17066, #17116]
* [**] Site Comments: when editing a Comment, the author's name, email address, and web address can now be changed. [#17111]
* [**] Block editor: Enable embed preview for a list of providers (for now only YouTube and Twitter) [https://github.com/WordPress/gutenberg/pull/34446]
* [***] Block editor: Add Inserter Block Search [https://github.com/WordPress/gutenberg/pull/33237]

18.1
-----
* [*] Reader: Fixes an issue where the top of an article could be cropped after rotating a device. [#17041]
* [*] Posts Settings: Removed deprecated Location feature. [#17052]
* [**] Added a time selection feature to Blogging Reminders: users can now choose at what time they will receive the reminders [#17024, #17033]
* [**] Block editor: Embed block: Add "Resize for smaller devices" setting. [https://github.com/wordpress-mobile/gutenberg-mobile/pull/3753]
* [**] Account Settings: added the ability to close user account.
* [*] Users can now share WordPress app with friends. Accessible from Me and About screen. [#16995]

18.0
-----
* [*] Fixed a bug that would make it impossible to scroll the plugins the first time the plugin section was opened.
* [*] Resolved an issue where authentication tokens weren't be regenerated when disabled on the server. [#16920]
* [*] Updated the header text sizes to better support large texts on Choose a Domain and Choose a Design flows. [#16923]
* [internal] Made a change to how Comment content is displayed. Should be no visible changes, but could cause regressions. [#16933]
* [internal] Converted Comment model properties to Swift. Should be no functional changes, but could cause regressions. [#16969, #16980]
* [internal] Updated GoogleSignIn to 6.0.1 through WordPressAuthenticator. Should be no visible changes, but could cause regression in Google sign in flow. [#16974]
* [internal] Converted Comment model properties to Swift. Should be no functional changes, but could cause regressions. [#16969]
* [*] Posts: Ampersands are correctly decoded in publishing notices instead of showing as HTML entites. [#16972]
* [***] Adjusted the image size of Theme Images for more optimal download speeds. [#16914]
* [*] Comments and Notifications list are now displayed with a unified design. [#16985]
* [*] Block editor: Add a "featured" banner and ability to set or remove an image as featured. [https://github.com/wordpress-mobile/gutenberg-mobile/pull/3449]

17.9
-----
* [internal] Redirect Terms and service to open the page in an external web view [#16907]
* [internal] Converted Comment model methods to Swift. Should be no functional changes, but could cause regressions. [#16898, #16905, #16908, #16913]
* [*] Enables Support for Global Style Colors with Full Site Editing Themes [#16823]
* [***] Block editor: New Block: Embed block. [https://github.com/wordpress-mobile/gutenberg-mobile/pull/3727]

17.8
-----
* [*] Authors and Contributors can now view a site's Comments via My Site > Comments. [#16783]
* [*] [Jetpack-only] Fix bugs when tapping to notifications
* [*] Fixed some refresh issues with the site follow buttons in the reader. [#16819]
* [*] Block editor: Update loading and failed screens for web version of the editor [https://github.com/wordpress-mobile/gutenberg-mobile/pull/3573]
* [*] Block editor: Handle floating keyboard case - Fix issue with the block selector on iPad. [https://github.com/wordpress-mobile/gutenberg-mobile/pull/3687]
* [**] Block editor: Added color/background customization for text blocks. [https://github.com/WordPress/gutenberg/pull/33250]

17.7
-----
* [***] Added blogging reminders. Choose which days you'd like to be reminded, and we'll send you a notification prompting you to post on your site
* [** Does not apply to Jetpack app] Self hosted sites that do not use Jetpack can now manage (install, uninstall, activate, and deactivate) their plugins [#16675]
* [*] Upgraded the Zendesk SDK to version 5.3.0
* [*] You can now subscribe to conversations by email from Reader lists and articles. [#16599]
* [*] Block editor: Tablet view fixes for inserter button. [https://github.com/wordpress-mobile/gutenberg-mobile/pull/3602]
* [*] Block editor: Tweaks to the badge component's styling, including change of background color and reduced padding. [https://github.com/wordpress-mobile/gutenberg-mobile/pull/3642]
* [***] Block editor: New block Layout grid. [https://github.com/wordpress-mobile/gutenberg-mobile/pull/3513]
* [*] Fixed an issue where the SignUp flow could not be dismissed sometimes. [#16824]

17.6
-----
* [**] Reader Post details: now shows a summary of Likes for the post. Tapping it displays the full list of Likes. [#16628]
* [*] Fix notice overlapping the ActionSheet that displays the Site Icon controls. [#16579]
* [*] Fix login error for WordPress.org sites to show inline. [#16614]
* [*] Disables the ability to open the editor for Post Pages [#16369]
* [*] Fixed an issue that could cause a crash when moderating Comments. [#16645]
* [*] Fix notice overlapping the ActionSheet that displays the QuickStart Removal. [#16609]
* [*] Site Pages: when setting a parent, placeholder text is now displayed for pages with blank titles. [#16661]
* [***] Block Editor: Audio block now available on WP.com sites on the free plan. [https://github.com/wordpress-mobile/gutenberg-mobile/pull/3523]
* [**] You can now create a Site Icon for your site using an emoji. [#16670]
* [*] Fix notice overlapping the ActionSheet that displays the More Actions in the Editor. [#16658]
* [*] The quick action buttons will be hidden when iOS is using a accessibility font sizes. [#16701]
* [*] Block Editor: Improve unsupported block message for reusable block. [https://github.com/wordpress-mobile/gutenberg-mobile/pull/3621]
* [**] Block Editor: Fix incorrect block insertion point after blurring the post title field. [https://github.com/wordpress-mobile/gutenberg-mobile/pull/3640]
* [*] Fixed a crash when sharing photos to WordPress [#16737]

17.5
-----
* [*] Fixed a crash when rendering the Noticons font in rich notification. [#16525]
* [**] Block Editor: Audio block: Add Insert from URL functionality. [https://github.com/wordpress-mobile/gutenberg-mobile/pull/3031]
* [***] Block Editor: Slash command to insert new blocks. [https://github.com/wordpress-mobile/gutenberg-mobile/pull/3250]
* [**] Like Notifications: now displays all users who liked a post or comment. [#15662]
* [*] Fixed a bug that was causing some fonts to become enormous when large text was enabled.
* [*] Fixed scrolling and item selection in the Plugins directory. [#16087]
* [*] Improved large text support in the blog details header in My Sites. [#16521]
* [***] Block Editor: New Block: Reusable block. [https://github.com/wordpress-mobile/gutenberg-mobile/pull/3490]
* [***] Block Editor: Add reusable blocks to the block inserter menu. [https://github.com/wordpress-mobile/gutenberg-mobile/pull/3054]
* [*] Fixed a bug where the web version of the editor did not load when using an account created before December 2018. [#16586]

17.4
-----
* [**] A new author can be chosen for Posts and Pages on multi-author sites. [#16281]
* [*] Fixed the Follow Sites Quick Start Tour so that Reader Search is highlighted. [#16391]
* [*] Enabled approving login authentication requests via push notification while the app is in the foreground. [#16075]
* [**] Added pull-to-refresh to the My Site screen when a user has no sites. [#16241]
* [***] Fixed a bug that was causing uploaded videos to not be viewable in other platforms. [#16548]

17.3
-----
* [**] Fix issue where deleting a post and selecting undo would sometimes convert the content to the classic editor. [#16342]
* [**] Fix issue where restoring a post left the restored post in the published list even though it has been converted to a draft. [#16358]
* [**] Fix issue where trashing a post converted it to Classic content. [#16367]
* [**] Fix issue where users could not leave the username selection screen due to styling issues. [#16380]
* [*] Comments can be filtered to show the most recent unreplied comments from other users. [#16215]
* [*] Fixed the background color of search fields. [#16365]
* [*] Fixed the navigation bar color in dark mode. [#16348]
* [*] Fix translation issues for templates fetched on the site creation design selection screen. [#16404]
* [*] Fix translation issues for templates fetched on the page creation design selection screen. [#16404]
* [*] Fix translation issue for the Choose button on the template preview in the site creation flow. [#16404]
* [***]  Block Editor: New Block: Search Block [#https://github.com/wordpress-mobile/gutenberg-mobile/pull/3210]
* [**]  Block Editor: The media upload options of the Image, Video and Gallery block automatically opens when the respective block is inserted. [https://github.com/wordpress-mobile/gutenberg-mobile/pull/2700]
* [**]  Block Editor: The media upload options of the File and Audio block automatically opens when the respective block is inserted. [https://github.com/wordpress-mobile/gutenberg-mobile/pull/3399]
* [*]  Block Editor: Remove visual feedback from non-interactive bottom-sheet cell sections [https://github.com/wordpress-mobile/gutenberg-mobile/pull/3404]
* [*]  Block Editor: Fixed an issue that was causing the featured image badge to be shown on images in an incorrect manner. [https://github.com/wordpress-mobile/gutenberg-mobile/pull/3494]


17.2
-----

* [**] Added transform block capability [https://github.com/wordpress-mobile/gutenberg-mobile/pull/3321]
* [*] Fixed an issue where some author display names weren't visible for self-hosted sites. [#16297]
* [***] Updated custom app icons. [#16261]
* [**] Removed Site Switcher in the Editor
* [*] a11y: Bug fix: Allow stepper cell to be selected by screenreader [https://github.com/wordpress-mobile/gutenberg-mobile/pull/3362]
* [*] Image block: Improve text entry for long alt text. [https://github.com/WordPress/gutenberg/pull/29670]
* [***] New Block: Jetpack contact info. [https://github.com/wordpress-mobile/gutenberg-mobile/pull/3340]

17.1
-----

* [*] Reordered categories in page layout picker [#16156]
* [*] Added preview device mode selector in the page layout previews [#16141]
* [***] Block Editor: Improved the accessibility of range and step-type block settings. [https://github.com/wordpress-mobile/gutenberg-mobile/pull/3255]
* [**] Block Editor: Added Contact Info block to sites on WPcom or with Jetpack version >= 8.5.
* [**] We updated the app's color scheme with a brighter new blue used throughout. [#16213, #16207]
* [**] We updated the login prologue with brand new content and graphics. [#16159, #16177, #16185, #16187, #16200, #16217, #16219, #16221, #16222]
* [**] We updated the app's color scheme with a brighter new blue used throughout. [#16213, #16207]
* [**] Updated the app icon to match the new color scheme within the app. [#16220]
* [*] Fixed an issue where some webview navigation bar controls weren't visible. [#16257]

17.0
-----
* [internal] Updated Zendesk to latest version. Should be no functional changes. [#16051]
* [*] Reader: fixed an issue that caused unfollowing external sites to fail. [#16060]
* [*] Stats: fixed an issue where an error was displayed for Latest Post Summary if the site had no posts. [#16074]
* [*] Fixed an issue where password text on Post Settings was showing as black in dark mode. [#15768]
* [*] Added a thumbnail device mode selector in the page layout, and use a default setting based on the current device. [#16019]
* [**] Comments can now be filtered by status (All, Pending, Approved, Trashed, or Spam). [#15955, #16110]
* [*] Notifications: Enabled the new view milestone notifications [#16144]
* [***] We updated the app's design, with fresh new headers throughout and a new site switcher in My Site. [#15750]

16.9
-----
* [*] Adds helper UI to Choose a Domain screen to provide a hint of what a domain is. [#15962]
* [**] Site Creation: Adds filterable categories to the site design picker when creating a WordPress.com site, and includes single-page site designs [#15933]
* [**] The classic editor will no longer be available for new posts soon, but this won’t affect editing any existing posts or pages. Users should consider switching over to the Block Editor now. [#16008]
* [**] Reader: Added related posts to the bottom of reader posts
* [*] Reader: We redesigned the recommended topics section of Discover
* [*] Reader: Added a way to discover new topics from the Manage Topics view
* [*] P2 users can create and share group invite links via the Invite Person screen under the People Management feature. [#16005]
* [*] Fixed an issue that prevented searching for plugins and the Popular Plugins section from appearing: [#16070]
* [**] Stories: Fixed a video playback issue when recording on iPhone 7, 8, and SE devices. [#16109]
* [*] Stories: Fixed a video playback issue when selecting an exported Story video from a site's library. [#16109]

16.8.1
-----

* [**] Stories: Fixed an issue which could remove content from a post when a new Story block was edited. [#16059]

16.8
-----
* [**] Prevent deleting published homepages which would have the effect of breaking a site. [#15797]
* [**] Prevent converting published homepage to a draft in the page list and settings which would have the effect of breaking a site. [#15797]
* [*] Fix app crash when device is offline and user visits Notification or Reader screens [#15916]
* [*] Under-the-hood improvements to the Reader Stream, People Management, and Sharing Buttons [#15849, #15861, #15862]
* [*] Block Editor: Fixed block mover title wording for better clarity from 'Move block position' to 'Change block position'. [https://github.com/wordpress-mobile/gutenberg-mobile/pull/3049]
* [**] Block Editor: Add support for setting Cover block focal point. [https://github.com/wordpress-mobile/gutenberg-mobile/pull/3028]
* [**] Prevent converting published homepage to a draft in the page list and editor's status settings which would have the effect of breaking a site. [#15797]
* [*] Prevent selection of unpublished homepages the homepage settings which would have the effect of breaking a site. [#15885]
* [*] Quick Start: Completing a step outside of a tour now automatically marks it as complete. [#15712]
* [internal] Site Comments: updated UI. Should be no functional changes. [#15944]
* [***] iOS 14 Widgets: new This Week Widgets to display This Week Stats in your home screen. [#15844]
* [***] Stories: There is now a new Story post type available to quickly and conveniently post images and videos to your blog.

16.7
-----
* [**] Site Creation: Adds the option to choose between mobile, tablet or desktop thumbnails and previews in the home page design picker when creating a WordPress.com site [https://github.com/wordpress-mobile/WordPress-iOS/pull/15688]
* [*] Block Editor: Fix issue with uploading media after exiting the editor multiple times [https://github.com/wordpress-mobile/WordPress-iOS/pull/15656].
* [**] Site Creation: Enables dot blog subdomains for each site design. [#15736]
* [**] Reader post card and post details: added ability to mark a followed post as seen/unseen. [#15638, #15645, #15676]
* [**] Reader site filter: show unseen post count. [#15581]
* [***] Block Editor: New Block: Audio [https://github.com/wordpress-mobile/gutenberg-mobile/pull/2854, https://github.com/wordpress-mobile/gutenberg-mobile/pull/3070]
* [**] Block Editor: Add support for setting heading anchors [https://github.com/wordpress-mobile/gutenberg-mobile/pull/2947]
* [**] Block Editor: Disable Unsupported Block Editor for Reusable blocks [https://github.com/wordpress-mobile/gutenberg-mobile/pull/3067]
* [**] Block Editor: Add proper handling for single use blocks such as the more block [https://github.com/wordpress-mobile/gutenberg-mobile/pull/3042]
* [*] Reader post options: fixed an issue where the options in post details did not match those on post cards. [#15778]
* [***] iOS 14 Widgets: new All Time Widgets to display All Time Stats in your home screen. [#15771, #15794]
* [***] Jetpack: Backup and Restore is now available, depending on your sites plan you can now restore your site to a point in time, or download a backup file. [https://github.com/wordpress-mobile/WordPress-iOS/issues/15191]
* [***] Jetpack: For sites that have Jetpack Scan enabled you will now see a new section that allows you to scan your site for threats, as well as fix or ignore them. [https://github.com/wordpress-mobile/WordPress-iOS/issues/15190]
* [**] Block Editor: Make inserter long-press options "add to beginning" and "add to end" always available. [https://github.com/wordpress-mobile/gutenberg-mobile/pull/3074]
* [*] Block Editor: Fix crash when Column block width attribute was empty. [https://github.com/WordPress/gutenberg/pull/29015]

16.6
-----
* [**] Activity Log: adds support for Date Range and Activity Type filters. [https://github.com/wordpress-mobile/WordPress-iOS/issues/15192]
* [*] Quick Start: Removed the Browse theme step and added guidance for reviewing pages and editing your Homepage. [#15680]
* [**] iOS 14 Widgets: new Today Widgets to display your Today Stats in your home screen.
* [*] Fixes an issue where the submit button was invisible during the domain registration flow.

16.5
-----

* [*] In the Pages screen, the options to delete posts are styled to reflect that they are destructive actions, and show confirmation alerts. [#15622]
* [*] In the Comments view, overly-large twemoji are sized the same as Apple's emoji. [#15503]
* [*] Reader 'P2s': added ability to filter by site. [#15484]
* [**] Choose a Domain will now return more options in the search results, sort the results to have exact matches first, and let you know if no exact matches were found. [#15482]
* [**] Page List: Adds duplicate page functionality [#15515]
* [*] Invite People: add link to user roles definition web page. [#15530]
* [***] Block Editor: Cross-post suggestions are now available by typing the + character (or long-pressing the toolbar button labelled with an @-symbol) in a post on a P2 site [#15139]
* [***] Block Editor: Full-width and wide alignment support for Columns (https://github.com/wordpress-mobile/gutenberg-mobile/pull/2919)
* [**] Block Editor: Image block - Add link picker to the block settings and enhance link settings with auto-hide options (https://github.com/wordpress-mobile/gutenberg-mobile/pull/2841)
* [*] Block Editor: Fix button link setting, rel link will not be overwritten if modified by the user (https://github.com/wordpress-mobile/gutenberg-mobile/pull/2894)
* [**] Block Editor: Added move to top/bottom when long pressing on respective block movers (https://github.com/wordpress-mobile/gutenberg-mobile/pull/2872)
* [**] Reader: Following now only shows non-P2 sites. [#15585]
* [**] Reader site filter: selected filters now persist while in app.[#15594]
* [**] Block Editor: Fix crash in text-based blocks with custom font size [https://github.com/WordPress/gutenberg/pull/28121]

16.4
-----

* [internal] Removed unused Reader files. Should be no functional changes. [#15414]
* [*] Adjusted the search box background color in dark mode on Choose a domain screen to be full width. [https://github.com/wordpress-mobile/WordPress-iOS/pull/15419]
* [**] Added shadow to thumbnail cells on Site Creation and Page Creation design pickers to add better contrast [https://github.com/wordpress-mobile/WordPress-iOS/pull/15418]
* [*] For DotCom and Jetpack sites, you can now subscribe to comments by tapping the "Follow conversation" button in the Comments view. [#15424]
* [**] Reader: Added 'P2s' stream. [#15442]
* [*] Add a new P2 default site icon to replace the generic default site icon. [#15430]
* [*] Block Editor: Fix Gallery block uploads when the editor is closed. [#15457]
* [*] Reader: Removes gray tint from site icons that contain transparency (located in Reader > Settings > Followed sites). [#15474]
* [*] Prologue: updates site address button to say "Enter your existing site address" to reduce confusion with site creation actions. [#15481]
* [**] Posts List: Adds duplicate post functionality [#15460]
* [***] Block Editor: New Block: File [https://github.com/wordpress-mobile/gutenberg-mobile/pull/2835]
* [*] Reader: Removes gray tint from site icons that contain transparency (located in Reader > Settings > Followed sites).
* [*] Block Editor: Remove popup informing user that they will be using the block editor by default [#15492]
* [**] Fixed an issue where the Prepublishing Nudges Publish button could be cut off smaller devices [#15525]

16.3
-----
* [***] Login: Updated to new iOS 14 pasteboard APIs for 2FA auto-fill. Pasteboard prompts should be less intrusive now! [#15454]
* [***] Site Creation: Adds an option to pick a home page design when creating a WordPress.com site. [multiple PRs](https://github.com/search?q=repo%3Awordpress-mobile%2FWordPress-iOS+++repo%3Awordpress-mobile%2FWordPress-iOS-Shared+repo%3Awordpress-mobile%2FWordPressUI-iOS+repo%3Awordpress-mobile%2FWordPressKit-iOS+repo%3Awordpress-mobile%2FAztecEditor-iOS+is%3Apr+closed%3A%3C2020-11-17+%22Home+Page+Picker%22&type=Issues)

* [**] Fixed a bug where @-mentions didn't work on WordPress.com sites with plugins enabled [#14844]
* [***] Site Creation: Adds an option to pick a home page design when creating a WordPress.com site. [multiple PRs](https://github.com/search?q=repo%3Awordpress-mobile%2FWordPress-iOS+++repo%3Awordpress-mobile%2FWordPress-iOS-Shared+repo%3Awordpress-mobile%2FWordPressUI-iOS+repo%3Awordpress-mobile%2FWordPressKit-iOS+repo%3Awordpress-mobile%2FAztecEditor-iOS+is%3Apr+closed%3A%3C2020-11-30+%22Home+Page+Picker%22&type=Issues)
* [*] Fixed an issue where `tel:` and `mailto:` links weren't launching actions in the webview found in Reader > post > more > Visit. [#15310]
* [*] Reader bug fix: tapping a telephone, sms or email link in a detail post in Reader will now respond with the correct action. [#15307]
* [**] Block Editor: Button block - Add link picker to the block settings [https://github.com/WordPress/gutenberg/pull/26206]
* [***] Block Editor: Adding support for selecting different unit of value in Cover and Columns blocks [https://github.com/WordPress/gutenberg/pull/26161]
* [*] Block Editor: Fix theme colors syncing with the editor [https://github.com/WordPress/gutenberg/pull/26821]
* [*] My Site > Settings > Start Over. Correcting a translation error in the detailed instructions on the Start Over view. [#15358]

16.2
-----
* [**] Support contact email: fixed issue that prevented non-alpha characters from being entered. [#15210]
* [*] Support contact information prompt: fixed issue that could cause the app to crash when entering email address. [#15210]
* [*] Fixed an issue where comments viewed in the Reader would always be italicized.
* [**] Jetpack Section - Added quick and easy access for all the Jetpack features (Stats, Activity Log, Jetpack and Settings) [#15287].
* [*] Fixed a display issue with the time picker when scheduling posts on iOS 14. [#15392]

16.1
-----
* [***] Block Editor: Adds new option to select from a variety of predefined page templates when creating a new page for a Gutenberg site.
* [*] Fixed an issue that was causing the refresh control to show up on top of the list of sites. [https://github.com/wordpress-mobile/WordPress-iOS/pull/15136]
* [***] The "Floating Action Button" now appears on the list of posts and pages for quick and convenient creation. [https://github.com/wordpress-mobile/WordPress-iOS/pull/15149l]

16.0
-----
* [***] Block Editor: Full-width and wide alignment support for Video, Latest-posts, Gallery, Media & text, and Pullquote block. [https://github.com/wordpress-mobile/gutenberg-mobile/pull/2605]
* [***] Block Editor: Fix unsupported block bottom sheet is triggered when device is rotated. [https://github.com/wordpress-mobile/gutenberg-mobile/pull/2710]
* [***] Block Editor: Unsupported Block Editor: Fixed issue when cannot view or interact with the classic block on Jetpack site. [https://github.com/wordpress-mobile/gutenberg-mobile/pull/2709]
* [**] Reader: Select interests is now displayed under the Discover tab. [#15097]
* [**] Reader: The reader now displays site recommendations in the Discover feed [#15116]
* [***] Reader: The new redesigned Reader detail shows your post as beautiful as ever. And if you add a featured image it would be twice as beautiful! [#15107]

15.9
-----
* [*] Fixed issue that caused duplicate views to be displayed when requesting a login link. [#14975]
* [internal] Modified feature flags that show unified Site Address, Google, Apple, WordPress views and iCloud keychain login. Could cause regressions. [#14954, #14969, #14970, #14971, #14972]
* [*] Fixed an issue that caused page editor to become an invisible overlay. [#15012]
* [**] Block Editor: Increase tap-target of primary action on unsupported blocks. [https://github.com/wordpress-mobile/gutenberg-mobile/pull/2608]
* [***] Block Editor: On Jetpack connected sites, Unsupported Block Editor can be enabled via enabling Jetpack SSO setting directly from within the missing block alert. [https://github.com/wordpress-mobile/gutenberg-mobile/pull/2610]
* [***] Block Editor: Add support for selecting user's post when configuring the link [https://github.com/wordpress-mobile/gutenberg-mobile/pull/2484]
* [*] Reader: Fixed an issue that resulted in no action when tapping a link with an anchor. [#15027]
* [***] Block Editor: Unsupported Block Editor: Fixed issue when cannot view or interact with the classic block on Jetpack sites [https://github.com/wordpress-mobile/gutenberg-mobile/issues/2695]

15.8
-----
* [*] Image Preview: Fixes an issue where an image would be incorrectly positioned after changing device orientation.
* [***] Block Editor: Full-width and wide alignment support for Group, Cover and Image block [https://github.com/wordpress-mobile/gutenberg-mobile/pull/2559]
* [**] Block Editor: Add support for rounded style in Image block [https://github.com/wordpress-mobile/gutenberg-mobile/pull/2591]
* [*] Fixed an issue where the username didn't display on the Signup Epilogue after signing up with Apple and hiding the email address. [#14882]
* [*] Login: display correct error message when the max number of failed login attempts is reached. [#14914]
* [**] Block Editor: Fixed a case where adding a block made the toolbar jump [https://github.com/WordPress/gutenberg/pull/24573]

15.7
-----
* [**] Updated UI when connecting a self-hosted site from Login Epilogue, My Sites, and Post Signup Interstitial. (#14742)
* [**] You can now follow conversations for P2 sites
* [**] Block Editor: Block settings now immediately reflect changes from menu sliders.
* [**] Simplified authentication and updated UI.(#14845, #14831, #14825, #14817).
       Now when an email address is entered, the app automatically determines the next step and directs the user accordingly. (i.e. signup or login with the appropriate login view).
* [**] Added iCloud Keychain login functionality. (#14770)
* [***] Reader: We’re introducing a new Reader experience that allows users to tailor their Discover feed to their chosen interests.
* [*] Media editing: Reduced memory usage when marking up an image, which could cause a crash.
* [**] Block Editor: Fixed Dark Mode transition for editor menus.

15.6
-----
* [***] Block Editor: Fixed empty text fields on RTL layout. Now they are selectable and placeholders are visible.
* [**] Block Editor: Add settings to allow changing column widths
* [**] Block Editor: Media editing support in Gallery block.
* [**] Updated UI when logging in with a Site Address.
* [**] Updated UI when logging in/signing up with Apple.
* [**] Updated UI when logging in/signing up with Google.
* [**] Simplified Google authentication. If signup is attempted with an existing WordPress account, automatically redirects to login. If login is attempted without a matching WordPress account, automatically redirects to signup.
* [**] Fixes issue where the stats were not updating when switching between sites in My Sites.
* [*] Block Editor: Improved logic for creating undo levels.
* [*] Social account login: Fixed an issue that could have inadvertently linked two social accounts.

15.5
-----
* [*] Reader: revamped UI for your site header.
* [***] Block Editor: New feature for WordPress.com and Jetpack sites: auto-complete username mentions. An auto-complete popup will show up when the user types the @ character in the block editor.
* [*] Block Editor: Media editing support in Cover block.
* [*] Block Editor: Fixed a bug on the Heading block, where a heading with a link and string formatting showed a white shadow in dark mode.

15.4
-----
 * [**] Fixes issue where the new page editor wouldn't always show when selected from the "My Site" page on iOS versions 12.4 and below.
 * [***] Block Editor: Media editing support in Media & Text block.
 * [***] Block Editor: New block: Social Icons
 * [*] Block Editor: Cover block placeholder is updated to allow users to start the block with a background color
 * [**] Improved support for the Classic block to give folks a smooth transition from the classic editor to the block editor

15.3
-----
* [***] Block Editor: Adds Copy, Cut, Paste, and Duplicate functionality to blocks
* [***] Block Editor: Users can now individually edit unsupported blocks found in posts or pages. Not available on selfhosted sites or sites defaulting to classic editor.
* [*] Block Editor: Improved editor loading experience with Ghost Effect.

15.2
----
* [*] Block editor: Display content metrics information (blocks, words, characters count).
* [*] Fixed a crash that results in navigating to the block editor quickly after logging out and immediately back in.
* [***] Reader content improved: a lot of fixes in how the content appears when you're reading a post.
* [**] A site's title can now be changed by tapping on the title in the site detail screen.
* [**] Added a new Quick Start task to set a title for a new site.
* [**] Block editor: Add support for customizing gradient type and angle in Buttons and Cover blocks.

-----

15.1
-----
* [**] Block Editor: Add support to upload videos to Cover Blocks after the editor has closed.
* [*] Block Editor: Display the animation of animated GIFs while editing image blocks.
* [**] Block editor: Adds support for theme colors and gradients.
* [*] App Settings: Added an app-level toggle for light or dark appearance.
* [*] Fix a bug where the Latest Post date on Insights Stats was being calculated incorrectly.
* Block editor: [*] Support for breaking out of captions/citation authors by pressing enter on the following blocks: image, video, gallery, quote, and pullquote.
* Block editor: [**] Adds editor support for theme defined colors and theme defined gradients on cover and button blocks.
* [*] Fixed a bug where "Follow another site" was using the wrong steps in the "Grow Your Audience" Quick Start tour.
* [*] Fix a bug where Quick Start completed tasks were not communicated to VoiceOver users.
* [**] Quick Start: added VoiceOver support to the Next Steps section.
* [*] Fixed a bug where the "Publish a post" Quick Start tour didn't reflect the app's new information architecture
* [***] Free GIFs can now be added to the media library, posts, and pages.
* [**] You can now set pages as your site's homepage or posts page directly from the Pages list.
* [**] Fixed a bug that prevented some logins via 'Continue with Apple'.
* [**] Reader: Fixed a bug where tapping on the more menu may not present the menu
* [*] Block editor: Fix 'Take a Photo' option failing after adding an image to gallery block

15.0
-----
* [**] Block editor: Fix media upload progress when there's no connection.
* [*] Fix a bug where taking a photo for your user gravatar got you blocked in the crop screen.
* Reader: Updated card design
* [internal] Logging in via 'Continue with Google' has changes that can cause regressions. See https://git.io/Jf2LF for full testing details.
* [***] Block Editor: New block: Verse
* [***] Block Editor: Trash icon that is used to remove blocks is moved to the new menu reachable via ellipsis button in the block toolbar
* [**] Block Editor: Add support for changing overlay color settings in Cover block
* [**] Block Editor: Add enter/exit animation in FloatingToolbar
* [**] Block Editor: Block toolbar can now collapse when the block width is smaller than the toolbar content
* [**] Block Editor: Tooltip for page template selection buttons
* [*] Block Editor: Fix merging of text blocks when text had active formatting (bold, italic, strike, link)
* [*] Block Editor: Fix button alignment in page templates and make strings consistent
* [*] Block Editor: Add support for displaying radial gradients in Buttons and Cover blocks
* [*] Block Editor: Fix a bug where it was not possible to add a second image after previewing a post
* [internal] Signing up via 'Continue with Google' has changes that can cause regressions. See https://git.io/JfwjX for full testing details.
* My Site: Add support for setting the Homepage and Posts Page for a site.

14.9
-----
* Streamlined navigation: now there are fewer and better organized tabs, posting shortcuts and more, so you can find what you need fast.
* My Site: the "Add Posts and Pages" features has been moved. There is a new "Floating Action Button" in "My Site" that lets you create a new post or page without having to navigate to another screen.
* My Site: the "Me" section has been moved. There is a new button on the top right of "My Site" that lets you access the "Me" section from there.
* Reader: revamped UI with a tab bar that lets you quickly switch between sections, and filtering and settings panes to easily access and manage your favorite content.
* [internal] the "Change Username" on the Signup Epilogue screen has navigation changes that can cause regressions. See https://git.io/JfGnv for testing details.
* [internal] the "3 button view" (WP.com email, Google, SIWA, Site Address) presented after pressing the "Log In" button has navigation changes that can cause regressions. See https://git.io/JfZUV for testing details.
* [**] Support the superscript and subscript HTML formatting on the Block Editor and Classic Editor.
* [**] Block editor: Support for the pullquote block.
* [**] Block editor: Fix the icons and buttons in Gallery, Paragraph, List and MediaText block on RTL mode.
* [**] Block editor: Update page templates to use new blocks.
* [**] Block editor: Fix a crash when uploading new videos on a video block.
* [**] Block Editor: Add support for changing background and text color in Buttons block
* [internal] the "enter your password" screen has navigation changes that can cause regressions. See https://git.io/Jfl1C for full testing details.
* Support the superscript and subscript HTML formatting on the Block Editor and Classic Editor.
* [***] You can now draw on images to annotate them using the Edit image feature in the post editor.
* [*] Fixed a bug on the editors where changing a featured image didn't trigger that the post/page changed.

14.8.1
-----
* Fix adding and removing of featured images to posts.

14.8
-----
* Block editor: Prefill caption for image blocks when available on the Media library
* Block editor: New block: Buttons. From now you’ll be able to add the individual Button block only inside the Buttons block
* Block editor: Fix bug where whitespaces at start of text blocks were being removed
* Block editor: Add support for upload options in Cover block
* Block editor: Floating toolbar, previously located above nested blocks, is now placed at the bottom of the screen
* Block editor: Fix the icons in FloatingToolbar on RTL mode
* Block editor: Fix Quote block so it visually reflects selected alignment
* Block editor: Fix bug where buttons in page templates were not rendering correctly on web
* Block editor: Remove Subscription Button from the Blog template since it didn't have an initial functionality and it is hard to configure for users.
* [internal] the "send magic link" screen has navigation changes that can cause regressions. See https://git.io/Jfqiz for testing details.
* Updated UI for Login and Signup epilogues.
* Fixes delayed split view resizing while rotating your device.

14.7
-----
* Classic Editor: Fixed action sheet position for additional Media sources picker on iPad
* [internal] the signup flow using email has code changes that can cause regressions. See https://git.io/JvALZ for testing details.
* [internal] Notifications tab should pop to the root of the navigation stack when tapping on the tab from within a notification detail screen. See https://git.io/Jvxka for testing details.
* Classic and Block editor: Prefill caption for image blocks when available on the Media library.
* [internal] the "login by email" flow and the self-hosted login flow have code changes that can cause regressions. See https://git.io/JfeFN for testing details.
* Block editor: Disable ripple effect in all BottomSheet's controls.
* Block editor: New block: Columns
* Block editor: New starter page template: Blog
* Block editor: Make Starter Page Template picker buttons visible only when the screen height is enough
* Block editor: Fix a bug which caused to show URL settings modal randomly when changing the device orientation multiple times during the time Starter Page Template Preview is open
* [internal] the login by email flow and the self-hosted login flow have code changes that can cause regressions. See https://git.io/JfeFN for testing details.
* Updated the appearance of the login and signup buttons to make signup more prominent.
* [internal] the navigation to the "login by site address" flow has code changes that can cause regressions. See https://git.io/JfvP9 for testing details.
* Updated site details screen title to My Site, to avoid duplicating the title of the current site which is displayed in the screen's header area.
* You can now schedule your post, add tags or change the visibility before hitting "Publish Now" — and you don't have to go to the Post Settings for this!

* Login Epilogue: fixed issue where account information never stopped loading for some self-hosted sites.
* Updated site details screen title to My Site, to avoid duplicating the title of the current site which is displayed in the screen's header area.

14.6
-----
* [internal] the login flow with 2-factor authentication enabled has code changes that can cause regressions. See https://git.io/Jvdil for testing details.
* [internal] the login and signup Magic Link flows have code changes that could cause regressions. See https://git.io/JvSD6 and https://git.io/Jvy4P for testing details.
* [internal] the login and signup Magic Link flows have code changes that can cause regressions. See https://git.io/Jvy4P for testing details.
* [internal] the login and signup Continue with Google flows have code changes that can cause regressions. See https://git.io/JvypB for testing details.
* Notifications: Fix layout on screens with a notch.
* Post Commenting: fixed issue that prevented selecting an @ mention suggestion.
* Fixed an issue that could have caused the app to crash when accessing Site Pages.
* Site Creation: faster site creation, removed intermediate steps. Just select what kind of site you'd like, enter the domain name and the site will be created.
* Post Preview: Increase Post and Page Preview size on iPads running iOS 13.
* Block editor: Added the Cover block
* Block editor: Removed the dimming effect on unselected blocks
* Block editor: Add alignment options for Heading block
* Block editor: Implemented dropdown toolbar for alignment toolbar in Heading, Paragraph, Image, MediaText blocks
* Block Editor: When editing link settings, tapping the keyboard return button now closes the settings panel as well as closing the keyboard.
* Fixed a crash when a blog's URL became `nil` from a Core Data operation.
* Added Share action to the more menu in the Posts list
* Period Stats: fix colors when switching between light and dark modes.
* Media uploads from "Other Apps": Fixed an issue where the Cancel button on the document picker/browser was not showing up in Light Mode.
* Fix a crash when accessing Blog Posts from the Quick Actions button on iPads running iOS 12 and below.
* Reader post detail: fix colors when switching between light and dark modes.
* Fixed an issue where Continue with Apple button wouldn't respond after Jetpack Setup > Sign up flow completed.


14.5
-----
* Block editor: New block: Latest Posts
* Block editor: Fix Quote block's left border not being visible in Dark Mode
* Block editor: Added Starter Page Templates: when you create a new page, we now show you a few templates to get started more quickly.
* Block editor: Fix crash when pasting HTML content with embeded images on paragraphs
* Post Settings: Fix issue where the status of a post showed "Scheduled" instead of "Published" after scheduling before the current date.
* Stats: Fix background color in Dark Mode on wider screen sizes.
* Post Settings: Fix issue where the calendar selection may not match the selected date when site timezone differs from device timezone.
* Dark Mode fixes:
  - Border color on Search bars.
  - Stats background color on wider screen sizes.
  - Media Picker action bar background color.
  - Login and Signup button colors.
  - Reader comments colors.
  - Jetpack install flow colors.
* Reader: Fix toolbar and search bar width on wider screen sizes.
* Updated the Signup and Login Magic Link confirmation screen advising the user to check their spam/junk folder.
* Updated appearance of Google login/signup button.
* Updated appearance of Apple login/signup button.

14.4.1
-----
* Block Editor: Fix crash when inserting a Button Block.

14.4
-----
* Post Settings: Fixes the displayed publish date of posts which are to be immediately published.

14.3
-----
* Aztec and Block Editor: Fix the presentation of ordered lists with large numbers.
* Added Quick Action buttons on the Site Details page to access the most frequently used parts of a site.
* Block editor: Add support for changing image sizes in Image blocks
* Block editor: Add support for upload options in Gallery block
* Block editor: Added the Button block
* Block editor: Added the Group block
* Block editor: Add scroll support inside block picker and block settings
* Block editor: Fix issue where adding emojis to the post title added strong HTML elements to the title of the post
* Block editor: Fix issue where alignment of paragraph blocks was not always being respected when splitting the paragraph or reading the post's html content.
* Block editor: We’ve introduced a new toolbar that floats above the block you’re editing, which makes navigating your blocks easier — especially complex ones.

* Block editor: Add support for upload options in Gallery block
* Aztec and Block Editor: Fix the presentation of ordered lists with large numbers.
* Added Quick Action buttons on the Site Details page to access the most frequently used parts of a site.
* Post Settings: Adjusts the weekday symbols in the calendar depending on Regional settings.


14.2
-----
* Comment Editing: Fixed a bug that could cause the text selection to be on the wrong line
* Comments: Fixed an bug that could cause HTML markup to be displayed in the comment content
* Media editing: You can now crop, zoom in/out and rotate images that are inserted or being inserted in a post.
* Post Preview: Added a new Desktop preview mode on iPhone and Mobile preview on iPad when previewing posts or pages.
* Post Preview: Added new navigation, "Open in Safari" and Share options when previewing posts or pages.
* Block editor: Long-press Inserter icon to show options to add before/after
* Block editor: Retry displaying image when connectivity restores
* Block editor: Show an "Edit" button overlay on selected image blocks
* Block editor: Add support for image size options in the gallery block
* Signup and Login: signup or login via magic link now supports multiple email clients.
                    Tapping on the "Open Email" button will present a list of installed email client to choose from.
* Posts: Fixed a bug that could disable comments on a draft post when previewing that post.
* Reader: Fixed an issue where a new comment may not appear.
* Reader: Added Post Reblogging feature. You can now reblog a post from the reader to your site(s). There is a new "reblog" button in the post action bar.
          Tapping on it allows to choose the site where to post, and opens the editor of your choice with pre-populated content from the original post.
* Fixed a bug that was causing the app to crash when the user tapped "Retry" on Post List

14.1
-----
* Fixes a bug that could cause some web page previews to remain unauthenticated even after logging in.
* Stats: added a This Week widget to display Views for the past week.
* Block Editor: Reduced padding around text on Rich Text based blocks.
* Block Editor: New block "Shortcode". You can now create and edit Shortcode blocks in the editor.
* Publicize: connecting with Facebook is working again.
* Web Views: the title and button colors in the header of web views was grey, and is now white.

14.0
-----
* Stats: Updated default cards for the Insights view.
* Fixed a bug that displayed incorrect time stamps for scheduled posts.
* Post Settings: Added a new Calendar picker to select a Post's publish date
* Fixed bugs with the "Save as Draft" action extension's navigation bar colors and iPad sizing in iOS 13.
* Fixes appearance issues with navigation bar colors when logged out of the app.
* Fixed a bug that was causing the App to crash when the user tapped on certain notifications.
* Block Editor: Hide image size selection options when image is a url
* Block Editor: Fix displaying placeholder for images
* Block Editor: Fix crash on undo
* Block Editor: Fix styling on navigation UI
* Block Editor: Fix a focus issue
* Fixed a bug that displayed incorrect time stamps for scheduled posts.
* Post Settings: Added a new Calendar picker to select a Post's publish date
* Comment: Add ability to comment in fullscreen
* Stats: fixed issue that could cause incorrect Stats to be displayed when viewing Stats from a widget.
* Stats Today widgets: large numbers are now abbreviated.
* Fixed a bug where files imported from other apps were being renamed to a random name.
* Fixes a crash that could happen in the notifications tab.

13.9
-----
* Stats: added a Today widget to display All-Time stats.
* Block Editor: New block "Gallery". You can now create image galleries using WordPress Media library.
* Block Editor: Fix crash dismissing bottom-sheet after device rotation.
* Block Editor: Add support for changing Settings in the List Block.
* Block Editor: Add support for Video block settings.
* Quick Start: fixed issue that caused 'Follow other sites' tour to not be marked complete.
* Fixed a bug that was causing the App to crash when the user tapped on certain notifications.

13.8
-----
* When a post has an autosave, the autosave version can be loaded into the editor.
* Support: Fix issue that caused 'Message failed to send' error.
* WebView: Fix iOS 13 crash with popover.
* Fixed an issue where the Me screen would sometimes be blank.
* Block editor: New Spacer block to create white space between two blocks.
* Block editor: Images from Image Block can now be previewed full screen by tapping on them.
* Fixed an issue that caused logging in with a 2FA Google account to fail.
* Sign in with Apple: now supports logging in with 2FA enabled on linked WordPress accounts.
* Stats: Fixed issue that caused incorrect data to be displayed.

13.7
-----
* Updated the mobile apps blog address to a non-retired blog.
* Block editor: Added option to insert images from "Free Photo Library".
* Block editor: Fix issue where the keyboard would not capitalize sentences correctly on some cases
* Block editor: Add alignment to paragraph blocks
* Fixed a bug that made comment moderation fail on the first attempt for self-hosted sites.
* Stats Refresh: Stats will reload when the application will move to foreground state.
* Stats: each Period and Post stat now loads independently.
* Block editor: Added support for the preformatted block.
* Stats Today widget: updated design and enabled expanding.

* Block editor: Added option to insert images from "Free Photo Library" and "Other Apps".

13.6
-----
* Fixed a bug that was not submiting posts for review
* Better support for creating or editing posts while offline. Posts can be saved while offline and they will be automatically uploaded (or published) when the device is back online.
* Support: fix issue where issues could be created via Help Center search without setting a contact email.

* Me view: fix issue where view was blank when logging in with a self-hosted site.
* Block Editor: Added support for image alignment options.

13.5
-----
* Block editor: Fix issue when "New Photo Post" shortcut won't add the selected photo to the post.
* Block editor: Add Link Target (Open in new tab) to Image Block settings.
* Block editor: DarkMode improvements.
* Block editor: New block "Media & Text".
* Block Editor: Fix issue where the block inserter layout wasn't correct after device rotation.
* Dark Mode: General improvements
* Stats: each Insight stat now loads independently.
* Stats: added ability to customize Insights.

13.4.1
-----
Post Settings: Fixed a crash with featured image.
Removed Giphy as a media source due to changes in their SDK.

13.4
-----
* Sign In With Apple: if the Apple ID has been disconnected from the WordPress app, log out the account.
* Sign In With Apple: if the Apple ID has been disconnected from the WordPress app, log out the account on app launch.
* Dark Mode: General improvements
* Share Extension: Fixed the text view content inset

* Universal links: Pass back to Safari if we can't handle a URL.
* Sign In With Apple: fixed issue with re-logging in on an existing WP account.
* Block editor: Fix a bug on iOS 13.0 were tapping on a link opens Safari
* Block editor: Fix a link editing issue, where trying to add a empty link at the start of another link would remove the existing link.

13.3
-----
* Block editor: Add rich text styling to video captions
* Block editor: Blocks that would be replaced are now hidden when add block bottom sheet displays
* Block editor: Tapping on empty editor area now always inserts new block at end of post
* Block editor: Fixed a performance issue that caused a freeze in the editor with long text content.
* Dark Mode: Fixed colors in rich notifications
* Reader: Fixed issue with links opening while scrolling in reader posts and comments.

13.2
-----
* When Log In is selected, all available options are displayed.
* Shows an alert instead of showing a new screen for facebook publicize error.

13.1
-----
* Moved Notification Settings from the Me tab to the Notifications tab.
* Account Settings: added the ability to change the username.
* Stats: added File Downloads to period stats.
* Stats Periods: Fixed an issue that made the Post stats title button unable.
* Adds a Publish Now action to posts in the posts list.
* Stats Periods: Fixed a bug that affected the header date when the site and the device timezones were different.
* My Sites: Fixed a problem where some sites would appear duplicated.

* Stats Periods: Fixed an issue that made the Post stats title button unable.
* Stats Periods: Fixed a bug that affected the header date when the site and the device timezones were different.
* Adds a Publish Now action to posts in the posts list.
* My Sites: Fixed a problem where some sites would appear duplicated.

13.0
-----
* Stats: now use site timezone instead of device.
* Improved color scheme consistency.
* Post Stats: date bar no longer goes prior to earliest date available.
* Block editor: Adding a block from the post title now shows the add block here indicator.
* Block editor: Deselect post title any time a block is added
* Block editor: Auto-enabled upon first open of a block post, unless opted out in v12.9.
* Block editor: You can now enable and disable the block editor on a per-site basis.

12.9
-----
* Offline support: Create Post is now available from empty results view in offline mode.
* Post Preview: Displaying preview generation status in navigation bar instead of a
                blocking spinner.
* Block editor: Tapping on an empty editor area will create a new paragraph block
* Block editor: Fix content loss issue when loading unsupported blocks containing inner blocks.
* Block editor: Adding a block from the Post Title now inserts the block at the top of the Post.
* Stats Insights: Fixed issue that prevented some stats from showing for low volume sites.

12.8
-----
* Stats Insights: New two-column layout for Follower Totals stats.
* Stats Periods: Countries Map added in countries section.
* Updated copy for preview unavailable screen
* Stats Insights: New two-column layout for This Year stats.
* Stats Insights: added details option for This Year stats.
* Stats Insights: New two-column layout for Most Popular Time stats.
* Stats: modified appearance of empty charts.
* Stats Insights: Fixed issue where refreshing would sometimes clear the stats.
* Stats overview chart: Fixed issue with legend location on iOS 11.
* Stats Periods: Fixed crash when the Countries map displayed one country only
* Added a selection of user customizable app icons. Change it via Me > App Settings > App Icon.
* Update the app's colors using the Muriel color palette.
* Stats Periods detail views: Fixed an issue where rotation would truncate data.
* Stats Periods: Fixed an issue when a period interval was selected.

12.7
-----
* Block Editor: Video, Quote and More blocks are available now.
* Post Settings: Setting a Featured Image on a Post/Site should now work better in poor network conditions.
* Offline Improvements: Posts that failed to upload due to connectivity issues will be auto-uploaded.
* Block Editor: Copy/Paste of text with attributes( bold, italic, ...) will be respected on the editor.
* Block Editor: Updated color scheme.
* Block Editor: Nested lists are now available on the toolbar.
* Post Settings: Setting a Featured Image on a Post/Site should now work better in poor netowrk conditions.
* Stats Insights: New two-column layout for All-Time stats.
* Stats Insights: New two-column layout for Today stats.
* Post preview: Fixed issue with preview for self hosted sites not working.

12.6
-----
* Block Editor: Added UI to display a warning when a block has invalid content.
* Block Editor: Fixed issue with link settings where “Open in New Tab” was always OFF on open.
* Removed the limit of number of photos that can be shared from other apps.
* Account Settings Primary Site now shows the site domain if the site has no name.
* The app now launches a bit more quickly.
* Added a list of third-party library acknowledgements.
* Updated messaging experience for a reply upload result.
* Stats: Fixed an issue where chart axes may be formatted incorrectly in some locales.

12.5
-----
* Fixed Notices sometimes showing behind the keyboard
* Implemented Domain Credit feature
* Implemented auto saving a post on preview
* The app now launches a bit more quickly.
* Fixed broken images in posts created by the share extension.
* Deprecated local previews

12.4.1
------
* Copy/Paste from post contents to other apps is working again.

12.4
-----
* You can now mark notifications as unread with just a swipe.
* Fixed crash when searching Free Photo Library.
* Better URL validation when logging in with a self hosted site.
* Account Settings Primary Site now shows the site URL if the site has no name.
* Implemented incremental improvements to accessibility experience across the app.
* Updated error message when tag loading failed.

12.3
-----
* Images are now imported from TextBundle and TextPack files shared from other apps
* Added support for importing Markdown files shared from other apps
* Resolved a crash that might occur during the new Site Creation flow.
* Improved connectivity errors messaging in sharing screen.
* Quotes in Reader are now easier to read, thanks to a vertical bar on the left making them more visually distinct
* Fixed an issue where some text in Activity Log would show up in a wrong language
* Jetpack Remote Install: enabled the native feature to install and activate Jetpack on a self-hosted site

12.2
-----
* Draft preview now shows the remote version of the post.
* Initial support for importing TextBundle and TextPack from other apps.
* Support for lists in Gutenberg posts.
* Several UI details were polished in the Site Creation flow.

12.1
-----
* Improve messages when updates to user account details fail because of server logic, for exanple email being used for another account.
* Improved text import from other apps, such as Bear or Ulysses 🥰
* Added support on the editor for video elements that use the source elements. For example:
```<video alt="Another video with bunnies">
<source src="https://videos.files.wordpress.com/kUJmAcSf/bbb_sunflower_1080p_30fps_normal.mp4" type="video/mp4">
</video>```
* Block editor now supports the creation of posts with pre-inserted photos and the the 3touch action of starting a post with photo.

12.1
-----
* Improve messages when updates to user account details fail because of server logic, for exanple email being used for another account.
* Improved text import from other apps, such as Bear or Ulysses 🥰
* Reader: fixed issue where empty state buttons were not functional.

12.0
-----
* Redesigned Notices
* Changed offline error messages to be less disruptive.
* Resolved a defect in the new Site Creation flow where the site preview address bar could be edited.
* Made it easier to find a domain for your new site, by moving the best match to the top of the search results.

11.9
------
* Quick Start v2: After creating a new site with WordPress.com there are more tutorials available, now including tips to improve growth.
* Quick Start will also be suggested less often, but when it's more likely to be helpful.
* Added connection error alert in Sharing screen.
* Increased padding at the bottom of the share extension's editor, to make typing a longer post a bit more comfortable.
* Removes the white background color applied to the site icon on the site details screen.
* Updated No Results View illustration and copy displayed on connectivity issue.
* Enhanced Site Creation flow for smarter, more personalized sites.<|MERGE_RESOLUTION|>--- conflicted
+++ resolved
@@ -1,12 +1,9 @@
 21.4
 -----
 * [*] Share extension navigation bar is no longer transparent [#19700]
-<<<<<<< HEAD
 * [***] [Jetpack-only] Adds a smooth, opt-in transition to the Jetpack app. [#19759]
 * [***] You can now migrate your site content to the Jetpack app without a hitch. [#19759]
-=======
 * [**] [internal] Upgrade React Native from 0.66.2 to 0.69.4 [https://github.com/wordpress-mobile/gutenberg-mobile/pull/5193]
->>>>>>> ee94c354
 
 21.3
 -----
