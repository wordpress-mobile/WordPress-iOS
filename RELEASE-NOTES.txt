--- conflicted
+++ resolved
@@ -1,12 +1,9 @@
 13.4
 -----
-<<<<<<< HEAD
 * Sign In With Apple: if the Apple ID has been disconnected from the WordPress app, log out the account.
-=======
 * Sign In With Apple: if the Apple ID has been disconnected from the WordPress app, log out the account on app launch.
 * Dark Mode: General improvements
 
->>>>>>> fcb6dfe2
  
 13.3
 -----
