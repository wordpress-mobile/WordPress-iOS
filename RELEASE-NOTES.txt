--- conflicted
+++ resolved
@@ -1,10 +1,7 @@
 24.3
 -----
-<<<<<<< HEAD
 * [*] Gravatar: Adds a new view to the profile editing page to inform the users about Gravatar. [#22615]
-=======
 * [**] Multiple pre-publishing sheet fixes and improvements [#22606]
->>>>>>> 6f9b8e8a
 
 24.2
 -----
