--- conflicted
+++ resolved
@@ -1,12 +1,9 @@
 20.0
 -----
 * [*] Quick Start: The "Get to know the WordPress app" card has a fresh new look [#18688]
-<<<<<<< HEAD
 * [*] App Settings: refreshed the UI with updated colors for Media Cache Size controls, Clear Spot Index row button, and Clear Siri Shortcut Suggestions row button. From destructive (red color) to standard and brand colors. [#18636]
-=======
 * [*] [internal] Quick Start: Fixed an issue where the Quick Start modal was not displayed after login if the user's default tab is Home. [#18721]
 * [*] Quick Start: The Next Steps modal has a fresh new look [#18711]
->>>>>>> aab5ea58
 
 19.9
 -----
