24.0
-----
* [**] [internal] A minor refactor in authentication flow, including but not limited to social sign-in and two factor authentication. [#22086]
<<<<<<< HEAD
* [**] The block editor now automatically retries failed media uploads when network connectivity is re-established. [#22238]
=======
* [***] [Jetpack-only] Plans: Upgrade to a WPCOM plan from domains dashboard in Jetpack app. [#22261]
* [**] [internal] Refactor domain selection flows to use the same domain selection UI. [22254]
* [**] Re-enable the support for using Security Keys as a second factor during login [#22258]
* [*] Fix crash in editor that sometimes happens after modifying tags or categories [#22265]
>>>>>>> 0935d3a6

23.9
-----
* [**] Updates the My Site header to show site actions in a context menu [#22151]
* [**] Add media fitlers to the Site Media screen [#22096]
* [*] The "aspect ratio" mode on the Site Media screen is now also available on iPhone via the new title menu [#22096]
* [**] Update the classic editor to use the new Photos and Site Media pickers [#22060]
* [**] [internal] Remove WPMediaPicker dependency [#22103]
* [*] [internal] Rework Tenor (Free GIF) and Stock Photos (Free Photos) pickers [#22066, #22074]
* [*] [internal] Remove MediaThumbnailService and reduce the size of the large thumbnails, reducing disk usage [#22106]
* [*] [Jetpack-only] Fix an occasional crash when changing Reader comment status [#22155]
* [*] [Jetpack-only] Fix an occasional crash when logging out after interacting with Reader [#22147]
* [*] Fix an issue where the Compliance Popover breaks other screens presentation. [#22085]

23.8
-----
* [**] Add Optimize Images setting for image uploads and enable it by default [#21981]
* [*] Fix the media item details screen layout on iPad [#22042]
* [*] Improve the performance of loading thumbnails and original images in the Site Media screen [#22043]
* [*] Integrate native photos picker (`PHPickerViewController`) in Story Editor [#22059]
* [*] Fix an issue [#21959] where WordPress → Jetpack migration was not working for accounts with no sites. These users are now presented with a shortened migration flow. The "Uninstall WordPress" prompt will now also appear only as a card on the Dashboard. [#22064]
* [*] Add Select and Deselect button to previews in Site Media picker [#22078]
* [*] [internal] Fix an issue with scheduling of posts not working on iOS 17 with Xcode 15 [#22012]
* [*] [internal] Remove SDWebImage dependency from the app and improve cache cost calculation for GIFs [#21285]
* [*] Stats: Fix an issue where sites for clicked URLs do not open [#22061]
* [*] Improve pages list performance when there are hundreds of pages in the site [#22070]
* [*] Fix an issue with local thumbnails for GIFs inserted to Site Media not being animated [#22083]
* [*] [internal] Make Reader web views inspectable on iOS 16.4 and higher [#22077]
* [*] [internal] Add workarounds for large emoji on P2. [#22080]
* [*] [Jetpack-only] Block Editor: Ensure text is always visible within Contact Info block [https://github.com/Automattic/jetpack/pull/33873]
* [*] Block Editor: Ensure uploaded audio is always visible within Audio block [https://github.com/WordPress/gutenberg/pull/55627]
* [*] Block Editor: In the deeply nested block warning, only display the ungroup option for blocks that support it [https://github.com/WordPress/gutenberg/pull/56445]
* [**] Refactor deleting media [#21748]
* [*] [Jetpack-only] Add a dashboard card for Bloganuary. [https://github.com/wordpress-mobile/WordPress-iOS/pull/22136]
* [*] Fix an issue where the Compliance Popover breaks other screens presentation. [#22085]

23.7
-----
* [**] Posts & Pages: Redesigned the posts and pages screen. We’ve consolidated the “default” and “compact” display options (#21804, #21842)
* [*] Posts & Pages: Moved actions to a context menu and added new actions such as “Comments”, “Settings”, and “Set as regular page”. Made the context menu available via long-press (#21886, #21965, #21963, #21967)
* [*] Posts & Pages: Added swipe actions - left to view, right to share and/or delete (#21917)
* [***] Posts & Pages: Added paging, full-text search, and searching via “author” / “tag” filters (#21789)
* [*] Posts & Pages: Search now works across all authors unless you explicitly add the author filter (#21966)
* [*] Posts & Pages: Fix an issue with the Pages list not refreshing when the pages are added or modified
* [*] Posts & Pages: Fix an issue where “View” action was available for Trashed posts (#21958)
* [*] Posts & Pages: Fix rare crashes in Posts & Pages (#21298)
* [***] Site Media: Update the design of the Site Media screen with an improved selection mode, updated context menus, a way to share more than one item at a time, better support for animated GIFs, fix a couple of visual issues with state views and search, and more [#21457]
* [**] Site Media: Improve performance by moving the work to the background, reducing memory usage, prefetching images, decompressing jpegs in the background, canceling unneeded requests, and more [#21470], [#21615], [#21664]
* [**] Site Media: Add support for selecting site media with a pan gesture [#21702]
* [*] Site Media: Add storage quota shown proactively in the context menu when adding media [#22013]
* [*] Site Media: Add aspect ratio mode to Site Media on iPad, which is a new default [#22009]
* [**] Site Media: Update the design of the Site Media details view that now allows swiping between photos, makes it easier to modify metadata, and delete items [#22008]
* [*] Site Media: Fix an issue with blank image placeholders on the Site Media screen [#21457]
* [*] Site Media: Fix an issue with 'you have no media' appears just before the media does [#9922] [#21457]
* [*] Site Media: Fix an issue with media occasionally flashing white on the Site Media screen
* [*] Site Media: Fix rare crashes in the Site Media screen and media picker [#21572]
* [*] Site Media: Fix an issue with sharing PDF and other documents [#22021]
* [*] Bug fix: Reader now scrolls to the top when tapping the status bar. [#21914]
* [*] Fix an issue with incorrect description for "Hidden" post privacy status [#21955]
* [*] [internal] Refactor sending the API requests for searching posts and pages. [#21976]
* [*] Fix an issue in Menu screen where it fails to create default menu items. [#21949]
* [*] [internal] Refactor how site's pages are loaded in Site Settings -> Homepage Settings. [#21974]
* [*] Block Editor: Fix error when pasting deeply nested structure content [https://github.com/WordPress/gutenberg/pull/55613]
* [*] Block Editor: Fix crash related to accessing undefined value in `TextColorEdit` [https://github.com/WordPress/gutenberg/pull/55664]
* [***] [Jetpack-only] Added the All Domains screen enabling the users to manage their domains from within the app [#22033]

23.6
-----
* [***] Added support for logging in with security keys [#22001]
* [***] [Jetpack-only] Added paid domain selection, plan selection, and checkout screens in site creation flow [#21688]
* [**] When moving a post to trash, show a toast message with undo action instead of an inline undo row. [#21724]
* [*] Site Domains: Fixed an issue where the message shared while adding a domain was inaccurate. [#21827]
* [*] Fix an issue where login with site address is blocked after failing the first attempt. [#21848]
* [*] Fix an issue with an issue [#16999] with HTML not being stripped from post titles [#21846]
* [*] Fix an issue that leads to an ambiguous error message when an incorrect SMS 2FA code is submitted. [#21863]
* [*] Fix an issue where two 2FA controllers were being opened at the same time when logging in. [#21865]
* [*] Block Editor Social Icons: Fix visibility of inactive icons when used with block based themes in dark mode [https://github.com/WordPress/gutenberg/pull/55398]
* [*] Block Editor Classic block: Add option to convert to blocks [https://github.com/WordPress/gutenberg/pull/55461]
* [*] Block Editor Synced Patterns: Fix visibility of heading section when used with block based themes in dark mode [https://github.com/WordPress/gutenberg/pull/55399]

23.5
-----
* [*] Fix a crash when the blog's blogging prompt settings contain invalid JSON [#21677]
* [*] [WordPress-only] Fixes an issue where users would land on the Reader after signup while it should not be accessible. [#21751]
* [*] Block Editor: Split formatted text on triple Enter [https://github.com/WordPress/gutenberg/pull/53354]
* [*] Block Editor: Quote block: Ensure border is visible with block-based themes in dark [https://github.com/WordPress/gutenberg/pull/54964]
* [*] (Internal) Remove .nativePhotoPicker feature flag and the disabled code [#21681](https://github.com/wordpress-mobile/WordPress-iOS/pull/21681)
* [*] [WordPress-only] fixes an issue where users attempting to create a .com site in the post-sign-up flow are presented with two consecutive overlays. [#21752]
* [**] [Jetpack-only] Reader: Improvement of core UI elements, including feed cards, tag and site headers, buttons and recommendation sections. [#21772]

23.4
-----
* [*] Resolve the unresponsiveness of the compliance popover on iPhone SE devices when large fonts are enabled. [#21609]
* [*] Fix an issue with a New Page action visible for Contributors [https://github.com/wordpress-mobile/WordPress-iOS/pull/21659]
* [*] Block Editor: Prevent crash from invalid media URLs [https://github.com/WordPress/gutenberg/pull/54834]
* [*] Fix an issue with contributors seeing pre-publishing popup and a wrong confirmation message after submitting a post for review [https://github.com/wordpress-mobile/WordPress-iOS/pull/21658]
* [*] Block Editor: Limit inner blocks nesting depth to avoid call stack size exceeded crash [https://github.com/WordPress/gutenberg/pull/54382]
* [*] Fix an issue with non-admins being able to see the plugin menu on the Atomic sites [https://github.com/wordpress-mobile/WordPress-iOS/pull/21657]
* [**] Block Editor: Fallback to Twitter provider when embedding X URLs [https://github.com/WordPress/gutenberg/pull/54876]

23.3.1
-----
* [*] Resolve the unresponsiveness of the compliance popover on iPhone SE devices when large fonts are enabled. [#21609]

23.3
-----
* [***] [Jetpack-only] Lock Screen Widgets are now available on Jetpack. Quickly view your site stats without unlocking your phone. [#21535]
* [*] Block editor: Fix the obscurred "Insert from URL" input for media blocks when using a device in landscape orientation. [https://github.com/wordpress-mobile/gutenberg-mobile/pull/6143]
* [**] Block editor: Updated placeholder text colors for block-based themes [https://github.com/wordpress-mobile/gutenberg-mobile/pull/6182]
* [**] Update the main site navigation on the My Site screen, making it easier to access the common site sections. The new shortcuts can be modified using the Personalize Home Tab screen. [21502](https://github.com/wordpress-mobile/WordPress-iOS/pull/21502)
* [**] [internal] Refactor fetching one single media item. [#21567]
* [**] [internal] Refactored how the total number of WordPress Media is fetched. [#21568]
* [**] [internal] Refactor fetching metadata of VideoPress videos. [#21569]

23.2
-----
* [**] Integrate the native media picker (`PHPickerViewController`), which is familiar to all Apple Photos users. It has a powerful search; you can filter by favorites, zoom in, filter by different media types, and more. And it doesn't require any access permissions or dialogs to work and handles large Photos libaries with ease. [#21190](https://github.com/wordpress-mobile/WordPress-iOS/issues/21190).
* [*] Remove the "New Photo Post" app quick action [#21369](https://github.com/wordpress-mobile/WordPress-iOS/pull/21369)
* [*] (Internal) Fix unbounded growth of number media observers in Post Editor (performance issue) [#21352](https://github.com/wordpress-mobile/WordPress-iOS/pull/21352)
* [**] [internal] Fix a crash when disconnecting the app from the "Connected Applications" on WordPress.com. [#21375]
* [*] Fix an issue where the "Take Photo" flow was not working without the "All Photos" access [#21398](https://github.com/wordpress-mobile/WordPress-iOS/pull/21398)
* [*] Fix a couple of small issues with media uploads error handling [#21411](https://github.com/wordpress-mobile/WordPress-iOS/pull/21411)
* [*] [internal] Change how a post is fetched when selecting a post in Spotlight search result. [#21439]
* [*] [internal] Change how a post's revision is fetched from the post history screen. [#21440]
* [**] [internal] Replace the progress indicator implementation in uploading featured image from "Post Settings" [#21438]
* [**] [Jetpack-only] Block Editor: Add basic support to view, relocate, and remove the Jetpack Paywall block. [https://github.com/wordpress-mobile/gutenberg-mobile/pull/6076]
* [*] Block Editor: Columns block - Fix transforming into a Group block crash [https://github.com/wordpress-mobile/gutenberg-mobile/pull/6129]
* [**] Block Editor: Add block outline to all Social Link blocks when selected [https://github.com/WordPress/gutenberg/pull/54011]
* [***] [Jetpack-only] Contact Support: Add a new chat-based support channel where users can get answers from a bot trained to help app users. Users can still create a support ticket to talk to a Happiness Engineer if they don't find the answer they're looking for [#21467]
* [*] Fix a crash on the pages list when the authentication token is invalid. [#21471]
* [**] Me tab: move Me to the bottom tab bar [https://github.com/wordpress-mobile/WordPress-iOS/pull/21348]
* [*] Fix Stats menu option not visible for self-hosted sites without a Jetpack connection. [#21548]

23.0.1
-----
 * [**] Fix Voice Over and assistive keyboards [https://github.com/WordPress/gutenberg/pull/53895]

23.1
-----
* [*] Block editor: Hide undo/redo buttons when using the HTML editor [#21253]
* [*] Block editor: Display custom color value in mobile Cover Block color picker [https://github.com/WordPress/gutenberg/pull/51414]
* [**] Block editor: Display outline around selected Social Link block [https://github.com/WordPress/gutenberg/pull/53377]
* [**] Block editor: Fix font customization not getting updated. [https://github.com/WordPress/gutenberg/pull/53391]
* [*] [internal] Fix Core Data multithreaded access exception in Blogging Reminders [#21232]
* [*] [internal] Remove one of the image loading subsystems for avatars and consolidate the cache [#21259]
* [*] Fixed a crash that could occur when following sites in Reader. [#21341]
* [**] [Jetpack-only] Add a "Domain Focus" Card to the Dashboard that opens a screen that allows tranfer of Google Domains. This card can also be hidden across all sites of the account by accesing the More button. [#21368]
* [**] Fix Voice Over and assistive keyboards [https://github.com/WordPress/gutenberg/pull/53895]
* [*] Fix an issue with widget data sometimes showing zeros [https://github.com/wordpress-mobile/WordPress-iOS/pull/21430]

23.0
-----
* [***] [Jetpack-only] Jetpack Social: UI improvements to access and control your social sharing from more locations throughout the app [#21258]
* [**] [Jetpack-only] Blaze Manage Campaigns: Added a dashboard card that displays the most recent campaign, a campaigns list screen, and a campaign details screen. [#20821, #20977, #20950]
* [**] [Jetpack-only] Made significant performance improvements for Total Likes stats card. [#21168]
* [**] [internal] Upgrade React Native to 0.71.11 [#20956]
* [*] Fix incorrect WordPress Media images count in Media Picker. [#21181]
* [*] [Jetpack-only] Fix app hangs on the Stats screen [#21067]
* [*] Fix an issue with the size of the thumbnails in the media picker so it now loads faster and uses less memory [#21204]
* [*] Fix an issue with unstable order of assets on the media screen [#21210]
* [*] Fix an issue with media screen flashing when opened [#21211]
* [*] Block editor: Remove visual gap in mobile toolbar when a Gallery block is selected [https://github.com/WordPress/gutenberg/pull/52966]
* [*] Block editor: Remove Gallery caption button on mobile [https://github.com/WordPress/gutenberg/pull/53010]
* [*] Block editor: Fix Gallery block selection when adding media [https://github.com/WordPress/gutenberg/pull/53127]
* [*] [internal] Fix an issue with some media pickers not deallocating after selection in post editor [#21225]
* [*] Fix occasional crashes when updating Notification, Posts, and Reader content [#21250]
* [*] Fix an issue in Reader topics cleanup that could cause the app to crash. [#21243]
* [*] [internal] Fix incorrectly terminated background task [#21254]
* [**] [internal] Refactor how image is downloaded in Gutenberg Editor and Aztec Editor. [#21227]
* [**] Fixed an occassional crash when reloading Media picker. [#21337]

22.9
-----
* [*] [internal] Fix multiple memory leaks after logging in and logging out. [#21047, #21092]
* [**] Block editor: Move undo/redo buttons to the navigation bar. [#20930]
* [*] Fixed an issue that caused the UI to be briefly unresponsive in certain case when opening the app. [#21065]
* [**] Blogging Prompts: Fixed a crash in Reader after tapping on a blogging prompt multiple times. [#21112]
* [*] [internal] Update calls to use UserDefaults singleton. [#21088]
* [*] Fix memory leaks in setting up Jetpack connection. [#21052]
* [*] Fix a memory leak caused by the theme customization web view. [#21051]
* [**] [internal] Updated the code that enables Gutenberg editor in all blogs when the user is in the Gutenberg rollout group. [#21146]
* [**] [internal] Fix a few potential Core Data issues in Blogging Prompts & Reminders. [#21016]
* [*] [Jetpack-only] Made performance improvements for Posting Activity stats. [#21136]
* [*] Fixed a crash that could occur when following sites in Reader. [#21140]
* [*] Fix an issue with avatars not loading in mentions [#21169]
* [*] [Jetpack-only] Fixed a crash that could occur when the user deletes the WordPress app upon a successful migration. [#21167]
* [*] Fixed a crash that occurs in Weekly Roundup Background task due to a Core Data Concurrency violation. [#21076]
* [***] Block editor: Editor UX improvements with new icons, colors and additional design enhancements. [https://github.com/wordpress-mobile/gutenberg-mobile/pull/5985]
* [**] Fixed an occassional crash when opening Media picker. [#21231]

22.8
-----
* [*] Blogging Reminders: Disabled prompt for self-hosted sites not connected to Jetpack. [#20970]
* [**] [internal] Do not save synced blogs if the app has signed out. [#20959]
* [**] [internal] Make sure synced posts are saved before calling completion block. [#20960]
* [**] [internal] Fix observing Quick Start notifications. [#20997]
* [**] [internal] Fixed an issue that was causing a memory leak in the domain selection flow. [#20813]
* [*] [Jetpack-only] Block editor: Rename "Reusable blocks" to "Synced patterns", aligning with the web editor. [https://github.com/wordpress-mobile/gutenberg-mobile/pull/5885]
* [**] [internal] Block editor: Fix a crash related to Reanimated when closing the editor [https://github.com/wordpress-mobile/gutenberg-mobile/pull/5938]

22.7
-----
* [**] [internal] Blaze: Switch to using new canBlaze property to determine Blaze eligiblity. [#20916]
* [**] Fixed crash issue when accessing drafts that are mid-upload from the Home 'Work on a Draft Post' card. [#20872]
* [**] [internal] Make sure media-related features function correctly. [#20889], [20887]
* [*] [internal] Posts list: Disable action bar/menu button when a post is being uploaded [#20885]
* [*] Block editor: Image block - Fix issue where in some cases the image doesn't display the right aspect ratio [https://github.com/wordpress-mobile/gutenberg-mobile/pull/5869]
* [*] Block editor: Fix cursor positioning when dictating text on iOS [https://github.com/WordPress/gutenberg/issues/51227]

22.6
-----
* [**] [internal] Check required WordPress version to set "galleryWithImageBlocks" flag [#20736]
* [**] [Jetpack-only] Add a "Personalize Home Tab" button to the bottom of the My Site Dashboard that opens a new screen where you can customize which dashboard cards are visible. You can now also hide any of the dashboard cards directly from My Site Dashboard using the "more" menu. [#20296]
* [*] [Jetpack-only] Domains selection: Show error message when selecting unsupported domains. [#20786]
* [***] [Jetpack-only] Plans: Bringing WPCOM plans to Jetpack app. [#20822]
* [**] Block editor: [iOS] Fix dictation regression, in which typing/dictating at the same time caused content loss. [https://github.com/WordPress/gutenberg/pull/49452]
* [*] Block editor: Display lock icon in disabled state of `Cell` component [https://github.com/wordpress-mobile/gutenberg-mobile/pull/5798]
* [*] Block editor: Show "No title"/"No description" placeholder for not belonged videos in VideoPress block [https://github.com/wordpress-mobile/gutenberg-mobile/pull/5840]

22.5.1
-----
* [*] Resolve an issue that was causing the app crash when `CrashLogging.logError` is called from a background thread. [#20846]
* [**] [internal] Make sure a database tidy-up task (null blog property sanitizer) is completed before any other Core Data queries. [#20867]

22.5
-----
* [*] [Jetpack-only] Reader: Fix the display of the followed topics in the filter sheet when they're written in non-latin languages. [#20702]
* [*] [Jetpack-only] Reader: Fixed an issue that was causing the Report and Block actions to be missing from Post Menu actions sheet. [#20705]
* [***] Enables editing of the site homepage for sites using block-based themes directly from the pages list. [#20713]
* [*] Block editor: Add disabled style to `Cell` component [https://github.com/WordPress/gutenberg/pull/50665]
* [**] Block editor: Fix undo/redo history when inserting a link configured to open in a new tab [https://github.com/WordPress/gutenberg/pull/50460]
* [**] [Jetpack-only] Block editor: Disable details settings for not belonged VideoPress videos [https://github.com/wordpress-mobile/gutenberg-mobile/pull/5782]
* [*] Block editor: [List block] Fix an issue when merging a list item into a Paragraph would remove its nested list items [https://github.com/wordpress-mobile/gutenberg-mobile/pull/5785]
* [**] Block editor: Tapping any type of nested block moves focus to the nested block directly, rather than requiring multiple taps to navigate down each nesting levels. [https://github.com/wordpress-mobile/gutenberg-mobile/pull/5781]

22.4
-----
* [*] [internal] [Jetpack-only] Domains Dashboard Card: Immediately opening domains search after tapping the card. [#20638]
* [**] [Jetpack-only] Adds a dashboard card for viewing activity log. [#20569]
* [**] [Jetpack-only] Adds a dashboard card for viewing pages. [#20524]
* [*] [Jetpack-only] Block editor: Fix crash when trying to convert to regular blocks an undefined/deleted reusable block [https://github.com/WordPress/gutenberg/pull/50475]
* [**] Block editor: Tapping on a nested block now gets focus directly instead of having to tap multiple times depending on the nesting levels. [https://github.com/WordPress/gutenberg/pull/50108]
* [*] [Jetpack-only] Block editor: Use host app namespace in reusable block message [https://github.com/WordPress/gutenberg/pull/50478]
* [*] [internal] [Jetpack-only] Enables domain purchases in site creation A/B experiment. [#20670]
* [*] Classic Block: Fixes a crash that happens when attempting to add media to a classic block while the library permissions are missing. [#20666]

22.3
-----
* [*] [internal] Allow updating specific fields when updating media details. [#20606]
* [**] Block Editor: Enable VideoPress block (only on Simple WPCOM sites) [#20580]
* [**] [internal] Attempt to fix an image loading crash in post editor. [#20633]

22.2
-----
* [**] [Jetpack-only] Added a dashboard card for purchasing domains. [#20424]
* [*] [internal] [Jetpack-only] Redesigned the migration success card. [#20515]
* [**] [internal] Refactored Google SignIn implementation to not use the Google SDK [#20128]
* [***] Block Editor: Resolved scroll-jump issues and enhanced caret focus management [https://github.com/WordPress/gutenberg/pull/48791]
* [**] [Jetpack-only] Blogging Prompts: adds the ability to view other users' responses to a prompt. [#20540]

22.1
-----
* [**] [internal] Refactor updating account related Core Data operations, which ususally happens during log in and out of the app. [#20394]
* [***] [internal] Refactor uploading photos (from the device photo, the Free Photo library, and other sources) to the WordPress Media Library. Affected areas are where you can choose a photo and upload, including the "Media" screen, adding images to a post, updating site icon, etc. [#20322]
* [**] [WordPress-only] Warns user about sites with only individual plugins not supporting core app features and offers the option to switch to the Jetpack app. [#20408]
* [*] [Reader] Fix an issue that was causing the app to crash when tapping the More or Share buttons in Reader Detail screen. [#20490]
* [*] Block editor: Avoid empty Gallery block error [https://github.com/WordPress/gutenberg/pull/49557]

22.0
-----
* [*] Remove large title in Reader and Notifications tabs. [#20271]
* [*] Reader: Change the following button cog icon. [#20274]
* [*] [Jetpack-only] Change the dark background color of toolbars and top tabs across the whole app. [#20278]
* [*] Change the Reader's navigation bar background color to match other screens. [#20278]
* [*] Tweak My Site Dashboard Cards UI. [#20303]
* [*] [Jetpack-only] Change My Sites tab bar icon. [#20310]
* [*] [internal] Refactored the Core Data operations (saving the site data) after a new site is created. [#20270]
* [*] [internal] Refactored updating user role in the "People" screen on the "My Sites" tab. [#20244]
* [*] [internal] Refactor managing social connections and social buttons in the "Sharing" screen. [#20265]
* [*] [internal] Refactor uploading media assets. [#20294]
* [*] Block editor: Allow new block transforms for most blocks. [https://github.com/WordPress/gutenberg/pull/48792]
* [*] Visual improvements were made to the in-app survey along with updated text to differentiate between the WordPress and Jetpack apps. [#20276]
* [*] Reader: Resolve an issue that could cause the app to crash when blocking a post author. [#20421]

21.9
-----
* [*] [internal] Refactored fetching posts in the Reader tab, including post related operations (i.e. like/unlike, save for later, etc.) [#20197]
* [**] Reader: Add a button in the post menu to block an author and stop seeing their posts. [#20193]
* [**] [Jetpack-only] Jetpack individual plugin support: Warns user about sites with only individual plugins not supporting all features of the app yet and gives the ability to install the full Jetpack plugin. [#20223]
* [**] [Jetpack-only] Help: Display the Jetpack app FAQ card on Help screen when switching from the WordPress app to the Jetpack app is complete. [#20232]
* [***] [Jetpack-only] Blaze: We added support for Blaze in the app. The user can now promote a post or page from the app to reach new audiences. [#20253]

21.8.1
-----
* [**] [internal] Fixes a crash that happens in the background when the weekly roundup notification is being processed. [#20275]

21.8
-----
* [*] [WordPress-only] We have redesigned and simplified the landing screen. [#20061]
* [*] [internal] Refactored account related operations (i.e. log in and out of the app). [#19893]
* [*] [internal] Refactored comment related operations (i.e. like a comment, reply to a post or comment).
* [*] [internal] Refactored how reader topics are fetched from the database. [#20129]
* [*] [internal] Refactored blog related operations (i.e. loading blogs of the logged in account, updating blog settings). [#20047]
* [*] Reader: Add ability to block a followed site. [#20053]
* [*] Reader: Add ability to report a post's author. [#20064]
* [*] [internal] Refactored the topic related features in the Reader tab (i.e. following, unfollowing, and search). [#20150]
* [*] Fix inaccessible block settings within the unsupported block editor [https://github.com/WordPress/gutenberg/pull/48435]

21.7
-----
* [*] [Jetpack-only] Fixed an issue where stats were not displaying latest data when the system date rolls over to the next day while the app is in background. [#19989]
* [*] [Jetpack-only] Hide Scan Login Code when logged into an account with 2FA. [#19567]
* [**] [Jetpack-only] Blogging Prompts: add the ability to answer previous prompts, disable prompts, and other minor enhancements. [#20055]

21.6
-----
* [*] Fix a layout issue impacting the "No media matching your search" empty state message of the Media Picker screen.  [#19820]
* [**] [internal] Refactor saving changes in the "Account Settings" page. [#19910]
* [*] The Migration flow doesn't complete automatically if the user interrupts the migration mid flow. [#19888]
* [**] [internal] Refactored fetching blog editor settings. [#19915]
* [*] [Jetpack-only] The Migration flow doesn't complete automatically if the user interrupts the migration mid flow. [#19888]
* [***] [Jetpack-only] Stats Insights Update. Helps you understand how your content is performing and what’s resonating with your audience. [#19909]
* [***] [internal] Delete all the activity logs after logging out. [#19930]
* [*] [Jetpack-only] Fixed an issue where Stats Followers details did not update on Pull-to-refresh in the Stats Followers Details screen [#19935]
* [**] Refactored loading WP.com plans. [#19949]
* [*] Resolve an edge case that was causing the user to be stuck in the "Onboading Questions" screen. [#19791]
* [*] [Jetpack-only] Tweak Migration Screens UI when fonts are enlarged. [#19944]

21.5.1
-----
* [*] [Jetpack-only] Fixed a bug where the Login flow was restarting every time the app enters the foreground. [#19961]

21.5
-----
* [***] [internal] A significant refactor to the app’s architecture was made to allow for the new simplified UI. Regression testing on the app’s main flows is needed. [#19817]
* [**] [internal] Disable Story posts when Jetpack features are removed [#19823]
* [*] [internal] Editor: Only register core blocks when `onlyCoreBlocks` capability is enabled [https://github.com/wordpress-mobile/gutenberg-mobile/pull/5293]
* [**] [internal] Disable StockPhoto and Tenor media sources when Jetpack features are removed [#19826]
* [*] [Jetpack-only] Fixed a bug where analytics calls weren't synced to the user account. [#19926]

21.4
-----
* [*] Fixed an issue where publishing Posts and Pages could fail under certain conditions. [#19717]
* [*] Share extension navigation bar is no longer transparent [#19700]
* [***] [Jetpack-only] Adds a smooth, opt-in transition to the Jetpack app for users migrating from the WordPress app. [#19759]
* [***] You can now migrate your site content to the Jetpack app without a hitch. [#19759]
* [**] [internal] Upgrade React Native from 0.66.2 to 0.69.4 [https://github.com/wordpress-mobile/gutenberg-mobile/pull/5193]
* [*] [internal] When a user migrates to the Jetpack app and allows notifications, WordPress app notifications are disabled. [#19616, #19611, #19590]
* [*] Reader now scrolls to the top if the tab bar button is tapped. [#19769]
* [*] [Internal] Update WordPressShared, WordPressKit, and WordPressAuthenticator to their latest versions. [#19643]

21.3
-----
* [*] Fixed a minor UI issue where the segmented control under My SIte was being clipped when "Home" is selected. [#19595]
* [*] Fixed an issue where the site wasn't removed and the app wasn't refreshed after disconnecting the site from WordPress.com. [#19634]
* [*] [internal] Fixed an issue where Jetpack extensions were conflicting with WordPress extensions. [#19665]

21.2
-----
* [*] [internal] Refactored fetching posts in the Reader tab. [#19539]
* [*] Fixed an issue where the message "No media matching your search" for the media picker is not visible [#19555]

21.1
-----
* [**] [Jetpack-only] We added a new landing screen with a cool animation that responds to device motion! [#19251, #19264, #19277, #19381, #19404, #19410, #19432, #19434, #19442, #19443, #19468, #19469]
* [*] [internal] Database access change: the 'new Core Data context structure' feature flag is turned on by default. [#19433]
* [***] [Jetpack-only] Widgets are now on Jetpack. Find Today, This Week, and All Time Widgets to display your Stats on your home screen. [#19479]
* [*] Block Editor: Fixed iOS Voice Control support within Image block captions. [https://github.com/WordPress/gutenberg/pull/44850]
* [***] Dropped support for iOS 13. Now supporting iOS 14.0 and above. [#19509]

21.0
-----
* [*] Fixed an issue where the cached notifications are retained after logging out of WordPress.com account [#19360]
* [**] [Jetpack-only] Added a share extension. Now users can share content to Jetpack through iOS's share sheet. This was previously only available on the WordPress app. [#19383]
* [*] Update launch screen. [#19341]
* [*] [Jetpack-only] Add ability to set custom app icon for Jetpack app. [#19378]
* [**] [Jetpack-only] Added a "Save as Draft" extension. Now users can save content to Jetpack through iOS's share sheet. This was previously only available on the WordPress app. [#19414]
* [**] [Jetpack-only] Enables Rich Notifications for the Jetpack app. Now we display more details on most of the push notifications. This was previously only available on the WordPress app. [#19415]
* [*] Reader: Comment Details have been redesigned. [#19387]
* [*] [internal] A refactor in weekly roundup notification scheduler. [#19422]
* [*] [internal] A low level database refactor around fetching cards in the Reader tab. [#19427]
* [*] Stories: Fixed an issue where the keyboard would overlap with the publish dialog in landscape. [#19350]
* [*] [internal] A refactor in fetch Reader posts and their comments. [#19458]
* [*] Fixed an issue where the navigation bar becomes invisible when swiping back to Login Prologue screen.  [#19461]

20.9
-----
* [*] Login Flow: Provide ability for user to cancel login WP.com flow when already logged in to a self-hosted site [#19349]
* [*] [WordPress-only] Powered by Jetpack banner: Fixed an edge case where some scroll views could momentarily become unresponsive to touch. [#19369]
* [*] [Jetpack-only] Weekly roundup: Adds support for weekly roundup notifications to the Jetpack app. [#19364]
* [*] Fixed an issue where the push notifications prompt button would overlap on iPad. [#19304]
* [*] Story Post: Fixed an issue where deleting one image in a story draft would cause the following image not to load. [#16966]
* [*] Fixed an issue where the no result label on the side menu is oversize on iPad. [#19305]
* [*] [internal] Various low level database refactors around posts, pages, and comments. [#19353, #19363, #19386]

20.8
-----
* [*] User Mention: When replying to a post or a comment, sort user-mentions suggestions by prefix first then alphabetically. [#19218]
* [*] User Mention: Fixed an issue where the user-mentions suggestions were disappearing after expanding/collapsing the reply field. [#19248]
* [***] [internal] Update Sentry, our crash monitoring tool, to its latest major version [#19315]

20.7
-----
* [*] [Jetpack-only] Block Editor: Update link colors in action sheets from green to blue [https://github.com/WordPress/gutenberg/pull/42996]
* [*] Jetpack Social: Rebrand Publicize to Jetpack Social [https://github.com/wordpress-mobile/WordPress-iOS/pull/19262]

20.6
-----
* [*] [Jetpack-only] Recommend App: you can now share the Jetpack app with your friends. [#19174]
* [*] [Jetpack-only] Feature Announcements: new features are highlighted via the What's New modals. [#19176]
* [**] [Jetpack-only] Self-hosted sites: enables logging in via a self-hosted site / adding a self-hosted site [#19194]
* [*] Pages List: Fixed an issue where the app would freeze when opening the pages list if one of the featured images is a GIF. [#19184]
* [*] Stats: Fixed an issue where File Downloads section was being displayed for Jetpack sites even though it's not supported. [#19200]

20.5
-----
* [*] [Jetpack-only] Block Editor: Makes some small changes to the editor's accent colours for consistency. [#19113]
* [*] User Mention: Split the suggestions list into a prominent section and a regular section. [#19064]
* [*] Use larger thumbnail previews for recommended themes during site creation [https://github.com/wordpress-mobile/WordPress-iOS/pull/18972]
* [***] [internal] Block Editor: List block: Adds support for V2 behind a feature flag [https://github.com/WordPress/gutenberg/pull/42702]
* [**] Fix for Referrers Card Not Showing Search Engine Details [https://github.com/wordpress-mobile/WordPress-iOS/pull/19158]
* [*] WeeklyRoundupBackgroundTask - format notification body [https://github.com/wordpress-mobile/WordPress-iOS/pull/19144]

20.4
-----
* [*] Site Creation: Fixed a bug in the design picker where the horizontal position of designs could be reset. [#19020]
* [*] [internal] Block Editor: Add React Native FastImage [https://github.com/WordPress/gutenberg/pull/42009]
* [*] Block Editor: Inserter displays block collections [https://github.com/WordPress/gutenberg/pull/42405]
* [*] Block Editor: Fix incorrect spacing within Image alt text footnote [https://github.com/WordPress/gutenberg/pull/42504]
* [***] Block Editor: Gallery and Image block - Performance improvements [https://github.com/WordPress/gutenberg/pull/42178]
* [**] [WP.com and Jetpack sites with VideoPress] Prevent validation error when viewing VideoPress markup within app [https://github.com/Automattic/jetpack/pull/24548]
* [*] [internal] Add Jetpack branding elements (badges and banners) [#19007, #19040, #19049, #19059, #19062, #19065, #19071, #19073, #19103, #19074, #19085, #19094, #19102, #19104]

20.3
-----
* [*] Stories: Fixed a crash that could occur when adding multiple items to a Story post. [#18967]
* [*] User Mention: When replying to a post or a comment, the post author or comment author shows up at the top of the suggestions list. [#18979]
* [*] Block Editor: Fixed an issue where the media picker search query was being retained after dismissing the picker and opening it again. [#18980]
* [*] Block Editor: Add 'Insert from URL' option to Video block [https://github.com/WordPress/gutenberg/pull/41493]
* [*] Block Editor: Image block copies the alt text from the media library when selecting an item [https://github.com/WordPress/gutenberg/pull/41839]
* [*] Block Editor: Introduce "block recovery" option for invalid blocks [https://github.com/WordPress/gutenberg/pull/41988]

20.2
-----
* [*] Preview: Post preview now resizes to account for device orientation change. [#18921]
* [***] [Jetpack-only] Enables QR Code Login scanning from the Me menu. [#18904]
* [*] Reverted the app icon back to Cool Blue. Users can reselect last month's icon in Me > App Settings > App Icon if they'd like. [#18934]

20.1
-----
* [*] Notifications: Fixed an issue where the first notification opened in landscape mode was not scrollable. [#18823]
* [*] Site Creation: Enhances the design selection screen with recommended designs. [#18740]
* [***] [Jetpack-only] Introducing blogging prompts. Build a writing habit and support creativity with a periodic prompt for inspiration. [#18860]
* [**] Follow Conversation: A tooltip has been added to highlight the follow conversation feature. [#18848]
* [*] [internal] Block Editor: Bump react-native-gesture-handler to version 2.3.2. [#18742]
* [*] People Management: Fixed a crash that can occur when loading the People view. [#18907]

20.0
-----
* [*] Quick Start: The "Get to know the WordPress app" card has a fresh new look [#18688, #18747]
* [*] Block Editor: A11y: Improve text read by screen readers for BottomSheetSelectControl [https://github.com/WordPress/gutenberg/pull/41036]
* [*] Block Editor: Add 'Insert from URL' option to Image block [https://github.com/WordPress/gutenberg/pull/40334]
* [*] App Settings: refreshed the UI with updated colors for Media Cache Size controls, Clear Spot Index row button, and Clear Siri Shortcut Suggestions row button. From destructive (red color) to standard and brand colors. [#18636]
* [*] [internal] Quick Start: Fixed an issue where the Quick Start modal was not displayed after login if the user's default tab is Home. [#18721]
* [*] Quick Start: The Next Steps modal has a fresh new look [#18711]
* [*] [internal] Quick Start: Fixed a couple of layout issues with the Quick Start notices when rotating the device. [#18758]

19.9
-----
* [*] Site Settings: we fixed an issue that prevented the site title to be updated when it changed in Site Settings [#18543]
* [*] Media Picker: Fixed an issue where the empty state view was being displayed incorrectly. [#18471]
* [*] Quick Start: We are now showing a different set of Quick Start tasks for existing sites and new sites. The existing sites checklist includes new tours such as: "Check your notifications" and "Upload photos or videos".  [#18395, #18412, #18443, #18471]
* [*] Site Creation: we fixed an issue where the navigation buttons were not scaling when large fonts were selected on the device [#18559]
* [**] Block Editor: Cover Block: Improve color contrast between background and text [https://github.com/wordpress-mobile/gutenberg-mobile/pull/4808]
* [***] Block Editor: Add drag & drop blocks feature [https://github.com/wordpress-mobile/gutenberg-mobile/pull/4832]
* [*] Block Editor: Gallery block: Fix broken "Link To" settings and add "Image Size" settings [https://github.com/wordpress-mobile/gutenberg-mobile/pull/4841]
* [*] Block Editor: Unsupported Block Editor: Prevent WordPress.com tour banner from displaying. [https://github.com/wordpress-mobile/gutenberg-mobile/pull/4820]
* [*] Widgets: we fixed an issue where text appeared flipped in rtl languages [#18567]
* [*] Stats: we fixed a crash that occurred sometimes in Stats [#18613]
* [*] Posts list: we fixed an issue where the create button was not shown on iPad in split screen [#18609]

19.8
-----
* [**] Self hosted sites are not restricted by video length during media uploads [https://github.com/wordpress-mobile/WordPress-iOS/pull/18414]
* [*] [internal] My Site Dashboard: Made some changes to the code architecture of the dashboard. The majority of the changes are related to the posts cards. It should have no visible changes but could cause regressions. Please test it by creating/trashing drafts and scheduled posts and testing that they appear correctly on the dashboard. [#18405]
* [*] Quick Start: Updated the Stats tour. The tour can now be accessed from either the dashboard or the menu tab. [#18413]
* [*] Quick Start: Updated the Reader tour. The tour now highlights the Discover tab and guides users to follow topics via the Settings screen. [#18450]
* [*] [internal] Quick Start: Deleted the Edit your homepage tour. [#18469]
* [*] [internal] Quick Start: Refactored some code related to the tasks displayed in the Quick Start Card and the Quick Start modal. It should have no visible changes but could cause regressions. [#18395]
* [**] Follow Conversation flow now enables in-app notifications by default. They were updated to be opt-out rather than opt-in. [#18449]
* [*] Block Editor: Latest Posts block: Add featured image settings [https://github.com/WordPress/gutenberg/pull/39257]
* [*] Block Editor: Prevent incorrect notices displaying when switching between HTML-Visual mode quickly [https://github.com/WordPress/gutenberg/pull/40415]
* [*] Block Editor: Embed block: Fix inline preview cut-off when editing URL [https://github.com/WordPress/gutenberg/pull/35326]
* [*] Block Editor: Prevent gaps shown around floating toolbar when using external keyboard [https://github.com/WordPress/gutenberg/pull/40266]
* [**] We'll now ask users logging in which area of the app they'd like to focus on to build towards a more personalized experience. [#18385]

19.7
-----
* [*] a11y: VoiceOver has been improved on the Menus view and now announces changes to ordering. [#18155]
* [*] Notifications list: remove comment Trash swipe action. [#18349]
* [*] Web previews now abide by safe areas when a toolbar is shown [#18127]
* [*] Site creation: Adds a new screen asking the user the intent of the site [#18367]
* [**] Block Editor: Quote block: Adds support for V2 behind a feature flag [https://github.com/WordPress/gutenberg/pull/40133]
* [**] Block Editor: Update "add block" button's style in default editor view [https://github.com/WordPress/gutenberg/pull/39726]
* [*] Block Editor: Remove banner error notification on upload failure [https://github.com/WordPress/gutenberg/pull/39694]
* [*] My Site: display site name in My Site screen nav title [#18373]
* [*] [internal] Site creation: Adds a new screen asking the user the name of the site [#18280]

19.6
-----
* [*] Enhances the exit animation of notices. [#18182]
* [*] Media Permissions: display error message when using camera to capture photos and media permission not given [https://github.com/wordpress-mobile/WordPress-iOS/pull/18139]
* [***] My Site: your My Site screen now has two tabs, "Menu" and "Home". Under "Home", you'll find contextual cards with some highlights of whats going on with your site. Check your drafts or scheduled posts, your today's stats or go directly to another section of the app. [#18240]
* [*] [internal] Site creation: Adds a new screen asking the user the intent of the site [#18270]

19.5
-----
* [*] Improves the error message shown when trying to create a new site with non-English characters in the domain name [https://github.com/wordpress-mobile/WordPress-iOS/pull/17985]
* [*] Quick Start: updated the design for the Quick Start cell on My Site [#18095]
* [*] Reader: Fixed a bug where comment replies are misplaced after its parent comment is moderated [#18094]
* [*] Bug fix: Allow keyboard to be dismissed when the password field is focused during WP.com account creation.
* [*] iPad: Fixed a bug where the current displayed section wasn't selected on the menu [#18118]
* [**] Comment Notifications: updated UI and functionality to match My Site Comments. [#18141]
* [*] Block Editor: Add GIF badge for animated GIFs uploaded to Image blocks [https://github.com/WordPress/gutenberg/pull/38996]
* [*] Block Editor: Small refinement to media upload errors, including centering and tweaking copy. [https://github.com/wordpress-mobile/gutenberg-mobile/pull/4597]
* [*] Block Editor: Fix issue with list's starting index and the order [https://github.com/WordPress/gutenberg/pull/39354]
* [*] Quick Start: Fixed a bug where a user creating a new site is displayed a quick start tour containing data from their presviously active site.

19.4
-----
* [*] Site Creation: Fixed layout of domain input field for RTL languages. [#18006]
* [*] [internal] The FAB (blue button to create posts/stories/pages) creation/life cycle was changed [#18026]
* [*] Stats: we fixed a variety of performance issues in the Insight screen. [#17926, #17936, #18017]
* [*] Stats: we re-organized the default view in Insights, presenting more interesting data at a glance [#18072]
* [*] Push notifications will now display rich media when long pressed. [#18048]
* [*] Weekly Roundup: We made some further changes to try and ensure that Weekly Roundup notifications are showing up for everybody who's enabled them [#18029]
* [*] Block editor: Autocorrected Headings no longer apply bold formatting if they weren't already bold. [#17844]
* [***] Block editor: Support for multiple color palettes [https://github.com/wordpress-mobile/gutenberg-mobile/pull/4588]
* [**] User profiles: Fixed issue where the app wasn't displaying any of the device photos which the user had granted the app access to.

19.3
-----
* [*] Site previews: Reduced visual flickering when previewing sites and templates. [#17861]
* [*] Stats: Scroll to new Insights card when added. [#17894]
* [*] Add "Copy Link" functionality to Posts List and Pages List [#17911]
* [*] [Jetpack-only] Enables the ability to use and create WordPress.com sites, and enables the Reader tab. [#17914, #17948]
* [*] Block editor: Additional error messages for media upload failures. [#17971]
* [**] Adds animated Gif support in notifications and comments [#17981]

19.2
-----
* [*] Site creation: Fixed bug where sites created within the app were not given the correct time zone, leading to post scheduling issues. [#17821]
* [*] Block editor: Replacing the media for an image set as featured prompts to update the featured image [https://github.com/wordpress-mobile/gutenberg-mobile/pull/3930]
* [***] Block editor: Font size and line-height support for text-based blocks used in block-based themes [https://github.com/wordpress-mobile/gutenberg-mobile/pull/4519]
* [**] Some of the screens of the app has a new, fresh and more modern visual, including the initial one: My Site. [#17812]
* [**] Notifications: added a button to mark all notifications in the selected filter as read. [#17840]
* [**] People: you can now manage Email Followers on the People section! [#17854]
* [*] Stats: fix navigation between Stats tab. [#17856]
* [*] Quick Start: Fixed a bug where a user logging in via a self-hosted site not connected to Jetpack would see Quick Start when selecting "No thanks" on the Quick Start prompt. [#17855]
* [**] Threaded comments: comments can now be moderated via a drop-down menu on each comment. [#17888]
* [*] Stats: Users can now add a new Insights card from the navigation bar. [#17867]
* [*] Site creation: The checkbox that appears when choosing a design no longer flickers when toggled. [#17868]

19.1
-----
* [*] Signup: Fixed bug where username selection screen could be pushed twice. [#17624]
* [**] Reader post details Comments snippet: added ability to manage conversation subscription and notifications. [#17749]
* [**] Accessibility: VoiceOver and Dynamic Type improvements on Activity Log and Schedule Post calendars [#17756, #17761, #17780]
* [*] Weekly Roundup: Fix a crash which was preventing weekly roundup notifications from appearing [#17765]
* [*] Self-hosted login: Improved error messages. [#17724]
* [*] Share Sheet from Photos: Fix an issue where certain filenames would not upload or render in Post [#16773]
* [*] Block editor: Fixed an issue where video thumbnails could show when selecting images, and vice versa. [#17670]
* [**] Media: If a user has only enabled limited device media access, we now show a prompt to allow the user to change their selection. [#17795]
* [**] Block editor: Fix content justification attribute in Buttons block [https://github.com/wordpress-mobile/gutenberg-mobile/pull/4451]
* [*] Block editor: Hide help button from Unsupported Block Editor. [https://github.com/wordpress-mobile/gutenberg-mobile/pull/4352]
* [*] Block editor: Add contrast checker to text-based blocks [https://github.com/wordpress-mobile/gutenberg-mobile/pull/4357]
* [*] Block editor: Fix missing translations of color settings [https://github.com/wordpress-mobile/gutenberg-mobile/pull/4479]
* [*] Block editor: Highlight text: fix applying formatting for non-selected text [https://github.com/wordpress-mobile/gutenberg-mobile/pull/4471]
* [***] Self-hosted sites: Fixed a crash when saving media and no Internet connection was available. [#17759]
* [*] Publicize: Fixed an issue where a successful login was not automatically detected when connecting a Facebook account to Publicize. [#17803]

19.0
-----
* [**] Video uploads: video upload is now limited to 5 minutes per video on free plans. [#17689]
* [*] Block editor: Give multi-line block names central alignment in inserter [https://github.com/wordpress-mobile/gutenberg-mobile/pull/4343]
* [**] Block editor: Fix missing translations by refactoring the editor initialization code [https://github.com/wordpress-mobile/gutenberg-mobile/pull/4332]
* [**] Block editor: Add Jetpack and Layout Grid translations [https://github.com/wordpress-mobile/gutenberg-mobile/pull/4359]
* [**] Block editor: Fix text formatting mode lost after backspace is used [https://github.com/wordpress-mobile/gutenberg-mobile/pull/4423]
* [*] Block editor: Add missing translations of unsupported block editor modal [https://github.com/wordpress-mobile/gutenberg-mobile/pull/4410]
* [**] Time zone suggester: we have a new time zone selection screen that suggests the time zone based on the device, and improves search. [#17699]
* [*] Added the "Share WordPress with a friend" row back to the Me screen. [#17748]
* [***] Updated default app icon. [#17793]

18.9
-----
* [***] Reader Comments: Updated comment threads with a new design and some new capabilities. [#17659]
* [**] Block editor: Fix issue where editor doesn't auto-scroll so you can see what is being typed. [https://github.com/wordpress-mobile/gutenberg-mobile/pull/4299]
* [*] Block editor: Preformatted block: Fix an issue where the background color is not showing up for standard themes. [https://github.com/wordpress-mobile/gutenberg-mobile/pull/4292]
* [**] Block editor: Update Gallery Block to default to the new format and auto-convert old galleries to the new format. [https://github.com/wordpress-mobile/gutenberg-mobile/pull/4315]
* [***] Block editor: Highlight text: Enables color customization for specific text within a Paragraph block. [https://github.com/wordpress-mobile/gutenberg-mobile/pull/4175]
* [**] Reader post details: a Comments snippet is now displayed after the post content. [#17650]

18.8
-----
* [*] Added a new About screen, with links to rate the app, share it with others, visit our Twitter profile, view our other apps, and more. [https://github.com/orgs/wordpress-mobile/projects/107]
* [*] Editor: Show a compact notice when switching between HTML or Visual mode. [https://github.com/wordpress-mobile/WordPress-iOS/pull/17521]
* [*] Onboarding Improvements: Need a little help after login? We're here for you. We've made a few changes to the login flow that will make it easier for you to start managing your site or create a new one. [#17564]
* [***] Fixed crash where uploading image when offline crashes iOS app. [#17488]
* [***] Fixed crash that was sometimes triggered when deleting media. [#17559]
* [***] Fixes a crasher that was sometimes triggered when seeing the details for like notifications. [#17529]
* [**] Block editor: Add clipboard link suggestion to image block and button block. [https://github.com/WordPress/gutenberg/pull/35972]
* [*] Block editor: Embed block: Include link in block settings. [https://github.com/wordpress-mobile/gutenberg-mobile/pull/4189]
* [**] Block editor: Fix tab titles translation of inserter menu. [https://github.com/wordpress-mobile/gutenberg-mobile/pull/4248]
* [**] Block editor: Gallery block: When a gallery block is added, the media options are auto opened for v2 of the Gallery block. [https://github.com/wordpress-mobile/gutenberg-mobile/pull/4277]
* [*] Block editor: Media & Text block: Fix an issue where the text font size would be bigger than expected in some cases. [https://github.com/wordpress-mobile/gutenberg-mobile/pull/4252]

18.7
-----
* [*] Comment Reply: updated UI. [#17443, #17445]
* [***] Two-step Authentication notifications now require an unlocked device to approve or deny them.
* [***] Site Comments: Updated comment details with a fresh new look and capability to display rich contents. [#17466]
* [**] Block editor: Image block: Add ability to quickly link images to Media Files and Attachment Pages [https://github.com/wordpress-mobile/gutenberg-mobile/pull/3971]
* [**] Block editor: Fixed a crash that could occur when copying lists from Microsoft Word. [https://github.com/wordpress-mobile/gutenberg-mobile/pull/4174]
* [***] Fixed an issue where trying to upload an image while offline crashes the app. [#17488]

18.6
-----
* [**] Comments: Users can now follow conversation via notifications, in addition to emails. [#17363]
* [**] Block editor: Block inserter indicates newly available block types [https://github.com/wordpress-mobile/gutenberg-mobile/pull/4047]
* [*] Reader post comments: fixed an issue that prevented all comments from displaying. [#17373]
* [**] Stats: added Reader Discover nudge for sites with low traffic in order to increase it. [#17349, #17352, #17354, #17377]
* [**] Block editor: Search block - Text and background color support [https://github.com/wordpress-mobile/gutenberg-mobile/pull/4127]
* [*] Block editor: Fix Embed Block loading glitch with resolver resolution approach [https://github.com/wordpress-mobile/gutenberg-mobile/pull/4146]
* [*] Block editor: Fixed an issue where the Help screens may not respect an iOS device's notch. [https://github.com/wordpress-mobile/gutenberg-mobile/pull/4110]
* [**] Block editor: Block inserter indicates newly available block types [https://github.com/wordpress-mobile/gutenberg-mobile/pull/4047]
* [*] Block editor: Add support for the Mark HTML tag [https://github.com/wordpress-mobile/gutenberg-mobile/pull/4162]
* [*] Stats Insights: HTML tags no longer display in post titles. [#17380]

18.5
-----
* [**] Block editor: Embed block: Include Jetpack embed variants. [https://github.com/wordpress-mobile/gutenberg-mobile/pull/4008]
* [*] Fixed a minor visual glitch on the pre-publishing nudge bottom sheet. [https://github.com/wordpress-mobile/WordPress-iOS/pull/17300]
* [*] Improved support for larger text sizes when choosing a homepage layout or page layout. [#17325]
* [*] Site Comments: fixed an issue that caused the lists to not refresh. [#17303]
* [*] Block editor: Embed block: Fix inline preview cut-off when editing URL [https://github.com/wordpress-mobile/gutenberg-mobile/pull/4072]
* [*] Block editor: Embed block: Fix URL not editable after dismissing the edit URL bottom sheet with empty value [https://github.com/wordpress-mobile/gutenberg-mobile/pull/4094]
* [**] Block editor: Embed block: Detect when an embeddable URL is pasted into an empty paragraph. [https://github.com/wordpress-mobile/gutenberg-mobile/pull/4048]
* [**] Block editor: Pullquote block - Added support for text and background color customization [https://github.com/WordPress/gutenberg/pull/34451]
* [**] Block editor: Preformatted block - Added support for text and background color customization [https://github.com/wordpress-mobile/gutenberg-mobile/pull/4071]
* [**] Stats: added Publicize and Blogging Reminders nudges for sites with low traffic in order to increase it. [#17142, #17261, #17294, #17312, #17323]
* [**] Fixed an issue that made it impossible to log in when emails had an apostrophe. [#17334]

18.4
-----
* [*] Improves our user images download logic to avoid synchronization issues. [#17197]
* [*] Fixed an issue where images point to local URLs in the editor when saving a post with ongoing uploads. [#17157]
* [**] Embed block: Add the top 5 specific embed blocks to the Block inserter list. [https://github.com/wordpress-mobile/gutenberg-mobile/pull/3995]
* [*] Embed block: Fix URL update when edited after setting a bad URL of a provider. [https://github.com/wordpress-mobile/gutenberg-mobile/pull/4002]
* [**] Users can now contact support from inside the block editor screen. [https://github.com/wordpress-mobile/gutenberg-mobile/pull/3975]
* [**] Block editor: Help menu with guides about how to work with blocks [#17265]

18.3
-----
* [*] Fixed a bug on Reader that prevented Saved posts to be removed
* [*] Share Extension: Allow creation of Pages in addition to Posts. [#16084]
* [*] Updated the wording for the "Posts" and "Pages" entries in My Site screen [https://github.com/wordpress-mobile/WordPress-iOS/pull/17156]
* [**] Fixed a bug that prevented sharing images and videos out of your site's media library. [#17164]
* [*] Fixed an issue that caused `Follow conversation by email` to not appear on some post's comments. [#17159]
* [**] Block editor: Embed block: Enable WordPress embed preview [https://github.com/wordpress-mobile/gutenberg-mobile/pull/3853]
* [**] Block editor: Embed block: Add error bottom sheet with retry and convert to link actions. [https://github.com/wordpress-mobile/gutenberg-mobile/pull/3921]
* [**] Block editor: Embed block: Implemented the No Preview UI when an embed is successful, but we're unable to show an inline preview [https://github.com/wordpress-mobile/gutenberg-mobile/pull/3927]
* [*] Block editor: Embed block: Add device's locale to preview content [https://github.com/wordpress-mobile/gutenberg-mobile/pull/3788]
* [*] Block editor: Column block: Translate column width's control labels [https://github.com/wordpress-mobile/gutenberg-mobile/pull/3952]
* [**] Block editor: Embed block: Enable embed preview for Instagram and Vimeo providers. [https://github.com/wordpress-mobile/gutenberg-mobile/pull/3918]

18.2
-----
* [internal] Fixed an issue where source and platform tags were not added to a Zendesk ticket if the account has no blogs. [#17084]
* [*] Set the post formats to have 'Standard' first and then alphabetized the remaining items. [#17074]
* [*] Fixed wording of theme customization screen's menu bar by using "Activate" on inactive themes. [#17060]
* [*] Added pull-to-refresh to My Site. [#17089]
* [***] Weekly Roundup: users will receive a weekly notification that presents a summary of the activity on their most used sites [#17066, #17116]
* [**] Site Comments: when editing a Comment, the author's name, email address, and web address can now be changed. [#17111]
* [**] Block editor: Enable embed preview for a list of providers (for now only YouTube and Twitter) [https://github.com/WordPress/gutenberg/pull/34446]
* [***] Block editor: Add Inserter Block Search [https://github.com/WordPress/gutenberg/pull/33237]

18.1
-----
* [*] Reader: Fixes an issue where the top of an article could be cropped after rotating a device. [#17041]
* [*] Posts Settings: Removed deprecated Location feature. [#17052]
* [**] Added a time selection feature to Blogging Reminders: users can now choose at what time they will receive the reminders [#17024, #17033]
* [**] Block editor: Embed block: Add "Resize for smaller devices" setting. [https://github.com/wordpress-mobile/gutenberg-mobile/pull/3753]
* [**] Account Settings: added the ability to close user account.
* [*] Users can now share WordPress app with friends. Accessible from Me and About screen. [#16995]

18.0
-----
* [*] Fixed a bug that would make it impossible to scroll the plugins the first time the plugin section was opened.
* [*] Resolved an issue where authentication tokens weren't be regenerated when disabled on the server. [#16920]
* [*] Updated the header text sizes to better support large texts on Choose a Domain and Choose a Design flows. [#16923]
* [internal] Made a change to how Comment content is displayed. Should be no visible changes, but could cause regressions. [#16933]
* [internal] Converted Comment model properties to Swift. Should be no functional changes, but could cause regressions. [#16969, #16980]
* [internal] Updated GoogleSignIn to 6.0.1 through WordPressAuthenticator. Should be no visible changes, but could cause regression in Google sign in flow. [#16974]
* [internal] Converted Comment model properties to Swift. Should be no functional changes, but could cause regressions. [#16969]
* [*] Posts: Ampersands are correctly decoded in publishing notices instead of showing as HTML entites. [#16972]
* [***] Adjusted the image size of Theme Images for more optimal download speeds. [#16914]
* [*] Comments and Notifications list are now displayed with a unified design. [#16985]
* [*] Block editor: Add a "featured" banner and ability to set or remove an image as featured. [https://github.com/wordpress-mobile/gutenberg-mobile/pull/3449]

17.9
-----
* [internal] Redirect Terms and service to open the page in an external web view [#16907]
* [internal] Converted Comment model methods to Swift. Should be no functional changes, but could cause regressions. [#16898, #16905, #16908, #16913]
* [*] Enables Support for Global Style Colors with Full Site Editing Themes [#16823]
* [***] Block editor: New Block: Embed block. [https://github.com/wordpress-mobile/gutenberg-mobile/pull/3727]

17.8
-----
* [*] Authors and Contributors can now view a site's Comments via My Site > Comments. [#16783]
* [*] [Jetpack-only] Fix bugs when tapping to notifications
* [*] Fixed some refresh issues with the site follow buttons in the reader. [#16819]
* [*] Block editor: Update loading and failed screens for web version of the editor [https://github.com/wordpress-mobile/gutenberg-mobile/pull/3573]
* [*] Block editor: Handle floating keyboard case - Fix issue with the block selector on iPad. [https://github.com/wordpress-mobile/gutenberg-mobile/pull/3687]
* [**] Block editor: Added color/background customization for text blocks. [https://github.com/WordPress/gutenberg/pull/33250]

17.7
-----
* [***] Added blogging reminders. Choose which days you'd like to be reminded, and we'll send you a notification prompting you to post on your site
* [** Does not apply to Jetpack app] Self hosted sites that do not use Jetpack can now manage (install, uninstall, activate, and deactivate) their plugins [#16675]
* [*] Upgraded the Zendesk SDK to version 5.3.0
* [*] You can now subscribe to conversations by email from Reader lists and articles. [#16599]
* [*] Block editor: Tablet view fixes for inserter button. [https://github.com/wordpress-mobile/gutenberg-mobile/pull/3602]
* [*] Block editor: Tweaks to the badge component's styling, including change of background color and reduced padding. [https://github.com/wordpress-mobile/gutenberg-mobile/pull/3642]
* [***] Block editor: New block Layout grid. [https://github.com/wordpress-mobile/gutenberg-mobile/pull/3513]
* [*] Fixed an issue where the SignUp flow could not be dismissed sometimes. [#16824]

17.6
-----
* [**] Reader Post details: now shows a summary of Likes for the post. Tapping it displays the full list of Likes. [#16628]
* [*] Fix notice overlapping the ActionSheet that displays the Site Icon controls. [#16579]
* [*] Fix login error for WordPress.org sites to show inline. [#16614]
* [*] Disables the ability to open the editor for Post Pages [#16369]
* [*] Fixed an issue that could cause a crash when moderating Comments. [#16645]
* [*] Fix notice overlapping the ActionSheet that displays the QuickStart Removal. [#16609]
* [*] Site Pages: when setting a parent, placeholder text is now displayed for pages with blank titles. [#16661]
* [***] Block Editor: Audio block now available on WP.com sites on the free plan. [https://github.com/wordpress-mobile/gutenberg-mobile/pull/3523]
* [**] You can now create a Site Icon for your site using an emoji. [#16670]
* [*] Fix notice overlapping the ActionSheet that displays the More Actions in the Editor. [#16658]
* [*] The quick action buttons will be hidden when iOS is using a accessibility font sizes. [#16701]
* [*] Block Editor: Improve unsupported block message for reusable block. [https://github.com/wordpress-mobile/gutenberg-mobile/pull/3621]
* [**] Block Editor: Fix incorrect block insertion point after blurring the post title field. [https://github.com/wordpress-mobile/gutenberg-mobile/pull/3640]
* [*] Fixed a crash when sharing photos to WordPress [#16737]

17.5
-----
* [*] Fixed a crash when rendering the Noticons font in rich notification. [#16525]
* [**] Block Editor: Audio block: Add Insert from URL functionality. [https://github.com/wordpress-mobile/gutenberg-mobile/pull/3031]
* [***] Block Editor: Slash command to insert new blocks. [https://github.com/wordpress-mobile/gutenberg-mobile/pull/3250]
* [**] Like Notifications: now displays all users who liked a post or comment. [#15662]
* [*] Fixed a bug that was causing some fonts to become enormous when large text was enabled.
* [*] Fixed scrolling and item selection in the Plugins directory. [#16087]
* [*] Improved large text support in the blog details header in My Sites. [#16521]
* [***] Block Editor: New Block: Reusable block. [https://github.com/wordpress-mobile/gutenberg-mobile/pull/3490]
* [***] Block Editor: Add reusable blocks to the block inserter menu. [https://github.com/wordpress-mobile/gutenberg-mobile/pull/3054]
* [*] Fixed a bug where the web version of the editor did not load when using an account created before December 2018. [#16586]

17.4
-----
* [**] A new author can be chosen for Posts and Pages on multi-author sites. [#16281]
* [*] Fixed the Follow Sites Quick Start Tour so that Reader Search is highlighted. [#16391]
* [*] Enabled approving login authentication requests via push notification while the app is in the foreground. [#16075]
* [**] Added pull-to-refresh to the My Site screen when a user has no sites. [#16241]
* [***] Fixed a bug that was causing uploaded videos to not be viewable in other platforms. [#16548]

17.3
-----
* [**] Fix issue where deleting a post and selecting undo would sometimes convert the content to the classic editor. [#16342]
* [**] Fix issue where restoring a post left the restored post in the published list even though it has been converted to a draft. [#16358]
* [**] Fix issue where trashing a post converted it to Classic content. [#16367]
* [**] Fix issue where users could not leave the username selection screen due to styling issues. [#16380]
* [*] Comments can be filtered to show the most recent unreplied comments from other users. [#16215]
* [*] Fixed the background color of search fields. [#16365]
* [*] Fixed the navigation bar color in dark mode. [#16348]
* [*] Fix translation issues for templates fetched on the site creation design selection screen. [#16404]
* [*] Fix translation issues for templates fetched on the page creation design selection screen. [#16404]
* [*] Fix translation issue for the Choose button on the template preview in the site creation flow. [#16404]
* [***]  Block Editor: New Block: Search Block [#https://github.com/wordpress-mobile/gutenberg-mobile/pull/3210]
* [**]  Block Editor: The media upload options of the Image, Video and Gallery block automatically opens when the respective block is inserted. [https://github.com/wordpress-mobile/gutenberg-mobile/pull/2700]
* [**]  Block Editor: The media upload options of the File and Audio block automatically opens when the respective block is inserted. [https://github.com/wordpress-mobile/gutenberg-mobile/pull/3399]
* [*]  Block Editor: Remove visual feedback from non-interactive bottom-sheet cell sections [https://github.com/wordpress-mobile/gutenberg-mobile/pull/3404]
* [*]  Block Editor: Fixed an issue that was causing the featured image badge to be shown on images in an incorrect manner. [https://github.com/wordpress-mobile/gutenberg-mobile/pull/3494]


17.2
-----

* [**] Added transform block capability [https://github.com/wordpress-mobile/gutenberg-mobile/pull/3321]
* [*] Fixed an issue where some author display names weren't visible for self-hosted sites. [#16297]
* [***] Updated custom app icons. [#16261]
* [**] Removed Site Switcher in the Editor
* [*] a11y: Bug fix: Allow stepper cell to be selected by screenreader [https://github.com/wordpress-mobile/gutenberg-mobile/pull/3362]
* [*] Image block: Improve text entry for long alt text. [https://github.com/WordPress/gutenberg/pull/29670]
* [***] New Block: Jetpack contact info. [https://github.com/wordpress-mobile/gutenberg-mobile/pull/3340]

17.1
-----

* [*] Reordered categories in page layout picker [#16156]
* [*] Added preview device mode selector in the page layout previews [#16141]
* [***] Block Editor: Improved the accessibility of range and step-type block settings. [https://github.com/wordpress-mobile/gutenberg-mobile/pull/3255]
* [**] Block Editor: Added Contact Info block to sites on WPcom or with Jetpack version >= 8.5.
* [**] We updated the app's color scheme with a brighter new blue used throughout. [#16213, #16207]
* [**] We updated the login prologue with brand new content and graphics. [#16159, #16177, #16185, #16187, #16200, #16217, #16219, #16221, #16222]
* [**] We updated the app's color scheme with a brighter new blue used throughout. [#16213, #16207]
* [**] Updated the app icon to match the new color scheme within the app. [#16220]
* [*] Fixed an issue where some webview navigation bar controls weren't visible. [#16257]

17.0
-----
* [internal] Updated Zendesk to latest version. Should be no functional changes. [#16051]
* [*] Reader: fixed an issue that caused unfollowing external sites to fail. [#16060]
* [*] Stats: fixed an issue where an error was displayed for Latest Post Summary if the site had no posts. [#16074]
* [*] Fixed an issue where password text on Post Settings was showing as black in dark mode. [#15768]
* [*] Added a thumbnail device mode selector in the page layout, and use a default setting based on the current device. [#16019]
* [**] Comments can now be filtered by status (All, Pending, Approved, Trashed, or Spam). [#15955, #16110]
* [*] Notifications: Enabled the new view milestone notifications [#16144]
* [***] We updated the app's design, with fresh new headers throughout and a new site switcher in My Site. [#15750]

16.9
-----
* [*] Adds helper UI to Choose a Domain screen to provide a hint of what a domain is. [#15962]
* [**] Site Creation: Adds filterable categories to the site design picker when creating a WordPress.com site, and includes single-page site designs [#15933]
* [**] The classic editor will no longer be available for new posts soon, but this won’t affect editing any existing posts or pages. Users should consider switching over to the Block Editor now. [#16008]
* [**] Reader: Added related posts to the bottom of reader posts
* [*] Reader: We redesigned the recommended topics section of Discover
* [*] Reader: Added a way to discover new topics from the Manage Topics view
* [*] P2 users can create and share group invite links via the Invite Person screen under the People Management feature. [#16005]
* [*] Fixed an issue that prevented searching for plugins and the Popular Plugins section from appearing: [#16070]
* [**] Stories: Fixed a video playback issue when recording on iPhone 7, 8, and SE devices. [#16109]
* [*] Stories: Fixed a video playback issue when selecting an exported Story video from a site's library. [#16109]

16.8.1
-----

* [**] Stories: Fixed an issue which could remove content from a post when a new Story block was edited. [#16059]

16.8
-----
* [**] Prevent deleting published homepages which would have the effect of breaking a site. [#15797]
* [**] Prevent converting published homepage to a draft in the page list and settings which would have the effect of breaking a site. [#15797]
* [*] Fix app crash when device is offline and user visits Notification or Reader screens [#15916]
* [*] Under-the-hood improvements to the Reader Stream, People Management, and Sharing Buttons [#15849, #15861, #15862]
* [*] Block Editor: Fixed block mover title wording for better clarity from 'Move block position' to 'Change block position'. [https://github.com/wordpress-mobile/gutenberg-mobile/pull/3049]
* [**] Block Editor: Add support for setting Cover block focal point. [https://github.com/wordpress-mobile/gutenberg-mobile/pull/3028]
* [**] Prevent converting published homepage to a draft in the page list and editor's status settings which would have the effect of breaking a site. [#15797]
* [*] Prevent selection of unpublished homepages the homepage settings which would have the effect of breaking a site. [#15885]
* [*] Quick Start: Completing a step outside of a tour now automatically marks it as complete. [#15712]
* [internal] Site Comments: updated UI. Should be no functional changes. [#15944]
* [***] iOS 14 Widgets: new This Week Widgets to display This Week Stats in your home screen. [#15844]
* [***] Stories: There is now a new Story post type available to quickly and conveniently post images and videos to your blog.

16.7
-----
* [**] Site Creation: Adds the option to choose between mobile, tablet or desktop thumbnails and previews in the home page design picker when creating a WordPress.com site [https://github.com/wordpress-mobile/WordPress-iOS/pull/15688]
* [*] Block Editor: Fix issue with uploading media after exiting the editor multiple times [https://github.com/wordpress-mobile/WordPress-iOS/pull/15656].
* [**] Site Creation: Enables dot blog subdomains for each site design. [#15736]
* [**] Reader post card and post details: added ability to mark a followed post as seen/unseen. [#15638, #15645, #15676]
* [**] Reader site filter: show unseen post count. [#15581]
* [***] Block Editor: New Block: Audio [https://github.com/wordpress-mobile/gutenberg-mobile/pull/2854, https://github.com/wordpress-mobile/gutenberg-mobile/pull/3070]
* [**] Block Editor: Add support for setting heading anchors [https://github.com/wordpress-mobile/gutenberg-mobile/pull/2947]
* [**] Block Editor: Disable Unsupported Block Editor for Reusable blocks [https://github.com/wordpress-mobile/gutenberg-mobile/pull/3067]
* [**] Block Editor: Add proper handling for single use blocks such as the more block [https://github.com/wordpress-mobile/gutenberg-mobile/pull/3042]
* [*] Reader post options: fixed an issue where the options in post details did not match those on post cards. [#15778]
* [***] iOS 14 Widgets: new All Time Widgets to display All Time Stats in your home screen. [#15771, #15794]
* [***] Jetpack: Backup and Restore is now available, depending on your sites plan you can now restore your site to a point in time, or download a backup file. [https://github.com/wordpress-mobile/WordPress-iOS/issues/15191]
* [***] Jetpack: For sites that have Jetpack Scan enabled you will now see a new section that allows you to scan your site for threats, as well as fix or ignore them. [https://github.com/wordpress-mobile/WordPress-iOS/issues/15190]
* [**] Block Editor: Make inserter long-press options "add to beginning" and "add to end" always available. [https://github.com/wordpress-mobile/gutenberg-mobile/pull/3074]
* [*] Block Editor: Fix crash when Column block width attribute was empty. [https://github.com/WordPress/gutenberg/pull/29015]

16.6
-----
* [**] Activity Log: adds support for Date Range and Activity Type filters. [https://github.com/wordpress-mobile/WordPress-iOS/issues/15192]
* [*] Quick Start: Removed the Browse theme step and added guidance for reviewing pages and editing your Homepage. [#15680]
* [**] iOS 14 Widgets: new Today Widgets to display your Today Stats in your home screen.
* [*] Fixes an issue where the submit button was invisible during the domain registration flow.

16.5
-----

* [*] In the Pages screen, the options to delete posts are styled to reflect that they are destructive actions, and show confirmation alerts. [#15622]
* [*] In the Comments view, overly-large twemoji are sized the same as Apple's emoji. [#15503]
* [*] Reader 'P2s': added ability to filter by site. [#15484]
* [**] Choose a Domain will now return more options in the search results, sort the results to have exact matches first, and let you know if no exact matches were found. [#15482]
* [**] Page List: Adds duplicate page functionality [#15515]
* [*] Invite People: add link to user roles definition web page. [#15530]
* [***] Block Editor: Cross-post suggestions are now available by typing the + character (or long-pressing the toolbar button labelled with an @-symbol) in a post on a P2 site [#15139]
* [***] Block Editor: Full-width and wide alignment support for Columns (https://github.com/wordpress-mobile/gutenberg-mobile/pull/2919)
* [**] Block Editor: Image block - Add link picker to the block settings and enhance link settings with auto-hide options (https://github.com/wordpress-mobile/gutenberg-mobile/pull/2841)
* [*] Block Editor: Fix button link setting, rel link will not be overwritten if modified by the user (https://github.com/wordpress-mobile/gutenberg-mobile/pull/2894)
* [**] Block Editor: Added move to top/bottom when long pressing on respective block movers (https://github.com/wordpress-mobile/gutenberg-mobile/pull/2872)
* [**] Reader: Following now only shows non-P2 sites. [#15585]
* [**] Reader site filter: selected filters now persist while in app.[#15594]
* [**] Block Editor: Fix crash in text-based blocks with custom font size [https://github.com/WordPress/gutenberg/pull/28121]

16.4
-----

* [internal] Removed unused Reader files. Should be no functional changes. [#15414]
* [*] Adjusted the search box background color in dark mode on Choose a domain screen to be full width. [https://github.com/wordpress-mobile/WordPress-iOS/pull/15419]
* [**] Added shadow to thumbnail cells on Site Creation and Page Creation design pickers to add better contrast [https://github.com/wordpress-mobile/WordPress-iOS/pull/15418]
* [*] For DotCom and Jetpack sites, you can now subscribe to comments by tapping the "Follow conversation" button in the Comments view. [#15424]
* [**] Reader: Added 'P2s' stream. [#15442]
* [*] Add a new P2 default site icon to replace the generic default site icon. [#15430]
* [*] Block Editor: Fix Gallery block uploads when the editor is closed. [#15457]
* [*] Reader: Removes gray tint from site icons that contain transparency (located in Reader > Settings > Followed sites). [#15474]
* [*] Prologue: updates site address button to say "Enter your existing site address" to reduce confusion with site creation actions. [#15481]
* [**] Posts List: Adds duplicate post functionality [#15460]
* [***] Block Editor: New Block: File [https://github.com/wordpress-mobile/gutenberg-mobile/pull/2835]
* [*] Reader: Removes gray tint from site icons that contain transparency (located in Reader > Settings > Followed sites).
* [*] Block Editor: Remove popup informing user that they will be using the block editor by default [#15492]
* [**] Fixed an issue where the Prepublishing Nudges Publish button could be cut off smaller devices [#15525]

16.3
-----
* [***] Login: Updated to new iOS 14 pasteboard APIs for 2FA auto-fill. Pasteboard prompts should be less intrusive now! [#15454]
* [***] Site Creation: Adds an option to pick a home page design when creating a WordPress.com site. [multiple PRs](https://github.com/search?q=repo%3Awordpress-mobile%2FWordPress-iOS+++repo%3Awordpress-mobile%2FWordPress-iOS-Shared+repo%3Awordpress-mobile%2FWordPressUI-iOS+repo%3Awordpress-mobile%2FWordPressKit-iOS+repo%3Awordpress-mobile%2FAztecEditor-iOS+is%3Apr+closed%3A%3C2020-11-17+%22Home+Page+Picker%22&type=Issues)

* [**] Fixed a bug where @-mentions didn't work on WordPress.com sites with plugins enabled [#14844]
* [***] Site Creation: Adds an option to pick a home page design when creating a WordPress.com site. [multiple PRs](https://github.com/search?q=repo%3Awordpress-mobile%2FWordPress-iOS+++repo%3Awordpress-mobile%2FWordPress-iOS-Shared+repo%3Awordpress-mobile%2FWordPressUI-iOS+repo%3Awordpress-mobile%2FWordPressKit-iOS+repo%3Awordpress-mobile%2FAztecEditor-iOS+is%3Apr+closed%3A%3C2020-11-30+%22Home+Page+Picker%22&type=Issues)
* [*] Fixed an issue where `tel:` and `mailto:` links weren't launching actions in the webview found in Reader > post > more > Visit. [#15310]
* [*] Reader bug fix: tapping a telephone, sms or email link in a detail post in Reader will now respond with the correct action. [#15307]
* [**] Block Editor: Button block - Add link picker to the block settings [https://github.com/WordPress/gutenberg/pull/26206]
* [***] Block Editor: Adding support for selecting different unit of value in Cover and Columns blocks [https://github.com/WordPress/gutenberg/pull/26161]
* [*] Block Editor: Fix theme colors syncing with the editor [https://github.com/WordPress/gutenberg/pull/26821]
* [*] My Site > Settings > Start Over. Correcting a translation error in the detailed instructions on the Start Over view. [#15358]

16.2
-----
* [**] Support contact email: fixed issue that prevented non-alpha characters from being entered. [#15210]
* [*] Support contact information prompt: fixed issue that could cause the app to crash when entering email address. [#15210]
* [*] Fixed an issue where comments viewed in the Reader would always be italicized.
* [**] Jetpack Section - Added quick and easy access for all the Jetpack features (Stats, Activity Log, Jetpack and Settings) [#15287].
* [*] Fixed a display issue with the time picker when scheduling posts on iOS 14. [#15392]

16.1
-----
* [***] Block Editor: Adds new option to select from a variety of predefined page templates when creating a new page for a Gutenberg site.
* [*] Fixed an issue that was causing the refresh control to show up on top of the list of sites. [https://github.com/wordpress-mobile/WordPress-iOS/pull/15136]
* [***] The "Floating Action Button" now appears on the list of posts and pages for quick and convenient creation. [https://github.com/wordpress-mobile/WordPress-iOS/pull/15149l]

16.0
-----
* [***] Block Editor: Full-width and wide alignment support for Video, Latest-posts, Gallery, Media & text, and Pullquote block. [https://github.com/wordpress-mobile/gutenberg-mobile/pull/2605]
* [***] Block Editor: Fix unsupported block bottom sheet is triggered when device is rotated. [https://github.com/wordpress-mobile/gutenberg-mobile/pull/2710]
* [***] Block Editor: Unsupported Block Editor: Fixed issue when cannot view or interact with the classic block on Jetpack site. [https://github.com/wordpress-mobile/gutenberg-mobile/pull/2709]
* [**] Reader: Select interests is now displayed under the Discover tab. [#15097]
* [**] Reader: The reader now displays site recommendations in the Discover feed [#15116]
* [***] Reader: The new redesigned Reader detail shows your post as beautiful as ever. And if you add a featured image it would be twice as beautiful! [#15107]

15.9
-----
* [*] Fixed issue that caused duplicate views to be displayed when requesting a login link. [#14975]
* [internal] Modified feature flags that show unified Site Address, Google, Apple, WordPress views and iCloud keychain login. Could cause regressions. [#14954, #14969, #14970, #14971, #14972]
* [*] Fixed an issue that caused page editor to become an invisible overlay. [#15012]
* [**] Block Editor: Increase tap-target of primary action on unsupported blocks. [https://github.com/wordpress-mobile/gutenberg-mobile/pull/2608]
* [***] Block Editor: On Jetpack connected sites, Unsupported Block Editor can be enabled via enabling Jetpack SSO setting directly from within the missing block alert. [https://github.com/wordpress-mobile/gutenberg-mobile/pull/2610]
* [***] Block Editor: Add support for selecting user's post when configuring the link [https://github.com/wordpress-mobile/gutenberg-mobile/pull/2484]
* [*] Reader: Fixed an issue that resulted in no action when tapping a link with an anchor. [#15027]
* [***] Block Editor: Unsupported Block Editor: Fixed issue when cannot view or interact with the classic block on Jetpack sites [https://github.com/wordpress-mobile/gutenberg-mobile/issues/2695]

15.8
-----
* [*] Image Preview: Fixes an issue where an image would be incorrectly positioned after changing device orientation.
* [***] Block Editor: Full-width and wide alignment support for Group, Cover and Image block [https://github.com/wordpress-mobile/gutenberg-mobile/pull/2559]
* [**] Block Editor: Add support for rounded style in Image block [https://github.com/wordpress-mobile/gutenberg-mobile/pull/2591]
* [*] Fixed an issue where the username didn't display on the Signup Epilogue after signing up with Apple and hiding the email address. [#14882]
* [*] Login: display correct error message when the max number of failed login attempts is reached. [#14914]
* [**] Block Editor: Fixed a case where adding a block made the toolbar jump [https://github.com/WordPress/gutenberg/pull/24573]

15.7
-----
* [**] Updated UI when connecting a self-hosted site from Login Epilogue, My Sites, and Post Signup Interstitial. (#14742)
* [**] You can now follow conversations for P2 sites
* [**] Block Editor: Block settings now immediately reflect changes from menu sliders.
* [**] Simplified authentication and updated UI.(#14845, #14831, #14825, #14817).
       Now when an email address is entered, the app automatically determines the next step and directs the user accordingly. (i.e. signup or login with the appropriate login view).
* [**] Added iCloud Keychain login functionality. (#14770)
* [***] Reader: We’re introducing a new Reader experience that allows users to tailor their Discover feed to their chosen interests.
* [*] Media editing: Reduced memory usage when marking up an image, which could cause a crash.
* [**] Block Editor: Fixed Dark Mode transition for editor menus.

15.6
-----
* [***] Block Editor: Fixed empty text fields on RTL layout. Now they are selectable and placeholders are visible.
* [**] Block Editor: Add settings to allow changing column widths
* [**] Block Editor: Media editing support in Gallery block.
* [**] Updated UI when logging in with a Site Address.
* [**] Updated UI when logging in/signing up with Apple.
* [**] Updated UI when logging in/signing up with Google.
* [**] Simplified Google authentication. If signup is attempted with an existing WordPress account, automatically redirects to login. If login is attempted without a matching WordPress account, automatically redirects to signup.
* [**] Fixes issue where the stats were not updating when switching between sites in My Sites.
* [*] Block Editor: Improved logic for creating undo levels.
* [*] Social account login: Fixed an issue that could have inadvertently linked two social accounts.

15.5
-----
* [*] Reader: revamped UI for your site header.
* [***] Block Editor: New feature for WordPress.com and Jetpack sites: auto-complete username mentions. An auto-complete popup will show up when the user types the @ character in the block editor.
* [*] Block Editor: Media editing support in Cover block.
* [*] Block Editor: Fixed a bug on the Heading block, where a heading with a link and string formatting showed a white shadow in dark mode.

15.4
-----
 * [**] Fixes issue where the new page editor wouldn't always show when selected from the "My Site" page on iOS versions 12.4 and below.
 * [***] Block Editor: Media editing support in Media & Text block.
 * [***] Block Editor: New block: Social Icons
 * [*] Block Editor: Cover block placeholder is updated to allow users to start the block with a background color
 * [**] Improved support for the Classic block to give folks a smooth transition from the classic editor to the block editor

15.3
-----
* [***] Block Editor: Adds Copy, Cut, Paste, and Duplicate functionality to blocks
* [***] Block Editor: Users can now individually edit unsupported blocks found in posts or pages. Not available on selfhosted sites or sites defaulting to classic editor.
* [*] Block Editor: Improved editor loading experience with Ghost Effect.

15.2
----
* [*] Block editor: Display content metrics information (blocks, words, characters count).
* [*] Fixed a crash that results in navigating to the block editor quickly after logging out and immediately back in.
* [***] Reader content improved: a lot of fixes in how the content appears when you're reading a post.
* [**] A site's title can now be changed by tapping on the title in the site detail screen.
* [**] Added a new Quick Start task to set a title for a new site.
* [**] Block editor: Add support for customizing gradient type and angle in Buttons and Cover blocks.

-----

15.1
-----
* [**] Block Editor: Add support to upload videos to Cover Blocks after the editor has closed.
* [*] Block Editor: Display the animation of animated GIFs while editing image blocks.
* [**] Block editor: Adds support for theme colors and gradients.
* [*] App Settings: Added an app-level toggle for light or dark appearance.
* [*] Fix a bug where the Latest Post date on Insights Stats was being calculated incorrectly.
* Block editor: [*] Support for breaking out of captions/citation authors by pressing enter on the following blocks: image, video, gallery, quote, and pullquote.
* Block editor: [**] Adds editor support for theme defined colors and theme defined gradients on cover and button blocks.
* [*] Fixed a bug where "Follow another site" was using the wrong steps in the "Grow Your Audience" Quick Start tour.
* [*] Fix a bug where Quick Start completed tasks were not communicated to VoiceOver users.
* [**] Quick Start: added VoiceOver support to the Next Steps section.
* [*] Fixed a bug where the "Publish a post" Quick Start tour didn't reflect the app's new information architecture
* [***] Free GIFs can now be added to the media library, posts, and pages.
* [**] You can now set pages as your site's homepage or posts page directly from the Pages list.
* [**] Fixed a bug that prevented some logins via 'Continue with Apple'.
* [**] Reader: Fixed a bug where tapping on the more menu may not present the menu
* [*] Block editor: Fix 'Take a Photo' option failing after adding an image to gallery block

15.0
-----
* [**] Block editor: Fix media upload progress when there's no connection.
* [*] Fix a bug where taking a photo for your user gravatar got you blocked in the crop screen.
* Reader: Updated card design
* [internal] Logging in via 'Continue with Google' has changes that can cause regressions. See https://git.io/Jf2LF for full testing details.
* [***] Block Editor: New block: Verse
* [***] Block Editor: Trash icon that is used to remove blocks is moved to the new menu reachable via ellipsis button in the block toolbar
* [**] Block Editor: Add support for changing overlay color settings in Cover block
* [**] Block Editor: Add enter/exit animation in FloatingToolbar
* [**] Block Editor: Block toolbar can now collapse when the block width is smaller than the toolbar content
* [**] Block Editor: Tooltip for page template selection buttons
* [*] Block Editor: Fix merging of text blocks when text had active formatting (bold, italic, strike, link)
* [*] Block Editor: Fix button alignment in page templates and make strings consistent
* [*] Block Editor: Add support for displaying radial gradients in Buttons and Cover blocks
* [*] Block Editor: Fix a bug where it was not possible to add a second image after previewing a post
* [internal] Signing up via 'Continue with Google' has changes that can cause regressions. See https://git.io/JfwjX for full testing details.
* My Site: Add support for setting the Homepage and Posts Page for a site.

14.9
-----
* Streamlined navigation: now there are fewer and better organized tabs, posting shortcuts and more, so you can find what you need fast.
* My Site: the "Add Posts and Pages" features has been moved. There is a new "Floating Action Button" in "My Site" that lets you create a new post or page without having to navigate to another screen.
* My Site: the "Me" section has been moved. There is a new button on the top right of "My Site" that lets you access the "Me" section from there.
* Reader: revamped UI with a tab bar that lets you quickly switch between sections, and filtering and settings panes to easily access and manage your favorite content.
* [internal] the "Change Username" on the Signup Epilogue screen has navigation changes that can cause regressions. See https://git.io/JfGnv for testing details.
* [internal] the "3 button view" (WP.com email, Google, SIWA, Site Address) presented after pressing the "Log In" button has navigation changes that can cause regressions. See https://git.io/JfZUV for testing details.
* [**] Support the superscript and subscript HTML formatting on the Block Editor and Classic Editor.
* [**] Block editor: Support for the pullquote block.
* [**] Block editor: Fix the icons and buttons in Gallery, Paragraph, List and MediaText block on RTL mode.
* [**] Block editor: Update page templates to use new blocks.
* [**] Block editor: Fix a crash when uploading new videos on a video block.
* [**] Block Editor: Add support for changing background and text color in Buttons block
* [internal] the "enter your password" screen has navigation changes that can cause regressions. See https://git.io/Jfl1C for full testing details.
* Support the superscript and subscript HTML formatting on the Block Editor and Classic Editor.
* [***] You can now draw on images to annotate them using the Edit image feature in the post editor.
* [*] Fixed a bug on the editors where changing a featured image didn't trigger that the post/page changed.

14.8.1
-----
* Fix adding and removing of featured images to posts.

14.8
-----
* Block editor: Prefill caption for image blocks when available on the Media library
* Block editor: New block: Buttons. From now you’ll be able to add the individual Button block only inside the Buttons block
* Block editor: Fix bug where whitespaces at start of text blocks were being removed
* Block editor: Add support for upload options in Cover block
* Block editor: Floating toolbar, previously located above nested blocks, is now placed at the bottom of the screen
* Block editor: Fix the icons in FloatingToolbar on RTL mode
* Block editor: Fix Quote block so it visually reflects selected alignment
* Block editor: Fix bug where buttons in page templates were not rendering correctly on web
* Block editor: Remove Subscription Button from the Blog template since it didn't have an initial functionality and it is hard to configure for users.
* [internal] the "send magic link" screen has navigation changes that can cause regressions. See https://git.io/Jfqiz for testing details.
* Updated UI for Login and Signup epilogues.
* Fixes delayed split view resizing while rotating your device.

14.7
-----
* Classic Editor: Fixed action sheet position for additional Media sources picker on iPad
* [internal] the signup flow using email has code changes that can cause regressions. See https://git.io/JvALZ for testing details.
* [internal] Notifications tab should pop to the root of the navigation stack when tapping on the tab from within a notification detail screen. See https://git.io/Jvxka for testing details.
* Classic and Block editor: Prefill caption for image blocks when available on the Media library.
* [internal] the "login by email" flow and the self-hosted login flow have code changes that can cause regressions. See https://git.io/JfeFN for testing details.
* Block editor: Disable ripple effect in all BottomSheet's controls.
* Block editor: New block: Columns
* Block editor: New starter page template: Blog
* Block editor: Make Starter Page Template picker buttons visible only when the screen height is enough
* Block editor: Fix a bug which caused to show URL settings modal randomly when changing the device orientation multiple times during the time Starter Page Template Preview is open
* [internal] the login by email flow and the self-hosted login flow have code changes that can cause regressions. See https://git.io/JfeFN for testing details.
* Updated the appearance of the login and signup buttons to make signup more prominent.
* [internal] the navigation to the "login by site address" flow has code changes that can cause regressions. See https://git.io/JfvP9 for testing details.
* Updated site details screen title to My Site, to avoid duplicating the title of the current site which is displayed in the screen's header area.
* You can now schedule your post, add tags or change the visibility before hitting "Publish Now" — and you don't have to go to the Post Settings for this!

* Login Epilogue: fixed issue where account information never stopped loading for some self-hosted sites.
* Updated site details screen title to My Site, to avoid duplicating the title of the current site which is displayed in the screen's header area.

14.6
-----
* [internal] the login flow with 2-factor authentication enabled has code changes that can cause regressions. See https://git.io/Jvdil for testing details.
* [internal] the login and signup Magic Link flows have code changes that could cause regressions. See https://git.io/JvSD6 and https://git.io/Jvy4P for testing details.
* [internal] the login and signup Magic Link flows have code changes that can cause regressions. See https://git.io/Jvy4P for testing details.
* [internal] the login and signup Continue with Google flows have code changes that can cause regressions. See https://git.io/JvypB for testing details.
* Notifications: Fix layout on screens with a notch.
* Post Commenting: fixed issue that prevented selecting an @ mention suggestion.
* Fixed an issue that could have caused the app to crash when accessing Site Pages.
* Site Creation: faster site creation, removed intermediate steps. Just select what kind of site you'd like, enter the domain name and the site will be created.
* Post Preview: Increase Post and Page Preview size on iPads running iOS 13.
* Block editor: Added the Cover block
* Block editor: Removed the dimming effect on unselected blocks
* Block editor: Add alignment options for Heading block
* Block editor: Implemented dropdown toolbar for alignment toolbar in Heading, Paragraph, Image, MediaText blocks
* Block Editor: When editing link settings, tapping the keyboard return button now closes the settings panel as well as closing the keyboard.
* Fixed a crash when a blog's URL became `nil` from a Core Data operation.
* Added Share action to the more menu in the Posts list
* Period Stats: fix colors when switching between light and dark modes.
* Media uploads from "Other Apps": Fixed an issue where the Cancel button on the document picker/browser was not showing up in Light Mode.
* Fix a crash when accessing Blog Posts from the Quick Actions button on iPads running iOS 12 and below.
* Reader post detail: fix colors when switching between light and dark modes.
* Fixed an issue where Continue with Apple button wouldn't respond after Jetpack Setup > Sign up flow completed.


14.5
-----
* Block editor: New block: Latest Posts
* Block editor: Fix Quote block's left border not being visible in Dark Mode
* Block editor: Added Starter Page Templates: when you create a new page, we now show you a few templates to get started more quickly.
* Block editor: Fix crash when pasting HTML content with embeded images on paragraphs
* Post Settings: Fix issue where the status of a post showed "Scheduled" instead of "Published" after scheduling before the current date.
* Stats: Fix background color in Dark Mode on wider screen sizes.
* Post Settings: Fix issue where the calendar selection may not match the selected date when site timezone differs from device timezone.
* Dark Mode fixes:
  - Border color on Search bars.
  - Stats background color on wider screen sizes.
  - Media Picker action bar background color.
  - Login and Signup button colors.
  - Reader comments colors.
  - Jetpack install flow colors.
* Reader: Fix toolbar and search bar width on wider screen sizes.
* Updated the Signup and Login Magic Link confirmation screen advising the user to check their spam/junk folder.
* Updated appearance of Google login/signup button.
* Updated appearance of Apple login/signup button.

14.4.1
-----
* Block Editor: Fix crash when inserting a Button Block.

14.4
-----
* Post Settings: Fixes the displayed publish date of posts which are to be immediately published.

14.3
-----
* Aztec and Block Editor: Fix the presentation of ordered lists with large numbers.
* Added Quick Action buttons on the Site Details page to access the most frequently used parts of a site.
* Block editor: Add support for changing image sizes in Image blocks
* Block editor: Add support for upload options in Gallery block
* Block editor: Added the Button block
* Block editor: Added the Group block
* Block editor: Add scroll support inside block picker and block settings
* Block editor: Fix issue where adding emojis to the post title added strong HTML elements to the title of the post
* Block editor: Fix issue where alignment of paragraph blocks was not always being respected when splitting the paragraph or reading the post's html content.
* Block editor: We’ve introduced a new toolbar that floats above the block you’re editing, which makes navigating your blocks easier — especially complex ones.

* Block editor: Add support for upload options in Gallery block
* Aztec and Block Editor: Fix the presentation of ordered lists with large numbers.
* Added Quick Action buttons on the Site Details page to access the most frequently used parts of a site.
* Post Settings: Adjusts the weekday symbols in the calendar depending on Regional settings.


14.2
-----
* Comment Editing: Fixed a bug that could cause the text selection to be on the wrong line
* Comments: Fixed an bug that could cause HTML markup to be displayed in the comment content
* Media editing: You can now crop, zoom in/out and rotate images that are inserted or being inserted in a post.
* Post Preview: Added a new Desktop preview mode on iPhone and Mobile preview on iPad when previewing posts or pages.
* Post Preview: Added new navigation, "Open in Safari" and Share options when previewing posts or pages.
* Block editor: Long-press Inserter icon to show options to add before/after
* Block editor: Retry displaying image when connectivity restores
* Block editor: Show an "Edit" button overlay on selected image blocks
* Block editor: Add support for image size options in the gallery block
* Signup and Login: signup or login via magic link now supports multiple email clients.
                    Tapping on the "Open Email" button will present a list of installed email client to choose from.
* Posts: Fixed a bug that could disable comments on a draft post when previewing that post.
* Reader: Fixed an issue where a new comment may not appear.
* Reader: Added Post Reblogging feature. You can now reblog a post from the reader to your site(s). There is a new "reblog" button in the post action bar.
          Tapping on it allows to choose the site where to post, and opens the editor of your choice with pre-populated content from the original post.
* Fixed a bug that was causing the app to crash when the user tapped "Retry" on Post List

14.1
-----
* Fixes a bug that could cause some web page previews to remain unauthenticated even after logging in.
* Stats: added a This Week widget to display Views for the past week.
* Block Editor: Reduced padding around text on Rich Text based blocks.
* Block Editor: New block "Shortcode". You can now create and edit Shortcode blocks in the editor.
* Publicize: connecting with Facebook is working again.
* Web Views: the title and button colors in the header of web views was grey, and is now white.

14.0
-----
* Stats: Updated default cards for the Insights view.
* Fixed a bug that displayed incorrect time stamps for scheduled posts.
* Post Settings: Added a new Calendar picker to select a Post's publish date
* Fixed bugs with the "Save as Draft" action extension's navigation bar colors and iPad sizing in iOS 13.
* Fixes appearance issues with navigation bar colors when logged out of the app.
* Fixed a bug that was causing the App to crash when the user tapped on certain notifications.
* Block Editor: Hide image size selection options when image is a url
* Block Editor: Fix displaying placeholder for images
* Block Editor: Fix crash on undo
* Block Editor: Fix styling on navigation UI
* Block Editor: Fix a focus issue
* Fixed a bug that displayed incorrect time stamps for scheduled posts.
* Post Settings: Added a new Calendar picker to select a Post's publish date
* Comment: Add ability to comment in fullscreen
* Stats: fixed issue that could cause incorrect Stats to be displayed when viewing Stats from a widget.
* Stats Today widgets: large numbers are now abbreviated.
* Fixed a bug where files imported from other apps were being renamed to a random name.
* Fixes a crash that could happen in the notifications tab.

13.9
-----
* Stats: added a Today widget to display All-Time stats.
* Block Editor: New block "Gallery". You can now create image galleries using WordPress Media library.
* Block Editor: Fix crash dismissing bottom-sheet after device rotation.
* Block Editor: Add support for changing Settings in the List Block.
* Block Editor: Add support for Video block settings.
* Quick Start: fixed issue that caused 'Follow other sites' tour to not be marked complete.
* Fixed a bug that was causing the App to crash when the user tapped on certain notifications.

13.8
-----
* When a post has an autosave, the autosave version can be loaded into the editor.
* Support: Fix issue that caused 'Message failed to send' error.
* WebView: Fix iOS 13 crash with popover.
* Fixed an issue where the Me screen would sometimes be blank.
* Block editor: New Spacer block to create white space between two blocks.
* Block editor: Images from Image Block can now be previewed full screen by tapping on them.
* Fixed an issue that caused logging in with a 2FA Google account to fail.
* Sign in with Apple: now supports logging in with 2FA enabled on linked WordPress accounts.
* Stats: Fixed issue that caused incorrect data to be displayed.

13.7
-----
* Updated the mobile apps blog address to a non-retired blog.
* Block editor: Added option to insert images from "Free Photo Library".
* Block editor: Fix issue where the keyboard would not capitalize sentences correctly on some cases
* Block editor: Add alignment to paragraph blocks
* Fixed a bug that made comment moderation fail on the first attempt for self-hosted sites.
* Stats Refresh: Stats will reload when the application will move to foreground state.
* Stats: each Period and Post stat now loads independently.
* Block editor: Added support for the preformatted block.
* Stats Today widget: updated design and enabled expanding.

* Block editor: Added option to insert images from "Free Photo Library" and "Other Apps".

13.6
-----
* Fixed a bug that was not submiting posts for review
* Better support for creating or editing posts while offline. Posts can be saved while offline and they will be automatically uploaded (or published) when the device is back online.
* Support: fix issue where issues could be created via Help Center search without setting a contact email.

* Me view: fix issue where view was blank when logging in with a self-hosted site.
* Block Editor: Added support for image alignment options.

13.5
-----
* Block editor: Fix issue when "New Photo Post" shortcut won't add the selected photo to the post.
* Block editor: Add Link Target (Open in new tab) to Image Block settings.
* Block editor: DarkMode improvements.
* Block editor: New block "Media & Text".
* Block Editor: Fix issue where the block inserter layout wasn't correct after device rotation.
* Dark Mode: General improvements
* Stats: each Insight stat now loads independently.
* Stats: added ability to customize Insights.

13.4.1
-----
Post Settings: Fixed a crash with featured image.
Removed Giphy as a media source due to changes in their SDK.

13.4
-----
* Sign In With Apple: if the Apple ID has been disconnected from the WordPress app, log out the account.
* Sign In With Apple: if the Apple ID has been disconnected from the WordPress app, log out the account on app launch.
* Dark Mode: General improvements
* Share Extension: Fixed the text view content inset

* Universal links: Pass back to Safari if we can't handle a URL.
* Sign In With Apple: fixed issue with re-logging in on an existing WP account.
* Block editor: Fix a bug on iOS 13.0 were tapping on a link opens Safari
* Block editor: Fix a link editing issue, where trying to add a empty link at the start of another link would remove the existing link.

13.3
-----
* Block editor: Add rich text styling to video captions
* Block editor: Blocks that would be replaced are now hidden when add block bottom sheet displays
* Block editor: Tapping on empty editor area now always inserts new block at end of post
* Block editor: Fixed a performance issue that caused a freeze in the editor with long text content.
* Dark Mode: Fixed colors in rich notifications
* Reader: Fixed issue with links opening while scrolling in reader posts and comments.

13.2
-----
* When Log In is selected, all available options are displayed.
* Shows an alert instead of showing a new screen for facebook publicize error.

13.1
-----
* Moved Notification Settings from the Me tab to the Notifications tab.
* Account Settings: added the ability to change the username.
* Stats: added File Downloads to period stats.
* Stats Periods: Fixed an issue that made the Post stats title button unable.
* Adds a Publish Now action to posts in the posts list.
* Stats Periods: Fixed a bug that affected the header date when the site and the device timezones were different.
* My Sites: Fixed a problem where some sites would appear duplicated.

* Stats Periods: Fixed an issue that made the Post stats title button unable.
* Stats Periods: Fixed a bug that affected the header date when the site and the device timezones were different.
* Adds a Publish Now action to posts in the posts list.
* My Sites: Fixed a problem where some sites would appear duplicated.

13.0
-----
* Stats: now use site timezone instead of device.
* Improved color scheme consistency.
* Post Stats: date bar no longer goes prior to earliest date available.
* Block editor: Adding a block from the post title now shows the add block here indicator.
* Block editor: Deselect post title any time a block is added
* Block editor: Auto-enabled upon first open of a block post, unless opted out in v12.9.
* Block editor: You can now enable and disable the block editor on a per-site basis.

12.9
-----
* Offline support: Create Post is now available from empty results view in offline mode.
* Post Preview: Displaying preview generation status in navigation bar instead of a
                blocking spinner.
* Block editor: Tapping on an empty editor area will create a new paragraph block
* Block editor: Fix content loss issue when loading unsupported blocks containing inner blocks.
* Block editor: Adding a block from the Post Title now inserts the block at the top of the Post.
* Stats Insights: Fixed issue that prevented some stats from showing for low volume sites.

12.8
-----
* Stats Insights: New two-column layout for Follower Totals stats.
* Stats Periods: Countries Map added in countries section.
* Updated copy for preview unavailable screen
* Stats Insights: New two-column layout for This Year stats.
* Stats Insights: added details option for This Year stats.
* Stats Insights: New two-column layout for Most Popular Time stats.
* Stats: modified appearance of empty charts.
* Stats Insights: Fixed issue where refreshing would sometimes clear the stats.
* Stats overview chart: Fixed issue with legend location on iOS 11.
* Stats Periods: Fixed crash when the Countries map displayed one country only
* Added a selection of user customizable app icons. Change it via Me > App Settings > App Icon.
* Update the app's colors using the Muriel color palette.
* Stats Periods detail views: Fixed an issue where rotation would truncate data.
* Stats Periods: Fixed an issue when a period interval was selected.

12.7
-----
* Block Editor: Video, Quote and More blocks are available now.
* Post Settings: Setting a Featured Image on a Post/Site should now work better in poor network conditions.
* Offline Improvements: Posts that failed to upload due to connectivity issues will be auto-uploaded.
* Block Editor: Copy/Paste of text with attributes( bold, italic, ...) will be respected on the editor.
* Block Editor: Updated color scheme.
* Block Editor: Nested lists are now available on the toolbar.
* Post Settings: Setting a Featured Image on a Post/Site should now work better in poor netowrk conditions.
* Stats Insights: New two-column layout for All-Time stats.
* Stats Insights: New two-column layout for Today stats.
* Post preview: Fixed issue with preview for self hosted sites not working.

12.6
-----
* Block Editor: Added UI to display a warning when a block has invalid content.
* Block Editor: Fixed issue with link settings where “Open in New Tab” was always OFF on open.
* Removed the limit of number of photos that can be shared from other apps.
* Account Settings Primary Site now shows the site domain if the site has no name.
* The app now launches a bit more quickly.
* Added a list of third-party library acknowledgements.
* Updated messaging experience for a reply upload result.
* Stats: Fixed an issue where chart axes may be formatted incorrectly in some locales.

12.5
-----
* Fixed Notices sometimes showing behind the keyboard
* Implemented Domain Credit feature
* Implemented auto saving a post on preview
* The app now launches a bit more quickly.
* Fixed broken images in posts created by the share extension.
* Deprecated local previews

12.4.1
------
* Copy/Paste from post contents to other apps is working again.

12.4
-----
* You can now mark notifications as unread with just a swipe.
* Fixed crash when searching Free Photo Library.
* Better URL validation when logging in with a self hosted site.
* Account Settings Primary Site now shows the site URL if the site has no name.
* Implemented incremental improvements to accessibility experience across the app.
* Updated error message when tag loading failed.

12.3
-----
* Images are now imported from TextBundle and TextPack files shared from other apps
* Added support for importing Markdown files shared from other apps
* Resolved a crash that might occur during the new Site Creation flow.
* Improved connectivity errors messaging in sharing screen.
* Quotes in Reader are now easier to read, thanks to a vertical bar on the left making them more visually distinct
* Fixed an issue where some text in Activity Log would show up in a wrong language
* Jetpack Remote Install: enabled the native feature to install and activate Jetpack on a self-hosted site

12.2
-----
* Draft preview now shows the remote version of the post.
* Initial support for importing TextBundle and TextPack from other apps.
* Support for lists in Gutenberg posts.
* Several UI details were polished in the Site Creation flow.

12.1
-----
* Improve messages when updates to user account details fail because of server logic, for exanple email being used for another account.
* Improved text import from other apps, such as Bear or Ulysses 🥰
* Added support on the editor for video elements that use the source elements. For example:
```<video alt="Another video with bunnies">
<source src="https://videos.files.wordpress.com/kUJmAcSf/bbb_sunflower_1080p_30fps_normal.mp4" type="video/mp4">
</video>```
* Block editor now supports the creation of posts with pre-inserted photos and the the 3touch action of starting a post with photo.

12.1
-----
* Improve messages when updates to user account details fail because of server logic, for exanple email being used for another account.
* Improved text import from other apps, such as Bear or Ulysses 🥰
* Reader: fixed issue where empty state buttons were not functional.

12.0
-----
* Redesigned Notices
* Changed offline error messages to be less disruptive.
* Resolved a defect in the new Site Creation flow where the site preview address bar could be edited.
* Made it easier to find a domain for your new site, by moving the best match to the top of the search results.

11.9
------
* Quick Start v2: After creating a new site with WordPress.com there are more tutorials available, now including tips to improve growth.
* Quick Start will also be suggested less often, but when it's more likely to be helpful.
* Added connection error alert in Sharing screen.
* Increased padding at the bottom of the share extension's editor, to make typing a longer post a bit more comfortable.
* Removes the white background color applied to the site icon on the site details screen.
* Updated No Results View illustration and copy displayed on connectivity issue.
* Enhanced Site Creation flow for smarter, more personalized sites.<|MERGE_RESOLUTION|>--- conflicted
+++ resolved
@@ -1,14 +1,11 @@
 24.0
 -----
 * [**] [internal] A minor refactor in authentication flow, including but not limited to social sign-in and two factor authentication. [#22086]
-<<<<<<< HEAD
-* [**] The block editor now automatically retries failed media uploads when network connectivity is re-established. [#22238]
-=======
 * [***] [Jetpack-only] Plans: Upgrade to a WPCOM plan from domains dashboard in Jetpack app. [#22261]
 * [**] [internal] Refactor domain selection flows to use the same domain selection UI. [22254]
 * [**] Re-enable the support for using Security Keys as a second factor during login [#22258]
 * [*] Fix crash in editor that sometimes happens after modifying tags or categories [#22265]
->>>>>>> 0935d3a6
+
 
 23.9
 -----
