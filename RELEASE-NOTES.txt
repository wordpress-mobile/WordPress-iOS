19.1
-----
* [*] Signup: Fixed bug where username selection screen could be pushed twice. [#17624]
<<<<<<< HEAD
* [**] Reader post details Comments snippet: added ability to manage conversation subscription and notifications. [#17749]
=======
* [**] Accessibility: VoiceOver improvements on Activity Log and Schedule Post calendars [#17756, #17761]
>>>>>>> 5fe26cfb

19.0
-----
* [**] Video uploads: video upload is now limited to 5 minutes per video on free plans.
* [*] Block editor: Give multi-line block names central alignment in inserter [https://github.com/wordpress-mobile/gutenberg-mobile/pull/4343]
* [**] Block editor: Fix missing translations by refactoring the editor initialization code [https://github.com/wordpress-mobile/gutenberg-mobile/pull/4332]
* [**] Block editor: Add Jetpack and Layout Grid translations [https://github.com/wordpress-mobile/gutenberg-mobile/pull/4359]
* [**] Block editor: Fix text formatting mode lost after backspace is used [https://github.com/wordpress-mobile/gutenberg-mobile/pull/4423]
* [*] Block editor: Add missing translations of unsupported block editor modal [https://github.com/wordpress-mobile/gutenberg-mobile/pull/4410]
* [**] Time zone suggester: we have a new time zone selection screen that suggests the time zone based on the device, and improves search.

18.9
-----
* [***] Reader Comments: Updated comment threads with a new design and some new capabilities. [#17659]
* [**] Block editor: Fix issue where editor doesn't auto-scroll so you can see what is being typed. [https://github.com/wordpress-mobile/gutenberg-mobile/pull/4299]
* [*] Block editor: Preformatted block: Fix an issue where the background color is not showing up for standard themes. [https://github.com/wordpress-mobile/gutenberg-mobile/pull/4292]
* [**] Block editor: Update Gallery Block to default to the new format and auto-convert old galleries to the new format. [https://github.com/wordpress-mobile/gutenberg-mobile/pull/4315]
* [***] Block editor: Highlight text: Enables color customization for specific text within a Paragraph block. [https://github.com/wordpress-mobile/gutenberg-mobile/pull/4175]
* [**] Reader post details: a Comments snippet is now displayed after the post content. [#17650]

18.8
-----
* [*] Added a new About screen, with links to rate the app, share it with others, visit our Twitter profile, view our other apps, and more. [https://github.com/orgs/wordpress-mobile/projects/107]
* [*] Editor: Show a compact notice when switching between HTML or Visual mode. [https://github.com/wordpress-mobile/WordPress-iOS/pull/17521]
* [*] Onboarding Improvements: Need a little help after login? We're here for you. We've made a few changes to the login flow that will make it easier for you to start managing your site or create a new one. [#17564]
* [***] Fixed crash where uploading image when offline crashes iOS app. [#17488]
* [***] Fixed crash that was sometimes triggered when deleting media. [#17559]
* [***] Fixes a crasher that was sometimes triggered when seeing the details for like notifications. [#17529]
* [**] Block editor: Add clipboard link suggestion to image block and button block. [https://github.com/WordPress/gutenberg/pull/35972]
* [*] Block editor: Embed block: Include link in block settings. [https://github.com/wordpress-mobile/gutenberg-mobile/pull/4189]
* [**] Block editor: Fix tab titles translation of inserter menu. [https://github.com/wordpress-mobile/gutenberg-mobile/pull/4248]
* [**] Block editor: Gallery block: When a gallery block is added, the media options are auto opened for v2 of the Gallery block. [https://github.com/wordpress-mobile/gutenberg-mobile/pull/4277]
* [*] Block editor: Media & Text block: Fix an issue where the text font size would be bigger than expected in some cases. [https://github.com/wordpress-mobile/gutenberg-mobile/pull/4252]

18.7
-----
* [*] Comment Reply: updated UI. [#17443, #17445]
* [***] Two-step Authentication notifications now require an unlocked device to approve or deny them.
* [***] Site Comments: Updated comment details with a fresh new look and capability to display rich contents. [#17466]
* [**] Block editor: Image block: Add ability to quickly link images to Media Files and Attachment Pages [https://github.com/wordpress-mobile/gutenberg-mobile/pull/3971]
* [**] Block editor: Fixed a crash that could occur when copying lists from Microsoft Word. [https://github.com/wordpress-mobile/gutenberg-mobile/pull/4174]
* [***] Fixed an issue where trying to upload an image while offline crashes the app. [#17488]

18.6
-----
* [**] Comments: Users can now follow conversation via notifications, in addition to emails. [#17363]
* [**] Block editor: Block inserter indicates newly available block types [https://github.com/wordpress-mobile/gutenberg-mobile/pull/4047]
* [*] Reader post comments: fixed an issue that prevented all comments from displaying. [#17373]
* [**] Stats: added Reader Discover nudge for sites with low traffic in order to increase it. [#17349, #17352, #17354, #17377]
* [**] Block editor: Search block - Text and background color support [https://github.com/wordpress-mobile/gutenberg-mobile/pull/4127]
* [*] Block editor: Fix Embed Block loading glitch with resolver resolution approach [https://github.com/wordpress-mobile/gutenberg-mobile/pull/4146]
* [*] Block editor: Fixed an issue where the Help screens may not respect an iOS device's notch. [https://github.com/wordpress-mobile/gutenberg-mobile/pull/4110]
* [**] Block editor: Block inserter indicates newly available block types [https://github.com/wordpress-mobile/gutenberg-mobile/pull/4047]
* [*] Block editor: Add support for the Mark HTML tag [https://github.com/wordpress-mobile/gutenberg-mobile/pull/4162]
* [*] Stats Insights: HTML tags no longer display in post titles. [#17380]

18.5
-----
* [**] Block editor: Embed block: Include Jetpack embed variants. [https://github.com/wordpress-mobile/gutenberg-mobile/pull/4008]
* [*] Fixed a minor visual glitch on the pre-publishing nudge bottom sheet. [https://github.com/wordpress-mobile/WordPress-iOS/pull/17300]
* [*] Improved support for larger text sizes when choosing a homepage layout or page layout. [#17325]
* [*] Site Comments: fixed an issue that caused the lists to not refresh. [#17303]
* [*] Block editor: Embed block: Fix inline preview cut-off when editing URL [https://github.com/wordpress-mobile/gutenberg-mobile/pull/4072]
* [*] Block editor: Embed block: Fix URL not editable after dismissing the edit URL bottom sheet with empty value [https://github.com/wordpress-mobile/gutenberg-mobile/pull/4094]
* [**] Block editor: Embed block: Detect when an embeddable URL is pasted into an empty paragraph. [https://github.com/wordpress-mobile/gutenberg-mobile/pull/4048]
* [**] Block editor: Pullquote block - Added support for text and background color customization [https://github.com/WordPress/gutenberg/pull/34451]
* [**] Block editor: Preformatted block - Added support for text and background color customization [https://github.com/wordpress-mobile/gutenberg-mobile/pull/4071]
* [**] Stats: added Publicize and Blogging Reminders nudges for sites with low traffic in order to increase it. [#17142, #17261, #17294, #17312, #17323]
* [**] Fixed an issue that made it impossible to log in when emails had an apostrophe. [#17334]

18.4
-----
* [*] Improves our user images download logic to avoid synchronization issues. [#17197]
* [*] Fixed an issue where images point to local URLs in the editor when saving a post with ongoing uploads. [#17157]
* [**] Embed block: Add the top 5 specific embed blocks to the Block inserter list. [https://github.com/wordpress-mobile/gutenberg-mobile/pull/3995]
* [*] Embed block: Fix URL update when edited after setting a bad URL of a provider. [https://github.com/wordpress-mobile/gutenberg-mobile/pull/4002]
* [**] Users can now contact support from inside the block editor screen. [https://github.com/wordpress-mobile/gutenberg-mobile/pull/3975]
* [**] Block editor: Help menu with guides about how to work with blocks [#17265]

18.3
-----
* [*] Fixed a bug on Reader that prevented Saved posts to be removed
* [*] Share Extension: Allow creation of Pages in addition to Posts. [#16084]
* [*] Updated the wording for the "Posts" and "Pages" entries in My Site screen [https://github.com/wordpress-mobile/WordPress-iOS/pull/17156]
* [**] Fixed a bug that prevented sharing images and videos out of your site's media library. [#17164]
* [*] Fixed an issue that caused `Follow conversation by email` to not appear on some post's comments. [#17159]
* [**] Block editor: Embed block: Enable WordPress embed preview [https://github.com/wordpress-mobile/gutenberg-mobile/pull/3853]
* [**] Block editor: Embed block: Add error bottom sheet with retry and convert to link actions. [https://github.com/wordpress-mobile/gutenberg-mobile/pull/3921]
* [**] Block editor: Embed block: Implemented the No Preview UI when an embed is successful, but we're unable to show an inline preview [https://github.com/wordpress-mobile/gutenberg-mobile/pull/3927]
* [*] Block editor: Embed block: Add device's locale to preview content [https://github.com/wordpress-mobile/gutenberg-mobile/pull/3788]
* [*] Block editor: Column block: Translate column width's control labels [https://github.com/wordpress-mobile/gutenberg-mobile/pull/3952]
* [**] Block editor: Embed block: Enable embed preview for Instagram and Vimeo providers. [https://github.com/wordpress-mobile/gutenberg-mobile/pull/3918]

18.2
-----
* [internal] Fixed an issue where source and platform tags were not added to a Zendesk ticket if the account has no blogs. [#17084]
* [*] Set the post formats to have 'Standard' first and then alphabetized the remaining items. [#17074]
* [*] Fixed wording of theme customization screen's menu bar by using "Activate" on inactive themes. [#17060]
* [*] Added pull-to-refresh to My Site. [#17089]
* [***] Weekly Roundup: users will receive a weekly notification that presents a summary of the activity on their most used sites [#17066, #17116]
* [**] Site Comments: when editing a Comment, the author's name, email address, and web address can now be changed. [#17111]
* [**] Block editor: Enable embed preview for a list of providers (for now only YouTube and Twitter) [https://github.com/WordPress/gutenberg/pull/34446]
* [***] Block editor: Add Inserter Block Search [https://github.com/WordPress/gutenberg/pull/33237]

18.1
-----
* [*] Reader: Fixes an issue where the top of an article could be cropped after rotating a device. [#17041]
* [*] Posts Settings: Removed deprecated Location feature. [#17052]
* [**] Added a time selection feature to Blogging Reminders: users can now choose at what time they will receive the reminders [#17024, #17033]
* [**] Block editor: Embed block: Add "Resize for smaller devices" setting. [https://github.com/wordpress-mobile/gutenberg-mobile/pull/3753]
* [**] Account Settings: added the ability to close user account.
* [*] Users can now share WordPress app with friends. Accessible from Me and About screen. [#16995]

18.0
-----
* [*] Fixed a bug that would make it impossible to scroll the plugins the first time the plugin section was opened.
* [*] Resolved an issue where authentication tokens weren't be regenerated when disabled on the server. [#16920]
* [*] Updated the header text sizes to better support large texts on Choose a Domain and Choose a Design flows. [#16923]
* [internal] Made a change to how Comment content is displayed. Should be no visible changes, but could cause regressions. [#16933]
* [internal] Converted Comment model properties to Swift. Should be no functional changes, but could cause regressions. [#16969, #16980]
* [internal] Updated GoogleSignIn to 6.0.1 through WordPressAuthenticator. Should be no visible changes, but could cause regression in Google sign in flow. [#16974]
* [internal] Converted Comment model properties to Swift. Should be no functional changes, but could cause regressions. [#16969]
* [*] Posts: Ampersands are correctly decoded in publishing notices instead of showing as HTML entites. [#16972]
* [***] Adjusted the image size of Theme Images for more optimal download speeds. [#16914]
* [*] Comments and Notifications list are now displayed with a unified design. [#16985]
* [*] Block editor: Add a "featured" banner and ability to set or remove an image as featured. [https://github.com/wordpress-mobile/gutenberg-mobile/pull/3449]

17.9
-----
* [internal] Redirect Terms and service to open the page in an external web view [#16907]
* [internal] Converted Comment model methods to Swift. Should be no functional changes, but could cause regressions. [#16898, #16905, #16908, #16913]
* [*] Enables Support for Global Style Colors with Full Site Editing Themes [#16823]
* [***] Block editor: New Block: Embed block. [https://github.com/wordpress-mobile/gutenberg-mobile/pull/3727]

17.8
-----
* [*] Authors and Contributors can now view a site's Comments via My Site > Comments. [#16783]
* [*] [Jetpack-only] Fix bugs when tapping to notifications
* [*] Fixed some refresh issues with the site follow buttons in the reader. [#16819]
* [*] Block editor: Update loading and failed screens for web version of the editor [https://github.com/wordpress-mobile/gutenberg-mobile/pull/3573]
* [*] Block editor: Handle floating keyboard case - Fix issue with the block selector on iPad. [https://github.com/wordpress-mobile/gutenberg-mobile/pull/3687]
* [**] Block editor: Added color/background customization for text blocks. [https://github.com/WordPress/gutenberg/pull/33250]

17.7
-----
* [***] Added blogging reminders. Choose which days you'd like to be reminded, and we'll send you a notification prompting you to post on your site
* [** Does not apply to Jetpack app] Self hosted sites that do not use Jetpack can now manage (install, uninstall, activate, and deactivate) their plugins [#16675]
* [*] Upgraded the Zendesk SDK to version 5.3.0
* [*] You can now subscribe to conversations by email from Reader lists and articles. [#16599]
* [*] Block editor: Tablet view fixes for inserter button. [https://github.com/wordpress-mobile/gutenberg-mobile/pull/3602]
* [*] Block editor: Tweaks to the badge component's styling, including change of background color and reduced padding. [https://github.com/wordpress-mobile/gutenberg-mobile/pull/3642]
* [***] Block editor: New block Layout grid. [https://github.com/wordpress-mobile/gutenberg-mobile/pull/3513]
* [*] Fixed an issue where the SignUp flow could not be dismissed sometimes. [#16824]

17.6
-----
* [**] Reader Post details: now shows a summary of Likes for the post. Tapping it displays the full list of Likes. [#16628]
* [*] Fix notice overlapping the ActionSheet that displays the Site Icon controls. [#16579]
* [*] Fix login error for WordPress.org sites to show inline. [#16614]
* [*] Disables the ability to open the editor for Post Pages [#16369]
* [*] Fixed an issue that could cause a crash when moderating Comments. [#16645]
* [*] Fix notice overlapping the ActionSheet that displays the QuickStart Removal. [#16609]
* [*] Site Pages: when setting a parent, placeholder text is now displayed for pages with blank titles. [#16661]
* [***] Block Editor: Audio block now available on WP.com sites on the free plan. [https://github.com/wordpress-mobile/gutenberg-mobile/pull/3523]
* [**] You can now create a Site Icon for your site using an emoji. [#16670]
* [*] Fix notice overlapping the ActionSheet that displays the More Actions in the Editor. [#16658]
* [*] The quick action buttons will be hidden when iOS is using a accessibility font sizes. [#16701]
* [*] Block Editor: Improve unsupported block message for reusable block. [https://github.com/wordpress-mobile/gutenberg-mobile/pull/3621]
* [**] Block Editor: Fix incorrect block insertion point after blurring the post title field. [https://github.com/wordpress-mobile/gutenberg-mobile/pull/3640]
* [*] Fixed a crash when sharing photos to WordPress [#16737]

17.5
-----
* [*] Fixed a crash when rendering the Noticons font in rich notification. [#16525]
* [**] Block Editor: Audio block: Add Insert from URL functionality. [https://github.com/wordpress-mobile/gutenberg-mobile/pull/3031]
* [***] Block Editor: Slash command to insert new blocks. [https://github.com/wordpress-mobile/gutenberg-mobile/pull/3250]
* [**] Like Notifications: now displays all users who liked a post or comment. [#15662]
* [*] Fixed a bug that was causing some fonts to become enormous when large text was enabled.
* [*] Fixed scrolling and item selection in the Plugins directory. [#16087]
* [*] Improved large text support in the blog details header in My Sites. [#16521]
* [***] Block Editor: New Block: Reusable block. [https://github.com/wordpress-mobile/gutenberg-mobile/pull/3490]
* [***] Block Editor: Add reusable blocks to the block inserter menu. [https://github.com/wordpress-mobile/gutenberg-mobile/pull/3054]
* [*] Fixed a bug where the web version of the editor did not load when using an account created before December 2018. [#16586]

17.4
-----
* [**] A new author can be chosen for Posts and Pages on multi-author sites. [#16281]
* [*] Fixed the Follow Sites Quick Start Tour so that Reader Search is highlighted. [#16391]
* [*] Enabled approving login authentication requests via push notification while the app is in the foreground. [#16075]
* [**] Added pull-to-refresh to the My Site screen when a user has no sites. [#16241]
* [***] Fixed a bug that was causing uploaded videos to not be viewable in other platforms. [#16548]

17.3
-----
* [**] Fix issue where deleting a post and selecting undo would sometimes convert the content to the classic editor. [#16342]
* [**] Fix issue where restoring a post left the restored post in the published list even though it has been converted to a draft. [#16358]
* [**] Fix issue where trashing a post converted it to Classic content. [#16367]
* [**] Fix issue where users could not leave the username selection screen due to styling issues. [#16380]
* [*] Comments can be filtered to show the most recent unreplied comments from other users. [#16215]
* [*] Fixed the background color of search fields. [#16365]
* [*] Fixed the navigation bar color in dark mode. [#16348]
* [*] Fix translation issues for templates fetched on the site creation design selection screen. [#16404]
* [*] Fix translation issues for templates fetched on the page creation design selection screen. [#16404]
* [*] Fix translation issue for the Choose button on the template preview in the site creation flow. [#16404]
* [***]  Block Editor: New Block: Search Block [#https://github.com/wordpress-mobile/gutenberg-mobile/pull/3210]
* [**]  Block Editor: The media upload options of the Image, Video and Gallery block automatically opens when the respective block is inserted. [https://github.com/wordpress-mobile/gutenberg-mobile/pull/2700]
* [**]  Block Editor: The media upload options of the File and Audio block automatically opens when the respective block is inserted. [https://github.com/wordpress-mobile/gutenberg-mobile/pull/3399]
* [*]  Block Editor: Remove visual feedback from non-interactive bottom-sheet cell sections [https://github.com/wordpress-mobile/gutenberg-mobile/pull/3404]
* [*]  Block Editor: Fixed an issue that was causing the featured image badge to be shown on images in an incorrect manner. [https://github.com/wordpress-mobile/gutenberg-mobile/pull/3494]


17.2
-----

* [**] Added transform block capability [https://github.com/wordpress-mobile/gutenberg-mobile/pull/3321]
* [*] Fixed an issue where some author display names weren't visible for self-hosted sites. [#16297]
* [***] Updated custom app icons. [#16261]
* [**] Removed Site Switcher in the Editor
* [*] a11y: Bug fix: Allow stepper cell to be selected by screenreader [https://github.com/wordpress-mobile/gutenberg-mobile/pull/3362]
* [*] Image block: Improve text entry for long alt text. [https://github.com/WordPress/gutenberg/pull/29670]
* [***] New Block: Jetpack contact info. [https://github.com/wordpress-mobile/gutenberg-mobile/pull/3340]

17.1
-----

* [*] Reordered categories in page layout picker [#16156]
* [*] Added preview device mode selector in the page layout previews [#16141]
* [***] Block Editor: Improved the accessibility of range and step-type block settings. [https://github.com/wordpress-mobile/gutenberg-mobile/pull/3255]
* [**] Block Editor: Added Contact Info block to sites on WPcom or with Jetpack version >= 8.5.
* [**] We updated the app's color scheme with a brighter new blue used throughout. [#16213, #16207]
* [**] We updated the login prologue with brand new content and graphics. [#16159, #16177, #16185, #16187, #16200, #16217, #16219, #16221, #16222]
* [**] We updated the app's color scheme with a brighter new blue used throughout. [#16213, #16207]
* [**] Updated the app icon to match the new color scheme within the app. [#16220]
* [*] Fixed an issue where some webview navigation bar controls weren't visible. [#16257]

17.0
-----
* [internal] Updated Zendesk to latest version. Should be no functional changes. [#16051]
* [*] Reader: fixed an issue that caused unfollowing external sites to fail. [#16060]
* [*] Stats: fixed an issue where an error was displayed for Latest Post Summary if the site had no posts. [#16074]
* [*] Fixed an issue where password text on Post Settings was showing as black in dark mode. [#15768]
* [*] Added a thumbnail device mode selector in the page layout, and use a default setting based on the current device. [#16019]
* [**] Comments can now be filtered by status (All, Pending, Approved, Trashed, or Spam). [#15955, #16110]
* [*] Notifications: Enabled the new view milestone notifications [#16144]
* [***] We updated the app's design, with fresh new headers throughout and a new site switcher in My Site. [#15750]

16.9
-----
* [*] Adds helper UI to Choose a Domain screen to provide a hint of what a domain is. [#15962]
* [**] Site Creation: Adds filterable categories to the site design picker when creating a WordPress.com site, and includes single-page site designs [#15933]
* [**] The classic editor will no longer be available for new posts soon, but this won’t affect editing any existing posts or pages. Users should consider switching over to the Block Editor now. [#16008]
* [**] Reader: Added related posts to the bottom of reader posts
* [*] Reader: We redesigned the recommended topics section of Discover
* [*] Reader: Added a way to discover new topics from the Manage Topics view
* [*] P2 users can create and share group invite links via the Invite Person screen under the People Management feature. [#16005]
* [*] Fixed an issue that prevented searching for plugins and the Popular Plugins section from appearing: [#16070]
* [**] Stories: Fixed a video playback issue when recording on iPhone 7, 8, and SE devices. [#16109]
* [*] Stories: Fixed a video playback issue when selecting an exported Story video from a site's library. [#16109]

16.8.1
-----

* [**] Stories: Fixed an issue which could remove content from a post when a new Story block was edited. [#16059]

16.8
-----
* [**] Prevent deleting published homepages which would have the effect of breaking a site. [#15797]
* [**] Prevent converting published homepage to a draft in the page list and settings which would have the effect of breaking a site. [#15797]
* [*] Fix app crash when device is offline and user visits Notification or Reader screens [#15916]
* [*] Under-the-hood improvements to the Reader Stream, People Management, and Sharing Buttons [#15849, #15861, #15862]
* [*] Block Editor: Fixed block mover title wording for better clarity from 'Move block position' to 'Change block position'. [https://github.com/wordpress-mobile/gutenberg-mobile/pull/3049]
* [**] Block Editor: Add support for setting Cover block focal point. [https://github.com/wordpress-mobile/gutenberg-mobile/pull/3028]
* [**] Prevent converting published homepage to a draft in the page list and editor's status settings which would have the effect of breaking a site. [#15797]
* [*] Prevent selection of unpublished homepages the homepage settings which would have the effect of breaking a site. [#15885]
* [*] Quick Start: Completing a step outside of a tour now automatically marks it as complete. [#15712]
* [internal] Site Comments: updated UI. Should be no functional changes. [#15944]
* [***] iOS 14 Widgets: new This Week Widgets to display This Week Stats in your home screen. [#15844]
* [***] Stories: There is now a new Story post type available to quickly and conveniently post images and videos to your blog.

16.7
-----
* [**] Site Creation: Adds the option to choose between mobile, tablet or desktop thumbnails and previews in the home page design picker when creating a WordPress.com site [https://github.com/wordpress-mobile/WordPress-iOS/pull/15688]
* [*] Block Editor: Fix issue with uploading media after exiting the editor multiple times [https://github.com/wordpress-mobile/WordPress-iOS/pull/15656].
* [**] Site Creation: Enables dot blog subdomains for each site design. [#15736]
* [**] Reader post card and post details: added ability to mark a followed post as seen/unseen. [#15638, #15645, #15676]
* [**] Reader site filter: show unseen post count. [#15581]
* [***] Block Editor: New Block: Audio [https://github.com/wordpress-mobile/gutenberg-mobile/pull/2854, https://github.com/wordpress-mobile/gutenberg-mobile/pull/3070]
* [**] Block Editor: Add support for setting heading anchors [https://github.com/wordpress-mobile/gutenberg-mobile/pull/2947]
* [**] Block Editor: Disable Unsupported Block Editor for Reusable blocks [https://github.com/wordpress-mobile/gutenberg-mobile/pull/3067]
* [**] Block Editor: Add proper handling for single use blocks such as the more block [https://github.com/wordpress-mobile/gutenberg-mobile/pull/3042]
* [*] Reader post options: fixed an issue where the options in post details did not match those on post cards. [#15778]
* [***] iOS 14 Widgets: new All Time Widgets to display All Time Stats in your home screen. [#15771, #15794]
* [***] Jetpack: Backup and Restore is now available, depending on your sites plan you can now restore your site to a point in time, or download a backup file. [https://github.com/wordpress-mobile/WordPress-iOS/issues/15191]
* [***] Jetpack: For sites that have Jetpack Scan enabled you will now see a new section that allows you to scan your site for threats, as well as fix or ignore them. [https://github.com/wordpress-mobile/WordPress-iOS/issues/15190]
* [**] Block Editor: Make inserter long-press options "add to beginning" and "add to end" always available. [https://github.com/wordpress-mobile/gutenberg-mobile/pull/3074]
* [*] Block Editor: Fix crash when Column block width attribute was empty. [https://github.com/WordPress/gutenberg/pull/29015]

16.6
-----
* [**] Activity Log: adds support for Date Range and Activity Type filters. [https://github.com/wordpress-mobile/WordPress-iOS/issues/15192]
* [*] Quick Start: Removed the Browse theme step and added guidance for reviewing pages and editing your Homepage. [#15680]
* [**] iOS 14 Widgets: new Today Widgets to display your Today Stats in your home screen.
* [*] Fixes an issue where the submit button was invisible during the domain registration flow.

16.5
-----

* [*] In the Pages screen, the options to delete posts are styled to reflect that they are destructive actions, and show confirmation alerts. [#15622]
* [*] In the Comments view, overly-large twemoji are sized the same as Apple's emoji. [#15503]
* [*] Reader 'P2s': added ability to filter by site. [#15484]
* [**] Choose a Domain will now return more options in the search results, sort the results to have exact matches first, and let you know if no exact matches were found. [#15482]
* [**] Page List: Adds duplicate page functionality [#15515]
* [*] Invite People: add link to user roles definition web page. [#15530]
* [***] Block Editor: Cross-post suggestions are now available by typing the + character (or long-pressing the toolbar button labelled with an @-symbol) in a post on a P2 site [#15139]
* [***] Block Editor: Full-width and wide alignment support for Columns (https://github.com/wordpress-mobile/gutenberg-mobile/pull/2919)
* [**] Block Editor: Image block - Add link picker to the block settings and enhance link settings with auto-hide options (https://github.com/wordpress-mobile/gutenberg-mobile/pull/2841)
* [*] Block Editor: Fix button link setting, rel link will not be overwritten if modified by the user (https://github.com/wordpress-mobile/gutenberg-mobile/pull/2894)
* [**] Block Editor: Added move to top/bottom when long pressing on respective block movers (https://github.com/wordpress-mobile/gutenberg-mobile/pull/2872)
* [**] Reader: Following now only shows non-P2 sites. [#15585]
* [**] Reader site filter: selected filters now persist while in app.[#15594]
* [**] Block Editor: Fix crash in text-based blocks with custom font size [https://github.com/WordPress/gutenberg/pull/28121]

16.4
-----

* [internal] Removed unused Reader files. Should be no functional changes. [#15414]
* [*] Adjusted the search box background color in dark mode on Choose a domain screen to be full width. [https://github.com/wordpress-mobile/WordPress-iOS/pull/15419]
* [**] Added shadow to thumbnail cells on Site Creation and Page Creation design pickers to add better contrast [https://github.com/wordpress-mobile/WordPress-iOS/pull/15418]
* [*] For DotCom and Jetpack sites, you can now subscribe to comments by tapping the "Follow conversation" button in the Comments view. [#15424]
* [**] Reader: Added 'P2s' stream. [#15442]
* [*] Add a new P2 default site icon to replace the generic default site icon. [#15430]
* [*] Block Editor: Fix Gallery block uploads when the editor is closed. [#15457]
* [*] Reader: Removes gray tint from site icons that contain transparency (located in Reader > Settings > Followed sites). [#15474]
* [*] Prologue: updates site address button to say "Enter your existing site address" to reduce confusion with site creation actions. [#15481]
* [**] Posts List: Adds duplicate post functionality [#15460]
* [***] Block Editor: New Block: File [https://github.com/wordpress-mobile/gutenberg-mobile/pull/2835]
* [*] Reader: Removes gray tint from site icons that contain transparency (located in Reader > Settings > Followed sites).
* [*] Block Editor: Remove popup informing user that they will be using the block editor by default [#15492]
* [**] Fixed an issue where the Prepublishing Nudges Publish button could be cut off smaller devices [#15525]

16.3
-----
* [***] Login: Updated to new iOS 14 pasteboard APIs for 2FA auto-fill. Pasteboard prompts should be less intrusive now! [#15454]
* [***] Site Creation: Adds an option to pick a home page design when creating a WordPress.com site. [multiple PRs](https://github.com/search?q=repo%3Awordpress-mobile%2FWordPress-iOS+++repo%3Awordpress-mobile%2FWordPress-iOS-Shared+repo%3Awordpress-mobile%2FWordPressUI-iOS+repo%3Awordpress-mobile%2FWordPressKit-iOS+repo%3Awordpress-mobile%2FAztecEditor-iOS+is%3Apr+closed%3A%3C2020-11-17+%22Home+Page+Picker%22&type=Issues)

* [**] Fixed a bug where @-mentions didn't work on WordPress.com sites with plugins enabled [#14844]
* [***] Site Creation: Adds an option to pick a home page design when creating a WordPress.com site. [multiple PRs](https://github.com/search?q=repo%3Awordpress-mobile%2FWordPress-iOS+++repo%3Awordpress-mobile%2FWordPress-iOS-Shared+repo%3Awordpress-mobile%2FWordPressUI-iOS+repo%3Awordpress-mobile%2FWordPressKit-iOS+repo%3Awordpress-mobile%2FAztecEditor-iOS+is%3Apr+closed%3A%3C2020-11-30+%22Home+Page+Picker%22&type=Issues)
* [*] Fixed an issue where `tel:` and `mailto:` links weren't launching actions in the webview found in Reader > post > more > Visit. [#15310]
* [*] Reader bug fix: tapping a telephone, sms or email link in a detail post in Reader will now respond with the correct action. [#15307]
* [**] Block Editor: Button block - Add link picker to the block settings [https://github.com/WordPress/gutenberg/pull/26206]
* [***] Block Editor: Adding support for selecting different unit of value in Cover and Columns blocks [https://github.com/WordPress/gutenberg/pull/26161]
* [*] Block Editor: Fix theme colors syncing with the editor [https://github.com/WordPress/gutenberg/pull/26821]
* [*] My Site > Settings > Start Over. Correcting a translation error in the detailed instructions on the Start Over view. [#15358]

16.2
-----
* [**] Support contact email: fixed issue that prevented non-alpha characters from being entered. [#15210]
* [*] Support contact information prompt: fixed issue that could cause the app to crash when entering email address. [#15210]
* [*] Fixed an issue where comments viewed in the Reader would always be italicized.
* [**] Jetpack Section - Added quick and easy access for all the Jetpack features (Stats, Activity Log, Jetpack and Settings) [#15287].
* [*] Fixed a display issue with the time picker when scheduling posts on iOS 14. [#15392]

16.1
-----
* [***] Block Editor: Adds new option to select from a variety of predefined page templates when creating a new page for a Gutenberg site.
* [*] Fixed an issue that was causing the refresh control to show up on top of the list of sites. [https://github.com/wordpress-mobile/WordPress-iOS/pull/15136]
* [***] The "Floating Action Button" now appears on the list of posts and pages for quick and convenient creation. [https://github.com/wordpress-mobile/WordPress-iOS/pull/15149l]

16.0
-----
* [***] Block Editor: Full-width and wide alignment support for Video, Latest-posts, Gallery, Media & text, and Pullquote block. [https://github.com/wordpress-mobile/gutenberg-mobile/pull/2605]
* [***] Block Editor: Fix unsupported block bottom sheet is triggered when device is rotated. [https://github.com/wordpress-mobile/gutenberg-mobile/pull/2710]
* [***] Block Editor: Unsupported Block Editor: Fixed issue when cannot view or interact with the classic block on Jetpack site. [https://github.com/wordpress-mobile/gutenberg-mobile/pull/2709]
* [**] Reader: Select interests is now displayed under the Discover tab. [#15097]
* [**] Reader: The reader now displays site recommendations in the Discover feed [#15116]
* [***] Reader: The new redesigned Reader detail shows your post as beautiful as ever. And if you add a featured image it would be twice as beautiful! [#15107]

15.9
-----
* [*] Fixed issue that caused duplicate views to be displayed when requesting a login link. [#14975]
* [internal] Modified feature flags that show unified Site Address, Google, Apple, WordPress views and iCloud keychain login. Could cause regressions. [#14954, #14969, #14970, #14971, #14972]
* [*] Fixed an issue that caused page editor to become an invisible overlay. [#15012]
* [**] Block Editor: Increase tap-target of primary action on unsupported blocks. [https://github.com/wordpress-mobile/gutenberg-mobile/pull/2608]
* [***] Block Editor: On Jetpack connected sites, Unsupported Block Editor can be enabled via enabling Jetpack SSO setting directly from within the missing block alert. [https://github.com/wordpress-mobile/gutenberg-mobile/pull/2610]
* [***] Block Editor: Add support for selecting user's post when configuring the link [https://github.com/wordpress-mobile/gutenberg-mobile/pull/2484]
* [*] Reader: Fixed an issue that resulted in no action when tapping a link with an anchor. [#15027]
* [***] Block Editor: Unsupported Block Editor: Fixed issue when cannot view or interact with the classic block on Jetpack sites [https://github.com/wordpress-mobile/gutenberg-mobile/issues/2695]

15.8
-----
* [*] Image Preview: Fixes an issue where an image would be incorrectly positioned after changing device orientation.
* [***] Block Editor: Full-width and wide alignment support for Group, Cover and Image block [https://github.com/wordpress-mobile/gutenberg-mobile/pull/2559]
* [**] Block Editor: Add support for rounded style in Image block [https://github.com/wordpress-mobile/gutenberg-mobile/pull/2591]
* [*] Fixed an issue where the username didn't display on the Signup Epilogue after signing up with Apple and hiding the email address. [#14882]
* [*] Login: display correct error message when the max number of failed login attempts is reached. [#14914]
* [**] Block Editor: Fixed a case where adding a block made the toolbar jump [https://github.com/WordPress/gutenberg/pull/24573]

15.7
-----
* [**] Updated UI when connecting a self-hosted site from Login Epilogue, My Sites, and Post Signup Interstitial. (#14742)
* [**] You can now follow conversations for P2 sites
* [**] Block Editor: Block settings now immediately reflect changes from menu sliders.
* [**] Simplified authentication and updated UI.(#14845, #14831, #14825, #14817).
       Now when an email address is entered, the app automatically determines the next step and directs the user accordingly. (i.e. signup or login with the appropriate login view).
* [**] Added iCloud Keychain login functionality. (#14770)
* [***] Reader: We’re introducing a new Reader experience that allows users to tailor their Discover feed to their chosen interests.
* [*] Media editing: Reduced memory usage when marking up an image, which could cause a crash.
* [**] Block Editor: Fixed Dark Mode transition for editor menus.

15.6
-----
* [***] Block Editor: Fixed empty text fields on RTL layout. Now they are selectable and placeholders are visible.
* [**] Block Editor: Add settings to allow changing column widths
* [**] Block Editor: Media editing support in Gallery block.
* [**] Updated UI when logging in with a Site Address.
* [**] Updated UI when logging in/signing up with Apple.
* [**] Updated UI when logging in/signing up with Google.
* [**] Simplified Google authentication. If signup is attempted with an existing WordPress account, automatically redirects to login. If login is attempted without a matching WordPress account, automatically redirects to signup.
* [**] Fixes issue where the stats were not updating when switching between sites in My Sites.
* [*] Block Editor: Improved logic for creating undo levels.
* [*] Social account login: Fixed an issue that could have inadvertently linked two social accounts.

15.5
-----
* [*] Reader: revamped UI for your site header.
* [***] Block Editor: New feature for WordPress.com and Jetpack sites: auto-complete username mentions. An auto-complete popup will show up when the user types the @ character in the block editor.
* [*] Block Editor: Media editing support in Cover block.
* [*] Block Editor: Fixed a bug on the Heading block, where a heading with a link and string formatting showed a white shadow in dark mode.

15.4
-----
 * [**] Fixes issue where the new page editor wouldn't always show when selected from the "My Site" page on iOS versions 12.4 and below.
 * [***] Block Editor: Media editing support in Media & Text block.
 * [***] Block Editor: New block: Social Icons
 * [*] Block Editor: Cover block placeholder is updated to allow users to start the block with a background color
 * [**] Improved support for the Classic block to give folks a smooth transition from the classic editor to the block editor

15.3
-----
* [***] Block Editor: Adds Copy, Cut, Paste, and Duplicate functionality to blocks
* [***] Block Editor: Users can now individually edit unsupported blocks found in posts or pages. Not available on selfhosted sites or sites defaulting to classic editor.
* [*] Block Editor: Improved editor loading experience with Ghost Effect.

15.2
----
* [*] Block editor: Display content metrics information (blocks, words, characters count).
* [*] Fixed a crash that results in navigating to the block editor quickly after logging out and immediately back in.
* [***] Reader content improved: a lot of fixes in how the content appears when you're reading a post.
* [**] A site's title can now be changed by tapping on the title in the site detail screen.
* [**] Added a new Quick Start task to set a title for a new site.
* [**] Block editor: Add support for customizing gradient type and angle in Buttons and Cover blocks.

-----

15.1
-----
* [**] Block Editor: Add support to upload videos to Cover Blocks after the editor has closed.
* [*] Block Editor: Display the animation of animated GIFs while editing image blocks.
* [**] Block editor: Adds support for theme colors and gradients.
* [*] App Settings: Added an app-level toggle for light or dark appearance.
* [*] Fix a bug where the Latest Post date on Insights Stats was being calculated incorrectly.
* Block editor: [*] Support for breaking out of captions/citation authors by pressing enter on the following blocks: image, video, gallery, quote, and pullquote.
* Block editor: [**] Adds editor support for theme defined colors and theme defined gradients on cover and button blocks.
* [*] Fixed a bug where "Follow another site" was using the wrong steps in the "Grow Your Audience" Quick Start tour.
* [*] Fix a bug where Quick Start completed tasks were not communicated to VoiceOver users.
* [**] Quick Start: added VoiceOver support to the Next Steps section.
* [*] Fixed a bug where the "Publish a post" Quick Start tour didn't reflect the app's new information architecture
* [***] Free GIFs can now be added to the media library, posts, and pages.
* [**] You can now set pages as your site's homepage or posts page directly from the Pages list.
* [**] Fixed a bug that prevented some logins via 'Continue with Apple'.
* [**] Reader: Fixed a bug where tapping on the more menu may not present the menu
* [*] Block editor: Fix 'Take a Photo' option failing after adding an image to gallery block

15.0
-----
* [**] Block editor: Fix media upload progress when there's no connection.
* [*] Fix a bug where taking a photo for your user gravatar got you blocked in the crop screen.
* Reader: Updated card design
* [internal] Logging in via 'Continue with Google' has changes that can cause regressions. See https://git.io/Jf2LF for full testing details.
* [***] Block Editor: New block: Verse
* [***] Block Editor: Trash icon that is used to remove blocks is moved to the new menu reachable via ellipsis button in the block toolbar
* [**] Block Editor: Add support for changing overlay color settings in Cover block
* [**] Block Editor: Add enter/exit animation in FloatingToolbar
* [**] Block Editor: Block toolbar can now collapse when the block width is smaller than the toolbar content
* [**] Block Editor: Tooltip for page template selection buttons
* [*] Block Editor: Fix merging of text blocks when text had active formatting (bold, italic, strike, link)
* [*] Block Editor: Fix button alignment in page templates and make strings consistent
* [*] Block Editor: Add support for displaying radial gradients in Buttons and Cover blocks
* [*] Block Editor: Fix a bug where it was not possible to add a second image after previewing a post
* [internal] Signing up via 'Continue with Google' has changes that can cause regressions. See https://git.io/JfwjX for full testing details.
* My Site: Add support for setting the Homepage and Posts Page for a site.

14.9
-----
* Streamlined navigation: now there are fewer and better organized tabs, posting shortcuts and more, so you can find what you need fast.
* My Site: the "Add Posts and Pages" features has been moved. There is a new "Floating Action Button" in "My Site" that lets you create a new post or page without having to navigate to another screen.
* My Site: the "Me" section has been moved. There is a new button on the top right of "My Site" that lets you access the "Me" section from there.
* Reader: revamped UI with a tab bar that lets you quickly switch between sections, and filtering and settings panes to easily access and manage your favorite content.
* [internal] the "Change Username" on the Signup Epilogue screen has navigation changes that can cause regressions. See https://git.io/JfGnv for testing details.
* [internal] the "3 button view" (WP.com email, Google, SIWA, Site Address) presented after pressing the "Log In" button has navigation changes that can cause regressions. See https://git.io/JfZUV for testing details.
* [**] Support the superscript and subscript HTML formatting on the Block Editor and Classic Editor.
* [**] Block editor: Support for the pullquote block.
* [**] Block editor: Fix the icons and buttons in Gallery, Paragraph, List and MediaText block on RTL mode.
* [**] Block editor: Update page templates to use new blocks.
* [**] Block editor: Fix a crash when uploading new videos on a video block.
* [**] Block Editor: Add support for changing background and text color in Buttons block
* [internal] the "enter your password" screen has navigation changes that can cause regressions. See https://git.io/Jfl1C for full testing details.
* Support the superscript and subscript HTML formatting on the Block Editor and Classic Editor.
* [***] You can now draw on images to annotate them using the Edit image feature in the post editor.
* [*] Fixed a bug on the editors where changing a featured image didn't trigger that the post/page changed.

14.8.1
-----
* Fix adding and removing of featured images to posts.

14.8
-----
* Block editor: Prefill caption for image blocks when available on the Media library
* Block editor: New block: Buttons. From now you’ll be able to add the individual Button block only inside the Buttons block
* Block editor: Fix bug where whitespaces at start of text blocks were being removed
* Block editor: Add support for upload options in Cover block
* Block editor: Floating toolbar, previously located above nested blocks, is now placed at the bottom of the screen
* Block editor: Fix the icons in FloatingToolbar on RTL mode
* Block editor: Fix Quote block so it visually reflects selected alignment
* Block editor: Fix bug where buttons in page templates were not rendering correctly on web
* Block editor: Remove Subscription Button from the Blog template since it didn't have an initial functionality and it is hard to configure for users.
* [internal] the "send magic link" screen has navigation changes that can cause regressions. See https://git.io/Jfqiz for testing details.
* Updated UI for Login and Signup epilogues.
* Fixes delayed split view resizing while rotating your device.

14.7
-----
* Classic Editor: Fixed action sheet position for additional Media sources picker on iPad
* [internal] the signup flow using email has code changes that can cause regressions. See https://git.io/JvALZ for testing details.
* [internal] Notifications tab should pop to the root of the navigation stack when tapping on the tab from within a notification detail screen. See https://git.io/Jvxka for testing details.
* Classic and Block editor: Prefill caption for image blocks when available on the Media library.
* [internal] the "login by email" flow and the self-hosted login flow have code changes that can cause regressions. See https://git.io/JfeFN for testing details.
* Block editor: Disable ripple effect in all BottomSheet's controls.
* Block editor: New block: Columns
* Block editor: New starter page template: Blog
* Block editor: Make Starter Page Template picker buttons visible only when the screen height is enough
* Block editor: Fix a bug which caused to show URL settings modal randomly when changing the device orientation multiple times during the time Starter Page Template Preview is open
* [internal] the login by email flow and the self-hosted login flow have code changes that can cause regressions. See https://git.io/JfeFN for testing details.
* Updated the appearance of the login and signup buttons to make signup more prominent.
* [internal] the navigation to the "login by site address" flow has code changes that can cause regressions. See https://git.io/JfvP9 for testing details.
* Updated site details screen title to My Site, to avoid duplicating the title of the current site which is displayed in the screen's header area.
* You can now schedule your post, add tags or change the visibility before hitting "Publish Now" — and you don't have to go to the Post Settings for this!

* Login Epilogue: fixed issue where account information never stopped loading for some self-hosted sites.
* Updated site details screen title to My Site, to avoid duplicating the title of the current site which is displayed in the screen's header area.

14.6
-----
* [internal] the login flow with 2-factor authentication enabled has code changes that can cause regressions. See https://git.io/Jvdil for testing details.
* [internal] the login and signup Magic Link flows have code changes that could cause regressions. See https://git.io/JvSD6 and https://git.io/Jvy4P for testing details.
* [internal] the login and signup Magic Link flows have code changes that can cause regressions. See https://git.io/Jvy4P for testing details.
* [internal] the login and signup Continue with Google flows have code changes that can cause regressions. See https://git.io/JvypB for testing details.
* Notifications: Fix layout on screens with a notch.
* Post Commenting: fixed issue that prevented selecting an @ mention suggestion.
* Fixed an issue that could have caused the app to crash when accessing Site Pages.
* Site Creation: faster site creation, removed intermediate steps. Just select what kind of site you'd like, enter the domain name and the site will be created.
* Post Preview: Increase Post and Page Preview size on iPads running iOS 13.
* Block editor: Added the Cover block
* Block editor: Removed the dimming effect on unselected blocks
* Block editor: Add alignment options for Heading block
* Block editor: Implemented dropdown toolbar for alignment toolbar in Heading, Paragraph, Image, MediaText blocks
* Block Editor: When editing link settings, tapping the keyboard return button now closes the settings panel as well as closing the keyboard.
* Fixed a crash when a blog's URL became `nil` from a Core Data operation.
* Added Share action to the more menu in the Posts list
* Period Stats: fix colors when switching between light and dark modes.
* Media uploads from "Other Apps": Fixed an issue where the Cancel button on the document picker/browser was not showing up in Light Mode.
* Fix a crash when accessing Blog Posts from the Quick Actions button on iPads running iOS 12 and below.
* Reader post detail: fix colors when switching between light and dark modes.
* Fixed an issue where Continue with Apple button wouldn't respond after Jetpack Setup > Sign up flow completed.


14.5
-----
* Block editor: New block: Latest Posts
* Block editor: Fix Quote block's left border not being visible in Dark Mode
* Block editor: Added Starter Page Templates: when you create a new page, we now show you a few templates to get started more quickly.
* Block editor: Fix crash when pasting HTML content with embeded images on paragraphs
* Post Settings: Fix issue where the status of a post showed "Scheduled" instead of "Published" after scheduling before the current date.
* Stats: Fix background color in Dark Mode on wider screen sizes.
* Post Settings: Fix issue where the calendar selection may not match the selected date when site timezone differs from device timezone.
* Dark Mode fixes:
  - Border color on Search bars.
  - Stats background color on wider screen sizes.
  - Media Picker action bar background color.
  - Login and Signup button colors.
  - Reader comments colors.
  - Jetpack install flow colors.
* Reader: Fix toolbar and search bar width on wider screen sizes.
* Updated the Signup and Login Magic Link confirmation screen advising the user to check their spam/junk folder.
* Updated appearance of Google login/signup button.
* Updated appearance of Apple login/signup button.

14.4.1
-----
* Block Editor: Fix crash when inserting a Button Block.

14.4
-----
* Post Settings: Fixes the displayed publish date of posts which are to be immediately published.

14.3
-----
* Aztec and Block Editor: Fix the presentation of ordered lists with large numbers.
* Added Quick Action buttons on the Site Details page to access the most frequently used parts of a site.
* Block editor: Add support for changing image sizes in Image blocks
* Block editor: Add support for upload options in Gallery block
* Block editor: Added the Button block
* Block editor: Added the Group block
* Block editor: Add scroll support inside block picker and block settings
* Block editor: Fix issue where adding emojis to the post title added strong HTML elements to the title of the post
* Block editor: Fix issue where alignment of paragraph blocks was not always being respected when splitting the paragraph or reading the post's html content.
* Block editor: We’ve introduced a new toolbar that floats above the block you’re editing, which makes navigating your blocks easier — especially complex ones.

* Block editor: Add support for upload options in Gallery block
* Aztec and Block Editor: Fix the presentation of ordered lists with large numbers.
* Added Quick Action buttons on the Site Details page to access the most frequently used parts of a site.
* Post Settings: Adjusts the weekday symbols in the calendar depending on Regional settings.


14.2
-----
* Comment Editing: Fixed a bug that could cause the text selection to be on the wrong line
* Comments: Fixed an bug that could cause HTML markup to be displayed in the comment content
* Media editing: You can now crop, zoom in/out and rotate images that are inserted or being inserted in a post.
* Post Preview: Added a new Desktop preview mode on iPhone and Mobile preview on iPad when previewing posts or pages.
* Post Preview: Added new navigation, "Open in Safari" and Share options when previewing posts or pages.
* Block editor: Long-press Inserter icon to show options to add before/after
* Block editor: Retry displaying image when connectivity restores
* Block editor: Show an "Edit" button overlay on selected image blocks
* Block editor: Add support for image size options in the gallery block
* Signup and Login: signup or login via magic link now supports multiple email clients.
                    Tapping on the "Open Email" button will present a list of installed email client to choose from.
* Posts: Fixed a bug that could disable comments on a draft post when previewing that post.
* Reader: Fixed an issue where a new comment may not appear.
* Reader: Added Post Reblogging feature. You can now reblog a post from the reader to your site(s). There is a new "reblog" button in the post action bar.
          Tapping on it allows to choose the site where to post, and opens the editor of your choice with pre-populated content from the original post.
* Fixed a bug that was causing the app to crash when the user tapped "Retry" on Post List

14.1
-----
* Fixes a bug that could cause some web page previews to remain unauthenticated even after logging in.
* Stats: added a This Week widget to display Views for the past week.
* Block Editor: Reduced padding around text on Rich Text based blocks.
* Block Editor: New block "Shortcode". You can now create and edit Shortcode blocks in the editor.
* Publicize: connecting with Facebook is working again.
* Web Views: the title and button colors in the header of web views was grey, and is now white.

14.0
-----
* Stats: Updated default cards for the Insights view.
* Fixed a bug that displayed incorrect time stamps for scheduled posts.
* Post Settings: Added a new Calendar picker to select a Post's publish date
* Fixed bugs with the "Save as Draft" action extension's navigation bar colors and iPad sizing in iOS 13.
* Fixes appearance issues with navigation bar colors when logged out of the app.
* Fixed a bug that was causing the App to crash when the user tapped on certain notifications.
* Block Editor: Hide image size selection options when image is a url
* Block Editor: Fix displaying placeholder for images
* Block Editor: Fix crash on undo
* Block Editor: Fix styling on navigation UI
* Block Editor: Fix a focus issue
* Fixed a bug that displayed incorrect time stamps for scheduled posts.
* Post Settings: Added a new Calendar picker to select a Post's publish date
* Comment: Add ability to comment in fullscreen
* Stats: fixed issue that could cause incorrect Stats to be displayed when viewing Stats from a widget.
* Stats Today widgets: large numbers are now abbreviated.
* Fixed a bug where files imported from other apps were being renamed to a random name.
* Fixes a crash that could happen in the notifications tab.

13.9
-----
* Stats: added a Today widget to display All-Time stats.
* Block Editor: New block "Gallery". You can now create image galleries using WordPress Media library.
* Block Editor: Fix crash dismissing bottom-sheet after device rotation.
* Block Editor: Add support for changing Settings in the List Block.
* Block Editor: Add support for Video block settings.
* Quick Start: fixed issue that caused 'Follow other sites' tour to not be marked complete.
* Fixed a bug that was causing the App to crash when the user tapped on certain notifications.

13.8
-----
* When a post has an autosave, the autosave version can be loaded into the editor.
* Support: Fix issue that caused 'Message failed to send' error.
* WebView: Fix iOS 13 crash with popover.
* Fixed an issue where the Me screen would sometimes be blank.
* Block editor: New Spacer block to create white space between two blocks.
* Block editor: Images from Image Block can now be previewed full screen by tapping on them.
* Fixed an issue that caused logging in with a 2FA Google account to fail.
* Sign in with Apple: now supports logging in with 2FA enabled on linked WordPress accounts.
* Stats: Fixed issue that caused incorrect data to be displayed.

13.7
-----
* Updated the mobile apps blog address to a non-retired blog.
* Block editor: Added option to insert images from "Free Photo Library".
* Block editor: Fix issue where the keyboard would not capitalize sentences correctly on some cases
* Block editor: Add alignment to paragraph blocks
* Fixed a bug that made comment moderation fail on the first attempt for self-hosted sites.
* Stats Refresh: Stats will reload when the application will move to foreground state.
* Stats: each Period and Post stat now loads independently.
* Block editor: Added support for the preformatted block.
* Stats Today widget: updated design and enabled expanding.

* Block editor: Added option to insert images from "Free Photo Library" and "Other Apps".

13.6
-----
* Fixed a bug that was not submiting posts for review
* Better support for creating or editing posts while offline. Posts can be saved while offline and they will be automatically uploaded (or published) when the device is back online.
* Support: fix issue where issues could be created via Help Center search without setting a contact email.

* Me view: fix issue where view was blank when logging in with a self-hosted site.
* Block Editor: Added support for image alignment options.

13.5
-----
* Block editor: Fix issue when "New Photo Post" shortcut won't add the selected photo to the post.
* Block editor: Add Link Target (Open in new tab) to Image Block settings.
* Block editor: DarkMode improvements.
* Block editor: New block "Media & Text".
* Block Editor: Fix issue where the block inserter layout wasn't correct after device rotation.
* Dark Mode: General improvements
* Stats: each Insight stat now loads independently.
* Stats: added ability to customize Insights.

13.4.1
-----
Post Settings: Fixed a crash with featured image.
Removed Giphy as a media source due to changes in their SDK.

13.4
-----
* Sign In With Apple: if the Apple ID has been disconnected from the WordPress app, log out the account.
* Sign In With Apple: if the Apple ID has been disconnected from the WordPress app, log out the account on app launch.
* Dark Mode: General improvements
* Share Extension: Fixed the text view content inset

* Universal links: Pass back to Safari if we can't handle a URL.
* Sign In With Apple: fixed issue with re-logging in on an existing WP account.
* Block editor: Fix a bug on iOS 13.0 were tapping on a link opens Safari
* Block editor: Fix a link editing issue, where trying to add a empty link at the start of another link would remove the existing link.

13.3
-----
* Block editor: Add rich text styling to video captions
* Block editor: Blocks that would be replaced are now hidden when add block bottom sheet displays
* Block editor: Tapping on empty editor area now always inserts new block at end of post
* Block editor: Fixed a performance issue that caused a freeze in the editor with long text content.
* Dark Mode: Fixed colors in rich notifications
* Reader: Fixed issue with links opening while scrolling in reader posts and comments.

13.2
-----
* When Log In is selected, all available options are displayed.
* Shows an alert instead of showing a new screen for facebook publicize error.

13.1
-----
* Moved Notification Settings from the Me tab to the Notifications tab.
* Account Settings: added the ability to change the username.
* Stats: added File Downloads to period stats.
* Stats Periods: Fixed an issue that made the Post stats title button unable.
* Adds a Publish Now action to posts in the posts list.
* Stats Periods: Fixed a bug that affected the header date when the site and the device timezones were different.
* My Sites: Fixed a problem where some sites would appear duplicated.

* Stats Periods: Fixed an issue that made the Post stats title button unable.
* Stats Periods: Fixed a bug that affected the header date when the site and the device timezones were different.
* Adds a Publish Now action to posts in the posts list.
* My Sites: Fixed a problem where some sites would appear duplicated.

13.0
-----
* Stats: now use site timezone instead of device.
* Improved color scheme consistency.
* Post Stats: date bar no longer goes prior to earliest date available.
* Block editor: Adding a block from the post title now shows the add block here indicator.
* Block editor: Deselect post title any time a block is added
* Block editor: Auto-enabled upon first open of a block post, unless opted out in v12.9.
* Block editor: You can now enable and disable the block editor on a per-site basis.

12.9
-----
* Offline support: Create Post is now available from empty results view in offline mode.
* Post Preview: Displaying preview generation status in navigation bar instead of a
                blocking spinner.
* Block editor: Tapping on an empty editor area will create a new paragraph block
* Block editor: Fix content loss issue when loading unsupported blocks containing inner blocks.
* Block editor: Adding a block from the Post Title now inserts the block at the top of the Post.
* Stats Insights: Fixed issue that prevented some stats from showing for low volume sites.

12.8
-----
* Stats Insights: New two-column layout for Follower Totals stats.
* Stats Periods: Countries Map added in countries section.
* Updated copy for preview unavailable screen
* Stats Insights: New two-column layout for This Year stats.
* Stats Insights: added details option for This Year stats.
* Stats Insights: New two-column layout for Most Popular Time stats.
* Stats: modified appearance of empty charts.
* Stats Insights: Fixed issue where refreshing would sometimes clear the stats.
* Stats overview chart: Fixed issue with legend location on iOS 11.
* Stats Periods: Fixed crash when the Countries map displayed one country only
* Added a selection of user customizable app icons. Change it via Me > App Settings > App Icon.
* Update the app's colors using the Muriel color palette.
* Stats Periods detail views: Fixed an issue where rotation would truncate data.
* Stats Periods: Fixed an issue when a period interval was selected.

12.7
-----
* Block Editor: Video, Quote and More blocks are available now.
* Post Settings: Setting a Featured Image on a Post/Site should now work better in poor network conditions.
* Offline Improvements: Posts that failed to upload due to connectivity issues will be auto-uploaded.
* Block Editor: Copy/Paste of text with attributes( bold, italic, ...) will be respected on the editor.
* Block Editor: Updated color scheme.
* Block Editor: Nested lists are now available on the toolbar.
* Post Settings: Setting a Featured Image on a Post/Site should now work better in poor netowrk conditions.
* Stats Insights: New two-column layout for All-Time stats.
* Stats Insights: New two-column layout for Today stats.
* Post preview: Fixed issue with preview for self hosted sites not working.

12.6
-----
* Block Editor: Added UI to display a warning when a block has invalid content.
* Block Editor: Fixed issue with link settings where “Open in New Tab” was always OFF on open.
* Removed the limit of number of photos that can be shared from other apps.
* Account Settings Primary Site now shows the site domain if the site has no name.
* The app now launches a bit more quickly.
* Added a list of third-party library acknowledgements.
* Updated messaging experience for a reply upload result.
* Stats: Fixed an issue where chart axes may be formatted incorrectly in some locales.

12.5
-----
* Fixed Notices sometimes showing behind the keyboard
* Implemented Domain Credit feature
* Implemented auto saving a post on preview
* The app now launches a bit more quickly.
* Fixed broken images in posts created by the share extension.
* Deprecated local previews

12.4.1
------
* Copy/Paste from post contents to other apps is working again.

12.4
-----
* You can now mark notifications as unread with just a swipe.
* Fixed crash when searching Free Photo Library.
* Better URL validation when logging in with a self hosted site.
* Account Settings Primary Site now shows the site URL if the site has no name.
* Implemented incremental improvements to accessibility experience across the app.
* Updated error message when tag loading failed.

12.3
-----
* Images are now imported from TextBundle and TextPack files shared from other apps
* Added support for importing Markdown files shared from other apps
* Resolved a crash that might occur during the new Site Creation flow.
* Improved connectivity errors messaging in sharing screen.
* Quotes in Reader are now easier to read, thanks to a vertical bar on the left making them more visually distinct
* Fixed an issue where some text in Activity Log would show up in a wrong language
* Jetpack Remote Install: enabled the native feature to install and activate Jetpack on a self-hosted site

12.2
-----
* Draft preview now shows the remote version of the post.
* Initial support for importing TextBundle and TextPack from other apps.
* Support for lists in Gutenberg posts.
* Several UI details were polished in the Site Creation flow.

12.1
-----
* Improve messages when updates to user account details fail because of server logic, for exanple email being used for another account.
* Improved text import from other apps, such as Bear or Ulysses 🥰
* Added support on the editor for video elements that use the source elements. For example:
```<video alt="Another video with bunnies">
<source src="https://videos.files.wordpress.com/kUJmAcSf/bbb_sunflower_1080p_30fps_normal.mp4" type="video/mp4">
</video>```
* Block editor now supports the creation of posts with pre-inserted photos and the the 3touch action of starting a post with photo.

12.1
-----
* Improve messages when updates to user account details fail because of server logic, for exanple email being used for another account.
* Improved text import from other apps, such as Bear or Ulysses 🥰
* Reader: fixed issue where empty state buttons were not functional.

12.0
-----
* Redesigned Notices
* Changed offline error messages to be less disruptive.
* Resolved a defect in the new Site Creation flow where the site preview address bar could be edited.
* Made it easier to find a domain for your new site, by moving the best match to the top of the search results.

11.9
------
* Quick Start v2: After creating a new site with WordPress.com there are more tutorials available, now including tips to improve growth.
* Quick Start will also be suggested less often, but when it's more likely to be helpful.
* Added connection error alert in Sharing screen.
* Increased padding at the bottom of the share extension's editor, to make typing a longer post a bit more comfortable.
* Removes the white background color applied to the site icon on the site details screen.
* Updated No Results View illustration and copy displayed on connectivity issue.
* Enhanced Site Creation flow for smarter, more personalized sites.<|MERGE_RESOLUTION|>--- conflicted
+++ resolved
@@ -1,11 +1,8 @@
 19.1
 -----
 * [*] Signup: Fixed bug where username selection screen could be pushed twice. [#17624]
-<<<<<<< HEAD
 * [**] Reader post details Comments snippet: added ability to manage conversation subscription and notifications. [#17749]
-=======
 * [**] Accessibility: VoiceOver improvements on Activity Log and Schedule Post calendars [#17756, #17761]
->>>>>>> 5fe26cfb
 
 19.0
 -----
