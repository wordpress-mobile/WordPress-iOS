15.2
-----
 
15.1
-----
* [**] Block Editor: Add support to upload videos to Cover Blocks after the editor has closed.
* [*] Block Editor: Display the animation of animated GIFs while editing image blocks.
* [**] Block editor: Adds support for theme colors and gradients.
* [*] App Settings: Added an app-level toggle for light or dark appearance.
* [*] Fix a bug where the Latest Post date on Insights Stats was being calculated incorrectly.
* Block editor: [*] Support for breaking out of captions/citation authors by pressing enter on the following blocks: image, video, gallery, quote, and pullquote.
* Block editor: [**] Adds editor support for theme defined colors and theme defined gradients on cover and button blocks.
* [*] Fixed a bug where "Follow another site" was using the wrong steps in the "Grow Your Audience" Quick Start tour. 
* [*] Fix a bug where Quick Start completed tasks were not communicated to VoiceOver users.
* [**] Quick Start: added VoiceOver support to the Next Steps section.
* [*] Fixed a bug where the "Publish a post" Quick Start tour didn't reflect the app's new information architecture 
* [***] Free GIFs can now be added to the media library, posts, and pages.
* [**] You can now set pages as your site's homepage or posts page directly from the Pages list.
<<<<<<< HEAD
* [**] Fixed a bug that prevented some logins via 'Continue with Apple'.
=======
* [**] Reader: Fixed a bug where tapping on the more menu may not present the menu
>>>>>>> 3dd7a927

15.0
-----
* [**] Block editor: Fix media upload progress when there's no connection.
* [*] Fix a bug where taking a photo for your user gravatar got you blocked in the crop screen.
* Reader: Updated card design
* [internal] Logging in via 'Continue with Google' has changes that can cause regressions. See https://git.io/Jf2LF for full testing details.
* [***] Block Editor: New block: Verse
* [***] Block Editor: Trash icon that is used to remove blocks is moved to the new menu reachable via ellipsis button in the block toolbar
* [**] Block Editor: Add support for changing overlay color settings in Cover block
* [**] Block Editor: Add enter/exit animation in FloatingToolbar
* [**] Block Editor: Block toolbar can now collapse when the block width is smaller than the toolbar content
* [**] Block Editor: Tooltip for page template selection buttons
* [*] Block Editor: Fix merging of text blocks when text had active formatting (bold, italic, strike, link)
* [*] Block Editor: Fix button alignment in page templates and make strings consistent
* [*] Block Editor: Add support for displaying radial gradients in Buttons and Cover blocks
* [*] Block Editor: Fix a bug where it was not possible to add a second image after previewing a post
* [internal] Signing up via 'Continue with Google' has changes that can cause regressions. See https://git.io/JfwjX for full testing details.
* My Site: Add support for setting the Homepage and Posts Page for a site.

14.9
-----
* Streamlined navigation: now there are fewer and better organized tabs, posting shortcuts and more, so you can find what you need fast.
* My Site: the "Add Posts and Pages" features has been moved. There is a new "Floating Action Button" in "My Site" that lets you create a new post or page without having to navigate to another screen.
* My Site: the "Me" section has been moved. There is a new button on the top right of "My Site" that lets you access the "Me" section from there.
* Reader: revamped UI with a tab bar that lets you quickly switch between sections, and filtering and settings panes to easily access and manage your favorite content.
* [internal] the "Change Username" on the Signup Epilogue screen has navigation changes that can cause regressions. See https://git.io/JfGnv for testing details.
* [internal] the "3 button view" (WP.com email, Google, SIWA, Site Address) presented after pressing the "Log In" button has navigation changes that can cause regressions. See https://git.io/JfZUV for testing details.
* [**] Support the superscript and subscript HTML formatting on the Block Editor and Classic Editor.
* [**] Block editor: Support for the pullquote block.
* [**] Block editor: Fix the icons and buttons in Gallery, Paragraph, List and MediaText block on RTL mode.
* [**] Block editor: Update page templates to use new blocks.
* [**] Block editor: Fix a crash when uploading new videos on a video block.
* [**] Block Editor: Add support for changing background and text color in Buttons block
* [internal] the "enter your password" screen has navigation changes that can cause regressions. See https://git.io/Jfl1C for full testing details.
* Support the superscript and subscript HTML formatting on the Block Editor and Classic Editor.
* [***] You can now draw on images to annotate them using the Edit image feature in the post editor.
* [*] Fixed a bug on the editors where changing a featured image didn't trigger that the post/page changed.

14.8.1
-----
* Fix adding and removing of featured images to posts.

14.8
-----
* Block Editor: Mentions insertion are now available for WP.com and Jetpack sites.

* Block editor: Prefill caption for image blocks when available on the Media library
* Block editor: New block: Buttons. From now you’ll be able to add the individual Button block only inside the Buttons block
* Block editor: Fix bug where whitespaces at start of text blocks were being removed
* Block editor: Add support for upload options in Cover block
* Block editor: Floating toolbar, previously located above nested blocks, is now placed at the bottom of the screen
* Block editor: Fix the icons in FloatingToolbar on RTL mode
* Block editor: Fix Quote block so it visually reflects selected alignment
* Block editor: Fix bug where buttons in page templates were not rendering correctly on web
* Block editor: Remove Subscription Button from the Blog template since it didn't have an initial functionality and it is hard to configure for users.
* [internal] the "send magic link" screen has navigation changes that can cause regressions. See https://git.io/Jfqiz for testing details.
* Updated UI for Login and Signup epilogues.
* Fixes delayed split view resizing while rotating your device.

14.7
-----
* Classic Editor: Fixed action sheet position for additional Media sources picker on iPad
* [internal] the signup flow using email has code changes that can cause regressions. See https://git.io/JvALZ for testing details.
* [internal] Notifications tab should pop to the root of the navigation stack when tapping on the tab from within a notification detail screen. See https://git.io/Jvxka for testing details.
* Classic and Block editor: Prefill caption for image blocks when available on the Media library.
* [internal] the "login by email" flow and the self-hosted login flow have code changes that can cause regressions. See https://git.io/JfeFN for testing details.
* Block editor: Disable ripple effect in all BottomSheet's controls.
* Block editor: New block: Columns
* Block editor: New starter page template: Blog
* Block editor: Make Starter Page Template picker buttons visible only when the screen height is enough
* Block editor: Fix a bug which caused to show URL settings modal randomly when changing the device orientation multiple times during the time Starter Page Template Preview is open
* [internal] the login by email flow and the self-hosted login flow have code changes that can cause regressions. See https://git.io/JfeFN for testing details.
* Updated the appearance of the login and signup buttons to make signup more prominent.
* [internal] the navigation to the "login by site address" flow has code changes that can cause regressions. See https://git.io/JfvP9 for testing details.
* Updated site details screen title to My Site, to avoid duplicating the title of the current site which is displayed in the screen's header area.
* You can now schedule your post, add tags or change the visibility before hitting "Publish Now" — and you don't have to go to the Post Settings for this!

* Login Epilogue: fixed issue where account information never stopped loading for some self-hosted sites.
* Updated site details screen title to My Site, to avoid duplicating the title of the current site which is displayed in the screen's header area.

14.6
-----
* [internal] the login flow with 2-factor authentication enabled has code changes that can cause regressions. See https://git.io/Jvdil for testing details.
* [internal] the login and signup Magic Link flows have code changes that could cause regressions. See https://git.io/JvSD6 and https://git.io/Jvy4P for testing details.
* [internal] the login and signup Magic Link flows have code changes that can cause regressions. See https://git.io/Jvy4P for testing details.
* [internal] the login and signup Continue with Google flows have code changes that can cause regressions. See https://git.io/JvypB for testing details.
* Notifications: Fix layout on screens with a notch.
* Post Commenting: fixed issue that prevented selecting an @ mention suggestion.
* Fixed an issue that could have caused the app to crash when accessing Site Pages.
* Site Creation: faster site creation, removed intermediate steps. Just select what kind of site you'd like, enter the domain name and the site will be created.
* Post Preview: Increase Post and Page Preview size on iPads running iOS 13.
* Block editor: Added the Cover block
* Block editor: Removed the dimming effect on unselected blocks
* Block editor: Add alignment options for Heading block
* Block editor: Implemented dropdown toolbar for alignment toolbar in Heading, Paragraph, Image, MediaText blocks
* Block Editor: When editing link settings, tapping the keyboard return button now closes the settings panel as well as closing the keyboard.
* Fixed a crash when a blog's URL became `nil` from a Core Data operation.
* Added Share action to the more menu in the Posts list
* Period Stats: fix colors when switching between light and dark modes.
* Media uploads from "Other Apps": Fixed an issue where the Cancel button on the document picker/browser was not showing up in Light Mode.
* Fix a crash when accessing Blog Posts from the Quick Actions button on iPads running iOS 12 and below.
* Reader post detail: fix colors when switching between light and dark modes.
* Fixed an issue where Continue with Apple button wouldn't respond after Jetpack Setup > Sign up flow completed.


14.5
-----
* Block editor: New block: Latest Posts
* Block editor: Fix Quote block's left border not being visible in Dark Mode
* Block editor: Added Starter Page Templates: when you create a new page, we now show you a few templates to get started more quickly.
* Block editor: Fix crash when pasting HTML content with embeded images on paragraphs
* Post Settings: Fix issue where the status of a post showed "Scheduled" instead of "Published" after scheduling before the current date.
* Stats: Fix background color in Dark Mode on wider screen sizes.
* Post Settings: Fix issue where the calendar selection may not match the selected date when site timezone differs from device timezone.
* Dark Mode fixes:
  - Border color on Search bars.
  - Stats background color on wider screen sizes.
  - Media Picker action bar background color.
  - Login and Signup button colors.
  - Reader comments colors.
  - Jetpack install flow colors.
* Reader: Fix toolbar and search bar width on wider screen sizes.
* Updated the Signup and Login Magic Link confirmation screen advising the user to check their spam/junk folder.
* Updated appearance of Google login/signup button.
* Updated appearance of Apple login/signup button.

14.4.1
-----
* Block Editor: Fix crash when inserting a Button Block.

14.4
-----
* Post Settings: Fixes the displayed publish date of posts which are to be immediately published.

14.3
-----
* Aztec and Block Editor: Fix the presentation of ordered lists with large numbers.
* Added Quick Action buttons on the Site Details page to access the most frequently used parts of a site.
* Block editor: Add support for changing image sizes in Image blocks
* Block editor: Add support for upload options in Gallery block
* Block editor: Added the Button block
* Block editor: Added the Group block
* Block editor: Add scroll support inside block picker and block settings
* Block editor: Fix issue where adding emojis to the post title added strong HTML elements to the title of the post
* Block editor: Fix issue where alignment of paragraph blocks was not always being respected when splitting the paragraph or reading the post's html content.
* Block editor: We’ve introduced a new toolbar that floats above the block you’re editing, which makes navigating your blocks easier — especially complex ones.

* Block editor: Add support for upload options in Gallery block
* Aztec and Block Editor: Fix the presentation of ordered lists with large numbers.
* Added Quick Action buttons on the Site Details page to access the most frequently used parts of a site.
* Post Settings: Adjusts the weekday symbols in the calendar depending on Regional settings.


14.2
-----
* Comment Editing: Fixed a bug that could cause the text selection to be on the wrong line
* Comments: Fixed an bug that could cause HTML markup to be displayed in the comment content
* Media editing: You can now crop, zoom in/out and rotate images that are inserted or being inserted in a post.
* Post Preview: Added a new Desktop preview mode on iPhone and Mobile preview on iPad when previewing posts or pages.
* Post Preview: Added new navigation, "Open in Safari" and Share options when previewing posts or pages.
* Block editor: Long-press Inserter icon to show options to add before/after
* Block editor: Retry displaying image when connectivity restores
* Block editor: Show an "Edit" button overlay on selected image blocks
* Block editor: Add support for image size options in the gallery block
* Signup and Login: signup or login via magic link now supports multiple email clients.
                    Tapping on the "Open Email" button will present a list of installed email client to choose from.
* Posts: Fixed a bug that could disable comments on a draft post when previewing that post.
* Reader: Fixed an issue where a new comment may not appear.
* Reader: Added Post Reblogging feature. You can now reblog a post from the reader to your site(s). There is a new "reblog" button in the post action bar.
          Tapping on it allows to choose the site where to post, and opens the editor of your choice with pre-populated content from the original post.
* Fixed a bug that was causing the app to crash when the user tapped "Retry" on Post List

14.1
-----
* Fixes a bug that could cause some web page previews to remain unauthenticated even after logging in.
* Stats: added a This Week widget to display Views for the past week.
* Block Editor: Reduced padding around text on Rich Text based blocks.
* Block Editor: New block "Shortcode". You can now create and edit Shortcode blocks in the editor.
* Publicize: connecting with Facebook is working again.
* Web Views: the title and button colors in the header of web views was grey, and is now white.

14.0
-----
* Stats: Updated default cards for the Insights view.
* Fixed a bug that displayed incorrect time stamps for scheduled posts.
* Post Settings: Added a new Calendar picker to select a Post's publish date
* Fixed bugs with the "Save as Draft" action extension's navigation bar colors and iPad sizing in iOS 13.
* Fixes appearance issues with navigation bar colors when logged out of the app.
* Fixed a bug that was causing the App to crash when the user tapped on certain notifications.
* Block Editor: Hide image size selection options when image is a url
* Block Editor: Fix displaying placeholder for images
* Block Editor: Fix crash on undo
* Block Editor: Fix styling on navigation UI
* Block Editor: Fix a focus issue
* Fixed a bug that displayed incorrect time stamps for scheduled posts.
* Post Settings: Added a new Calendar picker to select a Post's publish date
* Comment: Add ability to comment in fullscreen
* Stats: fixed issue that could cause incorrect Stats to be displayed when viewing Stats from a widget.
* Stats Today widgets: large numbers are now abbreviated.
* Fixed a bug where files imported from other apps were being renamed to a random name.
* Fixes a crash that could happen in the notifications tab.

13.9
-----
* Stats: added a Today widget to display All-Time stats.
* Block Editor: New block "Gallery". You can now create image galleries using WordPress Media library.
* Block Editor: Fix crash dismissing bottom-sheet after device rotation.
* Block Editor: Add support for changing Settings in the List Block.
* Block Editor: Add support for Video block settings.
* Quick Start: fixed issue that caused 'Follow other sites' tour to not be marked complete.
* Fixed a bug that was causing the App to crash when the user tapped on certain notifications.

13.8
-----
* When a post has an autosave, the autosave version can be loaded into the editor.
* Support: Fix issue that caused 'Message failed to send' error.
* WebView: Fix iOS 13 crash with popover.
* Fixed an issue where the Me screen would sometimes be blank.
* Block editor: New Spacer block to create white space between two blocks.
* Block editor: Images from Image Block can now be previewed full screen by tapping on them.
* Fixed an issue that caused logging in with a 2FA Google account to fail.
* Sign in with Apple: now supports logging in with 2FA enabled on linked WordPress accounts.
* Stats: Fixed issue that caused incorrect data to be displayed.

13.7
-----
* Updated the mobile apps blog address to a non-retired blog.
* Block editor: Added option to insert images from "Free Photo Library".
* Block editor: Fix issue where the keyboard would not capitalize sentences correctly on some cases
* Block editor: Add alignment to paragraph blocks
* Fixed a bug that made comment moderation fail on the first attempt for self-hosted sites.
* Stats Refresh: Stats will reload when the application will move to foreground state.
* Stats: each Period and Post stat now loads independently.
* Block editor: Added support for the preformatted block.
* Stats Today widget: updated design and enabled expanding.

* Block editor: Added option to insert images from "Free Photo Library" and "Other Apps".

13.6
-----
* Fixed a bug that was not submiting posts for review
* Better support for creating or editing posts while offline. Posts can be saved while offline and they will be automatically uploaded (or published) when the device is back online.
* Support: fix issue where issues could be created via Help Center search without setting a contact email.

* Me view: fix issue where view was blank when logging in with a self-hosted site.
* Block Editor: Added support for image alignment options.

13.5
-----
* Block editor: Fix issue when "New Photo Post" shortcut won't add the selected photo to the post.
* Block editor: Add Link Target (Open in new tab) to Image Block settings.
* Block editor: DarkMode improvements.
* Block editor: New block "Media & Text".
* Block Editor: Fix issue where the block inserter layout wasn't correct after device rotation.
* Dark Mode: General improvements
* Stats: each Insight stat now loads independently.
* Stats: added ability to customize Insights.

13.4.1
-----
Post Settings: Fixed a crash with featured image.
Removed Giphy as a media source due to changes in their SDK.

13.4
-----
* Sign In With Apple: if the Apple ID has been disconnected from the WordPress app, log out the account.
* Sign In With Apple: if the Apple ID has been disconnected from the WordPress app, log out the account on app launch.
* Dark Mode: General improvements
* Share Extension: Fixed the text view content inset

* Universal links: Pass back to Safari if we can't handle a URL.
* Sign In With Apple: fixed issue with re-logging in on an existing WP account.
* Block editor: Fix a bug on iOS 13.0 were tapping on a link opens Safari
* Block editor: Fix a link editing issue, where trying to add a empty link at the start of another link would remove the existing link.

13.3
-----
* Block editor: Add rich text styling to video captions
* Block editor: Blocks that would be replaced are now hidden when add block bottom sheet displays
* Block editor: Tapping on empty editor area now always inserts new block at end of post
* Block editor: Fixed a performance issue that caused a freeze in the editor with long text content.
* Dark Mode: Fixed colors in rich notifications
* Reader: Fixed issue with links opening while scrolling in reader posts and comments.

13.2
-----
* When Log In is selected, all available options are displayed.
* Shows an alert instead of showing a new screen for facebook publicize error.

13.1
-----
* Moved Notification Settings from the Me tab to the Notifications tab.
* Account Settings: added the ability to change the username.
* Stats: added File Downloads to period stats.
* Stats Periods: Fixed an issue that made the Post stats title button unable.
* Adds a Publish Now action to posts in the posts list.
* Stats Periods: Fixed a bug that affected the header date when the site and the device timezones were different.
* My Sites: Fixed a problem where some sites would appear duplicated.

* Stats Periods: Fixed an issue that made the Post stats title button unable.
* Stats Periods: Fixed a bug that affected the header date when the site and the device timezones were different.
* Adds a Publish Now action to posts in the posts list.
* My Sites: Fixed a problem where some sites would appear duplicated.

13.0
-----
* Stats: now use site timezone instead of device.
* Improved color scheme consistency.
* Post Stats: date bar no longer goes prior to earliest date available.
* Block editor: Adding a block from the post title now shows the add block here indicator.
* Block editor: Deselect post title any time a block is added
* Block editor: Auto-enabled upon first open of a block post, unless opted out in v12.9.
* Block editor: You can now enable and disable the block editor on a per-site basis.

12.9
-----
* Offline support: Create Post is now available from empty results view in offline mode.
* Post Preview: Displaying preview generation status in navigation bar instead of a
                blocking spinner.
* Block editor: Tapping on an empty editor area will create a new paragraph block
* Block editor: Fix content loss issue when loading unsupported blocks containing inner blocks.
* Block editor: Adding a block from the Post Title now inserts the block at the top of the Post.
* Stats Insights: Fixed issue that prevented some stats from showing for low volume sites.

12.8
-----
* Stats Insights: New two-column layout for Follower Totals stats.
* Stats Periods: Countries Map added in countries section.
* Updated copy for preview unavailable screen
* Stats Insights: New two-column layout for This Year stats.
* Stats Insights: added details option for This Year stats.
* Stats Insights: New two-column layout for Most Popular Time stats.
* Stats: modified appearance of empty charts.
* Stats Insights: Fixed issue where refreshing would sometimes clear the stats.
* Stats overview chart: Fixed issue with legend location on iOS 11.
* Stats Periods: Fixed crash when the Countries map displayed one country only
* Added a selection of user customizable app icons. Change it via Me > App Settings > App Icon.
* Update the app's colors using the Muriel color palette.
* Stats Periods detail views: Fixed an issue where rotation would truncate data.
* Stats Periods: Fixed an issue when a period interval was selected.

12.7
-----
* Block Editor: Video, Quote and More blocks are available now.
* Post Settings: Setting a Featured Image on a Post/Site should now work better in poor network conditions.
* Offline Improvements: Posts that failed to upload due to connectivity issues will be auto-uploaded.
* Block Editor: Copy/Paste of text with attributes( bold, italic, ...) will be respected on the editor.
* Block Editor: Updated color scheme.
* Block Editor: Nested lists are now available on the toolbar.
* Post Settings: Setting a Featured Image on a Post/Site should now work better in poor netowrk conditions.
* Stats Insights: New two-column layout for All-Time stats.
* Stats Insights: New two-column layout for Today stats.
* Post preview: Fixed issue with preview for self hosted sites not working.

12.6
-----
* Block Editor: Added UI to display a warning when a block has invalid content.
* Block Editor: Fixed issue with link settings where “Open in New Tab” was always OFF on open.
* Removed the limit of number of photos that can be shared from other apps.
* Account Settings Primary Site now shows the site domain if the site has no name.
* The app now launches a bit more quickly.
* Added a list of third-party library acknowledgements.
* Updated messaging experience for a reply upload result.
* Stats: Fixed an issue where chart axes may be formatted incorrectly in some locales.

12.5
-----
* Fixed Notices sometimes showing behind the keyboard
* Implemented Domain Credit feature
* Implemented auto saving a post on preview
* The app now launches a bit more quickly.
* Fixed broken images in posts created by the share extension.
* Deprecated local previews

12.4.1
------
* Copy/Paste from post contents to other apps is working again.

12.4
-----
* You can now mark notifications as unread with just a swipe.
* Fixed crash when searching Free Photo Library.
* Better URL validation when logging in with a self hosted site.
* Account Settings Primary Site now shows the site URL if the site has no name.
* Implemented incremental improvements to accessibility experience across the app.
* Updated error message when tag loading failed.

12.3
-----
* Images are now imported from TextBundle and TextPack files shared from other apps
* Added support for importing Markdown files shared from other apps
* Resolved a crash that might occur during the new Site Creation flow.
* Improved connectivity errors messaging in sharing screen.
* Quotes in Reader are now easier to read, thanks to a vertical bar on the left making them more visually distinct
* Fixed an issue where some text in Activity Log would show up in a wrong language
* Jetpack Remote Install: enabled the native feature to install and activate Jetpack on a self-hosted site

12.2
-----
* Draft preview now shows the remote version of the post.
* Initial support for importing TextBundle and TextPack from other apps.
* Support for lists in Gutenberg posts.
* Several UI details were polished in the Site Creation flow.

12.1
-----
* Improve messages when updates to user account details fail because of server logic, for exanple email being used for another account.
* Improved text import from other apps, such as Bear or Ulysses 🥰
* Added support on the editor for video elements that use the source elements. For example:
```<video alt="Another video with bunnies">
<source src="https://videos.files.wordpress.com/kUJmAcSf/bbb_sunflower_1080p_30fps_normal.mp4" type="video/mp4">
</video>```
* Block editor now supports the creation of posts with pre-inserted photos and the the 3touch action of starting a post with photo.

12.1
-----
* Improve messages when updates to user account details fail because of server logic, for exanple email being used for another account.
* Improved text import from other apps, such as Bear or Ulysses 🥰
* Reader: fixed issue where empty state buttons were not functional.

12.0
-----
* Redesigned Notices
* Changed offline error messages to be less disruptive.
* Resolved a defect in the new Site Creation flow where the site preview address bar could be edited.
* Made it easier to find a domain for your new site, by moving the best match to the top of the search results.

11.9
------
* Quick Start v2: After creating a new site with WordPress.com there are more tutorials available, now including tips to improve growth.
* Quick Start will also be suggested less often, but when it's more likely to be helpful.
* Added connection error alert in Sharing screen.
* Increased padding at the bottom of the share extension's editor, to make typing a longer post a bit more comfortable.
* Removes the white background color applied to the site icon on the site details screen.
* Updated No Results View illustration and copy displayed on connectivity issue.
* Enhanced Site Creation flow for smarter, more personalized sites.<|MERGE_RESOLUTION|>--- conflicted
+++ resolved
@@ -16,11 +16,8 @@
 * [*] Fixed a bug where the "Publish a post" Quick Start tour didn't reflect the app's new information architecture 
 * [***] Free GIFs can now be added to the media library, posts, and pages.
 * [**] You can now set pages as your site's homepage or posts page directly from the Pages list.
-<<<<<<< HEAD
 * [**] Fixed a bug that prevented some logins via 'Continue with Apple'.
-=======
 * [**] Reader: Fixed a bug where tapping on the more menu may not present the menu
->>>>>>> 3dd7a927
 
 15.0
 -----
