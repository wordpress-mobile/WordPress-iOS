--- conflicted
+++ resolved
@@ -8,9 +8,7 @@
 * [*] Self-hosted login: Improved error messages. [#17724]
 * [*] Share Sheet from Photos: Fix an issue where certain filenames would not upload or render in Post [#16773]
 * [*] Block editor: Fixed an issue where video thumbnails could show when selecting images, and vice versa. [#17670]
-<<<<<<< HEAD
 * [**] Media: If a user has only enabled limited device media access, we now show a prompt to allow the user to change their selection. [#17795]
-=======
 * [**] Block editor: Fix content justification attribute in Buttons block [https://github.com/wordpress-mobile/gutenberg-mobile/pull/4451]
 * [*] Block editor: Hide help button from Unsupported Block Editor. [https://github.com/wordpress-mobile/gutenberg-mobile/pull/4352]
 * [*] Block editor: Add contrast checker to text-based blocks [https://github.com/wordpress-mobile/gutenberg-mobile/pull/4357]
@@ -19,7 +17,6 @@
 * [*] Block editor: Fix cut-off setting labels by properly wrapping the text [https://github.com/wordpress-mobile/gutenberg-mobile/pull/4475]
 * [*] Block editor: Highlight text: fix applying formatting for non-selected text [https://github.com/wordpress-mobile/gutenberg-mobile/pull/4471]
 * [**] Block editor: Fix Android handling of Hebrew and Indonesian translations [https://github.com/wordpress-mobile/gutenberg-mobile/pull/4397]
->>>>>>> 242bc204
 
 19.0
 -----
