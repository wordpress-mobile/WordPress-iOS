22.2
-----


22.1
-----
* [**] [internal] Refactor updating account related Core Data operations, which ususally happens during log in and out of the app. [#20394]
* [***] [internal] Refactor uploading photos (from the device photo, the Free Photo library, and other sources) to the WordPress Media Library. Affected areas are where you can choose a photo and upload, including the "Media" screen, adding images to a post, updating site icon, etc. [#20322]
* [**] [WordPress-only] Warns user about sites with only individual plugins not supporting core app features and offers the option to switch to the Jetpack app. [#20408]
* [**] Add a "Personalize Home Tab" button to the bottom of the Home tab that allows changing cards visibility. [#20369]
<<<<<<< HEAD
* [*] [Reader] Fix an issue that was causing the app to crash when tapping the More or Share buttons in Reader Detail screen. [#20490]
=======
* [*] Block editor: Avoid empty Gallery block error [https://github.com/WordPress/gutenberg/pull/49557]
>>>>>>> dedeb9d7

22.0
-----
* [*] Remove large title in Reader and Notifications tabs. [#20271]
* [*] Reader: Change the following button cog icon. [#20274]
* [*] [Jetpack-only] Change the dark background color of toolbars and top tabs across the whole app. [#20278]
* [*] Change the Reader's navigation bar background color to match other screens. [#20278]
* [*] Tweak My Site Dashboard Cards UI. [#20303]
* [*] [Jetpack-only] Change My Sites tab bar icon. [#20310]
* [*] [internal] Refactored the Core Data operations (saving the site data) after a new site is created. [#20270]
* [*] [internal] Refactored updating user role in the "People" screen on the "My Sites" tab. [#20244]
* [*] [internal] Refactor managing social connections and social buttons in the "Sharing" screen. [#20265]
* [*] [internal] Refactor uploading media assets. [#20294]
* [*] Block editor: Allow new block transforms for most blocks. [https://github.com/WordPress/gutenberg/pull/48792]
* [*] Visual improvements were made to the in-app survey along with updated text to differentiate between the WordPress and Jetpack apps. [#20276]
* [*] Reader: Resolve an issue that could cause the app to crash when blocking a post author. [#20421]

21.9
-----
* [*] [internal] Refactored fetching posts in the Reader tab, including post related operations (i.e. like/unlike, save for later, etc.) [#20197]
* [**] Reader: Add a button in the post menu to block an author and stop seeing their posts. [#20193]
* [**] [Jetpack-only] Jetpack individual plugin support: Warns user about sites with only individual plugins not supporting all features of the app yet and gives the ability to install the full Jetpack plugin. [#20223]
* [**] [Jetpack-only] Help: Display the Jetpack app FAQ card on Help screen when switching from the WordPress app to the Jetpack app is complete. [#20232]
* [***] [Jetpack-only] Blaze: We added support for Blaze in the app. The user can now promote a post or page from the app to reach new audiences. [#20253]

21.8.1
-----
* [**] [internal] Fixes a crash that happens in the background when the weekly roundup notification is being processed. [#20275]

21.8
-----
* [*] [WordPress-only] We have redesigned and simplified the landing screen. [#20061]
* [*] [internal] Refactored account related operations (i.e. log in and out of the app). [#19893]
* [*] [internal] Refactored comment related operations (i.e. like a comment, reply to a post or comment).
* [*] [internal] Refactored how reader topics are fetched from the database. [#20129]
* [*] [internal] Refactored blog related operations (i.e. loading blogs of the logged in account, updating blog settings). [#20047]
* [*] Reader: Add ability to block a followed site. [#20053]
* [*] Reader: Add ability to report a post's author. [#20064]
* [*] [internal] Refactored the topic related features in the Reader tab (i.e. following, unfollowing, and search). [#20150]
* [*] Fix inaccessible block settings within the unsupported block editor [https://github.com/WordPress/gutenberg/pull/48435]

21.7
-----
* [*] [Jetpack-only] Fixed an issue where stats were not displaying latest data when the system date rolls over to the next day while the app is in background. [#19989]
* [*] [Jetpack-only] Hide Scan Login Code when logged into an account with 2FA. [#19567]
* [**] [Jetpack-only] Blogging Prompts: add the ability to answer previous prompts, disable prompts, and other minor enhancements. [#20055]

21.6
-----
* [*] Fix a layout issue impacting the "No media matching your search" empty state message of the Media Picker screen.  [#19820]
* [**] [internal] Refactor saving changes in the "Account Settings" page. [#19910]
* [*] The Migration flow doesn't complete automatically if the user interrupts the migration mid flow. [#19888]
* [**] [internal] Refactored fetching blog editor settings. [#19915]
* [*] [Jetpack-only] The Migration flow doesn't complete automatically if the user interrupts the migration mid flow. [#19888]
* [***] [Jetpack-only] Stats Insights Update. Helps you understand how your content is performing and what’s resonating with your audience. [#19909]
* [***] [internal] Delete all the activity logs after logging out. [#19930]
* [*] [Jetpack-only] Fixed an issue where Stats Followers details did not update on Pull-to-refresh in the Stats Followers Details screen [#19935]
* [**] Refactored loading WP.com plans. [#19949]
* [*] Resolve an edge case that was causing the user to be stuck in the "Onboading Questions" screen. [#19791]
* [*] [Jetpack-only] Tweak Migration Screens UI when fonts are enlarged. [#19944]

21.5.1
-----
* [*] [Jetpack-only] Fixed a bug where the Login flow was restarting every time the app enters the foreground. [#19961]

21.5
-----
* [***] [internal] A significant refactor to the app’s architecture was made to allow for the new simplified UI. Regression testing on the app’s main flows is needed. [#19817]
* [**] [internal] Disable Story posts when Jetpack features are removed [#19823]
* [*] [internal] Editor: Only register core blocks when `onlyCoreBlocks` capability is enabled [https://github.com/wordpress-mobile/gutenberg-mobile/pull/5293]
* [**] [internal] Disable StockPhoto and Tenor media sources when Jetpack features are removed [#19826]
* [*] [Jetpack-only] Fixed a bug where analytics calls weren't synced to the user account. [#19926]

21.4
-----
* [*] Fixed an issue where publishing Posts and Pages could fail under certain conditions. [#19717]
* [*] Share extension navigation bar is no longer transparent [#19700]
* [***] [Jetpack-only] Adds a smooth, opt-in transition to the Jetpack app for users migrating from the WordPress app. [#19759]
* [***] You can now migrate your site content to the Jetpack app without a hitch. [#19759]
* [**] [internal] Upgrade React Native from 0.66.2 to 0.69.4 [https://github.com/wordpress-mobile/gutenberg-mobile/pull/5193]
* [*] [internal] When a user migrates to the Jetpack app and allows notifications, WordPress app notifications are disabled. [#19616, #19611, #19590]
* [*] Reader now scrolls to the top if the tab bar button is tapped. [#19769]
* [*] [Internal] Update WordPressShared, WordPressKit, and WordPressAuthenticator to their latest versions. [#19643]

21.3
-----
* [*] Fixed a minor UI issue where the segmented control under My SIte was being clipped when "Home" is selected. [#19595]
* [*] Fixed an issue where the site wasn't removed and the app wasn't refreshed after disconnecting the site from WordPress.com. [#19634]
* [*] [internal] Fixed an issue where Jetpack extensions were conflicting with WordPress extensions. [#19665]

21.2
-----
* [*] [internal] Refactored fetching posts in the Reader tab. [#19539]
* [*] Fixed an issue where the message "No media matching your search" for the media picker is not visible [#19555]

21.1
-----
* [**] [Jetpack-only] We added a new landing screen with a cool animation that responds to device motion! [#19251, #19264, #19277, #19381, #19404, #19410, #19432, #19434, #19442, #19443, #19468, #19469]
* [*] [internal] Database access change: the 'new Core Data context structure' feature flag is turned on by default. [#19433]
* [***] [Jetpack-only] Widgets are now on Jetpack. Find Today, This Week, and All Time Widgets to display your Stats on your home screen. [#19479]
* [*] Block Editor: Fixed iOS Voice Control support within Image block captions. [https://github.com/WordPress/gutenberg/pull/44850]
* [***] Dropped support for iOS 13. Now supporting iOS 14.0 and above. [#19509]

21.0
-----
* [*] Fixed an issue where the cached notifications are retained after logging out of WordPress.com account [#19360]
* [**] [Jetpack-only] Added a share extension. Now users can share content to Jetpack through iOS's share sheet. This was previously only available on the WordPress app. [#19383]
* [*] Update launch screen. [#19341]
* [*] [Jetpack-only] Add ability to set custom app icon for Jetpack app. [#19378]
* [**] [Jetpack-only] Added a "Save as Draft" extension. Now users can save content to Jetpack through iOS's share sheet. This was previously only available on the WordPress app. [#19414]
* [**] [Jetpack-only] Enables Rich Notifications for the Jetpack app. Now we display more details on most of the push notifications. This was previously only available on the WordPress app. [#19415]
* [*] Reader: Comment Details have been redesigned. [#19387]
* [*] [internal] A refactor in weekly roundup notification scheduler. [#19422]
* [*] [internal] A low level database refactor around fetching cards in the Reader tab. [#19427]
* [*] Stories: Fixed an issue where the keyboard would overlap with the publish dialog in landscape. [#19350]
* [*] [internal] A refactor in fetch Reader posts and their comments. [#19458]
* [*] Fixed an issue where the navigation bar becomes invisible when swiping back to Login Prologue screen.  [#19461]

20.9
-----
* [*] Login Flow: Provide ability for user to cancel login WP.com flow when already logged in to a self-hosted site [#19349]
* [*] [WordPress-only] Powered by Jetpack banner: Fixed an edge case where some scroll views could momentarily become unresponsive to touch. [#19369]
* [*] [Jetpack-only] Weekly roundup: Adds support for weekly roundup notifications to the Jetpack app. [#19364]
* [*] Fixed an issue where the push notifications prompt button would overlap on iPad. [#19304]
* [*] Story Post: Fixed an issue where deleting one image in a story draft would cause the following image not to load. [#16966]
* [*] Fixed an issue where the no result label on the side menu is oversize on iPad. [#19305]
* [*] [internal] Various low level database refactors around posts, pages, and comments. [#19353, #19363, #19386]

20.8
-----
* [*] User Mention: When replying to a post or a comment, sort user-mentions suggestions by prefix first then alphabetically. [#19218]
* [*] User Mention: Fixed an issue where the user-mentions suggestions were disappearing after expanding/collapsing the reply field. [#19248]
* [***] [internal] Update Sentry, our crash monitoring tool, to its latest major version [#19315]

20.7
-----
* [*] [Jetpack-only] Block Editor: Update link colors in action sheets from green to blue [https://github.com/WordPress/gutenberg/pull/42996]
* [*] Jetpack Social: Rebrand Publicize to Jetpack Social [https://github.com/wordpress-mobile/WordPress-iOS/pull/19262]

20.6
-----
* [*] [Jetpack-only] Recommend App: you can now share the Jetpack app with your friends. [#19174]
* [*] [Jetpack-only] Feature Announcements: new features are highlighted via the What's New modals. [#19176]
* [**] [Jetpack-only] Self-hosted sites: enables logging in via a self-hosted site / adding a self-hosted site [#19194]
* [*] Pages List: Fixed an issue where the app would freeze when opening the pages list if one of the featured images is a GIF. [#19184]
* [*] Stats: Fixed an issue where File Downloads section was being displayed for Jetpack sites even though it's not supported. [#19200]

20.5
-----
* [*] [Jetpack-only] Block Editor: Makes some small changes to the editor's accent colours for consistency. [#19113]
* [*] User Mention: Split the suggestions list into a prominent section and a regular section. [#19064]
* [*] Use larger thumbnail previews for recommended themes during site creation [https://github.com/wordpress-mobile/WordPress-iOS/pull/18972]
* [***] [internal] Block Editor: List block: Adds support for V2 behind a feature flag [https://github.com/WordPress/gutenberg/pull/42702]
* [**] Fix for Referrers Card Not Showing Search Engine Details [https://github.com/wordpress-mobile/WordPress-iOS/pull/19158]
* [*] WeeklyRoundupBackgroundTask - format notification body [https://github.com/wordpress-mobile/WordPress-iOS/pull/19144]

20.4
-----
* [*] Site Creation: Fixed a bug in the design picker where the horizontal position of designs could be reset. [#19020]
* [*] [internal] Block Editor: Add React Native FastImage [https://github.com/WordPress/gutenberg/pull/42009]
* [*] Block Editor: Inserter displays block collections [https://github.com/WordPress/gutenberg/pull/42405]
* [*] Block Editor: Fix incorrect spacing within Image alt text footnote [https://github.com/WordPress/gutenberg/pull/42504]
* [***] Block Editor: Gallery and Image block - Performance improvements [https://github.com/WordPress/gutenberg/pull/42178]
* [**] [WP.com and Jetpack sites with VideoPress] Prevent validation error when viewing VideoPress markup within app [https://github.com/Automattic/jetpack/pull/24548]
* [*] [internal] Add Jetpack branding elements (badges and banners) [#19007, #19040, #19049, #19059, #19062, #19065, #19071, #19073, #19103, #19074, #19085, #19094, #19102, #19104]

20.3
-----
* [*] Stories: Fixed a crash that could occur when adding multiple items to a Story post. [#18967]
* [*] User Mention: When replying to a post or a comment, the post author or comment author shows up at the top of the suggestions list. [#18979]
* [*] Block Editor: Fixed an issue where the media picker search query was being retained after dismissing the picker and opening it again. [#18980]
* [*] Block Editor: Add 'Insert from URL' option to Video block [https://github.com/WordPress/gutenberg/pull/41493]
* [*] Block Editor: Image block copies the alt text from the media library when selecting an item [https://github.com/WordPress/gutenberg/pull/41839]
* [*] Block Editor: Introduce "block recovery" option for invalid blocks [https://github.com/WordPress/gutenberg/pull/41988]

20.2
-----
* [*] Preview: Post preview now resizes to account for device orientation change. [#18921]
* [***] [Jetpack-only] Enables QR Code Login scanning from the Me menu. [#18904]
* [*] Reverted the app icon back to Cool Blue. Users can reselect last month's icon in Me > App Settings > App Icon if they'd like. [#18934]

20.1
-----
* [*] Notifications: Fixed an issue where the first notification opened in landscape mode was not scrollable. [#18823]
* [*] Site Creation: Enhances the design selection screen with recommended designs. [#18740]
* [***] [Jetpack-only] Introducing blogging prompts. Build a writing habit and support creativity with a periodic prompt for inspiration. [#18860]
* [**] Follow Conversation: A tooltip has been added to highlight the follow conversation feature. [#18848]
* [*] [internal] Block Editor: Bump react-native-gesture-handler to version 2.3.2. [#18742]
* [*] People Management: Fixed a crash that can occur when loading the People view. [#18907]

20.0
-----
* [*] Quick Start: The "Get to know the WordPress app" card has a fresh new look [#18688, #18747]
* [*] Block Editor: A11y: Improve text read by screen readers for BottomSheetSelectControl [https://github.com/WordPress/gutenberg/pull/41036]
* [*] Block Editor: Add 'Insert from URL' option to Image block [https://github.com/WordPress/gutenberg/pull/40334]
* [*] App Settings: refreshed the UI with updated colors for Media Cache Size controls, Clear Spot Index row button, and Clear Siri Shortcut Suggestions row button. From destructive (red color) to standard and brand colors. [#18636]
* [*] [internal] Quick Start: Fixed an issue where the Quick Start modal was not displayed after login if the user's default tab is Home. [#18721]
* [*] Quick Start: The Next Steps modal has a fresh new look [#18711]
* [*] [internal] Quick Start: Fixed a couple of layout issues with the Quick Start notices when rotating the device. [#18758]

19.9
-----
* [*] Site Settings: we fixed an issue that prevented the site title to be updated when it changed in Site Settings [#18543]
* [*] Media Picker: Fixed an issue where the empty state view was being displayed incorrectly. [#18471]
* [*] Quick Start: We are now showing a different set of Quick Start tasks for existing sites and new sites. The existing sites checklist includes new tours such as: "Check your notifications" and "Upload photos or videos".  [#18395, #18412, #18443, #18471]
* [*] Site Creation: we fixed an issue where the navigation buttons were not scaling when large fonts were selected on the device [#18559]
* [**] Block Editor: Cover Block: Improve color contrast between background and text [https://github.com/wordpress-mobile/gutenberg-mobile/pull/4808]
* [***] Block Editor: Add drag & drop blocks feature [https://github.com/wordpress-mobile/gutenberg-mobile/pull/4832]
* [*] Block Editor: Gallery block: Fix broken "Link To" settings and add "Image Size" settings [https://github.com/wordpress-mobile/gutenberg-mobile/pull/4841]
* [*] Block Editor: Unsupported Block Editor: Prevent WordPress.com tour banner from displaying. [https://github.com/wordpress-mobile/gutenberg-mobile/pull/4820]
* [*] Widgets: we fixed an issue where text appeared flipped in rtl languages [#18567]
* [*] Stats: we fixed a crash that occurred sometimes in Stats [#18613]
* [*] Posts list: we fixed an issue where the create button was not shown on iPad in split screen [#18609]

19.8
-----
* [**] Self hosted sites are not restricted by video length during media uploads [https://github.com/wordpress-mobile/WordPress-iOS/pull/18414]
* [*] [internal] My Site Dashboard: Made some changes to the code architecture of the dashboard. The majority of the changes are related to the posts cards. It should have no visible changes but could cause regressions. Please test it by creating/trashing drafts and scheduled posts and testing that they appear correctly on the dashboard. [#18405]
* [*] Quick Start: Updated the Stats tour. The tour can now be accessed from either the dashboard or the menu tab. [#18413]
* [*] Quick Start: Updated the Reader tour. The tour now highlights the Discover tab and guides users to follow topics via the Settings screen. [#18450]
* [*] [internal] Quick Start: Deleted the Edit your homepage tour. [#18469]
* [*] [internal] Quick Start: Refactored some code related to the tasks displayed in the Quick Start Card and the Quick Start modal. It should have no visible changes but could cause regressions. [#18395]
* [**] Follow Conversation flow now enables in-app notifications by default. They were updated to be opt-out rather than opt-in. [#18449]
* [*] Block Editor: Latest Posts block: Add featured image settings [https://github.com/WordPress/gutenberg/pull/39257]
* [*] Block Editor: Prevent incorrect notices displaying when switching between HTML-Visual mode quickly [https://github.com/WordPress/gutenberg/pull/40415]
* [*] Block Editor: Embed block: Fix inline preview cut-off when editing URL [https://github.com/WordPress/gutenberg/pull/35326]
* [*] Block Editor: Prevent gaps shown around floating toolbar when using external keyboard [https://github.com/WordPress/gutenberg/pull/40266]
* [**] We'll now ask users logging in which area of the app they'd like to focus on to build towards a more personalized experience. [#18385]

19.7
-----
* [*] a11y: VoiceOver has been improved on the Menus view and now announces changes to ordering. [#18155]
* [*] Notifications list: remove comment Trash swipe action. [#18349]
* [*] Web previews now abide by safe areas when a toolbar is shown [#18127]
* [*] Site creation: Adds a new screen asking the user the intent of the site [#18367]
* [**] Block Editor: Quote block: Adds support for V2 behind a feature flag [https://github.com/WordPress/gutenberg/pull/40133]
* [**] Block Editor: Update "add block" button's style in default editor view [https://github.com/WordPress/gutenberg/pull/39726]
* [*] Block Editor: Remove banner error notification on upload failure [https://github.com/WordPress/gutenberg/pull/39694]
* [*] My Site: display site name in My Site screen nav title [#18373]
* [*] [internal] Site creation: Adds a new screen asking the user the name of the site [#18280]

19.6
-----
* [*] Enhances the exit animation of notices. [#18182]
* [*] Media Permissions: display error message when using camera to capture photos and media permission not given [https://github.com/wordpress-mobile/WordPress-iOS/pull/18139]
* [***] My Site: your My Site screen now has two tabs, "Menu" and "Home". Under "Home", you'll find contextual cards with some highlights of whats going on with your site. Check your drafts or scheduled posts, your today's stats or go directly to another section of the app. [#18240]
* [*] [internal] Site creation: Adds a new screen asking the user the intent of the site [#18270]

19.5
-----
* [*] Improves the error message shown when trying to create a new site with non-English characters in the domain name [https://github.com/wordpress-mobile/WordPress-iOS/pull/17985]
* [*] Quick Start: updated the design for the Quick Start cell on My Site [#18095]
* [*] Reader: Fixed a bug where comment replies are misplaced after its parent comment is moderated [#18094]
* [*] Bug fix: Allow keyboard to be dismissed when the password field is focused during WP.com account creation.
* [*] iPad: Fixed a bug where the current displayed section wasn't selected on the menu [#18118]
* [**] Comment Notifications: updated UI and functionality to match My Site Comments. [#18141]
* [*] Block Editor: Add GIF badge for animated GIFs uploaded to Image blocks [https://github.com/WordPress/gutenberg/pull/38996]
* [*] Block Editor: Small refinement to media upload errors, including centering and tweaking copy. [https://github.com/wordpress-mobile/gutenberg-mobile/pull/4597]
* [*] Block Editor: Fix issue with list's starting index and the order [https://github.com/WordPress/gutenberg/pull/39354]
* [*] Quick Start: Fixed a bug where a user creating a new site is displayed a quick start tour containing data from their presviously active site.

19.4
-----
* [*] Site Creation: Fixed layout of domain input field for RTL languages. [#18006]
* [*] [internal] The FAB (blue button to create posts/stories/pages) creation/life cycle was changed [#18026]
* [*] Stats: we fixed a variety of performance issues in the Insight screen. [#17926, #17936, #18017]
* [*] Stats: we re-organized the default view in Insights, presenting more interesting data at a glance [#18072]
* [*] Push notifications will now display rich media when long pressed. [#18048]
* [*] Weekly Roundup: We made some further changes to try and ensure that Weekly Roundup notifications are showing up for everybody who's enabled them [#18029]
* [*] Block editor: Autocorrected Headings no longer apply bold formatting if they weren't already bold. [#17844]
* [***] Block editor: Support for multiple color palettes [https://github.com/wordpress-mobile/gutenberg-mobile/pull/4588]
* [**] User profiles: Fixed issue where the app wasn't displaying any of the device photos which the user had granted the app access to.

19.3
-----
* [*] Site previews: Reduced visual flickering when previewing sites and templates. [#17861]
* [*] Stats: Scroll to new Insights card when added. [#17894]
* [*] Add "Copy Link" functionality to Posts List and Pages List [#17911]
* [*] [Jetpack-only] Enables the ability to use and create WordPress.com sites, and enables the Reader tab. [#17914, #17948]
* [*] Block editor: Additional error messages for media upload failures. [#17971]
* [**] Adds animated Gif support in notifications and comments [#17981]

19.2
-----
* [*] Site creation: Fixed bug where sites created within the app were not given the correct time zone, leading to post scheduling issues. [#17821]
* [*] Block editor: Replacing the media for an image set as featured prompts to update the featured image [https://github.com/wordpress-mobile/gutenberg-mobile/pull/3930]
* [***] Block editor: Font size and line-height support for text-based blocks used in block-based themes [https://github.com/wordpress-mobile/gutenberg-mobile/pull/4519]
* [**] Some of the screens of the app has a new, fresh and more modern visual, including the initial one: My Site. [#17812]
* [**] Notifications: added a button to mark all notifications in the selected filter as read. [#17840]
* [**] People: you can now manage Email Followers on the People section! [#17854]
* [*] Stats: fix navigation between Stats tab. [#17856]
* [*] Quick Start: Fixed a bug where a user logging in via a self-hosted site not connected to Jetpack would see Quick Start when selecting "No thanks" on the Quick Start prompt. [#17855]
* [**] Threaded comments: comments can now be moderated via a drop-down menu on each comment. [#17888]
* [*] Stats: Users can now add a new Insights card from the navigation bar. [#17867]
* [*] Site creation: The checkbox that appears when choosing a design no longer flickers when toggled. [#17868]

19.1
-----
* [*] Signup: Fixed bug where username selection screen could be pushed twice. [#17624]
* [**] Reader post details Comments snippet: added ability to manage conversation subscription and notifications. [#17749]
* [**] Accessibility: VoiceOver and Dynamic Type improvements on Activity Log and Schedule Post calendars [#17756, #17761, #17780]
* [*] Weekly Roundup: Fix a crash which was preventing weekly roundup notifications from appearing [#17765]
* [*] Self-hosted login: Improved error messages. [#17724]
* [*] Share Sheet from Photos: Fix an issue where certain filenames would not upload or render in Post [#16773]
* [*] Block editor: Fixed an issue where video thumbnails could show when selecting images, and vice versa. [#17670]
* [**] Media: If a user has only enabled limited device media access, we now show a prompt to allow the user to change their selection. [#17795]
* [**] Block editor: Fix content justification attribute in Buttons block [https://github.com/wordpress-mobile/gutenberg-mobile/pull/4451]
* [*] Block editor: Hide help button from Unsupported Block Editor. [https://github.com/wordpress-mobile/gutenberg-mobile/pull/4352]
* [*] Block editor: Add contrast checker to text-based blocks [https://github.com/wordpress-mobile/gutenberg-mobile/pull/4357]
* [*] Block editor: Fix missing translations of color settings [https://github.com/wordpress-mobile/gutenberg-mobile/pull/4479]
* [*] Block editor: Highlight text: fix applying formatting for non-selected text [https://github.com/wordpress-mobile/gutenberg-mobile/pull/4471]
* [***] Self-hosted sites: Fixed a crash when saving media and no Internet connection was available. [#17759]
* [*] Publicize: Fixed an issue where a successful login was not automatically detected when connecting a Facebook account to Publicize. [#17803]

19.0
-----
* [**] Video uploads: video upload is now limited to 5 minutes per video on free plans. [#17689]
* [*] Block editor: Give multi-line block names central alignment in inserter [https://github.com/wordpress-mobile/gutenberg-mobile/pull/4343]
* [**] Block editor: Fix missing translations by refactoring the editor initialization code [https://github.com/wordpress-mobile/gutenberg-mobile/pull/4332]
* [**] Block editor: Add Jetpack and Layout Grid translations [https://github.com/wordpress-mobile/gutenberg-mobile/pull/4359]
* [**] Block editor: Fix text formatting mode lost after backspace is used [https://github.com/wordpress-mobile/gutenberg-mobile/pull/4423]
* [*] Block editor: Add missing translations of unsupported block editor modal [https://github.com/wordpress-mobile/gutenberg-mobile/pull/4410]
* [**] Time zone suggester: we have a new time zone selection screen that suggests the time zone based on the device, and improves search. [#17699]
* [*] Added the "Share WordPress with a friend" row back to the Me screen. [#17748]
* [***] Updated default app icon. [#17793]

18.9
-----
* [***] Reader Comments: Updated comment threads with a new design and some new capabilities. [#17659]
* [**] Block editor: Fix issue where editor doesn't auto-scroll so you can see what is being typed. [https://github.com/wordpress-mobile/gutenberg-mobile/pull/4299]
* [*] Block editor: Preformatted block: Fix an issue where the background color is not showing up for standard themes. [https://github.com/wordpress-mobile/gutenberg-mobile/pull/4292]
* [**] Block editor: Update Gallery Block to default to the new format and auto-convert old galleries to the new format. [https://github.com/wordpress-mobile/gutenberg-mobile/pull/4315]
* [***] Block editor: Highlight text: Enables color customization for specific text within a Paragraph block. [https://github.com/wordpress-mobile/gutenberg-mobile/pull/4175]
* [**] Reader post details: a Comments snippet is now displayed after the post content. [#17650]

18.8
-----
* [*] Added a new About screen, with links to rate the app, share it with others, visit our Twitter profile, view our other apps, and more. [https://github.com/orgs/wordpress-mobile/projects/107]
* [*] Editor: Show a compact notice when switching between HTML or Visual mode. [https://github.com/wordpress-mobile/WordPress-iOS/pull/17521]
* [*] Onboarding Improvements: Need a little help after login? We're here for you. We've made a few changes to the login flow that will make it easier for you to start managing your site or create a new one. [#17564]
* [***] Fixed crash where uploading image when offline crashes iOS app. [#17488]
* [***] Fixed crash that was sometimes triggered when deleting media. [#17559]
* [***] Fixes a crasher that was sometimes triggered when seeing the details for like notifications. [#17529]
* [**] Block editor: Add clipboard link suggestion to image block and button block. [https://github.com/WordPress/gutenberg/pull/35972]
* [*] Block editor: Embed block: Include link in block settings. [https://github.com/wordpress-mobile/gutenberg-mobile/pull/4189]
* [**] Block editor: Fix tab titles translation of inserter menu. [https://github.com/wordpress-mobile/gutenberg-mobile/pull/4248]
* [**] Block editor: Gallery block: When a gallery block is added, the media options are auto opened for v2 of the Gallery block. [https://github.com/wordpress-mobile/gutenberg-mobile/pull/4277]
* [*] Block editor: Media & Text block: Fix an issue where the text font size would be bigger than expected in some cases. [https://github.com/wordpress-mobile/gutenberg-mobile/pull/4252]

18.7
-----
* [*] Comment Reply: updated UI. [#17443, #17445]
* [***] Two-step Authentication notifications now require an unlocked device to approve or deny them.
* [***] Site Comments: Updated comment details with a fresh new look and capability to display rich contents. [#17466]
* [**] Block editor: Image block: Add ability to quickly link images to Media Files and Attachment Pages [https://github.com/wordpress-mobile/gutenberg-mobile/pull/3971]
* [**] Block editor: Fixed a crash that could occur when copying lists from Microsoft Word. [https://github.com/wordpress-mobile/gutenberg-mobile/pull/4174]
* [***] Fixed an issue where trying to upload an image while offline crashes the app. [#17488]

18.6
-----
* [**] Comments: Users can now follow conversation via notifications, in addition to emails. [#17363]
* [**] Block editor: Block inserter indicates newly available block types [https://github.com/wordpress-mobile/gutenberg-mobile/pull/4047]
* [*] Reader post comments: fixed an issue that prevented all comments from displaying. [#17373]
* [**] Stats: added Reader Discover nudge for sites with low traffic in order to increase it. [#17349, #17352, #17354, #17377]
* [**] Block editor: Search block - Text and background color support [https://github.com/wordpress-mobile/gutenberg-mobile/pull/4127]
* [*] Block editor: Fix Embed Block loading glitch with resolver resolution approach [https://github.com/wordpress-mobile/gutenberg-mobile/pull/4146]
* [*] Block editor: Fixed an issue where the Help screens may not respect an iOS device's notch. [https://github.com/wordpress-mobile/gutenberg-mobile/pull/4110]
* [**] Block editor: Block inserter indicates newly available block types [https://github.com/wordpress-mobile/gutenberg-mobile/pull/4047]
* [*] Block editor: Add support for the Mark HTML tag [https://github.com/wordpress-mobile/gutenberg-mobile/pull/4162]
* [*] Stats Insights: HTML tags no longer display in post titles. [#17380]

18.5
-----
* [**] Block editor: Embed block: Include Jetpack embed variants. [https://github.com/wordpress-mobile/gutenberg-mobile/pull/4008]
* [*] Fixed a minor visual glitch on the pre-publishing nudge bottom sheet. [https://github.com/wordpress-mobile/WordPress-iOS/pull/17300]
* [*] Improved support for larger text sizes when choosing a homepage layout or page layout. [#17325]
* [*] Site Comments: fixed an issue that caused the lists to not refresh. [#17303]
* [*] Block editor: Embed block: Fix inline preview cut-off when editing URL [https://github.com/wordpress-mobile/gutenberg-mobile/pull/4072]
* [*] Block editor: Embed block: Fix URL not editable after dismissing the edit URL bottom sheet with empty value [https://github.com/wordpress-mobile/gutenberg-mobile/pull/4094]
* [**] Block editor: Embed block: Detect when an embeddable URL is pasted into an empty paragraph. [https://github.com/wordpress-mobile/gutenberg-mobile/pull/4048]
* [**] Block editor: Pullquote block - Added support for text and background color customization [https://github.com/WordPress/gutenberg/pull/34451]
* [**] Block editor: Preformatted block - Added support for text and background color customization [https://github.com/wordpress-mobile/gutenberg-mobile/pull/4071]
* [**] Stats: added Publicize and Blogging Reminders nudges for sites with low traffic in order to increase it. [#17142, #17261, #17294, #17312, #17323]
* [**] Fixed an issue that made it impossible to log in when emails had an apostrophe. [#17334]

18.4
-----
* [*] Improves our user images download logic to avoid synchronization issues. [#17197]
* [*] Fixed an issue where images point to local URLs in the editor when saving a post with ongoing uploads. [#17157]
* [**] Embed block: Add the top 5 specific embed blocks to the Block inserter list. [https://github.com/wordpress-mobile/gutenberg-mobile/pull/3995]
* [*] Embed block: Fix URL update when edited after setting a bad URL of a provider. [https://github.com/wordpress-mobile/gutenberg-mobile/pull/4002]
* [**] Users can now contact support from inside the block editor screen. [https://github.com/wordpress-mobile/gutenberg-mobile/pull/3975]
* [**] Block editor: Help menu with guides about how to work with blocks [#17265]

18.3
-----
* [*] Fixed a bug on Reader that prevented Saved posts to be removed
* [*] Share Extension: Allow creation of Pages in addition to Posts. [#16084]
* [*] Updated the wording for the "Posts" and "Pages" entries in My Site screen [https://github.com/wordpress-mobile/WordPress-iOS/pull/17156]
* [**] Fixed a bug that prevented sharing images and videos out of your site's media library. [#17164]
* [*] Fixed an issue that caused `Follow conversation by email` to not appear on some post's comments. [#17159]
* [**] Block editor: Embed block: Enable WordPress embed preview [https://github.com/wordpress-mobile/gutenberg-mobile/pull/3853]
* [**] Block editor: Embed block: Add error bottom sheet with retry and convert to link actions. [https://github.com/wordpress-mobile/gutenberg-mobile/pull/3921]
* [**] Block editor: Embed block: Implemented the No Preview UI when an embed is successful, but we're unable to show an inline preview [https://github.com/wordpress-mobile/gutenberg-mobile/pull/3927]
* [*] Block editor: Embed block: Add device's locale to preview content [https://github.com/wordpress-mobile/gutenberg-mobile/pull/3788]
* [*] Block editor: Column block: Translate column width's control labels [https://github.com/wordpress-mobile/gutenberg-mobile/pull/3952]
* [**] Block editor: Embed block: Enable embed preview for Instagram and Vimeo providers. [https://github.com/wordpress-mobile/gutenberg-mobile/pull/3918]

18.2
-----
* [internal] Fixed an issue where source and platform tags were not added to a Zendesk ticket if the account has no blogs. [#17084]
* [*] Set the post formats to have 'Standard' first and then alphabetized the remaining items. [#17074]
* [*] Fixed wording of theme customization screen's menu bar by using "Activate" on inactive themes. [#17060]
* [*] Added pull-to-refresh to My Site. [#17089]
* [***] Weekly Roundup: users will receive a weekly notification that presents a summary of the activity on their most used sites [#17066, #17116]
* [**] Site Comments: when editing a Comment, the author's name, email address, and web address can now be changed. [#17111]
* [**] Block editor: Enable embed preview for a list of providers (for now only YouTube and Twitter) [https://github.com/WordPress/gutenberg/pull/34446]
* [***] Block editor: Add Inserter Block Search [https://github.com/WordPress/gutenberg/pull/33237]

18.1
-----
* [*] Reader: Fixes an issue where the top of an article could be cropped after rotating a device. [#17041]
* [*] Posts Settings: Removed deprecated Location feature. [#17052]
* [**] Added a time selection feature to Blogging Reminders: users can now choose at what time they will receive the reminders [#17024, #17033]
* [**] Block editor: Embed block: Add "Resize for smaller devices" setting. [https://github.com/wordpress-mobile/gutenberg-mobile/pull/3753]
* [**] Account Settings: added the ability to close user account.
* [*] Users can now share WordPress app with friends. Accessible from Me and About screen. [#16995]

18.0
-----
* [*] Fixed a bug that would make it impossible to scroll the plugins the first time the plugin section was opened.
* [*] Resolved an issue where authentication tokens weren't be regenerated when disabled on the server. [#16920]
* [*] Updated the header text sizes to better support large texts on Choose a Domain and Choose a Design flows. [#16923]
* [internal] Made a change to how Comment content is displayed. Should be no visible changes, but could cause regressions. [#16933]
* [internal] Converted Comment model properties to Swift. Should be no functional changes, but could cause regressions. [#16969, #16980]
* [internal] Updated GoogleSignIn to 6.0.1 through WordPressAuthenticator. Should be no visible changes, but could cause regression in Google sign in flow. [#16974]
* [internal] Converted Comment model properties to Swift. Should be no functional changes, but could cause regressions. [#16969]
* [*] Posts: Ampersands are correctly decoded in publishing notices instead of showing as HTML entites. [#16972]
* [***] Adjusted the image size of Theme Images for more optimal download speeds. [#16914]
* [*] Comments and Notifications list are now displayed with a unified design. [#16985]
* [*] Block editor: Add a "featured" banner and ability to set or remove an image as featured. [https://github.com/wordpress-mobile/gutenberg-mobile/pull/3449]

17.9
-----
* [internal] Redirect Terms and service to open the page in an external web view [#16907]
* [internal] Converted Comment model methods to Swift. Should be no functional changes, but could cause regressions. [#16898, #16905, #16908, #16913]
* [*] Enables Support for Global Style Colors with Full Site Editing Themes [#16823]
* [***] Block editor: New Block: Embed block. [https://github.com/wordpress-mobile/gutenberg-mobile/pull/3727]

17.8
-----
* [*] Authors and Contributors can now view a site's Comments via My Site > Comments. [#16783]
* [*] [Jetpack-only] Fix bugs when tapping to notifications
* [*] Fixed some refresh issues with the site follow buttons in the reader. [#16819]
* [*] Block editor: Update loading and failed screens for web version of the editor [https://github.com/wordpress-mobile/gutenberg-mobile/pull/3573]
* [*] Block editor: Handle floating keyboard case - Fix issue with the block selector on iPad. [https://github.com/wordpress-mobile/gutenberg-mobile/pull/3687]
* [**] Block editor: Added color/background customization for text blocks. [https://github.com/WordPress/gutenberg/pull/33250]

17.7
-----
* [***] Added blogging reminders. Choose which days you'd like to be reminded, and we'll send you a notification prompting you to post on your site
* [** Does not apply to Jetpack app] Self hosted sites that do not use Jetpack can now manage (install, uninstall, activate, and deactivate) their plugins [#16675]
* [*] Upgraded the Zendesk SDK to version 5.3.0
* [*] You can now subscribe to conversations by email from Reader lists and articles. [#16599]
* [*] Block editor: Tablet view fixes for inserter button. [https://github.com/wordpress-mobile/gutenberg-mobile/pull/3602]
* [*] Block editor: Tweaks to the badge component's styling, including change of background color and reduced padding. [https://github.com/wordpress-mobile/gutenberg-mobile/pull/3642]
* [***] Block editor: New block Layout grid. [https://github.com/wordpress-mobile/gutenberg-mobile/pull/3513]
* [*] Fixed an issue where the SignUp flow could not be dismissed sometimes. [#16824]

17.6
-----
* [**] Reader Post details: now shows a summary of Likes for the post. Tapping it displays the full list of Likes. [#16628]
* [*] Fix notice overlapping the ActionSheet that displays the Site Icon controls. [#16579]
* [*] Fix login error for WordPress.org sites to show inline. [#16614]
* [*] Disables the ability to open the editor for Post Pages [#16369]
* [*] Fixed an issue that could cause a crash when moderating Comments. [#16645]
* [*] Fix notice overlapping the ActionSheet that displays the QuickStart Removal. [#16609]
* [*] Site Pages: when setting a parent, placeholder text is now displayed for pages with blank titles. [#16661]
* [***] Block Editor: Audio block now available on WP.com sites on the free plan. [https://github.com/wordpress-mobile/gutenberg-mobile/pull/3523]
* [**] You can now create a Site Icon for your site using an emoji. [#16670]
* [*] Fix notice overlapping the ActionSheet that displays the More Actions in the Editor. [#16658]
* [*] The quick action buttons will be hidden when iOS is using a accessibility font sizes. [#16701]
* [*] Block Editor: Improve unsupported block message for reusable block. [https://github.com/wordpress-mobile/gutenberg-mobile/pull/3621]
* [**] Block Editor: Fix incorrect block insertion point after blurring the post title field. [https://github.com/wordpress-mobile/gutenberg-mobile/pull/3640]
* [*] Fixed a crash when sharing photos to WordPress [#16737]

17.5
-----
* [*] Fixed a crash when rendering the Noticons font in rich notification. [#16525]
* [**] Block Editor: Audio block: Add Insert from URL functionality. [https://github.com/wordpress-mobile/gutenberg-mobile/pull/3031]
* [***] Block Editor: Slash command to insert new blocks. [https://github.com/wordpress-mobile/gutenberg-mobile/pull/3250]
* [**] Like Notifications: now displays all users who liked a post or comment. [#15662]
* [*] Fixed a bug that was causing some fonts to become enormous when large text was enabled.
* [*] Fixed scrolling and item selection in the Plugins directory. [#16087]
* [*] Improved large text support in the blog details header in My Sites. [#16521]
* [***] Block Editor: New Block: Reusable block. [https://github.com/wordpress-mobile/gutenberg-mobile/pull/3490]
* [***] Block Editor: Add reusable blocks to the block inserter menu. [https://github.com/wordpress-mobile/gutenberg-mobile/pull/3054]
* [*] Fixed a bug where the web version of the editor did not load when using an account created before December 2018. [#16586]

17.4
-----
* [**] A new author can be chosen for Posts and Pages on multi-author sites. [#16281]
* [*] Fixed the Follow Sites Quick Start Tour so that Reader Search is highlighted. [#16391]
* [*] Enabled approving login authentication requests via push notification while the app is in the foreground. [#16075]
* [**] Added pull-to-refresh to the My Site screen when a user has no sites. [#16241]
* [***] Fixed a bug that was causing uploaded videos to not be viewable in other platforms. [#16548]

17.3
-----
* [**] Fix issue where deleting a post and selecting undo would sometimes convert the content to the classic editor. [#16342]
* [**] Fix issue where restoring a post left the restored post in the published list even though it has been converted to a draft. [#16358]
* [**] Fix issue where trashing a post converted it to Classic content. [#16367]
* [**] Fix issue where users could not leave the username selection screen due to styling issues. [#16380]
* [*] Comments can be filtered to show the most recent unreplied comments from other users. [#16215]
* [*] Fixed the background color of search fields. [#16365]
* [*] Fixed the navigation bar color in dark mode. [#16348]
* [*] Fix translation issues for templates fetched on the site creation design selection screen. [#16404]
* [*] Fix translation issues for templates fetched on the page creation design selection screen. [#16404]
* [*] Fix translation issue for the Choose button on the template preview in the site creation flow. [#16404]
* [***]  Block Editor: New Block: Search Block [#https://github.com/wordpress-mobile/gutenberg-mobile/pull/3210]
* [**]  Block Editor: The media upload options of the Image, Video and Gallery block automatically opens when the respective block is inserted. [https://github.com/wordpress-mobile/gutenberg-mobile/pull/2700]
* [**]  Block Editor: The media upload options of the File and Audio block automatically opens when the respective block is inserted. [https://github.com/wordpress-mobile/gutenberg-mobile/pull/3399]
* [*]  Block Editor: Remove visual feedback from non-interactive bottom-sheet cell sections [https://github.com/wordpress-mobile/gutenberg-mobile/pull/3404]
* [*]  Block Editor: Fixed an issue that was causing the featured image badge to be shown on images in an incorrect manner. [https://github.com/wordpress-mobile/gutenberg-mobile/pull/3494]


17.2
-----

* [**] Added transform block capability [https://github.com/wordpress-mobile/gutenberg-mobile/pull/3321]
* [*] Fixed an issue where some author display names weren't visible for self-hosted sites. [#16297]
* [***] Updated custom app icons. [#16261]
* [**] Removed Site Switcher in the Editor
* [*] a11y: Bug fix: Allow stepper cell to be selected by screenreader [https://github.com/wordpress-mobile/gutenberg-mobile/pull/3362]
* [*] Image block: Improve text entry for long alt text. [https://github.com/WordPress/gutenberg/pull/29670]
* [***] New Block: Jetpack contact info. [https://github.com/wordpress-mobile/gutenberg-mobile/pull/3340]

17.1
-----

* [*] Reordered categories in page layout picker [#16156]
* [*] Added preview device mode selector in the page layout previews [#16141]
* [***] Block Editor: Improved the accessibility of range and step-type block settings. [https://github.com/wordpress-mobile/gutenberg-mobile/pull/3255]
* [**] Block Editor: Added Contact Info block to sites on WPcom or with Jetpack version >= 8.5.
* [**] We updated the app's color scheme with a brighter new blue used throughout. [#16213, #16207]
* [**] We updated the login prologue with brand new content and graphics. [#16159, #16177, #16185, #16187, #16200, #16217, #16219, #16221, #16222]
* [**] We updated the app's color scheme with a brighter new blue used throughout. [#16213, #16207]
* [**] Updated the app icon to match the new color scheme within the app. [#16220]
* [*] Fixed an issue where some webview navigation bar controls weren't visible. [#16257]

17.0
-----
* [internal] Updated Zendesk to latest version. Should be no functional changes. [#16051]
* [*] Reader: fixed an issue that caused unfollowing external sites to fail. [#16060]
* [*] Stats: fixed an issue where an error was displayed for Latest Post Summary if the site had no posts. [#16074]
* [*] Fixed an issue where password text on Post Settings was showing as black in dark mode. [#15768]
* [*] Added a thumbnail device mode selector in the page layout, and use a default setting based on the current device. [#16019]
* [**] Comments can now be filtered by status (All, Pending, Approved, Trashed, or Spam). [#15955, #16110]
* [*] Notifications: Enabled the new view milestone notifications [#16144]
* [***] We updated the app's design, with fresh new headers throughout and a new site switcher in My Site. [#15750]

16.9
-----
* [*] Adds helper UI to Choose a Domain screen to provide a hint of what a domain is. [#15962]
* [**] Site Creation: Adds filterable categories to the site design picker when creating a WordPress.com site, and includes single-page site designs [#15933]
* [**] The classic editor will no longer be available for new posts soon, but this won’t affect editing any existing posts or pages. Users should consider switching over to the Block Editor now. [#16008]
* [**] Reader: Added related posts to the bottom of reader posts
* [*] Reader: We redesigned the recommended topics section of Discover
* [*] Reader: Added a way to discover new topics from the Manage Topics view
* [*] P2 users can create and share group invite links via the Invite Person screen under the People Management feature. [#16005]
* [*] Fixed an issue that prevented searching for plugins and the Popular Plugins section from appearing: [#16070]
* [**] Stories: Fixed a video playback issue when recording on iPhone 7, 8, and SE devices. [#16109]
* [*] Stories: Fixed a video playback issue when selecting an exported Story video from a site's library. [#16109]

16.8.1
-----

* [**] Stories: Fixed an issue which could remove content from a post when a new Story block was edited. [#16059]

16.8
-----
* [**] Prevent deleting published homepages which would have the effect of breaking a site. [#15797]
* [**] Prevent converting published homepage to a draft in the page list and settings which would have the effect of breaking a site. [#15797]
* [*] Fix app crash when device is offline and user visits Notification or Reader screens [#15916]
* [*] Under-the-hood improvements to the Reader Stream, People Management, and Sharing Buttons [#15849, #15861, #15862]
* [*] Block Editor: Fixed block mover title wording for better clarity from 'Move block position' to 'Change block position'. [https://github.com/wordpress-mobile/gutenberg-mobile/pull/3049]
* [**] Block Editor: Add support for setting Cover block focal point. [https://github.com/wordpress-mobile/gutenberg-mobile/pull/3028]
* [**] Prevent converting published homepage to a draft in the page list and editor's status settings which would have the effect of breaking a site. [#15797]
* [*] Prevent selection of unpublished homepages the homepage settings which would have the effect of breaking a site. [#15885]
* [*] Quick Start: Completing a step outside of a tour now automatically marks it as complete. [#15712]
* [internal] Site Comments: updated UI. Should be no functional changes. [#15944]
* [***] iOS 14 Widgets: new This Week Widgets to display This Week Stats in your home screen. [#15844]
* [***] Stories: There is now a new Story post type available to quickly and conveniently post images and videos to your blog.

16.7
-----
* [**] Site Creation: Adds the option to choose between mobile, tablet or desktop thumbnails and previews in the home page design picker when creating a WordPress.com site [https://github.com/wordpress-mobile/WordPress-iOS/pull/15688]
* [*] Block Editor: Fix issue with uploading media after exiting the editor multiple times [https://github.com/wordpress-mobile/WordPress-iOS/pull/15656].
* [**] Site Creation: Enables dot blog subdomains for each site design. [#15736]
* [**] Reader post card and post details: added ability to mark a followed post as seen/unseen. [#15638, #15645, #15676]
* [**] Reader site filter: show unseen post count. [#15581]
* [***] Block Editor: New Block: Audio [https://github.com/wordpress-mobile/gutenberg-mobile/pull/2854, https://github.com/wordpress-mobile/gutenberg-mobile/pull/3070]
* [**] Block Editor: Add support for setting heading anchors [https://github.com/wordpress-mobile/gutenberg-mobile/pull/2947]
* [**] Block Editor: Disable Unsupported Block Editor for Reusable blocks [https://github.com/wordpress-mobile/gutenberg-mobile/pull/3067]
* [**] Block Editor: Add proper handling for single use blocks such as the more block [https://github.com/wordpress-mobile/gutenberg-mobile/pull/3042]
* [*] Reader post options: fixed an issue where the options in post details did not match those on post cards. [#15778]
* [***] iOS 14 Widgets: new All Time Widgets to display All Time Stats in your home screen. [#15771, #15794]
* [***] Jetpack: Backup and Restore is now available, depending on your sites plan you can now restore your site to a point in time, or download a backup file. [https://github.com/wordpress-mobile/WordPress-iOS/issues/15191]
* [***] Jetpack: For sites that have Jetpack Scan enabled you will now see a new section that allows you to scan your site for threats, as well as fix or ignore them. [https://github.com/wordpress-mobile/WordPress-iOS/issues/15190]
* [**] Block Editor: Make inserter long-press options "add to beginning" and "add to end" always available. [https://github.com/wordpress-mobile/gutenberg-mobile/pull/3074]
* [*] Block Editor: Fix crash when Column block width attribute was empty. [https://github.com/WordPress/gutenberg/pull/29015]

16.6
-----
* [**] Activity Log: adds support for Date Range and Activity Type filters. [https://github.com/wordpress-mobile/WordPress-iOS/issues/15192]
* [*] Quick Start: Removed the Browse theme step and added guidance for reviewing pages and editing your Homepage. [#15680]
* [**] iOS 14 Widgets: new Today Widgets to display your Today Stats in your home screen.
* [*] Fixes an issue where the submit button was invisible during the domain registration flow.

16.5
-----

* [*] In the Pages screen, the options to delete posts are styled to reflect that they are destructive actions, and show confirmation alerts. [#15622]
* [*] In the Comments view, overly-large twemoji are sized the same as Apple's emoji. [#15503]
* [*] Reader 'P2s': added ability to filter by site. [#15484]
* [**] Choose a Domain will now return more options in the search results, sort the results to have exact matches first, and let you know if no exact matches were found. [#15482]
* [**] Page List: Adds duplicate page functionality [#15515]
* [*] Invite People: add link to user roles definition web page. [#15530]
* [***] Block Editor: Cross-post suggestions are now available by typing the + character (or long-pressing the toolbar button labelled with an @-symbol) in a post on a P2 site [#15139]
* [***] Block Editor: Full-width and wide alignment support for Columns (https://github.com/wordpress-mobile/gutenberg-mobile/pull/2919)
* [**] Block Editor: Image block - Add link picker to the block settings and enhance link settings with auto-hide options (https://github.com/wordpress-mobile/gutenberg-mobile/pull/2841)
* [*] Block Editor: Fix button link setting, rel link will not be overwritten if modified by the user (https://github.com/wordpress-mobile/gutenberg-mobile/pull/2894)
* [**] Block Editor: Added move to top/bottom when long pressing on respective block movers (https://github.com/wordpress-mobile/gutenberg-mobile/pull/2872)
* [**] Reader: Following now only shows non-P2 sites. [#15585]
* [**] Reader site filter: selected filters now persist while in app.[#15594]
* [**] Block Editor: Fix crash in text-based blocks with custom font size [https://github.com/WordPress/gutenberg/pull/28121]

16.4
-----

* [internal] Removed unused Reader files. Should be no functional changes. [#15414]
* [*] Adjusted the search box background color in dark mode on Choose a domain screen to be full width. [https://github.com/wordpress-mobile/WordPress-iOS/pull/15419]
* [**] Added shadow to thumbnail cells on Site Creation and Page Creation design pickers to add better contrast [https://github.com/wordpress-mobile/WordPress-iOS/pull/15418]
* [*] For DotCom and Jetpack sites, you can now subscribe to comments by tapping the "Follow conversation" button in the Comments view. [#15424]
* [**] Reader: Added 'P2s' stream. [#15442]
* [*] Add a new P2 default site icon to replace the generic default site icon. [#15430]
* [*] Block Editor: Fix Gallery block uploads when the editor is closed. [#15457]
* [*] Reader: Removes gray tint from site icons that contain transparency (located in Reader > Settings > Followed sites). [#15474]
* [*] Prologue: updates site address button to say "Enter your existing site address" to reduce confusion with site creation actions. [#15481]
* [**] Posts List: Adds duplicate post functionality [#15460]
* [***] Block Editor: New Block: File [https://github.com/wordpress-mobile/gutenberg-mobile/pull/2835]
* [*] Reader: Removes gray tint from site icons that contain transparency (located in Reader > Settings > Followed sites).
* [*] Block Editor: Remove popup informing user that they will be using the block editor by default [#15492]
* [**] Fixed an issue where the Prepublishing Nudges Publish button could be cut off smaller devices [#15525]

16.3
-----
* [***] Login: Updated to new iOS 14 pasteboard APIs for 2FA auto-fill. Pasteboard prompts should be less intrusive now! [#15454]
* [***] Site Creation: Adds an option to pick a home page design when creating a WordPress.com site. [multiple PRs](https://github.com/search?q=repo%3Awordpress-mobile%2FWordPress-iOS+++repo%3Awordpress-mobile%2FWordPress-iOS-Shared+repo%3Awordpress-mobile%2FWordPressUI-iOS+repo%3Awordpress-mobile%2FWordPressKit-iOS+repo%3Awordpress-mobile%2FAztecEditor-iOS+is%3Apr+closed%3A%3C2020-11-17+%22Home+Page+Picker%22&type=Issues)

* [**] Fixed a bug where @-mentions didn't work on WordPress.com sites with plugins enabled [#14844]
* [***] Site Creation: Adds an option to pick a home page design when creating a WordPress.com site. [multiple PRs](https://github.com/search?q=repo%3Awordpress-mobile%2FWordPress-iOS+++repo%3Awordpress-mobile%2FWordPress-iOS-Shared+repo%3Awordpress-mobile%2FWordPressUI-iOS+repo%3Awordpress-mobile%2FWordPressKit-iOS+repo%3Awordpress-mobile%2FAztecEditor-iOS+is%3Apr+closed%3A%3C2020-11-30+%22Home+Page+Picker%22&type=Issues)
* [*] Fixed an issue where `tel:` and `mailto:` links weren't launching actions in the webview found in Reader > post > more > Visit. [#15310]
* [*] Reader bug fix: tapping a telephone, sms or email link in a detail post in Reader will now respond with the correct action. [#15307]
* [**] Block Editor: Button block - Add link picker to the block settings [https://github.com/WordPress/gutenberg/pull/26206]
* [***] Block Editor: Adding support for selecting different unit of value in Cover and Columns blocks [https://github.com/WordPress/gutenberg/pull/26161]
* [*] Block Editor: Fix theme colors syncing with the editor [https://github.com/WordPress/gutenberg/pull/26821]
* [*] My Site > Settings > Start Over. Correcting a translation error in the detailed instructions on the Start Over view. [#15358]

16.2
-----
* [**] Support contact email: fixed issue that prevented non-alpha characters from being entered. [#15210]
* [*] Support contact information prompt: fixed issue that could cause the app to crash when entering email address. [#15210]
* [*] Fixed an issue where comments viewed in the Reader would always be italicized.
* [**] Jetpack Section - Added quick and easy access for all the Jetpack features (Stats, Activity Log, Jetpack and Settings) [#15287].
* [*] Fixed a display issue with the time picker when scheduling posts on iOS 14. [#15392]

16.1
-----
* [***] Block Editor: Adds new option to select from a variety of predefined page templates when creating a new page for a Gutenberg site.
* [*] Fixed an issue that was causing the refresh control to show up on top of the list of sites. [https://github.com/wordpress-mobile/WordPress-iOS/pull/15136]
* [***] The "Floating Action Button" now appears on the list of posts and pages for quick and convenient creation. [https://github.com/wordpress-mobile/WordPress-iOS/pull/15149l]

16.0
-----
* [***] Block Editor: Full-width and wide alignment support for Video, Latest-posts, Gallery, Media & text, and Pullquote block. [https://github.com/wordpress-mobile/gutenberg-mobile/pull/2605]
* [***] Block Editor: Fix unsupported block bottom sheet is triggered when device is rotated. [https://github.com/wordpress-mobile/gutenberg-mobile/pull/2710]
* [***] Block Editor: Unsupported Block Editor: Fixed issue when cannot view or interact with the classic block on Jetpack site. [https://github.com/wordpress-mobile/gutenberg-mobile/pull/2709]
* [**] Reader: Select interests is now displayed under the Discover tab. [#15097]
* [**] Reader: The reader now displays site recommendations in the Discover feed [#15116]
* [***] Reader: The new redesigned Reader detail shows your post as beautiful as ever. And if you add a featured image it would be twice as beautiful! [#15107]

15.9
-----
* [*] Fixed issue that caused duplicate views to be displayed when requesting a login link. [#14975]
* [internal] Modified feature flags that show unified Site Address, Google, Apple, WordPress views and iCloud keychain login. Could cause regressions. [#14954, #14969, #14970, #14971, #14972]
* [*] Fixed an issue that caused page editor to become an invisible overlay. [#15012]
* [**] Block Editor: Increase tap-target of primary action on unsupported blocks. [https://github.com/wordpress-mobile/gutenberg-mobile/pull/2608]
* [***] Block Editor: On Jetpack connected sites, Unsupported Block Editor can be enabled via enabling Jetpack SSO setting directly from within the missing block alert. [https://github.com/wordpress-mobile/gutenberg-mobile/pull/2610]
* [***] Block Editor: Add support for selecting user's post when configuring the link [https://github.com/wordpress-mobile/gutenberg-mobile/pull/2484]
* [*] Reader: Fixed an issue that resulted in no action when tapping a link with an anchor. [#15027]
* [***] Block Editor: Unsupported Block Editor: Fixed issue when cannot view or interact with the classic block on Jetpack sites [https://github.com/wordpress-mobile/gutenberg-mobile/issues/2695]

15.8
-----
* [*] Image Preview: Fixes an issue where an image would be incorrectly positioned after changing device orientation.
* [***] Block Editor: Full-width and wide alignment support for Group, Cover and Image block [https://github.com/wordpress-mobile/gutenberg-mobile/pull/2559]
* [**] Block Editor: Add support for rounded style in Image block [https://github.com/wordpress-mobile/gutenberg-mobile/pull/2591]
* [*] Fixed an issue where the username didn't display on the Signup Epilogue after signing up with Apple and hiding the email address. [#14882]
* [*] Login: display correct error message when the max number of failed login attempts is reached. [#14914]
* [**] Block Editor: Fixed a case where adding a block made the toolbar jump [https://github.com/WordPress/gutenberg/pull/24573]

15.7
-----
* [**] Updated UI when connecting a self-hosted site from Login Epilogue, My Sites, and Post Signup Interstitial. (#14742)
* [**] You can now follow conversations for P2 sites
* [**] Block Editor: Block settings now immediately reflect changes from menu sliders.
* [**] Simplified authentication and updated UI.(#14845, #14831, #14825, #14817).
       Now when an email address is entered, the app automatically determines the next step and directs the user accordingly. (i.e. signup or login with the appropriate login view).
* [**] Added iCloud Keychain login functionality. (#14770)
* [***] Reader: We’re introducing a new Reader experience that allows users to tailor their Discover feed to their chosen interests.
* [*] Media editing: Reduced memory usage when marking up an image, which could cause a crash.
* [**] Block Editor: Fixed Dark Mode transition for editor menus.

15.6
-----
* [***] Block Editor: Fixed empty text fields on RTL layout. Now they are selectable and placeholders are visible.
* [**] Block Editor: Add settings to allow changing column widths
* [**] Block Editor: Media editing support in Gallery block.
* [**] Updated UI when logging in with a Site Address.
* [**] Updated UI when logging in/signing up with Apple.
* [**] Updated UI when logging in/signing up with Google.
* [**] Simplified Google authentication. If signup is attempted with an existing WordPress account, automatically redirects to login. If login is attempted without a matching WordPress account, automatically redirects to signup.
* [**] Fixes issue where the stats were not updating when switching between sites in My Sites.
* [*] Block Editor: Improved logic for creating undo levels.
* [*] Social account login: Fixed an issue that could have inadvertently linked two social accounts.

15.5
-----
* [*] Reader: revamped UI for your site header.
* [***] Block Editor: New feature for WordPress.com and Jetpack sites: auto-complete username mentions. An auto-complete popup will show up when the user types the @ character in the block editor.
* [*] Block Editor: Media editing support in Cover block.
* [*] Block Editor: Fixed a bug on the Heading block, where a heading with a link and string formatting showed a white shadow in dark mode.

15.4
-----
 * [**] Fixes issue where the new page editor wouldn't always show when selected from the "My Site" page on iOS versions 12.4 and below.
 * [***] Block Editor: Media editing support in Media & Text block.
 * [***] Block Editor: New block: Social Icons
 * [*] Block Editor: Cover block placeholder is updated to allow users to start the block with a background color
 * [**] Improved support for the Classic block to give folks a smooth transition from the classic editor to the block editor

15.3
-----
* [***] Block Editor: Adds Copy, Cut, Paste, and Duplicate functionality to blocks
* [***] Block Editor: Users can now individually edit unsupported blocks found in posts or pages. Not available on selfhosted sites or sites defaulting to classic editor.
* [*] Block Editor: Improved editor loading experience with Ghost Effect.

15.2
----
* [*] Block editor: Display content metrics information (blocks, words, characters count).
* [*] Fixed a crash that results in navigating to the block editor quickly after logging out and immediately back in.
* [***] Reader content improved: a lot of fixes in how the content appears when you're reading a post.
* [**] A site's title can now be changed by tapping on the title in the site detail screen.
* [**] Added a new Quick Start task to set a title for a new site.
* [**] Block editor: Add support for customizing gradient type and angle in Buttons and Cover blocks.

-----

15.1
-----
* [**] Block Editor: Add support to upload videos to Cover Blocks after the editor has closed.
* [*] Block Editor: Display the animation of animated GIFs while editing image blocks.
* [**] Block editor: Adds support for theme colors and gradients.
* [*] App Settings: Added an app-level toggle for light or dark appearance.
* [*] Fix a bug where the Latest Post date on Insights Stats was being calculated incorrectly.
* Block editor: [*] Support for breaking out of captions/citation authors by pressing enter on the following blocks: image, video, gallery, quote, and pullquote.
* Block editor: [**] Adds editor support for theme defined colors and theme defined gradients on cover and button blocks.
* [*] Fixed a bug where "Follow another site" was using the wrong steps in the "Grow Your Audience" Quick Start tour.
* [*] Fix a bug where Quick Start completed tasks were not communicated to VoiceOver users.
* [**] Quick Start: added VoiceOver support to the Next Steps section.
* [*] Fixed a bug where the "Publish a post" Quick Start tour didn't reflect the app's new information architecture
* [***] Free GIFs can now be added to the media library, posts, and pages.
* [**] You can now set pages as your site's homepage or posts page directly from the Pages list.
* [**] Fixed a bug that prevented some logins via 'Continue with Apple'.
* [**] Reader: Fixed a bug where tapping on the more menu may not present the menu
* [*] Block editor: Fix 'Take a Photo' option failing after adding an image to gallery block

15.0
-----
* [**] Block editor: Fix media upload progress when there's no connection.
* [*] Fix a bug where taking a photo for your user gravatar got you blocked in the crop screen.
* Reader: Updated card design
* [internal] Logging in via 'Continue with Google' has changes that can cause regressions. See https://git.io/Jf2LF for full testing details.
* [***] Block Editor: New block: Verse
* [***] Block Editor: Trash icon that is used to remove blocks is moved to the new menu reachable via ellipsis button in the block toolbar
* [**] Block Editor: Add support for changing overlay color settings in Cover block
* [**] Block Editor: Add enter/exit animation in FloatingToolbar
* [**] Block Editor: Block toolbar can now collapse when the block width is smaller than the toolbar content
* [**] Block Editor: Tooltip for page template selection buttons
* [*] Block Editor: Fix merging of text blocks when text had active formatting (bold, italic, strike, link)
* [*] Block Editor: Fix button alignment in page templates and make strings consistent
* [*] Block Editor: Add support for displaying radial gradients in Buttons and Cover blocks
* [*] Block Editor: Fix a bug where it was not possible to add a second image after previewing a post
* [internal] Signing up via 'Continue with Google' has changes that can cause regressions. See https://git.io/JfwjX for full testing details.
* My Site: Add support for setting the Homepage and Posts Page for a site.

14.9
-----
* Streamlined navigation: now there are fewer and better organized tabs, posting shortcuts and more, so you can find what you need fast.
* My Site: the "Add Posts and Pages" features has been moved. There is a new "Floating Action Button" in "My Site" that lets you create a new post or page without having to navigate to another screen.
* My Site: the "Me" section has been moved. There is a new button on the top right of "My Site" that lets you access the "Me" section from there.
* Reader: revamped UI with a tab bar that lets you quickly switch between sections, and filtering and settings panes to easily access and manage your favorite content.
* [internal] the "Change Username" on the Signup Epilogue screen has navigation changes that can cause regressions. See https://git.io/JfGnv for testing details.
* [internal] the "3 button view" (WP.com email, Google, SIWA, Site Address) presented after pressing the "Log In" button has navigation changes that can cause regressions. See https://git.io/JfZUV for testing details.
* [**] Support the superscript and subscript HTML formatting on the Block Editor and Classic Editor.
* [**] Block editor: Support for the pullquote block.
* [**] Block editor: Fix the icons and buttons in Gallery, Paragraph, List and MediaText block on RTL mode.
* [**] Block editor: Update page templates to use new blocks.
* [**] Block editor: Fix a crash when uploading new videos on a video block.
* [**] Block Editor: Add support for changing background and text color in Buttons block
* [internal] the "enter your password" screen has navigation changes that can cause regressions. See https://git.io/Jfl1C for full testing details.
* Support the superscript and subscript HTML formatting on the Block Editor and Classic Editor.
* [***] You can now draw on images to annotate them using the Edit image feature in the post editor.
* [*] Fixed a bug on the editors where changing a featured image didn't trigger that the post/page changed.

14.8.1
-----
* Fix adding and removing of featured images to posts.

14.8
-----
* Block editor: Prefill caption for image blocks when available on the Media library
* Block editor: New block: Buttons. From now you’ll be able to add the individual Button block only inside the Buttons block
* Block editor: Fix bug where whitespaces at start of text blocks were being removed
* Block editor: Add support for upload options in Cover block
* Block editor: Floating toolbar, previously located above nested blocks, is now placed at the bottom of the screen
* Block editor: Fix the icons in FloatingToolbar on RTL mode
* Block editor: Fix Quote block so it visually reflects selected alignment
* Block editor: Fix bug where buttons in page templates were not rendering correctly on web
* Block editor: Remove Subscription Button from the Blog template since it didn't have an initial functionality and it is hard to configure for users.
* [internal] the "send magic link" screen has navigation changes that can cause regressions. See https://git.io/Jfqiz for testing details.
* Updated UI for Login and Signup epilogues.
* Fixes delayed split view resizing while rotating your device.

14.7
-----
* Classic Editor: Fixed action sheet position for additional Media sources picker on iPad
* [internal] the signup flow using email has code changes that can cause regressions. See https://git.io/JvALZ for testing details.
* [internal] Notifications tab should pop to the root of the navigation stack when tapping on the tab from within a notification detail screen. See https://git.io/Jvxka for testing details.
* Classic and Block editor: Prefill caption for image blocks when available on the Media library.
* [internal] the "login by email" flow and the self-hosted login flow have code changes that can cause regressions. See https://git.io/JfeFN for testing details.
* Block editor: Disable ripple effect in all BottomSheet's controls.
* Block editor: New block: Columns
* Block editor: New starter page template: Blog
* Block editor: Make Starter Page Template picker buttons visible only when the screen height is enough
* Block editor: Fix a bug which caused to show URL settings modal randomly when changing the device orientation multiple times during the time Starter Page Template Preview is open
* [internal] the login by email flow and the self-hosted login flow have code changes that can cause regressions. See https://git.io/JfeFN for testing details.
* Updated the appearance of the login and signup buttons to make signup more prominent.
* [internal] the navigation to the "login by site address" flow has code changes that can cause regressions. See https://git.io/JfvP9 for testing details.
* Updated site details screen title to My Site, to avoid duplicating the title of the current site which is displayed in the screen's header area.
* You can now schedule your post, add tags or change the visibility before hitting "Publish Now" — and you don't have to go to the Post Settings for this!

* Login Epilogue: fixed issue where account information never stopped loading for some self-hosted sites.
* Updated site details screen title to My Site, to avoid duplicating the title of the current site which is displayed in the screen's header area.

14.6
-----
* [internal] the login flow with 2-factor authentication enabled has code changes that can cause regressions. See https://git.io/Jvdil for testing details.
* [internal] the login and signup Magic Link flows have code changes that could cause regressions. See https://git.io/JvSD6 and https://git.io/Jvy4P for testing details.
* [internal] the login and signup Magic Link flows have code changes that can cause regressions. See https://git.io/Jvy4P for testing details.
* [internal] the login and signup Continue with Google flows have code changes that can cause regressions. See https://git.io/JvypB for testing details.
* Notifications: Fix layout on screens with a notch.
* Post Commenting: fixed issue that prevented selecting an @ mention suggestion.
* Fixed an issue that could have caused the app to crash when accessing Site Pages.
* Site Creation: faster site creation, removed intermediate steps. Just select what kind of site you'd like, enter the domain name and the site will be created.
* Post Preview: Increase Post and Page Preview size on iPads running iOS 13.
* Block editor: Added the Cover block
* Block editor: Removed the dimming effect on unselected blocks
* Block editor: Add alignment options for Heading block
* Block editor: Implemented dropdown toolbar for alignment toolbar in Heading, Paragraph, Image, MediaText blocks
* Block Editor: When editing link settings, tapping the keyboard return button now closes the settings panel as well as closing the keyboard.
* Fixed a crash when a blog's URL became `nil` from a Core Data operation.
* Added Share action to the more menu in the Posts list
* Period Stats: fix colors when switching between light and dark modes.
* Media uploads from "Other Apps": Fixed an issue where the Cancel button on the document picker/browser was not showing up in Light Mode.
* Fix a crash when accessing Blog Posts from the Quick Actions button on iPads running iOS 12 and below.
* Reader post detail: fix colors when switching between light and dark modes.
* Fixed an issue where Continue with Apple button wouldn't respond after Jetpack Setup > Sign up flow completed.


14.5
-----
* Block editor: New block: Latest Posts
* Block editor: Fix Quote block's left border not being visible in Dark Mode
* Block editor: Added Starter Page Templates: when you create a new page, we now show you a few templates to get started more quickly.
* Block editor: Fix crash when pasting HTML content with embeded images on paragraphs
* Post Settings: Fix issue where the status of a post showed "Scheduled" instead of "Published" after scheduling before the current date.
* Stats: Fix background color in Dark Mode on wider screen sizes.
* Post Settings: Fix issue where the calendar selection may not match the selected date when site timezone differs from device timezone.
* Dark Mode fixes:
  - Border color on Search bars.
  - Stats background color on wider screen sizes.
  - Media Picker action bar background color.
  - Login and Signup button colors.
  - Reader comments colors.
  - Jetpack install flow colors.
* Reader: Fix toolbar and search bar width on wider screen sizes.
* Updated the Signup and Login Magic Link confirmation screen advising the user to check their spam/junk folder.
* Updated appearance of Google login/signup button.
* Updated appearance of Apple login/signup button.

14.4.1
-----
* Block Editor: Fix crash when inserting a Button Block.

14.4
-----
* Post Settings: Fixes the displayed publish date of posts which are to be immediately published.

14.3
-----
* Aztec and Block Editor: Fix the presentation of ordered lists with large numbers.
* Added Quick Action buttons on the Site Details page to access the most frequently used parts of a site.
* Block editor: Add support for changing image sizes in Image blocks
* Block editor: Add support for upload options in Gallery block
* Block editor: Added the Button block
* Block editor: Added the Group block
* Block editor: Add scroll support inside block picker and block settings
* Block editor: Fix issue where adding emojis to the post title added strong HTML elements to the title of the post
* Block editor: Fix issue where alignment of paragraph blocks was not always being respected when splitting the paragraph or reading the post's html content.
* Block editor: We’ve introduced a new toolbar that floats above the block you’re editing, which makes navigating your blocks easier — especially complex ones.

* Block editor: Add support for upload options in Gallery block
* Aztec and Block Editor: Fix the presentation of ordered lists with large numbers.
* Added Quick Action buttons on the Site Details page to access the most frequently used parts of a site.
* Post Settings: Adjusts the weekday symbols in the calendar depending on Regional settings.


14.2
-----
* Comment Editing: Fixed a bug that could cause the text selection to be on the wrong line
* Comments: Fixed an bug that could cause HTML markup to be displayed in the comment content
* Media editing: You can now crop, zoom in/out and rotate images that are inserted or being inserted in a post.
* Post Preview: Added a new Desktop preview mode on iPhone and Mobile preview on iPad when previewing posts or pages.
* Post Preview: Added new navigation, "Open in Safari" and Share options when previewing posts or pages.
* Block editor: Long-press Inserter icon to show options to add before/after
* Block editor: Retry displaying image when connectivity restores
* Block editor: Show an "Edit" button overlay on selected image blocks
* Block editor: Add support for image size options in the gallery block
* Signup and Login: signup or login via magic link now supports multiple email clients.
                    Tapping on the "Open Email" button will present a list of installed email client to choose from.
* Posts: Fixed a bug that could disable comments on a draft post when previewing that post.
* Reader: Fixed an issue where a new comment may not appear.
* Reader: Added Post Reblogging feature. You can now reblog a post from the reader to your site(s). There is a new "reblog" button in the post action bar.
          Tapping on it allows to choose the site where to post, and opens the editor of your choice with pre-populated content from the original post.
* Fixed a bug that was causing the app to crash when the user tapped "Retry" on Post List

14.1
-----
* Fixes a bug that could cause some web page previews to remain unauthenticated even after logging in.
* Stats: added a This Week widget to display Views for the past week.
* Block Editor: Reduced padding around text on Rich Text based blocks.
* Block Editor: New block "Shortcode". You can now create and edit Shortcode blocks in the editor.
* Publicize: connecting with Facebook is working again.
* Web Views: the title and button colors in the header of web views was grey, and is now white.

14.0
-----
* Stats: Updated default cards for the Insights view.
* Fixed a bug that displayed incorrect time stamps for scheduled posts.
* Post Settings: Added a new Calendar picker to select a Post's publish date
* Fixed bugs with the "Save as Draft" action extension's navigation bar colors and iPad sizing in iOS 13.
* Fixes appearance issues with navigation bar colors when logged out of the app.
* Fixed a bug that was causing the App to crash when the user tapped on certain notifications.
* Block Editor: Hide image size selection options when image is a url
* Block Editor: Fix displaying placeholder for images
* Block Editor: Fix crash on undo
* Block Editor: Fix styling on navigation UI
* Block Editor: Fix a focus issue
* Fixed a bug that displayed incorrect time stamps for scheduled posts.
* Post Settings: Added a new Calendar picker to select a Post's publish date
* Comment: Add ability to comment in fullscreen
* Stats: fixed issue that could cause incorrect Stats to be displayed when viewing Stats from a widget.
* Stats Today widgets: large numbers are now abbreviated.
* Fixed a bug where files imported from other apps were being renamed to a random name.
* Fixes a crash that could happen in the notifications tab.

13.9
-----
* Stats: added a Today widget to display All-Time stats.
* Block Editor: New block "Gallery". You can now create image galleries using WordPress Media library.
* Block Editor: Fix crash dismissing bottom-sheet after device rotation.
* Block Editor: Add support for changing Settings in the List Block.
* Block Editor: Add support for Video block settings.
* Quick Start: fixed issue that caused 'Follow other sites' tour to not be marked complete.
* Fixed a bug that was causing the App to crash when the user tapped on certain notifications.

13.8
-----
* When a post has an autosave, the autosave version can be loaded into the editor.
* Support: Fix issue that caused 'Message failed to send' error.
* WebView: Fix iOS 13 crash with popover.
* Fixed an issue where the Me screen would sometimes be blank.
* Block editor: New Spacer block to create white space between two blocks.
* Block editor: Images from Image Block can now be previewed full screen by tapping on them.
* Fixed an issue that caused logging in with a 2FA Google account to fail.
* Sign in with Apple: now supports logging in with 2FA enabled on linked WordPress accounts.
* Stats: Fixed issue that caused incorrect data to be displayed.

13.7
-----
* Updated the mobile apps blog address to a non-retired blog.
* Block editor: Added option to insert images from "Free Photo Library".
* Block editor: Fix issue where the keyboard would not capitalize sentences correctly on some cases
* Block editor: Add alignment to paragraph blocks
* Fixed a bug that made comment moderation fail on the first attempt for self-hosted sites.
* Stats Refresh: Stats will reload when the application will move to foreground state.
* Stats: each Period and Post stat now loads independently.
* Block editor: Added support for the preformatted block.
* Stats Today widget: updated design and enabled expanding.

* Block editor: Added option to insert images from "Free Photo Library" and "Other Apps".

13.6
-----
* Fixed a bug that was not submiting posts for review
* Better support for creating or editing posts while offline. Posts can be saved while offline and they will be automatically uploaded (or published) when the device is back online.
* Support: fix issue where issues could be created via Help Center search without setting a contact email.

* Me view: fix issue where view was blank when logging in with a self-hosted site.
* Block Editor: Added support for image alignment options.

13.5
-----
* Block editor: Fix issue when "New Photo Post" shortcut won't add the selected photo to the post.
* Block editor: Add Link Target (Open in new tab) to Image Block settings.
* Block editor: DarkMode improvements.
* Block editor: New block "Media & Text".
* Block Editor: Fix issue where the block inserter layout wasn't correct after device rotation.
* Dark Mode: General improvements
* Stats: each Insight stat now loads independently.
* Stats: added ability to customize Insights.

13.4.1
-----
Post Settings: Fixed a crash with featured image.
Removed Giphy as a media source due to changes in their SDK.

13.4
-----
* Sign In With Apple: if the Apple ID has been disconnected from the WordPress app, log out the account.
* Sign In With Apple: if the Apple ID has been disconnected from the WordPress app, log out the account on app launch.
* Dark Mode: General improvements
* Share Extension: Fixed the text view content inset

* Universal links: Pass back to Safari if we can't handle a URL.
* Sign In With Apple: fixed issue with re-logging in on an existing WP account.
* Block editor: Fix a bug on iOS 13.0 were tapping on a link opens Safari
* Block editor: Fix a link editing issue, where trying to add a empty link at the start of another link would remove the existing link.

13.3
-----
* Block editor: Add rich text styling to video captions
* Block editor: Blocks that would be replaced are now hidden when add block bottom sheet displays
* Block editor: Tapping on empty editor area now always inserts new block at end of post
* Block editor: Fixed a performance issue that caused a freeze in the editor with long text content.
* Dark Mode: Fixed colors in rich notifications
* Reader: Fixed issue with links opening while scrolling in reader posts and comments.

13.2
-----
* When Log In is selected, all available options are displayed.
* Shows an alert instead of showing a new screen for facebook publicize error.

13.1
-----
* Moved Notification Settings from the Me tab to the Notifications tab.
* Account Settings: added the ability to change the username.
* Stats: added File Downloads to period stats.
* Stats Periods: Fixed an issue that made the Post stats title button unable.
* Adds a Publish Now action to posts in the posts list.
* Stats Periods: Fixed a bug that affected the header date when the site and the device timezones were different.
* My Sites: Fixed a problem where some sites would appear duplicated.

* Stats Periods: Fixed an issue that made the Post stats title button unable.
* Stats Periods: Fixed a bug that affected the header date when the site and the device timezones were different.
* Adds a Publish Now action to posts in the posts list.
* My Sites: Fixed a problem where some sites would appear duplicated.

13.0
-----
* Stats: now use site timezone instead of device.
* Improved color scheme consistency.
* Post Stats: date bar no longer goes prior to earliest date available.
* Block editor: Adding a block from the post title now shows the add block here indicator.
* Block editor: Deselect post title any time a block is added
* Block editor: Auto-enabled upon first open of a block post, unless opted out in v12.9.
* Block editor: You can now enable and disable the block editor on a per-site basis.

12.9
-----
* Offline support: Create Post is now available from empty results view in offline mode.
* Post Preview: Displaying preview generation status in navigation bar instead of a
                blocking spinner.
* Block editor: Tapping on an empty editor area will create a new paragraph block
* Block editor: Fix content loss issue when loading unsupported blocks containing inner blocks.
* Block editor: Adding a block from the Post Title now inserts the block at the top of the Post.
* Stats Insights: Fixed issue that prevented some stats from showing for low volume sites.

12.8
-----
* Stats Insights: New two-column layout for Follower Totals stats.
* Stats Periods: Countries Map added in countries section.
* Updated copy for preview unavailable screen
* Stats Insights: New two-column layout for This Year stats.
* Stats Insights: added details option for This Year stats.
* Stats Insights: New two-column layout for Most Popular Time stats.
* Stats: modified appearance of empty charts.
* Stats Insights: Fixed issue where refreshing would sometimes clear the stats.
* Stats overview chart: Fixed issue with legend location on iOS 11.
* Stats Periods: Fixed crash when the Countries map displayed one country only
* Added a selection of user customizable app icons. Change it via Me > App Settings > App Icon.
* Update the app's colors using the Muriel color palette.
* Stats Periods detail views: Fixed an issue where rotation would truncate data.
* Stats Periods: Fixed an issue when a period interval was selected.

12.7
-----
* Block Editor: Video, Quote and More blocks are available now.
* Post Settings: Setting a Featured Image on a Post/Site should now work better in poor network conditions.
* Offline Improvements: Posts that failed to upload due to connectivity issues will be auto-uploaded.
* Block Editor: Copy/Paste of text with attributes( bold, italic, ...) will be respected on the editor.
* Block Editor: Updated color scheme.
* Block Editor: Nested lists are now available on the toolbar.
* Post Settings: Setting a Featured Image on a Post/Site should now work better in poor netowrk conditions.
* Stats Insights: New two-column layout for All-Time stats.
* Stats Insights: New two-column layout for Today stats.
* Post preview: Fixed issue with preview for self hosted sites not working.

12.6
-----
* Block Editor: Added UI to display a warning when a block has invalid content.
* Block Editor: Fixed issue with link settings where “Open in New Tab” was always OFF on open.
* Removed the limit of number of photos that can be shared from other apps.
* Account Settings Primary Site now shows the site domain if the site has no name.
* The app now launches a bit more quickly.
* Added a list of third-party library acknowledgements.
* Updated messaging experience for a reply upload result.
* Stats: Fixed an issue where chart axes may be formatted incorrectly in some locales.

12.5
-----
* Fixed Notices sometimes showing behind the keyboard
* Implemented Domain Credit feature
* Implemented auto saving a post on preview
* The app now launches a bit more quickly.
* Fixed broken images in posts created by the share extension.
* Deprecated local previews

12.4.1
------
* Copy/Paste from post contents to other apps is working again.

12.4
-----
* You can now mark notifications as unread with just a swipe.
* Fixed crash when searching Free Photo Library.
* Better URL validation when logging in with a self hosted site.
* Account Settings Primary Site now shows the site URL if the site has no name.
* Implemented incremental improvements to accessibility experience across the app.
* Updated error message when tag loading failed.

12.3
-----
* Images are now imported from TextBundle and TextPack files shared from other apps
* Added support for importing Markdown files shared from other apps
* Resolved a crash that might occur during the new Site Creation flow.
* Improved connectivity errors messaging in sharing screen.
* Quotes in Reader are now easier to read, thanks to a vertical bar on the left making them more visually distinct
* Fixed an issue where some text in Activity Log would show up in a wrong language
* Jetpack Remote Install: enabled the native feature to install and activate Jetpack on a self-hosted site

12.2
-----
* Draft preview now shows the remote version of the post.
* Initial support for importing TextBundle and TextPack from other apps.
* Support for lists in Gutenberg posts.
* Several UI details were polished in the Site Creation flow.

12.1
-----
* Improve messages when updates to user account details fail because of server logic, for exanple email being used for another account.
* Improved text import from other apps, such as Bear or Ulysses 🥰
* Added support on the editor for video elements that use the source elements. For example:
```<video alt="Another video with bunnies">
<source src="https://videos.files.wordpress.com/kUJmAcSf/bbb_sunflower_1080p_30fps_normal.mp4" type="video/mp4">
</video>```
* Block editor now supports the creation of posts with pre-inserted photos and the the 3touch action of starting a post with photo.

12.1
-----
* Improve messages when updates to user account details fail because of server logic, for exanple email being used for another account.
* Improved text import from other apps, such as Bear or Ulysses 🥰
* Reader: fixed issue where empty state buttons were not functional.

12.0
-----
* Redesigned Notices
* Changed offline error messages to be less disruptive.
* Resolved a defect in the new Site Creation flow where the site preview address bar could be edited.
* Made it easier to find a domain for your new site, by moving the best match to the top of the search results.

11.9
------
* Quick Start v2: After creating a new site with WordPress.com there are more tutorials available, now including tips to improve growth.
* Quick Start will also be suggested less often, but when it's more likely to be helpful.
* Added connection error alert in Sharing screen.
* Increased padding at the bottom of the share extension's editor, to make typing a longer post a bit more comfortable.
* Removes the white background color applied to the site icon on the site details screen.
* Updated No Results View illustration and copy displayed on connectivity issue.
* Enhanced Site Creation flow for smarter, more personalized sites.<|MERGE_RESOLUTION|>--- conflicted
+++ resolved
@@ -8,11 +8,8 @@
 * [***] [internal] Refactor uploading photos (from the device photo, the Free Photo library, and other sources) to the WordPress Media Library. Affected areas are where you can choose a photo and upload, including the "Media" screen, adding images to a post, updating site icon, etc. [#20322]
 * [**] [WordPress-only] Warns user about sites with only individual plugins not supporting core app features and offers the option to switch to the Jetpack app. [#20408]
 * [**] Add a "Personalize Home Tab" button to the bottom of the Home tab that allows changing cards visibility. [#20369]
-<<<<<<< HEAD
 * [*] [Reader] Fix an issue that was causing the app to crash when tapping the More or Share buttons in Reader Detail screen. [#20490]
-=======
 * [*] Block editor: Avoid empty Gallery block error [https://github.com/WordPress/gutenberg/pull/49557]
->>>>>>> dedeb9d7
 
 22.0
 -----
