16.4
-----
<<<<<<< HEAD
* [internal] Removed unused Reader files. Should be no functional changes. [#15414]
=======
* [*] Adjusted the search box background color in dark mode on Choose a domain screen to be full width. [https://github.com/wordpress-mobile/WordPress-iOS/pull/15419]
* [**] Added shadow to thumbnail cells on Site Creation and Page Creation design pickers to add better contrast [https://github.com/wordpress-mobile/WordPress-iOS/pull/15418]

>>>>>>> f2220bc2

16.3
-----
* [**] Fixed a bug where @-mentions didn't work on WordPress.com sites with plugins enabled [#14844]
* [***] Site Creation: Adds an option to pick a home page design when creating a WordPress.com site. [multiple PRs](https://github.com/search?q=repo%3Awordpress-mobile%2FWordPress-iOS+++repo%3Awordpress-mobile%2FWordPress-iOS-Shared+repo%3Awordpress-mobile%2FWordPressUI-iOS+repo%3Awordpress-mobile%2FWordPressKit-iOS+repo%3Awordpress-mobile%2FAztecEditor-iOS+is%3Apr+closed%3A%3C2020-11-30+%22Home+Page+Picker%22&type=Issues)
* [*] Fixed an issue where `tel:` and `mailto:` links weren't launching actions in the webview found in Reader > post > more > Visit. [#15310]
* [*] Reader bug fix: tapping a telephone, sms or email link in a detail post in Reader will now respond with the correct action. [#15307]
* [**] Block Editor: Button block - Add link picker to the block settings [https://github.com/WordPress/gutenberg/pull/26206]
* [***] Block Editor: Adding support for selecting different unit of value in Cover and Columns blocks [https://github.com/WordPress/gutenberg/pull/26161]
* [*] Block Editor: Fix theme colors syncing with the editor [https://github.com/WordPress/gutenberg/pull/26821]
* [*] My Site > Settings > Start Over. Correcting a translation error in the detailed instructions on the Start Over view. [#15358]

16.2
-----
* [**] Support contact email: fixed issue that prevented non-alpha characters from being entered. [#15210]
* [*] Support contact information prompt: fixed issue that could cause the app to crash when entering email address. [#15210]
* [*] Fixed an issue where comments viewed in the Reader would always be italicized.
* [**] Jetpack Section - Added quick and easy access for all the Jetpack features (Stats, Activity Log, Jetpack and Settings) [#15287].
* [*] Fixed a display issue with the time picker when scheduling posts on iOS 14. [#15392]

16.1
-----
* [***] Block Editor: Adds new option to select from a variety of predefined page templates when creating a new page for a Gutenberg site.
* [*] Fixed an issue that was causing the refresh control to show up on top of the list of sites. [https://github.com/wordpress-mobile/WordPress-iOS/pull/15136]
* [***] The "Floating Action Button" now appears on the list of posts and pages for quick and convenient creation. [https://github.com/wordpress-mobile/WordPress-iOS/pull/15149l]

16.0
-----
* [***] Block Editor: Full-width and wide alignment support for Video, Latest-posts, Gallery, Media & text, and Pullquote block. [https://github.com/wordpress-mobile/gutenberg-mobile/pull/2605]
* [***] Block Editor: Fix unsupported block bottom sheet is triggered when device is rotated. [https://github.com/wordpress-mobile/gutenberg-mobile/pull/2710]
* [***] Block Editor: Unsupported Block Editor: Fixed issue when cannot view or interact with the classic block on Jetpack site. [https://github.com/wordpress-mobile/gutenberg-mobile/pull/2709]
* [**] Reader: Select interests is now displayed under the Discover tab. [#15097]
* [**] Reader: The reader now displays site recommendations in the Discover feed [#15116]
* [***] Reader: The new redesigned Reader detail shows your post as beautiful as ever. And if you add a featured image it would be twice as beautiful! [#15107]

15.9
-----
* [*] Fixed issue that caused duplicate views to be displayed when requesting a login link. [#14975]
* [internal] Modified feature flags that show unified Site Address, Google, Apple, WordPress views and iCloud keychain login. Could cause regressions. [#14954, #14969, #14970, #14971, #14972]
* [*] Fixed an issue that caused page editor to become an invisible overlay. [#15012]
* [**] Block Editor: Increase tap-target of primary action on unsupported blocks. [https://github.com/wordpress-mobile/gutenberg-mobile/pull/2608]
* [***] Block Editor: On Jetpack connected sites, Unsupported Block Editor can be enabled via enabling Jetpack SSO setting directly from within the missing block alert. [https://github.com/wordpress-mobile/gutenberg-mobile/pull/2610]
* [***] Block Editor: Add support for selecting user's post when configuring the link [https://github.com/wordpress-mobile/gutenberg-mobile/pull/2484]
* [*] Reader: Fixed an issue that resulted in no action when tapping a link with an anchor. [#15027]
* [***] Block Editor: Unsupported Block Editor: Fixed issue when cannot view or interact with the classic block on Jetpack sites [https://github.com/wordpress-mobile/gutenberg-mobile/issues/2695]

15.8
-----
* [*] Image Preview: Fixes an issue where an image would be incorrectly positioned after changing device orientation.
* [***] Block Editor: Full-width and wide alignment support for Group, Cover and Image block [https://github.com/wordpress-mobile/gutenberg-mobile/pull/2559]
* [**] Block Editor: Add support for rounded style in Image block [https://github.com/wordpress-mobile/gutenberg-mobile/pull/2591]
* [*] Fixed an issue where the username didn't display on the Signup Epilogue after signing up with Apple and hiding the email address. [#14882]
* [*] Login: display correct error message when the max number of failed login attempts is reached. [#14914]
* [**] Block Editor: Fixed a case where adding a block made the toolbar jump [https://github.com/WordPress/gutenberg/pull/24573]

15.7
-----
* [**] Updated UI when connecting a self-hosted site from Login Epilogue, My Sites, and Post Signup Interstitial. (#14742)
* [**] You can now follow conversations for P2 sites
* [**] Block Editor: Block settings now immediately reflect changes from menu sliders.
* [**] Simplified authentication and updated UI.(#14845, #14831, #14825, #14817).
       Now when an email address is entered, the app automatically determines the next step and directs the user accordingly. (i.e. signup or login with the appropriate login view).
* [**] Added iCloud Keychain login functionality. (#14770)
* [***] Reader: We’re introducing a new Reader experience that allows users to tailor their Discover feed to their chosen interests.
* [*] Media editing: Reduced memory usage when marking up an image, which could cause a crash.
* [**] Block Editor: Fixed Dark Mode transition for editor menus.

15.6
-----
* [***] Block Editor: Fixed empty text fields on RTL layout. Now they are selectable and placeholders are visible.
* [**] Block Editor: Add settings to allow changing column widths
* [**] Block Editor: Media editing support in Gallery block.
* [**] Updated UI when logging in with a Site Address.
* [**] Updated UI when logging in/signing up with Apple.
* [**] Updated UI when logging in/signing up with Google.
* [**] Simplified Google authentication. If signup is attempted with an existing WordPress account, automatically redirects to login. If login is attempted without a matching WordPress account, automatically redirects to signup.
* [**] Fixes issue where the stats were not updating when switching between sites in My Sites.
* [*] Block Editor: Improved logic for creating undo levels.
* [*] Social account login: Fixed an issue that could have inadvertently linked two social accounts.

15.5
-----
* [*] Reader: revamped UI for your site header.
* [***] Block Editor: New feature for WordPress.com and Jetpack sites: auto-complete username mentions. An auto-complete popup will show up when the user types the @ character in the block editor.
* [*] Block Editor: Media editing support in Cover block.
* [*] Block Editor: Fixed a bug on the Heading block, where a heading with a link and string formatting showed a white shadow in dark mode.

15.4
-----
 * [**] Fixes issue where the new page editor wouldn't always show when selected from the "My Site" page on iOS versions 12.4 and below.
 * [***] Block Editor: Media editing support in Media & Text block.
 * [***] Block Editor: New block: Social Icons
 * [*] Block Editor: Cover block placeholder is updated to allow users to start the block with a background color
 * [**] Improved support for the Classic block to give folks a smooth transition from the classic editor to the block editor

15.3
-----
* [***] Block Editor: Adds Copy, Cut, Paste, and Duplicate functionality to blocks
* [***] Block Editor: Users can now individually edit unsupported blocks found in posts or pages. Not available on selfhosted sites or sites defaulting to classic editor.
* [*] Block Editor: Improved editor loading experience with Ghost Effect.

15.2
----
* [*] Block editor: Display content metrics information (blocks, words, characters count).
* [*] Fixed a crash that results in navigating to the block editor quickly after logging out and immediately back in.
* [***] Reader content improved: a lot of fixes in how the content appears when you're reading a post.
* [**] A site's title can now be changed by tapping on the title in the site detail screen.
* [**] Added a new Quick Start task to set a title for a new site.
* [**] Block editor: Add support for customizing gradient type and angle in Buttons and Cover blocks.

-----

15.1
-----
* [**] Block Editor: Add support to upload videos to Cover Blocks after the editor has closed.
* [*] Block Editor: Display the animation of animated GIFs while editing image blocks.
* [**] Block editor: Adds support for theme colors and gradients.
* [*] App Settings: Added an app-level toggle for light or dark appearance.
* [*] Fix a bug where the Latest Post date on Insights Stats was being calculated incorrectly.
* Block editor: [*] Support for breaking out of captions/citation authors by pressing enter on the following blocks: image, video, gallery, quote, and pullquote.
* Block editor: [**] Adds editor support for theme defined colors and theme defined gradients on cover and button blocks.
* [*] Fixed a bug where "Follow another site" was using the wrong steps in the "Grow Your Audience" Quick Start tour.
* [*] Fix a bug where Quick Start completed tasks were not communicated to VoiceOver users.
* [**] Quick Start: added VoiceOver support to the Next Steps section.
* [*] Fixed a bug where the "Publish a post" Quick Start tour didn't reflect the app's new information architecture
* [***] Free GIFs can now be added to the media library, posts, and pages.
* [**] You can now set pages as your site's homepage or posts page directly from the Pages list.
* [**] Fixed a bug that prevented some logins via 'Continue with Apple'.
* [**] Reader: Fixed a bug where tapping on the more menu may not present the menu
* [*] Block editor: Fix 'Take a Photo' option failing after adding an image to gallery block

15.0
-----
* [**] Block editor: Fix media upload progress when there's no connection.
* [*] Fix a bug where taking a photo for your user gravatar got you blocked in the crop screen.
* Reader: Updated card design
* [internal] Logging in via 'Continue with Google' has changes that can cause regressions. See https://git.io/Jf2LF for full testing details.
* [***] Block Editor: New block: Verse
* [***] Block Editor: Trash icon that is used to remove blocks is moved to the new menu reachable via ellipsis button in the block toolbar
* [**] Block Editor: Add support for changing overlay color settings in Cover block
* [**] Block Editor: Add enter/exit animation in FloatingToolbar
* [**] Block Editor: Block toolbar can now collapse when the block width is smaller than the toolbar content
* [**] Block Editor: Tooltip for page template selection buttons
* [*] Block Editor: Fix merging of text blocks when text had active formatting (bold, italic, strike, link)
* [*] Block Editor: Fix button alignment in page templates and make strings consistent
* [*] Block Editor: Add support for displaying radial gradients in Buttons and Cover blocks
* [*] Block Editor: Fix a bug where it was not possible to add a second image after previewing a post
* [internal] Signing up via 'Continue with Google' has changes that can cause regressions. See https://git.io/JfwjX for full testing details.
* My Site: Add support for setting the Homepage and Posts Page for a site.

14.9
-----
* Streamlined navigation: now there are fewer and better organized tabs, posting shortcuts and more, so you can find what you need fast.
* My Site: the "Add Posts and Pages" features has been moved. There is a new "Floating Action Button" in "My Site" that lets you create a new post or page without having to navigate to another screen.
* My Site: the "Me" section has been moved. There is a new button on the top right of "My Site" that lets you access the "Me" section from there.
* Reader: revamped UI with a tab bar that lets you quickly switch between sections, and filtering and settings panes to easily access and manage your favorite content.
* [internal] the "Change Username" on the Signup Epilogue screen has navigation changes that can cause regressions. See https://git.io/JfGnv for testing details.
* [internal] the "3 button view" (WP.com email, Google, SIWA, Site Address) presented after pressing the "Log In" button has navigation changes that can cause regressions. See https://git.io/JfZUV for testing details.
* [**] Support the superscript and subscript HTML formatting on the Block Editor and Classic Editor.
* [**] Block editor: Support for the pullquote block.
* [**] Block editor: Fix the icons and buttons in Gallery, Paragraph, List and MediaText block on RTL mode.
* [**] Block editor: Update page templates to use new blocks.
* [**] Block editor: Fix a crash when uploading new videos on a video block.
* [**] Block Editor: Add support for changing background and text color in Buttons block
* [internal] the "enter your password" screen has navigation changes that can cause regressions. See https://git.io/Jfl1C for full testing details.
* Support the superscript and subscript HTML formatting on the Block Editor and Classic Editor.
* [***] You can now draw on images to annotate them using the Edit image feature in the post editor.
* [*] Fixed a bug on the editors where changing a featured image didn't trigger that the post/page changed.

14.8.1
-----
* Fix adding and removing of featured images to posts.

14.8
-----
* Block editor: Prefill caption for image blocks when available on the Media library
* Block editor: New block: Buttons. From now you’ll be able to add the individual Button block only inside the Buttons block
* Block editor: Fix bug where whitespaces at start of text blocks were being removed
* Block editor: Add support for upload options in Cover block
* Block editor: Floating toolbar, previously located above nested blocks, is now placed at the bottom of the screen
* Block editor: Fix the icons in FloatingToolbar on RTL mode
* Block editor: Fix Quote block so it visually reflects selected alignment
* Block editor: Fix bug where buttons in page templates were not rendering correctly on web
* Block editor: Remove Subscription Button from the Blog template since it didn't have an initial functionality and it is hard to configure for users.
* [internal] the "send magic link" screen has navigation changes that can cause regressions. See https://git.io/Jfqiz for testing details.
* Updated UI for Login and Signup epilogues.
* Fixes delayed split view resizing while rotating your device.

14.7
-----
* Classic Editor: Fixed action sheet position for additional Media sources picker on iPad
* [internal] the signup flow using email has code changes that can cause regressions. See https://git.io/JvALZ for testing details.
* [internal] Notifications tab should pop to the root of the navigation stack when tapping on the tab from within a notification detail screen. See https://git.io/Jvxka for testing details.
* Classic and Block editor: Prefill caption for image blocks when available on the Media library.
* [internal] the "login by email" flow and the self-hosted login flow have code changes that can cause regressions. See https://git.io/JfeFN for testing details.
* Block editor: Disable ripple effect in all BottomSheet's controls.
* Block editor: New block: Columns
* Block editor: New starter page template: Blog
* Block editor: Make Starter Page Template picker buttons visible only when the screen height is enough
* Block editor: Fix a bug which caused to show URL settings modal randomly when changing the device orientation multiple times during the time Starter Page Template Preview is open
* [internal] the login by email flow and the self-hosted login flow have code changes that can cause regressions. See https://git.io/JfeFN for testing details.
* Updated the appearance of the login and signup buttons to make signup more prominent.
* [internal] the navigation to the "login by site address" flow has code changes that can cause regressions. See https://git.io/JfvP9 for testing details.
* Updated site details screen title to My Site, to avoid duplicating the title of the current site which is displayed in the screen's header area.
* You can now schedule your post, add tags or change the visibility before hitting "Publish Now" — and you don't have to go to the Post Settings for this!

* Login Epilogue: fixed issue where account information never stopped loading for some self-hosted sites.
* Updated site details screen title to My Site, to avoid duplicating the title of the current site which is displayed in the screen's header area.

14.6
-----
* [internal] the login flow with 2-factor authentication enabled has code changes that can cause regressions. See https://git.io/Jvdil for testing details.
* [internal] the login and signup Magic Link flows have code changes that could cause regressions. See https://git.io/JvSD6 and https://git.io/Jvy4P for testing details.
* [internal] the login and signup Magic Link flows have code changes that can cause regressions. See https://git.io/Jvy4P for testing details.
* [internal] the login and signup Continue with Google flows have code changes that can cause regressions. See https://git.io/JvypB for testing details.
* Notifications: Fix layout on screens with a notch.
* Post Commenting: fixed issue that prevented selecting an @ mention suggestion.
* Fixed an issue that could have caused the app to crash when accessing Site Pages.
* Site Creation: faster site creation, removed intermediate steps. Just select what kind of site you'd like, enter the domain name and the site will be created.
* Post Preview: Increase Post and Page Preview size on iPads running iOS 13.
* Block editor: Added the Cover block
* Block editor: Removed the dimming effect on unselected blocks
* Block editor: Add alignment options for Heading block
* Block editor: Implemented dropdown toolbar for alignment toolbar in Heading, Paragraph, Image, MediaText blocks
* Block Editor: When editing link settings, tapping the keyboard return button now closes the settings panel as well as closing the keyboard.
* Fixed a crash when a blog's URL became `nil` from a Core Data operation.
* Added Share action to the more menu in the Posts list
* Period Stats: fix colors when switching between light and dark modes.
* Media uploads from "Other Apps": Fixed an issue where the Cancel button on the document picker/browser was not showing up in Light Mode.
* Fix a crash when accessing Blog Posts from the Quick Actions button on iPads running iOS 12 and below.
* Reader post detail: fix colors when switching between light and dark modes.
* Fixed an issue where Continue with Apple button wouldn't respond after Jetpack Setup > Sign up flow completed.


14.5
-----
* Block editor: New block: Latest Posts
* Block editor: Fix Quote block's left border not being visible in Dark Mode
* Block editor: Added Starter Page Templates: when you create a new page, we now show you a few templates to get started more quickly.
* Block editor: Fix crash when pasting HTML content with embeded images on paragraphs
* Post Settings: Fix issue where the status of a post showed "Scheduled" instead of "Published" after scheduling before the current date.
* Stats: Fix background color in Dark Mode on wider screen sizes.
* Post Settings: Fix issue where the calendar selection may not match the selected date when site timezone differs from device timezone.
* Dark Mode fixes:
  - Border color on Search bars.
  - Stats background color on wider screen sizes.
  - Media Picker action bar background color.
  - Login and Signup button colors.
  - Reader comments colors.
  - Jetpack install flow colors.
* Reader: Fix toolbar and search bar width on wider screen sizes.
* Updated the Signup and Login Magic Link confirmation screen advising the user to check their spam/junk folder.
* Updated appearance of Google login/signup button.
* Updated appearance of Apple login/signup button.

14.4.1
-----
* Block Editor: Fix crash when inserting a Button Block.

14.4
-----
* Post Settings: Fixes the displayed publish date of posts which are to be immediately published.

14.3
-----
* Aztec and Block Editor: Fix the presentation of ordered lists with large numbers.
* Added Quick Action buttons on the Site Details page to access the most frequently used parts of a site.
* Block editor: Add support for changing image sizes in Image blocks
* Block editor: Add support for upload options in Gallery block
* Block editor: Added the Button block
* Block editor: Added the Group block
* Block editor: Add scroll support inside block picker and block settings
* Block editor: Fix issue where adding emojis to the post title added strong HTML elements to the title of the post
* Block editor: Fix issue where alignment of paragraph blocks was not always being respected when splitting the paragraph or reading the post's html content.
* Block editor: We’ve introduced a new toolbar that floats above the block you’re editing, which makes navigating your blocks easier — especially complex ones.

* Block editor: Add support for upload options in Gallery block
* Aztec and Block Editor: Fix the presentation of ordered lists with large numbers.
* Added Quick Action buttons on the Site Details page to access the most frequently used parts of a site.
* Post Settings: Adjusts the weekday symbols in the calendar depending on Regional settings.


14.2
-----
* Comment Editing: Fixed a bug that could cause the text selection to be on the wrong line
* Comments: Fixed an bug that could cause HTML markup to be displayed in the comment content
* Media editing: You can now crop, zoom in/out and rotate images that are inserted or being inserted in a post.
* Post Preview: Added a new Desktop preview mode on iPhone and Mobile preview on iPad when previewing posts or pages.
* Post Preview: Added new navigation, "Open in Safari" and Share options when previewing posts or pages.
* Block editor: Long-press Inserter icon to show options to add before/after
* Block editor: Retry displaying image when connectivity restores
* Block editor: Show an "Edit" button overlay on selected image blocks
* Block editor: Add support for image size options in the gallery block
* Signup and Login: signup or login via magic link now supports multiple email clients.
                    Tapping on the "Open Email" button will present a list of installed email client to choose from.
* Posts: Fixed a bug that could disable comments on a draft post when previewing that post.
* Reader: Fixed an issue where a new comment may not appear.
* Reader: Added Post Reblogging feature. You can now reblog a post from the reader to your site(s). There is a new "reblog" button in the post action bar.
          Tapping on it allows to choose the site where to post, and opens the editor of your choice with pre-populated content from the original post.
* Fixed a bug that was causing the app to crash when the user tapped "Retry" on Post List

14.1
-----
* Fixes a bug that could cause some web page previews to remain unauthenticated even after logging in.
* Stats: added a This Week widget to display Views for the past week.
* Block Editor: Reduced padding around text on Rich Text based blocks.
* Block Editor: New block "Shortcode". You can now create and edit Shortcode blocks in the editor.
* Publicize: connecting with Facebook is working again.
* Web Views: the title and button colors in the header of web views was grey, and is now white.

14.0
-----
* Stats: Updated default cards for the Insights view.
* Fixed a bug that displayed incorrect time stamps for scheduled posts.
* Post Settings: Added a new Calendar picker to select a Post's publish date
* Fixed bugs with the "Save as Draft" action extension's navigation bar colors and iPad sizing in iOS 13.
* Fixes appearance issues with navigation bar colors when logged out of the app.
* Fixed a bug that was causing the App to crash when the user tapped on certain notifications.
* Block Editor: Hide image size selection options when image is a url
* Block Editor: Fix displaying placeholder for images
* Block Editor: Fix crash on undo
* Block Editor: Fix styling on navigation UI
* Block Editor: Fix a focus issue
* Fixed a bug that displayed incorrect time stamps for scheduled posts.
* Post Settings: Added a new Calendar picker to select a Post's publish date
* Comment: Add ability to comment in fullscreen
* Stats: fixed issue that could cause incorrect Stats to be displayed when viewing Stats from a widget.
* Stats Today widgets: large numbers are now abbreviated.
* Fixed a bug where files imported from other apps were being renamed to a random name.
* Fixes a crash that could happen in the notifications tab.

13.9
-----
* Stats: added a Today widget to display All-Time stats.
* Block Editor: New block "Gallery". You can now create image galleries using WordPress Media library.
* Block Editor: Fix crash dismissing bottom-sheet after device rotation.
* Block Editor: Add support for changing Settings in the List Block.
* Block Editor: Add support for Video block settings.
* Quick Start: fixed issue that caused 'Follow other sites' tour to not be marked complete.
* Fixed a bug that was causing the App to crash when the user tapped on certain notifications.

13.8
-----
* When a post has an autosave, the autosave version can be loaded into the editor.
* Support: Fix issue that caused 'Message failed to send' error.
* WebView: Fix iOS 13 crash with popover.
* Fixed an issue where the Me screen would sometimes be blank.
* Block editor: New Spacer block to create white space between two blocks.
* Block editor: Images from Image Block can now be previewed full screen by tapping on them.
* Fixed an issue that caused logging in with a 2FA Google account to fail.
* Sign in with Apple: now supports logging in with 2FA enabled on linked WordPress accounts.
* Stats: Fixed issue that caused incorrect data to be displayed.

13.7
-----
* Updated the mobile apps blog address to a non-retired blog.
* Block editor: Added option to insert images from "Free Photo Library".
* Block editor: Fix issue where the keyboard would not capitalize sentences correctly on some cases
* Block editor: Add alignment to paragraph blocks
* Fixed a bug that made comment moderation fail on the first attempt for self-hosted sites.
* Stats Refresh: Stats will reload when the application will move to foreground state.
* Stats: each Period and Post stat now loads independently.
* Block editor: Added support for the preformatted block.
* Stats Today widget: updated design and enabled expanding.

* Block editor: Added option to insert images from "Free Photo Library" and "Other Apps".

13.6
-----
* Fixed a bug that was not submiting posts for review
* Better support for creating or editing posts while offline. Posts can be saved while offline and they will be automatically uploaded (or published) when the device is back online.
* Support: fix issue where issues could be created via Help Center search without setting a contact email.

* Me view: fix issue where view was blank when logging in with a self-hosted site.
* Block Editor: Added support for image alignment options.

13.5
-----
* Block editor: Fix issue when "New Photo Post" shortcut won't add the selected photo to the post.
* Block editor: Add Link Target (Open in new tab) to Image Block settings.
* Block editor: DarkMode improvements.
* Block editor: New block "Media & Text".
* Block Editor: Fix issue where the block inserter layout wasn't correct after device rotation.
* Dark Mode: General improvements
* Stats: each Insight stat now loads independently.
* Stats: added ability to customize Insights.

13.4.1
-----
Post Settings: Fixed a crash with featured image.
Removed Giphy as a media source due to changes in their SDK.

13.4
-----
* Sign In With Apple: if the Apple ID has been disconnected from the WordPress app, log out the account.
* Sign In With Apple: if the Apple ID has been disconnected from the WordPress app, log out the account on app launch.
* Dark Mode: General improvements
* Share Extension: Fixed the text view content inset

* Universal links: Pass back to Safari if we can't handle a URL.
* Sign In With Apple: fixed issue with re-logging in on an existing WP account.
* Block editor: Fix a bug on iOS 13.0 were tapping on a link opens Safari
* Block editor: Fix a link editing issue, where trying to add a empty link at the start of another link would remove the existing link.

13.3
-----
* Block editor: Add rich text styling to video captions
* Block editor: Blocks that would be replaced are now hidden when add block bottom sheet displays
* Block editor: Tapping on empty editor area now always inserts new block at end of post
* Block editor: Fixed a performance issue that caused a freeze in the editor with long text content.
* Dark Mode: Fixed colors in rich notifications
* Reader: Fixed issue with links opening while scrolling in reader posts and comments.

13.2
-----
* When Log In is selected, all available options are displayed.
* Shows an alert instead of showing a new screen for facebook publicize error.

13.1
-----
* Moved Notification Settings from the Me tab to the Notifications tab.
* Account Settings: added the ability to change the username.
* Stats: added File Downloads to period stats.
* Stats Periods: Fixed an issue that made the Post stats title button unable.
* Adds a Publish Now action to posts in the posts list.
* Stats Periods: Fixed a bug that affected the header date when the site and the device timezones were different.
* My Sites: Fixed a problem where some sites would appear duplicated.

* Stats Periods: Fixed an issue that made the Post stats title button unable.
* Stats Periods: Fixed a bug that affected the header date when the site and the device timezones were different.
* Adds a Publish Now action to posts in the posts list.
* My Sites: Fixed a problem where some sites would appear duplicated.

13.0
-----
* Stats: now use site timezone instead of device.
* Improved color scheme consistency.
* Post Stats: date bar no longer goes prior to earliest date available.
* Block editor: Adding a block from the post title now shows the add block here indicator.
* Block editor: Deselect post title any time a block is added
* Block editor: Auto-enabled upon first open of a block post, unless opted out in v12.9.
* Block editor: You can now enable and disable the block editor on a per-site basis.

12.9
-----
* Offline support: Create Post is now available from empty results view in offline mode.
* Post Preview: Displaying preview generation status in navigation bar instead of a
                blocking spinner.
* Block editor: Tapping on an empty editor area will create a new paragraph block
* Block editor: Fix content loss issue when loading unsupported blocks containing inner blocks.
* Block editor: Adding a block from the Post Title now inserts the block at the top of the Post.
* Stats Insights: Fixed issue that prevented some stats from showing for low volume sites.

12.8
-----
* Stats Insights: New two-column layout for Follower Totals stats.
* Stats Periods: Countries Map added in countries section.
* Updated copy for preview unavailable screen
* Stats Insights: New two-column layout for This Year stats.
* Stats Insights: added details option for This Year stats.
* Stats Insights: New two-column layout for Most Popular Time stats.
* Stats: modified appearance of empty charts.
* Stats Insights: Fixed issue where refreshing would sometimes clear the stats.
* Stats overview chart: Fixed issue with legend location on iOS 11.
* Stats Periods: Fixed crash when the Countries map displayed one country only
* Added a selection of user customizable app icons. Change it via Me > App Settings > App Icon.
* Update the app's colors using the Muriel color palette.
* Stats Periods detail views: Fixed an issue where rotation would truncate data.
* Stats Periods: Fixed an issue when a period interval was selected.

12.7
-----
* Block Editor: Video, Quote and More blocks are available now.
* Post Settings: Setting a Featured Image on a Post/Site should now work better in poor network conditions.
* Offline Improvements: Posts that failed to upload due to connectivity issues will be auto-uploaded.
* Block Editor: Copy/Paste of text with attributes( bold, italic, ...) will be respected on the editor.
* Block Editor: Updated color scheme.
* Block Editor: Nested lists are now available on the toolbar.
* Post Settings: Setting a Featured Image on a Post/Site should now work better in poor netowrk conditions.
* Stats Insights: New two-column layout for All-Time stats.
* Stats Insights: New two-column layout for Today stats.
* Post preview: Fixed issue with preview for self hosted sites not working.

12.6
-----
* Block Editor: Added UI to display a warning when a block has invalid content.
* Block Editor: Fixed issue with link settings where “Open in New Tab” was always OFF on open.
* Removed the limit of number of photos that can be shared from other apps.
* Account Settings Primary Site now shows the site domain if the site has no name.
* The app now launches a bit more quickly.
* Added a list of third-party library acknowledgements.
* Updated messaging experience for a reply upload result.
* Stats: Fixed an issue where chart axes may be formatted incorrectly in some locales.

12.5
-----
* Fixed Notices sometimes showing behind the keyboard
* Implemented Domain Credit feature
* Implemented auto saving a post on preview
* The app now launches a bit more quickly.
* Fixed broken images in posts created by the share extension.
* Deprecated local previews

12.4.1
------
* Copy/Paste from post contents to other apps is working again.

12.4
-----
* You can now mark notifications as unread with just a swipe.
* Fixed crash when searching Free Photo Library.
* Better URL validation when logging in with a self hosted site.
* Account Settings Primary Site now shows the site URL if the site has no name.
* Implemented incremental improvements to accessibility experience across the app.
* Updated error message when tag loading failed.

12.3
-----
* Images are now imported from TextBundle and TextPack files shared from other apps
* Added support for importing Markdown files shared from other apps
* Resolved a crash that might occur during the new Site Creation flow.
* Improved connectivity errors messaging in sharing screen.
* Quotes in Reader are now easier to read, thanks to a vertical bar on the left making them more visually distinct
* Fixed an issue where some text in Activity Log would show up in a wrong language
* Jetpack Remote Install: enabled the native feature to install and activate Jetpack on a self-hosted site

12.2
-----
* Draft preview now shows the remote version of the post.
* Initial support for importing TextBundle and TextPack from other apps.
* Support for lists in Gutenberg posts.
* Several UI details were polished in the Site Creation flow.

12.1
-----
* Improve messages when updates to user account details fail because of server logic, for exanple email being used for another account.
* Improved text import from other apps, such as Bear or Ulysses 🥰
* Added support on the editor for video elements that use the source elements. For example:
```<video alt="Another video with bunnies">
<source src="https://videos.files.wordpress.com/kUJmAcSf/bbb_sunflower_1080p_30fps_normal.mp4" type="video/mp4">
</video>```
* Block editor now supports the creation of posts with pre-inserted photos and the the 3touch action of starting a post with photo.

12.1
-----
* Improve messages when updates to user account details fail because of server logic, for exanple email being used for another account.
* Improved text import from other apps, such as Bear or Ulysses 🥰
* Reader: fixed issue where empty state buttons were not functional.

12.0
-----
* Redesigned Notices
* Changed offline error messages to be less disruptive.
* Resolved a defect in the new Site Creation flow where the site preview address bar could be edited.
* Made it easier to find a domain for your new site, by moving the best match to the top of the search results.

11.9
------
* Quick Start v2: After creating a new site with WordPress.com there are more tutorials available, now including tips to improve growth.
* Quick Start will also be suggested less often, but when it's more likely to be helpful.
* Added connection error alert in Sharing screen.
* Increased padding at the bottom of the share extension's editor, to make typing a longer post a bit more comfortable.
* Removes the white background color applied to the site icon on the site details screen.
* Updated No Results View illustration and copy displayed on connectivity issue.
* Enhanced Site Creation flow for smarter, more personalized sites.<|MERGE_RESOLUTION|>--- conflicted
+++ resolved
@@ -1,12 +1,9 @@
 16.4
 -----
-<<<<<<< HEAD
 * [internal] Removed unused Reader files. Should be no functional changes. [#15414]
-=======
 * [*] Adjusted the search box background color in dark mode on Choose a domain screen to be full width. [https://github.com/wordpress-mobile/WordPress-iOS/pull/15419]
 * [**] Added shadow to thumbnail cells on Site Creation and Page Creation design pickers to add better contrast [https://github.com/wordpress-mobile/WordPress-iOS/pull/15418]
 
->>>>>>> f2220bc2
 
 16.3
 -----
