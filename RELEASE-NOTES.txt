--- conflicted
+++ resolved
@@ -7,15 +7,12 @@
 * [*] [internal] Update calls to use UserDefaults singleton. [#21088]
 * [*] Fix memory leaks in setting up Jetpack connection. [#21052]
 * [*] Fix a memory leak caused by the theme customization web view. [#21051]
-<<<<<<< HEAD
 * [**] [internal] Fix a few potential Core Data issues in Blogging Prompts & Reminders. [#21016]
-=======
 * [*] [Jetpack-only] Made performance improvements for Posting Activity stats. [#21136]
 * [*] Fixed a crash that could occur when following sites in Reader. [#21140]
 * [*] [Jetpack-only] Fixed a crash that could occur when the user deletes the WordPress app upon a successful migration. [#21167]
 * [*] Fixed a crash that occurs in Weekly Roundup Background task due to a Core Data Concurrency violation. [#21076]
 * [***] Block editor: Editor UX improvements with new icons, colors and additional design enhancements. [https://github.com/wordpress-mobile/gutenberg-mobile/pull/5985]
->>>>>>> c0a6b00a
 
 22.8
 -----
