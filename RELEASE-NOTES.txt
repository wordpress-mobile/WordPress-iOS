19.2
-----
<<<<<<< HEAD
* [*] Site creation: Fixed bug where sites created within the app were not given the correct time zone, leading to post scheduling issues. [#17821]
=======
* [**] Some of the screens of the app has a new, fresh and more modern visual, including the initial one: My Site. [#17812]

>>>>>>> 50a0c89c

19.1
-----
* [*] Signup: Fixed bug where username selection screen could be pushed twice. [#17624]
* [**] Threaded comments: comments can now be moderated via a drop-down menu on each comment. [#17758]
* [**] Reader post details Comments snippet: added ability to manage conversation subscription and notifications. [#17749]
* [**] Accessibility: VoiceOver and Dynamic Type improvements on Activity Log and Schedule Post calendars [#17756, #17761, #17780]
* [*] Weekly Roundup: Fix a crash which was preventing weekly roundup notifications from appearing [#17765]
* [*] Self-hosted login: Improved error messages. [#17724]
* [*] Share Sheet from Photos: Fix an issue where certain filenames would not upload or render in Post [#16773]
* [*] Block editor: Fixed an issue where video thumbnails could show when selecting images, and vice versa. [#17670]
* [**] Media: If a user has only enabled limited device media access, we now show a prompt to allow the user to change their selection. [#17795]
* [**] Block editor: Fix content justification attribute in Buttons block [https://github.com/wordpress-mobile/gutenberg-mobile/pull/4451]
* [*] Block editor: Hide help button from Unsupported Block Editor. [https://github.com/wordpress-mobile/gutenberg-mobile/pull/4352]
* [*] Block editor: Add contrast checker to text-based blocks [https://github.com/wordpress-mobile/gutenberg-mobile/pull/4357]
* [*] Block editor: Fix missing translations of color settings [https://github.com/wordpress-mobile/gutenberg-mobile/pull/4479]
* [*] Block editor: Highlight text: fix applying formatting for non-selected text [https://github.com/wordpress-mobile/gutenberg-mobile/pull/4471]
* [***] Self-hosted sites: Fixed a crash when saving media and no Internet connection was available. [#17759]
* [*] Publicize: Fixed an issue where a successful login was not automatically detected when connecting a Facebook account to Publicize. [#17803]

19.0
-----
* [**] Video uploads: video upload is now limited to 5 minutes per video on free plans. [#17689]
* [*] Block editor: Give multi-line block names central alignment in inserter [https://github.com/wordpress-mobile/gutenberg-mobile/pull/4343]
* [**] Block editor: Fix missing translations by refactoring the editor initialization code [https://github.com/wordpress-mobile/gutenberg-mobile/pull/4332]
* [**] Block editor: Add Jetpack and Layout Grid translations [https://github.com/wordpress-mobile/gutenberg-mobile/pull/4359]
* [**] Block editor: Fix text formatting mode lost after backspace is used [https://github.com/wordpress-mobile/gutenberg-mobile/pull/4423]
* [*] Block editor: Add missing translations of unsupported block editor modal [https://github.com/wordpress-mobile/gutenberg-mobile/pull/4410]
* [**] Time zone suggester: we have a new time zone selection screen that suggests the time zone based on the device, and improves search. [#17699]
* [*] Added the "Share WordPress with a friend" row back to the Me screen. [#17748]
* [***] Updated default app icon. [#17793]

18.9
-----
* [***] Reader Comments: Updated comment threads with a new design and some new capabilities. [#17659]
* [**] Block editor: Fix issue where editor doesn't auto-scroll so you can see what is being typed. [https://github.com/wordpress-mobile/gutenberg-mobile/pull/4299]
* [*] Block editor: Preformatted block: Fix an issue where the background color is not showing up for standard themes. [https://github.com/wordpress-mobile/gutenberg-mobile/pull/4292]
* [**] Block editor: Update Gallery Block to default to the new format and auto-convert old galleries to the new format. [https://github.com/wordpress-mobile/gutenberg-mobile/pull/4315]
* [***] Block editor: Highlight text: Enables color customization for specific text within a Paragraph block. [https://github.com/wordpress-mobile/gutenberg-mobile/pull/4175]
* [**] Reader post details: a Comments snippet is now displayed after the post content. [#17650]

18.8
-----
* [*] Added a new About screen, with links to rate the app, share it with others, visit our Twitter profile, view our other apps, and more. [https://github.com/orgs/wordpress-mobile/projects/107]
* [*] Editor: Show a compact notice when switching between HTML or Visual mode. [https://github.com/wordpress-mobile/WordPress-iOS/pull/17521]
* [*] Onboarding Improvements: Need a little help after login? We're here for you. We've made a few changes to the login flow that will make it easier for you to start managing your site or create a new one. [#17564]
* [***] Fixed crash where uploading image when offline crashes iOS app. [#17488]
* [***] Fixed crash that was sometimes triggered when deleting media. [#17559]
* [***] Fixes a crasher that was sometimes triggered when seeing the details for like notifications. [#17529]
* [**] Block editor: Add clipboard link suggestion to image block and button block. [https://github.com/WordPress/gutenberg/pull/35972]
* [*] Block editor: Embed block: Include link in block settings. [https://github.com/wordpress-mobile/gutenberg-mobile/pull/4189]
* [**] Block editor: Fix tab titles translation of inserter menu. [https://github.com/wordpress-mobile/gutenberg-mobile/pull/4248]
* [**] Block editor: Gallery block: When a gallery block is added, the media options are auto opened for v2 of the Gallery block. [https://github.com/wordpress-mobile/gutenberg-mobile/pull/4277]
* [*] Block editor: Media & Text block: Fix an issue where the text font size would be bigger than expected in some cases. [https://github.com/wordpress-mobile/gutenberg-mobile/pull/4252]

18.7
-----
* [*] Comment Reply: updated UI. [#17443, #17445]
* [***] Two-step Authentication notifications now require an unlocked device to approve or deny them.
* [***] Site Comments: Updated comment details with a fresh new look and capability to display rich contents. [#17466]
* [**] Block editor: Image block: Add ability to quickly link images to Media Files and Attachment Pages [https://github.com/wordpress-mobile/gutenberg-mobile/pull/3971]
* [**] Block editor: Fixed a crash that could occur when copying lists from Microsoft Word. [https://github.com/wordpress-mobile/gutenberg-mobile/pull/4174]
* [***] Fixed an issue where trying to upload an image while offline crashes the app. [#17488]

18.6
-----
* [**] Comments: Users can now follow conversation via notifications, in addition to emails. [#17363]
* [**] Block editor: Block inserter indicates newly available block types [https://github.com/wordpress-mobile/gutenberg-mobile/pull/4047]
* [*] Reader post comments: fixed an issue that prevented all comments from displaying. [#17373]
* [**] Stats: added Reader Discover nudge for sites with low traffic in order to increase it. [#17349, #17352, #17354, #17377]
* [**] Block editor: Search block - Text and background color support [https://github.com/wordpress-mobile/gutenberg-mobile/pull/4127]
* [*] Block editor: Fix Embed Block loading glitch with resolver resolution approach [https://github.com/wordpress-mobile/gutenberg-mobile/pull/4146]
* [*] Block editor: Fixed an issue where the Help screens may not respect an iOS device's notch. [https://github.com/wordpress-mobile/gutenberg-mobile/pull/4110]
* [**] Block editor: Block inserter indicates newly available block types [https://github.com/wordpress-mobile/gutenberg-mobile/pull/4047]
* [*] Block editor: Add support for the Mark HTML tag [https://github.com/wordpress-mobile/gutenberg-mobile/pull/4162]
* [*] Stats Insights: HTML tags no longer display in post titles. [#17380]

18.5
-----
* [**] Block editor: Embed block: Include Jetpack embed variants. [https://github.com/wordpress-mobile/gutenberg-mobile/pull/4008]
* [*] Fixed a minor visual glitch on the pre-publishing nudge bottom sheet. [https://github.com/wordpress-mobile/WordPress-iOS/pull/17300]
* [*] Improved support for larger text sizes when choosing a homepage layout or page layout. [#17325]
* [*] Site Comments: fixed an issue that caused the lists to not refresh. [#17303]
* [*] Block editor: Embed block: Fix inline preview cut-off when editing URL [https://github.com/wordpress-mobile/gutenberg-mobile/pull/4072]
* [*] Block editor: Embed block: Fix URL not editable after dismissing the edit URL bottom sheet with empty value [https://github.com/wordpress-mobile/gutenberg-mobile/pull/4094]
* [**] Block editor: Embed block: Detect when an embeddable URL is pasted into an empty paragraph. [https://github.com/wordpress-mobile/gutenberg-mobile/pull/4048]
* [**] Block editor: Pullquote block - Added support for text and background color customization [https://github.com/WordPress/gutenberg/pull/34451]
* [**] Block editor: Preformatted block - Added support for text and background color customization [https://github.com/wordpress-mobile/gutenberg-mobile/pull/4071]
* [**] Stats: added Publicize and Blogging Reminders nudges for sites with low traffic in order to increase it. [#17142, #17261, #17294, #17312, #17323]
* [**] Fixed an issue that made it impossible to log in when emails had an apostrophe. [#17334]

18.4
-----
* [*] Improves our user images download logic to avoid synchronization issues. [#17197]
* [*] Fixed an issue where images point to local URLs in the editor when saving a post with ongoing uploads. [#17157]
* [**] Embed block: Add the top 5 specific embed blocks to the Block inserter list. [https://github.com/wordpress-mobile/gutenberg-mobile/pull/3995]
* [*] Embed block: Fix URL update when edited after setting a bad URL of a provider. [https://github.com/wordpress-mobile/gutenberg-mobile/pull/4002]
* [**] Users can now contact support from inside the block editor screen. [https://github.com/wordpress-mobile/gutenberg-mobile/pull/3975]
* [**] Block editor: Help menu with guides about how to work with blocks [#17265]

18.3
-----
* [*] Fixed a bug on Reader that prevented Saved posts to be removed
* [*] Share Extension: Allow creation of Pages in addition to Posts. [#16084]
* [*] Updated the wording for the "Posts" and "Pages" entries in My Site screen [https://github.com/wordpress-mobile/WordPress-iOS/pull/17156]
* [**] Fixed a bug that prevented sharing images and videos out of your site's media library. [#17164]
* [*] Fixed an issue that caused `Follow conversation by email` to not appear on some post's comments. [#17159]
* [**] Block editor: Embed block: Enable WordPress embed preview [https://github.com/wordpress-mobile/gutenberg-mobile/pull/3853]
* [**] Block editor: Embed block: Add error bottom sheet with retry and convert to link actions. [https://github.com/wordpress-mobile/gutenberg-mobile/pull/3921]
* [**] Block editor: Embed block: Implemented the No Preview UI when an embed is successful, but we're unable to show an inline preview [https://github.com/wordpress-mobile/gutenberg-mobile/pull/3927]
* [*] Block editor: Embed block: Add device's locale to preview content [https://github.com/wordpress-mobile/gutenberg-mobile/pull/3788]
* [*] Block editor: Column block: Translate column width's control labels [https://github.com/wordpress-mobile/gutenberg-mobile/pull/3952]
* [**] Block editor: Embed block: Enable embed preview for Instagram and Vimeo providers. [https://github.com/wordpress-mobile/gutenberg-mobile/pull/3918]

18.2
-----
* [internal] Fixed an issue where source and platform tags were not added to a Zendesk ticket if the account has no blogs. [#17084]
* [*] Set the post formats to have 'Standard' first and then alphabetized the remaining items. [#17074]
* [*] Fixed wording of theme customization screen's menu bar by using "Activate" on inactive themes. [#17060]
* [*] Added pull-to-refresh to My Site. [#17089]
* [***] Weekly Roundup: users will receive a weekly notification that presents a summary of the activity on their most used sites [#17066, #17116]
* [**] Site Comments: when editing a Comment, the author's name, email address, and web address can now be changed. [#17111]
* [**] Block editor: Enable embed preview for a list of providers (for now only YouTube and Twitter) [https://github.com/WordPress/gutenberg/pull/34446]
* [***] Block editor: Add Inserter Block Search [https://github.com/WordPress/gutenberg/pull/33237]

18.1
-----
* [*] Reader: Fixes an issue where the top of an article could be cropped after rotating a device. [#17041]
* [*] Posts Settings: Removed deprecated Location feature. [#17052]
* [**] Added a time selection feature to Blogging Reminders: users can now choose at what time they will receive the reminders [#17024, #17033]
* [**] Block editor: Embed block: Add "Resize for smaller devices" setting. [https://github.com/wordpress-mobile/gutenberg-mobile/pull/3753]
* [**] Account Settings: added the ability to close user account.
* [*] Users can now share WordPress app with friends. Accessible from Me and About screen. [#16995]

18.0
-----
* [*] Fixed a bug that would make it impossible to scroll the plugins the first time the plugin section was opened.
* [*] Resolved an issue where authentication tokens weren't be regenerated when disabled on the server. [#16920]
* [*] Updated the header text sizes to better support large texts on Choose a Domain and Choose a Design flows. [#16923]
* [internal] Made a change to how Comment content is displayed. Should be no visible changes, but could cause regressions. [#16933]
* [internal] Converted Comment model properties to Swift. Should be no functional changes, but could cause regressions. [#16969, #16980]
* [internal] Updated GoogleSignIn to 6.0.1 through WordPressAuthenticator. Should be no visible changes, but could cause regression in Google sign in flow. [#16974]
* [internal] Converted Comment model properties to Swift. Should be no functional changes, but could cause regressions. [#16969]
* [*] Posts: Ampersands are correctly decoded in publishing notices instead of showing as HTML entites. [#16972]
* [***] Adjusted the image size of Theme Images for more optimal download speeds. [#16914]
* [*] Comments and Notifications list are now displayed with a unified design. [#16985]
* [*] Block editor: Add a "featured" banner and ability to set or remove an image as featured. [https://github.com/wordpress-mobile/gutenberg-mobile/pull/3449]

17.9
-----
* [internal] Redirect Terms and service to open the page in an external web view [#16907]
* [internal] Converted Comment model methods to Swift. Should be no functional changes, but could cause regressions. [#16898, #16905, #16908, #16913]
* [*] Enables Support for Global Style Colors with Full Site Editing Themes [#16823]
* [***] Block editor: New Block: Embed block. [https://github.com/wordpress-mobile/gutenberg-mobile/pull/3727]

17.8
-----
* [*] Authors and Contributors can now view a site's Comments via My Site > Comments. [#16783]
* [*] [Jetpack-only] Fix bugs when tapping to notifications
* [*] Fixed some refresh issues with the site follow buttons in the reader. [#16819]
* [*] Block editor: Update loading and failed screens for web version of the editor [https://github.com/wordpress-mobile/gutenberg-mobile/pull/3573]
* [*] Block editor: Handle floating keyboard case - Fix issue with the block selector on iPad. [https://github.com/wordpress-mobile/gutenberg-mobile/pull/3687]
* [**] Block editor: Added color/background customization for text blocks. [https://github.com/WordPress/gutenberg/pull/33250]

17.7
-----
* [***] Added blogging reminders. Choose which days you'd like to be reminded, and we'll send you a notification prompting you to post on your site
* [** Does not apply to Jetpack app] Self hosted sites that do not use Jetpack can now manage (install, uninstall, activate, and deactivate) their plugins [#16675]
* [*] Upgraded the Zendesk SDK to version 5.3.0
* [*] You can now subscribe to conversations by email from Reader lists and articles. [#16599]
* [*] Block editor: Tablet view fixes for inserter button. [https://github.com/wordpress-mobile/gutenberg-mobile/pull/3602]
* [*] Block editor: Tweaks to the badge component's styling, including change of background color and reduced padding. [https://github.com/wordpress-mobile/gutenberg-mobile/pull/3642]
* [***] Block editor: New block Layout grid. [https://github.com/wordpress-mobile/gutenberg-mobile/pull/3513]
* [*] Fixed an issue where the SignUp flow could not be dismissed sometimes. [#16824]

17.6
-----
* [**] Reader Post details: now shows a summary of Likes for the post. Tapping it displays the full list of Likes. [#16628]
* [*] Fix notice overlapping the ActionSheet that displays the Site Icon controls. [#16579]
* [*] Fix login error for WordPress.org sites to show inline. [#16614]
* [*] Disables the ability to open the editor for Post Pages [#16369]
* [*] Fixed an issue that could cause a crash when moderating Comments. [#16645]
* [*] Fix notice overlapping the ActionSheet that displays the QuickStart Removal. [#16609]
* [*] Site Pages: when setting a parent, placeholder text is now displayed for pages with blank titles. [#16661]
* [***] Block Editor: Audio block now available on WP.com sites on the free plan. [https://github.com/wordpress-mobile/gutenberg-mobile/pull/3523]
* [**] You can now create a Site Icon for your site using an emoji. [#16670]
* [*] Fix notice overlapping the ActionSheet that displays the More Actions in the Editor. [#16658]
* [*] The quick action buttons will be hidden when iOS is using a accessibility font sizes. [#16701]
* [*] Block Editor: Improve unsupported block message for reusable block. [https://github.com/wordpress-mobile/gutenberg-mobile/pull/3621]
* [**] Block Editor: Fix incorrect block insertion point after blurring the post title field. [https://github.com/wordpress-mobile/gutenberg-mobile/pull/3640]
* [*] Fixed a crash when sharing photos to WordPress [#16737]

17.5
-----
* [*] Fixed a crash when rendering the Noticons font in rich notification. [#16525]
* [**] Block Editor: Audio block: Add Insert from URL functionality. [https://github.com/wordpress-mobile/gutenberg-mobile/pull/3031]
* [***] Block Editor: Slash command to insert new blocks. [https://github.com/wordpress-mobile/gutenberg-mobile/pull/3250]
* [**] Like Notifications: now displays all users who liked a post or comment. [#15662]
* [*] Fixed a bug that was causing some fonts to become enormous when large text was enabled.
* [*] Fixed scrolling and item selection in the Plugins directory. [#16087]
* [*] Improved large text support in the blog details header in My Sites. [#16521]
* [***] Block Editor: New Block: Reusable block. [https://github.com/wordpress-mobile/gutenberg-mobile/pull/3490]
* [***] Block Editor: Add reusable blocks to the block inserter menu. [https://github.com/wordpress-mobile/gutenberg-mobile/pull/3054]
* [*] Fixed a bug where the web version of the editor did not load when using an account created before December 2018. [#16586]

17.4
-----
* [**] A new author can be chosen for Posts and Pages on multi-author sites. [#16281]
* [*] Fixed the Follow Sites Quick Start Tour so that Reader Search is highlighted. [#16391]
* [*] Enabled approving login authentication requests via push notification while the app is in the foreground. [#16075]
* [**] Added pull-to-refresh to the My Site screen when a user has no sites. [#16241]
* [***] Fixed a bug that was causing uploaded videos to not be viewable in other platforms. [#16548]

17.3
-----
* [**] Fix issue where deleting a post and selecting undo would sometimes convert the content to the classic editor. [#16342]
* [**] Fix issue where restoring a post left the restored post in the published list even though it has been converted to a draft. [#16358]
* [**] Fix issue where trashing a post converted it to Classic content. [#16367]
* [**] Fix issue where users could not leave the username selection screen due to styling issues. [#16380]
* [*] Comments can be filtered to show the most recent unreplied comments from other users. [#16215]
* [*] Fixed the background color of search fields. [#16365]
* [*] Fixed the navigation bar color in dark mode. [#16348]
* [*] Fix translation issues for templates fetched on the site creation design selection screen. [#16404]
* [*] Fix translation issues for templates fetched on the page creation design selection screen. [#16404]
* [*] Fix translation issue for the Choose button on the template preview in the site creation flow. [#16404]
* [***]  Block Editor: New Block: Search Block [#https://github.com/wordpress-mobile/gutenberg-mobile/pull/3210]
* [**]  Block Editor: The media upload options of the Image, Video and Gallery block automatically opens when the respective block is inserted. [https://github.com/wordpress-mobile/gutenberg-mobile/pull/2700]
* [**]  Block Editor: The media upload options of the File and Audio block automatically opens when the respective block is inserted. [https://github.com/wordpress-mobile/gutenberg-mobile/pull/3399]
* [*]  Block Editor: Remove visual feedback from non-interactive bottom-sheet cell sections [https://github.com/wordpress-mobile/gutenberg-mobile/pull/3404]
* [*]  Block Editor: Fixed an issue that was causing the featured image badge to be shown on images in an incorrect manner. [https://github.com/wordpress-mobile/gutenberg-mobile/pull/3494]


17.2
-----

* [**] Added transform block capability [https://github.com/wordpress-mobile/gutenberg-mobile/pull/3321]
* [*] Fixed an issue where some author display names weren't visible for self-hosted sites. [#16297]
* [***] Updated custom app icons. [#16261]
* [**] Removed Site Switcher in the Editor
* [*] a11y: Bug fix: Allow stepper cell to be selected by screenreader [https://github.com/wordpress-mobile/gutenberg-mobile/pull/3362]
* [*] Image block: Improve text entry for long alt text. [https://github.com/WordPress/gutenberg/pull/29670]
* [***] New Block: Jetpack contact info. [https://github.com/wordpress-mobile/gutenberg-mobile/pull/3340]

17.1
-----

* [*] Reordered categories in page layout picker [#16156]
* [*] Added preview device mode selector in the page layout previews [#16141]
* [***] Block Editor: Improved the accessibility of range and step-type block settings. [https://github.com/wordpress-mobile/gutenberg-mobile/pull/3255]
* [**] Block Editor: Added Contact Info block to sites on WPcom or with Jetpack version >= 8.5.
* [**] We updated the app's color scheme with a brighter new blue used throughout. [#16213, #16207]
* [**] We updated the login prologue with brand new content and graphics. [#16159, #16177, #16185, #16187, #16200, #16217, #16219, #16221, #16222]
* [**] We updated the app's color scheme with a brighter new blue used throughout. [#16213, #16207]
* [**] Updated the app icon to match the new color scheme within the app. [#16220]
* [*] Fixed an issue where some webview navigation bar controls weren't visible. [#16257]

17.0
-----
* [internal] Updated Zendesk to latest version. Should be no functional changes. [#16051]
* [*] Reader: fixed an issue that caused unfollowing external sites to fail. [#16060]
* [*] Stats: fixed an issue where an error was displayed for Latest Post Summary if the site had no posts. [#16074]
* [*] Fixed an issue where password text on Post Settings was showing as black in dark mode. [#15768]
* [*] Added a thumbnail device mode selector in the page layout, and use a default setting based on the current device. [#16019]
* [**] Comments can now be filtered by status (All, Pending, Approved, Trashed, or Spam). [#15955, #16110]
* [*] Notifications: Enabled the new view milestone notifications [#16144]
* [***] We updated the app's design, with fresh new headers throughout and a new site switcher in My Site. [#15750]

16.9
-----
* [*] Adds helper UI to Choose a Domain screen to provide a hint of what a domain is. [#15962]
* [**] Site Creation: Adds filterable categories to the site design picker when creating a WordPress.com site, and includes single-page site designs [#15933]
* [**] The classic editor will no longer be available for new posts soon, but this won’t affect editing any existing posts or pages. Users should consider switching over to the Block Editor now. [#16008]
* [**] Reader: Added related posts to the bottom of reader posts
* [*] Reader: We redesigned the recommended topics section of Discover
* [*] Reader: Added a way to discover new topics from the Manage Topics view
* [*] P2 users can create and share group invite links via the Invite Person screen under the People Management feature. [#16005]
* [*] Fixed an issue that prevented searching for plugins and the Popular Plugins section from appearing: [#16070]
* [**] Stories: Fixed a video playback issue when recording on iPhone 7, 8, and SE devices. [#16109]
* [*] Stories: Fixed a video playback issue when selecting an exported Story video from a site's library. [#16109]

16.8.1
-----

* [**] Stories: Fixed an issue which could remove content from a post when a new Story block was edited. [#16059]

16.8
-----
* [**] Prevent deleting published homepages which would have the effect of breaking a site. [#15797]
* [**] Prevent converting published homepage to a draft in the page list and settings which would have the effect of breaking a site. [#15797]
* [*] Fix app crash when device is offline and user visits Notification or Reader screens [#15916]
* [*] Under-the-hood improvements to the Reader Stream, People Management, and Sharing Buttons [#15849, #15861, #15862]
* [*] Block Editor: Fixed block mover title wording for better clarity from 'Move block position' to 'Change block position'. [https://github.com/wordpress-mobile/gutenberg-mobile/pull/3049]
* [**] Block Editor: Add support for setting Cover block focal point. [https://github.com/wordpress-mobile/gutenberg-mobile/pull/3028]
* [**] Prevent converting published homepage to a draft in the page list and editor's status settings which would have the effect of breaking a site. [#15797]
* [*] Prevent selection of unpublished homepages the homepage settings which would have the effect of breaking a site. [#15885]
* [*] Quick Start: Completing a step outside of a tour now automatically marks it as complete. [#15712]
* [internal] Site Comments: updated UI. Should be no functional changes. [#15944]
* [***] iOS 14 Widgets: new This Week Widgets to display This Week Stats in your home screen. [#15844]
* [***] Stories: There is now a new Story post type available to quickly and conveniently post images and videos to your blog.

16.7
-----
* [**] Site Creation: Adds the option to choose between mobile, tablet or desktop thumbnails and previews in the home page design picker when creating a WordPress.com site [https://github.com/wordpress-mobile/WordPress-iOS/pull/15688]
* [*] Block Editor: Fix issue with uploading media after exiting the editor multiple times [https://github.com/wordpress-mobile/WordPress-iOS/pull/15656].
* [**] Site Creation: Enables dot blog subdomains for each site design. [#15736]
* [**] Reader post card and post details: added ability to mark a followed post as seen/unseen. [#15638, #15645, #15676]
* [**] Reader site filter: show unseen post count. [#15581]
* [***] Block Editor: New Block: Audio [https://github.com/wordpress-mobile/gutenberg-mobile/pull/2854, https://github.com/wordpress-mobile/gutenberg-mobile/pull/3070]
* [**] Block Editor: Add support for setting heading anchors [https://github.com/wordpress-mobile/gutenberg-mobile/pull/2947]
* [**] Block Editor: Disable Unsupported Block Editor for Reusable blocks [https://github.com/wordpress-mobile/gutenberg-mobile/pull/3067]
* [**] Block Editor: Add proper handling for single use blocks such as the more block [https://github.com/wordpress-mobile/gutenberg-mobile/pull/3042]
* [*] Reader post options: fixed an issue where the options in post details did not match those on post cards. [#15778]
* [***] iOS 14 Widgets: new All Time Widgets to display All Time Stats in your home screen. [#15771, #15794]
* [***] Jetpack: Backup and Restore is now available, depending on your sites plan you can now restore your site to a point in time, or download a backup file. [https://github.com/wordpress-mobile/WordPress-iOS/issues/15191]
* [***] Jetpack: For sites that have Jetpack Scan enabled you will now see a new section that allows you to scan your site for threats, as well as fix or ignore them. [https://github.com/wordpress-mobile/WordPress-iOS/issues/15190]
* [**] Block Editor: Make inserter long-press options "add to beginning" and "add to end" always available. [https://github.com/wordpress-mobile/gutenberg-mobile/pull/3074]
* [*] Block Editor: Fix crash when Column block width attribute was empty. [https://github.com/WordPress/gutenberg/pull/29015]

16.6
-----
* [**] Activity Log: adds support for Date Range and Activity Type filters. [https://github.com/wordpress-mobile/WordPress-iOS/issues/15192]
* [*] Quick Start: Removed the Browse theme step and added guidance for reviewing pages and editing your Homepage. [#15680]
* [**] iOS 14 Widgets: new Today Widgets to display your Today Stats in your home screen.
* [*] Fixes an issue where the submit button was invisible during the domain registration flow.

16.5
-----

* [*] In the Pages screen, the options to delete posts are styled to reflect that they are destructive actions, and show confirmation alerts. [#15622]
* [*] In the Comments view, overly-large twemoji are sized the same as Apple's emoji. [#15503]
* [*] Reader 'P2s': added ability to filter by site. [#15484]
* [**] Choose a Domain will now return more options in the search results, sort the results to have exact matches first, and let you know if no exact matches were found. [#15482]
* [**] Page List: Adds duplicate page functionality [#15515]
* [*] Invite People: add link to user roles definition web page. [#15530]
* [***] Block Editor: Cross-post suggestions are now available by typing the + character (or long-pressing the toolbar button labelled with an @-symbol) in a post on a P2 site [#15139]
* [***] Block Editor: Full-width and wide alignment support for Columns (https://github.com/wordpress-mobile/gutenberg-mobile/pull/2919)
* [**] Block Editor: Image block - Add link picker to the block settings and enhance link settings with auto-hide options (https://github.com/wordpress-mobile/gutenberg-mobile/pull/2841)
* [*] Block Editor: Fix button link setting, rel link will not be overwritten if modified by the user (https://github.com/wordpress-mobile/gutenberg-mobile/pull/2894)
* [**] Block Editor: Added move to top/bottom when long pressing on respective block movers (https://github.com/wordpress-mobile/gutenberg-mobile/pull/2872)
* [**] Reader: Following now only shows non-P2 sites. [#15585]
* [**] Reader site filter: selected filters now persist while in app.[#15594]
* [**] Block Editor: Fix crash in text-based blocks with custom font size [https://github.com/WordPress/gutenberg/pull/28121]

16.4
-----

* [internal] Removed unused Reader files. Should be no functional changes. [#15414]
* [*] Adjusted the search box background color in dark mode on Choose a domain screen to be full width. [https://github.com/wordpress-mobile/WordPress-iOS/pull/15419]
* [**] Added shadow to thumbnail cells on Site Creation and Page Creation design pickers to add better contrast [https://github.com/wordpress-mobile/WordPress-iOS/pull/15418]
* [*] For DotCom and Jetpack sites, you can now subscribe to comments by tapping the "Follow conversation" button in the Comments view. [#15424]
* [**] Reader: Added 'P2s' stream. [#15442]
* [*] Add a new P2 default site icon to replace the generic default site icon. [#15430]
* [*] Block Editor: Fix Gallery block uploads when the editor is closed. [#15457]
* [*] Reader: Removes gray tint from site icons that contain transparency (located in Reader > Settings > Followed sites). [#15474]
* [*] Prologue: updates site address button to say "Enter your existing site address" to reduce confusion with site creation actions. [#15481]
* [**] Posts List: Adds duplicate post functionality [#15460]
* [***] Block Editor: New Block: File [https://github.com/wordpress-mobile/gutenberg-mobile/pull/2835]
* [*] Reader: Removes gray tint from site icons that contain transparency (located in Reader > Settings > Followed sites).
* [*] Block Editor: Remove popup informing user that they will be using the block editor by default [#15492]
* [**] Fixed an issue where the Prepublishing Nudges Publish button could be cut off smaller devices [#15525]

16.3
-----
* [***] Login: Updated to new iOS 14 pasteboard APIs for 2FA auto-fill. Pasteboard prompts should be less intrusive now! [#15454]
* [***] Site Creation: Adds an option to pick a home page design when creating a WordPress.com site. [multiple PRs](https://github.com/search?q=repo%3Awordpress-mobile%2FWordPress-iOS+++repo%3Awordpress-mobile%2FWordPress-iOS-Shared+repo%3Awordpress-mobile%2FWordPressUI-iOS+repo%3Awordpress-mobile%2FWordPressKit-iOS+repo%3Awordpress-mobile%2FAztecEditor-iOS+is%3Apr+closed%3A%3C2020-11-17+%22Home+Page+Picker%22&type=Issues)

* [**] Fixed a bug where @-mentions didn't work on WordPress.com sites with plugins enabled [#14844]
* [***] Site Creation: Adds an option to pick a home page design when creating a WordPress.com site. [multiple PRs](https://github.com/search?q=repo%3Awordpress-mobile%2FWordPress-iOS+++repo%3Awordpress-mobile%2FWordPress-iOS-Shared+repo%3Awordpress-mobile%2FWordPressUI-iOS+repo%3Awordpress-mobile%2FWordPressKit-iOS+repo%3Awordpress-mobile%2FAztecEditor-iOS+is%3Apr+closed%3A%3C2020-11-30+%22Home+Page+Picker%22&type=Issues)
* [*] Fixed an issue where `tel:` and `mailto:` links weren't launching actions in the webview found in Reader > post > more > Visit. [#15310]
* [*] Reader bug fix: tapping a telephone, sms or email link in a detail post in Reader will now respond with the correct action. [#15307]
* [**] Block Editor: Button block - Add link picker to the block settings [https://github.com/WordPress/gutenberg/pull/26206]
* [***] Block Editor: Adding support for selecting different unit of value in Cover and Columns blocks [https://github.com/WordPress/gutenberg/pull/26161]
* [*] Block Editor: Fix theme colors syncing with the editor [https://github.com/WordPress/gutenberg/pull/26821]
* [*] My Site > Settings > Start Over. Correcting a translation error in the detailed instructions on the Start Over view. [#15358]

16.2
-----
* [**] Support contact email: fixed issue that prevented non-alpha characters from being entered. [#15210]
* [*] Support contact information prompt: fixed issue that could cause the app to crash when entering email address. [#15210]
* [*] Fixed an issue where comments viewed in the Reader would always be italicized.
* [**] Jetpack Section - Added quick and easy access for all the Jetpack features (Stats, Activity Log, Jetpack and Settings) [#15287].
* [*] Fixed a display issue with the time picker when scheduling posts on iOS 14. [#15392]

16.1
-----
* [***] Block Editor: Adds new option to select from a variety of predefined page templates when creating a new page for a Gutenberg site.
* [*] Fixed an issue that was causing the refresh control to show up on top of the list of sites. [https://github.com/wordpress-mobile/WordPress-iOS/pull/15136]
* [***] The "Floating Action Button" now appears on the list of posts and pages for quick and convenient creation. [https://github.com/wordpress-mobile/WordPress-iOS/pull/15149l]

16.0
-----
* [***] Block Editor: Full-width and wide alignment support for Video, Latest-posts, Gallery, Media & text, and Pullquote block. [https://github.com/wordpress-mobile/gutenberg-mobile/pull/2605]
* [***] Block Editor: Fix unsupported block bottom sheet is triggered when device is rotated. [https://github.com/wordpress-mobile/gutenberg-mobile/pull/2710]
* [***] Block Editor: Unsupported Block Editor: Fixed issue when cannot view or interact with the classic block on Jetpack site. [https://github.com/wordpress-mobile/gutenberg-mobile/pull/2709]
* [**] Reader: Select interests is now displayed under the Discover tab. [#15097]
* [**] Reader: The reader now displays site recommendations in the Discover feed [#15116]
* [***] Reader: The new redesigned Reader detail shows your post as beautiful as ever. And if you add a featured image it would be twice as beautiful! [#15107]

15.9
-----
* [*] Fixed issue that caused duplicate views to be displayed when requesting a login link. [#14975]
* [internal] Modified feature flags that show unified Site Address, Google, Apple, WordPress views and iCloud keychain login. Could cause regressions. [#14954, #14969, #14970, #14971, #14972]
* [*] Fixed an issue that caused page editor to become an invisible overlay. [#15012]
* [**] Block Editor: Increase tap-target of primary action on unsupported blocks. [https://github.com/wordpress-mobile/gutenberg-mobile/pull/2608]
* [***] Block Editor: On Jetpack connected sites, Unsupported Block Editor can be enabled via enabling Jetpack SSO setting directly from within the missing block alert. [https://github.com/wordpress-mobile/gutenberg-mobile/pull/2610]
* [***] Block Editor: Add support for selecting user's post when configuring the link [https://github.com/wordpress-mobile/gutenberg-mobile/pull/2484]
* [*] Reader: Fixed an issue that resulted in no action when tapping a link with an anchor. [#15027]
* [***] Block Editor: Unsupported Block Editor: Fixed issue when cannot view or interact with the classic block on Jetpack sites [https://github.com/wordpress-mobile/gutenberg-mobile/issues/2695]

15.8
-----
* [*] Image Preview: Fixes an issue where an image would be incorrectly positioned after changing device orientation.
* [***] Block Editor: Full-width and wide alignment support for Group, Cover and Image block [https://github.com/wordpress-mobile/gutenberg-mobile/pull/2559]
* [**] Block Editor: Add support for rounded style in Image block [https://github.com/wordpress-mobile/gutenberg-mobile/pull/2591]
* [*] Fixed an issue where the username didn't display on the Signup Epilogue after signing up with Apple and hiding the email address. [#14882]
* [*] Login: display correct error message when the max number of failed login attempts is reached. [#14914]
* [**] Block Editor: Fixed a case where adding a block made the toolbar jump [https://github.com/WordPress/gutenberg/pull/24573]

15.7
-----
* [**] Updated UI when connecting a self-hosted site from Login Epilogue, My Sites, and Post Signup Interstitial. (#14742)
* [**] You can now follow conversations for P2 sites
* [**] Block Editor: Block settings now immediately reflect changes from menu sliders.
* [**] Simplified authentication and updated UI.(#14845, #14831, #14825, #14817).
       Now when an email address is entered, the app automatically determines the next step and directs the user accordingly. (i.e. signup or login with the appropriate login view).
* [**] Added iCloud Keychain login functionality. (#14770)
* [***] Reader: We’re introducing a new Reader experience that allows users to tailor their Discover feed to their chosen interests.
* [*] Media editing: Reduced memory usage when marking up an image, which could cause a crash.
* [**] Block Editor: Fixed Dark Mode transition for editor menus.

15.6
-----
* [***] Block Editor: Fixed empty text fields on RTL layout. Now they are selectable and placeholders are visible.
* [**] Block Editor: Add settings to allow changing column widths
* [**] Block Editor: Media editing support in Gallery block.
* [**] Updated UI when logging in with a Site Address.
* [**] Updated UI when logging in/signing up with Apple.
* [**] Updated UI when logging in/signing up with Google.
* [**] Simplified Google authentication. If signup is attempted with an existing WordPress account, automatically redirects to login. If login is attempted without a matching WordPress account, automatically redirects to signup.
* [**] Fixes issue where the stats were not updating when switching between sites in My Sites.
* [*] Block Editor: Improved logic for creating undo levels.
* [*] Social account login: Fixed an issue that could have inadvertently linked two social accounts.

15.5
-----
* [*] Reader: revamped UI for your site header.
* [***] Block Editor: New feature for WordPress.com and Jetpack sites: auto-complete username mentions. An auto-complete popup will show up when the user types the @ character in the block editor.
* [*] Block Editor: Media editing support in Cover block.
* [*] Block Editor: Fixed a bug on the Heading block, where a heading with a link and string formatting showed a white shadow in dark mode.

15.4
-----
 * [**] Fixes issue where the new page editor wouldn't always show when selected from the "My Site" page on iOS versions 12.4 and below.
 * [***] Block Editor: Media editing support in Media & Text block.
 * [***] Block Editor: New block: Social Icons
 * [*] Block Editor: Cover block placeholder is updated to allow users to start the block with a background color
 * [**] Improved support for the Classic block to give folks a smooth transition from the classic editor to the block editor

15.3
-----
* [***] Block Editor: Adds Copy, Cut, Paste, and Duplicate functionality to blocks
* [***] Block Editor: Users can now individually edit unsupported blocks found in posts or pages. Not available on selfhosted sites or sites defaulting to classic editor.
* [*] Block Editor: Improved editor loading experience with Ghost Effect.

15.2
----
* [*] Block editor: Display content metrics information (blocks, words, characters count).
* [*] Fixed a crash that results in navigating to the block editor quickly after logging out and immediately back in.
* [***] Reader content improved: a lot of fixes in how the content appears when you're reading a post.
* [**] A site's title can now be changed by tapping on the title in the site detail screen.
* [**] Added a new Quick Start task to set a title for a new site.
* [**] Block editor: Add support for customizing gradient type and angle in Buttons and Cover blocks.

-----

15.1
-----
* [**] Block Editor: Add support to upload videos to Cover Blocks after the editor has closed.
* [*] Block Editor: Display the animation of animated GIFs while editing image blocks.
* [**] Block editor: Adds support for theme colors and gradients.
* [*] App Settings: Added an app-level toggle for light or dark appearance.
* [*] Fix a bug where the Latest Post date on Insights Stats was being calculated incorrectly.
* Block editor: [*] Support for breaking out of captions/citation authors by pressing enter on the following blocks: image, video, gallery, quote, and pullquote.
* Block editor: [**] Adds editor support for theme defined colors and theme defined gradients on cover and button blocks.
* [*] Fixed a bug where "Follow another site" was using the wrong steps in the "Grow Your Audience" Quick Start tour.
* [*] Fix a bug where Quick Start completed tasks were not communicated to VoiceOver users.
* [**] Quick Start: added VoiceOver support to the Next Steps section.
* [*] Fixed a bug where the "Publish a post" Quick Start tour didn't reflect the app's new information architecture
* [***] Free GIFs can now be added to the media library, posts, and pages.
* [**] You can now set pages as your site's homepage or posts page directly from the Pages list.
* [**] Fixed a bug that prevented some logins via 'Continue with Apple'.
* [**] Reader: Fixed a bug where tapping on the more menu may not present the menu
* [*] Block editor: Fix 'Take a Photo' option failing after adding an image to gallery block

15.0
-----
* [**] Block editor: Fix media upload progress when there's no connection.
* [*] Fix a bug where taking a photo for your user gravatar got you blocked in the crop screen.
* Reader: Updated card design
* [internal] Logging in via 'Continue with Google' has changes that can cause regressions. See https://git.io/Jf2LF for full testing details.
* [***] Block Editor: New block: Verse
* [***] Block Editor: Trash icon that is used to remove blocks is moved to the new menu reachable via ellipsis button in the block toolbar
* [**] Block Editor: Add support for changing overlay color settings in Cover block
* [**] Block Editor: Add enter/exit animation in FloatingToolbar
* [**] Block Editor: Block toolbar can now collapse when the block width is smaller than the toolbar content
* [**] Block Editor: Tooltip for page template selection buttons
* [*] Block Editor: Fix merging of text blocks when text had active formatting (bold, italic, strike, link)
* [*] Block Editor: Fix button alignment in page templates and make strings consistent
* [*] Block Editor: Add support for displaying radial gradients in Buttons and Cover blocks
* [*] Block Editor: Fix a bug where it was not possible to add a second image after previewing a post
* [internal] Signing up via 'Continue with Google' has changes that can cause regressions. See https://git.io/JfwjX for full testing details.
* My Site: Add support for setting the Homepage and Posts Page for a site.

14.9
-----
* Streamlined navigation: now there are fewer and better organized tabs, posting shortcuts and more, so you can find what you need fast.
* My Site: the "Add Posts and Pages" features has been moved. There is a new "Floating Action Button" in "My Site" that lets you create a new post or page without having to navigate to another screen.
* My Site: the "Me" section has been moved. There is a new button on the top right of "My Site" that lets you access the "Me" section from there.
* Reader: revamped UI with a tab bar that lets you quickly switch between sections, and filtering and settings panes to easily access and manage your favorite content.
* [internal] the "Change Username" on the Signup Epilogue screen has navigation changes that can cause regressions. See https://git.io/JfGnv for testing details.
* [internal] the "3 button view" (WP.com email, Google, SIWA, Site Address) presented after pressing the "Log In" button has navigation changes that can cause regressions. See https://git.io/JfZUV for testing details.
* [**] Support the superscript and subscript HTML formatting on the Block Editor and Classic Editor.
* [**] Block editor: Support for the pullquote block.
* [**] Block editor: Fix the icons and buttons in Gallery, Paragraph, List and MediaText block on RTL mode.
* [**] Block editor: Update page templates to use new blocks.
* [**] Block editor: Fix a crash when uploading new videos on a video block.
* [**] Block Editor: Add support for changing background and text color in Buttons block
* [internal] the "enter your password" screen has navigation changes that can cause regressions. See https://git.io/Jfl1C for full testing details.
* Support the superscript and subscript HTML formatting on the Block Editor and Classic Editor.
* [***] You can now draw on images to annotate them using the Edit image feature in the post editor.
* [*] Fixed a bug on the editors where changing a featured image didn't trigger that the post/page changed.

14.8.1
-----
* Fix adding and removing of featured images to posts.

14.8
-----
* Block editor: Prefill caption for image blocks when available on the Media library
* Block editor: New block: Buttons. From now you’ll be able to add the individual Button block only inside the Buttons block
* Block editor: Fix bug where whitespaces at start of text blocks were being removed
* Block editor: Add support for upload options in Cover block
* Block editor: Floating toolbar, previously located above nested blocks, is now placed at the bottom of the screen
* Block editor: Fix the icons in FloatingToolbar on RTL mode
* Block editor: Fix Quote block so it visually reflects selected alignment
* Block editor: Fix bug where buttons in page templates were not rendering correctly on web
* Block editor: Remove Subscription Button from the Blog template since it didn't have an initial functionality and it is hard to configure for users.
* [internal] the "send magic link" screen has navigation changes that can cause regressions. See https://git.io/Jfqiz for testing details.
* Updated UI for Login and Signup epilogues.
* Fixes delayed split view resizing while rotating your device.

14.7
-----
* Classic Editor: Fixed action sheet position for additional Media sources picker on iPad
* [internal] the signup flow using email has code changes that can cause regressions. See https://git.io/JvALZ for testing details.
* [internal] Notifications tab should pop to the root of the navigation stack when tapping on the tab from within a notification detail screen. See https://git.io/Jvxka for testing details.
* Classic and Block editor: Prefill caption for image blocks when available on the Media library.
* [internal] the "login by email" flow and the self-hosted login flow have code changes that can cause regressions. See https://git.io/JfeFN for testing details.
* Block editor: Disable ripple effect in all BottomSheet's controls.
* Block editor: New block: Columns
* Block editor: New starter page template: Blog
* Block editor: Make Starter Page Template picker buttons visible only when the screen height is enough
* Block editor: Fix a bug which caused to show URL settings modal randomly when changing the device orientation multiple times during the time Starter Page Template Preview is open
* [internal] the login by email flow and the self-hosted login flow have code changes that can cause regressions. See https://git.io/JfeFN for testing details.
* Updated the appearance of the login and signup buttons to make signup more prominent.
* [internal] the navigation to the "login by site address" flow has code changes that can cause regressions. See https://git.io/JfvP9 for testing details.
* Updated site details screen title to My Site, to avoid duplicating the title of the current site which is displayed in the screen's header area.
* You can now schedule your post, add tags or change the visibility before hitting "Publish Now" — and you don't have to go to the Post Settings for this!

* Login Epilogue: fixed issue where account information never stopped loading for some self-hosted sites.
* Updated site details screen title to My Site, to avoid duplicating the title of the current site which is displayed in the screen's header area.

14.6
-----
* [internal] the login flow with 2-factor authentication enabled has code changes that can cause regressions. See https://git.io/Jvdil for testing details.
* [internal] the login and signup Magic Link flows have code changes that could cause regressions. See https://git.io/JvSD6 and https://git.io/Jvy4P for testing details.
* [internal] the login and signup Magic Link flows have code changes that can cause regressions. See https://git.io/Jvy4P for testing details.
* [internal] the login and signup Continue with Google flows have code changes that can cause regressions. See https://git.io/JvypB for testing details.
* Notifications: Fix layout on screens with a notch.
* Post Commenting: fixed issue that prevented selecting an @ mention suggestion.
* Fixed an issue that could have caused the app to crash when accessing Site Pages.
* Site Creation: faster site creation, removed intermediate steps. Just select what kind of site you'd like, enter the domain name and the site will be created.
* Post Preview: Increase Post and Page Preview size on iPads running iOS 13.
* Block editor: Added the Cover block
* Block editor: Removed the dimming effect on unselected blocks
* Block editor: Add alignment options for Heading block
* Block editor: Implemented dropdown toolbar for alignment toolbar in Heading, Paragraph, Image, MediaText blocks
* Block Editor: When editing link settings, tapping the keyboard return button now closes the settings panel as well as closing the keyboard.
* Fixed a crash when a blog's URL became `nil` from a Core Data operation.
* Added Share action to the more menu in the Posts list
* Period Stats: fix colors when switching between light and dark modes.
* Media uploads from "Other Apps": Fixed an issue where the Cancel button on the document picker/browser was not showing up in Light Mode.
* Fix a crash when accessing Blog Posts from the Quick Actions button on iPads running iOS 12 and below.
* Reader post detail: fix colors when switching between light and dark modes.
* Fixed an issue where Continue with Apple button wouldn't respond after Jetpack Setup > Sign up flow completed.


14.5
-----
* Block editor: New block: Latest Posts
* Block editor: Fix Quote block's left border not being visible in Dark Mode
* Block editor: Added Starter Page Templates: when you create a new page, we now show you a few templates to get started more quickly.
* Block editor: Fix crash when pasting HTML content with embeded images on paragraphs
* Post Settings: Fix issue where the status of a post showed "Scheduled" instead of "Published" after scheduling before the current date.
* Stats: Fix background color in Dark Mode on wider screen sizes.
* Post Settings: Fix issue where the calendar selection may not match the selected date when site timezone differs from device timezone.
* Dark Mode fixes:
  - Border color on Search bars.
  - Stats background color on wider screen sizes.
  - Media Picker action bar background color.
  - Login and Signup button colors.
  - Reader comments colors.
  - Jetpack install flow colors.
* Reader: Fix toolbar and search bar width on wider screen sizes.
* Updated the Signup and Login Magic Link confirmation screen advising the user to check their spam/junk folder.
* Updated appearance of Google login/signup button.
* Updated appearance of Apple login/signup button.

14.4.1
-----
* Block Editor: Fix crash when inserting a Button Block.

14.4
-----
* Post Settings: Fixes the displayed publish date of posts which are to be immediately published.

14.3
-----
* Aztec and Block Editor: Fix the presentation of ordered lists with large numbers.
* Added Quick Action buttons on the Site Details page to access the most frequently used parts of a site.
* Block editor: Add support for changing image sizes in Image blocks
* Block editor: Add support for upload options in Gallery block
* Block editor: Added the Button block
* Block editor: Added the Group block
* Block editor: Add scroll support inside block picker and block settings
* Block editor: Fix issue where adding emojis to the post title added strong HTML elements to the title of the post
* Block editor: Fix issue where alignment of paragraph blocks was not always being respected when splitting the paragraph or reading the post's html content.
* Block editor: We’ve introduced a new toolbar that floats above the block you’re editing, which makes navigating your blocks easier — especially complex ones.

* Block editor: Add support for upload options in Gallery block
* Aztec and Block Editor: Fix the presentation of ordered lists with large numbers.
* Added Quick Action buttons on the Site Details page to access the most frequently used parts of a site.
* Post Settings: Adjusts the weekday symbols in the calendar depending on Regional settings.


14.2
-----
* Comment Editing: Fixed a bug that could cause the text selection to be on the wrong line
* Comments: Fixed an bug that could cause HTML markup to be displayed in the comment content
* Media editing: You can now crop, zoom in/out and rotate images that are inserted or being inserted in a post.
* Post Preview: Added a new Desktop preview mode on iPhone and Mobile preview on iPad when previewing posts or pages.
* Post Preview: Added new navigation, "Open in Safari" and Share options when previewing posts or pages.
* Block editor: Long-press Inserter icon to show options to add before/after
* Block editor: Retry displaying image when connectivity restores
* Block editor: Show an "Edit" button overlay on selected image blocks
* Block editor: Add support for image size options in the gallery block
* Signup and Login: signup or login via magic link now supports multiple email clients.
                    Tapping on the "Open Email" button will present a list of installed email client to choose from.
* Posts: Fixed a bug that could disable comments on a draft post when previewing that post.
* Reader: Fixed an issue where a new comment may not appear.
* Reader: Added Post Reblogging feature. You can now reblog a post from the reader to your site(s). There is a new "reblog" button in the post action bar.
          Tapping on it allows to choose the site where to post, and opens the editor of your choice with pre-populated content from the original post.
* Fixed a bug that was causing the app to crash when the user tapped "Retry" on Post List

14.1
-----
* Fixes a bug that could cause some web page previews to remain unauthenticated even after logging in.
* Stats: added a This Week widget to display Views for the past week.
* Block Editor: Reduced padding around text on Rich Text based blocks.
* Block Editor: New block "Shortcode". You can now create and edit Shortcode blocks in the editor.
* Publicize: connecting with Facebook is working again.
* Web Views: the title and button colors in the header of web views was grey, and is now white.

14.0
-----
* Stats: Updated default cards for the Insights view.
* Fixed a bug that displayed incorrect time stamps for scheduled posts.
* Post Settings: Added a new Calendar picker to select a Post's publish date
* Fixed bugs with the "Save as Draft" action extension's navigation bar colors and iPad sizing in iOS 13.
* Fixes appearance issues with navigation bar colors when logged out of the app.
* Fixed a bug that was causing the App to crash when the user tapped on certain notifications.
* Block Editor: Hide image size selection options when image is a url
* Block Editor: Fix displaying placeholder for images
* Block Editor: Fix crash on undo
* Block Editor: Fix styling on navigation UI
* Block Editor: Fix a focus issue
* Fixed a bug that displayed incorrect time stamps for scheduled posts.
* Post Settings: Added a new Calendar picker to select a Post's publish date
* Comment: Add ability to comment in fullscreen
* Stats: fixed issue that could cause incorrect Stats to be displayed when viewing Stats from a widget.
* Stats Today widgets: large numbers are now abbreviated.
* Fixed a bug where files imported from other apps were being renamed to a random name.
* Fixes a crash that could happen in the notifications tab.

13.9
-----
* Stats: added a Today widget to display All-Time stats.
* Block Editor: New block "Gallery". You can now create image galleries using WordPress Media library.
* Block Editor: Fix crash dismissing bottom-sheet after device rotation.
* Block Editor: Add support for changing Settings in the List Block.
* Block Editor: Add support for Video block settings.
* Quick Start: fixed issue that caused 'Follow other sites' tour to not be marked complete.
* Fixed a bug that was causing the App to crash when the user tapped on certain notifications.

13.8
-----
* When a post has an autosave, the autosave version can be loaded into the editor.
* Support: Fix issue that caused 'Message failed to send' error.
* WebView: Fix iOS 13 crash with popover.
* Fixed an issue where the Me screen would sometimes be blank.
* Block editor: New Spacer block to create white space between two blocks.
* Block editor: Images from Image Block can now be previewed full screen by tapping on them.
* Fixed an issue that caused logging in with a 2FA Google account to fail.
* Sign in with Apple: now supports logging in with 2FA enabled on linked WordPress accounts.
* Stats: Fixed issue that caused incorrect data to be displayed.

13.7
-----
* Updated the mobile apps blog address to a non-retired blog.
* Block editor: Added option to insert images from "Free Photo Library".
* Block editor: Fix issue where the keyboard would not capitalize sentences correctly on some cases
* Block editor: Add alignment to paragraph blocks
* Fixed a bug that made comment moderation fail on the first attempt for self-hosted sites.
* Stats Refresh: Stats will reload when the application will move to foreground state.
* Stats: each Period and Post stat now loads independently.
* Block editor: Added support for the preformatted block.
* Stats Today widget: updated design and enabled expanding.

* Block editor: Added option to insert images from "Free Photo Library" and "Other Apps".

13.6
-----
* Fixed a bug that was not submiting posts for review
* Better support for creating or editing posts while offline. Posts can be saved while offline and they will be automatically uploaded (or published) when the device is back online.
* Support: fix issue where issues could be created via Help Center search without setting a contact email.

* Me view: fix issue where view was blank when logging in with a self-hosted site.
* Block Editor: Added support for image alignment options.

13.5
-----
* Block editor: Fix issue when "New Photo Post" shortcut won't add the selected photo to the post.
* Block editor: Add Link Target (Open in new tab) to Image Block settings.
* Block editor: DarkMode improvements.
* Block editor: New block "Media & Text".
* Block Editor: Fix issue where the block inserter layout wasn't correct after device rotation.
* Dark Mode: General improvements
* Stats: each Insight stat now loads independently.
* Stats: added ability to customize Insights.

13.4.1
-----
Post Settings: Fixed a crash with featured image.
Removed Giphy as a media source due to changes in their SDK.

13.4
-----
* Sign In With Apple: if the Apple ID has been disconnected from the WordPress app, log out the account.
* Sign In With Apple: if the Apple ID has been disconnected from the WordPress app, log out the account on app launch.
* Dark Mode: General improvements
* Share Extension: Fixed the text view content inset

* Universal links: Pass back to Safari if we can't handle a URL.
* Sign In With Apple: fixed issue with re-logging in on an existing WP account.
* Block editor: Fix a bug on iOS 13.0 were tapping on a link opens Safari
* Block editor: Fix a link editing issue, where trying to add a empty link at the start of another link would remove the existing link.

13.3
-----
* Block editor: Add rich text styling to video captions
* Block editor: Blocks that would be replaced are now hidden when add block bottom sheet displays
* Block editor: Tapping on empty editor area now always inserts new block at end of post
* Block editor: Fixed a performance issue that caused a freeze in the editor with long text content.
* Dark Mode: Fixed colors in rich notifications
* Reader: Fixed issue with links opening while scrolling in reader posts and comments.

13.2
-----
* When Log In is selected, all available options are displayed.
* Shows an alert instead of showing a new screen for facebook publicize error.

13.1
-----
* Moved Notification Settings from the Me tab to the Notifications tab.
* Account Settings: added the ability to change the username.
* Stats: added File Downloads to period stats.
* Stats Periods: Fixed an issue that made the Post stats title button unable.
* Adds a Publish Now action to posts in the posts list.
* Stats Periods: Fixed a bug that affected the header date when the site and the device timezones were different.
* My Sites: Fixed a problem where some sites would appear duplicated.

* Stats Periods: Fixed an issue that made the Post stats title button unable.
* Stats Periods: Fixed a bug that affected the header date when the site and the device timezones were different.
* Adds a Publish Now action to posts in the posts list.
* My Sites: Fixed a problem where some sites would appear duplicated.

13.0
-----
* Stats: now use site timezone instead of device.
* Improved color scheme consistency.
* Post Stats: date bar no longer goes prior to earliest date available.
* Block editor: Adding a block from the post title now shows the add block here indicator.
* Block editor: Deselect post title any time a block is added
* Block editor: Auto-enabled upon first open of a block post, unless opted out in v12.9.
* Block editor: You can now enable and disable the block editor on a per-site basis.

12.9
-----
* Offline support: Create Post is now available from empty results view in offline mode.
* Post Preview: Displaying preview generation status in navigation bar instead of a
                blocking spinner.
* Block editor: Tapping on an empty editor area will create a new paragraph block
* Block editor: Fix content loss issue when loading unsupported blocks containing inner blocks.
* Block editor: Adding a block from the Post Title now inserts the block at the top of the Post.
* Stats Insights: Fixed issue that prevented some stats from showing for low volume sites.

12.8
-----
* Stats Insights: New two-column layout for Follower Totals stats.
* Stats Periods: Countries Map added in countries section.
* Updated copy for preview unavailable screen
* Stats Insights: New two-column layout for This Year stats.
* Stats Insights: added details option for This Year stats.
* Stats Insights: New two-column layout for Most Popular Time stats.
* Stats: modified appearance of empty charts.
* Stats Insights: Fixed issue where refreshing would sometimes clear the stats.
* Stats overview chart: Fixed issue with legend location on iOS 11.
* Stats Periods: Fixed crash when the Countries map displayed one country only
* Added a selection of user customizable app icons. Change it via Me > App Settings > App Icon.
* Update the app's colors using the Muriel color palette.
* Stats Periods detail views: Fixed an issue where rotation would truncate data.
* Stats Periods: Fixed an issue when a period interval was selected.

12.7
-----
* Block Editor: Video, Quote and More blocks are available now.
* Post Settings: Setting a Featured Image on a Post/Site should now work better in poor network conditions.
* Offline Improvements: Posts that failed to upload due to connectivity issues will be auto-uploaded.
* Block Editor: Copy/Paste of text with attributes( bold, italic, ...) will be respected on the editor.
* Block Editor: Updated color scheme.
* Block Editor: Nested lists are now available on the toolbar.
* Post Settings: Setting a Featured Image on a Post/Site should now work better in poor netowrk conditions.
* Stats Insights: New two-column layout for All-Time stats.
* Stats Insights: New two-column layout for Today stats.
* Post preview: Fixed issue with preview for self hosted sites not working.

12.6
-----
* Block Editor: Added UI to display a warning when a block has invalid content.
* Block Editor: Fixed issue with link settings where “Open in New Tab” was always OFF on open.
* Removed the limit of number of photos that can be shared from other apps.
* Account Settings Primary Site now shows the site domain if the site has no name.
* The app now launches a bit more quickly.
* Added a list of third-party library acknowledgements.
* Updated messaging experience for a reply upload result.
* Stats: Fixed an issue where chart axes may be formatted incorrectly in some locales.

12.5
-----
* Fixed Notices sometimes showing behind the keyboard
* Implemented Domain Credit feature
* Implemented auto saving a post on preview
* The app now launches a bit more quickly.
* Fixed broken images in posts created by the share extension.
* Deprecated local previews

12.4.1
------
* Copy/Paste from post contents to other apps is working again.

12.4
-----
* You can now mark notifications as unread with just a swipe.
* Fixed crash when searching Free Photo Library.
* Better URL validation when logging in with a self hosted site.
* Account Settings Primary Site now shows the site URL if the site has no name.
* Implemented incremental improvements to accessibility experience across the app.
* Updated error message when tag loading failed.

12.3
-----
* Images are now imported from TextBundle and TextPack files shared from other apps
* Added support for importing Markdown files shared from other apps
* Resolved a crash that might occur during the new Site Creation flow.
* Improved connectivity errors messaging in sharing screen.
* Quotes in Reader are now easier to read, thanks to a vertical bar on the left making them more visually distinct
* Fixed an issue where some text in Activity Log would show up in a wrong language
* Jetpack Remote Install: enabled the native feature to install and activate Jetpack on a self-hosted site

12.2
-----
* Draft preview now shows the remote version of the post.
* Initial support for importing TextBundle and TextPack from other apps.
* Support for lists in Gutenberg posts.
* Several UI details were polished in the Site Creation flow.

12.1
-----
* Improve messages when updates to user account details fail because of server logic, for exanple email being used for another account.
* Improved text import from other apps, such as Bear or Ulysses 🥰
* Added support on the editor for video elements that use the source elements. For example:
```<video alt="Another video with bunnies">
<source src="https://videos.files.wordpress.com/kUJmAcSf/bbb_sunflower_1080p_30fps_normal.mp4" type="video/mp4">
</video>```
* Block editor now supports the creation of posts with pre-inserted photos and the the 3touch action of starting a post with photo.

12.1
-----
* Improve messages when updates to user account details fail because of server logic, for exanple email being used for another account.
* Improved text import from other apps, such as Bear or Ulysses 🥰
* Reader: fixed issue where empty state buttons were not functional.

12.0
-----
* Redesigned Notices
* Changed offline error messages to be less disruptive.
* Resolved a defect in the new Site Creation flow where the site preview address bar could be edited.
* Made it easier to find a domain for your new site, by moving the best match to the top of the search results.

11.9
------
* Quick Start v2: After creating a new site with WordPress.com there are more tutorials available, now including tips to improve growth.
* Quick Start will also be suggested less often, but when it's more likely to be helpful.
* Added connection error alert in Sharing screen.
* Increased padding at the bottom of the share extension's editor, to make typing a longer post a bit more comfortable.
* Removes the white background color applied to the site icon on the site details screen.
* Updated No Results View illustration and copy displayed on connectivity issue.
* Enhanced Site Creation flow for smarter, more personalized sites.<|MERGE_RESOLUTION|>--- conflicted
+++ resolved
@@ -1,11 +1,8 @@
 19.2
 -----
-<<<<<<< HEAD
 * [*] Site creation: Fixed bug where sites created within the app were not given the correct time zone, leading to post scheduling issues. [#17821]
-=======
 * [**] Some of the screens of the app has a new, fresh and more modern visual, including the initial one: My Site. [#17812]
 
->>>>>>> 50a0c89c
 
 19.1
 -----
