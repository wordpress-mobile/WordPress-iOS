22.0
-----
* [*] Remove large title in Reader and Notifications tabs. [#20271]
<<<<<<< HEAD
* [*] Reader: Change the following button cog icon. [#20274]
* [*] [Jetpack-only] Change the dark background color of toolbars and top tabs across the whole app. [#20278]
* [*] Change the Reader's navigation bar background color to match other screens. [#20278]
=======
* [*] [internal] Refactored the Core Data operations (saving the site data) after a new site is created. [#20270]
* [*] [internal] Refactored updating user role in the "People" screen on the "My Sites" tab. [#20244]
* [*] Reader: Change the following button cog icon. [#20274]
>>>>>>> cf9305f9
* [*] [internal] Refactor managing social connections and social buttons in the "Sharing" screen. [#20265]

21.9
-----
* [*] [internal] Refactored fetching posts in the Reader tab, including post related operations (i.e. like/unlike, save for later, etc.) [#20197]
* [**] Reader: Add a button in the post menu to block an author and stop seeing their posts. [#20193]
* [**] [Jetpack-only] Jetpack individual plugin support: Warns user about sites with only individual plugins not supporting all features of the app yet and gives the ability to install the full Jetpack plugin. [#20223]
* [**] [Jetpack-only] Help: Display the Jetpack app FAQ card on Help screen when switching from the WordPress app to the Jetpack app is complete. [#20232]
* [***] [Jetpack-only] Blaze: We added support for Blaze in the app. The user can now promote a post or page from the app to reach new audiences. [#20253]

21.8
-----
* [*] [WordPress-only] We have redesigned and simplified the landing screen. [#20061]
* [*] [internal] Refactored account related operations (i.e. log in and out of the app). [#19893]
* [*] [internal] Refactored comment related operations (i.e. like a comment, reply to a post or comment).
* [*] [internal] Refactored how reader topics are fetched from the database. [#20129]
* [*] [internal] Refactored blog related operations (i.e. loading blogs of the logged in account, updating blog settings). [#20047]
* [*] Reader: Add ability to block a followed site. [#20053]
* [*] Reader: Add ability to report a post's author. [#20064]
* [*] [internal] Refactored the topic related features in the Reader tab (i.e. following, unfollowing, and search). [#20150]
* [*] Fix inaccessible block settings within the unsupported block editor [https://github.com/WordPress/gutenberg/pull/48435]

21.7
-----
* [*] [Jetpack-only] Fixed an issue where stats were not displaying latest data when the system date rolls over to the next day while the app is in background. [#19989]
* [*] [Jetpack-only] Hide Scan Login Code when logged into an account with 2FA. [#19567]
* [**] [Jetpack-only] Blogging Prompts: add the ability to answer previous prompts, disable prompts, and other minor enhancements. [#20055]

21.6
-----
* [*] Fix a layout issue impacting the "No media matching your search" empty state message of the Media Picker screen.  [#19820]
* [**] [internal] Refactor saving changes in the "Account Settings" page. [#19910]
* [*] The Migration flow doesn't complete automatically if the user interrupts the migration mid flow. [#19888]
* [**] [internal] Refactored fetching blog editor settings. [#19915]
* [*] [Jetpack-only] The Migration flow doesn't complete automatically if the user interrupts the migration mid flow. [#19888]
* [***] [Jetpack-only] Stats Insights Update. Helps you understand how your content is performing and what’s resonating with your audience. [#19909]
* [***] [internal] Delete all the activity logs after logging out. [#19930]
* [*] [Jetpack-only] Fixed an issue where Stats Followers details did not update on Pull-to-refresh in the Stats Followers Details screen [#19935]
* [**] Refactored loading WP.com plans. [#19949]
* [*] Resolve an edge case that was causing the user to be stuck in the "Onboading Questions" screen. [#19791]
* [*] [Jetpack-only] Tweak Migration Screens UI when fonts are enlarged. [#19944]

21.5.1
-----
* [*] [Jetpack-only] Fixed a bug where the Login flow was restarting every time the app enters the foreground. [#19961]

21.5
-----
* [***] [internal] A significant refactor to the app’s architecture was made to allow for the new simplified UI. Regression testing on the app’s main flows is needed. [#19817]
* [**] [internal] Disable Story posts when Jetpack features are removed [#19823]
* [*] [internal] Editor: Only register core blocks when `onlyCoreBlocks` capability is enabled [https://github.com/wordpress-mobile/gutenberg-mobile/pull/5293]
* [**] [internal] Disable StockPhoto and Tenor media sources when Jetpack features are removed [#19826]
* [*] [Jetpack-only] Fixed a bug where analytics calls weren't synced to the user account. [#19926]

21.4
-----
* [*] Fixed an issue where publishing Posts and Pages could fail under certain conditions. [#19717]
* [*] Share extension navigation bar is no longer transparent [#19700]
* [***] [Jetpack-only] Adds a smooth, opt-in transition to the Jetpack app for users migrating from the WordPress app. [#19759]
* [***] You can now migrate your site content to the Jetpack app without a hitch. [#19759]
* [**] [internal] Upgrade React Native from 0.66.2 to 0.69.4 [https://github.com/wordpress-mobile/gutenberg-mobile/pull/5193]
* [*] [internal] When a user migrates to the Jetpack app and allows notifications, WordPress app notifications are disabled. [#19616, #19611, #19590]
* [*] Reader now scrolls to the top if the tab bar button is tapped. [#19769]
* [*] [Internal] Update WordPressShared, WordPressKit, and WordPressAuthenticator to their latest versions. [#19643]

21.3
-----
* [*] Fixed a minor UI issue where the segmented control under My SIte was being clipped when "Home" is selected. [#19595]
* [*] Fixed an issue where the site wasn't removed and the app wasn't refreshed after disconnecting the site from WordPress.com. [#19634]
* [*] [internal] Fixed an issue where Jetpack extensions were conflicting with WordPress extensions. [#19665]

21.2
-----
* [*] [internal] Refactored fetching posts in the Reader tab. [#19539]
* [*] Fixed an issue where the message "No media matching your search" for the media picker is not visible [#19555]

21.1
-----
* [**] [Jetpack-only] We added a new landing screen with a cool animation that responds to device motion! [#19251, #19264, #19277, #19381, #19404, #19410, #19432, #19434, #19442, #19443, #19468, #19469]
* [*] [internal] Database access change: the 'new Core Data context structure' feature flag is turned on by default. [#19433]
* [***] [Jetpack-only] Widgets are now on Jetpack. Find Today, This Week, and All Time Widgets to display your Stats on your home screen. [#19479]
* [*] Block Editor: Fixed iOS Voice Control support within Image block captions. [https://github.com/WordPress/gutenberg/pull/44850]
* [***] Dropped support for iOS 13. Now supporting iOS 14.0 and above. [#19509]

21.0
-----
* [*] Fixed an issue where the cached notifications are retained after logging out of WordPress.com account [#19360]
* [**] [Jetpack-only] Added a share extension. Now users can share content to Jetpack through iOS's share sheet. This was previously only available on the WordPress app. [#19383]
* [*] Update launch screen. [#19341]
* [*] [Jetpack-only] Add ability to set custom app icon for Jetpack app. [#19378]
* [**] [Jetpack-only] Added a "Save as Draft" extension. Now users can save content to Jetpack through iOS's share sheet. This was previously only available on the WordPress app. [#19414]
* [**] [Jetpack-only] Enables Rich Notifications for the Jetpack app. Now we display more details on most of the push notifications. This was previously only available on the WordPress app. [#19415]
* [*] Reader: Comment Details have been redesigned. [#19387]
* [*] [internal] A refactor in weekly roundup notification scheduler. [#19422]
* [*] [internal] A low level database refactor around fetching cards in the Reader tab. [#19427]
* [*] Stories: Fixed an issue where the keyboard would overlap with the publish dialog in landscape. [#19350]
* [*] [internal] A refactor in fetch Reader posts and their comments. [#19458]
* [*] Fixed an issue where the navigation bar becomes invisible when swiping back to Login Prologue screen.  [#19461]

20.9
-----
* [*] Login Flow: Provide ability for user to cancel login WP.com flow when already logged in to a self-hosted site [#19349]
* [*] [WordPress-only] Powered by Jetpack banner: Fixed an edge case where some scroll views could momentarily become unresponsive to touch. [#19369]
* [*] [Jetpack-only] Weekly roundup: Adds support for weekly roundup notifications to the Jetpack app. [#19364]
* [*] Fixed an issue where the push notifications prompt button would overlap on iPad. [#19304]
* [*] Story Post: Fixed an issue where deleting one image in a story draft would cause the following image not to load. [#16966]
* [*] Fixed an issue where the no result label on the side menu is oversize on iPad. [#19305]
* [*] [internal] Various low level database refactors around posts, pages, and comments. [#19353, #19363, #19386]

20.8
-----
* [*] User Mention: When replying to a post or a comment, sort user-mentions suggestions by prefix first then alphabetically. [#19218]
* [*] User Mention: Fixed an issue where the user-mentions suggestions were disappearing after expanding/collapsing the reply field. [#19248]
* [***] [internal] Update Sentry, our crash monitoring tool, to its latest major version [#19315]

20.7
-----
* [*] [Jetpack-only] Block Editor: Update link colors in action sheets from green to blue [https://github.com/WordPress/gutenberg/pull/42996]
* [*] Jetpack Social: Rebrand Publicize to Jetpack Social [https://github.com/wordpress-mobile/WordPress-iOS/pull/19262]

20.6
-----
* [*] [Jetpack-only] Recommend App: you can now share the Jetpack app with your friends. [#19174]
* [*] [Jetpack-only] Feature Announcements: new features are highlighted via the What's New modals. [#19176]
* [**] [Jetpack-only] Self-hosted sites: enables logging in via a self-hosted site / adding a self-hosted site [#19194]
* [*] Pages List: Fixed an issue where the app would freeze when opening the pages list if one of the featured images is a GIF. [#19184]
* [*] Stats: Fixed an issue where File Downloads section was being displayed for Jetpack sites even though it's not supported. [#19200]

20.5
-----
* [*] [Jetpack-only] Block Editor: Makes some small changes to the editor's accent colours for consistency. [#19113]
* [*] User Mention: Split the suggestions list into a prominent section and a regular section. [#19064]
* [*] Use larger thumbnail previews for recommended themes during site creation [https://github.com/wordpress-mobile/WordPress-iOS/pull/18972]
* [***] [internal] Block Editor: List block: Adds support for V2 behind a feature flag [https://github.com/WordPress/gutenberg/pull/42702]
* [**] Fix for Referrers Card Not Showing Search Engine Details [https://github.com/wordpress-mobile/WordPress-iOS/pull/19158]
* [*] WeeklyRoundupBackgroundTask - format notification body [https://github.com/wordpress-mobile/WordPress-iOS/pull/19144]

20.4
-----
* [*] Site Creation: Fixed a bug in the design picker where the horizontal position of designs could be reset. [#19020]
* [*] [internal] Block Editor: Add React Native FastImage [https://github.com/WordPress/gutenberg/pull/42009]
* [*] Block Editor: Inserter displays block collections [https://github.com/WordPress/gutenberg/pull/42405]
* [*] Block Editor: Fix incorrect spacing within Image alt text footnote [https://github.com/WordPress/gutenberg/pull/42504]
* [***] Block Editor: Gallery and Image block - Performance improvements [https://github.com/WordPress/gutenberg/pull/42178]
* [**] [WP.com and Jetpack sites with VideoPress] Prevent validation error when viewing VideoPress markup within app [https://github.com/Automattic/jetpack/pull/24548]
* [*] [internal] Add Jetpack branding elements (badges and banners) [#19007, #19040, #19049, #19059, #19062, #19065, #19071, #19073, #19103, #19074, #19085, #19094, #19102, #19104]

20.3
-----
* [*] Stories: Fixed a crash that could occur when adding multiple items to a Story post. [#18967]
* [*] User Mention: When replying to a post or a comment, the post author or comment author shows up at the top of the suggestions list. [#18979]
* [*] Block Editor: Fixed an issue where the media picker search query was being retained after dismissing the picker and opening it again. [#18980]
* [*] Block Editor: Add 'Insert from URL' option to Video block [https://github.com/WordPress/gutenberg/pull/41493]
* [*] Block Editor: Image block copies the alt text from the media library when selecting an item [https://github.com/WordPress/gutenberg/pull/41839]
* [*] Block Editor: Introduce "block recovery" option for invalid blocks [https://github.com/WordPress/gutenberg/pull/41988]

20.2
-----
* [*] Preview: Post preview now resizes to account for device orientation change. [#18921]
* [***] [Jetpack-only] Enables QR Code Login scanning from the Me menu. [#18904]
* [*] Reverted the app icon back to Cool Blue. Users can reselect last month's icon in Me > App Settings > App Icon if they'd like. [#18934]

20.1
-----
* [*] Notifications: Fixed an issue where the first notification opened in landscape mode was not scrollable. [#18823]
* [*] Site Creation: Enhances the design selection screen with recommended designs. [#18740]
* [***] [Jetpack-only] Introducing blogging prompts. Build a writing habit and support creativity with a periodic prompt for inspiration. [#18860]
* [**] Follow Conversation: A tooltip has been added to highlight the follow conversation feature. [#18848]
* [*] [internal] Block Editor: Bump react-native-gesture-handler to version 2.3.2. [#18742]
* [*] People Management: Fixed a crash that can occur when loading the People view. [#18907]

20.0
-----
* [*] Quick Start: The "Get to know the WordPress app" card has a fresh new look [#18688, #18747]
* [*] Block Editor: A11y: Improve text read by screen readers for BottomSheetSelectControl [https://github.com/WordPress/gutenberg/pull/41036]
* [*] Block Editor: Add 'Insert from URL' option to Image block [https://github.com/WordPress/gutenberg/pull/40334]
* [*] App Settings: refreshed the UI with updated colors for Media Cache Size controls, Clear Spot Index row button, and Clear Siri Shortcut Suggestions row button. From destructive (red color) to standard and brand colors. [#18636]
* [*] [internal] Quick Start: Fixed an issue where the Quick Start modal was not displayed after login if the user's default tab is Home. [#18721]
* [*] Quick Start: The Next Steps modal has a fresh new look [#18711]
* [*] [internal] Quick Start: Fixed a couple of layout issues with the Quick Start notices when rotating the device. [#18758]

19.9
-----
* [*] Site Settings: we fixed an issue that prevented the site title to be updated when it changed in Site Settings [#18543]
* [*] Media Picker: Fixed an issue where the empty state view was being displayed incorrectly. [#18471]
* [*] Quick Start: We are now showing a different set of Quick Start tasks for existing sites and new sites. The existing sites checklist includes new tours such as: "Check your notifications" and "Upload photos or videos".  [#18395, #18412, #18443, #18471]
* [*] Site Creation: we fixed an issue where the navigation buttons were not scaling when large fonts were selected on the device [#18559]
* [**] Block Editor: Cover Block: Improve color contrast between background and text [https://github.com/wordpress-mobile/gutenberg-mobile/pull/4808]
* [***] Block Editor: Add drag & drop blocks feature [https://github.com/wordpress-mobile/gutenberg-mobile/pull/4832]
* [*] Block Editor: Gallery block: Fix broken "Link To" settings and add "Image Size" settings [https://github.com/wordpress-mobile/gutenberg-mobile/pull/4841]
* [*] Block Editor: Unsupported Block Editor: Prevent WordPress.com tour banner from displaying. [https://github.com/wordpress-mobile/gutenberg-mobile/pull/4820]
* [*] Widgets: we fixed an issue where text appeared flipped in rtl languages [#18567]
* [*] Stats: we fixed a crash that occurred sometimes in Stats [#18613]
* [*] Posts list: we fixed an issue where the create button was not shown on iPad in split screen [#18609]

19.8
-----
* [**] Self hosted sites are not restricted by video length during media uploads [https://github.com/wordpress-mobile/WordPress-iOS/pull/18414]
* [*] [internal] My Site Dashboard: Made some changes to the code architecture of the dashboard. The majority of the changes are related to the posts cards. It should have no visible changes but could cause regressions. Please test it by creating/trashing drafts and scheduled posts and testing that they appear correctly on the dashboard. [#18405]
* [*] Quick Start: Updated the Stats tour. The tour can now be accessed from either the dashboard or the menu tab. [#18413]
* [*] Quick Start: Updated the Reader tour. The tour now highlights the Discover tab and guides users to follow topics via the Settings screen. [#18450]
* [*] [internal] Quick Start: Deleted the Edit your homepage tour. [#18469]
* [*] [internal] Quick Start: Refactored some code related to the tasks displayed in the Quick Start Card and the Quick Start modal. It should have no visible changes but could cause regressions. [#18395]
* [**] Follow Conversation flow now enables in-app notifications by default. They were updated to be opt-out rather than opt-in. [#18449]
* [*] Block Editor: Latest Posts block: Add featured image settings [https://github.com/WordPress/gutenberg/pull/39257]
* [*] Block Editor: Prevent incorrect notices displaying when switching between HTML-Visual mode quickly [https://github.com/WordPress/gutenberg/pull/40415]
* [*] Block Editor: Embed block: Fix inline preview cut-off when editing URL [https://github.com/WordPress/gutenberg/pull/35326]
* [*] Block Editor: Prevent gaps shown around floating toolbar when using external keyboard [https://github.com/WordPress/gutenberg/pull/40266]
* [**] We'll now ask users logging in which area of the app they'd like to focus on to build towards a more personalized experience. [#18385]

19.7
-----
* [*] a11y: VoiceOver has been improved on the Menus view and now announces changes to ordering. [#18155]
* [*] Notifications list: remove comment Trash swipe action. [#18349]
* [*] Web previews now abide by safe areas when a toolbar is shown [#18127]
* [*] Site creation: Adds a new screen asking the user the intent of the site [#18367]
* [**] Block Editor: Quote block: Adds support for V2 behind a feature flag [https://github.com/WordPress/gutenberg/pull/40133]
* [**] Block Editor: Update "add block" button's style in default editor view [https://github.com/WordPress/gutenberg/pull/39726]
* [*] Block Editor: Remove banner error notification on upload failure [https://github.com/WordPress/gutenberg/pull/39694]
* [*] My Site: display site name in My Site screen nav title [#18373]
* [*] [internal] Site creation: Adds a new screen asking the user the name of the site [#18280]

19.6
-----
* [*] Enhances the exit animation of notices. [#18182]
* [*] Media Permissions: display error message when using camera to capture photos and media permission not given [https://github.com/wordpress-mobile/WordPress-iOS/pull/18139]
* [***] My Site: your My Site screen now has two tabs, "Menu" and "Home". Under "Home", you'll find contextual cards with some highlights of whats going on with your site. Check your drafts or scheduled posts, your today's stats or go directly to another section of the app. [#18240]
* [*] [internal] Site creation: Adds a new screen asking the user the intent of the site [#18270]

19.5
-----
* [*] Improves the error message shown when trying to create a new site with non-English characters in the domain name [https://github.com/wordpress-mobile/WordPress-iOS/pull/17985]
* [*] Quick Start: updated the design for the Quick Start cell on My Site [#18095]
* [*] Reader: Fixed a bug where comment replies are misplaced after its parent comment is moderated [#18094]
* [*] Bug fix: Allow keyboard to be dismissed when the password field is focused during WP.com account creation.
* [*] iPad: Fixed a bug where the current displayed section wasn't selected on the menu [#18118]
* [**] Comment Notifications: updated UI and functionality to match My Site Comments. [#18141]
* [*] Block Editor: Add GIF badge for animated GIFs uploaded to Image blocks [https://github.com/WordPress/gutenberg/pull/38996]
* [*] Block Editor: Small refinement to media upload errors, including centering and tweaking copy. [https://github.com/wordpress-mobile/gutenberg-mobile/pull/4597]
* [*] Block Editor: Fix issue with list's starting index and the order [https://github.com/WordPress/gutenberg/pull/39354]
* [*] Quick Start: Fixed a bug where a user creating a new site is displayed a quick start tour containing data from their presviously active site.

19.4
-----
* [*] Site Creation: Fixed layout of domain input field for RTL languages. [#18006]
* [*] [internal] The FAB (blue button to create posts/stories/pages) creation/life cycle was changed [#18026]
* [*] Stats: we fixed a variety of performance issues in the Insight screen. [#17926, #17936, #18017]
* [*] Stats: we re-organized the default view in Insights, presenting more interesting data at a glance [#18072]
* [*] Push notifications will now display rich media when long pressed. [#18048]
* [*] Weekly Roundup: We made some further changes to try and ensure that Weekly Roundup notifications are showing up for everybody who's enabled them [#18029]
* [*] Block editor: Autocorrected Headings no longer apply bold formatting if they weren't already bold. [#17844]
* [***] Block editor: Support for multiple color palettes [https://github.com/wordpress-mobile/gutenberg-mobile/pull/4588]
* [**] User profiles: Fixed issue where the app wasn't displaying any of the device photos which the user had granted the app access to.

19.3
-----
* [*] Site previews: Reduced visual flickering when previewing sites and templates. [#17861]
* [*] Stats: Scroll to new Insights card when added. [#17894]
* [*] Add "Copy Link" functionality to Posts List and Pages List [#17911]
* [*] [Jetpack-only] Enables the ability to use and create WordPress.com sites, and enables the Reader tab. [#17914, #17948]
* [*] Block editor: Additional error messages for media upload failures. [#17971]
* [**] Adds animated Gif support in notifications and comments [#17981]

19.2
-----
* [*] Site creation: Fixed bug where sites created within the app were not given the correct time zone, leading to post scheduling issues. [#17821]
* [*] Block editor: Replacing the media for an image set as featured prompts to update the featured image [https://github.com/wordpress-mobile/gutenberg-mobile/pull/3930]
* [***] Block editor: Font size and line-height support for text-based blocks used in block-based themes [https://github.com/wordpress-mobile/gutenberg-mobile/pull/4519]
* [**] Some of the screens of the app has a new, fresh and more modern visual, including the initial one: My Site. [#17812]
* [**] Notifications: added a button to mark all notifications in the selected filter as read. [#17840]
* [**] People: you can now manage Email Followers on the People section! [#17854]
* [*] Stats: fix navigation between Stats tab. [#17856]
* [*] Quick Start: Fixed a bug where a user logging in via a self-hosted site not connected to Jetpack would see Quick Start when selecting "No thanks" on the Quick Start prompt. [#17855]
* [**] Threaded comments: comments can now be moderated via a drop-down menu on each comment. [#17888]
* [*] Stats: Users can now add a new Insights card from the navigation bar. [#17867]
* [*] Site creation: The checkbox that appears when choosing a design no longer flickers when toggled. [#17868]

19.1
-----
* [*] Signup: Fixed bug where username selection screen could be pushed twice. [#17624]
* [**] Reader post details Comments snippet: added ability to manage conversation subscription and notifications. [#17749]
* [**] Accessibility: VoiceOver and Dynamic Type improvements on Activity Log and Schedule Post calendars [#17756, #17761, #17780]
* [*] Weekly Roundup: Fix a crash which was preventing weekly roundup notifications from appearing [#17765]
* [*] Self-hosted login: Improved error messages. [#17724]
* [*] Share Sheet from Photos: Fix an issue where certain filenames would not upload or render in Post [#16773]
* [*] Block editor: Fixed an issue where video thumbnails could show when selecting images, and vice versa. [#17670]
* [**] Media: If a user has only enabled limited device media access, we now show a prompt to allow the user to change their selection. [#17795]
* [**] Block editor: Fix content justification attribute in Buttons block [https://github.com/wordpress-mobile/gutenberg-mobile/pull/4451]
* [*] Block editor: Hide help button from Unsupported Block Editor. [https://github.com/wordpress-mobile/gutenberg-mobile/pull/4352]
* [*] Block editor: Add contrast checker to text-based blocks [https://github.com/wordpress-mobile/gutenberg-mobile/pull/4357]
* [*] Block editor: Fix missing translations of color settings [https://github.com/wordpress-mobile/gutenberg-mobile/pull/4479]
* [*] Block editor: Highlight text: fix applying formatting for non-selected text [https://github.com/wordpress-mobile/gutenberg-mobile/pull/4471]
* [***] Self-hosted sites: Fixed a crash when saving media and no Internet connection was available. [#17759]
* [*] Publicize: Fixed an issue where a successful login was not automatically detected when connecting a Facebook account to Publicize. [#17803]

19.0
-----
* [**] Video uploads: video upload is now limited to 5 minutes per video on free plans. [#17689]
* [*] Block editor: Give multi-line block names central alignment in inserter [https://github.com/wordpress-mobile/gutenberg-mobile/pull/4343]
* [**] Block editor: Fix missing translations by refactoring the editor initialization code [https://github.com/wordpress-mobile/gutenberg-mobile/pull/4332]
* [**] Block editor: Add Jetpack and Layout Grid translations [https://github.com/wordpress-mobile/gutenberg-mobile/pull/4359]
* [**] Block editor: Fix text formatting mode lost after backspace is used [https://github.com/wordpress-mobile/gutenberg-mobile/pull/4423]
* [*] Block editor: Add missing translations of unsupported block editor modal [https://github.com/wordpress-mobile/gutenberg-mobile/pull/4410]
* [**] Time zone suggester: we have a new time zone selection screen that suggests the time zone based on the device, and improves search. [#17699]
* [*] Added the "Share WordPress with a friend" row back to the Me screen. [#17748]
* [***] Updated default app icon. [#17793]

18.9
-----
* [***] Reader Comments: Updated comment threads with a new design and some new capabilities. [#17659]
* [**] Block editor: Fix issue where editor doesn't auto-scroll so you can see what is being typed. [https://github.com/wordpress-mobile/gutenberg-mobile/pull/4299]
* [*] Block editor: Preformatted block: Fix an issue where the background color is not showing up for standard themes. [https://github.com/wordpress-mobile/gutenberg-mobile/pull/4292]
* [**] Block editor: Update Gallery Block to default to the new format and auto-convert old galleries to the new format. [https://github.com/wordpress-mobile/gutenberg-mobile/pull/4315]
* [***] Block editor: Highlight text: Enables color customization for specific text within a Paragraph block. [https://github.com/wordpress-mobile/gutenberg-mobile/pull/4175]
* [**] Reader post details: a Comments snippet is now displayed after the post content. [#17650]

18.8
-----
* [*] Added a new About screen, with links to rate the app, share it with others, visit our Twitter profile, view our other apps, and more. [https://github.com/orgs/wordpress-mobile/projects/107]
* [*] Editor: Show a compact notice when switching between HTML or Visual mode. [https://github.com/wordpress-mobile/WordPress-iOS/pull/17521]
* [*] Onboarding Improvements: Need a little help after login? We're here for you. We've made a few changes to the login flow that will make it easier for you to start managing your site or create a new one. [#17564]
* [***] Fixed crash where uploading image when offline crashes iOS app. [#17488]
* [***] Fixed crash that was sometimes triggered when deleting media. [#17559]
* [***] Fixes a crasher that was sometimes triggered when seeing the details for like notifications. [#17529]
* [**] Block editor: Add clipboard link suggestion to image block and button block. [https://github.com/WordPress/gutenberg/pull/35972]
* [*] Block editor: Embed block: Include link in block settings. [https://github.com/wordpress-mobile/gutenberg-mobile/pull/4189]
* [**] Block editor: Fix tab titles translation of inserter menu. [https://github.com/wordpress-mobile/gutenberg-mobile/pull/4248]
* [**] Block editor: Gallery block: When a gallery block is added, the media options are auto opened for v2 of the Gallery block. [https://github.com/wordpress-mobile/gutenberg-mobile/pull/4277]
* [*] Block editor: Media & Text block: Fix an issue where the text font size would be bigger than expected in some cases. [https://github.com/wordpress-mobile/gutenberg-mobile/pull/4252]

18.7
-----
* [*] Comment Reply: updated UI. [#17443, #17445]
* [***] Two-step Authentication notifications now require an unlocked device to approve or deny them.
* [***] Site Comments: Updated comment details with a fresh new look and capability to display rich contents. [#17466]
* [**] Block editor: Image block: Add ability to quickly link images to Media Files and Attachment Pages [https://github.com/wordpress-mobile/gutenberg-mobile/pull/3971]
* [**] Block editor: Fixed a crash that could occur when copying lists from Microsoft Word. [https://github.com/wordpress-mobile/gutenberg-mobile/pull/4174]
* [***] Fixed an issue where trying to upload an image while offline crashes the app. [#17488]

18.6
-----
* [**] Comments: Users can now follow conversation via notifications, in addition to emails. [#17363]
* [**] Block editor: Block inserter indicates newly available block types [https://github.com/wordpress-mobile/gutenberg-mobile/pull/4047]
* [*] Reader post comments: fixed an issue that prevented all comments from displaying. [#17373]
* [**] Stats: added Reader Discover nudge for sites with low traffic in order to increase it. [#17349, #17352, #17354, #17377]
* [**] Block editor: Search block - Text and background color support [https://github.com/wordpress-mobile/gutenberg-mobile/pull/4127]
* [*] Block editor: Fix Embed Block loading glitch with resolver resolution approach [https://github.com/wordpress-mobile/gutenberg-mobile/pull/4146]
* [*] Block editor: Fixed an issue where the Help screens may not respect an iOS device's notch. [https://github.com/wordpress-mobile/gutenberg-mobile/pull/4110]
* [**] Block editor: Block inserter indicates newly available block types [https://github.com/wordpress-mobile/gutenberg-mobile/pull/4047]
* [*] Block editor: Add support for the Mark HTML tag [https://github.com/wordpress-mobile/gutenberg-mobile/pull/4162]
* [*] Stats Insights: HTML tags no longer display in post titles. [#17380]

18.5
-----
* [**] Block editor: Embed block: Include Jetpack embed variants. [https://github.com/wordpress-mobile/gutenberg-mobile/pull/4008]
* [*] Fixed a minor visual glitch on the pre-publishing nudge bottom sheet. [https://github.com/wordpress-mobile/WordPress-iOS/pull/17300]
* [*] Improved support for larger text sizes when choosing a homepage layout or page layout. [#17325]
* [*] Site Comments: fixed an issue that caused the lists to not refresh. [#17303]
* [*] Block editor: Embed block: Fix inline preview cut-off when editing URL [https://github.com/wordpress-mobile/gutenberg-mobile/pull/4072]
* [*] Block editor: Embed block: Fix URL not editable after dismissing the edit URL bottom sheet with empty value [https://github.com/wordpress-mobile/gutenberg-mobile/pull/4094]
* [**] Block editor: Embed block: Detect when an embeddable URL is pasted into an empty paragraph. [https://github.com/wordpress-mobile/gutenberg-mobile/pull/4048]
* [**] Block editor: Pullquote block - Added support for text and background color customization [https://github.com/WordPress/gutenberg/pull/34451]
* [**] Block editor: Preformatted block - Added support for text and background color customization [https://github.com/wordpress-mobile/gutenberg-mobile/pull/4071]
* [**] Stats: added Publicize and Blogging Reminders nudges for sites with low traffic in order to increase it. [#17142, #17261, #17294, #17312, #17323]
* [**] Fixed an issue that made it impossible to log in when emails had an apostrophe. [#17334]

18.4
-----
* [*] Improves our user images download logic to avoid synchronization issues. [#17197]
* [*] Fixed an issue where images point to local URLs in the editor when saving a post with ongoing uploads. [#17157]
* [**] Embed block: Add the top 5 specific embed blocks to the Block inserter list. [https://github.com/wordpress-mobile/gutenberg-mobile/pull/3995]
* [*] Embed block: Fix URL update when edited after setting a bad URL of a provider. [https://github.com/wordpress-mobile/gutenberg-mobile/pull/4002]
* [**] Users can now contact support from inside the block editor screen. [https://github.com/wordpress-mobile/gutenberg-mobile/pull/3975]
* [**] Block editor: Help menu with guides about how to work with blocks [#17265]

18.3
-----
* [*] Fixed a bug on Reader that prevented Saved posts to be removed
* [*] Share Extension: Allow creation of Pages in addition to Posts. [#16084]
* [*] Updated the wording for the "Posts" and "Pages" entries in My Site screen [https://github.com/wordpress-mobile/WordPress-iOS/pull/17156]
* [**] Fixed a bug that prevented sharing images and videos out of your site's media library. [#17164]
* [*] Fixed an issue that caused `Follow conversation by email` to not appear on some post's comments. [#17159]
* [**] Block editor: Embed block: Enable WordPress embed preview [https://github.com/wordpress-mobile/gutenberg-mobile/pull/3853]
* [**] Block editor: Embed block: Add error bottom sheet with retry and convert to link actions. [https://github.com/wordpress-mobile/gutenberg-mobile/pull/3921]
* [**] Block editor: Embed block: Implemented the No Preview UI when an embed is successful, but we're unable to show an inline preview [https://github.com/wordpress-mobile/gutenberg-mobile/pull/3927]
* [*] Block editor: Embed block: Add device's locale to preview content [https://github.com/wordpress-mobile/gutenberg-mobile/pull/3788]
* [*] Block editor: Column block: Translate column width's control labels [https://github.com/wordpress-mobile/gutenberg-mobile/pull/3952]
* [**] Block editor: Embed block: Enable embed preview for Instagram and Vimeo providers. [https://github.com/wordpress-mobile/gutenberg-mobile/pull/3918]

18.2
-----
* [internal] Fixed an issue where source and platform tags were not added to a Zendesk ticket if the account has no blogs. [#17084]
* [*] Set the post formats to have 'Standard' first and then alphabetized the remaining items. [#17074]
* [*] Fixed wording of theme customization screen's menu bar by using "Activate" on inactive themes. [#17060]
* [*] Added pull-to-refresh to My Site. [#17089]
* [***] Weekly Roundup: users will receive a weekly notification that presents a summary of the activity on their most used sites [#17066, #17116]
* [**] Site Comments: when editing a Comment, the author's name, email address, and web address can now be changed. [#17111]
* [**] Block editor: Enable embed preview for a list of providers (for now only YouTube and Twitter) [https://github.com/WordPress/gutenberg/pull/34446]
* [***] Block editor: Add Inserter Block Search [https://github.com/WordPress/gutenberg/pull/33237]

18.1
-----
* [*] Reader: Fixes an issue where the top of an article could be cropped after rotating a device. [#17041]
* [*] Posts Settings: Removed deprecated Location feature. [#17052]
* [**] Added a time selection feature to Blogging Reminders: users can now choose at what time they will receive the reminders [#17024, #17033]
* [**] Block editor: Embed block: Add "Resize for smaller devices" setting. [https://github.com/wordpress-mobile/gutenberg-mobile/pull/3753]
* [**] Account Settings: added the ability to close user account.
* [*] Users can now share WordPress app with friends. Accessible from Me and About screen. [#16995]

18.0
-----
* [*] Fixed a bug that would make it impossible to scroll the plugins the first time the plugin section was opened.
* [*] Resolved an issue where authentication tokens weren't be regenerated when disabled on the server. [#16920]
* [*] Updated the header text sizes to better support large texts on Choose a Domain and Choose a Design flows. [#16923]
* [internal] Made a change to how Comment content is displayed. Should be no visible changes, but could cause regressions. [#16933]
* [internal] Converted Comment model properties to Swift. Should be no functional changes, but could cause regressions. [#16969, #16980]
* [internal] Updated GoogleSignIn to 6.0.1 through WordPressAuthenticator. Should be no visible changes, but could cause regression in Google sign in flow. [#16974]
* [internal] Converted Comment model properties to Swift. Should be no functional changes, but could cause regressions. [#16969]
* [*] Posts: Ampersands are correctly decoded in publishing notices instead of showing as HTML entites. [#16972]
* [***] Adjusted the image size of Theme Images for more optimal download speeds. [#16914]
* [*] Comments and Notifications list are now displayed with a unified design. [#16985]
* [*] Block editor: Add a "featured" banner and ability to set or remove an image as featured. [https://github.com/wordpress-mobile/gutenberg-mobile/pull/3449]

17.9
-----
* [internal] Redirect Terms and service to open the page in an external web view [#16907]
* [internal] Converted Comment model methods to Swift. Should be no functional changes, but could cause regressions. [#16898, #16905, #16908, #16913]
* [*] Enables Support for Global Style Colors with Full Site Editing Themes [#16823]
* [***] Block editor: New Block: Embed block. [https://github.com/wordpress-mobile/gutenberg-mobile/pull/3727]

17.8
-----
* [*] Authors and Contributors can now view a site's Comments via My Site > Comments. [#16783]
* [*] [Jetpack-only] Fix bugs when tapping to notifications
* [*] Fixed some refresh issues with the site follow buttons in the reader. [#16819]
* [*] Block editor: Update loading and failed screens for web version of the editor [https://github.com/wordpress-mobile/gutenberg-mobile/pull/3573]
* [*] Block editor: Handle floating keyboard case - Fix issue with the block selector on iPad. [https://github.com/wordpress-mobile/gutenberg-mobile/pull/3687]
* [**] Block editor: Added color/background customization for text blocks. [https://github.com/WordPress/gutenberg/pull/33250]

17.7
-----
* [***] Added blogging reminders. Choose which days you'd like to be reminded, and we'll send you a notification prompting you to post on your site
* [** Does not apply to Jetpack app] Self hosted sites that do not use Jetpack can now manage (install, uninstall, activate, and deactivate) their plugins [#16675]
* [*] Upgraded the Zendesk SDK to version 5.3.0
* [*] You can now subscribe to conversations by email from Reader lists and articles. [#16599]
* [*] Block editor: Tablet view fixes for inserter button. [https://github.com/wordpress-mobile/gutenberg-mobile/pull/3602]
* [*] Block editor: Tweaks to the badge component's styling, including change of background color and reduced padding. [https://github.com/wordpress-mobile/gutenberg-mobile/pull/3642]
* [***] Block editor: New block Layout grid. [https://github.com/wordpress-mobile/gutenberg-mobile/pull/3513]
* [*] Fixed an issue where the SignUp flow could not be dismissed sometimes. [#16824]

17.6
-----
* [**] Reader Post details: now shows a summary of Likes for the post. Tapping it displays the full list of Likes. [#16628]
* [*] Fix notice overlapping the ActionSheet that displays the Site Icon controls. [#16579]
* [*] Fix login error for WordPress.org sites to show inline. [#16614]
* [*] Disables the ability to open the editor for Post Pages [#16369]
* [*] Fixed an issue that could cause a crash when moderating Comments. [#16645]
* [*] Fix notice overlapping the ActionSheet that displays the QuickStart Removal. [#16609]
* [*] Site Pages: when setting a parent, placeholder text is now displayed for pages with blank titles. [#16661]
* [***] Block Editor: Audio block now available on WP.com sites on the free plan. [https://github.com/wordpress-mobile/gutenberg-mobile/pull/3523]
* [**] You can now create a Site Icon for your site using an emoji. [#16670]
* [*] Fix notice overlapping the ActionSheet that displays the More Actions in the Editor. [#16658]
* [*] The quick action buttons will be hidden when iOS is using a accessibility font sizes. [#16701]
* [*] Block Editor: Improve unsupported block message for reusable block. [https://github.com/wordpress-mobile/gutenberg-mobile/pull/3621]
* [**] Block Editor: Fix incorrect block insertion point after blurring the post title field. [https://github.com/wordpress-mobile/gutenberg-mobile/pull/3640]
* [*] Fixed a crash when sharing photos to WordPress [#16737]

17.5
-----
* [*] Fixed a crash when rendering the Noticons font in rich notification. [#16525]
* [**] Block Editor: Audio block: Add Insert from URL functionality. [https://github.com/wordpress-mobile/gutenberg-mobile/pull/3031]
* [***] Block Editor: Slash command to insert new blocks. [https://github.com/wordpress-mobile/gutenberg-mobile/pull/3250]
* [**] Like Notifications: now displays all users who liked a post or comment. [#15662]
* [*] Fixed a bug that was causing some fonts to become enormous when large text was enabled.
* [*] Fixed scrolling and item selection in the Plugins directory. [#16087]
* [*] Improved large text support in the blog details header in My Sites. [#16521]
* [***] Block Editor: New Block: Reusable block. [https://github.com/wordpress-mobile/gutenberg-mobile/pull/3490]
* [***] Block Editor: Add reusable blocks to the block inserter menu. [https://github.com/wordpress-mobile/gutenberg-mobile/pull/3054]
* [*] Fixed a bug where the web version of the editor did not load when using an account created before December 2018. [#16586]

17.4
-----
* [**] A new author can be chosen for Posts and Pages on multi-author sites. [#16281]
* [*] Fixed the Follow Sites Quick Start Tour so that Reader Search is highlighted. [#16391]
* [*] Enabled approving login authentication requests via push notification while the app is in the foreground. [#16075]
* [**] Added pull-to-refresh to the My Site screen when a user has no sites. [#16241]
* [***] Fixed a bug that was causing uploaded videos to not be viewable in other platforms. [#16548]

17.3
-----
* [**] Fix issue where deleting a post and selecting undo would sometimes convert the content to the classic editor. [#16342]
* [**] Fix issue where restoring a post left the restored post in the published list even though it has been converted to a draft. [#16358]
* [**] Fix issue where trashing a post converted it to Classic content. [#16367]
* [**] Fix issue where users could not leave the username selection screen due to styling issues. [#16380]
* [*] Comments can be filtered to show the most recent unreplied comments from other users. [#16215]
* [*] Fixed the background color of search fields. [#16365]
* [*] Fixed the navigation bar color in dark mode. [#16348]
* [*] Fix translation issues for templates fetched on the site creation design selection screen. [#16404]
* [*] Fix translation issues for templates fetched on the page creation design selection screen. [#16404]
* [*] Fix translation issue for the Choose button on the template preview in the site creation flow. [#16404]
* [***]  Block Editor: New Block: Search Block [#https://github.com/wordpress-mobile/gutenberg-mobile/pull/3210]
* [**]  Block Editor: The media upload options of the Image, Video and Gallery block automatically opens when the respective block is inserted. [https://github.com/wordpress-mobile/gutenberg-mobile/pull/2700]
* [**]  Block Editor: The media upload options of the File and Audio block automatically opens when the respective block is inserted. [https://github.com/wordpress-mobile/gutenberg-mobile/pull/3399]
* [*]  Block Editor: Remove visual feedback from non-interactive bottom-sheet cell sections [https://github.com/wordpress-mobile/gutenberg-mobile/pull/3404]
* [*]  Block Editor: Fixed an issue that was causing the featured image badge to be shown on images in an incorrect manner. [https://github.com/wordpress-mobile/gutenberg-mobile/pull/3494]


17.2
-----

* [**] Added transform block capability [https://github.com/wordpress-mobile/gutenberg-mobile/pull/3321]
* [*] Fixed an issue where some author display names weren't visible for self-hosted sites. [#16297]
* [***] Updated custom app icons. [#16261]
* [**] Removed Site Switcher in the Editor
* [*] a11y: Bug fix: Allow stepper cell to be selected by screenreader [https://github.com/wordpress-mobile/gutenberg-mobile/pull/3362]
* [*] Image block: Improve text entry for long alt text. [https://github.com/WordPress/gutenberg/pull/29670]
* [***] New Block: Jetpack contact info. [https://github.com/wordpress-mobile/gutenberg-mobile/pull/3340]

17.1
-----

* [*] Reordered categories in page layout picker [#16156]
* [*] Added preview device mode selector in the page layout previews [#16141]
* [***] Block Editor: Improved the accessibility of range and step-type block settings. [https://github.com/wordpress-mobile/gutenberg-mobile/pull/3255]
* [**] Block Editor: Added Contact Info block to sites on WPcom or with Jetpack version >= 8.5.
* [**] We updated the app's color scheme with a brighter new blue used throughout. [#16213, #16207]
* [**] We updated the login prologue with brand new content and graphics. [#16159, #16177, #16185, #16187, #16200, #16217, #16219, #16221, #16222]
* [**] We updated the app's color scheme with a brighter new blue used throughout. [#16213, #16207]
* [**] Updated the app icon to match the new color scheme within the app. [#16220]
* [*] Fixed an issue where some webview navigation bar controls weren't visible. [#16257]

17.0
-----
* [internal] Updated Zendesk to latest version. Should be no functional changes. [#16051]
* [*] Reader: fixed an issue that caused unfollowing external sites to fail. [#16060]
* [*] Stats: fixed an issue where an error was displayed for Latest Post Summary if the site had no posts. [#16074]
* [*] Fixed an issue where password text on Post Settings was showing as black in dark mode. [#15768]
* [*] Added a thumbnail device mode selector in the page layout, and use a default setting based on the current device. [#16019]
* [**] Comments can now be filtered by status (All, Pending, Approved, Trashed, or Spam). [#15955, #16110]
* [*] Notifications: Enabled the new view milestone notifications [#16144]
* [***] We updated the app's design, with fresh new headers throughout and a new site switcher in My Site. [#15750]

16.9
-----
* [*] Adds helper UI to Choose a Domain screen to provide a hint of what a domain is. [#15962]
* [**] Site Creation: Adds filterable categories to the site design picker when creating a WordPress.com site, and includes single-page site designs [#15933]
* [**] The classic editor will no longer be available for new posts soon, but this won’t affect editing any existing posts or pages. Users should consider switching over to the Block Editor now. [#16008]
* [**] Reader: Added related posts to the bottom of reader posts
* [*] Reader: We redesigned the recommended topics section of Discover
* [*] Reader: Added a way to discover new topics from the Manage Topics view
* [*] P2 users can create and share group invite links via the Invite Person screen under the People Management feature. [#16005]
* [*] Fixed an issue that prevented searching for plugins and the Popular Plugins section from appearing: [#16070]
* [**] Stories: Fixed a video playback issue when recording on iPhone 7, 8, and SE devices. [#16109]
* [*] Stories: Fixed a video playback issue when selecting an exported Story video from a site's library. [#16109]

16.8.1
-----

* [**] Stories: Fixed an issue which could remove content from a post when a new Story block was edited. [#16059]

16.8
-----
* [**] Prevent deleting published homepages which would have the effect of breaking a site. [#15797]
* [**] Prevent converting published homepage to a draft in the page list and settings which would have the effect of breaking a site. [#15797]
* [*] Fix app crash when device is offline and user visits Notification or Reader screens [#15916]
* [*] Under-the-hood improvements to the Reader Stream, People Management, and Sharing Buttons [#15849, #15861, #15862]
* [*] Block Editor: Fixed block mover title wording for better clarity from 'Move block position' to 'Change block position'. [https://github.com/wordpress-mobile/gutenberg-mobile/pull/3049]
* [**] Block Editor: Add support for setting Cover block focal point. [https://github.com/wordpress-mobile/gutenberg-mobile/pull/3028]
* [**] Prevent converting published homepage to a draft in the page list and editor's status settings which would have the effect of breaking a site. [#15797]
* [*] Prevent selection of unpublished homepages the homepage settings which would have the effect of breaking a site. [#15885]
* [*] Quick Start: Completing a step outside of a tour now automatically marks it as complete. [#15712]
* [internal] Site Comments: updated UI. Should be no functional changes. [#15944]
* [***] iOS 14 Widgets: new This Week Widgets to display This Week Stats in your home screen. [#15844]
* [***] Stories: There is now a new Story post type available to quickly and conveniently post images and videos to your blog.

16.7
-----
* [**] Site Creation: Adds the option to choose between mobile, tablet or desktop thumbnails and previews in the home page design picker when creating a WordPress.com site [https://github.com/wordpress-mobile/WordPress-iOS/pull/15688]
* [*] Block Editor: Fix issue with uploading media after exiting the editor multiple times [https://github.com/wordpress-mobile/WordPress-iOS/pull/15656].
* [**] Site Creation: Enables dot blog subdomains for each site design. [#15736]
* [**] Reader post card and post details: added ability to mark a followed post as seen/unseen. [#15638, #15645, #15676]
* [**] Reader site filter: show unseen post count. [#15581]
* [***] Block Editor: New Block: Audio [https://github.com/wordpress-mobile/gutenberg-mobile/pull/2854, https://github.com/wordpress-mobile/gutenberg-mobile/pull/3070]
* [**] Block Editor: Add support for setting heading anchors [https://github.com/wordpress-mobile/gutenberg-mobile/pull/2947]
* [**] Block Editor: Disable Unsupported Block Editor for Reusable blocks [https://github.com/wordpress-mobile/gutenberg-mobile/pull/3067]
* [**] Block Editor: Add proper handling for single use blocks such as the more block [https://github.com/wordpress-mobile/gutenberg-mobile/pull/3042]
* [*] Reader post options: fixed an issue where the options in post details did not match those on post cards. [#15778]
* [***] iOS 14 Widgets: new All Time Widgets to display All Time Stats in your home screen. [#15771, #15794]
* [***] Jetpack: Backup and Restore is now available, depending on your sites plan you can now restore your site to a point in time, or download a backup file. [https://github.com/wordpress-mobile/WordPress-iOS/issues/15191]
* [***] Jetpack: For sites that have Jetpack Scan enabled you will now see a new section that allows you to scan your site for threats, as well as fix or ignore them. [https://github.com/wordpress-mobile/WordPress-iOS/issues/15190]
* [**] Block Editor: Make inserter long-press options "add to beginning" and "add to end" always available. [https://github.com/wordpress-mobile/gutenberg-mobile/pull/3074]
* [*] Block Editor: Fix crash when Column block width attribute was empty. [https://github.com/WordPress/gutenberg/pull/29015]

16.6
-----
* [**] Activity Log: adds support for Date Range and Activity Type filters. [https://github.com/wordpress-mobile/WordPress-iOS/issues/15192]
* [*] Quick Start: Removed the Browse theme step and added guidance for reviewing pages and editing your Homepage. [#15680]
* [**] iOS 14 Widgets: new Today Widgets to display your Today Stats in your home screen.
* [*] Fixes an issue where the submit button was invisible during the domain registration flow.

16.5
-----

* [*] In the Pages screen, the options to delete posts are styled to reflect that they are destructive actions, and show confirmation alerts. [#15622]
* [*] In the Comments view, overly-large twemoji are sized the same as Apple's emoji. [#15503]
* [*] Reader 'P2s': added ability to filter by site. [#15484]
* [**] Choose a Domain will now return more options in the search results, sort the results to have exact matches first, and let you know if no exact matches were found. [#15482]
* [**] Page List: Adds duplicate page functionality [#15515]
* [*] Invite People: add link to user roles definition web page. [#15530]
* [***] Block Editor: Cross-post suggestions are now available by typing the + character (or long-pressing the toolbar button labelled with an @-symbol) in a post on a P2 site [#15139]
* [***] Block Editor: Full-width and wide alignment support for Columns (https://github.com/wordpress-mobile/gutenberg-mobile/pull/2919)
* [**] Block Editor: Image block - Add link picker to the block settings and enhance link settings with auto-hide options (https://github.com/wordpress-mobile/gutenberg-mobile/pull/2841)
* [*] Block Editor: Fix button link setting, rel link will not be overwritten if modified by the user (https://github.com/wordpress-mobile/gutenberg-mobile/pull/2894)
* [**] Block Editor: Added move to top/bottom when long pressing on respective block movers (https://github.com/wordpress-mobile/gutenberg-mobile/pull/2872)
* [**] Reader: Following now only shows non-P2 sites. [#15585]
* [**] Reader site filter: selected filters now persist while in app.[#15594]
* [**] Block Editor: Fix crash in text-based blocks with custom font size [https://github.com/WordPress/gutenberg/pull/28121]

16.4
-----

* [internal] Removed unused Reader files. Should be no functional changes. [#15414]
* [*] Adjusted the search box background color in dark mode on Choose a domain screen to be full width. [https://github.com/wordpress-mobile/WordPress-iOS/pull/15419]
* [**] Added shadow to thumbnail cells on Site Creation and Page Creation design pickers to add better contrast [https://github.com/wordpress-mobile/WordPress-iOS/pull/15418]
* [*] For DotCom and Jetpack sites, you can now subscribe to comments by tapping the "Follow conversation" button in the Comments view. [#15424]
* [**] Reader: Added 'P2s' stream. [#15442]
* [*] Add a new P2 default site icon to replace the generic default site icon. [#15430]
* [*] Block Editor: Fix Gallery block uploads when the editor is closed. [#15457]
* [*] Reader: Removes gray tint from site icons that contain transparency (located in Reader > Settings > Followed sites). [#15474]
* [*] Prologue: updates site address button to say "Enter your existing site address" to reduce confusion with site creation actions. [#15481]
* [**] Posts List: Adds duplicate post functionality [#15460]
* [***] Block Editor: New Block: File [https://github.com/wordpress-mobile/gutenberg-mobile/pull/2835]
* [*] Reader: Removes gray tint from site icons that contain transparency (located in Reader > Settings > Followed sites).
* [*] Block Editor: Remove popup informing user that they will be using the block editor by default [#15492]
* [**] Fixed an issue where the Prepublishing Nudges Publish button could be cut off smaller devices [#15525]

16.3
-----
* [***] Login: Updated to new iOS 14 pasteboard APIs for 2FA auto-fill. Pasteboard prompts should be less intrusive now! [#15454]
* [***] Site Creation: Adds an option to pick a home page design when creating a WordPress.com site. [multiple PRs](https://github.com/search?q=repo%3Awordpress-mobile%2FWordPress-iOS+++repo%3Awordpress-mobile%2FWordPress-iOS-Shared+repo%3Awordpress-mobile%2FWordPressUI-iOS+repo%3Awordpress-mobile%2FWordPressKit-iOS+repo%3Awordpress-mobile%2FAztecEditor-iOS+is%3Apr+closed%3A%3C2020-11-17+%22Home+Page+Picker%22&type=Issues)

* [**] Fixed a bug where @-mentions didn't work on WordPress.com sites with plugins enabled [#14844]
* [***] Site Creation: Adds an option to pick a home page design when creating a WordPress.com site. [multiple PRs](https://github.com/search?q=repo%3Awordpress-mobile%2FWordPress-iOS+++repo%3Awordpress-mobile%2FWordPress-iOS-Shared+repo%3Awordpress-mobile%2FWordPressUI-iOS+repo%3Awordpress-mobile%2FWordPressKit-iOS+repo%3Awordpress-mobile%2FAztecEditor-iOS+is%3Apr+closed%3A%3C2020-11-30+%22Home+Page+Picker%22&type=Issues)
* [*] Fixed an issue where `tel:` and `mailto:` links weren't launching actions in the webview found in Reader > post > more > Visit. [#15310]
* [*] Reader bug fix: tapping a telephone, sms or email link in a detail post in Reader will now respond with the correct action. [#15307]
* [**] Block Editor: Button block - Add link picker to the block settings [https://github.com/WordPress/gutenberg/pull/26206]
* [***] Block Editor: Adding support for selecting different unit of value in Cover and Columns blocks [https://github.com/WordPress/gutenberg/pull/26161]
* [*] Block Editor: Fix theme colors syncing with the editor [https://github.com/WordPress/gutenberg/pull/26821]
* [*] My Site > Settings > Start Over. Correcting a translation error in the detailed instructions on the Start Over view. [#15358]

16.2
-----
* [**] Support contact email: fixed issue that prevented non-alpha characters from being entered. [#15210]
* [*] Support contact information prompt: fixed issue that could cause the app to crash when entering email address. [#15210]
* [*] Fixed an issue where comments viewed in the Reader would always be italicized.
* [**] Jetpack Section - Added quick and easy access for all the Jetpack features (Stats, Activity Log, Jetpack and Settings) [#15287].
* [*] Fixed a display issue with the time picker when scheduling posts on iOS 14. [#15392]

16.1
-----
* [***] Block Editor: Adds new option to select from a variety of predefined page templates when creating a new page for a Gutenberg site.
* [*] Fixed an issue that was causing the refresh control to show up on top of the list of sites. [https://github.com/wordpress-mobile/WordPress-iOS/pull/15136]
* [***] The "Floating Action Button" now appears on the list of posts and pages for quick and convenient creation. [https://github.com/wordpress-mobile/WordPress-iOS/pull/15149l]

16.0
-----
* [***] Block Editor: Full-width and wide alignment support for Video, Latest-posts, Gallery, Media & text, and Pullquote block. [https://github.com/wordpress-mobile/gutenberg-mobile/pull/2605]
* [***] Block Editor: Fix unsupported block bottom sheet is triggered when device is rotated. [https://github.com/wordpress-mobile/gutenberg-mobile/pull/2710]
* [***] Block Editor: Unsupported Block Editor: Fixed issue when cannot view or interact with the classic block on Jetpack site. [https://github.com/wordpress-mobile/gutenberg-mobile/pull/2709]
* [**] Reader: Select interests is now displayed under the Discover tab. [#15097]
* [**] Reader: The reader now displays site recommendations in the Discover feed [#15116]
* [***] Reader: The new redesigned Reader detail shows your post as beautiful as ever. And if you add a featured image it would be twice as beautiful! [#15107]

15.9
-----
* [*] Fixed issue that caused duplicate views to be displayed when requesting a login link. [#14975]
* [internal] Modified feature flags that show unified Site Address, Google, Apple, WordPress views and iCloud keychain login. Could cause regressions. [#14954, #14969, #14970, #14971, #14972]
* [*] Fixed an issue that caused page editor to become an invisible overlay. [#15012]
* [**] Block Editor: Increase tap-target of primary action on unsupported blocks. [https://github.com/wordpress-mobile/gutenberg-mobile/pull/2608]
* [***] Block Editor: On Jetpack connected sites, Unsupported Block Editor can be enabled via enabling Jetpack SSO setting directly from within the missing block alert. [https://github.com/wordpress-mobile/gutenberg-mobile/pull/2610]
* [***] Block Editor: Add support for selecting user's post when configuring the link [https://github.com/wordpress-mobile/gutenberg-mobile/pull/2484]
* [*] Reader: Fixed an issue that resulted in no action when tapping a link with an anchor. [#15027]
* [***] Block Editor: Unsupported Block Editor: Fixed issue when cannot view or interact with the classic block on Jetpack sites [https://github.com/wordpress-mobile/gutenberg-mobile/issues/2695]

15.8
-----
* [*] Image Preview: Fixes an issue where an image would be incorrectly positioned after changing device orientation.
* [***] Block Editor: Full-width and wide alignment support for Group, Cover and Image block [https://github.com/wordpress-mobile/gutenberg-mobile/pull/2559]
* [**] Block Editor: Add support for rounded style in Image block [https://github.com/wordpress-mobile/gutenberg-mobile/pull/2591]
* [*] Fixed an issue where the username didn't display on the Signup Epilogue after signing up with Apple and hiding the email address. [#14882]
* [*] Login: display correct error message when the max number of failed login attempts is reached. [#14914]
* [**] Block Editor: Fixed a case where adding a block made the toolbar jump [https://github.com/WordPress/gutenberg/pull/24573]

15.7
-----
* [**] Updated UI when connecting a self-hosted site from Login Epilogue, My Sites, and Post Signup Interstitial. (#14742)
* [**] You can now follow conversations for P2 sites
* [**] Block Editor: Block settings now immediately reflect changes from menu sliders.
* [**] Simplified authentication and updated UI.(#14845, #14831, #14825, #14817).
       Now when an email address is entered, the app automatically determines the next step and directs the user accordingly. (i.e. signup or login with the appropriate login view).
* [**] Added iCloud Keychain login functionality. (#14770)
* [***] Reader: We’re introducing a new Reader experience that allows users to tailor their Discover feed to their chosen interests.
* [*] Media editing: Reduced memory usage when marking up an image, which could cause a crash.
* [**] Block Editor: Fixed Dark Mode transition for editor menus.

15.6
-----
* [***] Block Editor: Fixed empty text fields on RTL layout. Now they are selectable and placeholders are visible.
* [**] Block Editor: Add settings to allow changing column widths
* [**] Block Editor: Media editing support in Gallery block.
* [**] Updated UI when logging in with a Site Address.
* [**] Updated UI when logging in/signing up with Apple.
* [**] Updated UI when logging in/signing up with Google.
* [**] Simplified Google authentication. If signup is attempted with an existing WordPress account, automatically redirects to login. If login is attempted without a matching WordPress account, automatically redirects to signup.
* [**] Fixes issue where the stats were not updating when switching between sites in My Sites.
* [*] Block Editor: Improved logic for creating undo levels.
* [*] Social account login: Fixed an issue that could have inadvertently linked two social accounts.

15.5
-----
* [*] Reader: revamped UI for your site header.
* [***] Block Editor: New feature for WordPress.com and Jetpack sites: auto-complete username mentions. An auto-complete popup will show up when the user types the @ character in the block editor.
* [*] Block Editor: Media editing support in Cover block.
* [*] Block Editor: Fixed a bug on the Heading block, where a heading with a link and string formatting showed a white shadow in dark mode.

15.4
-----
 * [**] Fixes issue where the new page editor wouldn't always show when selected from the "My Site" page on iOS versions 12.4 and below.
 * [***] Block Editor: Media editing support in Media & Text block.
 * [***] Block Editor: New block: Social Icons
 * [*] Block Editor: Cover block placeholder is updated to allow users to start the block with a background color
 * [**] Improved support for the Classic block to give folks a smooth transition from the classic editor to the block editor

15.3
-----
* [***] Block Editor: Adds Copy, Cut, Paste, and Duplicate functionality to blocks
* [***] Block Editor: Users can now individually edit unsupported blocks found in posts or pages. Not available on selfhosted sites or sites defaulting to classic editor.
* [*] Block Editor: Improved editor loading experience with Ghost Effect.

15.2
----
* [*] Block editor: Display content metrics information (blocks, words, characters count).
* [*] Fixed a crash that results in navigating to the block editor quickly after logging out and immediately back in.
* [***] Reader content improved: a lot of fixes in how the content appears when you're reading a post.
* [**] A site's title can now be changed by tapping on the title in the site detail screen.
* [**] Added a new Quick Start task to set a title for a new site.
* [**] Block editor: Add support for customizing gradient type and angle in Buttons and Cover blocks.

-----

15.1
-----
* [**] Block Editor: Add support to upload videos to Cover Blocks after the editor has closed.
* [*] Block Editor: Display the animation of animated GIFs while editing image blocks.
* [**] Block editor: Adds support for theme colors and gradients.
* [*] App Settings: Added an app-level toggle for light or dark appearance.
* [*] Fix a bug where the Latest Post date on Insights Stats was being calculated incorrectly.
* Block editor: [*] Support for breaking out of captions/citation authors by pressing enter on the following blocks: image, video, gallery, quote, and pullquote.
* Block editor: [**] Adds editor support for theme defined colors and theme defined gradients on cover and button blocks.
* [*] Fixed a bug where "Follow another site" was using the wrong steps in the "Grow Your Audience" Quick Start tour.
* [*] Fix a bug where Quick Start completed tasks were not communicated to VoiceOver users.
* [**] Quick Start: added VoiceOver support to the Next Steps section.
* [*] Fixed a bug where the "Publish a post" Quick Start tour didn't reflect the app's new information architecture
* [***] Free GIFs can now be added to the media library, posts, and pages.
* [**] You can now set pages as your site's homepage or posts page directly from the Pages list.
* [**] Fixed a bug that prevented some logins via 'Continue with Apple'.
* [**] Reader: Fixed a bug where tapping on the more menu may not present the menu
* [*] Block editor: Fix 'Take a Photo' option failing after adding an image to gallery block

15.0
-----
* [**] Block editor: Fix media upload progress when there's no connection.
* [*] Fix a bug where taking a photo for your user gravatar got you blocked in the crop screen.
* Reader: Updated card design
* [internal] Logging in via 'Continue with Google' has changes that can cause regressions. See https://git.io/Jf2LF for full testing details.
* [***] Block Editor: New block: Verse
* [***] Block Editor: Trash icon that is used to remove blocks is moved to the new menu reachable via ellipsis button in the block toolbar
* [**] Block Editor: Add support for changing overlay color settings in Cover block
* [**] Block Editor: Add enter/exit animation in FloatingToolbar
* [**] Block Editor: Block toolbar can now collapse when the block width is smaller than the toolbar content
* [**] Block Editor: Tooltip for page template selection buttons
* [*] Block Editor: Fix merging of text blocks when text had active formatting (bold, italic, strike, link)
* [*] Block Editor: Fix button alignment in page templates and make strings consistent
* [*] Block Editor: Add support for displaying radial gradients in Buttons and Cover blocks
* [*] Block Editor: Fix a bug where it was not possible to add a second image after previewing a post
* [internal] Signing up via 'Continue with Google' has changes that can cause regressions. See https://git.io/JfwjX for full testing details.
* My Site: Add support for setting the Homepage and Posts Page for a site.

14.9
-----
* Streamlined navigation: now there are fewer and better organized tabs, posting shortcuts and more, so you can find what you need fast.
* My Site: the "Add Posts and Pages" features has been moved. There is a new "Floating Action Button" in "My Site" that lets you create a new post or page without having to navigate to another screen.
* My Site: the "Me" section has been moved. There is a new button on the top right of "My Site" that lets you access the "Me" section from there.
* Reader: revamped UI with a tab bar that lets you quickly switch between sections, and filtering and settings panes to easily access and manage your favorite content.
* [internal] the "Change Username" on the Signup Epilogue screen has navigation changes that can cause regressions. See https://git.io/JfGnv for testing details.
* [internal] the "3 button view" (WP.com email, Google, SIWA, Site Address) presented after pressing the "Log In" button has navigation changes that can cause regressions. See https://git.io/JfZUV for testing details.
* [**] Support the superscript and subscript HTML formatting on the Block Editor and Classic Editor.
* [**] Block editor: Support for the pullquote block.
* [**] Block editor: Fix the icons and buttons in Gallery, Paragraph, List and MediaText block on RTL mode.
* [**] Block editor: Update page templates to use new blocks.
* [**] Block editor: Fix a crash when uploading new videos on a video block.
* [**] Block Editor: Add support for changing background and text color in Buttons block
* [internal] the "enter your password" screen has navigation changes that can cause regressions. See https://git.io/Jfl1C for full testing details.
* Support the superscript and subscript HTML formatting on the Block Editor and Classic Editor.
* [***] You can now draw on images to annotate them using the Edit image feature in the post editor.
* [*] Fixed a bug on the editors where changing a featured image didn't trigger that the post/page changed.

14.8.1
-----
* Fix adding and removing of featured images to posts.

14.8
-----
* Block editor: Prefill caption for image blocks when available on the Media library
* Block editor: New block: Buttons. From now you’ll be able to add the individual Button block only inside the Buttons block
* Block editor: Fix bug where whitespaces at start of text blocks were being removed
* Block editor: Add support for upload options in Cover block
* Block editor: Floating toolbar, previously located above nested blocks, is now placed at the bottom of the screen
* Block editor: Fix the icons in FloatingToolbar on RTL mode
* Block editor: Fix Quote block so it visually reflects selected alignment
* Block editor: Fix bug where buttons in page templates were not rendering correctly on web
* Block editor: Remove Subscription Button from the Blog template since it didn't have an initial functionality and it is hard to configure for users.
* [internal] the "send magic link" screen has navigation changes that can cause regressions. See https://git.io/Jfqiz for testing details.
* Updated UI for Login and Signup epilogues.
* Fixes delayed split view resizing while rotating your device.

14.7
-----
* Classic Editor: Fixed action sheet position for additional Media sources picker on iPad
* [internal] the signup flow using email has code changes that can cause regressions. See https://git.io/JvALZ for testing details.
* [internal] Notifications tab should pop to the root of the navigation stack when tapping on the tab from within a notification detail screen. See https://git.io/Jvxka for testing details.
* Classic and Block editor: Prefill caption for image blocks when available on the Media library.
* [internal] the "login by email" flow and the self-hosted login flow have code changes that can cause regressions. See https://git.io/JfeFN for testing details.
* Block editor: Disable ripple effect in all BottomSheet's controls.
* Block editor: New block: Columns
* Block editor: New starter page template: Blog
* Block editor: Make Starter Page Template picker buttons visible only when the screen height is enough
* Block editor: Fix a bug which caused to show URL settings modal randomly when changing the device orientation multiple times during the time Starter Page Template Preview is open
* [internal] the login by email flow and the self-hosted login flow have code changes that can cause regressions. See https://git.io/JfeFN for testing details.
* Updated the appearance of the login and signup buttons to make signup more prominent.
* [internal] the navigation to the "login by site address" flow has code changes that can cause regressions. See https://git.io/JfvP9 for testing details.
* Updated site details screen title to My Site, to avoid duplicating the title of the current site which is displayed in the screen's header area.
* You can now schedule your post, add tags or change the visibility before hitting "Publish Now" — and you don't have to go to the Post Settings for this!

* Login Epilogue: fixed issue where account information never stopped loading for some self-hosted sites.
* Updated site details screen title to My Site, to avoid duplicating the title of the current site which is displayed in the screen's header area.

14.6
-----
* [internal] the login flow with 2-factor authentication enabled has code changes that can cause regressions. See https://git.io/Jvdil for testing details.
* [internal] the login and signup Magic Link flows have code changes that could cause regressions. See https://git.io/JvSD6 and https://git.io/Jvy4P for testing details.
* [internal] the login and signup Magic Link flows have code changes that can cause regressions. See https://git.io/Jvy4P for testing details.
* [internal] the login and signup Continue with Google flows have code changes that can cause regressions. See https://git.io/JvypB for testing details.
* Notifications: Fix layout on screens with a notch.
* Post Commenting: fixed issue that prevented selecting an @ mention suggestion.
* Fixed an issue that could have caused the app to crash when accessing Site Pages.
* Site Creation: faster site creation, removed intermediate steps. Just select what kind of site you'd like, enter the domain name and the site will be created.
* Post Preview: Increase Post and Page Preview size on iPads running iOS 13.
* Block editor: Added the Cover block
* Block editor: Removed the dimming effect on unselected blocks
* Block editor: Add alignment options for Heading block
* Block editor: Implemented dropdown toolbar for alignment toolbar in Heading, Paragraph, Image, MediaText blocks
* Block Editor: When editing link settings, tapping the keyboard return button now closes the settings panel as well as closing the keyboard.
* Fixed a crash when a blog's URL became `nil` from a Core Data operation.
* Added Share action to the more menu in the Posts list
* Period Stats: fix colors when switching between light and dark modes.
* Media uploads from "Other Apps": Fixed an issue where the Cancel button on the document picker/browser was not showing up in Light Mode.
* Fix a crash when accessing Blog Posts from the Quick Actions button on iPads running iOS 12 and below.
* Reader post detail: fix colors when switching between light and dark modes.
* Fixed an issue where Continue with Apple button wouldn't respond after Jetpack Setup > Sign up flow completed.


14.5
-----
* Block editor: New block: Latest Posts
* Block editor: Fix Quote block's left border not being visible in Dark Mode
* Block editor: Added Starter Page Templates: when you create a new page, we now show you a few templates to get started more quickly.
* Block editor: Fix crash when pasting HTML content with embeded images on paragraphs
* Post Settings: Fix issue where the status of a post showed "Scheduled" instead of "Published" after scheduling before the current date.
* Stats: Fix background color in Dark Mode on wider screen sizes.
* Post Settings: Fix issue where the calendar selection may not match the selected date when site timezone differs from device timezone.
* Dark Mode fixes:
  - Border color on Search bars.
  - Stats background color on wider screen sizes.
  - Media Picker action bar background color.
  - Login and Signup button colors.
  - Reader comments colors.
  - Jetpack install flow colors.
* Reader: Fix toolbar and search bar width on wider screen sizes.
* Updated the Signup and Login Magic Link confirmation screen advising the user to check their spam/junk folder.
* Updated appearance of Google login/signup button.
* Updated appearance of Apple login/signup button.

14.4.1
-----
* Block Editor: Fix crash when inserting a Button Block.

14.4
-----
* Post Settings: Fixes the displayed publish date of posts which are to be immediately published.

14.3
-----
* Aztec and Block Editor: Fix the presentation of ordered lists with large numbers.
* Added Quick Action buttons on the Site Details page to access the most frequently used parts of a site.
* Block editor: Add support for changing image sizes in Image blocks
* Block editor: Add support for upload options in Gallery block
* Block editor: Added the Button block
* Block editor: Added the Group block
* Block editor: Add scroll support inside block picker and block settings
* Block editor: Fix issue where adding emojis to the post title added strong HTML elements to the title of the post
* Block editor: Fix issue where alignment of paragraph blocks was not always being respected when splitting the paragraph or reading the post's html content.
* Block editor: We’ve introduced a new toolbar that floats above the block you’re editing, which makes navigating your blocks easier — especially complex ones.

* Block editor: Add support for upload options in Gallery block
* Aztec and Block Editor: Fix the presentation of ordered lists with large numbers.
* Added Quick Action buttons on the Site Details page to access the most frequently used parts of a site.
* Post Settings: Adjusts the weekday symbols in the calendar depending on Regional settings.


14.2
-----
* Comment Editing: Fixed a bug that could cause the text selection to be on the wrong line
* Comments: Fixed an bug that could cause HTML markup to be displayed in the comment content
* Media editing: You can now crop, zoom in/out and rotate images that are inserted or being inserted in a post.
* Post Preview: Added a new Desktop preview mode on iPhone and Mobile preview on iPad when previewing posts or pages.
* Post Preview: Added new navigation, "Open in Safari" and Share options when previewing posts or pages.
* Block editor: Long-press Inserter icon to show options to add before/after
* Block editor: Retry displaying image when connectivity restores
* Block editor: Show an "Edit" button overlay on selected image blocks
* Block editor: Add support for image size options in the gallery block
* Signup and Login: signup or login via magic link now supports multiple email clients.
                    Tapping on the "Open Email" button will present a list of installed email client to choose from.
* Posts: Fixed a bug that could disable comments on a draft post when previewing that post.
* Reader: Fixed an issue where a new comment may not appear.
* Reader: Added Post Reblogging feature. You can now reblog a post from the reader to your site(s). There is a new "reblog" button in the post action bar.
          Tapping on it allows to choose the site where to post, and opens the editor of your choice with pre-populated content from the original post.
* Fixed a bug that was causing the app to crash when the user tapped "Retry" on Post List

14.1
-----
* Fixes a bug that could cause some web page previews to remain unauthenticated even after logging in.
* Stats: added a This Week widget to display Views for the past week.
* Block Editor: Reduced padding around text on Rich Text based blocks.
* Block Editor: New block "Shortcode". You can now create and edit Shortcode blocks in the editor.
* Publicize: connecting with Facebook is working again.
* Web Views: the title and button colors in the header of web views was grey, and is now white.

14.0
-----
* Stats: Updated default cards for the Insights view.
* Fixed a bug that displayed incorrect time stamps for scheduled posts.
* Post Settings: Added a new Calendar picker to select a Post's publish date
* Fixed bugs with the "Save as Draft" action extension's navigation bar colors and iPad sizing in iOS 13.
* Fixes appearance issues with navigation bar colors when logged out of the app.
* Fixed a bug that was causing the App to crash when the user tapped on certain notifications.
* Block Editor: Hide image size selection options when image is a url
* Block Editor: Fix displaying placeholder for images
* Block Editor: Fix crash on undo
* Block Editor: Fix styling on navigation UI
* Block Editor: Fix a focus issue
* Fixed a bug that displayed incorrect time stamps for scheduled posts.
* Post Settings: Added a new Calendar picker to select a Post's publish date
* Comment: Add ability to comment in fullscreen
* Stats: fixed issue that could cause incorrect Stats to be displayed when viewing Stats from a widget.
* Stats Today widgets: large numbers are now abbreviated.
* Fixed a bug where files imported from other apps were being renamed to a random name.
* Fixes a crash that could happen in the notifications tab.

13.9
-----
* Stats: added a Today widget to display All-Time stats.
* Block Editor: New block "Gallery". You can now create image galleries using WordPress Media library.
* Block Editor: Fix crash dismissing bottom-sheet after device rotation.
* Block Editor: Add support for changing Settings in the List Block.
* Block Editor: Add support for Video block settings.
* Quick Start: fixed issue that caused 'Follow other sites' tour to not be marked complete.
* Fixed a bug that was causing the App to crash when the user tapped on certain notifications.

13.8
-----
* When a post has an autosave, the autosave version can be loaded into the editor.
* Support: Fix issue that caused 'Message failed to send' error.
* WebView: Fix iOS 13 crash with popover.
* Fixed an issue where the Me screen would sometimes be blank.
* Block editor: New Spacer block to create white space between two blocks.
* Block editor: Images from Image Block can now be previewed full screen by tapping on them.
* Fixed an issue that caused logging in with a 2FA Google account to fail.
* Sign in with Apple: now supports logging in with 2FA enabled on linked WordPress accounts.
* Stats: Fixed issue that caused incorrect data to be displayed.

13.7
-----
* Updated the mobile apps blog address to a non-retired blog.
* Block editor: Added option to insert images from "Free Photo Library".
* Block editor: Fix issue where the keyboard would not capitalize sentences correctly on some cases
* Block editor: Add alignment to paragraph blocks
* Fixed a bug that made comment moderation fail on the first attempt for self-hosted sites.
* Stats Refresh: Stats will reload when the application will move to foreground state.
* Stats: each Period and Post stat now loads independently.
* Block editor: Added support for the preformatted block.
* Stats Today widget: updated design and enabled expanding.

* Block editor: Added option to insert images from "Free Photo Library" and "Other Apps".

13.6
-----
* Fixed a bug that was not submiting posts for review
* Better support for creating or editing posts while offline. Posts can be saved while offline and they will be automatically uploaded (or published) when the device is back online.
* Support: fix issue where issues could be created via Help Center search without setting a contact email.

* Me view: fix issue where view was blank when logging in with a self-hosted site.
* Block Editor: Added support for image alignment options.

13.5
-----
* Block editor: Fix issue when "New Photo Post" shortcut won't add the selected photo to the post.
* Block editor: Add Link Target (Open in new tab) to Image Block settings.
* Block editor: DarkMode improvements.
* Block editor: New block "Media & Text".
* Block Editor: Fix issue where the block inserter layout wasn't correct after device rotation.
* Dark Mode: General improvements
* Stats: each Insight stat now loads independently.
* Stats: added ability to customize Insights.

13.4.1
-----
Post Settings: Fixed a crash with featured image.
Removed Giphy as a media source due to changes in their SDK.

13.4
-----
* Sign In With Apple: if the Apple ID has been disconnected from the WordPress app, log out the account.
* Sign In With Apple: if the Apple ID has been disconnected from the WordPress app, log out the account on app launch.
* Dark Mode: General improvements
* Share Extension: Fixed the text view content inset

* Universal links: Pass back to Safari if we can't handle a URL.
* Sign In With Apple: fixed issue with re-logging in on an existing WP account.
* Block editor: Fix a bug on iOS 13.0 were tapping on a link opens Safari
* Block editor: Fix a link editing issue, where trying to add a empty link at the start of another link would remove the existing link.

13.3
-----
* Block editor: Add rich text styling to video captions
* Block editor: Blocks that would be replaced are now hidden when add block bottom sheet displays
* Block editor: Tapping on empty editor area now always inserts new block at end of post
* Block editor: Fixed a performance issue that caused a freeze in the editor with long text content.
* Dark Mode: Fixed colors in rich notifications
* Reader: Fixed issue with links opening while scrolling in reader posts and comments.

13.2
-----
* When Log In is selected, all available options are displayed.
* Shows an alert instead of showing a new screen for facebook publicize error.

13.1
-----
* Moved Notification Settings from the Me tab to the Notifications tab.
* Account Settings: added the ability to change the username.
* Stats: added File Downloads to period stats.
* Stats Periods: Fixed an issue that made the Post stats title button unable.
* Adds a Publish Now action to posts in the posts list.
* Stats Periods: Fixed a bug that affected the header date when the site and the device timezones were different.
* My Sites: Fixed a problem where some sites would appear duplicated.

* Stats Periods: Fixed an issue that made the Post stats title button unable.
* Stats Periods: Fixed a bug that affected the header date when the site and the device timezones were different.
* Adds a Publish Now action to posts in the posts list.
* My Sites: Fixed a problem where some sites would appear duplicated.

13.0
-----
* Stats: now use site timezone instead of device.
* Improved color scheme consistency.
* Post Stats: date bar no longer goes prior to earliest date available.
* Block editor: Adding a block from the post title now shows the add block here indicator.
* Block editor: Deselect post title any time a block is added
* Block editor: Auto-enabled upon first open of a block post, unless opted out in v12.9.
* Block editor: You can now enable and disable the block editor on a per-site basis.

12.9
-----
* Offline support: Create Post is now available from empty results view in offline mode.
* Post Preview: Displaying preview generation status in navigation bar instead of a
                blocking spinner.
* Block editor: Tapping on an empty editor area will create a new paragraph block
* Block editor: Fix content loss issue when loading unsupported blocks containing inner blocks.
* Block editor: Adding a block from the Post Title now inserts the block at the top of the Post.
* Stats Insights: Fixed issue that prevented some stats from showing for low volume sites.

12.8
-----
* Stats Insights: New two-column layout for Follower Totals stats.
* Stats Periods: Countries Map added in countries section.
* Updated copy for preview unavailable screen
* Stats Insights: New two-column layout for This Year stats.
* Stats Insights: added details option for This Year stats.
* Stats Insights: New two-column layout for Most Popular Time stats.
* Stats: modified appearance of empty charts.
* Stats Insights: Fixed issue where refreshing would sometimes clear the stats.
* Stats overview chart: Fixed issue with legend location on iOS 11.
* Stats Periods: Fixed crash when the Countries map displayed one country only
* Added a selection of user customizable app icons. Change it via Me > App Settings > App Icon.
* Update the app's colors using the Muriel color palette.
* Stats Periods detail views: Fixed an issue where rotation would truncate data.
* Stats Periods: Fixed an issue when a period interval was selected.

12.7
-----
* Block Editor: Video, Quote and More blocks are available now.
* Post Settings: Setting a Featured Image on a Post/Site should now work better in poor network conditions.
* Offline Improvements: Posts that failed to upload due to connectivity issues will be auto-uploaded.
* Block Editor: Copy/Paste of text with attributes( bold, italic, ...) will be respected on the editor.
* Block Editor: Updated color scheme.
* Block Editor: Nested lists are now available on the toolbar.
* Post Settings: Setting a Featured Image on a Post/Site should now work better in poor netowrk conditions.
* Stats Insights: New two-column layout for All-Time stats.
* Stats Insights: New two-column layout for Today stats.
* Post preview: Fixed issue with preview for self hosted sites not working.

12.6
-----
* Block Editor: Added UI to display a warning when a block has invalid content.
* Block Editor: Fixed issue with link settings where “Open in New Tab” was always OFF on open.
* Removed the limit of number of photos that can be shared from other apps.
* Account Settings Primary Site now shows the site domain if the site has no name.
* The app now launches a bit more quickly.
* Added a list of third-party library acknowledgements.
* Updated messaging experience for a reply upload result.
* Stats: Fixed an issue where chart axes may be formatted incorrectly in some locales.

12.5
-----
* Fixed Notices sometimes showing behind the keyboard
* Implemented Domain Credit feature
* Implemented auto saving a post on preview
* The app now launches a bit more quickly.
* Fixed broken images in posts created by the share extension.
* Deprecated local previews

12.4.1
------
* Copy/Paste from post contents to other apps is working again.

12.4
-----
* You can now mark notifications as unread with just a swipe.
* Fixed crash when searching Free Photo Library.
* Better URL validation when logging in with a self hosted site.
* Account Settings Primary Site now shows the site URL if the site has no name.
* Implemented incremental improvements to accessibility experience across the app.
* Updated error message when tag loading failed.

12.3
-----
* Images are now imported from TextBundle and TextPack files shared from other apps
* Added support for importing Markdown files shared from other apps
* Resolved a crash that might occur during the new Site Creation flow.
* Improved connectivity errors messaging in sharing screen.
* Quotes in Reader are now easier to read, thanks to a vertical bar on the left making them more visually distinct
* Fixed an issue where some text in Activity Log would show up in a wrong language
* Jetpack Remote Install: enabled the native feature to install and activate Jetpack on a self-hosted site

12.2
-----
* Draft preview now shows the remote version of the post.
* Initial support for importing TextBundle and TextPack from other apps.
* Support for lists in Gutenberg posts.
* Several UI details were polished in the Site Creation flow.

12.1
-----
* Improve messages when updates to user account details fail because of server logic, for exanple email being used for another account.
* Improved text import from other apps, such as Bear or Ulysses 🥰
* Added support on the editor for video elements that use the source elements. For example:
```<video alt="Another video with bunnies">
<source src="https://videos.files.wordpress.com/kUJmAcSf/bbb_sunflower_1080p_30fps_normal.mp4" type="video/mp4">
</video>```
* Block editor now supports the creation of posts with pre-inserted photos and the the 3touch action of starting a post with photo.

12.1
-----
* Improve messages when updates to user account details fail because of server logic, for exanple email being used for another account.
* Improved text import from other apps, such as Bear or Ulysses 🥰
* Reader: fixed issue where empty state buttons were not functional.

12.0
-----
* Redesigned Notices
* Changed offline error messages to be less disruptive.
* Resolved a defect in the new Site Creation flow where the site preview address bar could be edited.
* Made it easier to find a domain for your new site, by moving the best match to the top of the search results.

11.9
------
* Quick Start v2: After creating a new site with WordPress.com there are more tutorials available, now including tips to improve growth.
* Quick Start will also be suggested less often, but when it's more likely to be helpful.
* Added connection error alert in Sharing screen.
* Increased padding at the bottom of the share extension's editor, to make typing a longer post a bit more comfortable.
* Removes the white background color applied to the site icon on the site details screen.
* Updated No Results View illustration and copy displayed on connectivity issue.
* Enhanced Site Creation flow for smarter, more personalized sites.<|MERGE_RESOLUTION|>--- conflicted
+++ resolved
@@ -1,15 +1,12 @@
 22.0
 -----
 * [*] Remove large title in Reader and Notifications tabs. [#20271]
-<<<<<<< HEAD
 * [*] Reader: Change the following button cog icon. [#20274]
 * [*] [Jetpack-only] Change the dark background color of toolbars and top tabs across the whole app. [#20278]
 * [*] Change the Reader's navigation bar background color to match other screens. [#20278]
-=======
 * [*] [internal] Refactored the Core Data operations (saving the site data) after a new site is created. [#20270]
 * [*] [internal] Refactored updating user role in the "People" screen on the "My Sites" tab. [#20244]
 * [*] Reader: Change the following button cog icon. [#20274]
->>>>>>> cf9305f9
 * [*] [internal] Refactor managing social connections and social buttons in the "Sharing" screen. [#20265]
 
 21.9
