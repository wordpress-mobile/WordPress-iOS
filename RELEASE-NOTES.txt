21.7
-----
<<<<<<< HEAD
* [*] [Jetpack-only] Fixed an issue where stats were not displaying latest data when the system date rolls over to the next day while the app is in background. [#19989]
=======

>>>>>>> 95b61d16

21.6
-----
* [*] Fix a layout issue impacting the "No media matching your search" empty state message of the Media Picker screen.  [#19820]
* [**] [internal] Refactor saving changes in the "Account Settings" page. [#19910]
* [*] The Migration flow doesn't complete automatically if the user interrupts the migration mid flow. [#19888]
* [**] [internal] Refactored fetching blog editor settings. [#19915]
* [*] [Jetpack-only] The Migration flow doesn't complete automatically if the user interrupts the migration mid flow. [#19888]
* [***] [Jetpack-only] Stats Insights Update. Helps you understand how your content is performing and what’s resonating with your audience. [#19909]
* [***] [internal] Delete all the activity logs after logging out. [#19930]
* [*] [Jetpack-only] Fixed an issue where Stats Followers details did not update on Pull-to-refresh in the Stats Followers Details screen [#19935]
* [**] Refactored loading WP.com plans. [#19949]
* [*] Resolve an edge case that was causing the user to be stuck in the "Onboading Questions" screen. [#19791]
* [*] [Jetpack-only] Tweak Migration Screens UI when fonts are enlarged. [#19944]

21.5
-----
* [***] [internal] A significant refactor to the app’s architecture was made to allow for the new simplified UI. Regression testing on the app’s main flows is needed. [#19817]
* [**] [internal] Disable Story posts when Jetpack features are removed [#19823]
* [*] [internal] Editor: Only register core blocks when `onlyCoreBlocks` capability is enabled [https://github.com/wordpress-mobile/gutenberg-mobile/pull/5293]
* [**] [internal] Disable StockPhoto and Tenor media sources when Jetpack features are removed [#19826]
* [*] [Jetpack-only] Fixed a bug where analytics calls weren't synced to the user account. [#19926]

21.4
-----
* [*] Fixed an issue where publishing Posts and Pages could fail under certain conditions. [#19717]
* [*] Share extension navigation bar is no longer transparent [#19700]
* [***] [Jetpack-only] Adds a smooth, opt-in transition to the Jetpack app for users migrating from the WordPress app. [#19759]
* [***] You can now migrate your site content to the Jetpack app without a hitch. [#19759]
* [**] [internal] Upgrade React Native from 0.66.2 to 0.69.4 [https://github.com/wordpress-mobile/gutenberg-mobile/pull/5193]
* [*] [internal] When a user migrates to the Jetpack app and allows notifications, WordPress app notifications are disabled. [#19616, #19611, #19590]
* [*] Reader now scrolls to the top if the tab bar button is tapped. [#19769]
* [*] [Internal] Update WordPressShared, WordPressKit, and WordPressAuthenticator to their latest versions. [#19643]

21.3
-----
* [*] Fixed a minor UI issue where the segmented control under My SIte was being clipped when "Home" is selected. [#19595]
* [*] Fixed an issue where the site wasn't removed and the app wasn't refreshed after disconnecting the site from WordPress.com. [#19634]
* [*] [internal] Fixed an issue where Jetpack extensions were conflicting with WordPress extensions. [#19665]

21.2
-----
* [*] [internal] Refactored fetching posts in the Reader tab. [#19539]
* [*] Fixed an issue where the message "No media matching your search" for the media picker is not visible [#19555]

21.1
-----
* [**] [Jetpack-only] We added a new landing screen with a cool animation that responds to device motion! [#19251, #19264, #19277, #19381, #19404, #19410, #19432, #19434, #19442, #19443, #19468, #19469]
* [*] [internal] Database access change: the 'new Core Data context structure' feature flag is turned on by default. [#19433]
* [***] [Jetpack-only] Widgets are now on Jetpack. Find Today, This Week, and All Time Widgets to display your Stats on your home screen. [#19479]
* [*] Block Editor: Fixed iOS Voice Control support within Image block captions. [https://github.com/WordPress/gutenberg/pull/44850]
* [***] Dropped support for iOS 13. Now supporting iOS 14.0 and above. [#19509]

21.0
-----
* [*] Fixed an issue where the cached notifications are retained after logging out of WordPress.com account [#19360]
* [**] [Jetpack-only] Added a share extension. Now users can share content to Jetpack through iOS's share sheet. This was previously only available on the WordPress app. [#19383]
* [*] Update launch screen. [#19341]
* [*] [Jetpack-only] Add ability to set custom app icon for Jetpack app. [#19378]
* [**] [Jetpack-only] Added a "Save as Draft" extension. Now users can save content to Jetpack through iOS's share sheet. This was previously only available on the WordPress app. [#19414]
* [**] [Jetpack-only] Enables Rich Notifications for the Jetpack app. Now we display more details on most of the push notifications. This was previously only available on the WordPress app. [#19415]
* [*] Reader: Comment Details have been redesigned. [#19387]
* [*] [internal] A refactor in weekly roundup notification scheduler. [#19422]
* [*] [internal] A low level database refactor around fetching cards in the Reader tab. [#19427]
* [*] Stories: Fixed an issue where the keyboard would overlap with the publish dialog in landscape. [#19350]
* [*] [internal] A refactor in fetch Reader posts and their comments. [#19458]
* [*] Fixed an issue where the navigation bar becomes invisible when swiping back to Login Prologue screen.  [#19461]

20.9
-----
* [*] Login Flow: Provide ability for user to cancel login WP.com flow when already logged in to a self-hosted site [#19349]
* [*] [WordPress-only] Powered by Jetpack banner: Fixed an edge case where some scroll views could momentarily become unresponsive to touch. [#19369]
* [*] [Jetpack-only] Weekly roundup: Adds support for weekly roundup notifications to the Jetpack app. [#19364]
* [*] Fixed an issue where the push notifications prompt button would overlap on iPad. [#19304]
* [*] Story Post: Fixed an issue where deleting one image in a story draft would cause the following image not to load. [#16966]
* [*] Fixed an issue where the no result label on the side menu is oversize on iPad. [#19305]
* [*] [internal] Various low level database refactors around posts, pages, and comments. [#19353, #19363, #19386]

20.8
-----
* [*] User Mention: When replying to a post or a comment, sort user-mentions suggestions by prefix first then alphabetically. [#19218]
* [*] User Mention: Fixed an issue where the user-mentions suggestions were disappearing after expanding/collapsing the reply field. [#19248]
* [***] [internal] Update Sentry, our crash monitoring tool, to its latest major version [#19315]

20.7
-----
* [*] [Jetpack-only] Block Editor: Update link colors in action sheets from green to blue [https://github.com/WordPress/gutenberg/pull/42996]
* [*] Jetpack Social: Rebrand Publicize to Jetpack Social [https://github.com/wordpress-mobile/WordPress-iOS/pull/19262]

20.6
-----
* [*] [Jetpack-only] Recommend App: you can now share the Jetpack app with your friends. [#19174]
* [*] [Jetpack-only] Feature Announcements: new features are highlighted via the What's New modals. [#19176]
* [**] [Jetpack-only] Self-hosted sites: enables logging in via a self-hosted site / adding a self-hosted site [#19194]
* [*] Pages List: Fixed an issue where the app would freeze when opening the pages list if one of the featured images is a GIF. [#19184]
* [*] Stats: Fixed an issue where File Downloads section was being displayed for Jetpack sites even though it's not supported. [#19200]

20.5
-----
* [*] [Jetpack-only] Block Editor: Makes some small changes to the editor's accent colours for consistency. [#19113]
* [*] User Mention: Split the suggestions list into a prominent section and a regular section. [#19064]
* [*] Use larger thumbnail previews for recommended themes during site creation [https://github.com/wordpress-mobile/WordPress-iOS/pull/18972]
* [***] [internal] Block Editor: List block: Adds support for V2 behind a feature flag [https://github.com/WordPress/gutenberg/pull/42702]
* [**] Fix for Referrers Card Not Showing Search Engine Details [https://github.com/wordpress-mobile/WordPress-iOS/pull/19158]
* [*] WeeklyRoundupBackgroundTask - format notification body [https://github.com/wordpress-mobile/WordPress-iOS/pull/19144]

20.4
-----
* [*] Site Creation: Fixed a bug in the design picker where the horizontal position of designs could be reset. [#19020]
* [*] [internal] Block Editor: Add React Native FastImage [https://github.com/WordPress/gutenberg/pull/42009]
* [*] Block Editor: Inserter displays block collections [https://github.com/WordPress/gutenberg/pull/42405]
* [*] Block Editor: Fix incorrect spacing within Image alt text footnote [https://github.com/WordPress/gutenberg/pull/42504]
* [***] Block Editor: Gallery and Image block - Performance improvements [https://github.com/WordPress/gutenberg/pull/42178]
* [**] [WP.com and Jetpack sites with VideoPress] Prevent validation error when viewing VideoPress markup within app [https://github.com/Automattic/jetpack/pull/24548]
* [*] [internal] Add Jetpack branding elements (badges and banners) [#19007, #19040, #19049, #19059, #19062, #19065, #19071, #19073, #19103, #19074, #19085, #19094, #19102, #19104]

20.3
-----
* [*] Stories: Fixed a crash that could occur when adding multiple items to a Story post. [#18967]
* [*] User Mention: When replying to a post or a comment, the post author or comment author shows up at the top of the suggestions list. [#18979]
* [*] Block Editor: Fixed an issue where the media picker search query was being retained after dismissing the picker and opening it again. [#18980]
* [*] Block Editor: Add 'Insert from URL' option to Video block [https://github.com/WordPress/gutenberg/pull/41493]
* [*] Block Editor: Image block copies the alt text from the media library when selecting an item [https://github.com/WordPress/gutenberg/pull/41839]
* [*] Block Editor: Introduce "block recovery" option for invalid blocks [https://github.com/WordPress/gutenberg/pull/41988]

20.2
-----
* [*] Preview: Post preview now resizes to account for device orientation change. [#18921]
* [***] [Jetpack-only] Enables QR Code Login scanning from the Me menu. [#18904]
* [*] Reverted the app icon back to Cool Blue. Users can reselect last month's icon in Me > App Settings > App Icon if they'd like. [#18934]

20.1
-----
* [*] Notifications: Fixed an issue where the first notification opened in landscape mode was not scrollable. [#18823]
* [*] Site Creation: Enhances the design selection screen with recommended designs. [#18740]
* [***] [Jetpack-only] Introducing blogging prompts. Build a writing habit and support creativity with a periodic prompt for inspiration. [#18860]
* [**] Follow Conversation: A tooltip has been added to highlight the follow conversation feature. [#18848]
* [*] [internal] Block Editor: Bump react-native-gesture-handler to version 2.3.2. [#18742]
* [*] People Management: Fixed a crash that can occur when loading the People view. [#18907]

20.0
-----
* [*] Quick Start: The "Get to know the WordPress app" card has a fresh new look [#18688, #18747]
* [*] Block Editor: A11y: Improve text read by screen readers for BottomSheetSelectControl [https://github.com/WordPress/gutenberg/pull/41036]
* [*] Block Editor: Add 'Insert from URL' option to Image block [https://github.com/WordPress/gutenberg/pull/40334]
* [*] App Settings: refreshed the UI with updated colors for Media Cache Size controls, Clear Spot Index row button, and Clear Siri Shortcut Suggestions row button. From destructive (red color) to standard and brand colors. [#18636]
* [*] [internal] Quick Start: Fixed an issue where the Quick Start modal was not displayed after login if the user's default tab is Home. [#18721]
* [*] Quick Start: The Next Steps modal has a fresh new look [#18711]
* [*] [internal] Quick Start: Fixed a couple of layout issues with the Quick Start notices when rotating the device. [#18758]

19.9
-----
* [*] Site Settings: we fixed an issue that prevented the site title to be updated when it changed in Site Settings [#18543]
* [*] Media Picker: Fixed an issue where the empty state view was being displayed incorrectly. [#18471]
* [*] Quick Start: We are now showing a different set of Quick Start tasks for existing sites and new sites. The existing sites checklist includes new tours such as: "Check your notifications" and "Upload photos or videos".  [#18395, #18412, #18443, #18471]
* [*] Site Creation: we fixed an issue where the navigation buttons were not scaling when large fonts were selected on the device [#18559]
* [**] Block Editor: Cover Block: Improve color contrast between background and text [https://github.com/wordpress-mobile/gutenberg-mobile/pull/4808]
* [***] Block Editor: Add drag & drop blocks feature [https://github.com/wordpress-mobile/gutenberg-mobile/pull/4832]
* [*] Block Editor: Gallery block: Fix broken "Link To" settings and add "Image Size" settings [https://github.com/wordpress-mobile/gutenberg-mobile/pull/4841]
* [*] Block Editor: Unsupported Block Editor: Prevent WordPress.com tour banner from displaying. [https://github.com/wordpress-mobile/gutenberg-mobile/pull/4820]
* [*] Widgets: we fixed an issue where text appeared flipped in rtl languages [#18567]
* [*] Stats: we fixed a crash that occurred sometimes in Stats [#18613]
* [*] Posts list: we fixed an issue where the create button was not shown on iPad in split screen [#18609]

19.8
-----
* [**] Self hosted sites are not restricted by video length during media uploads [https://github.com/wordpress-mobile/WordPress-iOS/pull/18414]
* [*] [internal] My Site Dashboard: Made some changes to the code architecture of the dashboard. The majority of the changes are related to the posts cards. It should have no visible changes but could cause regressions. Please test it by creating/trashing drafts and scheduled posts and testing that they appear correctly on the dashboard. [#18405]
* [*] Quick Start: Updated the Stats tour. The tour can now be accessed from either the dashboard or the menu tab. [#18413]
* [*] Quick Start: Updated the Reader tour. The tour now highlights the Discover tab and guides users to follow topics via the Settings screen. [#18450]
* [*] [internal] Quick Start: Deleted the Edit your homepage tour. [#18469]
* [*] [internal] Quick Start: Refactored some code related to the tasks displayed in the Quick Start Card and the Quick Start modal. It should have no visible changes but could cause regressions. [#18395]
* [**] Follow Conversation flow now enables in-app notifications by default. They were updated to be opt-out rather than opt-in. [#18449]
* [*] Block Editor: Latest Posts block: Add featured image settings [https://github.com/WordPress/gutenberg/pull/39257]
* [*] Block Editor: Prevent incorrect notices displaying when switching between HTML-Visual mode quickly [https://github.com/WordPress/gutenberg/pull/40415]
* [*] Block Editor: Embed block: Fix inline preview cut-off when editing URL [https://github.com/WordPress/gutenberg/pull/35326]
* [*] Block Editor: Prevent gaps shown around floating toolbar when using external keyboard [https://github.com/WordPress/gutenberg/pull/40266]
* [**] We'll now ask users logging in which area of the app they'd like to focus on to build towards a more personalized experience. [#18385]

19.7
-----
* [*] a11y: VoiceOver has been improved on the Menus view and now announces changes to ordering. [#18155]
* [*] Notifications list: remove comment Trash swipe action. [#18349]
* [*] Web previews now abide by safe areas when a toolbar is shown [#18127]
* [*] Site creation: Adds a new screen asking the user the intent of the site [#18367]
* [**] Block Editor: Quote block: Adds support for V2 behind a feature flag [https://github.com/WordPress/gutenberg/pull/40133]
* [**] Block Editor: Update "add block" button's style in default editor view [https://github.com/WordPress/gutenberg/pull/39726]
* [*] Block Editor: Remove banner error notification on upload failure [https://github.com/WordPress/gutenberg/pull/39694]
* [*] My Site: display site name in My Site screen nav title [#18373]
* [*] [internal] Site creation: Adds a new screen asking the user the name of the site [#18280]

19.6
-----
* [*] Enhances the exit animation of notices. [#18182]
* [*] Media Permissions: display error message when using camera to capture photos and media permission not given [https://github.com/wordpress-mobile/WordPress-iOS/pull/18139]
* [***] My Site: your My Site screen now has two tabs, "Menu" and "Home". Under "Home", you'll find contextual cards with some highlights of whats going on with your site. Check your drafts or scheduled posts, your today's stats or go directly to another section of the app. [#18240]
* [*] [internal] Site creation: Adds a new screen asking the user the intent of the site [#18270]

19.5
-----
* [*] Improves the error message shown when trying to create a new site with non-English characters in the domain name [https://github.com/wordpress-mobile/WordPress-iOS/pull/17985]
* [*] Quick Start: updated the design for the Quick Start cell on My Site [#18095]
* [*] Reader: Fixed a bug where comment replies are misplaced after its parent comment is moderated [#18094]
* [*] Bug fix: Allow keyboard to be dismissed when the password field is focused during WP.com account creation.
* [*] iPad: Fixed a bug where the current displayed section wasn't selected on the menu [#18118]
* [**] Comment Notifications: updated UI and functionality to match My Site Comments. [#18141]
* [*] Block Editor: Add GIF badge for animated GIFs uploaded to Image blocks [https://github.com/WordPress/gutenberg/pull/38996]
* [*] Block Editor: Small refinement to media upload errors, including centering and tweaking copy. [https://github.com/wordpress-mobile/gutenberg-mobile/pull/4597]
* [*] Block Editor: Fix issue with list's starting index and the order [https://github.com/WordPress/gutenberg/pull/39354]
* [*] Quick Start: Fixed a bug where a user creating a new site is displayed a quick start tour containing data from their presviously active site.

19.4
-----
* [*] Site Creation: Fixed layout of domain input field for RTL languages. [#18006]
* [*] [internal] The FAB (blue button to create posts/stories/pages) creation/life cycle was changed [#18026]
* [*] Stats: we fixed a variety of performance issues in the Insight screen. [#17926, #17936, #18017]
* [*] Stats: we re-organized the default view in Insights, presenting more interesting data at a glance [#18072]
* [*] Push notifications will now display rich media when long pressed. [#18048]
* [*] Weekly Roundup: We made some further changes to try and ensure that Weekly Roundup notifications are showing up for everybody who's enabled them [#18029]
* [*] Block editor: Autocorrected Headings no longer apply bold formatting if they weren't already bold. [#17844]
* [***] Block editor: Support for multiple color palettes [https://github.com/wordpress-mobile/gutenberg-mobile/pull/4588]
* [**] User profiles: Fixed issue where the app wasn't displaying any of the device photos which the user had granted the app access to.

19.3
-----
* [*] Site previews: Reduced visual flickering when previewing sites and templates. [#17861]
* [*] Stats: Scroll to new Insights card when added. [#17894]
* [*] Add "Copy Link" functionality to Posts List and Pages List [#17911]
* [*] [Jetpack-only] Enables the ability to use and create WordPress.com sites, and enables the Reader tab. [#17914, #17948]
* [*] Block editor: Additional error messages for media upload failures. [#17971]
* [**] Adds animated Gif support in notifications and comments [#17981]

19.2
-----
* [*] Site creation: Fixed bug where sites created within the app were not given the correct time zone, leading to post scheduling issues. [#17821]
* [*] Block editor: Replacing the media for an image set as featured prompts to update the featured image [https://github.com/wordpress-mobile/gutenberg-mobile/pull/3930]
* [***] Block editor: Font size and line-height support for text-based blocks used in block-based themes [https://github.com/wordpress-mobile/gutenberg-mobile/pull/4519]
* [**] Some of the screens of the app has a new, fresh and more modern visual, including the initial one: My Site. [#17812]
* [**] Notifications: added a button to mark all notifications in the selected filter as read. [#17840]
* [**] People: you can now manage Email Followers on the People section! [#17854]
* [*] Stats: fix navigation between Stats tab. [#17856]
* [*] Quick Start: Fixed a bug where a user logging in via a self-hosted site not connected to Jetpack would see Quick Start when selecting "No thanks" on the Quick Start prompt. [#17855]
* [**] Threaded comments: comments can now be moderated via a drop-down menu on each comment. [#17888]
* [*] Stats: Users can now add a new Insights card from the navigation bar. [#17867]
* [*] Site creation: The checkbox that appears when choosing a design no longer flickers when toggled. [#17868]

19.1
-----
* [*] Signup: Fixed bug where username selection screen could be pushed twice. [#17624]
* [**] Reader post details Comments snippet: added ability to manage conversation subscription and notifications. [#17749]
* [**] Accessibility: VoiceOver and Dynamic Type improvements on Activity Log and Schedule Post calendars [#17756, #17761, #17780]
* [*] Weekly Roundup: Fix a crash which was preventing weekly roundup notifications from appearing [#17765]
* [*] Self-hosted login: Improved error messages. [#17724]
* [*] Share Sheet from Photos: Fix an issue where certain filenames would not upload or render in Post [#16773]
* [*] Block editor: Fixed an issue where video thumbnails could show when selecting images, and vice versa. [#17670]
* [**] Media: If a user has only enabled limited device media access, we now show a prompt to allow the user to change their selection. [#17795]
* [**] Block editor: Fix content justification attribute in Buttons block [https://github.com/wordpress-mobile/gutenberg-mobile/pull/4451]
* [*] Block editor: Hide help button from Unsupported Block Editor. [https://github.com/wordpress-mobile/gutenberg-mobile/pull/4352]
* [*] Block editor: Add contrast checker to text-based blocks [https://github.com/wordpress-mobile/gutenberg-mobile/pull/4357]
* [*] Block editor: Fix missing translations of color settings [https://github.com/wordpress-mobile/gutenberg-mobile/pull/4479]
* [*] Block editor: Highlight text: fix applying formatting for non-selected text [https://github.com/wordpress-mobile/gutenberg-mobile/pull/4471]
* [***] Self-hosted sites: Fixed a crash when saving media and no Internet connection was available. [#17759]
* [*] Publicize: Fixed an issue where a successful login was not automatically detected when connecting a Facebook account to Publicize. [#17803]

19.0
-----
* [**] Video uploads: video upload is now limited to 5 minutes per video on free plans. [#17689]
* [*] Block editor: Give multi-line block names central alignment in inserter [https://github.com/wordpress-mobile/gutenberg-mobile/pull/4343]
* [**] Block editor: Fix missing translations by refactoring the editor initialization code [https://github.com/wordpress-mobile/gutenberg-mobile/pull/4332]
* [**] Block editor: Add Jetpack and Layout Grid translations [https://github.com/wordpress-mobile/gutenberg-mobile/pull/4359]
* [**] Block editor: Fix text formatting mode lost after backspace is used [https://github.com/wordpress-mobile/gutenberg-mobile/pull/4423]
* [*] Block editor: Add missing translations of unsupported block editor modal [https://github.com/wordpress-mobile/gutenberg-mobile/pull/4410]
* [**] Time zone suggester: we have a new time zone selection screen that suggests the time zone based on the device, and improves search. [#17699]
* [*] Added the "Share WordPress with a friend" row back to the Me screen. [#17748]
* [***] Updated default app icon. [#17793]

18.9
-----
* [***] Reader Comments: Updated comment threads with a new design and some new capabilities. [#17659]
* [**] Block editor: Fix issue where editor doesn't auto-scroll so you can see what is being typed. [https://github.com/wordpress-mobile/gutenberg-mobile/pull/4299]
* [*] Block editor: Preformatted block: Fix an issue where the background color is not showing up for standard themes. [https://github.com/wordpress-mobile/gutenberg-mobile/pull/4292]
* [**] Block editor: Update Gallery Block to default to the new format and auto-convert old galleries to the new format. [https://github.com/wordpress-mobile/gutenberg-mobile/pull/4315]
* [***] Block editor: Highlight text: Enables color customization for specific text within a Paragraph block. [https://github.com/wordpress-mobile/gutenberg-mobile/pull/4175]
* [**] Reader post details: a Comments snippet is now displayed after the post content. [#17650]

18.8
-----
* [*] Added a new About screen, with links to rate the app, share it with others, visit our Twitter profile, view our other apps, and more. [https://github.com/orgs/wordpress-mobile/projects/107]
* [*] Editor: Show a compact notice when switching between HTML or Visual mode. [https://github.com/wordpress-mobile/WordPress-iOS/pull/17521]
* [*] Onboarding Improvements: Need a little help after login? We're here for you. We've made a few changes to the login flow that will make it easier for you to start managing your site or create a new one. [#17564]
* [***] Fixed crash where uploading image when offline crashes iOS app. [#17488]
* [***] Fixed crash that was sometimes triggered when deleting media. [#17559]
* [***] Fixes a crasher that was sometimes triggered when seeing the details for like notifications. [#17529]
* [**] Block editor: Add clipboard link suggestion to image block and button block. [https://github.com/WordPress/gutenberg/pull/35972]
* [*] Block editor: Embed block: Include link in block settings. [https://github.com/wordpress-mobile/gutenberg-mobile/pull/4189]
* [**] Block editor: Fix tab titles translation of inserter menu. [https://github.com/wordpress-mobile/gutenberg-mobile/pull/4248]
* [**] Block editor: Gallery block: When a gallery block is added, the media options are auto opened for v2 of the Gallery block. [https://github.com/wordpress-mobile/gutenberg-mobile/pull/4277]
* [*] Block editor: Media & Text block: Fix an issue where the text font size would be bigger than expected in some cases. [https://github.com/wordpress-mobile/gutenberg-mobile/pull/4252]

18.7
-----
* [*] Comment Reply: updated UI. [#17443, #17445]
* [***] Two-step Authentication notifications now require an unlocked device to approve or deny them.
* [***] Site Comments: Updated comment details with a fresh new look and capability to display rich contents. [#17466]
* [**] Block editor: Image block: Add ability to quickly link images to Media Files and Attachment Pages [https://github.com/wordpress-mobile/gutenberg-mobile/pull/3971]
* [**] Block editor: Fixed a crash that could occur when copying lists from Microsoft Word. [https://github.com/wordpress-mobile/gutenberg-mobile/pull/4174]
* [***] Fixed an issue where trying to upload an image while offline crashes the app. [#17488]

18.6
-----
* [**] Comments: Users can now follow conversation via notifications, in addition to emails. [#17363]
* [**] Block editor: Block inserter indicates newly available block types [https://github.com/wordpress-mobile/gutenberg-mobile/pull/4047]
* [*] Reader post comments: fixed an issue that prevented all comments from displaying. [#17373]
* [**] Stats: added Reader Discover nudge for sites with low traffic in order to increase it. [#17349, #17352, #17354, #17377]
* [**] Block editor: Search block - Text and background color support [https://github.com/wordpress-mobile/gutenberg-mobile/pull/4127]
* [*] Block editor: Fix Embed Block loading glitch with resolver resolution approach [https://github.com/wordpress-mobile/gutenberg-mobile/pull/4146]
* [*] Block editor: Fixed an issue where the Help screens may not respect an iOS device's notch. [https://github.com/wordpress-mobile/gutenberg-mobile/pull/4110]
* [**] Block editor: Block inserter indicates newly available block types [https://github.com/wordpress-mobile/gutenberg-mobile/pull/4047]
* [*] Block editor: Add support for the Mark HTML tag [https://github.com/wordpress-mobile/gutenberg-mobile/pull/4162]
* [*] Stats Insights: HTML tags no longer display in post titles. [#17380]

18.5
-----
* [**] Block editor: Embed block: Include Jetpack embed variants. [https://github.com/wordpress-mobile/gutenberg-mobile/pull/4008]
* [*] Fixed a minor visual glitch on the pre-publishing nudge bottom sheet. [https://github.com/wordpress-mobile/WordPress-iOS/pull/17300]
* [*] Improved support for larger text sizes when choosing a homepage layout or page layout. [#17325]
* [*] Site Comments: fixed an issue that caused the lists to not refresh. [#17303]
* [*] Block editor: Embed block: Fix inline preview cut-off when editing URL [https://github.com/wordpress-mobile/gutenberg-mobile/pull/4072]
* [*] Block editor: Embed block: Fix URL not editable after dismissing the edit URL bottom sheet with empty value [https://github.com/wordpress-mobile/gutenberg-mobile/pull/4094]
* [**] Block editor: Embed block: Detect when an embeddable URL is pasted into an empty paragraph. [https://github.com/wordpress-mobile/gutenberg-mobile/pull/4048]
* [**] Block editor: Pullquote block - Added support for text and background color customization [https://github.com/WordPress/gutenberg/pull/34451]
* [**] Block editor: Preformatted block - Added support for text and background color customization [https://github.com/wordpress-mobile/gutenberg-mobile/pull/4071]
* [**] Stats: added Publicize and Blogging Reminders nudges for sites with low traffic in order to increase it. [#17142, #17261, #17294, #17312, #17323]
* [**] Fixed an issue that made it impossible to log in when emails had an apostrophe. [#17334]

18.4
-----
* [*] Improves our user images download logic to avoid synchronization issues. [#17197]
* [*] Fixed an issue where images point to local URLs in the editor when saving a post with ongoing uploads. [#17157]
* [**] Embed block: Add the top 5 specific embed blocks to the Block inserter list. [https://github.com/wordpress-mobile/gutenberg-mobile/pull/3995]
* [*] Embed block: Fix URL update when edited after setting a bad URL of a provider. [https://github.com/wordpress-mobile/gutenberg-mobile/pull/4002]
* [**] Users can now contact support from inside the block editor screen. [https://github.com/wordpress-mobile/gutenberg-mobile/pull/3975]
* [**] Block editor: Help menu with guides about how to work with blocks [#17265]

18.3
-----
* [*] Fixed a bug on Reader that prevented Saved posts to be removed
* [*] Share Extension: Allow creation of Pages in addition to Posts. [#16084]
* [*] Updated the wording for the "Posts" and "Pages" entries in My Site screen [https://github.com/wordpress-mobile/WordPress-iOS/pull/17156]
* [**] Fixed a bug that prevented sharing images and videos out of your site's media library. [#17164]
* [*] Fixed an issue that caused `Follow conversation by email` to not appear on some post's comments. [#17159]
* [**] Block editor: Embed block: Enable WordPress embed preview [https://github.com/wordpress-mobile/gutenberg-mobile/pull/3853]
* [**] Block editor: Embed block: Add error bottom sheet with retry and convert to link actions. [https://github.com/wordpress-mobile/gutenberg-mobile/pull/3921]
* [**] Block editor: Embed block: Implemented the No Preview UI when an embed is successful, but we're unable to show an inline preview [https://github.com/wordpress-mobile/gutenberg-mobile/pull/3927]
* [*] Block editor: Embed block: Add device's locale to preview content [https://github.com/wordpress-mobile/gutenberg-mobile/pull/3788]
* [*] Block editor: Column block: Translate column width's control labels [https://github.com/wordpress-mobile/gutenberg-mobile/pull/3952]
* [**] Block editor: Embed block: Enable embed preview for Instagram and Vimeo providers. [https://github.com/wordpress-mobile/gutenberg-mobile/pull/3918]

18.2
-----
* [internal] Fixed an issue where source and platform tags were not added to a Zendesk ticket if the account has no blogs. [#17084]
* [*] Set the post formats to have 'Standard' first and then alphabetized the remaining items. [#17074]
* [*] Fixed wording of theme customization screen's menu bar by using "Activate" on inactive themes. [#17060]
* [*] Added pull-to-refresh to My Site. [#17089]
* [***] Weekly Roundup: users will receive a weekly notification that presents a summary of the activity on their most used sites [#17066, #17116]
* [**] Site Comments: when editing a Comment, the author's name, email address, and web address can now be changed. [#17111]
* [**] Block editor: Enable embed preview for a list of providers (for now only YouTube and Twitter) [https://github.com/WordPress/gutenberg/pull/34446]
* [***] Block editor: Add Inserter Block Search [https://github.com/WordPress/gutenberg/pull/33237]

18.1
-----
* [*] Reader: Fixes an issue where the top of an article could be cropped after rotating a device. [#17041]
* [*] Posts Settings: Removed deprecated Location feature. [#17052]
* [**] Added a time selection feature to Blogging Reminders: users can now choose at what time they will receive the reminders [#17024, #17033]
* [**] Block editor: Embed block: Add "Resize for smaller devices" setting. [https://github.com/wordpress-mobile/gutenberg-mobile/pull/3753]
* [**] Account Settings: added the ability to close user account.
* [*] Users can now share WordPress app with friends. Accessible from Me and About screen. [#16995]

18.0
-----
* [*] Fixed a bug that would make it impossible to scroll the plugins the first time the plugin section was opened.
* [*] Resolved an issue where authentication tokens weren't be regenerated when disabled on the server. [#16920]
* [*] Updated the header text sizes to better support large texts on Choose a Domain and Choose a Design flows. [#16923]
* [internal] Made a change to how Comment content is displayed. Should be no visible changes, but could cause regressions. [#16933]
* [internal] Converted Comment model properties to Swift. Should be no functional changes, but could cause regressions. [#16969, #16980]
* [internal] Updated GoogleSignIn to 6.0.1 through WordPressAuthenticator. Should be no visible changes, but could cause regression in Google sign in flow. [#16974]
* [internal] Converted Comment model properties to Swift. Should be no functional changes, but could cause regressions. [#16969]
* [*] Posts: Ampersands are correctly decoded in publishing notices instead of showing as HTML entites. [#16972]
* [***] Adjusted the image size of Theme Images for more optimal download speeds. [#16914]
* [*] Comments and Notifications list are now displayed with a unified design. [#16985]
* [*] Block editor: Add a "featured" banner and ability to set or remove an image as featured. [https://github.com/wordpress-mobile/gutenberg-mobile/pull/3449]

17.9
-----
* [internal] Redirect Terms and service to open the page in an external web view [#16907]
* [internal] Converted Comment model methods to Swift. Should be no functional changes, but could cause regressions. [#16898, #16905, #16908, #16913]
* [*] Enables Support for Global Style Colors with Full Site Editing Themes [#16823]
* [***] Block editor: New Block: Embed block. [https://github.com/wordpress-mobile/gutenberg-mobile/pull/3727]

17.8
-----
* [*] Authors and Contributors can now view a site's Comments via My Site > Comments. [#16783]
* [*] [Jetpack-only] Fix bugs when tapping to notifications
* [*] Fixed some refresh issues with the site follow buttons in the reader. [#16819]
* [*] Block editor: Update loading and failed screens for web version of the editor [https://github.com/wordpress-mobile/gutenberg-mobile/pull/3573]
* [*] Block editor: Handle floating keyboard case - Fix issue with the block selector on iPad. [https://github.com/wordpress-mobile/gutenberg-mobile/pull/3687]
* [**] Block editor: Added color/background customization for text blocks. [https://github.com/WordPress/gutenberg/pull/33250]

17.7
-----
* [***] Added blogging reminders. Choose which days you'd like to be reminded, and we'll send you a notification prompting you to post on your site
* [** Does not apply to Jetpack app] Self hosted sites that do not use Jetpack can now manage (install, uninstall, activate, and deactivate) their plugins [#16675]
* [*] Upgraded the Zendesk SDK to version 5.3.0
* [*] You can now subscribe to conversations by email from Reader lists and articles. [#16599]
* [*] Block editor: Tablet view fixes for inserter button. [https://github.com/wordpress-mobile/gutenberg-mobile/pull/3602]
* [*] Block editor: Tweaks to the badge component's styling, including change of background color and reduced padding. [https://github.com/wordpress-mobile/gutenberg-mobile/pull/3642]
* [***] Block editor: New block Layout grid. [https://github.com/wordpress-mobile/gutenberg-mobile/pull/3513]
* [*] Fixed an issue where the SignUp flow could not be dismissed sometimes. [#16824]

17.6
-----
* [**] Reader Post details: now shows a summary of Likes for the post. Tapping it displays the full list of Likes. [#16628]
* [*] Fix notice overlapping the ActionSheet that displays the Site Icon controls. [#16579]
* [*] Fix login error for WordPress.org sites to show inline. [#16614]
* [*] Disables the ability to open the editor for Post Pages [#16369]
* [*] Fixed an issue that could cause a crash when moderating Comments. [#16645]
* [*] Fix notice overlapping the ActionSheet that displays the QuickStart Removal. [#16609]
* [*] Site Pages: when setting a parent, placeholder text is now displayed for pages with blank titles. [#16661]
* [***] Block Editor: Audio block now available on WP.com sites on the free plan. [https://github.com/wordpress-mobile/gutenberg-mobile/pull/3523]
* [**] You can now create a Site Icon for your site using an emoji. [#16670]
* [*] Fix notice overlapping the ActionSheet that displays the More Actions in the Editor. [#16658]
* [*] The quick action buttons will be hidden when iOS is using a accessibility font sizes. [#16701]
* [*] Block Editor: Improve unsupported block message for reusable block. [https://github.com/wordpress-mobile/gutenberg-mobile/pull/3621]
* [**] Block Editor: Fix incorrect block insertion point after blurring the post title field. [https://github.com/wordpress-mobile/gutenberg-mobile/pull/3640]
* [*] Fixed a crash when sharing photos to WordPress [#16737]

17.5
-----
* [*] Fixed a crash when rendering the Noticons font in rich notification. [#16525]
* [**] Block Editor: Audio block: Add Insert from URL functionality. [https://github.com/wordpress-mobile/gutenberg-mobile/pull/3031]
* [***] Block Editor: Slash command to insert new blocks. [https://github.com/wordpress-mobile/gutenberg-mobile/pull/3250]
* [**] Like Notifications: now displays all users who liked a post or comment. [#15662]
* [*] Fixed a bug that was causing some fonts to become enormous when large text was enabled.
* [*] Fixed scrolling and item selection in the Plugins directory. [#16087]
* [*] Improved large text support in the blog details header in My Sites. [#16521]
* [***] Block Editor: New Block: Reusable block. [https://github.com/wordpress-mobile/gutenberg-mobile/pull/3490]
* [***] Block Editor: Add reusable blocks to the block inserter menu. [https://github.com/wordpress-mobile/gutenberg-mobile/pull/3054]
* [*] Fixed a bug where the web version of the editor did not load when using an account created before December 2018. [#16586]

17.4
-----
* [**] A new author can be chosen for Posts and Pages on multi-author sites. [#16281]
* [*] Fixed the Follow Sites Quick Start Tour so that Reader Search is highlighted. [#16391]
* [*] Enabled approving login authentication requests via push notification while the app is in the foreground. [#16075]
* [**] Added pull-to-refresh to the My Site screen when a user has no sites. [#16241]
* [***] Fixed a bug that was causing uploaded videos to not be viewable in other platforms. [#16548]

17.3
-----
* [**] Fix issue where deleting a post and selecting undo would sometimes convert the content to the classic editor. [#16342]
* [**] Fix issue where restoring a post left the restored post in the published list even though it has been converted to a draft. [#16358]
* [**] Fix issue where trashing a post converted it to Classic content. [#16367]
* [**] Fix issue where users could not leave the username selection screen due to styling issues. [#16380]
* [*] Comments can be filtered to show the most recent unreplied comments from other users. [#16215]
* [*] Fixed the background color of search fields. [#16365]
* [*] Fixed the navigation bar color in dark mode. [#16348]
* [*] Fix translation issues for templates fetched on the site creation design selection screen. [#16404]
* [*] Fix translation issues for templates fetched on the page creation design selection screen. [#16404]
* [*] Fix translation issue for the Choose button on the template preview in the site creation flow. [#16404]
* [***]  Block Editor: New Block: Search Block [#https://github.com/wordpress-mobile/gutenberg-mobile/pull/3210]
* [**]  Block Editor: The media upload options of the Image, Video and Gallery block automatically opens when the respective block is inserted. [https://github.com/wordpress-mobile/gutenberg-mobile/pull/2700]
* [**]  Block Editor: The media upload options of the File and Audio block automatically opens when the respective block is inserted. [https://github.com/wordpress-mobile/gutenberg-mobile/pull/3399]
* [*]  Block Editor: Remove visual feedback from non-interactive bottom-sheet cell sections [https://github.com/wordpress-mobile/gutenberg-mobile/pull/3404]
* [*]  Block Editor: Fixed an issue that was causing the featured image badge to be shown on images in an incorrect manner. [https://github.com/wordpress-mobile/gutenberg-mobile/pull/3494]


17.2
-----

* [**] Added transform block capability [https://github.com/wordpress-mobile/gutenberg-mobile/pull/3321]
* [*] Fixed an issue where some author display names weren't visible for self-hosted sites. [#16297]
* [***] Updated custom app icons. [#16261]
* [**] Removed Site Switcher in the Editor
* [*] a11y: Bug fix: Allow stepper cell to be selected by screenreader [https://github.com/wordpress-mobile/gutenberg-mobile/pull/3362]
* [*] Image block: Improve text entry for long alt text. [https://github.com/WordPress/gutenberg/pull/29670]
* [***] New Block: Jetpack contact info. [https://github.com/wordpress-mobile/gutenberg-mobile/pull/3340]

17.1
-----

* [*] Reordered categories in page layout picker [#16156]
* [*] Added preview device mode selector in the page layout previews [#16141]
* [***] Block Editor: Improved the accessibility of range and step-type block settings. [https://github.com/wordpress-mobile/gutenberg-mobile/pull/3255]
* [**] Block Editor: Added Contact Info block to sites on WPcom or with Jetpack version >= 8.5.
* [**] We updated the app's color scheme with a brighter new blue used throughout. [#16213, #16207]
* [**] We updated the login prologue with brand new content and graphics. [#16159, #16177, #16185, #16187, #16200, #16217, #16219, #16221, #16222]
* [**] We updated the app's color scheme with a brighter new blue used throughout. [#16213, #16207]
* [**] Updated the app icon to match the new color scheme within the app. [#16220]
* [*] Fixed an issue where some webview navigation bar controls weren't visible. [#16257]

17.0
-----
* [internal] Updated Zendesk to latest version. Should be no functional changes. [#16051]
* [*] Reader: fixed an issue that caused unfollowing external sites to fail. [#16060]
* [*] Stats: fixed an issue where an error was displayed for Latest Post Summary if the site had no posts. [#16074]
* [*] Fixed an issue where password text on Post Settings was showing as black in dark mode. [#15768]
* [*] Added a thumbnail device mode selector in the page layout, and use a default setting based on the current device. [#16019]
* [**] Comments can now be filtered by status (All, Pending, Approved, Trashed, or Spam). [#15955, #16110]
* [*] Notifications: Enabled the new view milestone notifications [#16144]
* [***] We updated the app's design, with fresh new headers throughout and a new site switcher in My Site. [#15750]

16.9
-----
* [*] Adds helper UI to Choose a Domain screen to provide a hint of what a domain is. [#15962]
* [**] Site Creation: Adds filterable categories to the site design picker when creating a WordPress.com site, and includes single-page site designs [#15933]
* [**] The classic editor will no longer be available for new posts soon, but this won’t affect editing any existing posts or pages. Users should consider switching over to the Block Editor now. [#16008]
* [**] Reader: Added related posts to the bottom of reader posts
* [*] Reader: We redesigned the recommended topics section of Discover
* [*] Reader: Added a way to discover new topics from the Manage Topics view
* [*] P2 users can create and share group invite links via the Invite Person screen under the People Management feature. [#16005]
* [*] Fixed an issue that prevented searching for plugins and the Popular Plugins section from appearing: [#16070]
* [**] Stories: Fixed a video playback issue when recording on iPhone 7, 8, and SE devices. [#16109]
* [*] Stories: Fixed a video playback issue when selecting an exported Story video from a site's library. [#16109]

16.8.1
-----

* [**] Stories: Fixed an issue which could remove content from a post when a new Story block was edited. [#16059]

16.8
-----
* [**] Prevent deleting published homepages which would have the effect of breaking a site. [#15797]
* [**] Prevent converting published homepage to a draft in the page list and settings which would have the effect of breaking a site. [#15797]
* [*] Fix app crash when device is offline and user visits Notification or Reader screens [#15916]
* [*] Under-the-hood improvements to the Reader Stream, People Management, and Sharing Buttons [#15849, #15861, #15862]
* [*] Block Editor: Fixed block mover title wording for better clarity from 'Move block position' to 'Change block position'. [https://github.com/wordpress-mobile/gutenberg-mobile/pull/3049]
* [**] Block Editor: Add support for setting Cover block focal point. [https://github.com/wordpress-mobile/gutenberg-mobile/pull/3028]
* [**] Prevent converting published homepage to a draft in the page list and editor's status settings which would have the effect of breaking a site. [#15797]
* [*] Prevent selection of unpublished homepages the homepage settings which would have the effect of breaking a site. [#15885]
* [*] Quick Start: Completing a step outside of a tour now automatically marks it as complete. [#15712]
* [internal] Site Comments: updated UI. Should be no functional changes. [#15944]
* [***] iOS 14 Widgets: new This Week Widgets to display This Week Stats in your home screen. [#15844]
* [***] Stories: There is now a new Story post type available to quickly and conveniently post images and videos to your blog.

16.7
-----
* [**] Site Creation: Adds the option to choose between mobile, tablet or desktop thumbnails and previews in the home page design picker when creating a WordPress.com site [https://github.com/wordpress-mobile/WordPress-iOS/pull/15688]
* [*] Block Editor: Fix issue with uploading media after exiting the editor multiple times [https://github.com/wordpress-mobile/WordPress-iOS/pull/15656].
* [**] Site Creation: Enables dot blog subdomains for each site design. [#15736]
* [**] Reader post card and post details: added ability to mark a followed post as seen/unseen. [#15638, #15645, #15676]
* [**] Reader site filter: show unseen post count. [#15581]
* [***] Block Editor: New Block: Audio [https://github.com/wordpress-mobile/gutenberg-mobile/pull/2854, https://github.com/wordpress-mobile/gutenberg-mobile/pull/3070]
* [**] Block Editor: Add support for setting heading anchors [https://github.com/wordpress-mobile/gutenberg-mobile/pull/2947]
* [**] Block Editor: Disable Unsupported Block Editor for Reusable blocks [https://github.com/wordpress-mobile/gutenberg-mobile/pull/3067]
* [**] Block Editor: Add proper handling for single use blocks such as the more block [https://github.com/wordpress-mobile/gutenberg-mobile/pull/3042]
* [*] Reader post options: fixed an issue where the options in post details did not match those on post cards. [#15778]
* [***] iOS 14 Widgets: new All Time Widgets to display All Time Stats in your home screen. [#15771, #15794]
* [***] Jetpack: Backup and Restore is now available, depending on your sites plan you can now restore your site to a point in time, or download a backup file. [https://github.com/wordpress-mobile/WordPress-iOS/issues/15191]
* [***] Jetpack: For sites that have Jetpack Scan enabled you will now see a new section that allows you to scan your site for threats, as well as fix or ignore them. [https://github.com/wordpress-mobile/WordPress-iOS/issues/15190]
* [**] Block Editor: Make inserter long-press options "add to beginning" and "add to end" always available. [https://github.com/wordpress-mobile/gutenberg-mobile/pull/3074]
* [*] Block Editor: Fix crash when Column block width attribute was empty. [https://github.com/WordPress/gutenberg/pull/29015]

16.6
-----
* [**] Activity Log: adds support for Date Range and Activity Type filters. [https://github.com/wordpress-mobile/WordPress-iOS/issues/15192]
* [*] Quick Start: Removed the Browse theme step and added guidance for reviewing pages and editing your Homepage. [#15680]
* [**] iOS 14 Widgets: new Today Widgets to display your Today Stats in your home screen.
* [*] Fixes an issue where the submit button was invisible during the domain registration flow.

16.5
-----

* [*] In the Pages screen, the options to delete posts are styled to reflect that they are destructive actions, and show confirmation alerts. [#15622]
* [*] In the Comments view, overly-large twemoji are sized the same as Apple's emoji. [#15503]
* [*] Reader 'P2s': added ability to filter by site. [#15484]
* [**] Choose a Domain will now return more options in the search results, sort the results to have exact matches first, and let you know if no exact matches were found. [#15482]
* [**] Page List: Adds duplicate page functionality [#15515]
* [*] Invite People: add link to user roles definition web page. [#15530]
* [***] Block Editor: Cross-post suggestions are now available by typing the + character (or long-pressing the toolbar button labelled with an @-symbol) in a post on a P2 site [#15139]
* [***] Block Editor: Full-width and wide alignment support for Columns (https://github.com/wordpress-mobile/gutenberg-mobile/pull/2919)
* [**] Block Editor: Image block - Add link picker to the block settings and enhance link settings with auto-hide options (https://github.com/wordpress-mobile/gutenberg-mobile/pull/2841)
* [*] Block Editor: Fix button link setting, rel link will not be overwritten if modified by the user (https://github.com/wordpress-mobile/gutenberg-mobile/pull/2894)
* [**] Block Editor: Added move to top/bottom when long pressing on respective block movers (https://github.com/wordpress-mobile/gutenberg-mobile/pull/2872)
* [**] Reader: Following now only shows non-P2 sites. [#15585]
* [**] Reader site filter: selected filters now persist while in app.[#15594]
* [**] Block Editor: Fix crash in text-based blocks with custom font size [https://github.com/WordPress/gutenberg/pull/28121]

16.4
-----

* [internal] Removed unused Reader files. Should be no functional changes. [#15414]
* [*] Adjusted the search box background color in dark mode on Choose a domain screen to be full width. [https://github.com/wordpress-mobile/WordPress-iOS/pull/15419]
* [**] Added shadow to thumbnail cells on Site Creation and Page Creation design pickers to add better contrast [https://github.com/wordpress-mobile/WordPress-iOS/pull/15418]
* [*] For DotCom and Jetpack sites, you can now subscribe to comments by tapping the "Follow conversation" button in the Comments view. [#15424]
* [**] Reader: Added 'P2s' stream. [#15442]
* [*] Add a new P2 default site icon to replace the generic default site icon. [#15430]
* [*] Block Editor: Fix Gallery block uploads when the editor is closed. [#15457]
* [*] Reader: Removes gray tint from site icons that contain transparency (located in Reader > Settings > Followed sites). [#15474]
* [*] Prologue: updates site address button to say "Enter your existing site address" to reduce confusion with site creation actions. [#15481]
* [**] Posts List: Adds duplicate post functionality [#15460]
* [***] Block Editor: New Block: File [https://github.com/wordpress-mobile/gutenberg-mobile/pull/2835]
* [*] Reader: Removes gray tint from site icons that contain transparency (located in Reader > Settings > Followed sites).
* [*] Block Editor: Remove popup informing user that they will be using the block editor by default [#15492]
* [**] Fixed an issue where the Prepublishing Nudges Publish button could be cut off smaller devices [#15525]

16.3
-----
* [***] Login: Updated to new iOS 14 pasteboard APIs for 2FA auto-fill. Pasteboard prompts should be less intrusive now! [#15454]
* [***] Site Creation: Adds an option to pick a home page design when creating a WordPress.com site. [multiple PRs](https://github.com/search?q=repo%3Awordpress-mobile%2FWordPress-iOS+++repo%3Awordpress-mobile%2FWordPress-iOS-Shared+repo%3Awordpress-mobile%2FWordPressUI-iOS+repo%3Awordpress-mobile%2FWordPressKit-iOS+repo%3Awordpress-mobile%2FAztecEditor-iOS+is%3Apr+closed%3A%3C2020-11-17+%22Home+Page+Picker%22&type=Issues)

* [**] Fixed a bug where @-mentions didn't work on WordPress.com sites with plugins enabled [#14844]
* [***] Site Creation: Adds an option to pick a home page design when creating a WordPress.com site. [multiple PRs](https://github.com/search?q=repo%3Awordpress-mobile%2FWordPress-iOS+++repo%3Awordpress-mobile%2FWordPress-iOS-Shared+repo%3Awordpress-mobile%2FWordPressUI-iOS+repo%3Awordpress-mobile%2FWordPressKit-iOS+repo%3Awordpress-mobile%2FAztecEditor-iOS+is%3Apr+closed%3A%3C2020-11-30+%22Home+Page+Picker%22&type=Issues)
* [*] Fixed an issue where `tel:` and `mailto:` links weren't launching actions in the webview found in Reader > post > more > Visit. [#15310]
* [*] Reader bug fix: tapping a telephone, sms or email link in a detail post in Reader will now respond with the correct action. [#15307]
* [**] Block Editor: Button block - Add link picker to the block settings [https://github.com/WordPress/gutenberg/pull/26206]
* [***] Block Editor: Adding support for selecting different unit of value in Cover and Columns blocks [https://github.com/WordPress/gutenberg/pull/26161]
* [*] Block Editor: Fix theme colors syncing with the editor [https://github.com/WordPress/gutenberg/pull/26821]
* [*] My Site > Settings > Start Over. Correcting a translation error in the detailed instructions on the Start Over view. [#15358]

16.2
-----
* [**] Support contact email: fixed issue that prevented non-alpha characters from being entered. [#15210]
* [*] Support contact information prompt: fixed issue that could cause the app to crash when entering email address. [#15210]
* [*] Fixed an issue where comments viewed in the Reader would always be italicized.
* [**] Jetpack Section - Added quick and easy access for all the Jetpack features (Stats, Activity Log, Jetpack and Settings) [#15287].
* [*] Fixed a display issue with the time picker when scheduling posts on iOS 14. [#15392]

16.1
-----
* [***] Block Editor: Adds new option to select from a variety of predefined page templates when creating a new page for a Gutenberg site.
* [*] Fixed an issue that was causing the refresh control to show up on top of the list of sites. [https://github.com/wordpress-mobile/WordPress-iOS/pull/15136]
* [***] The "Floating Action Button" now appears on the list of posts and pages for quick and convenient creation. [https://github.com/wordpress-mobile/WordPress-iOS/pull/15149l]

16.0
-----
* [***] Block Editor: Full-width and wide alignment support for Video, Latest-posts, Gallery, Media & text, and Pullquote block. [https://github.com/wordpress-mobile/gutenberg-mobile/pull/2605]
* [***] Block Editor: Fix unsupported block bottom sheet is triggered when device is rotated. [https://github.com/wordpress-mobile/gutenberg-mobile/pull/2710]
* [***] Block Editor: Unsupported Block Editor: Fixed issue when cannot view or interact with the classic block on Jetpack site. [https://github.com/wordpress-mobile/gutenberg-mobile/pull/2709]
* [**] Reader: Select interests is now displayed under the Discover tab. [#15097]
* [**] Reader: The reader now displays site recommendations in the Discover feed [#15116]
* [***] Reader: The new redesigned Reader detail shows your post as beautiful as ever. And if you add a featured image it would be twice as beautiful! [#15107]

15.9
-----
* [*] Fixed issue that caused duplicate views to be displayed when requesting a login link. [#14975]
* [internal] Modified feature flags that show unified Site Address, Google, Apple, WordPress views and iCloud keychain login. Could cause regressions. [#14954, #14969, #14970, #14971, #14972]
* [*] Fixed an issue that caused page editor to become an invisible overlay. [#15012]
* [**] Block Editor: Increase tap-target of primary action on unsupported blocks. [https://github.com/wordpress-mobile/gutenberg-mobile/pull/2608]
* [***] Block Editor: On Jetpack connected sites, Unsupported Block Editor can be enabled via enabling Jetpack SSO setting directly from within the missing block alert. [https://github.com/wordpress-mobile/gutenberg-mobile/pull/2610]
* [***] Block Editor: Add support for selecting user's post when configuring the link [https://github.com/wordpress-mobile/gutenberg-mobile/pull/2484]
* [*] Reader: Fixed an issue that resulted in no action when tapping a link with an anchor. [#15027]
* [***] Block Editor: Unsupported Block Editor: Fixed issue when cannot view or interact with the classic block on Jetpack sites [https://github.com/wordpress-mobile/gutenberg-mobile/issues/2695]

15.8
-----
* [*] Image Preview: Fixes an issue where an image would be incorrectly positioned after changing device orientation.
* [***] Block Editor: Full-width and wide alignment support for Group, Cover and Image block [https://github.com/wordpress-mobile/gutenberg-mobile/pull/2559]
* [**] Block Editor: Add support for rounded style in Image block [https://github.com/wordpress-mobile/gutenberg-mobile/pull/2591]
* [*] Fixed an issue where the username didn't display on the Signup Epilogue after signing up with Apple and hiding the email address. [#14882]
* [*] Login: display correct error message when the max number of failed login attempts is reached. [#14914]
* [**] Block Editor: Fixed a case where adding a block made the toolbar jump [https://github.com/WordPress/gutenberg/pull/24573]

15.7
-----
* [**] Updated UI when connecting a self-hosted site from Login Epilogue, My Sites, and Post Signup Interstitial. (#14742)
* [**] You can now follow conversations for P2 sites
* [**] Block Editor: Block settings now immediately reflect changes from menu sliders.
* [**] Simplified authentication and updated UI.(#14845, #14831, #14825, #14817).
       Now when an email address is entered, the app automatically determines the next step and directs the user accordingly. (i.e. signup or login with the appropriate login view).
* [**] Added iCloud Keychain login functionality. (#14770)
* [***] Reader: We’re introducing a new Reader experience that allows users to tailor their Discover feed to their chosen interests.
* [*] Media editing: Reduced memory usage when marking up an image, which could cause a crash.
* [**] Block Editor: Fixed Dark Mode transition for editor menus.

15.6
-----
* [***] Block Editor: Fixed empty text fields on RTL layout. Now they are selectable and placeholders are visible.
* [**] Block Editor: Add settings to allow changing column widths
* [**] Block Editor: Media editing support in Gallery block.
* [**] Updated UI when logging in with a Site Address.
* [**] Updated UI when logging in/signing up with Apple.
* [**] Updated UI when logging in/signing up with Google.
* [**] Simplified Google authentication. If signup is attempted with an existing WordPress account, automatically redirects to login. If login is attempted without a matching WordPress account, automatically redirects to signup.
* [**] Fixes issue where the stats were not updating when switching between sites in My Sites.
* [*] Block Editor: Improved logic for creating undo levels.
* [*] Social account login: Fixed an issue that could have inadvertently linked two social accounts.

15.5
-----
* [*] Reader: revamped UI for your site header.
* [***] Block Editor: New feature for WordPress.com and Jetpack sites: auto-complete username mentions. An auto-complete popup will show up when the user types the @ character in the block editor.
* [*] Block Editor: Media editing support in Cover block.
* [*] Block Editor: Fixed a bug on the Heading block, where a heading with a link and string formatting showed a white shadow in dark mode.

15.4
-----
 * [**] Fixes issue where the new page editor wouldn't always show when selected from the "My Site" page on iOS versions 12.4 and below.
 * [***] Block Editor: Media editing support in Media & Text block.
 * [***] Block Editor: New block: Social Icons
 * [*] Block Editor: Cover block placeholder is updated to allow users to start the block with a background color
 * [**] Improved support for the Classic block to give folks a smooth transition from the classic editor to the block editor

15.3
-----
* [***] Block Editor: Adds Copy, Cut, Paste, and Duplicate functionality to blocks
* [***] Block Editor: Users can now individually edit unsupported blocks found in posts or pages. Not available on selfhosted sites or sites defaulting to classic editor.
* [*] Block Editor: Improved editor loading experience with Ghost Effect.

15.2
----
* [*] Block editor: Display content metrics information (blocks, words, characters count).
* [*] Fixed a crash that results in navigating to the block editor quickly after logging out and immediately back in.
* [***] Reader content improved: a lot of fixes in how the content appears when you're reading a post.
* [**] A site's title can now be changed by tapping on the title in the site detail screen.
* [**] Added a new Quick Start task to set a title for a new site.
* [**] Block editor: Add support for customizing gradient type and angle in Buttons and Cover blocks.

-----

15.1
-----
* [**] Block Editor: Add support to upload videos to Cover Blocks after the editor has closed.
* [*] Block Editor: Display the animation of animated GIFs while editing image blocks.
* [**] Block editor: Adds support for theme colors and gradients.
* [*] App Settings: Added an app-level toggle for light or dark appearance.
* [*] Fix a bug where the Latest Post date on Insights Stats was being calculated incorrectly.
* Block editor: [*] Support for breaking out of captions/citation authors by pressing enter on the following blocks: image, video, gallery, quote, and pullquote.
* Block editor: [**] Adds editor support for theme defined colors and theme defined gradients on cover and button blocks.
* [*] Fixed a bug where "Follow another site" was using the wrong steps in the "Grow Your Audience" Quick Start tour.
* [*] Fix a bug where Quick Start completed tasks were not communicated to VoiceOver users.
* [**] Quick Start: added VoiceOver support to the Next Steps section.
* [*] Fixed a bug where the "Publish a post" Quick Start tour didn't reflect the app's new information architecture
* [***] Free GIFs can now be added to the media library, posts, and pages.
* [**] You can now set pages as your site's homepage or posts page directly from the Pages list.
* [**] Fixed a bug that prevented some logins via 'Continue with Apple'.
* [**] Reader: Fixed a bug where tapping on the more menu may not present the menu
* [*] Block editor: Fix 'Take a Photo' option failing after adding an image to gallery block

15.0
-----
* [**] Block editor: Fix media upload progress when there's no connection.
* [*] Fix a bug where taking a photo for your user gravatar got you blocked in the crop screen.
* Reader: Updated card design
* [internal] Logging in via 'Continue with Google' has changes that can cause regressions. See https://git.io/Jf2LF for full testing details.
* [***] Block Editor: New block: Verse
* [***] Block Editor: Trash icon that is used to remove blocks is moved to the new menu reachable via ellipsis button in the block toolbar
* [**] Block Editor: Add support for changing overlay color settings in Cover block
* [**] Block Editor: Add enter/exit animation in FloatingToolbar
* [**] Block Editor: Block toolbar can now collapse when the block width is smaller than the toolbar content
* [**] Block Editor: Tooltip for page template selection buttons
* [*] Block Editor: Fix merging of text blocks when text had active formatting (bold, italic, strike, link)
* [*] Block Editor: Fix button alignment in page templates and make strings consistent
* [*] Block Editor: Add support for displaying radial gradients in Buttons and Cover blocks
* [*] Block Editor: Fix a bug where it was not possible to add a second image after previewing a post
* [internal] Signing up via 'Continue with Google' has changes that can cause regressions. See https://git.io/JfwjX for full testing details.
* My Site: Add support for setting the Homepage and Posts Page for a site.

14.9
-----
* Streamlined navigation: now there are fewer and better organized tabs, posting shortcuts and more, so you can find what you need fast.
* My Site: the "Add Posts and Pages" features has been moved. There is a new "Floating Action Button" in "My Site" that lets you create a new post or page without having to navigate to another screen.
* My Site: the "Me" section has been moved. There is a new button on the top right of "My Site" that lets you access the "Me" section from there.
* Reader: revamped UI with a tab bar that lets you quickly switch between sections, and filtering and settings panes to easily access and manage your favorite content.
* [internal] the "Change Username" on the Signup Epilogue screen has navigation changes that can cause regressions. See https://git.io/JfGnv for testing details.
* [internal] the "3 button view" (WP.com email, Google, SIWA, Site Address) presented after pressing the "Log In" button has navigation changes that can cause regressions. See https://git.io/JfZUV for testing details.
* [**] Support the superscript and subscript HTML formatting on the Block Editor and Classic Editor.
* [**] Block editor: Support for the pullquote block.
* [**] Block editor: Fix the icons and buttons in Gallery, Paragraph, List and MediaText block on RTL mode.
* [**] Block editor: Update page templates to use new blocks.
* [**] Block editor: Fix a crash when uploading new videos on a video block.
* [**] Block Editor: Add support for changing background and text color in Buttons block
* [internal] the "enter your password" screen has navigation changes that can cause regressions. See https://git.io/Jfl1C for full testing details.
* Support the superscript and subscript HTML formatting on the Block Editor and Classic Editor.
* [***] You can now draw on images to annotate them using the Edit image feature in the post editor.
* [*] Fixed a bug on the editors where changing a featured image didn't trigger that the post/page changed.

14.8.1
-----
* Fix adding and removing of featured images to posts.

14.8
-----
* Block editor: Prefill caption for image blocks when available on the Media library
* Block editor: New block: Buttons. From now you’ll be able to add the individual Button block only inside the Buttons block
* Block editor: Fix bug where whitespaces at start of text blocks were being removed
* Block editor: Add support for upload options in Cover block
* Block editor: Floating toolbar, previously located above nested blocks, is now placed at the bottom of the screen
* Block editor: Fix the icons in FloatingToolbar on RTL mode
* Block editor: Fix Quote block so it visually reflects selected alignment
* Block editor: Fix bug where buttons in page templates were not rendering correctly on web
* Block editor: Remove Subscription Button from the Blog template since it didn't have an initial functionality and it is hard to configure for users.
* [internal] the "send magic link" screen has navigation changes that can cause regressions. See https://git.io/Jfqiz for testing details.
* Updated UI for Login and Signup epilogues.
* Fixes delayed split view resizing while rotating your device.

14.7
-----
* Classic Editor: Fixed action sheet position for additional Media sources picker on iPad
* [internal] the signup flow using email has code changes that can cause regressions. See https://git.io/JvALZ for testing details.
* [internal] Notifications tab should pop to the root of the navigation stack when tapping on the tab from within a notification detail screen. See https://git.io/Jvxka for testing details.
* Classic and Block editor: Prefill caption for image blocks when available on the Media library.
* [internal] the "login by email" flow and the self-hosted login flow have code changes that can cause regressions. See https://git.io/JfeFN for testing details.
* Block editor: Disable ripple effect in all BottomSheet's controls.
* Block editor: New block: Columns
* Block editor: New starter page template: Blog
* Block editor: Make Starter Page Template picker buttons visible only when the screen height is enough
* Block editor: Fix a bug which caused to show URL settings modal randomly when changing the device orientation multiple times during the time Starter Page Template Preview is open
* [internal] the login by email flow and the self-hosted login flow have code changes that can cause regressions. See https://git.io/JfeFN for testing details.
* Updated the appearance of the login and signup buttons to make signup more prominent.
* [internal] the navigation to the "login by site address" flow has code changes that can cause regressions. See https://git.io/JfvP9 for testing details.
* Updated site details screen title to My Site, to avoid duplicating the title of the current site which is displayed in the screen's header area.
* You can now schedule your post, add tags or change the visibility before hitting "Publish Now" — and you don't have to go to the Post Settings for this!

* Login Epilogue: fixed issue where account information never stopped loading for some self-hosted sites.
* Updated site details screen title to My Site, to avoid duplicating the title of the current site which is displayed in the screen's header area.

14.6
-----
* [internal] the login flow with 2-factor authentication enabled has code changes that can cause regressions. See https://git.io/Jvdil for testing details.
* [internal] the login and signup Magic Link flows have code changes that could cause regressions. See https://git.io/JvSD6 and https://git.io/Jvy4P for testing details.
* [internal] the login and signup Magic Link flows have code changes that can cause regressions. See https://git.io/Jvy4P for testing details.
* [internal] the login and signup Continue with Google flows have code changes that can cause regressions. See https://git.io/JvypB for testing details.
* Notifications: Fix layout on screens with a notch.
* Post Commenting: fixed issue that prevented selecting an @ mention suggestion.
* Fixed an issue that could have caused the app to crash when accessing Site Pages.
* Site Creation: faster site creation, removed intermediate steps. Just select what kind of site you'd like, enter the domain name and the site will be created.
* Post Preview: Increase Post and Page Preview size on iPads running iOS 13.
* Block editor: Added the Cover block
* Block editor: Removed the dimming effect on unselected blocks
* Block editor: Add alignment options for Heading block
* Block editor: Implemented dropdown toolbar for alignment toolbar in Heading, Paragraph, Image, MediaText blocks
* Block Editor: When editing link settings, tapping the keyboard return button now closes the settings panel as well as closing the keyboard.
* Fixed a crash when a blog's URL became `nil` from a Core Data operation.
* Added Share action to the more menu in the Posts list
* Period Stats: fix colors when switching between light and dark modes.
* Media uploads from "Other Apps": Fixed an issue where the Cancel button on the document picker/browser was not showing up in Light Mode.
* Fix a crash when accessing Blog Posts from the Quick Actions button on iPads running iOS 12 and below.
* Reader post detail: fix colors when switching between light and dark modes.
* Fixed an issue where Continue with Apple button wouldn't respond after Jetpack Setup > Sign up flow completed.


14.5
-----
* Block editor: New block: Latest Posts
* Block editor: Fix Quote block's left border not being visible in Dark Mode
* Block editor: Added Starter Page Templates: when you create a new page, we now show you a few templates to get started more quickly.
* Block editor: Fix crash when pasting HTML content with embeded images on paragraphs
* Post Settings: Fix issue where the status of a post showed "Scheduled" instead of "Published" after scheduling before the current date.
* Stats: Fix background color in Dark Mode on wider screen sizes.
* Post Settings: Fix issue where the calendar selection may not match the selected date when site timezone differs from device timezone.
* Dark Mode fixes:
  - Border color on Search bars.
  - Stats background color on wider screen sizes.
  - Media Picker action bar background color.
  - Login and Signup button colors.
  - Reader comments colors.
  - Jetpack install flow colors.
* Reader: Fix toolbar and search bar width on wider screen sizes.
* Updated the Signup and Login Magic Link confirmation screen advising the user to check their spam/junk folder.
* Updated appearance of Google login/signup button.
* Updated appearance of Apple login/signup button.

14.4.1
-----
* Block Editor: Fix crash when inserting a Button Block.

14.4
-----
* Post Settings: Fixes the displayed publish date of posts which are to be immediately published.

14.3
-----
* Aztec and Block Editor: Fix the presentation of ordered lists with large numbers.
* Added Quick Action buttons on the Site Details page to access the most frequently used parts of a site.
* Block editor: Add support for changing image sizes in Image blocks
* Block editor: Add support for upload options in Gallery block
* Block editor: Added the Button block
* Block editor: Added the Group block
* Block editor: Add scroll support inside block picker and block settings
* Block editor: Fix issue where adding emojis to the post title added strong HTML elements to the title of the post
* Block editor: Fix issue where alignment of paragraph blocks was not always being respected when splitting the paragraph or reading the post's html content.
* Block editor: We’ve introduced a new toolbar that floats above the block you’re editing, which makes navigating your blocks easier — especially complex ones.

* Block editor: Add support for upload options in Gallery block
* Aztec and Block Editor: Fix the presentation of ordered lists with large numbers.
* Added Quick Action buttons on the Site Details page to access the most frequently used parts of a site.
* Post Settings: Adjusts the weekday symbols in the calendar depending on Regional settings.


14.2
-----
* Comment Editing: Fixed a bug that could cause the text selection to be on the wrong line
* Comments: Fixed an bug that could cause HTML markup to be displayed in the comment content
* Media editing: You can now crop, zoom in/out and rotate images that are inserted or being inserted in a post.
* Post Preview: Added a new Desktop preview mode on iPhone and Mobile preview on iPad when previewing posts or pages.
* Post Preview: Added new navigation, "Open in Safari" and Share options when previewing posts or pages.
* Block editor: Long-press Inserter icon to show options to add before/after
* Block editor: Retry displaying image when connectivity restores
* Block editor: Show an "Edit" button overlay on selected image blocks
* Block editor: Add support for image size options in the gallery block
* Signup and Login: signup or login via magic link now supports multiple email clients.
                    Tapping on the "Open Email" button will present a list of installed email client to choose from.
* Posts: Fixed a bug that could disable comments on a draft post when previewing that post.
* Reader: Fixed an issue where a new comment may not appear.
* Reader: Added Post Reblogging feature. You can now reblog a post from the reader to your site(s). There is a new "reblog" button in the post action bar.
          Tapping on it allows to choose the site where to post, and opens the editor of your choice with pre-populated content from the original post.
* Fixed a bug that was causing the app to crash when the user tapped "Retry" on Post List

14.1
-----
* Fixes a bug that could cause some web page previews to remain unauthenticated even after logging in.
* Stats: added a This Week widget to display Views for the past week.
* Block Editor: Reduced padding around text on Rich Text based blocks.
* Block Editor: New block "Shortcode". You can now create and edit Shortcode blocks in the editor.
* Publicize: connecting with Facebook is working again.
* Web Views: the title and button colors in the header of web views was grey, and is now white.

14.0
-----
* Stats: Updated default cards for the Insights view.
* Fixed a bug that displayed incorrect time stamps for scheduled posts.
* Post Settings: Added a new Calendar picker to select a Post's publish date
* Fixed bugs with the "Save as Draft" action extension's navigation bar colors and iPad sizing in iOS 13.
* Fixes appearance issues with navigation bar colors when logged out of the app.
* Fixed a bug that was causing the App to crash when the user tapped on certain notifications.
* Block Editor: Hide image size selection options when image is a url
* Block Editor: Fix displaying placeholder for images
* Block Editor: Fix crash on undo
* Block Editor: Fix styling on navigation UI
* Block Editor: Fix a focus issue
* Fixed a bug that displayed incorrect time stamps for scheduled posts.
* Post Settings: Added a new Calendar picker to select a Post's publish date
* Comment: Add ability to comment in fullscreen
* Stats: fixed issue that could cause incorrect Stats to be displayed when viewing Stats from a widget.
* Stats Today widgets: large numbers are now abbreviated.
* Fixed a bug where files imported from other apps were being renamed to a random name.
* Fixes a crash that could happen in the notifications tab.

13.9
-----
* Stats: added a Today widget to display All-Time stats.
* Block Editor: New block "Gallery". You can now create image galleries using WordPress Media library.
* Block Editor: Fix crash dismissing bottom-sheet after device rotation.
* Block Editor: Add support for changing Settings in the List Block.
* Block Editor: Add support for Video block settings.
* Quick Start: fixed issue that caused 'Follow other sites' tour to not be marked complete.
* Fixed a bug that was causing the App to crash when the user tapped on certain notifications.

13.8
-----
* When a post has an autosave, the autosave version can be loaded into the editor.
* Support: Fix issue that caused 'Message failed to send' error.
* WebView: Fix iOS 13 crash with popover.
* Fixed an issue where the Me screen would sometimes be blank.
* Block editor: New Spacer block to create white space between two blocks.
* Block editor: Images from Image Block can now be previewed full screen by tapping on them.
* Fixed an issue that caused logging in with a 2FA Google account to fail.
* Sign in with Apple: now supports logging in with 2FA enabled on linked WordPress accounts.
* Stats: Fixed issue that caused incorrect data to be displayed.

13.7
-----
* Updated the mobile apps blog address to a non-retired blog.
* Block editor: Added option to insert images from "Free Photo Library".
* Block editor: Fix issue where the keyboard would not capitalize sentences correctly on some cases
* Block editor: Add alignment to paragraph blocks
* Fixed a bug that made comment moderation fail on the first attempt for self-hosted sites.
* Stats Refresh: Stats will reload when the application will move to foreground state.
* Stats: each Period and Post stat now loads independently.
* Block editor: Added support for the preformatted block.
* Stats Today widget: updated design and enabled expanding.

* Block editor: Added option to insert images from "Free Photo Library" and "Other Apps".

13.6
-----
* Fixed a bug that was not submiting posts for review
* Better support for creating or editing posts while offline. Posts can be saved while offline and they will be automatically uploaded (or published) when the device is back online.
* Support: fix issue where issues could be created via Help Center search without setting a contact email.

* Me view: fix issue where view was blank when logging in with a self-hosted site.
* Block Editor: Added support for image alignment options.

13.5
-----
* Block editor: Fix issue when "New Photo Post" shortcut won't add the selected photo to the post.
* Block editor: Add Link Target (Open in new tab) to Image Block settings.
* Block editor: DarkMode improvements.
* Block editor: New block "Media & Text".
* Block Editor: Fix issue where the block inserter layout wasn't correct after device rotation.
* Dark Mode: General improvements
* Stats: each Insight stat now loads independently.
* Stats: added ability to customize Insights.

13.4.1
-----
Post Settings: Fixed a crash with featured image.
Removed Giphy as a media source due to changes in their SDK.

13.4
-----
* Sign In With Apple: if the Apple ID has been disconnected from the WordPress app, log out the account.
* Sign In With Apple: if the Apple ID has been disconnected from the WordPress app, log out the account on app launch.
* Dark Mode: General improvements
* Share Extension: Fixed the text view content inset

* Universal links: Pass back to Safari if we can't handle a URL.
* Sign In With Apple: fixed issue with re-logging in on an existing WP account.
* Block editor: Fix a bug on iOS 13.0 were tapping on a link opens Safari
* Block editor: Fix a link editing issue, where trying to add a empty link at the start of another link would remove the existing link.

13.3
-----
* Block editor: Add rich text styling to video captions
* Block editor: Blocks that would be replaced are now hidden when add block bottom sheet displays
* Block editor: Tapping on empty editor area now always inserts new block at end of post
* Block editor: Fixed a performance issue that caused a freeze in the editor with long text content.
* Dark Mode: Fixed colors in rich notifications
* Reader: Fixed issue with links opening while scrolling in reader posts and comments.

13.2
-----
* When Log In is selected, all available options are displayed.
* Shows an alert instead of showing a new screen for facebook publicize error.

13.1
-----
* Moved Notification Settings from the Me tab to the Notifications tab.
* Account Settings: added the ability to change the username.
* Stats: added File Downloads to period stats.
* Stats Periods: Fixed an issue that made the Post stats title button unable.
* Adds a Publish Now action to posts in the posts list.
* Stats Periods: Fixed a bug that affected the header date when the site and the device timezones were different.
* My Sites: Fixed a problem where some sites would appear duplicated.

* Stats Periods: Fixed an issue that made the Post stats title button unable.
* Stats Periods: Fixed a bug that affected the header date when the site and the device timezones were different.
* Adds a Publish Now action to posts in the posts list.
* My Sites: Fixed a problem where some sites would appear duplicated.

13.0
-----
* Stats: now use site timezone instead of device.
* Improved color scheme consistency.
* Post Stats: date bar no longer goes prior to earliest date available.
* Block editor: Adding a block from the post title now shows the add block here indicator.
* Block editor: Deselect post title any time a block is added
* Block editor: Auto-enabled upon first open of a block post, unless opted out in v12.9.
* Block editor: You can now enable and disable the block editor on a per-site basis.

12.9
-----
* Offline support: Create Post is now available from empty results view in offline mode.
* Post Preview: Displaying preview generation status in navigation bar instead of a
                blocking spinner.
* Block editor: Tapping on an empty editor area will create a new paragraph block
* Block editor: Fix content loss issue when loading unsupported blocks containing inner blocks.
* Block editor: Adding a block from the Post Title now inserts the block at the top of the Post.
* Stats Insights: Fixed issue that prevented some stats from showing for low volume sites.

12.8
-----
* Stats Insights: New two-column layout for Follower Totals stats.
* Stats Periods: Countries Map added in countries section.
* Updated copy for preview unavailable screen
* Stats Insights: New two-column layout for This Year stats.
* Stats Insights: added details option for This Year stats.
* Stats Insights: New two-column layout for Most Popular Time stats.
* Stats: modified appearance of empty charts.
* Stats Insights: Fixed issue where refreshing would sometimes clear the stats.
* Stats overview chart: Fixed issue with legend location on iOS 11.
* Stats Periods: Fixed crash when the Countries map displayed one country only
* Added a selection of user customizable app icons. Change it via Me > App Settings > App Icon.
* Update the app's colors using the Muriel color palette.
* Stats Periods detail views: Fixed an issue where rotation would truncate data.
* Stats Periods: Fixed an issue when a period interval was selected.

12.7
-----
* Block Editor: Video, Quote and More blocks are available now.
* Post Settings: Setting a Featured Image on a Post/Site should now work better in poor network conditions.
* Offline Improvements: Posts that failed to upload due to connectivity issues will be auto-uploaded.
* Block Editor: Copy/Paste of text with attributes( bold, italic, ...) will be respected on the editor.
* Block Editor: Updated color scheme.
* Block Editor: Nested lists are now available on the toolbar.
* Post Settings: Setting a Featured Image on a Post/Site should now work better in poor netowrk conditions.
* Stats Insights: New two-column layout for All-Time stats.
* Stats Insights: New two-column layout for Today stats.
* Post preview: Fixed issue with preview for self hosted sites not working.

12.6
-----
* Block Editor: Added UI to display a warning when a block has invalid content.
* Block Editor: Fixed issue with link settings where “Open in New Tab” was always OFF on open.
* Removed the limit of number of photos that can be shared from other apps.
* Account Settings Primary Site now shows the site domain if the site has no name.
* The app now launches a bit more quickly.
* Added a list of third-party library acknowledgements.
* Updated messaging experience for a reply upload result.
* Stats: Fixed an issue where chart axes may be formatted incorrectly in some locales.

12.5
-----
* Fixed Notices sometimes showing behind the keyboard
* Implemented Domain Credit feature
* Implemented auto saving a post on preview
* The app now launches a bit more quickly.
* Fixed broken images in posts created by the share extension.
* Deprecated local previews

12.4.1
------
* Copy/Paste from post contents to other apps is working again.

12.4
-----
* You can now mark notifications as unread with just a swipe.
* Fixed crash when searching Free Photo Library.
* Better URL validation when logging in with a self hosted site.
* Account Settings Primary Site now shows the site URL if the site has no name.
* Implemented incremental improvements to accessibility experience across the app.
* Updated error message when tag loading failed.

12.3
-----
* Images are now imported from TextBundle and TextPack files shared from other apps
* Added support for importing Markdown files shared from other apps
* Resolved a crash that might occur during the new Site Creation flow.
* Improved connectivity errors messaging in sharing screen.
* Quotes in Reader are now easier to read, thanks to a vertical bar on the left making them more visually distinct
* Fixed an issue where some text in Activity Log would show up in a wrong language
* Jetpack Remote Install: enabled the native feature to install and activate Jetpack on a self-hosted site

12.2
-----
* Draft preview now shows the remote version of the post.
* Initial support for importing TextBundle and TextPack from other apps.
* Support for lists in Gutenberg posts.
* Several UI details were polished in the Site Creation flow.

12.1
-----
* Improve messages when updates to user account details fail because of server logic, for exanple email being used for another account.
* Improved text import from other apps, such as Bear or Ulysses 🥰
* Added support on the editor for video elements that use the source elements. For example:
```<video alt="Another video with bunnies">
<source src="https://videos.files.wordpress.com/kUJmAcSf/bbb_sunflower_1080p_30fps_normal.mp4" type="video/mp4">
</video>```
* Block editor now supports the creation of posts with pre-inserted photos and the the 3touch action of starting a post with photo.

12.1
-----
* Improve messages when updates to user account details fail because of server logic, for exanple email being used for another account.
* Improved text import from other apps, such as Bear or Ulysses 🥰
* Reader: fixed issue where empty state buttons were not functional.

12.0
-----
* Redesigned Notices
* Changed offline error messages to be less disruptive.
* Resolved a defect in the new Site Creation flow where the site preview address bar could be edited.
* Made it easier to find a domain for your new site, by moving the best match to the top of the search results.

11.9
------
* Quick Start v2: After creating a new site with WordPress.com there are more tutorials available, now including tips to improve growth.
* Quick Start will also be suggested less often, but when it's more likely to be helpful.
* Added connection error alert in Sharing screen.
* Increased padding at the bottom of the share extension's editor, to make typing a longer post a bit more comfortable.
* Removes the white background color applied to the site icon on the site details screen.
* Updated No Results View illustration and copy displayed on connectivity issue.
* Enhanced Site Creation flow for smarter, more personalized sites.<|MERGE_RESOLUTION|>--- conflicted
+++ resolved
@@ -1,10 +1,6 @@
 21.7
 -----
-<<<<<<< HEAD
 * [*] [Jetpack-only] Fixed an issue where stats were not displaying latest data when the system date rolls over to the next day while the app is in background. [#19989]
-=======
-
->>>>>>> 95b61d16
 
 21.6
 -----
