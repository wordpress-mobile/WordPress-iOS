--- conflicted
+++ resolved
@@ -1,10 +1,6 @@
 21.3
 -----
-<<<<<<< HEAD
-
-=======
 * [*] Fixed a minor UI issue where the segmented control under My SIte was being clipped when "Home" is selected. [#19595]
->>>>>>> 7e203db0
 
 21.2
 -----
