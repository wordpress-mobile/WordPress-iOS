23.0
-----


22.9
-----
* [*] [internal] Fix multiple memory leaks after logging in and logging out. [#21047, #21092]
* [**] Block editor: Move undo/redo buttons to the navigation bar. [#20930]
* [*] Fixed an issue that caused the UI to be briefly unresponsive in certain case when opening the app. [#21065]
* [**] Blogging Prompts: Fixed a crash in Reader after tapping on a blogging prompt multiple times. [#21112]
* [*] [internal] Update calls to use UserDefaults singleton. [#21088]
* [*] Fix memory leaks in setting up Jetpack connection. [#21052]
* [*] Fix a memory leak caused by the theme customization web view. [#21051]
* [**] [internal] Updated the code that enables Gutenberg editor in all blogs when the user is in the Gutenberg rollout group. [#21146]
* [**] [internal] Fix a few potential Core Data issues in Blogging Prompts & Reminders. [#21016]
* [*] [Jetpack-only] Made performance improvements for Posting Activity stats. [#21136]
* [*] Fixed a crash that could occur when following sites in Reader. [#21140]
<<<<<<< HEAD
* [**] [Jetpack-only] Made significant performance improvements for Total Likes stats card. [#21168]
=======
* [*] [Jetpack-only] Fixed a crash that could occur when the user deletes the WordPress app upon a successful migration. [#21167]
* [*] Fixed a crash that occurs in Weekly Roundup Background task due to a Core Data Concurrency violation. [#21076]
>>>>>>> eb058893
* [***] Block editor: Editor UX improvements with new icons, colors and additional design enhancements. [https://github.com/wordpress-mobile/gutenberg-mobile/pull/5985]

22.8
-----
* [*] Blogging Reminders: Disabled prompt for self-hosted sites not connected to Jetpack. [#20970]
* [**] [internal] Do not save synced blogs if the app has signed out. [#20959]
* [**] [internal] Make sure synced posts are saved before calling completion block. [#20960]
* [**] [internal] Fix observing Quick Start notifications. [#20997]
* [**] [internal] Fixed an issue that was causing a memory leak in the domain selection flow. [#20813]
* [*] [Jetpack-only] Block editor: Rename "Reusable blocks" to "Synced patterns", aligning with the web editor. [https://github.com/wordpress-mobile/gutenberg-mobile/pull/5885]
* [**] [internal] Block editor: Fix a crash related to Reanimated when closing the editor [https://github.com/wordpress-mobile/gutenberg-mobile/pull/5938]

22.7
-----
* [**] [internal] Blaze: Switch to using new canBlaze property to determine Blaze eligiblity. [#20916]
* [**] Fixed crash issue when accessing drafts that are mid-upload from the Home 'Work on a Draft Post' card. [#20872]
* [**] [internal] Make sure media-related features function correctly. [#20889], [20887]
* [*] [internal] Posts list: Disable action bar/menu button when a post is being uploaded [#20885]
* [*] Block editor: Image block - Fix issue where in some cases the image doesn't display the right aspect ratio [https://github.com/wordpress-mobile/gutenberg-mobile/pull/5869]
* [*] Block editor: Fix cursor positioning when dictating text on iOS [https://github.com/WordPress/gutenberg/issues/51227]

22.6
-----
* [**] [internal] Check required WordPress version to set "galleryWithImageBlocks" flag [#20736]
* [**] [Jetpack-only] Add a "Personalize Home Tab" button to the bottom of the My Site Dashboard that opens a new screen where you can customize which dashboard cards are visible. You can now also hide any of the dashboard cards directly from My Site Dashboard using the "more" menu. [#20296]
* [*] [Jetpack-only] Domains selection: Show error message when selecting unsupported domains. [#20786]
* [***] [Jetpack-only] Plans: Bringing WPCOM plans to Jetpack app. [#20822]
* [**] Block editor: [iOS] Fix dictation regression, in which typing/dictating at the same time caused content loss. [https://github.com/WordPress/gutenberg/pull/49452]
* [*] Block editor: Display lock icon in disabled state of `Cell` component [https://github.com/wordpress-mobile/gutenberg-mobile/pull/5798]
* [*] Block editor: Show "No title"/"No description" placeholder for not belonged videos in VideoPress block [https://github.com/wordpress-mobile/gutenberg-mobile/pull/5840]

22.5.1
-----
* [*] Resolve an issue that was causing the app crash when `CrashLogging.logError` is called from a background thread. [#20846]
* [**] [internal] Make sure a database tidy-up task (null blog property sanitizer) is completed before any other Core Data queries. [#20867]

22.5
-----
* [*] [Jetpack-only] Reader: Fix the display of the followed topics in the filter sheet when they're written in non-latin languages. [#20702]
* [*] [Jetpack-only] Reader: Fixed an issue that was causing the Report and Block actions to be missing from Post Menu actions sheet. [#20705]
* [***] Enables editing of the site homepage for sites using block-based themes directly from the pages list. [#20713]
* [*] Block editor: Add disabled style to `Cell` component [https://github.com/WordPress/gutenberg/pull/50665]
* [**] Block editor: Fix undo/redo history when inserting a link configured to open in a new tab [https://github.com/WordPress/gutenberg/pull/50460]
* [**] [Jetpack-only] Block editor: Disable details settings for not belonged VideoPress videos [https://github.com/wordpress-mobile/gutenberg-mobile/pull/5782]
* [*] Block editor: [List block] Fix an issue when merging a list item into a Paragraph would remove its nested list items [https://github.com/wordpress-mobile/gutenberg-mobile/pull/5785]
* [**] Block editor: Tapping any type of nested block moves focus to the nested block directly, rather than requiring multiple taps to navigate down each nesting levels. [https://github.com/wordpress-mobile/gutenberg-mobile/pull/5781]

22.4
-----
* [*] [internal] [Jetpack-only] Domains Dashboard Card: Immediately opening domains search after tapping the card. [#20638]
* [**] [Jetpack-only] Adds a dashboard card for viewing activity log. [#20569]
* [**] [Jetpack-only] Adds a dashboard card for viewing pages. [#20524]
* [*] [Jetpack-only] Block editor: Fix crash when trying to convert to regular blocks an undefined/deleted reusable block [https://github.com/WordPress/gutenberg/pull/50475]
* [**] Block editor: Tapping on a nested block now gets focus directly instead of having to tap multiple times depending on the nesting levels. [https://github.com/WordPress/gutenberg/pull/50108]
* [*] [Jetpack-only] Block editor: Use host app namespace in reusable block message [https://github.com/WordPress/gutenberg/pull/50478]
* [*] [internal] [Jetpack-only] Enables domain purchases in site creation A/B experiment. [#20670]
* [*] Classic Block: Fixes a crash that happens when attempting to add media to a classic block while the library permissions are missing. [#20666]

22.3
-----
* [*] [internal] Allow updating specific fields when updating media details. [#20606]
* [**] Block Editor: Enable VideoPress block (only on Simple WPCOM sites) [#20580]
* [**] [internal] Attempt to fix an image loading crash in post editor. [#20633]

22.2
-----
* [**] [Jetpack-only] Added a dashboard card for purchasing domains. [#20424]
* [*] [internal] [Jetpack-only] Redesigned the migration success card. [#20515]
* [**] [internal] Refactored Google SignIn implementation to not use the Google SDK [#20128]
* [***] Block Editor: Resolved scroll-jump issues and enhanced caret focus management [https://github.com/WordPress/gutenberg/pull/48791]
* [**] [Jetpack-only] Blogging Prompts: adds the ability to view other users' responses to a prompt. [#20540]

22.1
-----
* [**] [internal] Refactor updating account related Core Data operations, which ususally happens during log in and out of the app. [#20394]
* [***] [internal] Refactor uploading photos (from the device photo, the Free Photo library, and other sources) to the WordPress Media Library. Affected areas are where you can choose a photo and upload, including the "Media" screen, adding images to a post, updating site icon, etc. [#20322]
* [**] [WordPress-only] Warns user about sites with only individual plugins not supporting core app features and offers the option to switch to the Jetpack app. [#20408]
* [*] [Reader] Fix an issue that was causing the app to crash when tapping the More or Share buttons in Reader Detail screen. [#20490]
* [*] Block editor: Avoid empty Gallery block error [https://github.com/WordPress/gutenberg/pull/49557]

22.0
-----
* [*] Remove large title in Reader and Notifications tabs. [#20271]
* [*] Reader: Change the following button cog icon. [#20274]
* [*] [Jetpack-only] Change the dark background color of toolbars and top tabs across the whole app. [#20278]
* [*] Change the Reader's navigation bar background color to match other screens. [#20278]
* [*] Tweak My Site Dashboard Cards UI. [#20303]
* [*] [Jetpack-only] Change My Sites tab bar icon. [#20310]
* [*] [internal] Refactored the Core Data operations (saving the site data) after a new site is created. [#20270]
* [*] [internal] Refactored updating user role in the "People" screen on the "My Sites" tab. [#20244]
* [*] [internal] Refactor managing social connections and social buttons in the "Sharing" screen. [#20265]
* [*] [internal] Refactor uploading media assets. [#20294]
* [*] Block editor: Allow new block transforms for most blocks. [https://github.com/WordPress/gutenberg/pull/48792]
* [*] Visual improvements were made to the in-app survey along with updated text to differentiate between the WordPress and Jetpack apps. [#20276]
* [*] Reader: Resolve an issue that could cause the app to crash when blocking a post author. [#20421]

21.9
-----
* [*] [internal] Refactored fetching posts in the Reader tab, including post related operations (i.e. like/unlike, save for later, etc.) [#20197]
* [**] Reader: Add a button in the post menu to block an author and stop seeing their posts. [#20193]
* [**] [Jetpack-only] Jetpack individual plugin support: Warns user about sites with only individual plugins not supporting all features of the app yet and gives the ability to install the full Jetpack plugin. [#20223]
* [**] [Jetpack-only] Help: Display the Jetpack app FAQ card on Help screen when switching from the WordPress app to the Jetpack app is complete. [#20232]
* [***] [Jetpack-only] Blaze: We added support for Blaze in the app. The user can now promote a post or page from the app to reach new audiences. [#20253]

21.8.1
-----
* [**] [internal] Fixes a crash that happens in the background when the weekly roundup notification is being processed. [#20275]

21.8
-----
* [*] [WordPress-only] We have redesigned and simplified the landing screen. [#20061]
* [*] [internal] Refactored account related operations (i.e. log in and out of the app). [#19893]
* [*] [internal] Refactored comment related operations (i.e. like a comment, reply to a post or comment).
* [*] [internal] Refactored how reader topics are fetched from the database. [#20129]
* [*] [internal] Refactored blog related operations (i.e. loading blogs of the logged in account, updating blog settings). [#20047]
* [*] Reader: Add ability to block a followed site. [#20053]
* [*] Reader: Add ability to report a post's author. [#20064]
* [*] [internal] Refactored the topic related features in the Reader tab (i.e. following, unfollowing, and search). [#20150]
* [*] Fix inaccessible block settings within the unsupported block editor [https://github.com/WordPress/gutenberg/pull/48435]

21.7
-----
* [*] [Jetpack-only] Fixed an issue where stats were not displaying latest data when the system date rolls over to the next day while the app is in background. [#19989]
* [*] [Jetpack-only] Hide Scan Login Code when logged into an account with 2FA. [#19567]
* [**] [Jetpack-only] Blogging Prompts: add the ability to answer previous prompts, disable prompts, and other minor enhancements. [#20055]

21.6
-----
* [*] Fix a layout issue impacting the "No media matching your search" empty state message of the Media Picker screen.  [#19820]
* [**] [internal] Refactor saving changes in the "Account Settings" page. [#19910]
* [*] The Migration flow doesn't complete automatically if the user interrupts the migration mid flow. [#19888]
* [**] [internal] Refactored fetching blog editor settings. [#19915]
* [*] [Jetpack-only] The Migration flow doesn't complete automatically if the user interrupts the migration mid flow. [#19888]
* [***] [Jetpack-only] Stats Insights Update. Helps you understand how your content is performing and what’s resonating with your audience. [#19909]
* [***] [internal] Delete all the activity logs after logging out. [#19930]
* [*] [Jetpack-only] Fixed an issue where Stats Followers details did not update on Pull-to-refresh in the Stats Followers Details screen [#19935]
* [**] Refactored loading WP.com plans. [#19949]
* [*] Resolve an edge case that was causing the user to be stuck in the "Onboading Questions" screen. [#19791]
* [*] [Jetpack-only] Tweak Migration Screens UI when fonts are enlarged. [#19944]

21.5.1
-----
* [*] [Jetpack-only] Fixed a bug where the Login flow was restarting every time the app enters the foreground. [#19961]

21.5
-----
* [***] [internal] A significant refactor to the app’s architecture was made to allow for the new simplified UI. Regression testing on the app’s main flows is needed. [#19817]
* [**] [internal] Disable Story posts when Jetpack features are removed [#19823]
* [*] [internal] Editor: Only register core blocks when `onlyCoreBlocks` capability is enabled [https://github.com/wordpress-mobile/gutenberg-mobile/pull/5293]
* [**] [internal] Disable StockPhoto and Tenor media sources when Jetpack features are removed [#19826]
* [*] [Jetpack-only] Fixed a bug where analytics calls weren't synced to the user account. [#19926]

21.4
-----
* [*] Fixed an issue where publishing Posts and Pages could fail under certain conditions. [#19717]
* [*] Share extension navigation bar is no longer transparent [#19700]
* [***] [Jetpack-only] Adds a smooth, opt-in transition to the Jetpack app for users migrating from the WordPress app. [#19759]
* [***] You can now migrate your site content to the Jetpack app without a hitch. [#19759]
* [**] [internal] Upgrade React Native from 0.66.2 to 0.69.4 [https://github.com/wordpress-mobile/gutenberg-mobile/pull/5193]
* [*] [internal] When a user migrates to the Jetpack app and allows notifications, WordPress app notifications are disabled. [#19616, #19611, #19590]
* [*] Reader now scrolls to the top if the tab bar button is tapped. [#19769]
* [*] [Internal] Update WordPressShared, WordPressKit, and WordPressAuthenticator to their latest versions. [#19643]

21.3
-----
* [*] Fixed a minor UI issue where the segmented control under My SIte was being clipped when "Home" is selected. [#19595]
* [*] Fixed an issue where the site wasn't removed and the app wasn't refreshed after disconnecting the site from WordPress.com. [#19634]
* [*] [internal] Fixed an issue where Jetpack extensions were conflicting with WordPress extensions. [#19665]

21.2
-----
* [*] [internal] Refactored fetching posts in the Reader tab. [#19539]
* [*] Fixed an issue where the message "No media matching your search" for the media picker is not visible [#19555]

21.1
-----
* [**] [Jetpack-only] We added a new landing screen with a cool animation that responds to device motion! [#19251, #19264, #19277, #19381, #19404, #19410, #19432, #19434, #19442, #19443, #19468, #19469]
* [*] [internal] Database access change: the 'new Core Data context structure' feature flag is turned on by default. [#19433]
* [***] [Jetpack-only] Widgets are now on Jetpack. Find Today, This Week, and All Time Widgets to display your Stats on your home screen. [#19479]
* [*] Block Editor: Fixed iOS Voice Control support within Image block captions. [https://github.com/WordPress/gutenberg/pull/44850]
* [***] Dropped support for iOS 13. Now supporting iOS 14.0 and above. [#19509]

21.0
-----
* [*] Fixed an issue where the cached notifications are retained after logging out of WordPress.com account [#19360]
* [**] [Jetpack-only] Added a share extension. Now users can share content to Jetpack through iOS's share sheet. This was previously only available on the WordPress app. [#19383]
* [*] Update launch screen. [#19341]
* [*] [Jetpack-only] Add ability to set custom app icon for Jetpack app. [#19378]
* [**] [Jetpack-only] Added a "Save as Draft" extension. Now users can save content to Jetpack through iOS's share sheet. This was previously only available on the WordPress app. [#19414]
* [**] [Jetpack-only] Enables Rich Notifications for the Jetpack app. Now we display more details on most of the push notifications. This was previously only available on the WordPress app. [#19415]
* [*] Reader: Comment Details have been redesigned. [#19387]
* [*] [internal] A refactor in weekly roundup notification scheduler. [#19422]
* [*] [internal] A low level database refactor around fetching cards in the Reader tab. [#19427]
* [*] Stories: Fixed an issue where the keyboard would overlap with the publish dialog in landscape. [#19350]
* [*] [internal] A refactor in fetch Reader posts and their comments. [#19458]
* [*] Fixed an issue where the navigation bar becomes invisible when swiping back to Login Prologue screen.  [#19461]

20.9
-----
* [*] Login Flow: Provide ability for user to cancel login WP.com flow when already logged in to a self-hosted site [#19349]
* [*] [WordPress-only] Powered by Jetpack banner: Fixed an edge case where some scroll views could momentarily become unresponsive to touch. [#19369]
* [*] [Jetpack-only] Weekly roundup: Adds support for weekly roundup notifications to the Jetpack app. [#19364]
* [*] Fixed an issue where the push notifications prompt button would overlap on iPad. [#19304]
* [*] Story Post: Fixed an issue where deleting one image in a story draft would cause the following image not to load. [#16966]
* [*] Fixed an issue where the no result label on the side menu is oversize on iPad. [#19305]
* [*] [internal] Various low level database refactors around posts, pages, and comments. [#19353, #19363, #19386]

20.8
-----
* [*] User Mention: When replying to a post or a comment, sort user-mentions suggestions by prefix first then alphabetically. [#19218]
* [*] User Mention: Fixed an issue where the user-mentions suggestions were disappearing after expanding/collapsing the reply field. [#19248]
* [***] [internal] Update Sentry, our crash monitoring tool, to its latest major version [#19315]

20.7
-----
* [*] [Jetpack-only] Block Editor: Update link colors in action sheets from green to blue [https://github.com/WordPress/gutenberg/pull/42996]
* [*] Jetpack Social: Rebrand Publicize to Jetpack Social [https://github.com/wordpress-mobile/WordPress-iOS/pull/19262]

20.6
-----
* [*] [Jetpack-only] Recommend App: you can now share the Jetpack app with your friends. [#19174]
* [*] [Jetpack-only] Feature Announcements: new features are highlighted via the What's New modals. [#19176]
* [**] [Jetpack-only] Self-hosted sites: enables logging in via a self-hosted site / adding a self-hosted site [#19194]
* [*] Pages List: Fixed an issue where the app would freeze when opening the pages list if one of the featured images is a GIF. [#19184]
* [*] Stats: Fixed an issue where File Downloads section was being displayed for Jetpack sites even though it's not supported. [#19200]

20.5
-----
* [*] [Jetpack-only] Block Editor: Makes some small changes to the editor's accent colours for consistency. [#19113]
* [*] User Mention: Split the suggestions list into a prominent section and a regular section. [#19064]
* [*] Use larger thumbnail previews for recommended themes during site creation [https://github.com/wordpress-mobile/WordPress-iOS/pull/18972]
* [***] [internal] Block Editor: List block: Adds support for V2 behind a feature flag [https://github.com/WordPress/gutenberg/pull/42702]
* [**] Fix for Referrers Card Not Showing Search Engine Details [https://github.com/wordpress-mobile/WordPress-iOS/pull/19158]
* [*] WeeklyRoundupBackgroundTask - format notification body [https://github.com/wordpress-mobile/WordPress-iOS/pull/19144]

20.4
-----
* [*] Site Creation: Fixed a bug in the design picker where the horizontal position of designs could be reset. [#19020]
* [*] [internal] Block Editor: Add React Native FastImage [https://github.com/WordPress/gutenberg/pull/42009]
* [*] Block Editor: Inserter displays block collections [https://github.com/WordPress/gutenberg/pull/42405]
* [*] Block Editor: Fix incorrect spacing within Image alt text footnote [https://github.com/WordPress/gutenberg/pull/42504]
* [***] Block Editor: Gallery and Image block - Performance improvements [https://github.com/WordPress/gutenberg/pull/42178]
* [**] [WP.com and Jetpack sites with VideoPress] Prevent validation error when viewing VideoPress markup within app [https://github.com/Automattic/jetpack/pull/24548]
* [*] [internal] Add Jetpack branding elements (badges and banners) [#19007, #19040, #19049, #19059, #19062, #19065, #19071, #19073, #19103, #19074, #19085, #19094, #19102, #19104]

20.3
-----
* [*] Stories: Fixed a crash that could occur when adding multiple items to a Story post. [#18967]
* [*] User Mention: When replying to a post or a comment, the post author or comment author shows up at the top of the suggestions list. [#18979]
* [*] Block Editor: Fixed an issue where the media picker search query was being retained after dismissing the picker and opening it again. [#18980]
* [*] Block Editor: Add 'Insert from URL' option to Video block [https://github.com/WordPress/gutenberg/pull/41493]
* [*] Block Editor: Image block copies the alt text from the media library when selecting an item [https://github.com/WordPress/gutenberg/pull/41839]
* [*] Block Editor: Introduce "block recovery" option for invalid blocks [https://github.com/WordPress/gutenberg/pull/41988]

20.2
-----
* [*] Preview: Post preview now resizes to account for device orientation change. [#18921]
* [***] [Jetpack-only] Enables QR Code Login scanning from the Me menu. [#18904]
* [*] Reverted the app icon back to Cool Blue. Users can reselect last month's icon in Me > App Settings > App Icon if they'd like. [#18934]

20.1
-----
* [*] Notifications: Fixed an issue where the first notification opened in landscape mode was not scrollable. [#18823]
* [*] Site Creation: Enhances the design selection screen with recommended designs. [#18740]
* [***] [Jetpack-only] Introducing blogging prompts. Build a writing habit and support creativity with a periodic prompt for inspiration. [#18860]
* [**] Follow Conversation: A tooltip has been added to highlight the follow conversation feature. [#18848]
* [*] [internal] Block Editor: Bump react-native-gesture-handler to version 2.3.2. [#18742]
* [*] People Management: Fixed a crash that can occur when loading the People view. [#18907]

20.0
-----
* [*] Quick Start: The "Get to know the WordPress app" card has a fresh new look [#18688, #18747]
* [*] Block Editor: A11y: Improve text read by screen readers for BottomSheetSelectControl [https://github.com/WordPress/gutenberg/pull/41036]
* [*] Block Editor: Add 'Insert from URL' option to Image block [https://github.com/WordPress/gutenberg/pull/40334]
* [*] App Settings: refreshed the UI with updated colors for Media Cache Size controls, Clear Spot Index row button, and Clear Siri Shortcut Suggestions row button. From destructive (red color) to standard and brand colors. [#18636]
* [*] [internal] Quick Start: Fixed an issue where the Quick Start modal was not displayed after login if the user's default tab is Home. [#18721]
* [*] Quick Start: The Next Steps modal has a fresh new look [#18711]
* [*] [internal] Quick Start: Fixed a couple of layout issues with the Quick Start notices when rotating the device. [#18758]

19.9
-----
* [*] Site Settings: we fixed an issue that prevented the site title to be updated when it changed in Site Settings [#18543]
* [*] Media Picker: Fixed an issue where the empty state view was being displayed incorrectly. [#18471]
* [*] Quick Start: We are now showing a different set of Quick Start tasks for existing sites and new sites. The existing sites checklist includes new tours such as: "Check your notifications" and "Upload photos or videos".  [#18395, #18412, #18443, #18471]
* [*] Site Creation: we fixed an issue where the navigation buttons were not scaling when large fonts were selected on the device [#18559]
* [**] Block Editor: Cover Block: Improve color contrast between background and text [https://github.com/wordpress-mobile/gutenberg-mobile/pull/4808]
* [***] Block Editor: Add drag & drop blocks feature [https://github.com/wordpress-mobile/gutenberg-mobile/pull/4832]
* [*] Block Editor: Gallery block: Fix broken "Link To" settings and add "Image Size" settings [https://github.com/wordpress-mobile/gutenberg-mobile/pull/4841]
* [*] Block Editor: Unsupported Block Editor: Prevent WordPress.com tour banner from displaying. [https://github.com/wordpress-mobile/gutenberg-mobile/pull/4820]
* [*] Widgets: we fixed an issue where text appeared flipped in rtl languages [#18567]
* [*] Stats: we fixed a crash that occurred sometimes in Stats [#18613]
* [*] Posts list: we fixed an issue where the create button was not shown on iPad in split screen [#18609]

19.8
-----
* [**] Self hosted sites are not restricted by video length during media uploads [https://github.com/wordpress-mobile/WordPress-iOS/pull/18414]
* [*] [internal] My Site Dashboard: Made some changes to the code architecture of the dashboard. The majority of the changes are related to the posts cards. It should have no visible changes but could cause regressions. Please test it by creating/trashing drafts and scheduled posts and testing that they appear correctly on the dashboard. [#18405]
* [*] Quick Start: Updated the Stats tour. The tour can now be accessed from either the dashboard or the menu tab. [#18413]
* [*] Quick Start: Updated the Reader tour. The tour now highlights the Discover tab and guides users to follow topics via the Settings screen. [#18450]
* [*] [internal] Quick Start: Deleted the Edit your homepage tour. [#18469]
* [*] [internal] Quick Start: Refactored some code related to the tasks displayed in the Quick Start Card and the Quick Start modal. It should have no visible changes but could cause regressions. [#18395]
* [**] Follow Conversation flow now enables in-app notifications by default. They were updated to be opt-out rather than opt-in. [#18449]
* [*] Block Editor: Latest Posts block: Add featured image settings [https://github.com/WordPress/gutenberg/pull/39257]
* [*] Block Editor: Prevent incorrect notices displaying when switching between HTML-Visual mode quickly [https://github.com/WordPress/gutenberg/pull/40415]
* [*] Block Editor: Embed block: Fix inline preview cut-off when editing URL [https://github.com/WordPress/gutenberg/pull/35326]
* [*] Block Editor: Prevent gaps shown around floating toolbar when using external keyboard [https://github.com/WordPress/gutenberg/pull/40266]
* [**] We'll now ask users logging in which area of the app they'd like to focus on to build towards a more personalized experience. [#18385]

19.7
-----
* [*] a11y: VoiceOver has been improved on the Menus view and now announces changes to ordering. [#18155]
* [*] Notifications list: remove comment Trash swipe action. [#18349]
* [*] Web previews now abide by safe areas when a toolbar is shown [#18127]
* [*] Site creation: Adds a new screen asking the user the intent of the site [#18367]
* [**] Block Editor: Quote block: Adds support for V2 behind a feature flag [https://github.com/WordPress/gutenberg/pull/40133]
* [**] Block Editor: Update "add block" button's style in default editor view [https://github.com/WordPress/gutenberg/pull/39726]
* [*] Block Editor: Remove banner error notification on upload failure [https://github.com/WordPress/gutenberg/pull/39694]
* [*] My Site: display site name in My Site screen nav title [#18373]
* [*] [internal] Site creation: Adds a new screen asking the user the name of the site [#18280]

19.6
-----
* [*] Enhances the exit animation of notices. [#18182]
* [*] Media Permissions: display error message when using camera to capture photos and media permission not given [https://github.com/wordpress-mobile/WordPress-iOS/pull/18139]
* [***] My Site: your My Site screen now has two tabs, "Menu" and "Home". Under "Home", you'll find contextual cards with some highlights of whats going on with your site. Check your drafts or scheduled posts, your today's stats or go directly to another section of the app. [#18240]
* [*] [internal] Site creation: Adds a new screen asking the user the intent of the site [#18270]

19.5
-----
* [*] Improves the error message shown when trying to create a new site with non-English characters in the domain name [https://github.com/wordpress-mobile/WordPress-iOS/pull/17985]
* [*] Quick Start: updated the design for the Quick Start cell on My Site [#18095]
* [*] Reader: Fixed a bug where comment replies are misplaced after its parent comment is moderated [#18094]
* [*] Bug fix: Allow keyboard to be dismissed when the password field is focused during WP.com account creation.
* [*] iPad: Fixed a bug where the current displayed section wasn't selected on the menu [#18118]
* [**] Comment Notifications: updated UI and functionality to match My Site Comments. [#18141]
* [*] Block Editor: Add GIF badge for animated GIFs uploaded to Image blocks [https://github.com/WordPress/gutenberg/pull/38996]
* [*] Block Editor: Small refinement to media upload errors, including centering and tweaking copy. [https://github.com/wordpress-mobile/gutenberg-mobile/pull/4597]
* [*] Block Editor: Fix issue with list's starting index and the order [https://github.com/WordPress/gutenberg/pull/39354]
* [*] Quick Start: Fixed a bug where a user creating a new site is displayed a quick start tour containing data from their presviously active site.

19.4
-----
* [*] Site Creation: Fixed layout of domain input field for RTL languages. [#18006]
* [*] [internal] The FAB (blue button to create posts/stories/pages) creation/life cycle was changed [#18026]
* [*] Stats: we fixed a variety of performance issues in the Insight screen. [#17926, #17936, #18017]
* [*] Stats: we re-organized the default view in Insights, presenting more interesting data at a glance [#18072]
* [*] Push notifications will now display rich media when long pressed. [#18048]
* [*] Weekly Roundup: We made some further changes to try and ensure that Weekly Roundup notifications are showing up for everybody who's enabled them [#18029]
* [*] Block editor: Autocorrected Headings no longer apply bold formatting if they weren't already bold. [#17844]
* [***] Block editor: Support for multiple color palettes [https://github.com/wordpress-mobile/gutenberg-mobile/pull/4588]
* [**] User profiles: Fixed issue where the app wasn't displaying any of the device photos which the user had granted the app access to.

19.3
-----
* [*] Site previews: Reduced visual flickering when previewing sites and templates. [#17861]
* [*] Stats: Scroll to new Insights card when added. [#17894]
* [*] Add "Copy Link" functionality to Posts List and Pages List [#17911]
* [*] [Jetpack-only] Enables the ability to use and create WordPress.com sites, and enables the Reader tab. [#17914, #17948]
* [*] Block editor: Additional error messages for media upload failures. [#17971]
* [**] Adds animated Gif support in notifications and comments [#17981]

19.2
-----
* [*] Site creation: Fixed bug where sites created within the app were not given the correct time zone, leading to post scheduling issues. [#17821]
* [*] Block editor: Replacing the media for an image set as featured prompts to update the featured image [https://github.com/wordpress-mobile/gutenberg-mobile/pull/3930]
* [***] Block editor: Font size and line-height support for text-based blocks used in block-based themes [https://github.com/wordpress-mobile/gutenberg-mobile/pull/4519]
* [**] Some of the screens of the app has a new, fresh and more modern visual, including the initial one: My Site. [#17812]
* [**] Notifications: added a button to mark all notifications in the selected filter as read. [#17840]
* [**] People: you can now manage Email Followers on the People section! [#17854]
* [*] Stats: fix navigation between Stats tab. [#17856]
* [*] Quick Start: Fixed a bug where a user logging in via a self-hosted site not connected to Jetpack would see Quick Start when selecting "No thanks" on the Quick Start prompt. [#17855]
* [**] Threaded comments: comments can now be moderated via a drop-down menu on each comment. [#17888]
* [*] Stats: Users can now add a new Insights card from the navigation bar. [#17867]
* [*] Site creation: The checkbox that appears when choosing a design no longer flickers when toggled. [#17868]

19.1
-----
* [*] Signup: Fixed bug where username selection screen could be pushed twice. [#17624]
* [**] Reader post details Comments snippet: added ability to manage conversation subscription and notifications. [#17749]
* [**] Accessibility: VoiceOver and Dynamic Type improvements on Activity Log and Schedule Post calendars [#17756, #17761, #17780]
* [*] Weekly Roundup: Fix a crash which was preventing weekly roundup notifications from appearing [#17765]
* [*] Self-hosted login: Improved error messages. [#17724]
* [*] Share Sheet from Photos: Fix an issue where certain filenames would not upload or render in Post [#16773]
* [*] Block editor: Fixed an issue where video thumbnails could show when selecting images, and vice versa. [#17670]
* [**] Media: If a user has only enabled limited device media access, we now show a prompt to allow the user to change their selection. [#17795]
* [**] Block editor: Fix content justification attribute in Buttons block [https://github.com/wordpress-mobile/gutenberg-mobile/pull/4451]
* [*] Block editor: Hide help button from Unsupported Block Editor. [https://github.com/wordpress-mobile/gutenberg-mobile/pull/4352]
* [*] Block editor: Add contrast checker to text-based blocks [https://github.com/wordpress-mobile/gutenberg-mobile/pull/4357]
* [*] Block editor: Fix missing translations of color settings [https://github.com/wordpress-mobile/gutenberg-mobile/pull/4479]
* [*] Block editor: Highlight text: fix applying formatting for non-selected text [https://github.com/wordpress-mobile/gutenberg-mobile/pull/4471]
* [***] Self-hosted sites: Fixed a crash when saving media and no Internet connection was available. [#17759]
* [*] Publicize: Fixed an issue where a successful login was not automatically detected when connecting a Facebook account to Publicize. [#17803]

19.0
-----
* [**] Video uploads: video upload is now limited to 5 minutes per video on free plans. [#17689]
* [*] Block editor: Give multi-line block names central alignment in inserter [https://github.com/wordpress-mobile/gutenberg-mobile/pull/4343]
* [**] Block editor: Fix missing translations by refactoring the editor initialization code [https://github.com/wordpress-mobile/gutenberg-mobile/pull/4332]
* [**] Block editor: Add Jetpack and Layout Grid translations [https://github.com/wordpress-mobile/gutenberg-mobile/pull/4359]
* [**] Block editor: Fix text formatting mode lost after backspace is used [https://github.com/wordpress-mobile/gutenberg-mobile/pull/4423]
* [*] Block editor: Add missing translations of unsupported block editor modal [https://github.com/wordpress-mobile/gutenberg-mobile/pull/4410]
* [**] Time zone suggester: we have a new time zone selection screen that suggests the time zone based on the device, and improves search. [#17699]
* [*] Added the "Share WordPress with a friend" row back to the Me screen. [#17748]
* [***] Updated default app icon. [#17793]

18.9
-----
* [***] Reader Comments: Updated comment threads with a new design and some new capabilities. [#17659]
* [**] Block editor: Fix issue where editor doesn't auto-scroll so you can see what is being typed. [https://github.com/wordpress-mobile/gutenberg-mobile/pull/4299]
* [*] Block editor: Preformatted block: Fix an issue where the background color is not showing up for standard themes. [https://github.com/wordpress-mobile/gutenberg-mobile/pull/4292]
* [**] Block editor: Update Gallery Block to default to the new format and auto-convert old galleries to the new format. [https://github.com/wordpress-mobile/gutenberg-mobile/pull/4315]
* [***] Block editor: Highlight text: Enables color customization for specific text within a Paragraph block. [https://github.com/wordpress-mobile/gutenberg-mobile/pull/4175]
* [**] Reader post details: a Comments snippet is now displayed after the post content. [#17650]

18.8
-----
* [*] Added a new About screen, with links to rate the app, share it with others, visit our Twitter profile, view our other apps, and more. [https://github.com/orgs/wordpress-mobile/projects/107]
* [*] Editor: Show a compact notice when switching between HTML or Visual mode. [https://github.com/wordpress-mobile/WordPress-iOS/pull/17521]
* [*] Onboarding Improvements: Need a little help after login? We're here for you. We've made a few changes to the login flow that will make it easier for you to start managing your site or create a new one. [#17564]
* [***] Fixed crash where uploading image when offline crashes iOS app. [#17488]
* [***] Fixed crash that was sometimes triggered when deleting media. [#17559]
* [***] Fixes a crasher that was sometimes triggered when seeing the details for like notifications. [#17529]
* [**] Block editor: Add clipboard link suggestion to image block and button block. [https://github.com/WordPress/gutenberg/pull/35972]
* [*] Block editor: Embed block: Include link in block settings. [https://github.com/wordpress-mobile/gutenberg-mobile/pull/4189]
* [**] Block editor: Fix tab titles translation of inserter menu. [https://github.com/wordpress-mobile/gutenberg-mobile/pull/4248]
* [**] Block editor: Gallery block: When a gallery block is added, the media options are auto opened for v2 of the Gallery block. [https://github.com/wordpress-mobile/gutenberg-mobile/pull/4277]
* [*] Block editor: Media & Text block: Fix an issue where the text font size would be bigger than expected in some cases. [https://github.com/wordpress-mobile/gutenberg-mobile/pull/4252]

18.7
-----
* [*] Comment Reply: updated UI. [#17443, #17445]
* [***] Two-step Authentication notifications now require an unlocked device to approve or deny them.
* [***] Site Comments: Updated comment details with a fresh new look and capability to display rich contents. [#17466]
* [**] Block editor: Image block: Add ability to quickly link images to Media Files and Attachment Pages [https://github.com/wordpress-mobile/gutenberg-mobile/pull/3971]
* [**] Block editor: Fixed a crash that could occur when copying lists from Microsoft Word. [https://github.com/wordpress-mobile/gutenberg-mobile/pull/4174]
* [***] Fixed an issue where trying to upload an image while offline crashes the app. [#17488]

18.6
-----
* [**] Comments: Users can now follow conversation via notifications, in addition to emails. [#17363]
* [**] Block editor: Block inserter indicates newly available block types [https://github.com/wordpress-mobile/gutenberg-mobile/pull/4047]
* [*] Reader post comments: fixed an issue that prevented all comments from displaying. [#17373]
* [**] Stats: added Reader Discover nudge for sites with low traffic in order to increase it. [#17349, #17352, #17354, #17377]
* [**] Block editor: Search block - Text and background color support [https://github.com/wordpress-mobile/gutenberg-mobile/pull/4127]
* [*] Block editor: Fix Embed Block loading glitch with resolver resolution approach [https://github.com/wordpress-mobile/gutenberg-mobile/pull/4146]
* [*] Block editor: Fixed an issue where the Help screens may not respect an iOS device's notch. [https://github.com/wordpress-mobile/gutenberg-mobile/pull/4110]
* [**] Block editor: Block inserter indicates newly available block types [https://github.com/wordpress-mobile/gutenberg-mobile/pull/4047]
* [*] Block editor: Add support for the Mark HTML tag [https://github.com/wordpress-mobile/gutenberg-mobile/pull/4162]
* [*] Stats Insights: HTML tags no longer display in post titles. [#17380]

18.5
-----
* [**] Block editor: Embed block: Include Jetpack embed variants. [https://github.com/wordpress-mobile/gutenberg-mobile/pull/4008]
* [*] Fixed a minor visual glitch on the pre-publishing nudge bottom sheet. [https://github.com/wordpress-mobile/WordPress-iOS/pull/17300]
* [*] Improved support for larger text sizes when choosing a homepage layout or page layout. [#17325]
* [*] Site Comments: fixed an issue that caused the lists to not refresh. [#17303]
* [*] Block editor: Embed block: Fix inline preview cut-off when editing URL [https://github.com/wordpress-mobile/gutenberg-mobile/pull/4072]
* [*] Block editor: Embed block: Fix URL not editable after dismissing the edit URL bottom sheet with empty value [https://github.com/wordpress-mobile/gutenberg-mobile/pull/4094]
* [**] Block editor: Embed block: Detect when an embeddable URL is pasted into an empty paragraph. [https://github.com/wordpress-mobile/gutenberg-mobile/pull/4048]
* [**] Block editor: Pullquote block - Added support for text and background color customization [https://github.com/WordPress/gutenberg/pull/34451]
* [**] Block editor: Preformatted block - Added support for text and background color customization [https://github.com/wordpress-mobile/gutenberg-mobile/pull/4071]
* [**] Stats: added Publicize and Blogging Reminders nudges for sites with low traffic in order to increase it. [#17142, #17261, #17294, #17312, #17323]
* [**] Fixed an issue that made it impossible to log in when emails had an apostrophe. [#17334]

18.4
-----
* [*] Improves our user images download logic to avoid synchronization issues. [#17197]
* [*] Fixed an issue where images point to local URLs in the editor when saving a post with ongoing uploads. [#17157]
* [**] Embed block: Add the top 5 specific embed blocks to the Block inserter list. [https://github.com/wordpress-mobile/gutenberg-mobile/pull/3995]
* [*] Embed block: Fix URL update when edited after setting a bad URL of a provider. [https://github.com/wordpress-mobile/gutenberg-mobile/pull/4002]
* [**] Users can now contact support from inside the block editor screen. [https://github.com/wordpress-mobile/gutenberg-mobile/pull/3975]
* [**] Block editor: Help menu with guides about how to work with blocks [#17265]

18.3
-----
* [*] Fixed a bug on Reader that prevented Saved posts to be removed
* [*] Share Extension: Allow creation of Pages in addition to Posts. [#16084]
* [*] Updated the wording for the "Posts" and "Pages" entries in My Site screen [https://github.com/wordpress-mobile/WordPress-iOS/pull/17156]
* [**] Fixed a bug that prevented sharing images and videos out of your site's media library. [#17164]
* [*] Fixed an issue that caused `Follow conversation by email` to not appear on some post's comments. [#17159]
* [**] Block editor: Embed block: Enable WordPress embed preview [https://github.com/wordpress-mobile/gutenberg-mobile/pull/3853]
* [**] Block editor: Embed block: Add error bottom sheet with retry and convert to link actions. [https://github.com/wordpress-mobile/gutenberg-mobile/pull/3921]
* [**] Block editor: Embed block: Implemented the No Preview UI when an embed is successful, but we're unable to show an inline preview [https://github.com/wordpress-mobile/gutenberg-mobile/pull/3927]
* [*] Block editor: Embed block: Add device's locale to preview content [https://github.com/wordpress-mobile/gutenberg-mobile/pull/3788]
* [*] Block editor: Column block: Translate column width's control labels [https://github.com/wordpress-mobile/gutenberg-mobile/pull/3952]
* [**] Block editor: Embed block: Enable embed preview for Instagram and Vimeo providers. [https://github.com/wordpress-mobile/gutenberg-mobile/pull/3918]

18.2
-----
* [internal] Fixed an issue where source and platform tags were not added to a Zendesk ticket if the account has no blogs. [#17084]
* [*] Set the post formats to have 'Standard' first and then alphabetized the remaining items. [#17074]
* [*] Fixed wording of theme customization screen's menu bar by using "Activate" on inactive themes. [#17060]
* [*] Added pull-to-refresh to My Site. [#17089]
* [***] Weekly Roundup: users will receive a weekly notification that presents a summary of the activity on their most used sites [#17066, #17116]
* [**] Site Comments: when editing a Comment, the author's name, email address, and web address can now be changed. [#17111]
* [**] Block editor: Enable embed preview for a list of providers (for now only YouTube and Twitter) [https://github.com/WordPress/gutenberg/pull/34446]
* [***] Block editor: Add Inserter Block Search [https://github.com/WordPress/gutenberg/pull/33237]

18.1
-----
* [*] Reader: Fixes an issue where the top of an article could be cropped after rotating a device. [#17041]
* [*] Posts Settings: Removed deprecated Location feature. [#17052]
* [**] Added a time selection feature to Blogging Reminders: users can now choose at what time they will receive the reminders [#17024, #17033]
* [**] Block editor: Embed block: Add "Resize for smaller devices" setting. [https://github.com/wordpress-mobile/gutenberg-mobile/pull/3753]
* [**] Account Settings: added the ability to close user account.
* [*] Users can now share WordPress app with friends. Accessible from Me and About screen. [#16995]

18.0
-----
* [*] Fixed a bug that would make it impossible to scroll the plugins the first time the plugin section was opened.
* [*] Resolved an issue where authentication tokens weren't be regenerated when disabled on the server. [#16920]
* [*] Updated the header text sizes to better support large texts on Choose a Domain and Choose a Design flows. [#16923]
* [internal] Made a change to how Comment content is displayed. Should be no visible changes, but could cause regressions. [#16933]
* [internal] Converted Comment model properties to Swift. Should be no functional changes, but could cause regressions. [#16969, #16980]
* [internal] Updated GoogleSignIn to 6.0.1 through WordPressAuthenticator. Should be no visible changes, but could cause regression in Google sign in flow. [#16974]
* [internal] Converted Comment model properties to Swift. Should be no functional changes, but could cause regressions. [#16969]
* [*] Posts: Ampersands are correctly decoded in publishing notices instead of showing as HTML entites. [#16972]
* [***] Adjusted the image size of Theme Images for more optimal download speeds. [#16914]
* [*] Comments and Notifications list are now displayed with a unified design. [#16985]
* [*] Block editor: Add a "featured" banner and ability to set or remove an image as featured. [https://github.com/wordpress-mobile/gutenberg-mobile/pull/3449]

17.9
-----
* [internal] Redirect Terms and service to open the page in an external web view [#16907]
* [internal] Converted Comment model methods to Swift. Should be no functional changes, but could cause regressions. [#16898, #16905, #16908, #16913]
* [*] Enables Support for Global Style Colors with Full Site Editing Themes [#16823]
* [***] Block editor: New Block: Embed block. [https://github.com/wordpress-mobile/gutenberg-mobile/pull/3727]

17.8
-----
* [*] Authors and Contributors can now view a site's Comments via My Site > Comments. [#16783]
* [*] [Jetpack-only] Fix bugs when tapping to notifications
* [*] Fixed some refresh issues with the site follow buttons in the reader. [#16819]
* [*] Block editor: Update loading and failed screens for web version of the editor [https://github.com/wordpress-mobile/gutenberg-mobile/pull/3573]
* [*] Block editor: Handle floating keyboard case - Fix issue with the block selector on iPad. [https://github.com/wordpress-mobile/gutenberg-mobile/pull/3687]
* [**] Block editor: Added color/background customization for text blocks. [https://github.com/WordPress/gutenberg/pull/33250]

17.7
-----
* [***] Added blogging reminders. Choose which days you'd like to be reminded, and we'll send you a notification prompting you to post on your site
* [** Does not apply to Jetpack app] Self hosted sites that do not use Jetpack can now manage (install, uninstall, activate, and deactivate) their plugins [#16675]
* [*] Upgraded the Zendesk SDK to version 5.3.0
* [*] You can now subscribe to conversations by email from Reader lists and articles. [#16599]
* [*] Block editor: Tablet view fixes for inserter button. [https://github.com/wordpress-mobile/gutenberg-mobile/pull/3602]
* [*] Block editor: Tweaks to the badge component's styling, including change of background color and reduced padding. [https://github.com/wordpress-mobile/gutenberg-mobile/pull/3642]
* [***] Block editor: New block Layout grid. [https://github.com/wordpress-mobile/gutenberg-mobile/pull/3513]
* [*] Fixed an issue where the SignUp flow could not be dismissed sometimes. [#16824]

17.6
-----
* [**] Reader Post details: now shows a summary of Likes for the post. Tapping it displays the full list of Likes. [#16628]
* [*] Fix notice overlapping the ActionSheet that displays the Site Icon controls. [#16579]
* [*] Fix login error for WordPress.org sites to show inline. [#16614]
* [*] Disables the ability to open the editor for Post Pages [#16369]
* [*] Fixed an issue that could cause a crash when moderating Comments. [#16645]
* [*] Fix notice overlapping the ActionSheet that displays the QuickStart Removal. [#16609]
* [*] Site Pages: when setting a parent, placeholder text is now displayed for pages with blank titles. [#16661]
* [***] Block Editor: Audio block now available on WP.com sites on the free plan. [https://github.com/wordpress-mobile/gutenberg-mobile/pull/3523]
* [**] You can now create a Site Icon for your site using an emoji. [#16670]
* [*] Fix notice overlapping the ActionSheet that displays the More Actions in the Editor. [#16658]
* [*] The quick action buttons will be hidden when iOS is using a accessibility font sizes. [#16701]
* [*] Block Editor: Improve unsupported block message for reusable block. [https://github.com/wordpress-mobile/gutenberg-mobile/pull/3621]
* [**] Block Editor: Fix incorrect block insertion point after blurring the post title field. [https://github.com/wordpress-mobile/gutenberg-mobile/pull/3640]
* [*] Fixed a crash when sharing photos to WordPress [#16737]

17.5
-----
* [*] Fixed a crash when rendering the Noticons font in rich notification. [#16525]
* [**] Block Editor: Audio block: Add Insert from URL functionality. [https://github.com/wordpress-mobile/gutenberg-mobile/pull/3031]
* [***] Block Editor: Slash command to insert new blocks. [https://github.com/wordpress-mobile/gutenberg-mobile/pull/3250]
* [**] Like Notifications: now displays all users who liked a post or comment. [#15662]
* [*] Fixed a bug that was causing some fonts to become enormous when large text was enabled.
* [*] Fixed scrolling and item selection in the Plugins directory. [#16087]
* [*] Improved large text support in the blog details header in My Sites. [#16521]
* [***] Block Editor: New Block: Reusable block. [https://github.com/wordpress-mobile/gutenberg-mobile/pull/3490]
* [***] Block Editor: Add reusable blocks to the block inserter menu. [https://github.com/wordpress-mobile/gutenberg-mobile/pull/3054]
* [*] Fixed a bug where the web version of the editor did not load when using an account created before December 2018. [#16586]

17.4
-----
* [**] A new author can be chosen for Posts and Pages on multi-author sites. [#16281]
* [*] Fixed the Follow Sites Quick Start Tour so that Reader Search is highlighted. [#16391]
* [*] Enabled approving login authentication requests via push notification while the app is in the foreground. [#16075]
* [**] Added pull-to-refresh to the My Site screen when a user has no sites. [#16241]
* [***] Fixed a bug that was causing uploaded videos to not be viewable in other platforms. [#16548]

17.3
-----
* [**] Fix issue where deleting a post and selecting undo would sometimes convert the content to the classic editor. [#16342]
* [**] Fix issue where restoring a post left the restored post in the published list even though it has been converted to a draft. [#16358]
* [**] Fix issue where trashing a post converted it to Classic content. [#16367]
* [**] Fix issue where users could not leave the username selection screen due to styling issues. [#16380]
* [*] Comments can be filtered to show the most recent unreplied comments from other users. [#16215]
* [*] Fixed the background color of search fields. [#16365]
* [*] Fixed the navigation bar color in dark mode. [#16348]
* [*] Fix translation issues for templates fetched on the site creation design selection screen. [#16404]
* [*] Fix translation issues for templates fetched on the page creation design selection screen. [#16404]
* [*] Fix translation issue for the Choose button on the template preview in the site creation flow. [#16404]
* [***]  Block Editor: New Block: Search Block [#https://github.com/wordpress-mobile/gutenberg-mobile/pull/3210]
* [**]  Block Editor: The media upload options of the Image, Video and Gallery block automatically opens when the respective block is inserted. [https://github.com/wordpress-mobile/gutenberg-mobile/pull/2700]
* [**]  Block Editor: The media upload options of the File and Audio block automatically opens when the respective block is inserted. [https://github.com/wordpress-mobile/gutenberg-mobile/pull/3399]
* [*]  Block Editor: Remove visual feedback from non-interactive bottom-sheet cell sections [https://github.com/wordpress-mobile/gutenberg-mobile/pull/3404]
* [*]  Block Editor: Fixed an issue that was causing the featured image badge to be shown on images in an incorrect manner. [https://github.com/wordpress-mobile/gutenberg-mobile/pull/3494]


17.2
-----

* [**] Added transform block capability [https://github.com/wordpress-mobile/gutenberg-mobile/pull/3321]
* [*] Fixed an issue where some author display names weren't visible for self-hosted sites. [#16297]
* [***] Updated custom app icons. [#16261]
* [**] Removed Site Switcher in the Editor
* [*] a11y: Bug fix: Allow stepper cell to be selected by screenreader [https://github.com/wordpress-mobile/gutenberg-mobile/pull/3362]
* [*] Image block: Improve text entry for long alt text. [https://github.com/WordPress/gutenberg/pull/29670]
* [***] New Block: Jetpack contact info. [https://github.com/wordpress-mobile/gutenberg-mobile/pull/3340]

17.1
-----

* [*] Reordered categories in page layout picker [#16156]
* [*] Added preview device mode selector in the page layout previews [#16141]
* [***] Block Editor: Improved the accessibility of range and step-type block settings. [https://github.com/wordpress-mobile/gutenberg-mobile/pull/3255]
* [**] Block Editor: Added Contact Info block to sites on WPcom or with Jetpack version >= 8.5.
* [**] We updated the app's color scheme with a brighter new blue used throughout. [#16213, #16207]
* [**] We updated the login prologue with brand new content and graphics. [#16159, #16177, #16185, #16187, #16200, #16217, #16219, #16221, #16222]
* [**] We updated the app's color scheme with a brighter new blue used throughout. [#16213, #16207]
* [**] Updated the app icon to match the new color scheme within the app. [#16220]
* [*] Fixed an issue where some webview navigation bar controls weren't visible. [#16257]

17.0
-----
* [internal] Updated Zendesk to latest version. Should be no functional changes. [#16051]
* [*] Reader: fixed an issue that caused unfollowing external sites to fail. [#16060]
* [*] Stats: fixed an issue where an error was displayed for Latest Post Summary if the site had no posts. [#16074]
* [*] Fixed an issue where password text on Post Settings was showing as black in dark mode. [#15768]
* [*] Added a thumbnail device mode selector in the page layout, and use a default setting based on the current device. [#16019]
* [**] Comments can now be filtered by status (All, Pending, Approved, Trashed, or Spam). [#15955, #16110]
* [*] Notifications: Enabled the new view milestone notifications [#16144]
* [***] We updated the app's design, with fresh new headers throughout and a new site switcher in My Site. [#15750]

16.9
-----
* [*] Adds helper UI to Choose a Domain screen to provide a hint of what a domain is. [#15962]
* [**] Site Creation: Adds filterable categories to the site design picker when creating a WordPress.com site, and includes single-page site designs [#15933]
* [**] The classic editor will no longer be available for new posts soon, but this won’t affect editing any existing posts or pages. Users should consider switching over to the Block Editor now. [#16008]
* [**] Reader: Added related posts to the bottom of reader posts
* [*] Reader: We redesigned the recommended topics section of Discover
* [*] Reader: Added a way to discover new topics from the Manage Topics view
* [*] P2 users can create and share group invite links via the Invite Person screen under the People Management feature. [#16005]
* [*] Fixed an issue that prevented searching for plugins and the Popular Plugins section from appearing: [#16070]
* [**] Stories: Fixed a video playback issue when recording on iPhone 7, 8, and SE devices. [#16109]
* [*] Stories: Fixed a video playback issue when selecting an exported Story video from a site's library. [#16109]

16.8.1
-----

* [**] Stories: Fixed an issue which could remove content from a post when a new Story block was edited. [#16059]

16.8
-----
* [**] Prevent deleting published homepages which would have the effect of breaking a site. [#15797]
* [**] Prevent converting published homepage to a draft in the page list and settings which would have the effect of breaking a site. [#15797]
* [*] Fix app crash when device is offline and user visits Notification or Reader screens [#15916]
* [*] Under-the-hood improvements to the Reader Stream, People Management, and Sharing Buttons [#15849, #15861, #15862]
* [*] Block Editor: Fixed block mover title wording for better clarity from 'Move block position' to 'Change block position'. [https://github.com/wordpress-mobile/gutenberg-mobile/pull/3049]
* [**] Block Editor: Add support for setting Cover block focal point. [https://github.com/wordpress-mobile/gutenberg-mobile/pull/3028]
* [**] Prevent converting published homepage to a draft in the page list and editor's status settings which would have the effect of breaking a site. [#15797]
* [*] Prevent selection of unpublished homepages the homepage settings which would have the effect of breaking a site. [#15885]
* [*] Quick Start: Completing a step outside of a tour now automatically marks it as complete. [#15712]
* [internal] Site Comments: updated UI. Should be no functional changes. [#15944]
* [***] iOS 14 Widgets: new This Week Widgets to display This Week Stats in your home screen. [#15844]
* [***] Stories: There is now a new Story post type available to quickly and conveniently post images and videos to your blog.

16.7
-----
* [**] Site Creation: Adds the option to choose between mobile, tablet or desktop thumbnails and previews in the home page design picker when creating a WordPress.com site [https://github.com/wordpress-mobile/WordPress-iOS/pull/15688]
* [*] Block Editor: Fix issue with uploading media after exiting the editor multiple times [https://github.com/wordpress-mobile/WordPress-iOS/pull/15656].
* [**] Site Creation: Enables dot blog subdomains for each site design. [#15736]
* [**] Reader post card and post details: added ability to mark a followed post as seen/unseen. [#15638, #15645, #15676]
* [**] Reader site filter: show unseen post count. [#15581]
* [***] Block Editor: New Block: Audio [https://github.com/wordpress-mobile/gutenberg-mobile/pull/2854, https://github.com/wordpress-mobile/gutenberg-mobile/pull/3070]
* [**] Block Editor: Add support for setting heading anchors [https://github.com/wordpress-mobile/gutenberg-mobile/pull/2947]
* [**] Block Editor: Disable Unsupported Block Editor for Reusable blocks [https://github.com/wordpress-mobile/gutenberg-mobile/pull/3067]
* [**] Block Editor: Add proper handling for single use blocks such as the more block [https://github.com/wordpress-mobile/gutenberg-mobile/pull/3042]
* [*] Reader post options: fixed an issue where the options in post details did not match those on post cards. [#15778]
* [***] iOS 14 Widgets: new All Time Widgets to display All Time Stats in your home screen. [#15771, #15794]
* [***] Jetpack: Backup and Restore is now available, depending on your sites plan you can now restore your site to a point in time, or download a backup file. [https://github.com/wordpress-mobile/WordPress-iOS/issues/15191]
* [***] Jetpack: For sites that have Jetpack Scan enabled you will now see a new section that allows you to scan your site for threats, as well as fix or ignore them. [https://github.com/wordpress-mobile/WordPress-iOS/issues/15190]
* [**] Block Editor: Make inserter long-press options "add to beginning" and "add to end" always available. [https://github.com/wordpress-mobile/gutenberg-mobile/pull/3074]
* [*] Block Editor: Fix crash when Column block width attribute was empty. [https://github.com/WordPress/gutenberg/pull/29015]

16.6
-----
* [**] Activity Log: adds support for Date Range and Activity Type filters. [https://github.com/wordpress-mobile/WordPress-iOS/issues/15192]
* [*] Quick Start: Removed the Browse theme step and added guidance for reviewing pages and editing your Homepage. [#15680]
* [**] iOS 14 Widgets: new Today Widgets to display your Today Stats in your home screen.
* [*] Fixes an issue where the submit button was invisible during the domain registration flow.

16.5
-----

* [*] In the Pages screen, the options to delete posts are styled to reflect that they are destructive actions, and show confirmation alerts. [#15622]
* [*] In the Comments view, overly-large twemoji are sized the same as Apple's emoji. [#15503]
* [*] Reader 'P2s': added ability to filter by site. [#15484]
* [**] Choose a Domain will now return more options in the search results, sort the results to have exact matches first, and let you know if no exact matches were found. [#15482]
* [**] Page List: Adds duplicate page functionality [#15515]
* [*] Invite People: add link to user roles definition web page. [#15530]
* [***] Block Editor: Cross-post suggestions are now available by typing the + character (or long-pressing the toolbar button labelled with an @-symbol) in a post on a P2 site [#15139]
* [***] Block Editor: Full-width and wide alignment support for Columns (https://github.com/wordpress-mobile/gutenberg-mobile/pull/2919)
* [**] Block Editor: Image block - Add link picker to the block settings and enhance link settings with auto-hide options (https://github.com/wordpress-mobile/gutenberg-mobile/pull/2841)
* [*] Block Editor: Fix button link setting, rel link will not be overwritten if modified by the user (https://github.com/wordpress-mobile/gutenberg-mobile/pull/2894)
* [**] Block Editor: Added move to top/bottom when long pressing on respective block movers (https://github.com/wordpress-mobile/gutenberg-mobile/pull/2872)
* [**] Reader: Following now only shows non-P2 sites. [#15585]
* [**] Reader site filter: selected filters now persist while in app.[#15594]
* [**] Block Editor: Fix crash in text-based blocks with custom font size [https://github.com/WordPress/gutenberg/pull/28121]

16.4
-----

* [internal] Removed unused Reader files. Should be no functional changes. [#15414]
* [*] Adjusted the search box background color in dark mode on Choose a domain screen to be full width. [https://github.com/wordpress-mobile/WordPress-iOS/pull/15419]
* [**] Added shadow to thumbnail cells on Site Creation and Page Creation design pickers to add better contrast [https://github.com/wordpress-mobile/WordPress-iOS/pull/15418]
* [*] For DotCom and Jetpack sites, you can now subscribe to comments by tapping the "Follow conversation" button in the Comments view. [#15424]
* [**] Reader: Added 'P2s' stream. [#15442]
* [*] Add a new P2 default site icon to replace the generic default site icon. [#15430]
* [*] Block Editor: Fix Gallery block uploads when the editor is closed. [#15457]
* [*] Reader: Removes gray tint from site icons that contain transparency (located in Reader > Settings > Followed sites). [#15474]
* [*] Prologue: updates site address button to say "Enter your existing site address" to reduce confusion with site creation actions. [#15481]
* [**] Posts List: Adds duplicate post functionality [#15460]
* [***] Block Editor: New Block: File [https://github.com/wordpress-mobile/gutenberg-mobile/pull/2835]
* [*] Reader: Removes gray tint from site icons that contain transparency (located in Reader > Settings > Followed sites).
* [*] Block Editor: Remove popup informing user that they will be using the block editor by default [#15492]
* [**] Fixed an issue where the Prepublishing Nudges Publish button could be cut off smaller devices [#15525]

16.3
-----
* [***] Login: Updated to new iOS 14 pasteboard APIs for 2FA auto-fill. Pasteboard prompts should be less intrusive now! [#15454]
* [***] Site Creation: Adds an option to pick a home page design when creating a WordPress.com site. [multiple PRs](https://github.com/search?q=repo%3Awordpress-mobile%2FWordPress-iOS+++repo%3Awordpress-mobile%2FWordPress-iOS-Shared+repo%3Awordpress-mobile%2FWordPressUI-iOS+repo%3Awordpress-mobile%2FWordPressKit-iOS+repo%3Awordpress-mobile%2FAztecEditor-iOS+is%3Apr+closed%3A%3C2020-11-17+%22Home+Page+Picker%22&type=Issues)

* [**] Fixed a bug where @-mentions didn't work on WordPress.com sites with plugins enabled [#14844]
* [***] Site Creation: Adds an option to pick a home page design when creating a WordPress.com site. [multiple PRs](https://github.com/search?q=repo%3Awordpress-mobile%2FWordPress-iOS+++repo%3Awordpress-mobile%2FWordPress-iOS-Shared+repo%3Awordpress-mobile%2FWordPressUI-iOS+repo%3Awordpress-mobile%2FWordPressKit-iOS+repo%3Awordpress-mobile%2FAztecEditor-iOS+is%3Apr+closed%3A%3C2020-11-30+%22Home+Page+Picker%22&type=Issues)
* [*] Fixed an issue where `tel:` and `mailto:` links weren't launching actions in the webview found in Reader > post > more > Visit. [#15310]
* [*] Reader bug fix: tapping a telephone, sms or email link in a detail post in Reader will now respond with the correct action. [#15307]
* [**] Block Editor: Button block - Add link picker to the block settings [https://github.com/WordPress/gutenberg/pull/26206]
* [***] Block Editor: Adding support for selecting different unit of value in Cover and Columns blocks [https://github.com/WordPress/gutenberg/pull/26161]
* [*] Block Editor: Fix theme colors syncing with the editor [https://github.com/WordPress/gutenberg/pull/26821]
* [*] My Site > Settings > Start Over. Correcting a translation error in the detailed instructions on the Start Over view. [#15358]

16.2
-----
* [**] Support contact email: fixed issue that prevented non-alpha characters from being entered. [#15210]
* [*] Support contact information prompt: fixed issue that could cause the app to crash when entering email address. [#15210]
* [*] Fixed an issue where comments viewed in the Reader would always be italicized.
* [**] Jetpack Section - Added quick and easy access for all the Jetpack features (Stats, Activity Log, Jetpack and Settings) [#15287].
* [*] Fixed a display issue with the time picker when scheduling posts on iOS 14. [#15392]

16.1
-----
* [***] Block Editor: Adds new option to select from a variety of predefined page templates when creating a new page for a Gutenberg site.
* [*] Fixed an issue that was causing the refresh control to show up on top of the list of sites. [https://github.com/wordpress-mobile/WordPress-iOS/pull/15136]
* [***] The "Floating Action Button" now appears on the list of posts and pages for quick and convenient creation. [https://github.com/wordpress-mobile/WordPress-iOS/pull/15149l]

16.0
-----
* [***] Block Editor: Full-width and wide alignment support for Video, Latest-posts, Gallery, Media & text, and Pullquote block. [https://github.com/wordpress-mobile/gutenberg-mobile/pull/2605]
* [***] Block Editor: Fix unsupported block bottom sheet is triggered when device is rotated. [https://github.com/wordpress-mobile/gutenberg-mobile/pull/2710]
* [***] Block Editor: Unsupported Block Editor: Fixed issue when cannot view or interact with the classic block on Jetpack site. [https://github.com/wordpress-mobile/gutenberg-mobile/pull/2709]
* [**] Reader: Select interests is now displayed under the Discover tab. [#15097]
* [**] Reader: The reader now displays site recommendations in the Discover feed [#15116]
* [***] Reader: The new redesigned Reader detail shows your post as beautiful as ever. And if you add a featured image it would be twice as beautiful! [#15107]

15.9
-----
* [*] Fixed issue that caused duplicate views to be displayed when requesting a login link. [#14975]
* [internal] Modified feature flags that show unified Site Address, Google, Apple, WordPress views and iCloud keychain login. Could cause regressions. [#14954, #14969, #14970, #14971, #14972]
* [*] Fixed an issue that caused page editor to become an invisible overlay. [#15012]
* [**] Block Editor: Increase tap-target of primary action on unsupported blocks. [https://github.com/wordpress-mobile/gutenberg-mobile/pull/2608]
* [***] Block Editor: On Jetpack connected sites, Unsupported Block Editor can be enabled via enabling Jetpack SSO setting directly from within the missing block alert. [https://github.com/wordpress-mobile/gutenberg-mobile/pull/2610]
* [***] Block Editor: Add support for selecting user's post when configuring the link [https://github.com/wordpress-mobile/gutenberg-mobile/pull/2484]
* [*] Reader: Fixed an issue that resulted in no action when tapping a link with an anchor. [#15027]
* [***] Block Editor: Unsupported Block Editor: Fixed issue when cannot view or interact with the classic block on Jetpack sites [https://github.com/wordpress-mobile/gutenberg-mobile/issues/2695]

15.8
-----
* [*] Image Preview: Fixes an issue where an image would be incorrectly positioned after changing device orientation.
* [***] Block Editor: Full-width and wide alignment support for Group, Cover and Image block [https://github.com/wordpress-mobile/gutenberg-mobile/pull/2559]
* [**] Block Editor: Add support for rounded style in Image block [https://github.com/wordpress-mobile/gutenberg-mobile/pull/2591]
* [*] Fixed an issue where the username didn't display on the Signup Epilogue after signing up with Apple and hiding the email address. [#14882]
* [*] Login: display correct error message when the max number of failed login attempts is reached. [#14914]
* [**] Block Editor: Fixed a case where adding a block made the toolbar jump [https://github.com/WordPress/gutenberg/pull/24573]

15.7
-----
* [**] Updated UI when connecting a self-hosted site from Login Epilogue, My Sites, and Post Signup Interstitial. (#14742)
* [**] You can now follow conversations for P2 sites
* [**] Block Editor: Block settings now immediately reflect changes from menu sliders.
* [**] Simplified authentication and updated UI.(#14845, #14831, #14825, #14817).
       Now when an email address is entered, the app automatically determines the next step and directs the user accordingly. (i.e. signup or login with the appropriate login view).
* [**] Added iCloud Keychain login functionality. (#14770)
* [***] Reader: We’re introducing a new Reader experience that allows users to tailor their Discover feed to their chosen interests.
* [*] Media editing: Reduced memory usage when marking up an image, which could cause a crash.
* [**] Block Editor: Fixed Dark Mode transition for editor menus.

15.6
-----
* [***] Block Editor: Fixed empty text fields on RTL layout. Now they are selectable and placeholders are visible.
* [**] Block Editor: Add settings to allow changing column widths
* [**] Block Editor: Media editing support in Gallery block.
* [**] Updated UI when logging in with a Site Address.
* [**] Updated UI when logging in/signing up with Apple.
* [**] Updated UI when logging in/signing up with Google.
* [**] Simplified Google authentication. If signup is attempted with an existing WordPress account, automatically redirects to login. If login is attempted without a matching WordPress account, automatically redirects to signup.
* [**] Fixes issue where the stats were not updating when switching between sites in My Sites.
* [*] Block Editor: Improved logic for creating undo levels.
* [*] Social account login: Fixed an issue that could have inadvertently linked two social accounts.

15.5
-----
* [*] Reader: revamped UI for your site header.
* [***] Block Editor: New feature for WordPress.com and Jetpack sites: auto-complete username mentions. An auto-complete popup will show up when the user types the @ character in the block editor.
* [*] Block Editor: Media editing support in Cover block.
* [*] Block Editor: Fixed a bug on the Heading block, where a heading with a link and string formatting showed a white shadow in dark mode.

15.4
-----
 * [**] Fixes issue where the new page editor wouldn't always show when selected from the "My Site" page on iOS versions 12.4 and below.
 * [***] Block Editor: Media editing support in Media & Text block.
 * [***] Block Editor: New block: Social Icons
 * [*] Block Editor: Cover block placeholder is updated to allow users to start the block with a background color
 * [**] Improved support for the Classic block to give folks a smooth transition from the classic editor to the block editor

15.3
-----
* [***] Block Editor: Adds Copy, Cut, Paste, and Duplicate functionality to blocks
* [***] Block Editor: Users can now individually edit unsupported blocks found in posts or pages. Not available on selfhosted sites or sites defaulting to classic editor.
* [*] Block Editor: Improved editor loading experience with Ghost Effect.

15.2
----
* [*] Block editor: Display content metrics information (blocks, words, characters count).
* [*] Fixed a crash that results in navigating to the block editor quickly after logging out and immediately back in.
* [***] Reader content improved: a lot of fixes in how the content appears when you're reading a post.
* [**] A site's title can now be changed by tapping on the title in the site detail screen.
* [**] Added a new Quick Start task to set a title for a new site.
* [**] Block editor: Add support for customizing gradient type and angle in Buttons and Cover blocks.

-----

15.1
-----
* [**] Block Editor: Add support to upload videos to Cover Blocks after the editor has closed.
* [*] Block Editor: Display the animation of animated GIFs while editing image blocks.
* [**] Block editor: Adds support for theme colors and gradients.
* [*] App Settings: Added an app-level toggle for light or dark appearance.
* [*] Fix a bug where the Latest Post date on Insights Stats was being calculated incorrectly.
* Block editor: [*] Support for breaking out of captions/citation authors by pressing enter on the following blocks: image, video, gallery, quote, and pullquote.
* Block editor: [**] Adds editor support for theme defined colors and theme defined gradients on cover and button blocks.
* [*] Fixed a bug where "Follow another site" was using the wrong steps in the "Grow Your Audience" Quick Start tour.
* [*] Fix a bug where Quick Start completed tasks were not communicated to VoiceOver users.
* [**] Quick Start: added VoiceOver support to the Next Steps section.
* [*] Fixed a bug where the "Publish a post" Quick Start tour didn't reflect the app's new information architecture
* [***] Free GIFs can now be added to the media library, posts, and pages.
* [**] You can now set pages as your site's homepage or posts page directly from the Pages list.
* [**] Fixed a bug that prevented some logins via 'Continue with Apple'.
* [**] Reader: Fixed a bug where tapping on the more menu may not present the menu
* [*] Block editor: Fix 'Take a Photo' option failing after adding an image to gallery block

15.0
-----
* [**] Block editor: Fix media upload progress when there's no connection.
* [*] Fix a bug where taking a photo for your user gravatar got you blocked in the crop screen.
* Reader: Updated card design
* [internal] Logging in via 'Continue with Google' has changes that can cause regressions. See https://git.io/Jf2LF for full testing details.
* [***] Block Editor: New block: Verse
* [***] Block Editor: Trash icon that is used to remove blocks is moved to the new menu reachable via ellipsis button in the block toolbar
* [**] Block Editor: Add support for changing overlay color settings in Cover block
* [**] Block Editor: Add enter/exit animation in FloatingToolbar
* [**] Block Editor: Block toolbar can now collapse when the block width is smaller than the toolbar content
* [**] Block Editor: Tooltip for page template selection buttons
* [*] Block Editor: Fix merging of text blocks when text had active formatting (bold, italic, strike, link)
* [*] Block Editor: Fix button alignment in page templates and make strings consistent
* [*] Block Editor: Add support for displaying radial gradients in Buttons and Cover blocks
* [*] Block Editor: Fix a bug where it was not possible to add a second image after previewing a post
* [internal] Signing up via 'Continue with Google' has changes that can cause regressions. See https://git.io/JfwjX for full testing details.
* My Site: Add support for setting the Homepage and Posts Page for a site.

14.9
-----
* Streamlined navigation: now there are fewer and better organized tabs, posting shortcuts and more, so you can find what you need fast.
* My Site: the "Add Posts and Pages" features has been moved. There is a new "Floating Action Button" in "My Site" that lets you create a new post or page without having to navigate to another screen.
* My Site: the "Me" section has been moved. There is a new button on the top right of "My Site" that lets you access the "Me" section from there.
* Reader: revamped UI with a tab bar that lets you quickly switch between sections, and filtering and settings panes to easily access and manage your favorite content.
* [internal] the "Change Username" on the Signup Epilogue screen has navigation changes that can cause regressions. See https://git.io/JfGnv for testing details.
* [internal] the "3 button view" (WP.com email, Google, SIWA, Site Address) presented after pressing the "Log In" button has navigation changes that can cause regressions. See https://git.io/JfZUV for testing details.
* [**] Support the superscript and subscript HTML formatting on the Block Editor and Classic Editor.
* [**] Block editor: Support for the pullquote block.
* [**] Block editor: Fix the icons and buttons in Gallery, Paragraph, List and MediaText block on RTL mode.
* [**] Block editor: Update page templates to use new blocks.
* [**] Block editor: Fix a crash when uploading new videos on a video block.
* [**] Block Editor: Add support for changing background and text color in Buttons block
* [internal] the "enter your password" screen has navigation changes that can cause regressions. See https://git.io/Jfl1C for full testing details.
* Support the superscript and subscript HTML formatting on the Block Editor and Classic Editor.
* [***] You can now draw on images to annotate them using the Edit image feature in the post editor.
* [*] Fixed a bug on the editors where changing a featured image didn't trigger that the post/page changed.

14.8.1
-----
* Fix adding and removing of featured images to posts.

14.8
-----
* Block editor: Prefill caption for image blocks when available on the Media library
* Block editor: New block: Buttons. From now you’ll be able to add the individual Button block only inside the Buttons block
* Block editor: Fix bug where whitespaces at start of text blocks were being removed
* Block editor: Add support for upload options in Cover block
* Block editor: Floating toolbar, previously located above nested blocks, is now placed at the bottom of the screen
* Block editor: Fix the icons in FloatingToolbar on RTL mode
* Block editor: Fix Quote block so it visually reflects selected alignment
* Block editor: Fix bug where buttons in page templates were not rendering correctly on web
* Block editor: Remove Subscription Button from the Blog template since it didn't have an initial functionality and it is hard to configure for users.
* [internal] the "send magic link" screen has navigation changes that can cause regressions. See https://git.io/Jfqiz for testing details.
* Updated UI for Login and Signup epilogues.
* Fixes delayed split view resizing while rotating your device.

14.7
-----
* Classic Editor: Fixed action sheet position for additional Media sources picker on iPad
* [internal] the signup flow using email has code changes that can cause regressions. See https://git.io/JvALZ for testing details.
* [internal] Notifications tab should pop to the root of the navigation stack when tapping on the tab from within a notification detail screen. See https://git.io/Jvxka for testing details.
* Classic and Block editor: Prefill caption for image blocks when available on the Media library.
* [internal] the "login by email" flow and the self-hosted login flow have code changes that can cause regressions. See https://git.io/JfeFN for testing details.
* Block editor: Disable ripple effect in all BottomSheet's controls.
* Block editor: New block: Columns
* Block editor: New starter page template: Blog
* Block editor: Make Starter Page Template picker buttons visible only when the screen height is enough
* Block editor: Fix a bug which caused to show URL settings modal randomly when changing the device orientation multiple times during the time Starter Page Template Preview is open
* [internal] the login by email flow and the self-hosted login flow have code changes that can cause regressions. See https://git.io/JfeFN for testing details.
* Updated the appearance of the login and signup buttons to make signup more prominent.
* [internal] the navigation to the "login by site address" flow has code changes that can cause regressions. See https://git.io/JfvP9 for testing details.
* Updated site details screen title to My Site, to avoid duplicating the title of the current site which is displayed in the screen's header area.
* You can now schedule your post, add tags or change the visibility before hitting "Publish Now" — and you don't have to go to the Post Settings for this!

* Login Epilogue: fixed issue where account information never stopped loading for some self-hosted sites.
* Updated site details screen title to My Site, to avoid duplicating the title of the current site which is displayed in the screen's header area.

14.6
-----
* [internal] the login flow with 2-factor authentication enabled has code changes that can cause regressions. See https://git.io/Jvdil for testing details.
* [internal] the login and signup Magic Link flows have code changes that could cause regressions. See https://git.io/JvSD6 and https://git.io/Jvy4P for testing details.
* [internal] the login and signup Magic Link flows have code changes that can cause regressions. See https://git.io/Jvy4P for testing details.
* [internal] the login and signup Continue with Google flows have code changes that can cause regressions. See https://git.io/JvypB for testing details.
* Notifications: Fix layout on screens with a notch.
* Post Commenting: fixed issue that prevented selecting an @ mention suggestion.
* Fixed an issue that could have caused the app to crash when accessing Site Pages.
* Site Creation: faster site creation, removed intermediate steps. Just select what kind of site you'd like, enter the domain name and the site will be created.
* Post Preview: Increase Post and Page Preview size on iPads running iOS 13.
* Block editor: Added the Cover block
* Block editor: Removed the dimming effect on unselected blocks
* Block editor: Add alignment options for Heading block
* Block editor: Implemented dropdown toolbar for alignment toolbar in Heading, Paragraph, Image, MediaText blocks
* Block Editor: When editing link settings, tapping the keyboard return button now closes the settings panel as well as closing the keyboard.
* Fixed a crash when a blog's URL became `nil` from a Core Data operation.
* Added Share action to the more menu in the Posts list
* Period Stats: fix colors when switching between light and dark modes.
* Media uploads from "Other Apps": Fixed an issue where the Cancel button on the document picker/browser was not showing up in Light Mode.
* Fix a crash when accessing Blog Posts from the Quick Actions button on iPads running iOS 12 and below.
* Reader post detail: fix colors when switching between light and dark modes.
* Fixed an issue where Continue with Apple button wouldn't respond after Jetpack Setup > Sign up flow completed.


14.5
-----
* Block editor: New block: Latest Posts
* Block editor: Fix Quote block's left border not being visible in Dark Mode
* Block editor: Added Starter Page Templates: when you create a new page, we now show you a few templates to get started more quickly.
* Block editor: Fix crash when pasting HTML content with embeded images on paragraphs
* Post Settings: Fix issue where the status of a post showed "Scheduled" instead of "Published" after scheduling before the current date.
* Stats: Fix background color in Dark Mode on wider screen sizes.
* Post Settings: Fix issue where the calendar selection may not match the selected date when site timezone differs from device timezone.
* Dark Mode fixes:
  - Border color on Search bars.
  - Stats background color on wider screen sizes.
  - Media Picker action bar background color.
  - Login and Signup button colors.
  - Reader comments colors.
  - Jetpack install flow colors.
* Reader: Fix toolbar and search bar width on wider screen sizes.
* Updated the Signup and Login Magic Link confirmation screen advising the user to check their spam/junk folder.
* Updated appearance of Google login/signup button.
* Updated appearance of Apple login/signup button.

14.4.1
-----
* Block Editor: Fix crash when inserting a Button Block.

14.4
-----
* Post Settings: Fixes the displayed publish date of posts which are to be immediately published.

14.3
-----
* Aztec and Block Editor: Fix the presentation of ordered lists with large numbers.
* Added Quick Action buttons on the Site Details page to access the most frequently used parts of a site.
* Block editor: Add support for changing image sizes in Image blocks
* Block editor: Add support for upload options in Gallery block
* Block editor: Added the Button block
* Block editor: Added the Group block
* Block editor: Add scroll support inside block picker and block settings
* Block editor: Fix issue where adding emojis to the post title added strong HTML elements to the title of the post
* Block editor: Fix issue where alignment of paragraph blocks was not always being respected when splitting the paragraph or reading the post's html content.
* Block editor: We’ve introduced a new toolbar that floats above the block you’re editing, which makes navigating your blocks easier — especially complex ones.

* Block editor: Add support for upload options in Gallery block
* Aztec and Block Editor: Fix the presentation of ordered lists with large numbers.
* Added Quick Action buttons on the Site Details page to access the most frequently used parts of a site.
* Post Settings: Adjusts the weekday symbols in the calendar depending on Regional settings.


14.2
-----
* Comment Editing: Fixed a bug that could cause the text selection to be on the wrong line
* Comments: Fixed an bug that could cause HTML markup to be displayed in the comment content
* Media editing: You can now crop, zoom in/out and rotate images that are inserted or being inserted in a post.
* Post Preview: Added a new Desktop preview mode on iPhone and Mobile preview on iPad when previewing posts or pages.
* Post Preview: Added new navigation, "Open in Safari" and Share options when previewing posts or pages.
* Block editor: Long-press Inserter icon to show options to add before/after
* Block editor: Retry displaying image when connectivity restores
* Block editor: Show an "Edit" button overlay on selected image blocks
* Block editor: Add support for image size options in the gallery block
* Signup and Login: signup or login via magic link now supports multiple email clients.
                    Tapping on the "Open Email" button will present a list of installed email client to choose from.
* Posts: Fixed a bug that could disable comments on a draft post when previewing that post.
* Reader: Fixed an issue where a new comment may not appear.
* Reader: Added Post Reblogging feature. You can now reblog a post from the reader to your site(s). There is a new "reblog" button in the post action bar.
          Tapping on it allows to choose the site where to post, and opens the editor of your choice with pre-populated content from the original post.
* Fixed a bug that was causing the app to crash when the user tapped "Retry" on Post List

14.1
-----
* Fixes a bug that could cause some web page previews to remain unauthenticated even after logging in.
* Stats: added a This Week widget to display Views for the past week.
* Block Editor: Reduced padding around text on Rich Text based blocks.
* Block Editor: New block "Shortcode". You can now create and edit Shortcode blocks in the editor.
* Publicize: connecting with Facebook is working again.
* Web Views: the title and button colors in the header of web views was grey, and is now white.

14.0
-----
* Stats: Updated default cards for the Insights view.
* Fixed a bug that displayed incorrect time stamps for scheduled posts.
* Post Settings: Added a new Calendar picker to select a Post's publish date
* Fixed bugs with the "Save as Draft" action extension's navigation bar colors and iPad sizing in iOS 13.
* Fixes appearance issues with navigation bar colors when logged out of the app.
* Fixed a bug that was causing the App to crash when the user tapped on certain notifications.
* Block Editor: Hide image size selection options when image is a url
* Block Editor: Fix displaying placeholder for images
* Block Editor: Fix crash on undo
* Block Editor: Fix styling on navigation UI
* Block Editor: Fix a focus issue
* Fixed a bug that displayed incorrect time stamps for scheduled posts.
* Post Settings: Added a new Calendar picker to select a Post's publish date
* Comment: Add ability to comment in fullscreen
* Stats: fixed issue that could cause incorrect Stats to be displayed when viewing Stats from a widget.
* Stats Today widgets: large numbers are now abbreviated.
* Fixed a bug where files imported from other apps were being renamed to a random name.
* Fixes a crash that could happen in the notifications tab.

13.9
-----
* Stats: added a Today widget to display All-Time stats.
* Block Editor: New block "Gallery". You can now create image galleries using WordPress Media library.
* Block Editor: Fix crash dismissing bottom-sheet after device rotation.
* Block Editor: Add support for changing Settings in the List Block.
* Block Editor: Add support for Video block settings.
* Quick Start: fixed issue that caused 'Follow other sites' tour to not be marked complete.
* Fixed a bug that was causing the App to crash when the user tapped on certain notifications.

13.8
-----
* When a post has an autosave, the autosave version can be loaded into the editor.
* Support: Fix issue that caused 'Message failed to send' error.
* WebView: Fix iOS 13 crash with popover.
* Fixed an issue where the Me screen would sometimes be blank.
* Block editor: New Spacer block to create white space between two blocks.
* Block editor: Images from Image Block can now be previewed full screen by tapping on them.
* Fixed an issue that caused logging in with a 2FA Google account to fail.
* Sign in with Apple: now supports logging in with 2FA enabled on linked WordPress accounts.
* Stats: Fixed issue that caused incorrect data to be displayed.

13.7
-----
* Updated the mobile apps blog address to a non-retired blog.
* Block editor: Added option to insert images from "Free Photo Library".
* Block editor: Fix issue where the keyboard would not capitalize sentences correctly on some cases
* Block editor: Add alignment to paragraph blocks
* Fixed a bug that made comment moderation fail on the first attempt for self-hosted sites.
* Stats Refresh: Stats will reload when the application will move to foreground state.
* Stats: each Period and Post stat now loads independently.
* Block editor: Added support for the preformatted block.
* Stats Today widget: updated design and enabled expanding.

* Block editor: Added option to insert images from "Free Photo Library" and "Other Apps".

13.6
-----
* Fixed a bug that was not submiting posts for review
* Better support for creating or editing posts while offline. Posts can be saved while offline and they will be automatically uploaded (or published) when the device is back online.
* Support: fix issue where issues could be created via Help Center search without setting a contact email.

* Me view: fix issue where view was blank when logging in with a self-hosted site.
* Block Editor: Added support for image alignment options.

13.5
-----
* Block editor: Fix issue when "New Photo Post" shortcut won't add the selected photo to the post.
* Block editor: Add Link Target (Open in new tab) to Image Block settings.
* Block editor: DarkMode improvements.
* Block editor: New block "Media & Text".
* Block Editor: Fix issue where the block inserter layout wasn't correct after device rotation.
* Dark Mode: General improvements
* Stats: each Insight stat now loads independently.
* Stats: added ability to customize Insights.

13.4.1
-----
Post Settings: Fixed a crash with featured image.
Removed Giphy as a media source due to changes in their SDK.

13.4
-----
* Sign In With Apple: if the Apple ID has been disconnected from the WordPress app, log out the account.
* Sign In With Apple: if the Apple ID has been disconnected from the WordPress app, log out the account on app launch.
* Dark Mode: General improvements
* Share Extension: Fixed the text view content inset

* Universal links: Pass back to Safari if we can't handle a URL.
* Sign In With Apple: fixed issue with re-logging in on an existing WP account.
* Block editor: Fix a bug on iOS 13.0 were tapping on a link opens Safari
* Block editor: Fix a link editing issue, where trying to add a empty link at the start of another link would remove the existing link.

13.3
-----
* Block editor: Add rich text styling to video captions
* Block editor: Blocks that would be replaced are now hidden when add block bottom sheet displays
* Block editor: Tapping on empty editor area now always inserts new block at end of post
* Block editor: Fixed a performance issue that caused a freeze in the editor with long text content.
* Dark Mode: Fixed colors in rich notifications
* Reader: Fixed issue with links opening while scrolling in reader posts and comments.

13.2
-----
* When Log In is selected, all available options are displayed.
* Shows an alert instead of showing a new screen for facebook publicize error.

13.1
-----
* Moved Notification Settings from the Me tab to the Notifications tab.
* Account Settings: added the ability to change the username.
* Stats: added File Downloads to period stats.
* Stats Periods: Fixed an issue that made the Post stats title button unable.
* Adds a Publish Now action to posts in the posts list.
* Stats Periods: Fixed a bug that affected the header date when the site and the device timezones were different.
* My Sites: Fixed a problem where some sites would appear duplicated.

* Stats Periods: Fixed an issue that made the Post stats title button unable.
* Stats Periods: Fixed a bug that affected the header date when the site and the device timezones were different.
* Adds a Publish Now action to posts in the posts list.
* My Sites: Fixed a problem where some sites would appear duplicated.

13.0
-----
* Stats: now use site timezone instead of device.
* Improved color scheme consistency.
* Post Stats: date bar no longer goes prior to earliest date available.
* Block editor: Adding a block from the post title now shows the add block here indicator.
* Block editor: Deselect post title any time a block is added
* Block editor: Auto-enabled upon first open of a block post, unless opted out in v12.9.
* Block editor: You can now enable and disable the block editor on a per-site basis.

12.9
-----
* Offline support: Create Post is now available from empty results view in offline mode.
* Post Preview: Displaying preview generation status in navigation bar instead of a
                blocking spinner.
* Block editor: Tapping on an empty editor area will create a new paragraph block
* Block editor: Fix content loss issue when loading unsupported blocks containing inner blocks.
* Block editor: Adding a block from the Post Title now inserts the block at the top of the Post.
* Stats Insights: Fixed issue that prevented some stats from showing for low volume sites.

12.8
-----
* Stats Insights: New two-column layout for Follower Totals stats.
* Stats Periods: Countries Map added in countries section.
* Updated copy for preview unavailable screen
* Stats Insights: New two-column layout for This Year stats.
* Stats Insights: added details option for This Year stats.
* Stats Insights: New two-column layout for Most Popular Time stats.
* Stats: modified appearance of empty charts.
* Stats Insights: Fixed issue where refreshing would sometimes clear the stats.
* Stats overview chart: Fixed issue with legend location on iOS 11.
* Stats Periods: Fixed crash when the Countries map displayed one country only
* Added a selection of user customizable app icons. Change it via Me > App Settings > App Icon.
* Update the app's colors using the Muriel color palette.
* Stats Periods detail views: Fixed an issue where rotation would truncate data.
* Stats Periods: Fixed an issue when a period interval was selected.

12.7
-----
* Block Editor: Video, Quote and More blocks are available now.
* Post Settings: Setting a Featured Image on a Post/Site should now work better in poor network conditions.
* Offline Improvements: Posts that failed to upload due to connectivity issues will be auto-uploaded.
* Block Editor: Copy/Paste of text with attributes( bold, italic, ...) will be respected on the editor.
* Block Editor: Updated color scheme.
* Block Editor: Nested lists are now available on the toolbar.
* Post Settings: Setting a Featured Image on a Post/Site should now work better in poor netowrk conditions.
* Stats Insights: New two-column layout for All-Time stats.
* Stats Insights: New two-column layout for Today stats.
* Post preview: Fixed issue with preview for self hosted sites not working.

12.6
-----
* Block Editor: Added UI to display a warning when a block has invalid content.
* Block Editor: Fixed issue with link settings where “Open in New Tab” was always OFF on open.
* Removed the limit of number of photos that can be shared from other apps.
* Account Settings Primary Site now shows the site domain if the site has no name.
* The app now launches a bit more quickly.
* Added a list of third-party library acknowledgements.
* Updated messaging experience for a reply upload result.
* Stats: Fixed an issue where chart axes may be formatted incorrectly in some locales.

12.5
-----
* Fixed Notices sometimes showing behind the keyboard
* Implemented Domain Credit feature
* Implemented auto saving a post on preview
* The app now launches a bit more quickly.
* Fixed broken images in posts created by the share extension.
* Deprecated local previews

12.4.1
------
* Copy/Paste from post contents to other apps is working again.

12.4
-----
* You can now mark notifications as unread with just a swipe.
* Fixed crash when searching Free Photo Library.
* Better URL validation when logging in with a self hosted site.
* Account Settings Primary Site now shows the site URL if the site has no name.
* Implemented incremental improvements to accessibility experience across the app.
* Updated error message when tag loading failed.

12.3
-----
* Images are now imported from TextBundle and TextPack files shared from other apps
* Added support for importing Markdown files shared from other apps
* Resolved a crash that might occur during the new Site Creation flow.
* Improved connectivity errors messaging in sharing screen.
* Quotes in Reader are now easier to read, thanks to a vertical bar on the left making them more visually distinct
* Fixed an issue where some text in Activity Log would show up in a wrong language
* Jetpack Remote Install: enabled the native feature to install and activate Jetpack on a self-hosted site

12.2
-----
* Draft preview now shows the remote version of the post.
* Initial support for importing TextBundle and TextPack from other apps.
* Support for lists in Gutenberg posts.
* Several UI details were polished in the Site Creation flow.

12.1
-----
* Improve messages when updates to user account details fail because of server logic, for exanple email being used for another account.
* Improved text import from other apps, such as Bear or Ulysses 🥰
* Added support on the editor for video elements that use the source elements. For example:
```<video alt="Another video with bunnies">
<source src="https://videos.files.wordpress.com/kUJmAcSf/bbb_sunflower_1080p_30fps_normal.mp4" type="video/mp4">
</video>```
* Block editor now supports the creation of posts with pre-inserted photos and the the 3touch action of starting a post with photo.

12.1
-----
* Improve messages when updates to user account details fail because of server logic, for exanple email being used for another account.
* Improved text import from other apps, such as Bear or Ulysses 🥰
* Reader: fixed issue where empty state buttons were not functional.

12.0
-----
* Redesigned Notices
* Changed offline error messages to be less disruptive.
* Resolved a defect in the new Site Creation flow where the site preview address bar could be edited.
* Made it easier to find a domain for your new site, by moving the best match to the top of the search results.

11.9
------
* Quick Start v2: After creating a new site with WordPress.com there are more tutorials available, now including tips to improve growth.
* Quick Start will also be suggested less often, but when it's more likely to be helpful.
* Added connection error alert in Sharing screen.
* Increased padding at the bottom of the share extension's editor, to make typing a longer post a bit more comfortable.
* Removes the white background color applied to the site icon on the site details screen.
* Updated No Results View illustration and copy displayed on connectivity issue.
* Enhanced Site Creation flow for smarter, more personalized sites.<|MERGE_RESOLUTION|>--- conflicted
+++ resolved
@@ -1,6 +1,7 @@
 23.0
 -----
 
+* [**] [Jetpack-only] Made significant performance improvements for Total Likes stats card. [#21168]
 
 22.9
 -----
@@ -15,12 +16,8 @@
 * [**] [internal] Fix a few potential Core Data issues in Blogging Prompts & Reminders. [#21016]
 * [*] [Jetpack-only] Made performance improvements for Posting Activity stats. [#21136]
 * [*] Fixed a crash that could occur when following sites in Reader. [#21140]
-<<<<<<< HEAD
-* [**] [Jetpack-only] Made significant performance improvements for Total Likes stats card. [#21168]
-=======
 * [*] [Jetpack-only] Fixed a crash that could occur when the user deletes the WordPress app upon a successful migration. [#21167]
 * [*] Fixed a crash that occurs in Weekly Roundup Background task due to a Core Data Concurrency violation. [#21076]
->>>>>>> eb058893
 * [***] Block editor: Editor UX improvements with new icons, colors and additional design enhancements. [https://github.com/wordpress-mobile/gutenberg-mobile/pull/5985]
 
 22.8
