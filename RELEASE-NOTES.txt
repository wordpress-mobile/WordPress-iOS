--- conflicted
+++ resolved
@@ -7,15 +7,12 @@
 <source src="https://videos.files.wordpress.com/kUJmAcSf/bbb_sunflower_1080p_30fps_normal.mp4" type="video/mp4">
 </video>```
 
-<<<<<<< HEAD
 12.1
 -----
 * Improve messages when updates to user account details fail because of server logic, for exanple email being used for another account.
 * Improved text import from other apps, such as Bear or Ulysses 🥰
 * Reader: fixed issue where empty state buttons were not functional.
 
-=======
->>>>>>> 6e6ac3f8
 12.0
 -----
 * Redesigned Notices
