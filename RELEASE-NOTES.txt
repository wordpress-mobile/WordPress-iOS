--- conflicted
+++ resolved
@@ -1,11 +1,8 @@
 20.0
 -----
 * [*] Quick Start: The "Get to know the WordPress app" card has a fresh new look [#18688]
-<<<<<<< HEAD
 * [*] [internal] Quick Start: Fixed an issue where the Quick Start modal was not displayed after login if the user's default tab is Home.
-=======
 * [*] Quick Start: The Next Steps modal has a fresh new look [#18711]
->>>>>>> 0cb63388
 
 19.9
 -----
