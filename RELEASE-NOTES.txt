24.3
-----
<<<<<<< HEAD
* [***] [internal] Refactored websocket connections to Pinghub. [#22611]

=======
* [**] Multiple pre-publishing sheet fixes and improvements [#22606]
* [*] Gravatar: Adds informative new view about Gravatar to the profile editing page. [#22615]
>>>>>>> eb9397fd

24.2
-----
* [*] [Jetpack-only] Fixed a UI bug where the Dynamic Dashboard Card would slightly jump on first launch.
* [**] Prevent images from temporarily disappearing when uploading media [https://github.com/WordPress/gutenberg/pull/57869]
* [*] [Jetpack-only] Site Monitoring: Add Metrics, PHP Logs, and Web Server Logs under Site Monitoring [#22475, #22499, #22504, #22500]
* [***] [Jetpack-only] Reader: introduced new UI/UX for content navigation and filtering [#22536]

24.0.1
-----
* [**] Fix crash when RichText values are not defined [https://github.com/wordpress-mobile/gutenberg-mobile/pull/6563]

24.1
-----
* [*] Block Editor: Fix missing custom color indicator for custom gradients [https://github.com/WordPress/gutenberg/pull/57605]
* [**] Block Editor: Display a notice when a network connection is unavailable [https://github.com/WordPress/gutenberg/pull/56934]
* [**] Block Editor: Image block media uploads display a custom error message when there is no internet connection [https://github.com/wordpress-mobile/WordPress-iOS/pull/22282]
* [**] Image block media uploads display a custom error message when there is no internet connection [https://github.com/wordpress-mobile/WordPress-iOS/pull/22282]
* [**] Improve media previews on long-press: load higher-resolution thumbnails and increase the preview size, add support for GIFs and video playback, enable for documents and other files [#22274]
* [*] Add prefetching to Site Media details screen [#22292]
* [*] Allow trashing draft and scheduled posts with no confirmation [#22337]
* [*] Add "Share" action to the site context menu [#22298]
* [*] Update the post "Publish" context action for Contributors to  "Submit for Review" instead of "Publish" [#22358]
* [**] Add a pre-publishing sheet to the "Publish" flow invoked from the post context menu as a replacement for a simple confirmation sheet [#22358]
* [**] Block Editor: Media uploads that failed due to lack of internet connectivity automatically retry once a connection is re-established [https://github.com/wordpress-mobile/WordPress-iOS/pull/22238]
* [**] Block Editor: Manually retrying a single failed media upload will retry all failed media uploads in a post [https://github.com/wordpress-mobile/WordPress-iOS/pull/22240]
* [*] [internal] Drop iOS 14 Support: Remove deprecated UIDocumentPickerViewController API [#22286]
* [**] [internal] Site creation is re-enabled for WordPress users with no sites. [#22415]
* [***] [internal] Refactor WP.com sign in API requests [#22421]
* [*] Add In-App Feedback Prompt. [#22050]
* [**] Disabled the ability of creating new Story posts. [#22453]
* [**] Disabled Story block [#22449]

24.0
-----
* [**] [internal] A minor refactor in authentication flow, including but not limited to social sign-in and two factor authentication. [#22086]
* [***] [Jetpack-only] Plans: Upgrade to a WPCOM plan from domains dashboard in Jetpack app. [#22261]
* [**] [internal] Refactor domain selection flows to use the same domain selection UI. [22254]
* [**] Re-enable the support for using Security Keys as a second factor during login [#22258]
* [*] Fix crash in editor that sometimes happens after modifying tags or categories [#22265]
* [**] Updated login screen's colors to highlight WordPress - Jetpack brand relationship
* [*] Add defensive code to make sure the retain cycles in the editor don't lead to crashes [#22252]
* [*] [Jetpack-only] Updated Site Domains screen to make domains management more convenient [#22294, #22311]
* [**] [internal] [Jetpack-only] Adds support for dynamic dashboard cards driven by the backend [#22326]
* [**] [internal] Add support for the Phase One Fast Media Uploads banner [#22330]
* [*] [internal] Remove personalizeHomeTab feature flag [#22280]
* [*] Fix a rare crash in post search related to tags [#22275]
* [*] Fix a rare crash when deleting posts [#22277]
* [*] Fix a rare crash in Site Media prefetching cancellation [#22278]
* [*] Fix an issue with BlogDashboardPersonalizationService being used on the background thread [#22335]
* [***] Block Editor: Avoid keyboard dismiss when interacting with text blocks [https://github.com/WordPress/gutenberg/pull/57070]
* [**] Block Editor: Auto-scroll upon block insertion [https://github.com/WordPress/gutenberg/pull/57273]
* [**] Fix an issue in Pages List where the pages are not displayed in a hierarchical order [#22345]

23.9
-----
* [**] Updates the My Site header to show site actions in a context menu [#22151]
* [**] Add media fitlers to the Site Media screen [#22096]
* [*] The "aspect ratio" mode on the Site Media screen is now also available on iPhone via the new title menu [#22096]
* [**] Update the classic editor to use the new Photos and Site Media pickers [#22060]
* [**] [internal] Remove WPMediaPicker dependency [#22103]
* [*] [internal] Rework Tenor (Free GIF) and Stock Photos (Free Photos) pickers [#22066, #22074]
* [*] [internal] Remove MediaThumbnailService and reduce the size of the large thumbnails, reducing disk usage [#22106]
* [*] [Jetpack-only] Fix an occasional crash when changing Reader comment status [#22155]
* [*] [Jetpack-only] Fix an occasional crash when logging out after interacting with Reader [#22147]
* [*] Fix an issue where the Compliance Popover breaks other screens presentation. [#22085]
* [*] [Jetpack-only] Fix an occassional crash when logging out after interacting with Reader [#22147]
* [*] [Jetpack-only] Fix an issue where VoiceOver could lose focus when liking posts in Reader. [#22232]

23.8
-----
* [**] Add Optimize Images setting for image uploads and enable it by default [#21981]
* [*] Fix the media item details screen layout on iPad [#22042]
* [*] Improve the performance of loading thumbnails and original images in the Site Media screen [#22043]
* [*] Integrate native photos picker (`PHPickerViewController`) in Story Editor [#22059]
* [*] Fix an issue [#21959] where WordPress → Jetpack migration was not working for accounts with no sites. These users are now presented with a shortened migration flow. The "Uninstall WordPress" prompt will now also appear only as a card on the Dashboard. [#22064]
* [*] Add Select and Deselect button to previews in Site Media picker [#22078]
* [*] [internal] Fix an issue with scheduling of posts not working on iOS 17 with Xcode 15 [#22012]
* [*] [internal] Remove SDWebImage dependency from the app and improve cache cost calculation for GIFs [#21285]
* [*] Stats: Fix an issue where sites for clicked URLs do not open [#22061]
* [*] Improve pages list performance when there are hundreds of pages in the site [#22070]
* [*] Fix an issue with local thumbnails for GIFs inserted to Site Media not being animated [#22083]
* [*] [internal] Make Reader web views inspectable on iOS 16.4 and higher [#22077]
* [*] [internal] Add workarounds for large emoji on P2. [#22080]
* [*] [Jetpack-only] Block Editor: Ensure text is always visible within Contact Info block [https://github.com/Automattic/jetpack/pull/33873]
* [*] Block Editor: Ensure uploaded audio is always visible within Audio block [https://github.com/WordPress/gutenberg/pull/55627]
* [*] Block Editor: In the deeply nested block warning, only display the ungroup option for blocks that support it [https://github.com/WordPress/gutenberg/pull/56445]
* [**] Refactor deleting media [#21748]
* [*] [Jetpack-only] Add a dashboard card for Bloganuary. [https://github.com/wordpress-mobile/WordPress-iOS/pull/22136]
* [*] Fix an issue where the Compliance Popover breaks other screens presentation. [#22085]

23.7
-----
* [**] Posts & Pages: Redesigned the posts and pages screen. We’ve consolidated the “default” and “compact” display options (#21804, #21842)
* [*] Posts & Pages: Moved actions to a context menu and added new actions such as “Comments”, “Settings”, and “Set as regular page”. Made the context menu available via long-press (#21886, #21965, #21963, #21967)
* [*] Posts & Pages: Added swipe actions - left to view, right to share and/or delete (#21917)
* [***] Posts & Pages: Added paging, full-text search, and searching via “author” / “tag” filters (#21789)
* [*] Posts & Pages: Search now works across all authors unless you explicitly add the author filter (#21966)
* [*] Posts & Pages: Fix an issue with the Pages list not refreshing when the pages are added or modified
* [*] Posts & Pages: Fix an issue where “View” action was available for Trashed posts (#21958)
* [*] Posts & Pages: Fix rare crashes in Posts & Pages (#21298)
* [***] Site Media: Update the design of the Site Media screen with an improved selection mode, updated context menus, a way to share more than one item at a time, better support for animated GIFs, fix a couple of visual issues with state views and search, and more [#21457]
* [**] Site Media: Improve performance by moving the work to the background, reducing memory usage, prefetching images, decompressing jpegs in the background, canceling unneeded requests, and more [#21470], [#21615], [#21664]
* [**] Site Media: Add support for selecting site media with a pan gesture [#21702]
* [*] Site Media: Add storage quota shown proactively in the context menu when adding media [#22013]
* [*] Site Media: Add aspect ratio mode to Site Media on iPad, which is a new default [#22009]
* [**] Site Media: Update the design of the Site Media details view that now allows swiping between photos, makes it easier to modify metadata, and delete items [#22008]
* [*] Site Media: Fix an issue with blank image placeholders on the Site Media screen [#21457]
* [*] Site Media: Fix an issue with 'you have no media' appears just before the media does [#9922] [#21457]
* [*] Site Media: Fix an issue with media occasionally flashing white on the Site Media screen
* [*] Site Media: Fix rare crashes in the Site Media screen and media picker [#21572]
* [*] Site Media: Fix an issue with sharing PDF and other documents [#22021]
* [*] Bug fix: Reader now scrolls to the top when tapping the status bar. [#21914]
* [*] Fix an issue with incorrect description for "Hidden" post privacy status [#21955]
* [*] [internal] Refactor sending the API requests for searching posts and pages. [#21976]
* [*] Fix an issue in Menu screen where it fails to create default menu items. [#21949]
* [*] [internal] Refactor how site's pages are loaded in Site Settings -> Homepage Settings. [#21974]
* [*] Block Editor: Fix error when pasting deeply nested structure content [https://github.com/WordPress/gutenberg/pull/55613]
* [*] Block Editor: Fix crash related to accessing undefined value in `TextColorEdit` [https://github.com/WordPress/gutenberg/pull/55664]
* [***] [Jetpack-only] Added the All Domains screen enabling the users to manage their domains from within the app [#22033]

23.6
-----
* [***] Added support for logging in with security keys [#22001]
* [***] [Jetpack-only] Added paid domain selection, plan selection, and checkout screens in site creation flow [#21688]
* [**] When moving a post to trash, show a toast message with undo action instead of an inline undo row. [#21724]
* [*] Site Domains: Fixed an issue where the message shared while adding a domain was inaccurate. [#21827]
* [*] Fix an issue where login with site address is blocked after failing the first attempt. [#21848]
* [*] Fix an issue with an issue [#16999] with HTML not being stripped from post titles [#21846]
* [*] Fix an issue that leads to an ambiguous error message when an incorrect SMS 2FA code is submitted. [#21863]
* [*] Fix an issue where two 2FA controllers were being opened at the same time when logging in. [#21865]
* [*] Block Editor Social Icons: Fix visibility of inactive icons when used with block based themes in dark mode [https://github.com/WordPress/gutenberg/pull/55398]
* [*] Block Editor Classic block: Add option to convert to blocks [https://github.com/WordPress/gutenberg/pull/55461]
* [*] Block Editor Synced Patterns: Fix visibility of heading section when used with block based themes in dark mode [https://github.com/WordPress/gutenberg/pull/55399]

23.5
-----
* [*] Fix a crash when the blog's blogging prompt settings contain invalid JSON [#21677]
* [*] [WordPress-only] Fixes an issue where users would land on the Reader after signup while it should not be accessible. [#21751]
* [*] Block Editor: Split formatted text on triple Enter [https://github.com/WordPress/gutenberg/pull/53354]
* [*] Block Editor: Quote block: Ensure border is visible with block-based themes in dark [https://github.com/WordPress/gutenberg/pull/54964]
* [*] (Internal) Remove .nativePhotoPicker feature flag and the disabled code [#21681](https://github.com/wordpress-mobile/WordPress-iOS/pull/21681)
* [*] [WordPress-only] fixes an issue where users attempting to create a .com site in the post-sign-up flow are presented with two consecutive overlays. [#21752]
* [**] [Jetpack-only] Reader: Improvement of core UI elements, including feed cards, tag and site headers, buttons and recommendation sections. [#21772]

23.4
-----
* [*] Resolve the unresponsiveness of the compliance popover on iPhone SE devices when large fonts are enabled. [#21609]
* [*] Fix an issue with a New Page action visible for Contributors [https://github.com/wordpress-mobile/WordPress-iOS/pull/21659]
* [*] Block Editor: Prevent crash from invalid media URLs [https://github.com/WordPress/gutenberg/pull/54834]
* [*] Fix an issue with contributors seeing pre-publishing popup and a wrong confirmation message after submitting a post for review [https://github.com/wordpress-mobile/WordPress-iOS/pull/21658]
* [*] Block Editor: Limit inner blocks nesting depth to avoid call stack size exceeded crash [https://github.com/WordPress/gutenberg/pull/54382]
* [*] Fix an issue with non-admins being able to see the plugin menu on the Atomic sites [https://github.com/wordpress-mobile/WordPress-iOS/pull/21657]
* [**] Block Editor: Fallback to Twitter provider when embedding X URLs [https://github.com/WordPress/gutenberg/pull/54876]

23.3.1
-----
* [*] Resolve the unresponsiveness of the compliance popover on iPhone SE devices when large fonts are enabled. [#21609]

23.3
-----
* [***] [Jetpack-only] Lock Screen Widgets are now available on Jetpack. Quickly view your site stats without unlocking your phone. [#21535]
* [*] Block editor: Fix the obscurred "Insert from URL" input for media blocks when using a device in landscape orientation. [https://github.com/wordpress-mobile/gutenberg-mobile/pull/6143]
* [**] Block editor: Updated placeholder text colors for block-based themes [https://github.com/wordpress-mobile/gutenberg-mobile/pull/6182]
* [**] Update the main site navigation on the My Site screen, making it easier to access the common site sections. The new shortcuts can be modified using the Personalize Home Tab screen. [21502](https://github.com/wordpress-mobile/WordPress-iOS/pull/21502)
* [**] [internal] Refactor fetching one single media item. [#21567]
* [**] [internal] Refactored how the total number of WordPress Media is fetched. [#21568]
* [**] [internal] Refactor fetching metadata of VideoPress videos. [#21569]

23.2
-----
* [**] Integrate the native media picker (`PHPickerViewController`), which is familiar to all Apple Photos users. It has a powerful search; you can filter by favorites, zoom in, filter by different media types, and more. And it doesn't require any access permissions or dialogs to work and handles large Photos libaries with ease. [#21190](https://github.com/wordpress-mobile/WordPress-iOS/issues/21190).
* [*] Remove the "New Photo Post" app quick action [#21369](https://github.com/wordpress-mobile/WordPress-iOS/pull/21369)
* [*] (Internal) Fix unbounded growth of number media observers in Post Editor (performance issue) [#21352](https://github.com/wordpress-mobile/WordPress-iOS/pull/21352)
* [**] [internal] Fix a crash when disconnecting the app from the "Connected Applications" on WordPress.com. [#21375]
* [*] Fix an issue where the "Take Photo" flow was not working without the "All Photos" access [#21398](https://github.com/wordpress-mobile/WordPress-iOS/pull/21398)
* [*] Fix a couple of small issues with media uploads error handling [#21411](https://github.com/wordpress-mobile/WordPress-iOS/pull/21411)
* [*] [internal] Change how a post is fetched when selecting a post in Spotlight search result. [#21439]
* [*] [internal] Change how a post's revision is fetched from the post history screen. [#21440]
* [**] [internal] Replace the progress indicator implementation in uploading featured image from "Post Settings" [#21438]
* [**] [Jetpack-only] Block Editor: Add basic support to view, relocate, and remove the Jetpack Paywall block. [https://github.com/wordpress-mobile/gutenberg-mobile/pull/6076]
* [*] Block Editor: Columns block - Fix transforming into a Group block crash [https://github.com/wordpress-mobile/gutenberg-mobile/pull/6129]
* [**] Block Editor: Add block outline to all Social Link blocks when selected [https://github.com/WordPress/gutenberg/pull/54011]
* [***] [Jetpack-only] Contact Support: Add a new chat-based support channel where users can get answers from a bot trained to help app users. Users can still create a support ticket to talk to a Happiness Engineer if they don't find the answer they're looking for [#21467]
* [*] Fix a crash on the pages list when the authentication token is invalid. [#21471]
* [**] Me tab: move Me to the bottom tab bar [https://github.com/wordpress-mobile/WordPress-iOS/pull/21348]
* [*] Fix Stats menu option not visible for self-hosted sites without a Jetpack connection. [#21548]

23.0.1
-----
 * [**] Fix Voice Over and assistive keyboards [https://github.com/WordPress/gutenberg/pull/53895]

23.1
-----
* [*] Block editor: Hide undo/redo buttons when using the HTML editor [#21253]
* [*] Block editor: Display custom color value in mobile Cover Block color picker [https://github.com/WordPress/gutenberg/pull/51414]
* [**] Block editor: Display outline around selected Social Link block [https://github.com/WordPress/gutenberg/pull/53377]
* [**] Block editor: Fix font customization not getting updated. [https://github.com/WordPress/gutenberg/pull/53391]
* [*] [internal] Fix Core Data multithreaded access exception in Blogging Reminders [#21232]
* [*] [internal] Remove one of the image loading subsystems for avatars and consolidate the cache [#21259]
* [*] Fixed a crash that could occur when following sites in Reader. [#21341]
* [**] [Jetpack-only] Add a "Domain Focus" Card to the Dashboard that opens a screen that allows tranfer of Google Domains. This card can also be hidden across all sites of the account by accesing the More button. [#21368]
* [**] Fix Voice Over and assistive keyboards [https://github.com/WordPress/gutenberg/pull/53895]
* [*] Fix an issue with widget data sometimes showing zeros [https://github.com/wordpress-mobile/WordPress-iOS/pull/21430]

23.0
-----
* [***] [Jetpack-only] Jetpack Social: UI improvements to access and control your social sharing from more locations throughout the app [#21258]
* [**] [Jetpack-only] Blaze Manage Campaigns: Added a dashboard card that displays the most recent campaign, a campaigns list screen, and a campaign details screen. [#20821, #20977, #20950]
* [**] [Jetpack-only] Made significant performance improvements for Total Likes stats card. [#21168]
* [**] [internal] Upgrade React Native to 0.71.11 [#20956]
* [*] Fix incorrect WordPress Media images count in Media Picker. [#21181]
* [*] [Jetpack-only] Fix app hangs on the Stats screen [#21067]
* [*] Fix an issue with the size of the thumbnails in the media picker so it now loads faster and uses less memory [#21204]
* [*] Fix an issue with unstable order of assets on the media screen [#21210]
* [*] Fix an issue with media screen flashing when opened [#21211]
* [*] Block editor: Remove visual gap in mobile toolbar when a Gallery block is selected [https://github.com/WordPress/gutenberg/pull/52966]
* [*] Block editor: Remove Gallery caption button on mobile [https://github.com/WordPress/gutenberg/pull/53010]
* [*] Block editor: Fix Gallery block selection when adding media [https://github.com/WordPress/gutenberg/pull/53127]
* [*] [internal] Fix an issue with some media pickers not deallocating after selection in post editor [#21225]
* [*] Fix occasional crashes when updating Notification, Posts, and Reader content [#21250]
* [*] Fix an issue in Reader topics cleanup that could cause the app to crash. [#21243]
* [*] [internal] Fix incorrectly terminated background task [#21254]
* [**] [internal] Refactor how image is downloaded in Gutenberg Editor and Aztec Editor. [#21227]
* [**] Fixed an occassional crash when reloading Media picker. [#21337]

22.9
-----
* [*] [internal] Fix multiple memory leaks after logging in and logging out. [#21047, #21092]
* [**] Block editor: Move undo/redo buttons to the navigation bar. [#20930]
* [*] Fixed an issue that caused the UI to be briefly unresponsive in certain case when opening the app. [#21065]
* [**] Blogging Prompts: Fixed a crash in Reader after tapping on a blogging prompt multiple times. [#21112]
* [*] [internal] Update calls to use UserDefaults singleton. [#21088]
* [*] Fix memory leaks in setting up Jetpack connection. [#21052]
* [*] Fix a memory leak caused by the theme customization web view. [#21051]
* [**] [internal] Updated the code that enables Gutenberg editor in all blogs when the user is in the Gutenberg rollout group. [#21146]
* [**] [internal] Fix a few potential Core Data issues in Blogging Prompts & Reminders. [#21016]
* [*] [Jetpack-only] Made performance improvements for Posting Activity stats. [#21136]
* [*] Fixed a crash that could occur when following sites in Reader. [#21140]
* [*] Fix an issue with avatars not loading in mentions [#21169]
* [*] [Jetpack-only] Fixed a crash that could occur when the user deletes the WordPress app upon a successful migration. [#21167]
* [*] Fixed a crash that occurs in Weekly Roundup Background task due to a Core Data Concurrency violation. [#21076]
* [***] Block editor: Editor UX improvements with new icons, colors and additional design enhancements. [https://github.com/wordpress-mobile/gutenberg-mobile/pull/5985]
* [**] Fixed an occassional crash when opening Media picker. [#21231]

22.8
-----
* [*] Blogging Reminders: Disabled prompt for self-hosted sites not connected to Jetpack. [#20970]
* [**] [internal] Do not save synced blogs if the app has signed out. [#20959]
* [**] [internal] Make sure synced posts are saved before calling completion block. [#20960]
* [**] [internal] Fix observing Quick Start notifications. [#20997]
* [**] [internal] Fixed an issue that was causing a memory leak in the domain selection flow. [#20813]
* [*] [Jetpack-only] Block editor: Rename "Reusable blocks" to "Synced patterns", aligning with the web editor. [https://github.com/wordpress-mobile/gutenberg-mobile/pull/5885]
* [**] [internal] Block editor: Fix a crash related to Reanimated when closing the editor [https://github.com/wordpress-mobile/gutenberg-mobile/pull/5938]

22.7
-----
* [**] [internal] Blaze: Switch to using new canBlaze property to determine Blaze eligiblity. [#20916]
* [**] Fixed crash issue when accessing drafts that are mid-upload from the Home 'Work on a Draft Post' card. [#20872]
* [**] [internal] Make sure media-related features function correctly. [#20889], [20887]
* [*] [internal] Posts list: Disable action bar/menu button when a post is being uploaded [#20885]
* [*] Block editor: Image block - Fix issue where in some cases the image doesn't display the right aspect ratio [https://github.com/wordpress-mobile/gutenberg-mobile/pull/5869]
* [*] Block editor: Fix cursor positioning when dictating text on iOS [https://github.com/WordPress/gutenberg/issues/51227]

22.6
-----
* [**] [internal] Check required WordPress version to set "galleryWithImageBlocks" flag [#20736]
* [**] [Jetpack-only] Add a "Personalize Home Tab" button to the bottom of the My Site Dashboard that opens a new screen where you can customize which dashboard cards are visible. You can now also hide any of the dashboard cards directly from My Site Dashboard using the "more" menu. [#20296]
* [*] [Jetpack-only] Domains selection: Show error message when selecting unsupported domains. [#20786]
* [***] [Jetpack-only] Plans: Bringing WPCOM plans to Jetpack app. [#20822]
* [**] Block editor: [iOS] Fix dictation regression, in which typing/dictating at the same time caused content loss. [https://github.com/WordPress/gutenberg/pull/49452]
* [*] Block editor: Display lock icon in disabled state of `Cell` component [https://github.com/wordpress-mobile/gutenberg-mobile/pull/5798]
* [*] Block editor: Show "No title"/"No description" placeholder for not belonged videos in VideoPress block [https://github.com/wordpress-mobile/gutenberg-mobile/pull/5840]

22.5.1
-----
* [*] Resolve an issue that was causing the app crash when `CrashLogging.logError` is called from a background thread. [#20846]
* [**] [internal] Make sure a database tidy-up task (null blog property sanitizer) is completed before any other Core Data queries. [#20867]

22.5
-----
* [*] [Jetpack-only] Reader: Fix the display of the followed topics in the filter sheet when they're written in non-latin languages. [#20702]
* [*] [Jetpack-only] Reader: Fixed an issue that was causing the Report and Block actions to be missing from Post Menu actions sheet. [#20705]
* [***] Enables editing of the site homepage for sites using block-based themes directly from the pages list. [#20713]
* [*] Block editor: Add disabled style to `Cell` component [https://github.com/WordPress/gutenberg/pull/50665]
* [**] Block editor: Fix undo/redo history when inserting a link configured to open in a new tab [https://github.com/WordPress/gutenberg/pull/50460]
* [**] [Jetpack-only] Block editor: Disable details settings for not belonged VideoPress videos [https://github.com/wordpress-mobile/gutenberg-mobile/pull/5782]
* [*] Block editor: [List block] Fix an issue when merging a list item into a Paragraph would remove its nested list items [https://github.com/wordpress-mobile/gutenberg-mobile/pull/5785]
* [**] Block editor: Tapping any type of nested block moves focus to the nested block directly, rather than requiring multiple taps to navigate down each nesting levels. [https://github.com/wordpress-mobile/gutenberg-mobile/pull/5781]

22.4
-----
* [*] [internal] [Jetpack-only] Domains Dashboard Card: Immediately opening domains search after tapping the card. [#20638]
* [**] [Jetpack-only] Adds a dashboard card for viewing activity log. [#20569]
* [**] [Jetpack-only] Adds a dashboard card for viewing pages. [#20524]
* [*] [Jetpack-only] Block editor: Fix crash when trying to convert to regular blocks an undefined/deleted reusable block [https://github.com/WordPress/gutenberg/pull/50475]
* [**] Block editor: Tapping on a nested block now gets focus directly instead of having to tap multiple times depending on the nesting levels. [https://github.com/WordPress/gutenberg/pull/50108]
* [*] [Jetpack-only] Block editor: Use host app namespace in reusable block message [https://github.com/WordPress/gutenberg/pull/50478]
* [*] [internal] [Jetpack-only] Enables domain purchases in site creation A/B experiment. [#20670]
* [*] Classic Block: Fixes a crash that happens when attempting to add media to a classic block while the library permissions are missing. [#20666]

22.3
-----
* [*] [internal] Allow updating specific fields when updating media details. [#20606]
* [**] Block Editor: Enable VideoPress block (only on Simple WPCOM sites) [#20580]
* [**] [internal] Attempt to fix an image loading crash in post editor. [#20633]

22.2
-----
* [**] [Jetpack-only] Added a dashboard card for purchasing domains. [#20424]
* [*] [internal] [Jetpack-only] Redesigned the migration success card. [#20515]
* [**] [internal] Refactored Google SignIn implementation to not use the Google SDK [#20128]
* [***] Block Editor: Resolved scroll-jump issues and enhanced caret focus management [https://github.com/WordPress/gutenberg/pull/48791]
* [**] [Jetpack-only] Blogging Prompts: adds the ability to view other users' responses to a prompt. [#20540]

22.1
-----
* [**] [internal] Refactor updating account related Core Data operations, which ususally happens during log in and out of the app. [#20394]
* [***] [internal] Refactor uploading photos (from the device photo, the Free Photo library, and other sources) to the WordPress Media Library. Affected areas are where you can choose a photo and upload, including the "Media" screen, adding images to a post, updating site icon, etc. [#20322]
* [**] [WordPress-only] Warns user about sites with only individual plugins not supporting core app features and offers the option to switch to the Jetpack app. [#20408]
* [*] [Reader] Fix an issue that was causing the app to crash when tapping the More or Share buttons in Reader Detail screen. [#20490]
* [*] Block editor: Avoid empty Gallery block error [https://github.com/WordPress/gutenberg/pull/49557]

22.0
-----
* [*] Remove large title in Reader and Notifications tabs. [#20271]
* [*] Reader: Change the following button cog icon. [#20274]
* [*] [Jetpack-only] Change the dark background color of toolbars and top tabs across the whole app. [#20278]
* [*] Change the Reader's navigation bar background color to match other screens. [#20278]
* [*] Tweak My Site Dashboard Cards UI. [#20303]
* [*] [Jetpack-only] Change My Sites tab bar icon. [#20310]
* [*] [internal] Refactored the Core Data operations (saving the site data) after a new site is created. [#20270]
* [*] [internal] Refactored updating user role in the "People" screen on the "My Sites" tab. [#20244]
* [*] [internal] Refactor managing social connections and social buttons in the "Sharing" screen. [#20265]
* [*] [internal] Refactor uploading media assets. [#20294]
* [*] Block editor: Allow new block transforms for most blocks. [https://github.com/WordPress/gutenberg/pull/48792]
* [*] Visual improvements were made to the in-app survey along with updated text to differentiate between the WordPress and Jetpack apps. [#20276]
* [*] Reader: Resolve an issue that could cause the app to crash when blocking a post author. [#20421]

21.9
-----
* [*] [internal] Refactored fetching posts in the Reader tab, including post related operations (i.e. like/unlike, save for later, etc.) [#20197]
* [**] Reader: Add a button in the post menu to block an author and stop seeing their posts. [#20193]
* [**] [Jetpack-only] Jetpack individual plugin support: Warns user about sites with only individual plugins not supporting all features of the app yet and gives the ability to install the full Jetpack plugin. [#20223]
* [**] [Jetpack-only] Help: Display the Jetpack app FAQ card on Help screen when switching from the WordPress app to the Jetpack app is complete. [#20232]
* [***] [Jetpack-only] Blaze: We added support for Blaze in the app. The user can now promote a post or page from the app to reach new audiences. [#20253]

21.8.1
-----
* [**] [internal] Fixes a crash that happens in the background when the weekly roundup notification is being processed. [#20275]

21.8
-----
* [*] [WordPress-only] We have redesigned and simplified the landing screen. [#20061]
* [*] [internal] Refactored account related operations (i.e. log in and out of the app). [#19893]
* [*] [internal] Refactored comment related operations (i.e. like a comment, reply to a post or comment).
* [*] [internal] Refactored how reader topics are fetched from the database. [#20129]
* [*] [internal] Refactored blog related operations (i.e. loading blogs of the logged in account, updating blog settings). [#20047]
* [*] Reader: Add ability to block a followed site. [#20053]
* [*] Reader: Add ability to report a post's author. [#20064]
* [*] [internal] Refactored the topic related features in the Reader tab (i.e. following, unfollowing, and search). [#20150]
* [*] Fix inaccessible block settings within the unsupported block editor [https://github.com/WordPress/gutenberg/pull/48435]

21.7
-----
* [*] [Jetpack-only] Fixed an issue where stats were not displaying latest data when the system date rolls over to the next day while the app is in background. [#19989]
* [*] [Jetpack-only] Hide Scan Login Code when logged into an account with 2FA. [#19567]
* [**] [Jetpack-only] Blogging Prompts: add the ability to answer previous prompts, disable prompts, and other minor enhancements. [#20055]

21.6
-----
* [*] Fix a layout issue impacting the "No media matching your search" empty state message of the Media Picker screen.  [#19820]
* [**] [internal] Refactor saving changes in the "Account Settings" page. [#19910]
* [*] The Migration flow doesn't complete automatically if the user interrupts the migration mid flow. [#19888]
* [**] [internal] Refactored fetching blog editor settings. [#19915]
* [*] [Jetpack-only] The Migration flow doesn't complete automatically if the user interrupts the migration mid flow. [#19888]
* [***] [Jetpack-only] Stats Insights Update. Helps you understand how your content is performing and what’s resonating with your audience. [#19909]
* [***] [internal] Delete all the activity logs after logging out. [#19930]
* [*] [Jetpack-only] Fixed an issue where Stats Followers details did not update on Pull-to-refresh in the Stats Followers Details screen [#19935]
* [**] Refactored loading WP.com plans. [#19949]
* [*] Resolve an edge case that was causing the user to be stuck in the "Onboading Questions" screen. [#19791]
* [*] [Jetpack-only] Tweak Migration Screens UI when fonts are enlarged. [#19944]

21.5.1
-----
* [*] [Jetpack-only] Fixed a bug where the Login flow was restarting every time the app enters the foreground. [#19961]

21.5
-----
* [***] [internal] A significant refactor to the app’s architecture was made to allow for the new simplified UI. Regression testing on the app’s main flows is needed. [#19817]
* [**] [internal] Disable Story posts when Jetpack features are removed [#19823]
* [*] [internal] Editor: Only register core blocks when `onlyCoreBlocks` capability is enabled [https://github.com/wordpress-mobile/gutenberg-mobile/pull/5293]
* [**] [internal] Disable StockPhoto and Tenor media sources when Jetpack features are removed [#19826]
* [*] [Jetpack-only] Fixed a bug where analytics calls weren't synced to the user account. [#19926]

21.4
-----
* [*] Fixed an issue where publishing Posts and Pages could fail under certain conditions. [#19717]
* [*] Share extension navigation bar is no longer transparent [#19700]
* [***] [Jetpack-only] Adds a smooth, opt-in transition to the Jetpack app for users migrating from the WordPress app. [#19759]
* [***] You can now migrate your site content to the Jetpack app without a hitch. [#19759]
* [**] [internal] Upgrade React Native from 0.66.2 to 0.69.4 [https://github.com/wordpress-mobile/gutenberg-mobile/pull/5193]
* [*] [internal] When a user migrates to the Jetpack app and allows notifications, WordPress app notifications are disabled. [#19616, #19611, #19590]
* [*] Reader now scrolls to the top if the tab bar button is tapped. [#19769]
* [*] [Internal] Update WordPressShared, WordPressKit, and WordPressAuthenticator to their latest versions. [#19643]

21.3
-----
* [*] Fixed a minor UI issue where the segmented control under My SIte was being clipped when "Home" is selected. [#19595]
* [*] Fixed an issue where the site wasn't removed and the app wasn't refreshed after disconnecting the site from WordPress.com. [#19634]
* [*] [internal] Fixed an issue where Jetpack extensions were conflicting with WordPress extensions. [#19665]

21.2
-----
* [*] [internal] Refactored fetching posts in the Reader tab. [#19539]
* [*] Fixed an issue where the message "No media matching your search" for the media picker is not visible [#19555]

21.1
-----
* [**] [Jetpack-only] We added a new landing screen with a cool animation that responds to device motion! [#19251, #19264, #19277, #19381, #19404, #19410, #19432, #19434, #19442, #19443, #19468, #19469]
* [*] [internal] Database access change: the 'new Core Data context structure' feature flag is turned on by default. [#19433]
* [***] [Jetpack-only] Widgets are now on Jetpack. Find Today, This Week, and All Time Widgets to display your Stats on your home screen. [#19479]
* [*] Block Editor: Fixed iOS Voice Control support within Image block captions. [https://github.com/WordPress/gutenberg/pull/44850]
* [***] Dropped support for iOS 13. Now supporting iOS 14.0 and above. [#19509]

21.0
-----
* [*] Fixed an issue where the cached notifications are retained after logging out of WordPress.com account [#19360]
* [**] [Jetpack-only] Added a share extension. Now users can share content to Jetpack through iOS's share sheet. This was previously only available on the WordPress app. [#19383]
* [*] Update launch screen. [#19341]
* [*] [Jetpack-only] Add ability to set custom app icon for Jetpack app. [#19378]
* [**] [Jetpack-only] Added a "Save as Draft" extension. Now users can save content to Jetpack through iOS's share sheet. This was previously only available on the WordPress app. [#19414]
* [**] [Jetpack-only] Enables Rich Notifications for the Jetpack app. Now we display more details on most of the push notifications. This was previously only available on the WordPress app. [#19415]
* [*] Reader: Comment Details have been redesigned. [#19387]
* [*] [internal] A refactor in weekly roundup notification scheduler. [#19422]
* [*] [internal] A low level database refactor around fetching cards in the Reader tab. [#19427]
* [*] Stories: Fixed an issue where the keyboard would overlap with the publish dialog in landscape. [#19350]
* [*] [internal] A refactor in fetch Reader posts and their comments. [#19458]
* [*] Fixed an issue where the navigation bar becomes invisible when swiping back to Login Prologue screen.  [#19461]

20.9
-----
* [*] Login Flow: Provide ability for user to cancel login WP.com flow when already logged in to a self-hosted site [#19349]
* [*] [WordPress-only] Powered by Jetpack banner: Fixed an edge case where some scroll views could momentarily become unresponsive to touch. [#19369]
* [*] [Jetpack-only] Weekly roundup: Adds support for weekly roundup notifications to the Jetpack app. [#19364]
* [*] Fixed an issue where the push notifications prompt button would overlap on iPad. [#19304]
* [*] Story Post: Fixed an issue where deleting one image in a story draft would cause the following image not to load. [#16966]
* [*] Fixed an issue where the no result label on the side menu is oversize on iPad. [#19305]
* [*] [internal] Various low level database refactors around posts, pages, and comments. [#19353, #19363, #19386]

20.8
-----
* [*] User Mention: When replying to a post or a comment, sort user-mentions suggestions by prefix first then alphabetically. [#19218]
* [*] User Mention: Fixed an issue where the user-mentions suggestions were disappearing after expanding/collapsing the reply field. [#19248]
* [***] [internal] Update Sentry, our crash monitoring tool, to its latest major version [#19315]

20.7
-----
* [*] [Jetpack-only] Block Editor: Update link colors in action sheets from green to blue [https://github.com/WordPress/gutenberg/pull/42996]
* [*] Jetpack Social: Rebrand Publicize to Jetpack Social [https://github.com/wordpress-mobile/WordPress-iOS/pull/19262]

20.6
-----
* [*] [Jetpack-only] Recommend App: you can now share the Jetpack app with your friends. [#19174]
* [*] [Jetpack-only] Feature Announcements: new features are highlighted via the What's New modals. [#19176]
* [**] [Jetpack-only] Self-hosted sites: enables logging in via a self-hosted site / adding a self-hosted site [#19194]
* [*] Pages List: Fixed an issue where the app would freeze when opening the pages list if one of the featured images is a GIF. [#19184]
* [*] Stats: Fixed an issue where File Downloads section was being displayed for Jetpack sites even though it's not supported. [#19200]

20.5
-----
* [*] [Jetpack-only] Block Editor: Makes some small changes to the editor's accent colours for consistency. [#19113]
* [*] User Mention: Split the suggestions list into a prominent section and a regular section. [#19064]
* [*] Use larger thumbnail previews for recommended themes during site creation [https://github.com/wordpress-mobile/WordPress-iOS/pull/18972]
* [***] [internal] Block Editor: List block: Adds support for V2 behind a feature flag [https://github.com/WordPress/gutenberg/pull/42702]
* [**] Fix for Referrers Card Not Showing Search Engine Details [https://github.com/wordpress-mobile/WordPress-iOS/pull/19158]
* [*] WeeklyRoundupBackgroundTask - format notification body [https://github.com/wordpress-mobile/WordPress-iOS/pull/19144]

20.4
-----
* [*] Site Creation: Fixed a bug in the design picker where the horizontal position of designs could be reset. [#19020]
* [*] [internal] Block Editor: Add React Native FastImage [https://github.com/WordPress/gutenberg/pull/42009]
* [*] Block Editor: Inserter displays block collections [https://github.com/WordPress/gutenberg/pull/42405]
* [*] Block Editor: Fix incorrect spacing within Image alt text footnote [https://github.com/WordPress/gutenberg/pull/42504]
* [***] Block Editor: Gallery and Image block - Performance improvements [https://github.com/WordPress/gutenberg/pull/42178]
* [**] [WP.com and Jetpack sites with VideoPress] Prevent validation error when viewing VideoPress markup within app [https://github.com/Automattic/jetpack/pull/24548]
* [*] [internal] Add Jetpack branding elements (badges and banners) [#19007, #19040, #19049, #19059, #19062, #19065, #19071, #19073, #19103, #19074, #19085, #19094, #19102, #19104]

20.3
-----
* [*] Stories: Fixed a crash that could occur when adding multiple items to a Story post. [#18967]
* [*] User Mention: When replying to a post or a comment, the post author or comment author shows up at the top of the suggestions list. [#18979]
* [*] Block Editor: Fixed an issue where the media picker search query was being retained after dismissing the picker and opening it again. [#18980]
* [*] Block Editor: Add 'Insert from URL' option to Video block [https://github.com/WordPress/gutenberg/pull/41493]
* [*] Block Editor: Image block copies the alt text from the media library when selecting an item [https://github.com/WordPress/gutenberg/pull/41839]
* [*] Block Editor: Introduce "block recovery" option for invalid blocks [https://github.com/WordPress/gutenberg/pull/41988]

20.2
-----
* [*] Preview: Post preview now resizes to account for device orientation change. [#18921]
* [***] [Jetpack-only] Enables QR Code Login scanning from the Me menu. [#18904]
* [*] Reverted the app icon back to Cool Blue. Users can reselect last month's icon in Me > App Settings > App Icon if they'd like. [#18934]

20.1
-----
* [*] Notifications: Fixed an issue where the first notification opened in landscape mode was not scrollable. [#18823]
* [*] Site Creation: Enhances the design selection screen with recommended designs. [#18740]
* [***] [Jetpack-only] Introducing blogging prompts. Build a writing habit and support creativity with a periodic prompt for inspiration. [#18860]
* [**] Follow Conversation: A tooltip has been added to highlight the follow conversation feature. [#18848]
* [*] [internal] Block Editor: Bump react-native-gesture-handler to version 2.3.2. [#18742]
* [*] People Management: Fixed a crash that can occur when loading the People view. [#18907]

20.0
-----
* [*] Quick Start: The "Get to know the WordPress app" card has a fresh new look [#18688, #18747]
* [*] Block Editor: A11y: Improve text read by screen readers for BottomSheetSelectControl [https://github.com/WordPress/gutenberg/pull/41036]
* [*] Block Editor: Add 'Insert from URL' option to Image block [https://github.com/WordPress/gutenberg/pull/40334]
* [*] App Settings: refreshed the UI with updated colors for Media Cache Size controls, Clear Spot Index row button, and Clear Siri Shortcut Suggestions row button. From destructive (red color) to standard and brand colors. [#18636]
* [*] [internal] Quick Start: Fixed an issue where the Quick Start modal was not displayed after login if the user's default tab is Home. [#18721]
* [*] Quick Start: The Next Steps modal has a fresh new look [#18711]
* [*] [internal] Quick Start: Fixed a couple of layout issues with the Quick Start notices when rotating the device. [#18758]

19.9
-----
* [*] Site Settings: we fixed an issue that prevented the site title to be updated when it changed in Site Settings [#18543]
* [*] Media Picker: Fixed an issue where the empty state view was being displayed incorrectly. [#18471]
* [*] Quick Start: We are now showing a different set of Quick Start tasks for existing sites and new sites. The existing sites checklist includes new tours such as: "Check your notifications" and "Upload photos or videos".  [#18395, #18412, #18443, #18471]
* [*] Site Creation: we fixed an issue where the navigation buttons were not scaling when large fonts were selected on the device [#18559]
* [**] Block Editor: Cover Block: Improve color contrast between background and text [https://github.com/wordpress-mobile/gutenberg-mobile/pull/4808]
* [***] Block Editor: Add drag & drop blocks feature [https://github.com/wordpress-mobile/gutenberg-mobile/pull/4832]
* [*] Block Editor: Gallery block: Fix broken "Link To" settings and add "Image Size" settings [https://github.com/wordpress-mobile/gutenberg-mobile/pull/4841]
* [*] Block Editor: Unsupported Block Editor: Prevent WordPress.com tour banner from displaying. [https://github.com/wordpress-mobile/gutenberg-mobile/pull/4820]
* [*] Widgets: we fixed an issue where text appeared flipped in rtl languages [#18567]
* [*] Stats: we fixed a crash that occurred sometimes in Stats [#18613]
* [*] Posts list: we fixed an issue where the create button was not shown on iPad in split screen [#18609]

19.8
-----
* [**] Self hosted sites are not restricted by video length during media uploads [https://github.com/wordpress-mobile/WordPress-iOS/pull/18414]
* [*] [internal] My Site Dashboard: Made some changes to the code architecture of the dashboard. The majority of the changes are related to the posts cards. It should have no visible changes but could cause regressions. Please test it by creating/trashing drafts and scheduled posts and testing that they appear correctly on the dashboard. [#18405]
* [*] Quick Start: Updated the Stats tour. The tour can now be accessed from either the dashboard or the menu tab. [#18413]
* [*] Quick Start: Updated the Reader tour. The tour now highlights the Discover tab and guides users to follow topics via the Settings screen. [#18450]
* [*] [internal] Quick Start: Deleted the Edit your homepage tour. [#18469]
* [*] [internal] Quick Start: Refactored some code related to the tasks displayed in the Quick Start Card and the Quick Start modal. It should have no visible changes but could cause regressions. [#18395]
* [**] Follow Conversation flow now enables in-app notifications by default. They were updated to be opt-out rather than opt-in. [#18449]
* [*] Block Editor: Latest Posts block: Add featured image settings [https://github.com/WordPress/gutenberg/pull/39257]
* [*] Block Editor: Prevent incorrect notices displaying when switching between HTML-Visual mode quickly [https://github.com/WordPress/gutenberg/pull/40415]
* [*] Block Editor: Embed block: Fix inline preview cut-off when editing URL [https://github.com/WordPress/gutenberg/pull/35326]
* [*] Block Editor: Prevent gaps shown around floating toolbar when using external keyboard [https://github.com/WordPress/gutenberg/pull/40266]
* [**] We'll now ask users logging in which area of the app they'd like to focus on to build towards a more personalized experience. [#18385]

19.7
-----
* [*] a11y: VoiceOver has been improved on the Menus view and now announces changes to ordering. [#18155]
* [*] Notifications list: remove comment Trash swipe action. [#18349]
* [*] Web previews now abide by safe areas when a toolbar is shown [#18127]
* [*] Site creation: Adds a new screen asking the user the intent of the site [#18367]
* [**] Block Editor: Quote block: Adds support for V2 behind a feature flag [https://github.com/WordPress/gutenberg/pull/40133]
* [**] Block Editor: Update "add block" button's style in default editor view [https://github.com/WordPress/gutenberg/pull/39726]
* [*] Block Editor: Remove banner error notification on upload failure [https://github.com/WordPress/gutenberg/pull/39694]
* [*] My Site: display site name in My Site screen nav title [#18373]
* [*] [internal] Site creation: Adds a new screen asking the user the name of the site [#18280]

19.6
-----
* [*] Enhances the exit animation of notices. [#18182]
* [*] Media Permissions: display error message when using camera to capture photos and media permission not given [https://github.com/wordpress-mobile/WordPress-iOS/pull/18139]
* [***] My Site: your My Site screen now has two tabs, "Menu" and "Home". Under "Home", you'll find contextual cards with some highlights of whats going on with your site. Check your drafts or scheduled posts, your today's stats or go directly to another section of the app. [#18240]
* [*] [internal] Site creation: Adds a new screen asking the user the intent of the site [#18270]

19.5
-----
* [*] Improves the error message shown when trying to create a new site with non-English characters in the domain name [https://github.com/wordpress-mobile/WordPress-iOS/pull/17985]
* [*] Quick Start: updated the design for the Quick Start cell on My Site [#18095]
* [*] Reader: Fixed a bug where comment replies are misplaced after its parent comment is moderated [#18094]
* [*] Bug fix: Allow keyboard to be dismissed when the password field is focused during WP.com account creation.
* [*] iPad: Fixed a bug where the current displayed section wasn't selected on the menu [#18118]
* [**] Comment Notifications: updated UI and functionality to match My Site Comments. [#18141]
* [*] Block Editor: Add GIF badge for animated GIFs uploaded to Image blocks [https://github.com/WordPress/gutenberg/pull/38996]
* [*] Block Editor: Small refinement to media upload errors, including centering and tweaking copy. [https://github.com/wordpress-mobile/gutenberg-mobile/pull/4597]
* [*] Block Editor: Fix issue with list's starting index and the order [https://github.com/WordPress/gutenberg/pull/39354]
* [*] Quick Start: Fixed a bug where a user creating a new site is displayed a quick start tour containing data from their presviously active site.

19.4
-----
* [*] Site Creation: Fixed layout of domain input field for RTL languages. [#18006]
* [*] [internal] The FAB (blue button to create posts/stories/pages) creation/life cycle was changed [#18026]
* [*] Stats: we fixed a variety of performance issues in the Insight screen. [#17926, #17936, #18017]
* [*] Stats: we re-organized the default view in Insights, presenting more interesting data at a glance [#18072]
* [*] Push notifications will now display rich media when long pressed. [#18048]
* [*] Weekly Roundup: We made some further changes to try and ensure that Weekly Roundup notifications are showing up for everybody who's enabled them [#18029]
* [*] Block editor: Autocorrected Headings no longer apply bold formatting if they weren't already bold. [#17844]
* [***] Block editor: Support for multiple color palettes [https://github.com/wordpress-mobile/gutenberg-mobile/pull/4588]
* [**] User profiles: Fixed issue where the app wasn't displaying any of the device photos which the user had granted the app access to.

19.3
-----
* [*] Site previews: Reduced visual flickering when previewing sites and templates. [#17861]
* [*] Stats: Scroll to new Insights card when added. [#17894]
* [*] Add "Copy Link" functionality to Posts List and Pages List [#17911]
* [*] [Jetpack-only] Enables the ability to use and create WordPress.com sites, and enables the Reader tab. [#17914, #17948]
* [*] Block editor: Additional error messages for media upload failures. [#17971]
* [**] Adds animated Gif support in notifications and comments [#17981]

19.2
-----
* [*] Site creation: Fixed bug where sites created within the app were not given the correct time zone, leading to post scheduling issues. [#17821]
* [*] Block editor: Replacing the media for an image set as featured prompts to update the featured image [https://github.com/wordpress-mobile/gutenberg-mobile/pull/3930]
* [***] Block editor: Font size and line-height support for text-based blocks used in block-based themes [https://github.com/wordpress-mobile/gutenberg-mobile/pull/4519]
* [**] Some of the screens of the app has a new, fresh and more modern visual, including the initial one: My Site. [#17812]
* [**] Notifications: added a button to mark all notifications in the selected filter as read. [#17840]
* [**] People: you can now manage Email Followers on the People section! [#17854]
* [*] Stats: fix navigation between Stats tab. [#17856]
* [*] Quick Start: Fixed a bug where a user logging in via a self-hosted site not connected to Jetpack would see Quick Start when selecting "No thanks" on the Quick Start prompt. [#17855]
* [**] Threaded comments: comments can now be moderated via a drop-down menu on each comment. [#17888]
* [*] Stats: Users can now add a new Insights card from the navigation bar. [#17867]
* [*] Site creation: The checkbox that appears when choosing a design no longer flickers when toggled. [#17868]

19.1
-----
* [*] Signup: Fixed bug where username selection screen could be pushed twice. [#17624]
* [**] Reader post details Comments snippet: added ability to manage conversation subscription and notifications. [#17749]
* [**] Accessibility: VoiceOver and Dynamic Type improvements on Activity Log and Schedule Post calendars [#17756, #17761, #17780]
* [*] Weekly Roundup: Fix a crash which was preventing weekly roundup notifications from appearing [#17765]
* [*] Self-hosted login: Improved error messages. [#17724]
* [*] Share Sheet from Photos: Fix an issue where certain filenames would not upload or render in Post [#16773]
* [*] Block editor: Fixed an issue where video thumbnails could show when selecting images, and vice versa. [#17670]
* [**] Media: If a user has only enabled limited device media access, we now show a prompt to allow the user to change their selection. [#17795]
* [**] Block editor: Fix content justification attribute in Buttons block [https://github.com/wordpress-mobile/gutenberg-mobile/pull/4451]
* [*] Block editor: Hide help button from Unsupported Block Editor. [https://github.com/wordpress-mobile/gutenberg-mobile/pull/4352]
* [*] Block editor: Add contrast checker to text-based blocks [https://github.com/wordpress-mobile/gutenberg-mobile/pull/4357]
* [*] Block editor: Fix missing translations of color settings [https://github.com/wordpress-mobile/gutenberg-mobile/pull/4479]
* [*] Block editor: Highlight text: fix applying formatting for non-selected text [https://github.com/wordpress-mobile/gutenberg-mobile/pull/4471]
* [***] Self-hosted sites: Fixed a crash when saving media and no Internet connection was available. [#17759]
* [*] Publicize: Fixed an issue where a successful login was not automatically detected when connecting a Facebook account to Publicize. [#17803]

19.0
-----
* [**] Video uploads: video upload is now limited to 5 minutes per video on free plans. [#17689]
* [*] Block editor: Give multi-line block names central alignment in inserter [https://github.com/wordpress-mobile/gutenberg-mobile/pull/4343]
* [**] Block editor: Fix missing translations by refactoring the editor initialization code [https://github.com/wordpress-mobile/gutenberg-mobile/pull/4332]
* [**] Block editor: Add Jetpack and Layout Grid translations [https://github.com/wordpress-mobile/gutenberg-mobile/pull/4359]
* [**] Block editor: Fix text formatting mode lost after backspace is used [https://github.com/wordpress-mobile/gutenberg-mobile/pull/4423]
* [*] Block editor: Add missing translations of unsupported block editor modal [https://github.com/wordpress-mobile/gutenberg-mobile/pull/4410]
* [**] Time zone suggester: we have a new time zone selection screen that suggests the time zone based on the device, and improves search. [#17699]
* [*] Added the "Share WordPress with a friend" row back to the Me screen. [#17748]
* [***] Updated default app icon. [#17793]

18.9
-----
* [***] Reader Comments: Updated comment threads with a new design and some new capabilities. [#17659]
* [**] Block editor: Fix issue where editor doesn't auto-scroll so you can see what is being typed. [https://github.com/wordpress-mobile/gutenberg-mobile/pull/4299]
* [*] Block editor: Preformatted block: Fix an issue where the background color is not showing up for standard themes. [https://github.com/wordpress-mobile/gutenberg-mobile/pull/4292]
* [**] Block editor: Update Gallery Block to default to the new format and auto-convert old galleries to the new format. [https://github.com/wordpress-mobile/gutenberg-mobile/pull/4315]
* [***] Block editor: Highlight text: Enables color customization for specific text within a Paragraph block. [https://github.com/wordpress-mobile/gutenberg-mobile/pull/4175]
* [**] Reader post details: a Comments snippet is now displayed after the post content. [#17650]

18.8
-----
* [*] Added a new About screen, with links to rate the app, share it with others, visit our Twitter profile, view our other apps, and more. [https://github.com/orgs/wordpress-mobile/projects/107]
* [*] Editor: Show a compact notice when switching between HTML or Visual mode. [https://github.com/wordpress-mobile/WordPress-iOS/pull/17521]
* [*] Onboarding Improvements: Need a little help after login? We're here for you. We've made a few changes to the login flow that will make it easier for you to start managing your site or create a new one. [#17564]
* [***] Fixed crash where uploading image when offline crashes iOS app. [#17488]
* [***] Fixed crash that was sometimes triggered when deleting media. [#17559]
* [***] Fixes a crasher that was sometimes triggered when seeing the details for like notifications. [#17529]
* [**] Block editor: Add clipboard link suggestion to image block and button block. [https://github.com/WordPress/gutenberg/pull/35972]
* [*] Block editor: Embed block: Include link in block settings. [https://github.com/wordpress-mobile/gutenberg-mobile/pull/4189]
* [**] Block editor: Fix tab titles translation of inserter menu. [https://github.com/wordpress-mobile/gutenberg-mobile/pull/4248]
* [**] Block editor: Gallery block: When a gallery block is added, the media options are auto opened for v2 of the Gallery block. [https://github.com/wordpress-mobile/gutenberg-mobile/pull/4277]
* [*] Block editor: Media & Text block: Fix an issue where the text font size would be bigger than expected in some cases. [https://github.com/wordpress-mobile/gutenberg-mobile/pull/4252]

18.7
-----
* [*] Comment Reply: updated UI. [#17443, #17445]
* [***] Two-step Authentication notifications now require an unlocked device to approve or deny them.
* [***] Site Comments: Updated comment details with a fresh new look and capability to display rich contents. [#17466]
* [**] Block editor: Image block: Add ability to quickly link images to Media Files and Attachment Pages [https://github.com/wordpress-mobile/gutenberg-mobile/pull/3971]
* [**] Block editor: Fixed a crash that could occur when copying lists from Microsoft Word. [https://github.com/wordpress-mobile/gutenberg-mobile/pull/4174]
* [***] Fixed an issue where trying to upload an image while offline crashes the app. [#17488]

18.6
-----
* [**] Comments: Users can now follow conversation via notifications, in addition to emails. [#17363]
* [**] Block editor: Block inserter indicates newly available block types [https://github.com/wordpress-mobile/gutenberg-mobile/pull/4047]
* [*] Reader post comments: fixed an issue that prevented all comments from displaying. [#17373]
* [**] Stats: added Reader Discover nudge for sites with low traffic in order to increase it. [#17349, #17352, #17354, #17377]
* [**] Block editor: Search block - Text and background color support [https://github.com/wordpress-mobile/gutenberg-mobile/pull/4127]
* [*] Block editor: Fix Embed Block loading glitch with resolver resolution approach [https://github.com/wordpress-mobile/gutenberg-mobile/pull/4146]
* [*] Block editor: Fixed an issue where the Help screens may not respect an iOS device's notch. [https://github.com/wordpress-mobile/gutenberg-mobile/pull/4110]
* [**] Block editor: Block inserter indicates newly available block types [https://github.com/wordpress-mobile/gutenberg-mobile/pull/4047]
* [*] Block editor: Add support for the Mark HTML tag [https://github.com/wordpress-mobile/gutenberg-mobile/pull/4162]
* [*] Stats Insights: HTML tags no longer display in post titles. [#17380]

18.5
-----
* [**] Block editor: Embed block: Include Jetpack embed variants. [https://github.com/wordpress-mobile/gutenberg-mobile/pull/4008]
* [*] Fixed a minor visual glitch on the pre-publishing nudge bottom sheet. [https://github.com/wordpress-mobile/WordPress-iOS/pull/17300]
* [*] Improved support for larger text sizes when choosing a homepage layout or page layout. [#17325]
* [*] Site Comments: fixed an issue that caused the lists to not refresh. [#17303]
* [*] Block editor: Embed block: Fix inline preview cut-off when editing URL [https://github.com/wordpress-mobile/gutenberg-mobile/pull/4072]
* [*] Block editor: Embed block: Fix URL not editable after dismissing the edit URL bottom sheet with empty value [https://github.com/wordpress-mobile/gutenberg-mobile/pull/4094]
* [**] Block editor: Embed block: Detect when an embeddable URL is pasted into an empty paragraph. [https://github.com/wordpress-mobile/gutenberg-mobile/pull/4048]
* [**] Block editor: Pullquote block - Added support for text and background color customization [https://github.com/WordPress/gutenberg/pull/34451]
* [**] Block editor: Preformatted block - Added support for text and background color customization [https://github.com/wordpress-mobile/gutenberg-mobile/pull/4071]
* [**] Stats: added Publicize and Blogging Reminders nudges for sites with low traffic in order to increase it. [#17142, #17261, #17294, #17312, #17323]
* [**] Fixed an issue that made it impossible to log in when emails had an apostrophe. [#17334]

18.4
-----
* [*] Improves our user images download logic to avoid synchronization issues. [#17197]
* [*] Fixed an issue where images point to local URLs in the editor when saving a post with ongoing uploads. [#17157]
* [**] Embed block: Add the top 5 specific embed blocks to the Block inserter list. [https://github.com/wordpress-mobile/gutenberg-mobile/pull/3995]
* [*] Embed block: Fix URL update when edited after setting a bad URL of a provider. [https://github.com/wordpress-mobile/gutenberg-mobile/pull/4002]
* [**] Users can now contact support from inside the block editor screen. [https://github.com/wordpress-mobile/gutenberg-mobile/pull/3975]
* [**] Block editor: Help menu with guides about how to work with blocks [#17265]

18.3
-----
* [*] Fixed a bug on Reader that prevented Saved posts to be removed
* [*] Share Extension: Allow creation of Pages in addition to Posts. [#16084]
* [*] Updated the wording for the "Posts" and "Pages" entries in My Site screen [https://github.com/wordpress-mobile/WordPress-iOS/pull/17156]
* [**] Fixed a bug that prevented sharing images and videos out of your site's media library. [#17164]
* [*] Fixed an issue that caused `Follow conversation by email` to not appear on some post's comments. [#17159]
* [**] Block editor: Embed block: Enable WordPress embed preview [https://github.com/wordpress-mobile/gutenberg-mobile/pull/3853]
* [**] Block editor: Embed block: Add error bottom sheet with retry and convert to link actions. [https://github.com/wordpress-mobile/gutenberg-mobile/pull/3921]
* [**] Block editor: Embed block: Implemented the No Preview UI when an embed is successful, but we're unable to show an inline preview [https://github.com/wordpress-mobile/gutenberg-mobile/pull/3927]
* [*] Block editor: Embed block: Add device's locale to preview content [https://github.com/wordpress-mobile/gutenberg-mobile/pull/3788]
* [*] Block editor: Column block: Translate column width's control labels [https://github.com/wordpress-mobile/gutenberg-mobile/pull/3952]
* [**] Block editor: Embed block: Enable embed preview for Instagram and Vimeo providers. [https://github.com/wordpress-mobile/gutenberg-mobile/pull/3918]

18.2
-----
* [internal] Fixed an issue where source and platform tags were not added to a Zendesk ticket if the account has no blogs. [#17084]
* [*] Set the post formats to have 'Standard' first and then alphabetized the remaining items. [#17074]
* [*] Fixed wording of theme customization screen's menu bar by using "Activate" on inactive themes. [#17060]
* [*] Added pull-to-refresh to My Site. [#17089]
* [***] Weekly Roundup: users will receive a weekly notification that presents a summary of the activity on their most used sites [#17066, #17116]
* [**] Site Comments: when editing a Comment, the author's name, email address, and web address can now be changed. [#17111]
* [**] Block editor: Enable embed preview for a list of providers (for now only YouTube and Twitter) [https://github.com/WordPress/gutenberg/pull/34446]
* [***] Block editor: Add Inserter Block Search [https://github.com/WordPress/gutenberg/pull/33237]

18.1
-----
* [*] Reader: Fixes an issue where the top of an article could be cropped after rotating a device. [#17041]
* [*] Posts Settings: Removed deprecated Location feature. [#17052]
* [**] Added a time selection feature to Blogging Reminders: users can now choose at what time they will receive the reminders [#17024, #17033]
* [**] Block editor: Embed block: Add "Resize for smaller devices" setting. [https://github.com/wordpress-mobile/gutenberg-mobile/pull/3753]
* [**] Account Settings: added the ability to close user account.
* [*] Users can now share WordPress app with friends. Accessible from Me and About screen. [#16995]

18.0
-----
* [*] Fixed a bug that would make it impossible to scroll the plugins the first time the plugin section was opened.
* [*] Resolved an issue where authentication tokens weren't be regenerated when disabled on the server. [#16920]
* [*] Updated the header text sizes to better support large texts on Choose a Domain and Choose a Design flows. [#16923]
* [internal] Made a change to how Comment content is displayed. Should be no visible changes, but could cause regressions. [#16933]
* [internal] Converted Comment model properties to Swift. Should be no functional changes, but could cause regressions. [#16969, #16980]
* [internal] Updated GoogleSignIn to 6.0.1 through WordPressAuthenticator. Should be no visible changes, but could cause regression in Google sign in flow. [#16974]
* [internal] Converted Comment model properties to Swift. Should be no functional changes, but could cause regressions. [#16969]
* [*] Posts: Ampersands are correctly decoded in publishing notices instead of showing as HTML entites. [#16972]
* [***] Adjusted the image size of Theme Images for more optimal download speeds. [#16914]
* [*] Comments and Notifications list are now displayed with a unified design. [#16985]
* [*] Block editor: Add a "featured" banner and ability to set or remove an image as featured. [https://github.com/wordpress-mobile/gutenberg-mobile/pull/3449]

17.9
-----
* [internal] Redirect Terms and service to open the page in an external web view [#16907]
* [internal] Converted Comment model methods to Swift. Should be no functional changes, but could cause regressions. [#16898, #16905, #16908, #16913]
* [*] Enables Support for Global Style Colors with Full Site Editing Themes [#16823]
* [***] Block editor: New Block: Embed block. [https://github.com/wordpress-mobile/gutenberg-mobile/pull/3727]

17.8
-----
* [*] Authors and Contributors can now view a site's Comments via My Site > Comments. [#16783]
* [*] [Jetpack-only] Fix bugs when tapping to notifications
* [*] Fixed some refresh issues with the site follow buttons in the reader. [#16819]
* [*] Block editor: Update loading and failed screens for web version of the editor [https://github.com/wordpress-mobile/gutenberg-mobile/pull/3573]
* [*] Block editor: Handle floating keyboard case - Fix issue with the block selector on iPad. [https://github.com/wordpress-mobile/gutenberg-mobile/pull/3687]
* [**] Block editor: Added color/background customization for text blocks. [https://github.com/WordPress/gutenberg/pull/33250]

17.7
-----
* [***] Added blogging reminders. Choose which days you'd like to be reminded, and we'll send you a notification prompting you to post on your site
* [** Does not apply to Jetpack app] Self hosted sites that do not use Jetpack can now manage (install, uninstall, activate, and deactivate) their plugins [#16675]
* [*] Upgraded the Zendesk SDK to version 5.3.0
* [*] You can now subscribe to conversations by email from Reader lists and articles. [#16599]
* [*] Block editor: Tablet view fixes for inserter button. [https://github.com/wordpress-mobile/gutenberg-mobile/pull/3602]
* [*] Block editor: Tweaks to the badge component's styling, including change of background color and reduced padding. [https://github.com/wordpress-mobile/gutenberg-mobile/pull/3642]
* [***] Block editor: New block Layout grid. [https://github.com/wordpress-mobile/gutenberg-mobile/pull/3513]
* [*] Fixed an issue where the SignUp flow could not be dismissed sometimes. [#16824]

17.6
-----
* [**] Reader Post details: now shows a summary of Likes for the post. Tapping it displays the full list of Likes. [#16628]
* [*] Fix notice overlapping the ActionSheet that displays the Site Icon controls. [#16579]
* [*] Fix login error for WordPress.org sites to show inline. [#16614]
* [*] Disables the ability to open the editor for Post Pages [#16369]
* [*] Fixed an issue that could cause a crash when moderating Comments. [#16645]
* [*] Fix notice overlapping the ActionSheet that displays the QuickStart Removal. [#16609]
* [*] Site Pages: when setting a parent, placeholder text is now displayed for pages with blank titles. [#16661]
* [***] Block Editor: Audio block now available on WP.com sites on the free plan. [https://github.com/wordpress-mobile/gutenberg-mobile/pull/3523]
* [**] You can now create a Site Icon for your site using an emoji. [#16670]
* [*] Fix notice overlapping the ActionSheet that displays the More Actions in the Editor. [#16658]
* [*] The quick action buttons will be hidden when iOS is using a accessibility font sizes. [#16701]
* [*] Block Editor: Improve unsupported block message for reusable block. [https://github.com/wordpress-mobile/gutenberg-mobile/pull/3621]
* [**] Block Editor: Fix incorrect block insertion point after blurring the post title field. [https://github.com/wordpress-mobile/gutenberg-mobile/pull/3640]
* [*] Fixed a crash when sharing photos to WordPress [#16737]

17.5
-----
* [*] Fixed a crash when rendering the Noticons font in rich notification. [#16525]
* [**] Block Editor: Audio block: Add Insert from URL functionality. [https://github.com/wordpress-mobile/gutenberg-mobile/pull/3031]
* [***] Block Editor: Slash command to insert new blocks. [https://github.com/wordpress-mobile/gutenberg-mobile/pull/3250]
* [**] Like Notifications: now displays all users who liked a post or comment. [#15662]
* [*] Fixed a bug that was causing some fonts to become enormous when large text was enabled.
* [*] Fixed scrolling and item selection in the Plugins directory. [#16087]
* [*] Improved large text support in the blog details header in My Sites. [#16521]
* [***] Block Editor: New Block: Reusable block. [https://github.com/wordpress-mobile/gutenberg-mobile/pull/3490]
* [***] Block Editor: Add reusable blocks to the block inserter menu. [https://github.com/wordpress-mobile/gutenberg-mobile/pull/3054]
* [*] Fixed a bug where the web version of the editor did not load when using an account created before December 2018. [#16586]

17.4
-----
* [**] A new author can be chosen for Posts and Pages on multi-author sites. [#16281]
* [*] Fixed the Follow Sites Quick Start Tour so that Reader Search is highlighted. [#16391]
* [*] Enabled approving login authentication requests via push notification while the app is in the foreground. [#16075]
* [**] Added pull-to-refresh to the My Site screen when a user has no sites. [#16241]
* [***] Fixed a bug that was causing uploaded videos to not be viewable in other platforms. [#16548]

17.3
-----
* [**] Fix issue where deleting a post and selecting undo would sometimes convert the content to the classic editor. [#16342]
* [**] Fix issue where restoring a post left the restored post in the published list even though it has been converted to a draft. [#16358]
* [**] Fix issue where trashing a post converted it to Classic content. [#16367]
* [**] Fix issue where users could not leave the username selection screen due to styling issues. [#16380]
* [*] Comments can be filtered to show the most recent unreplied comments from other users. [#16215]
* [*] Fixed the background color of search fields. [#16365]
* [*] Fixed the navigation bar color in dark mode. [#16348]
* [*] Fix translation issues for templates fetched on the site creation design selection screen. [#16404]
* [*] Fix translation issues for templates fetched on the page creation design selection screen. [#16404]
* [*] Fix translation issue for the Choose button on the template preview in the site creation flow. [#16404]
* [***]  Block Editor: New Block: Search Block [#https://github.com/wordpress-mobile/gutenberg-mobile/pull/3210]
* [**]  Block Editor: The media upload options of the Image, Video and Gallery block automatically opens when the respective block is inserted. [https://github.com/wordpress-mobile/gutenberg-mobile/pull/2700]
* [**]  Block Editor: The media upload options of the File and Audio block automatically opens when the respective block is inserted. [https://github.com/wordpress-mobile/gutenberg-mobile/pull/3399]
* [*]  Block Editor: Remove visual feedback from non-interactive bottom-sheet cell sections [https://github.com/wordpress-mobile/gutenberg-mobile/pull/3404]
* [*]  Block Editor: Fixed an issue that was causing the featured image badge to be shown on images in an incorrect manner. [https://github.com/wordpress-mobile/gutenberg-mobile/pull/3494]


17.2
-----

* [**] Added transform block capability [https://github.com/wordpress-mobile/gutenberg-mobile/pull/3321]
* [*] Fixed an issue where some author display names weren't visible for self-hosted sites. [#16297]
* [***] Updated custom app icons. [#16261]
* [**] Removed Site Switcher in the Editor
* [*] a11y: Bug fix: Allow stepper cell to be selected by screenreader [https://github.com/wordpress-mobile/gutenberg-mobile/pull/3362]
* [*] Image block: Improve text entry for long alt text. [https://github.com/WordPress/gutenberg/pull/29670]
* [***] New Block: Jetpack contact info. [https://github.com/wordpress-mobile/gutenberg-mobile/pull/3340]

17.1
-----

* [*] Reordered categories in page layout picker [#16156]
* [*] Added preview device mode selector in the page layout previews [#16141]
* [***] Block Editor: Improved the accessibility of range and step-type block settings. [https://github.com/wordpress-mobile/gutenberg-mobile/pull/3255]
* [**] Block Editor: Added Contact Info block to sites on WPcom or with Jetpack version >= 8.5.
* [**] We updated the app's color scheme with a brighter new blue used throughout. [#16213, #16207]
* [**] We updated the login prologue with brand new content and graphics. [#16159, #16177, #16185, #16187, #16200, #16217, #16219, #16221, #16222]
* [**] We updated the app's color scheme with a brighter new blue used throughout. [#16213, #16207]
* [**] Updated the app icon to match the new color scheme within the app. [#16220]
* [*] Fixed an issue where some webview navigation bar controls weren't visible. [#16257]

17.0
-----
* [internal] Updated Zendesk to latest version. Should be no functional changes. [#16051]
* [*] Reader: fixed an issue that caused unfollowing external sites to fail. [#16060]
* [*] Stats: fixed an issue where an error was displayed for Latest Post Summary if the site had no posts. [#16074]
* [*] Fixed an issue where password text on Post Settings was showing as black in dark mode. [#15768]
* [*] Added a thumbnail device mode selector in the page layout, and use a default setting based on the current device. [#16019]
* [**] Comments can now be filtered by status (All, Pending, Approved, Trashed, or Spam). [#15955, #16110]
* [*] Notifications: Enabled the new view milestone notifications [#16144]
* [***] We updated the app's design, with fresh new headers throughout and a new site switcher in My Site. [#15750]

16.9
-----
* [*] Adds helper UI to Choose a Domain screen to provide a hint of what a domain is. [#15962]
* [**] Site Creation: Adds filterable categories to the site design picker when creating a WordPress.com site, and includes single-page site designs [#15933]
* [**] The classic editor will no longer be available for new posts soon, but this won’t affect editing any existing posts or pages. Users should consider switching over to the Block Editor now. [#16008]
* [**] Reader: Added related posts to the bottom of reader posts
* [*] Reader: We redesigned the recommended topics section of Discover
* [*] Reader: Added a way to discover new topics from the Manage Topics view
* [*] P2 users can create and share group invite links via the Invite Person screen under the People Management feature. [#16005]
* [*] Fixed an issue that prevented searching for plugins and the Popular Plugins section from appearing: [#16070]
* [**] Stories: Fixed a video playback issue when recording on iPhone 7, 8, and SE devices. [#16109]
* [*] Stories: Fixed a video playback issue when selecting an exported Story video from a site's library. [#16109]

16.8.1
-----

* [**] Stories: Fixed an issue which could remove content from a post when a new Story block was edited. [#16059]

16.8
-----
* [**] Prevent deleting published homepages which would have the effect of breaking a site. [#15797]
* [**] Prevent converting published homepage to a draft in the page list and settings which would have the effect of breaking a site. [#15797]
* [*] Fix app crash when device is offline and user visits Notification or Reader screens [#15916]
* [*] Under-the-hood improvements to the Reader Stream, People Management, and Sharing Buttons [#15849, #15861, #15862]
* [*] Block Editor: Fixed block mover title wording for better clarity from 'Move block position' to 'Change block position'. [https://github.com/wordpress-mobile/gutenberg-mobile/pull/3049]
* [**] Block Editor: Add support for setting Cover block focal point. [https://github.com/wordpress-mobile/gutenberg-mobile/pull/3028]
* [**] Prevent converting published homepage to a draft in the page list and editor's status settings which would have the effect of breaking a site. [#15797]
* [*] Prevent selection of unpublished homepages the homepage settings which would have the effect of breaking a site. [#15885]
* [*] Quick Start: Completing a step outside of a tour now automatically marks it as complete. [#15712]
* [internal] Site Comments: updated UI. Should be no functional changes. [#15944]
* [***] iOS 14 Widgets: new This Week Widgets to display This Week Stats in your home screen. [#15844]
* [***] Stories: There is now a new Story post type available to quickly and conveniently post images and videos to your blog.

16.7
-----
* [**] Site Creation: Adds the option to choose between mobile, tablet or desktop thumbnails and previews in the home page design picker when creating a WordPress.com site [https://github.com/wordpress-mobile/WordPress-iOS/pull/15688]
* [*] Block Editor: Fix issue with uploading media after exiting the editor multiple times [https://github.com/wordpress-mobile/WordPress-iOS/pull/15656].
* [**] Site Creation: Enables dot blog subdomains for each site design. [#15736]
* [**] Reader post card and post details: added ability to mark a followed post as seen/unseen. [#15638, #15645, #15676]
* [**] Reader site filter: show unseen post count. [#15581]
* [***] Block Editor: New Block: Audio [https://github.com/wordpress-mobile/gutenberg-mobile/pull/2854, https://github.com/wordpress-mobile/gutenberg-mobile/pull/3070]
* [**] Block Editor: Add support for setting heading anchors [https://github.com/wordpress-mobile/gutenberg-mobile/pull/2947]
* [**] Block Editor: Disable Unsupported Block Editor for Reusable blocks [https://github.com/wordpress-mobile/gutenberg-mobile/pull/3067]
* [**] Block Editor: Add proper handling for single use blocks such as the more block [https://github.com/wordpress-mobile/gutenberg-mobile/pull/3042]
* [*] Reader post options: fixed an issue where the options in post details did not match those on post cards. [#15778]
* [***] iOS 14 Widgets: new All Time Widgets to display All Time Stats in your home screen. [#15771, #15794]
* [***] Jetpack: Backup and Restore is now available, depending on your sites plan you can now restore your site to a point in time, or download a backup file. [https://github.com/wordpress-mobile/WordPress-iOS/issues/15191]
* [***] Jetpack: For sites that have Jetpack Scan enabled you will now see a new section that allows you to scan your site for threats, as well as fix or ignore them. [https://github.com/wordpress-mobile/WordPress-iOS/issues/15190]
* [**] Block Editor: Make inserter long-press options "add to beginning" and "add to end" always available. [https://github.com/wordpress-mobile/gutenberg-mobile/pull/3074]
* [*] Block Editor: Fix crash when Column block width attribute was empty. [https://github.com/WordPress/gutenberg/pull/29015]

16.6
-----
* [**] Activity Log: adds support for Date Range and Activity Type filters. [https://github.com/wordpress-mobile/WordPress-iOS/issues/15192]
* [*] Quick Start: Removed the Browse theme step and added guidance for reviewing pages and editing your Homepage. [#15680]
* [**] iOS 14 Widgets: new Today Widgets to display your Today Stats in your home screen.
* [*] Fixes an issue where the submit button was invisible during the domain registration flow.

16.5
-----

* [*] In the Pages screen, the options to delete posts are styled to reflect that they are destructive actions, and show confirmation alerts. [#15622]
* [*] In the Comments view, overly-large twemoji are sized the same as Apple's emoji. [#15503]
* [*] Reader 'P2s': added ability to filter by site. [#15484]
* [**] Choose a Domain will now return more options in the search results, sort the results to have exact matches first, and let you know if no exact matches were found. [#15482]
* [**] Page List: Adds duplicate page functionality [#15515]
* [*] Invite People: add link to user roles definition web page. [#15530]
* [***] Block Editor: Cross-post suggestions are now available by typing the + character (or long-pressing the toolbar button labelled with an @-symbol) in a post on a P2 site [#15139]
* [***] Block Editor: Full-width and wide alignment support for Columns (https://github.com/wordpress-mobile/gutenberg-mobile/pull/2919)
* [**] Block Editor: Image block - Add link picker to the block settings and enhance link settings with auto-hide options (https://github.com/wordpress-mobile/gutenberg-mobile/pull/2841)
* [*] Block Editor: Fix button link setting, rel link will not be overwritten if modified by the user (https://github.com/wordpress-mobile/gutenberg-mobile/pull/2894)
* [**] Block Editor: Added move to top/bottom when long pressing on respective block movers (https://github.com/wordpress-mobile/gutenberg-mobile/pull/2872)
* [**] Reader: Following now only shows non-P2 sites. [#15585]
* [**] Reader site filter: selected filters now persist while in app.[#15594]
* [**] Block Editor: Fix crash in text-based blocks with custom font size [https://github.com/WordPress/gutenberg/pull/28121]

16.4
-----

* [internal] Removed unused Reader files. Should be no functional changes. [#15414]
* [*] Adjusted the search box background color in dark mode on Choose a domain screen to be full width. [https://github.com/wordpress-mobile/WordPress-iOS/pull/15419]
* [**] Added shadow to thumbnail cells on Site Creation and Page Creation design pickers to add better contrast [https://github.com/wordpress-mobile/WordPress-iOS/pull/15418]
* [*] For DotCom and Jetpack sites, you can now subscribe to comments by tapping the "Follow conversation" button in the Comments view. [#15424]
* [**] Reader: Added 'P2s' stream. [#15442]
* [*] Add a new P2 default site icon to replace the generic default site icon. [#15430]
* [*] Block Editor: Fix Gallery block uploads when the editor is closed. [#15457]
* [*] Reader: Removes gray tint from site icons that contain transparency (located in Reader > Settings > Followed sites). [#15474]
* [*] Prologue: updates site address button to say "Enter your existing site address" to reduce confusion with site creation actions. [#15481]
* [**] Posts List: Adds duplicate post functionality [#15460]
* [***] Block Editor: New Block: File [https://github.com/wordpress-mobile/gutenberg-mobile/pull/2835]
* [*] Reader: Removes gray tint from site icons that contain transparency (located in Reader > Settings > Followed sites).
* [*] Block Editor: Remove popup informing user that they will be using the block editor by default [#15492]
* [**] Fixed an issue where the Prepublishing Nudges Publish button could be cut off smaller devices [#15525]

16.3
-----
* [***] Login: Updated to new iOS 14 pasteboard APIs for 2FA auto-fill. Pasteboard prompts should be less intrusive now! [#15454]
* [***] Site Creation: Adds an option to pick a home page design when creating a WordPress.com site. [multiple PRs](https://github.com/search?q=repo%3Awordpress-mobile%2FWordPress-iOS+++repo%3Awordpress-mobile%2FWordPress-iOS-Shared+repo%3Awordpress-mobile%2FWordPressUI-iOS+repo%3Awordpress-mobile%2FWordPressKit-iOS+repo%3Awordpress-mobile%2FAztecEditor-iOS+is%3Apr+closed%3A%3C2020-11-17+%22Home+Page+Picker%22&type=Issues)

* [**] Fixed a bug where @-mentions didn't work on WordPress.com sites with plugins enabled [#14844]
* [***] Site Creation: Adds an option to pick a home page design when creating a WordPress.com site. [multiple PRs](https://github.com/search?q=repo%3Awordpress-mobile%2FWordPress-iOS+++repo%3Awordpress-mobile%2FWordPress-iOS-Shared+repo%3Awordpress-mobile%2FWordPressUI-iOS+repo%3Awordpress-mobile%2FWordPressKit-iOS+repo%3Awordpress-mobile%2FAztecEditor-iOS+is%3Apr+closed%3A%3C2020-11-30+%22Home+Page+Picker%22&type=Issues)
* [*] Fixed an issue where `tel:` and `mailto:` links weren't launching actions in the webview found in Reader > post > more > Visit. [#15310]
* [*] Reader bug fix: tapping a telephone, sms or email link in a detail post in Reader will now respond with the correct action. [#15307]
* [**] Block Editor: Button block - Add link picker to the block settings [https://github.com/WordPress/gutenberg/pull/26206]
* [***] Block Editor: Adding support for selecting different unit of value in Cover and Columns blocks [https://github.com/WordPress/gutenberg/pull/26161]
* [*] Block Editor: Fix theme colors syncing with the editor [https://github.com/WordPress/gutenberg/pull/26821]
* [*] My Site > Settings > Start Over. Correcting a translation error in the detailed instructions on the Start Over view. [#15358]

16.2
-----
* [**] Support contact email: fixed issue that prevented non-alpha characters from being entered. [#15210]
* [*] Support contact information prompt: fixed issue that could cause the app to crash when entering email address. [#15210]
* [*] Fixed an issue where comments viewed in the Reader would always be italicized.
* [**] Jetpack Section - Added quick and easy access for all the Jetpack features (Stats, Activity Log, Jetpack and Settings) [#15287].
* [*] Fixed a display issue with the time picker when scheduling posts on iOS 14. [#15392]

16.1
-----
* [***] Block Editor: Adds new option to select from a variety of predefined page templates when creating a new page for a Gutenberg site.
* [*] Fixed an issue that was causing the refresh control to show up on top of the list of sites. [https://github.com/wordpress-mobile/WordPress-iOS/pull/15136]
* [***] The "Floating Action Button" now appears on the list of posts and pages for quick and convenient creation. [https://github.com/wordpress-mobile/WordPress-iOS/pull/15149l]

16.0
-----
* [***] Block Editor: Full-width and wide alignment support for Video, Latest-posts, Gallery, Media & text, and Pullquote block. [https://github.com/wordpress-mobile/gutenberg-mobile/pull/2605]
* [***] Block Editor: Fix unsupported block bottom sheet is triggered when device is rotated. [https://github.com/wordpress-mobile/gutenberg-mobile/pull/2710]
* [***] Block Editor: Unsupported Block Editor: Fixed issue when cannot view or interact with the classic block on Jetpack site. [https://github.com/wordpress-mobile/gutenberg-mobile/pull/2709]
* [**] Reader: Select interests is now displayed under the Discover tab. [#15097]
* [**] Reader: The reader now displays site recommendations in the Discover feed [#15116]
* [***] Reader: The new redesigned Reader detail shows your post as beautiful as ever. And if you add a featured image it would be twice as beautiful! [#15107]

15.9
-----
* [*] Fixed issue that caused duplicate views to be displayed when requesting a login link. [#14975]
* [internal] Modified feature flags that show unified Site Address, Google, Apple, WordPress views and iCloud keychain login. Could cause regressions. [#14954, #14969, #14970, #14971, #14972]
* [*] Fixed an issue that caused page editor to become an invisible overlay. [#15012]
* [**] Block Editor: Increase tap-target of primary action on unsupported blocks. [https://github.com/wordpress-mobile/gutenberg-mobile/pull/2608]
* [***] Block Editor: On Jetpack connected sites, Unsupported Block Editor can be enabled via enabling Jetpack SSO setting directly from within the missing block alert. [https://github.com/wordpress-mobile/gutenberg-mobile/pull/2610]
* [***] Block Editor: Add support for selecting user's post when configuring the link [https://github.com/wordpress-mobile/gutenberg-mobile/pull/2484]
* [*] Reader: Fixed an issue that resulted in no action when tapping a link with an anchor. [#15027]
* [***] Block Editor: Unsupported Block Editor: Fixed issue when cannot view or interact with the classic block on Jetpack sites [https://github.com/wordpress-mobile/gutenberg-mobile/issues/2695]

15.8
-----
* [*] Image Preview: Fixes an issue where an image would be incorrectly positioned after changing device orientation.
* [***] Block Editor: Full-width and wide alignment support for Group, Cover and Image block [https://github.com/wordpress-mobile/gutenberg-mobile/pull/2559]
* [**] Block Editor: Add support for rounded style in Image block [https://github.com/wordpress-mobile/gutenberg-mobile/pull/2591]
* [*] Fixed an issue where the username didn't display on the Signup Epilogue after signing up with Apple and hiding the email address. [#14882]
* [*] Login: display correct error message when the max number of failed login attempts is reached. [#14914]
* [**] Block Editor: Fixed a case where adding a block made the toolbar jump [https://github.com/WordPress/gutenberg/pull/24573]

15.7
-----
* [**] Updated UI when connecting a self-hosted site from Login Epilogue, My Sites, and Post Signup Interstitial. (#14742)
* [**] You can now follow conversations for P2 sites
* [**] Block Editor: Block settings now immediately reflect changes from menu sliders.
* [**] Simplified authentication and updated UI.(#14845, #14831, #14825, #14817).
       Now when an email address is entered, the app automatically determines the next step and directs the user accordingly. (i.e. signup or login with the appropriate login view).
* [**] Added iCloud Keychain login functionality. (#14770)
* [***] Reader: We’re introducing a new Reader experience that allows users to tailor their Discover feed to their chosen interests.
* [*] Media editing: Reduced memory usage when marking up an image, which could cause a crash.
* [**] Block Editor: Fixed Dark Mode transition for editor menus.

15.6
-----
* [***] Block Editor: Fixed empty text fields on RTL layout. Now they are selectable and placeholders are visible.
* [**] Block Editor: Add settings to allow changing column widths
* [**] Block Editor: Media editing support in Gallery block.
* [**] Updated UI when logging in with a Site Address.
* [**] Updated UI when logging in/signing up with Apple.
* [**] Updated UI when logging in/signing up with Google.
* [**] Simplified Google authentication. If signup is attempted with an existing WordPress account, automatically redirects to login. If login is attempted without a matching WordPress account, automatically redirects to signup.
* [**] Fixes issue where the stats were not updating when switching between sites in My Sites.
* [*] Block Editor: Improved logic for creating undo levels.
* [*] Social account login: Fixed an issue that could have inadvertently linked two social accounts.

15.5
-----
* [*] Reader: revamped UI for your site header.
* [***] Block Editor: New feature for WordPress.com and Jetpack sites: auto-complete username mentions. An auto-complete popup will show up when the user types the @ character in the block editor.
* [*] Block Editor: Media editing support in Cover block.
* [*] Block Editor: Fixed a bug on the Heading block, where a heading with a link and string formatting showed a white shadow in dark mode.

15.4
-----
 * [**] Fixes issue where the new page editor wouldn't always show when selected from the "My Site" page on iOS versions 12.4 and below.
 * [***] Block Editor: Media editing support in Media & Text block.
 * [***] Block Editor: New block: Social Icons
 * [*] Block Editor: Cover block placeholder is updated to allow users to start the block with a background color
 * [**] Improved support for the Classic block to give folks a smooth transition from the classic editor to the block editor

15.3
-----
* [***] Block Editor: Adds Copy, Cut, Paste, and Duplicate functionality to blocks
* [***] Block Editor: Users can now individually edit unsupported blocks found in posts or pages. Not available on selfhosted sites or sites defaulting to classic editor.
* [*] Block Editor: Improved editor loading experience with Ghost Effect.

15.2
----
* [*] Block editor: Display content metrics information (blocks, words, characters count).
* [*] Fixed a crash that results in navigating to the block editor quickly after logging out and immediately back in.
* [***] Reader content improved: a lot of fixes in how the content appears when you're reading a post.
* [**] A site's title can now be changed by tapping on the title in the site detail screen.
* [**] Added a new Quick Start task to set a title for a new site.
* [**] Block editor: Add support for customizing gradient type and angle in Buttons and Cover blocks.

-----

15.1
-----
* [**] Block Editor: Add support to upload videos to Cover Blocks after the editor has closed.
* [*] Block Editor: Display the animation of animated GIFs while editing image blocks.
* [**] Block editor: Adds support for theme colors and gradients.
* [*] App Settings: Added an app-level toggle for light or dark appearance.
* [*] Fix a bug where the Latest Post date on Insights Stats was being calculated incorrectly.
* Block editor: [*] Support for breaking out of captions/citation authors by pressing enter on the following blocks: image, video, gallery, quote, and pullquote.
* Block editor: [**] Adds editor support for theme defined colors and theme defined gradients on cover and button blocks.
* [*] Fixed a bug where "Follow another site" was using the wrong steps in the "Grow Your Audience" Quick Start tour.
* [*] Fix a bug where Quick Start completed tasks were not communicated to VoiceOver users.
* [**] Quick Start: added VoiceOver support to the Next Steps section.
* [*] Fixed a bug where the "Publish a post" Quick Start tour didn't reflect the app's new information architecture
* [***] Free GIFs can now be added to the media library, posts, and pages.
* [**] You can now set pages as your site's homepage or posts page directly from the Pages list.
* [**] Fixed a bug that prevented some logins via 'Continue with Apple'.
* [**] Reader: Fixed a bug where tapping on the more menu may not present the menu
* [*] Block editor: Fix 'Take a Photo' option failing after adding an image to gallery block

15.0
-----
* [**] Block editor: Fix media upload progress when there's no connection.
* [*] Fix a bug where taking a photo for your user gravatar got you blocked in the crop screen.
* Reader: Updated card design
* [internal] Logging in via 'Continue with Google' has changes that can cause regressions. See https://git.io/Jf2LF for full testing details.
* [***] Block Editor: New block: Verse
* [***] Block Editor: Trash icon that is used to remove blocks is moved to the new menu reachable via ellipsis button in the block toolbar
* [**] Block Editor: Add support for changing overlay color settings in Cover block
* [**] Block Editor: Add enter/exit animation in FloatingToolbar
* [**] Block Editor: Block toolbar can now collapse when the block width is smaller than the toolbar content
* [**] Block Editor: Tooltip for page template selection buttons
* [*] Block Editor: Fix merging of text blocks when text had active formatting (bold, italic, strike, link)
* [*] Block Editor: Fix button alignment in page templates and make strings consistent
* [*] Block Editor: Add support for displaying radial gradients in Buttons and Cover blocks
* [*] Block Editor: Fix a bug where it was not possible to add a second image after previewing a post
* [internal] Signing up via 'Continue with Google' has changes that can cause regressions. See https://git.io/JfwjX for full testing details.
* My Site: Add support for setting the Homepage and Posts Page for a site.

14.9
-----
* Streamlined navigation: now there are fewer and better organized tabs, posting shortcuts and more, so you can find what you need fast.
* My Site: the "Add Posts and Pages" features has been moved. There is a new "Floating Action Button" in "My Site" that lets you create a new post or page without having to navigate to another screen.
* My Site: the "Me" section has been moved. There is a new button on the top right of "My Site" that lets you access the "Me" section from there.
* Reader: revamped UI with a tab bar that lets you quickly switch between sections, and filtering and settings panes to easily access and manage your favorite content.
* [internal] the "Change Username" on the Signup Epilogue screen has navigation changes that can cause regressions. See https://git.io/JfGnv for testing details.
* [internal] the "3 button view" (WP.com email, Google, SIWA, Site Address) presented after pressing the "Log In" button has navigation changes that can cause regressions. See https://git.io/JfZUV for testing details.
* [**] Support the superscript and subscript HTML formatting on the Block Editor and Classic Editor.
* [**] Block editor: Support for the pullquote block.
* [**] Block editor: Fix the icons and buttons in Gallery, Paragraph, List and MediaText block on RTL mode.
* [**] Block editor: Update page templates to use new blocks.
* [**] Block editor: Fix a crash when uploading new videos on a video block.
* [**] Block Editor: Add support for changing background and text color in Buttons block
* [internal] the "enter your password" screen has navigation changes that can cause regressions. See https://git.io/Jfl1C for full testing details.
* Support the superscript and subscript HTML formatting on the Block Editor and Classic Editor.
* [***] You can now draw on images to annotate them using the Edit image feature in the post editor.
* [*] Fixed a bug on the editors where changing a featured image didn't trigger that the post/page changed.

14.8.1
-----
* Fix adding and removing of featured images to posts.

14.8
-----
* Block editor: Prefill caption for image blocks when available on the Media library
* Block editor: New block: Buttons. From now you’ll be able to add the individual Button block only inside the Buttons block
* Block editor: Fix bug where whitespaces at start of text blocks were being removed
* Block editor: Add support for upload options in Cover block
* Block editor: Floating toolbar, previously located above nested blocks, is now placed at the bottom of the screen
* Block editor: Fix the icons in FloatingToolbar on RTL mode
* Block editor: Fix Quote block so it visually reflects selected alignment
* Block editor: Fix bug where buttons in page templates were not rendering correctly on web
* Block editor: Remove Subscription Button from the Blog template since it didn't have an initial functionality and it is hard to configure for users.
* [internal] the "send magic link" screen has navigation changes that can cause regressions. See https://git.io/Jfqiz for testing details.
* Updated UI for Login and Signup epilogues.
* Fixes delayed split view resizing while rotating your device.

14.7
-----
* Classic Editor: Fixed action sheet position for additional Media sources picker on iPad
* [internal] the signup flow using email has code changes that can cause regressions. See https://git.io/JvALZ for testing details.
* [internal] Notifications tab should pop to the root of the navigation stack when tapping on the tab from within a notification detail screen. See https://git.io/Jvxka for testing details.
* Classic and Block editor: Prefill caption for image blocks when available on the Media library.
* [internal] the "login by email" flow and the self-hosted login flow have code changes that can cause regressions. See https://git.io/JfeFN for testing details.
* Block editor: Disable ripple effect in all BottomSheet's controls.
* Block editor: New block: Columns
* Block editor: New starter page template: Blog
* Block editor: Make Starter Page Template picker buttons visible only when the screen height is enough
* Block editor: Fix a bug which caused to show URL settings modal randomly when changing the device orientation multiple times during the time Starter Page Template Preview is open
* [internal] the login by email flow and the self-hosted login flow have code changes that can cause regressions. See https://git.io/JfeFN for testing details.
* Updated the appearance of the login and signup buttons to make signup more prominent.
* [internal] the navigation to the "login by site address" flow has code changes that can cause regressions. See https://git.io/JfvP9 for testing details.
* Updated site details screen title to My Site, to avoid duplicating the title of the current site which is displayed in the screen's header area.
* You can now schedule your post, add tags or change the visibility before hitting "Publish Now" — and you don't have to go to the Post Settings for this!

* Login Epilogue: fixed issue where account information never stopped loading for some self-hosted sites.
* Updated site details screen title to My Site, to avoid duplicating the title of the current site which is displayed in the screen's header area.

14.6
-----
* [internal] the login flow with 2-factor authentication enabled has code changes that can cause regressions. See https://git.io/Jvdil for testing details.
* [internal] the login and signup Magic Link flows have code changes that could cause regressions. See https://git.io/JvSD6 and https://git.io/Jvy4P for testing details.
* [internal] the login and signup Magic Link flows have code changes that can cause regressions. See https://git.io/Jvy4P for testing details.
* [internal] the login and signup Continue with Google flows have code changes that can cause regressions. See https://git.io/JvypB for testing details.
* Notifications: Fix layout on screens with a notch.
* Post Commenting: fixed issue that prevented selecting an @ mention suggestion.
* Fixed an issue that could have caused the app to crash when accessing Site Pages.
* Site Creation: faster site creation, removed intermediate steps. Just select what kind of site you'd like, enter the domain name and the site will be created.
* Post Preview: Increase Post and Page Preview size on iPads running iOS 13.
* Block editor: Added the Cover block
* Block editor: Removed the dimming effect on unselected blocks
* Block editor: Add alignment options for Heading block
* Block editor: Implemented dropdown toolbar for alignment toolbar in Heading, Paragraph, Image, MediaText blocks
* Block Editor: When editing link settings, tapping the keyboard return button now closes the settings panel as well as closing the keyboard.
* Fixed a crash when a blog's URL became `nil` from a Core Data operation.
* Added Share action to the more menu in the Posts list
* Period Stats: fix colors when switching between light and dark modes.
* Media uploads from "Other Apps": Fixed an issue where the Cancel button on the document picker/browser was not showing up in Light Mode.
* Fix a crash when accessing Blog Posts from the Quick Actions button on iPads running iOS 12 and below.
* Reader post detail: fix colors when switching between light and dark modes.
* Fixed an issue where Continue with Apple button wouldn't respond after Jetpack Setup > Sign up flow completed.


14.5
-----
* Block editor: New block: Latest Posts
* Block editor: Fix Quote block's left border not being visible in Dark Mode
* Block editor: Added Starter Page Templates: when you create a new page, we now show you a few templates to get started more quickly.
* Block editor: Fix crash when pasting HTML content with embeded images on paragraphs
* Post Settings: Fix issue where the status of a post showed "Scheduled" instead of "Published" after scheduling before the current date.
* Stats: Fix background color in Dark Mode on wider screen sizes.
* Post Settings: Fix issue where the calendar selection may not match the selected date when site timezone differs from device timezone.
* Dark Mode fixes:
  - Border color on Search bars.
  - Stats background color on wider screen sizes.
  - Media Picker action bar background color.
  - Login and Signup button colors.
  - Reader comments colors.
  - Jetpack install flow colors.
* Reader: Fix toolbar and search bar width on wider screen sizes.
* Updated the Signup and Login Magic Link confirmation screen advising the user to check their spam/junk folder.
* Updated appearance of Google login/signup button.
* Updated appearance of Apple login/signup button.

14.4.1
-----
* Block Editor: Fix crash when inserting a Button Block.

14.4
-----
* Post Settings: Fixes the displayed publish date of posts which are to be immediately published.

14.3
-----
* Aztec and Block Editor: Fix the presentation of ordered lists with large numbers.
* Added Quick Action buttons on the Site Details page to access the most frequently used parts of a site.
* Block editor: Add support for changing image sizes in Image blocks
* Block editor: Add support for upload options in Gallery block
* Block editor: Added the Button block
* Block editor: Added the Group block
* Block editor: Add scroll support inside block picker and block settings
* Block editor: Fix issue where adding emojis to the post title added strong HTML elements to the title of the post
* Block editor: Fix issue where alignment of paragraph blocks was not always being respected when splitting the paragraph or reading the post's html content.
* Block editor: We’ve introduced a new toolbar that floats above the block you’re editing, which makes navigating your blocks easier — especially complex ones.

* Block editor: Add support for upload options in Gallery block
* Aztec and Block Editor: Fix the presentation of ordered lists with large numbers.
* Added Quick Action buttons on the Site Details page to access the most frequently used parts of a site.
* Post Settings: Adjusts the weekday symbols in the calendar depending on Regional settings.


14.2
-----
* Comment Editing: Fixed a bug that could cause the text selection to be on the wrong line
* Comments: Fixed an bug that could cause HTML markup to be displayed in the comment content
* Media editing: You can now crop, zoom in/out and rotate images that are inserted or being inserted in a post.
* Post Preview: Added a new Desktop preview mode on iPhone and Mobile preview on iPad when previewing posts or pages.
* Post Preview: Added new navigation, "Open in Safari" and Share options when previewing posts or pages.
* Block editor: Long-press Inserter icon to show options to add before/after
* Block editor: Retry displaying image when connectivity restores
* Block editor: Show an "Edit" button overlay on selected image blocks
* Block editor: Add support for image size options in the gallery block
* Signup and Login: signup or login via magic link now supports multiple email clients.
                    Tapping on the "Open Email" button will present a list of installed email client to choose from.
* Posts: Fixed a bug that could disable comments on a draft post when previewing that post.
* Reader: Fixed an issue where a new comment may not appear.
* Reader: Added Post Reblogging feature. You can now reblog a post from the reader to your site(s). There is a new "reblog" button in the post action bar.
          Tapping on it allows to choose the site where to post, and opens the editor of your choice with pre-populated content from the original post.
* Fixed a bug that was causing the app to crash when the user tapped "Retry" on Post List

14.1
-----
* Fixes a bug that could cause some web page previews to remain unauthenticated even after logging in.
* Stats: added a This Week widget to display Views for the past week.
* Block Editor: Reduced padding around text on Rich Text based blocks.
* Block Editor: New block "Shortcode". You can now create and edit Shortcode blocks in the editor.
* Publicize: connecting with Facebook is working again.
* Web Views: the title and button colors in the header of web views was grey, and is now white.

14.0
-----
* Stats: Updated default cards for the Insights view.
* Fixed a bug that displayed incorrect time stamps for scheduled posts.
* Post Settings: Added a new Calendar picker to select a Post's publish date
* Fixed bugs with the "Save as Draft" action extension's navigation bar colors and iPad sizing in iOS 13.
* Fixes appearance issues with navigation bar colors when logged out of the app.
* Fixed a bug that was causing the App to crash when the user tapped on certain notifications.
* Block Editor: Hide image size selection options when image is a url
* Block Editor: Fix displaying placeholder for images
* Block Editor: Fix crash on undo
* Block Editor: Fix styling on navigation UI
* Block Editor: Fix a focus issue
* Fixed a bug that displayed incorrect time stamps for scheduled posts.
* Post Settings: Added a new Calendar picker to select a Post's publish date
* Comment: Add ability to comment in fullscreen
* Stats: fixed issue that could cause incorrect Stats to be displayed when viewing Stats from a widget.
* Stats Today widgets: large numbers are now abbreviated.
* Fixed a bug where files imported from other apps were being renamed to a random name.
* Fixes a crash that could happen in the notifications tab.

13.9
-----
* Stats: added a Today widget to display All-Time stats.
* Block Editor: New block "Gallery". You can now create image galleries using WordPress Media library.
* Block Editor: Fix crash dismissing bottom-sheet after device rotation.
* Block Editor: Add support for changing Settings in the List Block.
* Block Editor: Add support for Video block settings.
* Quick Start: fixed issue that caused 'Follow other sites' tour to not be marked complete.
* Fixed a bug that was causing the App to crash when the user tapped on certain notifications.

13.8
-----
* When a post has an autosave, the autosave version can be loaded into the editor.
* Support: Fix issue that caused 'Message failed to send' error.
* WebView: Fix iOS 13 crash with popover.
* Fixed an issue where the Me screen would sometimes be blank.
* Block editor: New Spacer block to create white space between two blocks.
* Block editor: Images from Image Block can now be previewed full screen by tapping on them.
* Fixed an issue that caused logging in with a 2FA Google account to fail.
* Sign in with Apple: now supports logging in with 2FA enabled on linked WordPress accounts.
* Stats: Fixed issue that caused incorrect data to be displayed.

13.7
-----
* Updated the mobile apps blog address to a non-retired blog.
* Block editor: Added option to insert images from "Free Photo Library".
* Block editor: Fix issue where the keyboard would not capitalize sentences correctly on some cases
* Block editor: Add alignment to paragraph blocks
* Fixed a bug that made comment moderation fail on the first attempt for self-hosted sites.
* Stats Refresh: Stats will reload when the application will move to foreground state.
* Stats: each Period and Post stat now loads independently.
* Block editor: Added support for the preformatted block.
* Stats Today widget: updated design and enabled expanding.

* Block editor: Added option to insert images from "Free Photo Library" and "Other Apps".

13.6
-----
* Fixed a bug that was not submiting posts for review
* Better support for creating or editing posts while offline. Posts can be saved while offline and they will be automatically uploaded (or published) when the device is back online.
* Support: fix issue where issues could be created via Help Center search without setting a contact email.

* Me view: fix issue where view was blank when logging in with a self-hosted site.
* Block Editor: Added support for image alignment options.

13.5
-----
* Block editor: Fix issue when "New Photo Post" shortcut won't add the selected photo to the post.
* Block editor: Add Link Target (Open in new tab) to Image Block settings.
* Block editor: DarkMode improvements.
* Block editor: New block "Media & Text".
* Block Editor: Fix issue where the block inserter layout wasn't correct after device rotation.
* Dark Mode: General improvements
* Stats: each Insight stat now loads independently.
* Stats: added ability to customize Insights.

13.4.1
-----
Post Settings: Fixed a crash with featured image.
Removed Giphy as a media source due to changes in their SDK.

13.4
-----
* Sign In With Apple: if the Apple ID has been disconnected from the WordPress app, log out the account.
* Sign In With Apple: if the Apple ID has been disconnected from the WordPress app, log out the account on app launch.
* Dark Mode: General improvements
* Share Extension: Fixed the text view content inset

* Universal links: Pass back to Safari if we can't handle a URL.
* Sign In With Apple: fixed issue with re-logging in on an existing WP account.
* Block editor: Fix a bug on iOS 13.0 were tapping on a link opens Safari
* Block editor: Fix a link editing issue, where trying to add a empty link at the start of another link would remove the existing link.

13.3
-----
* Block editor: Add rich text styling to video captions
* Block editor: Blocks that would be replaced are now hidden when add block bottom sheet displays
* Block editor: Tapping on empty editor area now always inserts new block at end of post
* Block editor: Fixed a performance issue that caused a freeze in the editor with long text content.
* Dark Mode: Fixed colors in rich notifications
* Reader: Fixed issue with links opening while scrolling in reader posts and comments.

13.2
-----
* When Log In is selected, all available options are displayed.
* Shows an alert instead of showing a new screen for facebook publicize error.

13.1
-----
* Moved Notification Settings from the Me tab to the Notifications tab.
* Account Settings: added the ability to change the username.
* Stats: added File Downloads to period stats.
* Stats Periods: Fixed an issue that made the Post stats title button unable.
* Adds a Publish Now action to posts in the posts list.
* Stats Periods: Fixed a bug that affected the header date when the site and the device timezones were different.
* My Sites: Fixed a problem where some sites would appear duplicated.

* Stats Periods: Fixed an issue that made the Post stats title button unable.
* Stats Periods: Fixed a bug that affected the header date when the site and the device timezones were different.
* Adds a Publish Now action to posts in the posts list.
* My Sites: Fixed a problem where some sites would appear duplicated.

13.0
-----
* Stats: now use site timezone instead of device.
* Improved color scheme consistency.
* Post Stats: date bar no longer goes prior to earliest date available.
* Block editor: Adding a block from the post title now shows the add block here indicator.
* Block editor: Deselect post title any time a block is added
* Block editor: Auto-enabled upon first open of a block post, unless opted out in v12.9.
* Block editor: You can now enable and disable the block editor on a per-site basis.

12.9
-----
* Offline support: Create Post is now available from empty results view in offline mode.
* Post Preview: Displaying preview generation status in navigation bar instead of a
                blocking spinner.
* Block editor: Tapping on an empty editor area will create a new paragraph block
* Block editor: Fix content loss issue when loading unsupported blocks containing inner blocks.
* Block editor: Adding a block from the Post Title now inserts the block at the top of the Post.
* Stats Insights: Fixed issue that prevented some stats from showing for low volume sites.

12.8
-----
* Stats Insights: New two-column layout for Follower Totals stats.
* Stats Periods: Countries Map added in countries section.
* Updated copy for preview unavailable screen
* Stats Insights: New two-column layout for This Year stats.
* Stats Insights: added details option for This Year stats.
* Stats Insights: New two-column layout for Most Popular Time stats.
* Stats: modified appearance of empty charts.
* Stats Insights: Fixed issue where refreshing would sometimes clear the stats.
* Stats overview chart: Fixed issue with legend location on iOS 11.
* Stats Periods: Fixed crash when the Countries map displayed one country only
* Added a selection of user customizable app icons. Change it via Me > App Settings > App Icon.
* Update the app's colors using the Muriel color palette.
* Stats Periods detail views: Fixed an issue where rotation would truncate data.
* Stats Periods: Fixed an issue when a period interval was selected.

12.7
-----
* Block Editor: Video, Quote and More blocks are available now.
* Post Settings: Setting a Featured Image on a Post/Site should now work better in poor network conditions.
* Offline Improvements: Posts that failed to upload due to connectivity issues will be auto-uploaded.
* Block Editor: Copy/Paste of text with attributes( bold, italic, ...) will be respected on the editor.
* Block Editor: Updated color scheme.
* Block Editor: Nested lists are now available on the toolbar.
* Post Settings: Setting a Featured Image on a Post/Site should now work better in poor netowrk conditions.
* Stats Insights: New two-column layout for All-Time stats.
* Stats Insights: New two-column layout for Today stats.
* Post preview: Fixed issue with preview for self hosted sites not working.

12.6
-----
* Block Editor: Added UI to display a warning when a block has invalid content.
* Block Editor: Fixed issue with link settings where “Open in New Tab” was always OFF on open.
* Removed the limit of number of photos that can be shared from other apps.
* Account Settings Primary Site now shows the site domain if the site has no name.
* The app now launches a bit more quickly.
* Added a list of third-party library acknowledgements.
* Updated messaging experience for a reply upload result.
* Stats: Fixed an issue where chart axes may be formatted incorrectly in some locales.

12.5
-----
* Fixed Notices sometimes showing behind the keyboard
* Implemented Domain Credit feature
* Implemented auto saving a post on preview
* The app now launches a bit more quickly.
* Fixed broken images in posts created by the share extension.
* Deprecated local previews

12.4.1
------
* Copy/Paste from post contents to other apps is working again.

12.4
-----
* You can now mark notifications as unread with just a swipe.
* Fixed crash when searching Free Photo Library.
* Better URL validation when logging in with a self hosted site.
* Account Settings Primary Site now shows the site URL if the site has no name.
* Implemented incremental improvements to accessibility experience across the app.
* Updated error message when tag loading failed.

12.3
-----
* Images are now imported from TextBundle and TextPack files shared from other apps
* Added support for importing Markdown files shared from other apps
* Resolved a crash that might occur during the new Site Creation flow.
* Improved connectivity errors messaging in sharing screen.
* Quotes in Reader are now easier to read, thanks to a vertical bar on the left making them more visually distinct
* Fixed an issue where some text in Activity Log would show up in a wrong language
* Jetpack Remote Install: enabled the native feature to install and activate Jetpack on a self-hosted site

12.2
-----
* Draft preview now shows the remote version of the post.
* Initial support for importing TextBundle and TextPack from other apps.
* Support for lists in Gutenberg posts.
* Several UI details were polished in the Site Creation flow.

12.1
-----
* Improve messages when updates to user account details fail because of server logic, for exanple email being used for another account.
* Improved text import from other apps, such as Bear or Ulysses 🥰
* Added support on the editor for video elements that use the source elements. For example:
```<video alt="Another video with bunnies">
<source src="https://videos.files.wordpress.com/kUJmAcSf/bbb_sunflower_1080p_30fps_normal.mp4" type="video/mp4">
</video>```
* Block editor now supports the creation of posts with pre-inserted photos and the the 3touch action of starting a post with photo.

12.1
-----
* Improve messages when updates to user account details fail because of server logic, for exanple email being used for another account.
* Improved text import from other apps, such as Bear or Ulysses 🥰
* Reader: fixed issue where empty state buttons were not functional.

12.0
-----
* Redesigned Notices
* Changed offline error messages to be less disruptive.
* Resolved a defect in the new Site Creation flow where the site preview address bar could be edited.
* Made it easier to find a domain for your new site, by moving the best match to the top of the search results.

11.9
------
* Quick Start v2: After creating a new site with WordPress.com there are more tutorials available, now including tips to improve growth.
* Quick Start will also be suggested less often, but when it's more likely to be helpful.
* Added connection error alert in Sharing screen.
* Increased padding at the bottom of the share extension's editor, to make typing a longer post a bit more comfortable.
* Removes the white background color applied to the site icon on the site details screen.
* Updated No Results View illustration and copy displayed on connectivity issue.
* Enhanced Site Creation flow for smarter, more personalized sites.<|MERGE_RESOLUTION|>--- conflicted
+++ resolved
@@ -1,12 +1,9 @@
 24.3
 -----
-<<<<<<< HEAD
 * [***] [internal] Refactored websocket connections to Pinghub. [#22611]
 
-=======
 * [**] Multiple pre-publishing sheet fixes and improvements [#22606]
 * [*] Gravatar: Adds informative new view about Gravatar to the profile editing page. [#22615]
->>>>>>> eb9397fd
 
 24.2
 -----
