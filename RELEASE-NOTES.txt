--- conflicted
+++ resolved
@@ -1,12 +1,9 @@
 20.1
 -----
 * [*] Site Creation: Enhances the design selection screen with recommended designs. [#18740]
-<<<<<<< HEAD
 * [***] [Jetpack-only] Introducing blogging prompts. Build a writing habit and support creativity with a periodic prompt for inspiration. [#18860]
-=======
 * [**] Follow Conversation: A tooltip has been added to highlight the follow conversation feature. [#18848]
 * [*] [internal] Block Editor: Bump react-native-gesture-handler to version 2.3.2. [#18742]
->>>>>>> 5c82d421
 
 20.0
 -----
