--- conflicted
+++ resolved
@@ -9,11 +9,8 @@
 * [*] Fix a memory leak caused by the theme customization web view. [#21051]
 * [*] [Jetpack-only] Made performance improvements for Posting Activity stats. [#21136]
 * [*] Fixed a crash that could occur when following sites in Reader. [#21140]
-<<<<<<< HEAD
 * [*] Fixed a crash that occurs in Weekly Roundup Background task due to a Core Data Concurrency violation. [#21076]
-=======
 * [***] Block editor: Editor UX improvements with new icons, colors and additional design enhancements. [https://github.com/wordpress-mobile/gutenberg-mobile/pull/5985]
->>>>>>> 5f635ce3
 
 22.8
 -----
