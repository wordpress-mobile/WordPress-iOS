--- conflicted
+++ resolved
@@ -1,15 +1,12 @@
 12.6
 -----
-<<<<<<< HEAD
 * Block Editor: A new block is available: video block.
 * Block Editor: Added UI to display a warning when a block has invalid content.
 * Block Editor: Fixed issue with link settings where “Open in New Tab” was always OFF on open.
-=======
 * Removed the limit of number of photos that can be shared from other apps.
 * Account Settings Primary Site now shows the site domain if the site has no name.
 * The app now launches a bit more quickly.
 * Added a list of third-party library acknowledgements.
->>>>>>> e4cd2bbc
 
 12.5
 -----
