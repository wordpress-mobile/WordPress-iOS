--- conflicted
+++ resolved
@@ -1,11 +1,7 @@
 23.2
 -----
-<<<<<<< HEAD
-
-=======
 * [*] Remove the "New Photo Post" app quick action [#21369](https://github.com/wordpress-mobile/WordPress-iOS/pull/21369)
 * [*] (Internal) Fix unbounded growth of number media observers in Post Editor (performance issue) [#21352](https://github.com/wordpress-mobile/WordPress-iOS/pull/21352)
->>>>>>> 226e5584
 
 23.1
 -----
