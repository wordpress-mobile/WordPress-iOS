--- conflicted
+++ resolved
@@ -1,10 +1,7 @@
 13.1
 -----
-<<<<<<< HEAD
 * Stats: added File Downloads to period stats.
-=======
 * Adds a Publish Now action to posts in the posts list. 
->>>>>>> 4676dd29
  
 13.0
 -----
