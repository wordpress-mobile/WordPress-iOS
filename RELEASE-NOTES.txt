--- conflicted
+++ resolved
@@ -3,10 +3,7 @@
 * [*] Signup: Fixed bug where username selection screen could be pushed twice. [#17624]
 * [**] Threaded comments: comments can now be moderated via a drop-down menu on each comment. [#17758]
 * [**] Reader post details Comments snippet: added ability to manage conversation subscription and notifications. [#17749]
-<<<<<<< HEAD
 * [**] Accessibility: VoiceOver improvements on Activity Log and Schedule Post calendars [#17756, #17761, #17780]
-=======
-* [**] Accessibility: VoiceOver improvements on Activity Log and Schedule Post calendars [#17756, #17761]
 * [*] Weekly Roundup: Fix a crash which was preventing weekly roundup notifications from appearing [#17765]
 * [*] Self-hosted login: Improved error messages. [#17724]
 * [*] Share Sheet from Photos: Fix an issue where certain filenames would not upload or render in Post [#16773]
@@ -19,7 +16,6 @@
 * [*] Block editor: Fix cut-off setting labels by properly wrapping the text [https://github.com/wordpress-mobile/gutenberg-mobile/pull/4475]
 * [*] Block editor: Highlight text: fix applying formatting for non-selected text [https://github.com/wordpress-mobile/gutenberg-mobile/pull/4471]
 * [**] Block editor: Fix Android handling of Hebrew and Indonesian translations [https://github.com/wordpress-mobile/gutenberg-mobile/pull/4397]
->>>>>>> 97627502
 
 19.0
 -----
