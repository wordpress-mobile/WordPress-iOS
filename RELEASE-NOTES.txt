--- conflicted
+++ resolved
@@ -1,14 +1,10 @@
 16.8
 -----
 * [**] Prevent deleting published homepages which would have the effect of breaking a site. [#15797]
-<<<<<<< HEAD
 * [**] Prevent converting published homepage to a draft in the page list and settings which would have the effect of breaking a site. [#15797]
-* [*] Under-the-hood improvements to the Reader Stream, People Management, and Sharing Buttons
-=======
-* [**] Prevent converting published homepage to a draft in the page list and editor's status settings which would have the effect of breaking a site. [#15797]
+* [*] Under-the-hood improvements to the Reader Stream, People Management, and Sharing Buttons [#15849, #15861, #15862]
 * [*] Prevent selection of unpublished homepages the homepage settings which would have the effect of breaking a site. [#15885]
 * [*] Quick Start: Completing a step outside of a tour now automatically marks it as complete. [#15712]
->>>>>>> d6a51dac
 
 16.7
 -----
