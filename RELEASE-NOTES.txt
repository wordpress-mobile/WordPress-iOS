16.4
-----
* [internal] Removed unused Reader files. Should be no functional changes. [#15414]
* [*] Adjusted the search box background color in dark mode on Choose a domain screen to be full width. [https://github.com/wordpress-mobile/WordPress-iOS/pull/15419]
* [**] Added shadow to thumbnail cells on Site Creation and Page Creation design pickers to add better contrast [https://github.com/wordpress-mobile/WordPress-iOS/pull/15418]
* [*] For DotCom and Jetpack sites, you can now subscribe to comments by tapping the "Follow conversation" button in the Comments view. [#15424]
* [**] Reader: Added 'P2s' stream. [#15442]
* [*] Add a new P2 default site icon to replace the generic default site icon. [#15430]
* [*] Block Editor: Fix Gallery block uploads when the editor is closed. [#15457]
<<<<<<< HEAD
* [*] Reader: Removes gray tint from site icons that contain transparency (located in Reader > Settings > Followed sites). [#15474]
* [*] Prologue: updates site address button to say "Enter your existing site address" to reduce confusion with site creation actions. [#15481]
=======
* [**] Posts List: Adds duplicate post functionality [#15460]
* [***] Block Editor: New Block: File [https://github.com/wordpress-mobile/gutenberg-mobile/pull/2835]
* [*] Reader: Removes gray tint from site icons that contain transparency (located in Reader > Settings > Followed sites).
>>>>>>> 525eef5d

16.3
-----
* [***] Site Creation: Adds an option to pick a home page design when creating a WordPress.com site. [multiple PRs](https://github.com/search?q=repo%3Awordpress-mobile%2FWordPress-iOS+++repo%3Awordpress-mobile%2FWordPress-iOS-Shared+repo%3Awordpress-mobile%2FWordPressUI-iOS+repo%3Awordpress-mobile%2FWordPressKit-iOS+repo%3Awordpress-mobile%2FAztecEditor-iOS+is%3Apr+closed%3A%3C2020-11-17+%22Home+Page+Picker%22&type=Issues)

* [**] Fixed a bug where @-mentions didn't work on WordPress.com sites with plugins enabled [#14844]
* [***] Site Creation: Adds an option to pick a home page design when creating a WordPress.com site. [multiple PRs](https://github.com/search?q=repo%3Awordpress-mobile%2FWordPress-iOS+++repo%3Awordpress-mobile%2FWordPress-iOS-Shared+repo%3Awordpress-mobile%2FWordPressUI-iOS+repo%3Awordpress-mobile%2FWordPressKit-iOS+repo%3Awordpress-mobile%2FAztecEditor-iOS+is%3Apr+closed%3A%3C2020-11-30+%22Home+Page+Picker%22&type=Issues)
* [*] Fixed an issue where `tel:` and `mailto:` links weren't launching actions in the webview found in Reader > post > more > Visit. [#15310]
* [*] Reader bug fix: tapping a telephone, sms or email link in a detail post in Reader will now respond with the correct action. [#15307]
* [**] Block Editor: Button block - Add link picker to the block settings [https://github.com/WordPress/gutenberg/pull/26206]
* [***] Block Editor: Adding support for selecting different unit of value in Cover and Columns blocks [https://github.com/WordPress/gutenberg/pull/26161]
* [*] Block Editor: Fix theme colors syncing with the editor [https://github.com/WordPress/gutenberg/pull/26821]
* [*] My Site > Settings > Start Over. Correcting a translation error in the detailed instructions on the Start Over view. [#15358]

16.2
-----
* [**] Support contact email: fixed issue that prevented non-alpha characters from being entered. [#15210]
* [*] Support contact information prompt: fixed issue that could cause the app to crash when entering email address. [#15210]
* [*] Fixed an issue where comments viewed in the Reader would always be italicized.
* [**] Jetpack Section - Added quick and easy access for all the Jetpack features (Stats, Activity Log, Jetpack and Settings) [#15287].
* [*] Fixed a display issue with the time picker when scheduling posts on iOS 14. [#15392]

16.1
-----
* [***] Block Editor: Adds new option to select from a variety of predefined page templates when creating a new page for a Gutenberg site.
* [*] Fixed an issue that was causing the refresh control to show up on top of the list of sites. [https://github.com/wordpress-mobile/WordPress-iOS/pull/15136]
* [***] The "Floating Action Button" now appears on the list of posts and pages for quick and convenient creation. [https://github.com/wordpress-mobile/WordPress-iOS/pull/15149l]

16.0
-----
* [***] Block Editor: Full-width and wide alignment support for Video, Latest-posts, Gallery, Media & text, and Pullquote block. [https://github.com/wordpress-mobile/gutenberg-mobile/pull/2605]
* [***] Block Editor: Fix unsupported block bottom sheet is triggered when device is rotated. [https://github.com/wordpress-mobile/gutenberg-mobile/pull/2710]
* [***] Block Editor: Unsupported Block Editor: Fixed issue when cannot view or interact with the classic block on Jetpack site. [https://github.com/wordpress-mobile/gutenberg-mobile/pull/2709]
* [**] Reader: Select interests is now displayed under the Discover tab. [#15097]
* [**] Reader: The reader now displays site recommendations in the Discover feed [#15116]
* [***] Reader: The new redesigned Reader detail shows your post as beautiful as ever. And if you add a featured image it would be twice as beautiful! [#15107]

15.9
-----
* [*] Fixed issue that caused duplicate views to be displayed when requesting a login link. [#14975]
* [internal] Modified feature flags that show unified Site Address, Google, Apple, WordPress views and iCloud keychain login. Could cause regressions. [#14954, #14969, #14970, #14971, #14972]
* [*] Fixed an issue that caused page editor to become an invisible overlay. [#15012]
* [**] Block Editor: Increase tap-target of primary action on unsupported blocks. [https://github.com/wordpress-mobile/gutenberg-mobile/pull/2608]
* [***] Block Editor: On Jetpack connected sites, Unsupported Block Editor can be enabled via enabling Jetpack SSO setting directly from within the missing block alert. [https://github.com/wordpress-mobile/gutenberg-mobile/pull/2610]
* [***] Block Editor: Add support for selecting user's post when configuring the link [https://github.com/wordpress-mobile/gutenberg-mobile/pull/2484]
* [*] Reader: Fixed an issue that resulted in no action when tapping a link with an anchor. [#15027]
* [***] Block Editor: Unsupported Block Editor: Fixed issue when cannot view or interact with the classic block on Jetpack sites [https://github.com/wordpress-mobile/gutenberg-mobile/issues/2695]

15.8
-----
* [*] Image Preview: Fixes an issue where an image would be incorrectly positioned after changing device orientation.
* [***] Block Editor: Full-width and wide alignment support for Group, Cover and Image block [https://github.com/wordpress-mobile/gutenberg-mobile/pull/2559]
* [**] Block Editor: Add support for rounded style in Image block [https://github.com/wordpress-mobile/gutenberg-mobile/pull/2591]
* [*] Fixed an issue where the username didn't display on the Signup Epilogue after signing up with Apple and hiding the email address. [#14882]
* [*] Login: display correct error message when the max number of failed login attempts is reached. [#14914]
* [**] Block Editor: Fixed a case where adding a block made the toolbar jump [https://github.com/WordPress/gutenberg/pull/24573]

15.7
-----
* [**] Updated UI when connecting a self-hosted site from Login Epilogue, My Sites, and Post Signup Interstitial. (#14742)
* [**] You can now follow conversations for P2 sites
* [**] Block Editor: Block settings now immediately reflect changes from menu sliders.
* [**] Simplified authentication and updated UI.(#14845, #14831, #14825, #14817).
       Now when an email address is entered, the app automatically determines the next step and directs the user accordingly. (i.e. signup or login with the appropriate login view).
* [**] Added iCloud Keychain login functionality. (#14770)
* [***] Reader: We’re introducing a new Reader experience that allows users to tailor their Discover feed to their chosen interests.
* [*] Media editing: Reduced memory usage when marking up an image, which could cause a crash.
* [**] Block Editor: Fixed Dark Mode transition for editor menus.

15.6
-----
* [***] Block Editor: Fixed empty text fields on RTL layout. Now they are selectable and placeholders are visible.
* [**] Block Editor: Add settings to allow changing column widths
* [**] Block Editor: Media editing support in Gallery block.
* [**] Updated UI when logging in with a Site Address.
* [**] Updated UI when logging in/signing up with Apple.
* [**] Updated UI when logging in/signing up with Google.
* [**] Simplified Google authentication. If signup is attempted with an existing WordPress account, automatically redirects to login. If login is attempted without a matching WordPress account, automatically redirects to signup.
* [**] Fixes issue where the stats were not updating when switching between sites in My Sites.
* [*] Block Editor: Improved logic for creating undo levels.
* [*] Social account login: Fixed an issue that could have inadvertently linked two social accounts.

15.5
-----
* [*] Reader: revamped UI for your site header.
* [***] Block Editor: New feature for WordPress.com and Jetpack sites: auto-complete username mentions. An auto-complete popup will show up when the user types the @ character in the block editor.
* [*] Block Editor: Media editing support in Cover block.
* [*] Block Editor: Fixed a bug on the Heading block, where a heading with a link and string formatting showed a white shadow in dark mode.

15.4
-----
 * [**] Fixes issue where the new page editor wouldn't always show when selected from the "My Site" page on iOS versions 12.4 and below.
 * [***] Block Editor: Media editing support in Media & Text block.
 * [***] Block Editor: New block: Social Icons
 * [*] Block Editor: Cover block placeholder is updated to allow users to start the block with a background color
 * [**] Improved support for the Classic block to give folks a smooth transition from the classic editor to the block editor

15.3
-----
* [***] Block Editor: Adds Copy, Cut, Paste, and Duplicate functionality to blocks
* [***] Block Editor: Users can now individually edit unsupported blocks found in posts or pages. Not available on selfhosted sites or sites defaulting to classic editor.
* [*] Block Editor: Improved editor loading experience with Ghost Effect.

15.2
----
* [*] Block editor: Display content metrics information (blocks, words, characters count).
* [*] Fixed a crash that results in navigating to the block editor quickly after logging out and immediately back in.
* [***] Reader content improved: a lot of fixes in how the content appears when you're reading a post.
* [**] A site's title can now be changed by tapping on the title in the site detail screen.
* [**] Added a new Quick Start task to set a title for a new site.
* [**] Block editor: Add support for customizing gradient type and angle in Buttons and Cover blocks.

-----

15.1
-----
* [**] Block Editor: Add support to upload videos to Cover Blocks after the editor has closed.
* [*] Block Editor: Display the animation of animated GIFs while editing image blocks.
* [**] Block editor: Adds support for theme colors and gradients.
* [*] App Settings: Added an app-level toggle for light or dark appearance.
* [*] Fix a bug where the Latest Post date on Insights Stats was being calculated incorrectly.
* Block editor: [*] Support for breaking out of captions/citation authors by pressing enter on the following blocks: image, video, gallery, quote, and pullquote.
* Block editor: [**] Adds editor support for theme defined colors and theme defined gradients on cover and button blocks.
* [*] Fixed a bug where "Follow another site" was using the wrong steps in the "Grow Your Audience" Quick Start tour.
* [*] Fix a bug where Quick Start completed tasks were not communicated to VoiceOver users.
* [**] Quick Start: added VoiceOver support to the Next Steps section.
* [*] Fixed a bug where the "Publish a post" Quick Start tour didn't reflect the app's new information architecture
* [***] Free GIFs can now be added to the media library, posts, and pages.
* [**] You can now set pages as your site's homepage or posts page directly from the Pages list.
* [**] Fixed a bug that prevented some logins via 'Continue with Apple'.
* [**] Reader: Fixed a bug where tapping on the more menu may not present the menu
* [*] Block editor: Fix 'Take a Photo' option failing after adding an image to gallery block

15.0
-----
* [**] Block editor: Fix media upload progress when there's no connection.
* [*] Fix a bug where taking a photo for your user gravatar got you blocked in the crop screen.
* Reader: Updated card design
* [internal] Logging in via 'Continue with Google' has changes that can cause regressions. See https://git.io/Jf2LF for full testing details.
* [***] Block Editor: New block: Verse
* [***] Block Editor: Trash icon that is used to remove blocks is moved to the new menu reachable via ellipsis button in the block toolbar
* [**] Block Editor: Add support for changing overlay color settings in Cover block
* [**] Block Editor: Add enter/exit animation in FloatingToolbar
* [**] Block Editor: Block toolbar can now collapse when the block width is smaller than the toolbar content
* [**] Block Editor: Tooltip for page template selection buttons
* [*] Block Editor: Fix merging of text blocks when text had active formatting (bold, italic, strike, link)
* [*] Block Editor: Fix button alignment in page templates and make strings consistent
* [*] Block Editor: Add support for displaying radial gradients in Buttons and Cover blocks
* [*] Block Editor: Fix a bug where it was not possible to add a second image after previewing a post
* [internal] Signing up via 'Continue with Google' has changes that can cause regressions. See https://git.io/JfwjX for full testing details.
* My Site: Add support for setting the Homepage and Posts Page for a site.

14.9
-----
* Streamlined navigation: now there are fewer and better organized tabs, posting shortcuts and more, so you can find what you need fast.
* My Site: the "Add Posts and Pages" features has been moved. There is a new "Floating Action Button" in "My Site" that lets you create a new post or page without having to navigate to another screen.
* My Site: the "Me" section has been moved. There is a new button on the top right of "My Site" that lets you access the "Me" section from there.
* Reader: revamped UI with a tab bar that lets you quickly switch between sections, and filtering and settings panes to easily access and manage your favorite content.
* [internal] the "Change Username" on the Signup Epilogue screen has navigation changes that can cause regressions. See https://git.io/JfGnv for testing details.
* [internal] the "3 button view" (WP.com email, Google, SIWA, Site Address) presented after pressing the "Log In" button has navigation changes that can cause regressions. See https://git.io/JfZUV for testing details.
* [**] Support the superscript and subscript HTML formatting on the Block Editor and Classic Editor.
* [**] Block editor: Support for the pullquote block.
* [**] Block editor: Fix the icons and buttons in Gallery, Paragraph, List and MediaText block on RTL mode.
* [**] Block editor: Update page templates to use new blocks.
* [**] Block editor: Fix a crash when uploading new videos on a video block.
* [**] Block Editor: Add support for changing background and text color in Buttons block
* [internal] the "enter your password" screen has navigation changes that can cause regressions. See https://git.io/Jfl1C for full testing details.
* Support the superscript and subscript HTML formatting on the Block Editor and Classic Editor.
* [***] You can now draw on images to annotate them using the Edit image feature in the post editor.
* [*] Fixed a bug on the editors where changing a featured image didn't trigger that the post/page changed.

14.8.1
-----
* Fix adding and removing of featured images to posts.

14.8
-----
* Block editor: Prefill caption for image blocks when available on the Media library
* Block editor: New block: Buttons. From now you’ll be able to add the individual Button block only inside the Buttons block
* Block editor: Fix bug where whitespaces at start of text blocks were being removed
* Block editor: Add support for upload options in Cover block
* Block editor: Floating toolbar, previously located above nested blocks, is now placed at the bottom of the screen
* Block editor: Fix the icons in FloatingToolbar on RTL mode
* Block editor: Fix Quote block so it visually reflects selected alignment
* Block editor: Fix bug where buttons in page templates were not rendering correctly on web
* Block editor: Remove Subscription Button from the Blog template since it didn't have an initial functionality and it is hard to configure for users.
* [internal] the "send magic link" screen has navigation changes that can cause regressions. See https://git.io/Jfqiz for testing details.
* Updated UI for Login and Signup epilogues.
* Fixes delayed split view resizing while rotating your device.

14.7
-----
* Classic Editor: Fixed action sheet position for additional Media sources picker on iPad
* [internal] the signup flow using email has code changes that can cause regressions. See https://git.io/JvALZ for testing details.
* [internal] Notifications tab should pop to the root of the navigation stack when tapping on the tab from within a notification detail screen. See https://git.io/Jvxka for testing details.
* Classic and Block editor: Prefill caption for image blocks when available on the Media library.
* [internal] the "login by email" flow and the self-hosted login flow have code changes that can cause regressions. See https://git.io/JfeFN for testing details.
* Block editor: Disable ripple effect in all BottomSheet's controls.
* Block editor: New block: Columns
* Block editor: New starter page template: Blog
* Block editor: Make Starter Page Template picker buttons visible only when the screen height is enough
* Block editor: Fix a bug which caused to show URL settings modal randomly when changing the device orientation multiple times during the time Starter Page Template Preview is open
* [internal] the login by email flow and the self-hosted login flow have code changes that can cause regressions. See https://git.io/JfeFN for testing details.
* Updated the appearance of the login and signup buttons to make signup more prominent.
* [internal] the navigation to the "login by site address" flow has code changes that can cause regressions. See https://git.io/JfvP9 for testing details.
* Updated site details screen title to My Site, to avoid duplicating the title of the current site which is displayed in the screen's header area.
* You can now schedule your post, add tags or change the visibility before hitting "Publish Now" — and you don't have to go to the Post Settings for this!

* Login Epilogue: fixed issue where account information never stopped loading for some self-hosted sites.
* Updated site details screen title to My Site, to avoid duplicating the title of the current site which is displayed in the screen's header area.

14.6
-----
* [internal] the login flow with 2-factor authentication enabled has code changes that can cause regressions. See https://git.io/Jvdil for testing details.
* [internal] the login and signup Magic Link flows have code changes that could cause regressions. See https://git.io/JvSD6 and https://git.io/Jvy4P for testing details.
* [internal] the login and signup Magic Link flows have code changes that can cause regressions. See https://git.io/Jvy4P for testing details.
* [internal] the login and signup Continue with Google flows have code changes that can cause regressions. See https://git.io/JvypB for testing details.
* Notifications: Fix layout on screens with a notch.
* Post Commenting: fixed issue that prevented selecting an @ mention suggestion.
* Fixed an issue that could have caused the app to crash when accessing Site Pages.
* Site Creation: faster site creation, removed intermediate steps. Just select what kind of site you'd like, enter the domain name and the site will be created.
* Post Preview: Increase Post and Page Preview size on iPads running iOS 13.
* Block editor: Added the Cover block
* Block editor: Removed the dimming effect on unselected blocks
* Block editor: Add alignment options for Heading block
* Block editor: Implemented dropdown toolbar for alignment toolbar in Heading, Paragraph, Image, MediaText blocks
* Block Editor: When editing link settings, tapping the keyboard return button now closes the settings panel as well as closing the keyboard.
* Fixed a crash when a blog's URL became `nil` from a Core Data operation.
* Added Share action to the more menu in the Posts list
* Period Stats: fix colors when switching between light and dark modes.
* Media uploads from "Other Apps": Fixed an issue where the Cancel button on the document picker/browser was not showing up in Light Mode.
* Fix a crash when accessing Blog Posts from the Quick Actions button on iPads running iOS 12 and below.
* Reader post detail: fix colors when switching between light and dark modes.
* Fixed an issue where Continue with Apple button wouldn't respond after Jetpack Setup > Sign up flow completed.


14.5
-----
* Block editor: New block: Latest Posts
* Block editor: Fix Quote block's left border not being visible in Dark Mode
* Block editor: Added Starter Page Templates: when you create a new page, we now show you a few templates to get started more quickly.
* Block editor: Fix crash when pasting HTML content with embeded images on paragraphs
* Post Settings: Fix issue where the status of a post showed "Scheduled" instead of "Published" after scheduling before the current date.
* Stats: Fix background color in Dark Mode on wider screen sizes.
* Post Settings: Fix issue where the calendar selection may not match the selected date when site timezone differs from device timezone.
* Dark Mode fixes:
  - Border color on Search bars.
  - Stats background color on wider screen sizes.
  - Media Picker action bar background color.
  - Login and Signup button colors.
  - Reader comments colors.
  - Jetpack install flow colors.
* Reader: Fix toolbar and search bar width on wider screen sizes.
* Updated the Signup and Login Magic Link confirmation screen advising the user to check their spam/junk folder.
* Updated appearance of Google login/signup button.
* Updated appearance of Apple login/signup button.

14.4.1
-----
* Block Editor: Fix crash when inserting a Button Block.

14.4
-----
* Post Settings: Fixes the displayed publish date of posts which are to be immediately published.

14.3
-----
* Aztec and Block Editor: Fix the presentation of ordered lists with large numbers.
* Added Quick Action buttons on the Site Details page to access the most frequently used parts of a site.
* Block editor: Add support for changing image sizes in Image blocks
* Block editor: Add support for upload options in Gallery block
* Block editor: Added the Button block
* Block editor: Added the Group block
* Block editor: Add scroll support inside block picker and block settings
* Block editor: Fix issue where adding emojis to the post title added strong HTML elements to the title of the post
* Block editor: Fix issue where alignment of paragraph blocks was not always being respected when splitting the paragraph or reading the post's html content.
* Block editor: We’ve introduced a new toolbar that floats above the block you’re editing, which makes navigating your blocks easier — especially complex ones.

* Block editor: Add support for upload options in Gallery block
* Aztec and Block Editor: Fix the presentation of ordered lists with large numbers.
* Added Quick Action buttons on the Site Details page to access the most frequently used parts of a site.
* Post Settings: Adjusts the weekday symbols in the calendar depending on Regional settings.


14.2
-----
* Comment Editing: Fixed a bug that could cause the text selection to be on the wrong line
* Comments: Fixed an bug that could cause HTML markup to be displayed in the comment content
* Media editing: You can now crop, zoom in/out and rotate images that are inserted or being inserted in a post.
* Post Preview: Added a new Desktop preview mode on iPhone and Mobile preview on iPad when previewing posts or pages.
* Post Preview: Added new navigation, "Open in Safari" and Share options when previewing posts or pages.
* Block editor: Long-press Inserter icon to show options to add before/after
* Block editor: Retry displaying image when connectivity restores
* Block editor: Show an "Edit" button overlay on selected image blocks
* Block editor: Add support for image size options in the gallery block
* Signup and Login: signup or login via magic link now supports multiple email clients.
                    Tapping on the "Open Email" button will present a list of installed email client to choose from.
* Posts: Fixed a bug that could disable comments on a draft post when previewing that post.
* Reader: Fixed an issue where a new comment may not appear.
* Reader: Added Post Reblogging feature. You can now reblog a post from the reader to your site(s). There is a new "reblog" button in the post action bar.
          Tapping on it allows to choose the site where to post, and opens the editor of your choice with pre-populated content from the original post.
* Fixed a bug that was causing the app to crash when the user tapped "Retry" on Post List

14.1
-----
* Fixes a bug that could cause some web page previews to remain unauthenticated even after logging in.
* Stats: added a This Week widget to display Views for the past week.
* Block Editor: Reduced padding around text on Rich Text based blocks.
* Block Editor: New block "Shortcode". You can now create and edit Shortcode blocks in the editor.
* Publicize: connecting with Facebook is working again.
* Web Views: the title and button colors in the header of web views was grey, and is now white.

14.0
-----
* Stats: Updated default cards for the Insights view.
* Fixed a bug that displayed incorrect time stamps for scheduled posts.
* Post Settings: Added a new Calendar picker to select a Post's publish date
* Fixed bugs with the "Save as Draft" action extension's navigation bar colors and iPad sizing in iOS 13.
* Fixes appearance issues with navigation bar colors when logged out of the app.
* Fixed a bug that was causing the App to crash when the user tapped on certain notifications.
* Block Editor: Hide image size selection options when image is a url
* Block Editor: Fix displaying placeholder for images
* Block Editor: Fix crash on undo
* Block Editor: Fix styling on navigation UI
* Block Editor: Fix a focus issue
* Fixed a bug that displayed incorrect time stamps for scheduled posts.
* Post Settings: Added a new Calendar picker to select a Post's publish date
* Comment: Add ability to comment in fullscreen
* Stats: fixed issue that could cause incorrect Stats to be displayed when viewing Stats from a widget.
* Stats Today widgets: large numbers are now abbreviated.
* Fixed a bug where files imported from other apps were being renamed to a random name.
* Fixes a crash that could happen in the notifications tab.

13.9
-----
* Stats: added a Today widget to display All-Time stats.
* Block Editor: New block "Gallery". You can now create image galleries using WordPress Media library.
* Block Editor: Fix crash dismissing bottom-sheet after device rotation.
* Block Editor: Add support for changing Settings in the List Block.
* Block Editor: Add support for Video block settings.
* Quick Start: fixed issue that caused 'Follow other sites' tour to not be marked complete.
* Fixed a bug that was causing the App to crash when the user tapped on certain notifications.

13.8
-----
* When a post has an autosave, the autosave version can be loaded into the editor.
* Support: Fix issue that caused 'Message failed to send' error.
* WebView: Fix iOS 13 crash with popover.
* Fixed an issue where the Me screen would sometimes be blank.
* Block editor: New Spacer block to create white space between two blocks.
* Block editor: Images from Image Block can now be previewed full screen by tapping on them.
* Fixed an issue that caused logging in with a 2FA Google account to fail.
* Sign in with Apple: now supports logging in with 2FA enabled on linked WordPress accounts.
* Stats: Fixed issue that caused incorrect data to be displayed.

13.7
-----
* Updated the mobile apps blog address to a non-retired blog.
* Block editor: Added option to insert images from "Free Photo Library".
* Block editor: Fix issue where the keyboard would not capitalize sentences correctly on some cases
* Block editor: Add alignment to paragraph blocks
* Fixed a bug that made comment moderation fail on the first attempt for self-hosted sites.
* Stats Refresh: Stats will reload when the application will move to foreground state.
* Stats: each Period and Post stat now loads independently.
* Block editor: Added support for the preformatted block.
* Stats Today widget: updated design and enabled expanding.

* Block editor: Added option to insert images from "Free Photo Library" and "Other Apps".

13.6
-----
* Fixed a bug that was not submiting posts for review
* Better support for creating or editing posts while offline. Posts can be saved while offline and they will be automatically uploaded (or published) when the device is back online.
* Support: fix issue where issues could be created via Help Center search without setting a contact email.

* Me view: fix issue where view was blank when logging in with a self-hosted site.
* Block Editor: Added support for image alignment options.

13.5
-----
* Block editor: Fix issue when "New Photo Post" shortcut won't add the selected photo to the post.
* Block editor: Add Link Target (Open in new tab) to Image Block settings.
* Block editor: DarkMode improvements.
* Block editor: New block "Media & Text".
* Block Editor: Fix issue where the block inserter layout wasn't correct after device rotation.
* Dark Mode: General improvements
* Stats: each Insight stat now loads independently.
* Stats: added ability to customize Insights.

13.4.1
-----
Post Settings: Fixed a crash with featured image.
Removed Giphy as a media source due to changes in their SDK.

13.4
-----
* Sign In With Apple: if the Apple ID has been disconnected from the WordPress app, log out the account.
* Sign In With Apple: if the Apple ID has been disconnected from the WordPress app, log out the account on app launch.
* Dark Mode: General improvements
* Share Extension: Fixed the text view content inset

* Universal links: Pass back to Safari if we can't handle a URL.
* Sign In With Apple: fixed issue with re-logging in on an existing WP account.
* Block editor: Fix a bug on iOS 13.0 were tapping on a link opens Safari
* Block editor: Fix a link editing issue, where trying to add a empty link at the start of another link would remove the existing link.

13.3
-----
* Block editor: Add rich text styling to video captions
* Block editor: Blocks that would be replaced are now hidden when add block bottom sheet displays
* Block editor: Tapping on empty editor area now always inserts new block at end of post
* Block editor: Fixed a performance issue that caused a freeze in the editor with long text content.
* Dark Mode: Fixed colors in rich notifications
* Reader: Fixed issue with links opening while scrolling in reader posts and comments.

13.2
-----
* When Log In is selected, all available options are displayed.
* Shows an alert instead of showing a new screen for facebook publicize error.

13.1
-----
* Moved Notification Settings from the Me tab to the Notifications tab.
* Account Settings: added the ability to change the username.
* Stats: added File Downloads to period stats.
* Stats Periods: Fixed an issue that made the Post stats title button unable.
* Adds a Publish Now action to posts in the posts list.
* Stats Periods: Fixed a bug that affected the header date when the site and the device timezones were different.
* My Sites: Fixed a problem where some sites would appear duplicated.

* Stats Periods: Fixed an issue that made the Post stats title button unable.
* Stats Periods: Fixed a bug that affected the header date when the site and the device timezones were different.
* Adds a Publish Now action to posts in the posts list.
* My Sites: Fixed a problem where some sites would appear duplicated.

13.0
-----
* Stats: now use site timezone instead of device.
* Improved color scheme consistency.
* Post Stats: date bar no longer goes prior to earliest date available.
* Block editor: Adding a block from the post title now shows the add block here indicator.
* Block editor: Deselect post title any time a block is added
* Block editor: Auto-enabled upon first open of a block post, unless opted out in v12.9.
* Block editor: You can now enable and disable the block editor on a per-site basis.

12.9
-----
* Offline support: Create Post is now available from empty results view in offline mode.
* Post Preview: Displaying preview generation status in navigation bar instead of a
                blocking spinner.
* Block editor: Tapping on an empty editor area will create a new paragraph block
* Block editor: Fix content loss issue when loading unsupported blocks containing inner blocks.
* Block editor: Adding a block from the Post Title now inserts the block at the top of the Post.
* Stats Insights: Fixed issue that prevented some stats from showing for low volume sites.

12.8
-----
* Stats Insights: New two-column layout for Follower Totals stats.
* Stats Periods: Countries Map added in countries section.
* Updated copy for preview unavailable screen
* Stats Insights: New two-column layout for This Year stats.
* Stats Insights: added details option for This Year stats.
* Stats Insights: New two-column layout for Most Popular Time stats.
* Stats: modified appearance of empty charts.
* Stats Insights: Fixed issue where refreshing would sometimes clear the stats.
* Stats overview chart: Fixed issue with legend location on iOS 11.
* Stats Periods: Fixed crash when the Countries map displayed one country only
* Added a selection of user customizable app icons. Change it via Me > App Settings > App Icon.
* Update the app's colors using the Muriel color palette.
* Stats Periods detail views: Fixed an issue where rotation would truncate data.
* Stats Periods: Fixed an issue when a period interval was selected.

12.7
-----
* Block Editor: Video, Quote and More blocks are available now.
* Post Settings: Setting a Featured Image on a Post/Site should now work better in poor network conditions.
* Offline Improvements: Posts that failed to upload due to connectivity issues will be auto-uploaded.
* Block Editor: Copy/Paste of text with attributes( bold, italic, ...) will be respected on the editor.
* Block Editor: Updated color scheme.
* Block Editor: Nested lists are now available on the toolbar.
* Post Settings: Setting a Featured Image on a Post/Site should now work better in poor netowrk conditions.
* Stats Insights: New two-column layout for All-Time stats.
* Stats Insights: New two-column layout for Today stats.
* Post preview: Fixed issue with preview for self hosted sites not working.

12.6
-----
* Block Editor: Added UI to display a warning when a block has invalid content.
* Block Editor: Fixed issue with link settings where “Open in New Tab” was always OFF on open.
* Removed the limit of number of photos that can be shared from other apps.
* Account Settings Primary Site now shows the site domain if the site has no name.
* The app now launches a bit more quickly.
* Added a list of third-party library acknowledgements.
* Updated messaging experience for a reply upload result.
* Stats: Fixed an issue where chart axes may be formatted incorrectly in some locales.

12.5
-----
* Fixed Notices sometimes showing behind the keyboard
* Implemented Domain Credit feature
* Implemented auto saving a post on preview
* The app now launches a bit more quickly.
* Fixed broken images in posts created by the share extension.
* Deprecated local previews

12.4.1
------
* Copy/Paste from post contents to other apps is working again.

12.4
-----
* You can now mark notifications as unread with just a swipe.
* Fixed crash when searching Free Photo Library.
* Better URL validation when logging in with a self hosted site.
* Account Settings Primary Site now shows the site URL if the site has no name.
* Implemented incremental improvements to accessibility experience across the app.
* Updated error message when tag loading failed.

12.3
-----
* Images are now imported from TextBundle and TextPack files shared from other apps
* Added support for importing Markdown files shared from other apps
* Resolved a crash that might occur during the new Site Creation flow.
* Improved connectivity errors messaging in sharing screen.
* Quotes in Reader are now easier to read, thanks to a vertical bar on the left making them more visually distinct
* Fixed an issue where some text in Activity Log would show up in a wrong language
* Jetpack Remote Install: enabled the native feature to install and activate Jetpack on a self-hosted site

12.2
-----
* Draft preview now shows the remote version of the post.
* Initial support for importing TextBundle and TextPack from other apps.
* Support for lists in Gutenberg posts.
* Several UI details were polished in the Site Creation flow.

12.1
-----
* Improve messages when updates to user account details fail because of server logic, for exanple email being used for another account.
* Improved text import from other apps, such as Bear or Ulysses 🥰
* Added support on the editor for video elements that use the source elements. For example:
```<video alt="Another video with bunnies">
<source src="https://videos.files.wordpress.com/kUJmAcSf/bbb_sunflower_1080p_30fps_normal.mp4" type="video/mp4">
</video>```
* Block editor now supports the creation of posts with pre-inserted photos and the the 3touch action of starting a post with photo.

12.1
-----
* Improve messages when updates to user account details fail because of server logic, for exanple email being used for another account.
* Improved text import from other apps, such as Bear or Ulysses 🥰
* Reader: fixed issue where empty state buttons were not functional.

12.0
-----
* Redesigned Notices
* Changed offline error messages to be less disruptive.
* Resolved a defect in the new Site Creation flow where the site preview address bar could be edited.
* Made it easier to find a domain for your new site, by moving the best match to the top of the search results.

11.9
------
* Quick Start v2: After creating a new site with WordPress.com there are more tutorials available, now including tips to improve growth.
* Quick Start will also be suggested less often, but when it's more likely to be helpful.
* Added connection error alert in Sharing screen.
* Increased padding at the bottom of the share extension's editor, to make typing a longer post a bit more comfortable.
* Removes the white background color applied to the site icon on the site details screen.
* Updated No Results View illustration and copy displayed on connectivity issue.
* Enhanced Site Creation flow for smarter, more personalized sites.<|MERGE_RESOLUTION|>--- conflicted
+++ resolved
@@ -7,14 +7,11 @@
 * [**] Reader: Added 'P2s' stream. [#15442]
 * [*] Add a new P2 default site icon to replace the generic default site icon. [#15430]
 * [*] Block Editor: Fix Gallery block uploads when the editor is closed. [#15457]
-<<<<<<< HEAD
 * [*] Reader: Removes gray tint from site icons that contain transparency (located in Reader > Settings > Followed sites). [#15474]
 * [*] Prologue: updates site address button to say "Enter your existing site address" to reduce confusion with site creation actions. [#15481]
-=======
 * [**] Posts List: Adds duplicate post functionality [#15460]
 * [***] Block Editor: New Block: File [https://github.com/wordpress-mobile/gutenberg-mobile/pull/2835]
 * [*] Reader: Removes gray tint from site icons that contain transparency (located in Reader > Settings > Followed sites).
->>>>>>> 525eef5d
 
 16.3
 -----
