23.5
-----
<<<<<<< HEAD

23.4
-----
=======
* [*] Fix a crash when the blog's blogging prompt settings contain invalid JSON [#21677]
* [*] Block Editor: Split formatted text on triple Enter [https://github.com/WordPress/gutenberg/pull/53354]
* [*] Block Editor: Quote block: Ensure border is visible with block-based themes in dark [https://github.com/WordPress/gutenberg/pull/54964]

23.4
-----
* [*] Resolve the unresponsiveness of the compliance popover on iPhone SE devices when large fonts are enabled. [#21609]
* [*] Fix an issue with a New Page action visible for Contributors [https://github.com/wordpress-mobile/WordPress-iOS/pull/21659]
>>>>>>> e846c07a
* [*] Block Editor: Prevent crash from invalid media URLs [https://github.com/WordPress/gutenberg/pull/54834]
* [*] Fix an issue with contributors seeing pre-publishing popup and a wrong confirmation message after submitting a post for review [https://github.com/wordpress-mobile/WordPress-iOS/pull/21658]
* [*] Block Editor: Limit inner blocks nesting depth to avoid call stack size exceeded crash [https://github.com/WordPress/gutenberg/pull/54382]
* [*] Fix an issue with non-admins being able to see the plugin menu on the Atomic sites [https://github.com/wordpress-mobile/WordPress-iOS/pull/21657]
* [**] Block Editor: Fallback to Twitter provider when embedding X URLs [https://github.com/WordPress/gutenberg/pull/54876]

23.3.1
-----
* [*] Resolve the unresponsiveness of the compliance popover on iPhone SE devices when large fonts are enabled. [#21609]

23.3
-----
* [***] [Jetpack-only] Lock Screen Widgets are now available on Jetpack. Quickly view your site stats without unlocking your phone. [#21535]
* [*] Block editor: Fix the obscurred "Insert from URL" input for media blocks when using a device in landscape orientation. [https://github.com/wordpress-mobile/gutenberg-mobile/pull/6143]
* [**] Block editor: Updated placeholder text colors for block-based themes [https://github.com/wordpress-mobile/gutenberg-mobile/pull/6182]
* [**] Update the main site navigation on the My Site screen, making it easier to access the common site sections. The new shortcuts can be modified using the Personalize Home Tab screen. [21502](https://github.com/wordpress-mobile/WordPress-iOS/pull/21502)
* [**] [internal] Refactor fetching one single media item. [#21567]
* [**] [internal] Refactored how the total number of WordPress Media is fetched. [#21568]
* [**] [internal] Refactor fetching metadata of VideoPress videos. [#21569]

23.2
-----
* [**] Integrate the native media picker (`PHPickerViewController`), which is familiar to all Apple Photos users. It has a powerful search; you can filter by favorites, zoom in, filter by different media types, and more. And it doesn't require any access permissions or dialogs to work and handles large Photos libaries with ease. [#21190](https://github.com/wordpress-mobile/WordPress-iOS/issues/21190).
* [*] Remove the "New Photo Post" app quick action [#21369](https://github.com/wordpress-mobile/WordPress-iOS/pull/21369)
* [*] (Internal) Fix unbounded growth of number media observers in Post Editor (performance issue) [#21352](https://github.com/wordpress-mobile/WordPress-iOS/pull/21352)
* [**] [internal] Fix a crash when disconnecting the app from the "Connected Applications" on WordPress.com. [#21375]
* [*] Fix an issue where the "Take Photo" flow was not working without the "All Photos" access [#21398](https://github.com/wordpress-mobile/WordPress-iOS/pull/21398)
* [*] Fix a couple of small issues with media uploads error handling [#21411](https://github.com/wordpress-mobile/WordPress-iOS/pull/21411)
* [*] [internal] Change how a post is fetched when selecting a post in Spotlight search result. [#21439]
* [*] [internal] Change how a post's revision is fetched from the post history screen. [#21440]
* [**] [internal] Replace the progress indicator implementation in uploading featured image from "Post Settings" [#21438]
* [**] [Jetpack-only] Block Editor: Add basic support to view, relocate, and remove the Jetpack Paywall block. [https://github.com/wordpress-mobile/gutenberg-mobile/pull/6076]
* [*] Block Editor: Columns block - Fix transforming into a Group block crash [https://github.com/wordpress-mobile/gutenberg-mobile/pull/6129]
* [**] Block Editor: Add block outline to all Social Link blocks when selected [https://github.com/WordPress/gutenberg/pull/54011]
* [***] [Jetpack-only] Contact Support: Add a new chat-based support channel where users can get answers from a bot trained to help app users. Users can still create a support ticket to talk to a Happiness Engineer if they don't find the answer they're looking for [#21467]
* [*] Fix a crash on the pages list when the authentication token is invalid. [#21471]
* [**] Me tab: move Me to the bottom tab bar [https://github.com/wordpress-mobile/WordPress-iOS/pull/21348]
* [*] Fix Stats menu option not visible for self-hosted sites without a Jetpack connection. [#21548]

23.0.1
-----
 * [**] Fix Voice Over and assistive keyboards [https://github.com/WordPress/gutenberg/pull/53895]

23.1
-----
* [*] Block editor: Hide undo/redo buttons when using the HTML editor [#21253]
* [*] Block editor: Display custom color value in mobile Cover Block color picker [https://github.com/WordPress/gutenberg/pull/51414]
* [**] Block editor: Display outline around selected Social Link block [https://github.com/WordPress/gutenberg/pull/53377]
* [**] Block editor: Fix font customization not getting updated. [https://github.com/WordPress/gutenberg/pull/53391]
* [*] [internal] Fix Core Data multithreaded access exception in Blogging Reminders [#21232]
* [*] [internal] Remove one of the image loading subsystems for avatars and consolidate the cache [#21259]
* [*] Fixed a crash that could occur when following sites in Reader. [#21341]
* [**] [Jetpack-only] Add a "Domain Focus" Card to the Dashboard that opens a screen that allows tranfer of Google Domains. This card can also be hidden across all sites of the account by accesing the More button. [#21368]
* [**] Fix Voice Over and assistive keyboards [https://github.com/WordPress/gutenberg/pull/53895]
* [*] Fix an issue with widget data sometimes showing zeros [https://github.com/wordpress-mobile/WordPress-iOS/pull/21430]

23.0
-----
* [***] [Jetpack-only] Jetpack Social: UI improvements to access and control your social sharing from more locations throughout the app [#21258]
* [**] [Jetpack-only] Blaze Manage Campaigns: Added a dashboard card that displays the most recent campaign, a campaigns list screen, and a campaign details screen. [#20821, #20977, #20950]
* [**] [Jetpack-only] Made significant performance improvements for Total Likes stats card. [#21168]
* [**] [internal] Upgrade React Native to 0.71.11 [#20956]
* [*] Fix incorrect WordPress Media images count in Media Picker. [#21181]
* [*] [Jetpack-only] Fix app hangs on the Stats screen [#21067]
* [*] Fix an issue with the size of the thumbnails in the media picker so it now loads faster and uses less memory [#21204]
* [*] Fix an issue with unstable order of assets on the media screen [#21210]
* [*] Fix an issue with media screen flashing when opened [#21211]
* [*] Block editor: Remove visual gap in mobile toolbar when a Gallery block is selected [https://github.com/WordPress/gutenberg/pull/52966]
* [*] Block editor: Remove Gallery caption button on mobile [https://github.com/WordPress/gutenberg/pull/53010]
* [*] Block editor: Fix Gallery block selection when adding media [https://github.com/WordPress/gutenberg/pull/53127]
* [*] [internal] Fix an issue with some media pickers not deallocating after selection in post editor [#21225]
* [*] Fix occasional crashes when updating Notification, Posts, and Reader content [#21250]
* [*] Fix an issue in Reader topics cleanup that could cause the app to crash. [#21243]
* [*] [internal] Fix incorrectly terminated background task [#21254]
* [**] [internal] Refactor how image is downloaded in Gutenberg Editor and Aztec Editor. [#21227]
* [**] Fixed an occassional crash when reloading Media picker. [#21337]

22.9
-----
* [*] [internal] Fix multiple memory leaks after logging in and logging out. [#21047, #21092]
* [**] Block editor: Move undo/redo buttons to the navigation bar. [#20930]
* [*] Fixed an issue that caused the UI to be briefly unresponsive in certain case when opening the app. [#21065]
* [**] Blogging Prompts: Fixed a crash in Reader after tapping on a blogging prompt multiple times. [#21112]
* [*] [internal] Update calls to use UserDefaults singleton. [#21088]
* [*] Fix memory leaks in setting up Jetpack connection. [#21052]
* [*] Fix a memory leak caused by the theme customization web view. [#21051]
* [**] [internal] Updated the code that enables Gutenberg editor in all blogs when the user is in the Gutenberg rollout group. [#21146]
* [**] [internal] Fix a few potential Core Data issues in Blogging Prompts & Reminders. [#21016]
* [*] [Jetpack-only] Made performance improvements for Posting Activity stats. [#21136]
* [*] Fixed a crash that could occur when following sites in Reader. [#21140]
* [*] Fix an issue with avatars not loading in mentions [#21169]
* [*] [Jetpack-only] Fixed a crash that could occur when the user deletes the WordPress app upon a successful migration. [#21167]
* [*] Fixed a crash that occurs in Weekly Roundup Background task due to a Core Data Concurrency violation. [#21076]
* [***] Block editor: Editor UX improvements with new icons, colors and additional design enhancements. [https://github.com/wordpress-mobile/gutenberg-mobile/pull/5985]
* [**] Fixed an occassional crash when opening Media picker. [#21231]

22.8
-----
* [*] Blogging Reminders: Disabled prompt for self-hosted sites not connected to Jetpack. [#20970]
* [**] [internal] Do not save synced blogs if the app has signed out. [#20959]
* [**] [internal] Make sure synced posts are saved before calling completion block. [#20960]
* [**] [internal] Fix observing Quick Start notifications. [#20997]
* [**] [internal] Fixed an issue that was causing a memory leak in the domain selection flow. [#20813]
* [*] [Jetpack-only] Block editor: Rename "Reusable blocks" to "Synced patterns", aligning with the web editor. [https://github.com/wordpress-mobile/gutenberg-mobile/pull/5885]
* [**] [internal] Block editor: Fix a crash related to Reanimated when closing the editor [https://github.com/wordpress-mobile/gutenberg-mobile/pull/5938]

22.7
-----
* [**] [internal] Blaze: Switch to using new canBlaze property to determine Blaze eligiblity. [#20916]
* [**] Fixed crash issue when accessing drafts that are mid-upload from the Home 'Work on a Draft Post' card. [#20872]
* [**] [internal] Make sure media-related features function correctly. [#20889], [20887]
* [*] [internal] Posts list: Disable action bar/menu button when a post is being uploaded [#20885]
* [*] Block editor: Image block - Fix issue where in some cases the image doesn't display the right aspect ratio [https://github.com/wordpress-mobile/gutenberg-mobile/pull/5869]
* [*] Block editor: Fix cursor positioning when dictating text on iOS [https://github.com/WordPress/gutenberg/issues/51227]

22.6
-----
* [**] [internal] Check required WordPress version to set "galleryWithImageBlocks" flag [#20736]
* [**] [Jetpack-only] Add a "Personalize Home Tab" button to the bottom of the My Site Dashboard that opens a new screen where you can customize which dashboard cards are visible. You can now also hide any of the dashboard cards directly from My Site Dashboard using the "more" menu. [#20296]
* [*] [Jetpack-only] Domains selection: Show error message when selecting unsupported domains. [#20786]
* [***] [Jetpack-only] Plans: Bringing WPCOM plans to Jetpack app. [#20822]
* [**] Block editor: [iOS] Fix dictation regression, in which typing/dictating at the same time caused content loss. [https://github.com/WordPress/gutenberg/pull/49452]
* [*] Block editor: Display lock icon in disabled state of `Cell` component [https://github.com/wordpress-mobile/gutenberg-mobile/pull/5798]
* [*] Block editor: Show "No title"/"No description" placeholder for not belonged videos in VideoPress block [https://github.com/wordpress-mobile/gutenberg-mobile/pull/5840]

22.5.1
-----
* [*] Resolve an issue that was causing the app crash when `CrashLogging.logError` is called from a background thread. [#20846]
* [**] [internal] Make sure a database tidy-up task (null blog property sanitizer) is completed before any other Core Data queries. [#20867]

22.5
-----
* [*] [Jetpack-only] Reader: Fix the display of the followed topics in the filter sheet when they're written in non-latin languages. [#20702]
* [*] [Jetpack-only] Reader: Fixed an issue that was causing the Report and Block actions to be missing from Post Menu actions sheet. [#20705]
* [***] Enables editing of the site homepage for sites using block-based themes directly from the pages list. [#20713]
* [*] Block editor: Add disabled style to `Cell` component [https://github.com/WordPress/gutenberg/pull/50665]
* [**] Block editor: Fix undo/redo history when inserting a link configured to open in a new tab [https://github.com/WordPress/gutenberg/pull/50460]
* [**] [Jetpack-only] Block editor: Disable details settings for not belonged VideoPress videos [https://github.com/wordpress-mobile/gutenberg-mobile/pull/5782]
* [*] Block editor: [List block] Fix an issue when merging a list item into a Paragraph would remove its nested list items [https://github.com/wordpress-mobile/gutenberg-mobile/pull/5785]
* [**] Block editor: Tapping any type of nested block moves focus to the nested block directly, rather than requiring multiple taps to navigate down each nesting levels. [https://github.com/wordpress-mobile/gutenberg-mobile/pull/5781]

22.4
-----
* [*] [internal] [Jetpack-only] Domains Dashboard Card: Immediately opening domains search after tapping the card. [#20638]
* [**] [Jetpack-only] Adds a dashboard card for viewing activity log. [#20569]
* [**] [Jetpack-only] Adds a dashboard card for viewing pages. [#20524]
* [*] [Jetpack-only] Block editor: Fix crash when trying to convert to regular blocks an undefined/deleted reusable block [https://github.com/WordPress/gutenberg/pull/50475]
* [**] Block editor: Tapping on a nested block now gets focus directly instead of having to tap multiple times depending on the nesting levels. [https://github.com/WordPress/gutenberg/pull/50108]
* [*] [Jetpack-only] Block editor: Use host app namespace in reusable block message [https://github.com/WordPress/gutenberg/pull/50478]
* [*] [internal] [Jetpack-only] Enables domain purchases in site creation A/B experiment. [#20670]
* [*] Classic Block: Fixes a crash that happens when attempting to add media to a classic block while the library permissions are missing. [#20666]

22.3
-----
* [*] [internal] Allow updating specific fields when updating media details. [#20606]
* [**] Block Editor: Enable VideoPress block (only on Simple WPCOM sites) [#20580]
* [**] [internal] Attempt to fix an image loading crash in post editor. [#20633]

22.2
-----
* [**] [Jetpack-only] Added a dashboard card for purchasing domains. [#20424]
* [*] [internal] [Jetpack-only] Redesigned the migration success card. [#20515]
* [**] [internal] Refactored Google SignIn implementation to not use the Google SDK [#20128]
* [***] Block Editor: Resolved scroll-jump issues and enhanced caret focus management [https://github.com/WordPress/gutenberg/pull/48791]
* [**] [Jetpack-only] Blogging Prompts: adds the ability to view other users' responses to a prompt. [#20540]

22.1
-----
* [**] [internal] Refactor updating account related Core Data operations, which ususally happens during log in and out of the app. [#20394]
* [***] [internal] Refactor uploading photos (from the device photo, the Free Photo library, and other sources) to the WordPress Media Library. Affected areas are where you can choose a photo and upload, including the "Media" screen, adding images to a post, updating site icon, etc. [#20322]
* [**] [WordPress-only] Warns user about sites with only individual plugins not supporting core app features and offers the option to switch to the Jetpack app. [#20408]
* [*] [Reader] Fix an issue that was causing the app to crash when tapping the More or Share buttons in Reader Detail screen. [#20490]
* [*] Block editor: Avoid empty Gallery block error [https://github.com/WordPress/gutenberg/pull/49557]

22.0
-----
* [*] Remove large title in Reader and Notifications tabs. [#20271]
* [*] Reader: Change the following button cog icon. [#20274]
* [*] [Jetpack-only] Change the dark background color of toolbars and top tabs across the whole app. [#20278]
* [*] Change the Reader's navigation bar background color to match other screens. [#20278]
* [*] Tweak My Site Dashboard Cards UI. [#20303]
* [*] [Jetpack-only] Change My Sites tab bar icon. [#20310]
* [*] [internal] Refactored the Core Data operations (saving the site data) after a new site is created. [#20270]
* [*] [internal] Refactored updating user role in the "People" screen on the "My Sites" tab. [#20244]
* [*] [internal] Refactor managing social connections and social buttons in the "Sharing" screen. [#20265]
* [*] [internal] Refactor uploading media assets. [#20294]
* [*] Block editor: Allow new block transforms for most blocks. [https://github.com/WordPress/gutenberg/pull/48792]
* [*] Visual improvements were made to the in-app survey along with updated text to differentiate between the WordPress and Jetpack apps. [#20276]
* [*] Reader: Resolve an issue that could cause the app to crash when blocking a post author. [#20421]

21.9
-----
* [*] [internal] Refactored fetching posts in the Reader tab, including post related operations (i.e. like/unlike, save for later, etc.) [#20197]
* [**] Reader: Add a button in the post menu to block an author and stop seeing their posts. [#20193]
* [**] [Jetpack-only] Jetpack individual plugin support: Warns user about sites with only individual plugins not supporting all features of the app yet and gives the ability to install the full Jetpack plugin. [#20223]
* [**] [Jetpack-only] Help: Display the Jetpack app FAQ card on Help screen when switching from the WordPress app to the Jetpack app is complete. [#20232]
* [***] [Jetpack-only] Blaze: We added support for Blaze in the app. The user can now promote a post or page from the app to reach new audiences. [#20253]

21.8.1
-----
* [**] [internal] Fixes a crash that happens in the background when the weekly roundup notification is being processed. [#20275]

21.8
-----
* [*] [WordPress-only] We have redesigned and simplified the landing screen. [#20061]
* [*] [internal] Refactored account related operations (i.e. log in and out of the app). [#19893]
* [*] [internal] Refactored comment related operations (i.e. like a comment, reply to a post or comment).
* [*] [internal] Refactored how reader topics are fetched from the database. [#20129]
* [*] [internal] Refactored blog related operations (i.e. loading blogs of the logged in account, updating blog settings). [#20047]
* [*] Reader: Add ability to block a followed site. [#20053]
* [*] Reader: Add ability to report a post's author. [#20064]
* [*] [internal] Refactored the topic related features in the Reader tab (i.e. following, unfollowing, and search). [#20150]
* [*] Fix inaccessible block settings within the unsupported block editor [https://github.com/WordPress/gutenberg/pull/48435]

21.7
-----
* [*] [Jetpack-only] Fixed an issue where stats were not displaying latest data when the system date rolls over to the next day while the app is in background. [#19989]
* [*] [Jetpack-only] Hide Scan Login Code when logged into an account with 2FA. [#19567]
* [**] [Jetpack-only] Blogging Prompts: add the ability to answer previous prompts, disable prompts, and other minor enhancements. [#20055]

21.6
-----
* [*] Fix a layout issue impacting the "No media matching your search" empty state message of the Media Picker screen.  [#19820]
* [**] [internal] Refactor saving changes in the "Account Settings" page. [#19910]
* [*] The Migration flow doesn't complete automatically if the user interrupts the migration mid flow. [#19888]
* [**] [internal] Refactored fetching blog editor settings. [#19915]
* [*] [Jetpack-only] The Migration flow doesn't complete automatically if the user interrupts the migration mid flow. [#19888]
* [***] [Jetpack-only] Stats Insights Update. Helps you understand how your content is performing and what’s resonating with your audience. [#19909]
* [***] [internal] Delete all the activity logs after logging out. [#19930]
* [*] [Jetpack-only] Fixed an issue where Stats Followers details did not update on Pull-to-refresh in the Stats Followers Details screen [#19935]
* [**] Refactored loading WP.com plans. [#19949]
* [*] Resolve an edge case that was causing the user to be stuck in the "Onboading Questions" screen. [#19791]
* [*] [Jetpack-only] Tweak Migration Screens UI when fonts are enlarged. [#19944]

21.5.1
-----
* [*] [Jetpack-only] Fixed a bug where the Login flow was restarting every time the app enters the foreground. [#19961]

21.5
-----
* [***] [internal] A significant refactor to the app’s architecture was made to allow for the new simplified UI. Regression testing on the app’s main flows is needed. [#19817]
* [**] [internal] Disable Story posts when Jetpack features are removed [#19823]
* [*] [internal] Editor: Only register core blocks when `onlyCoreBlocks` capability is enabled [https://github.com/wordpress-mobile/gutenberg-mobile/pull/5293]
* [**] [internal] Disable StockPhoto and Tenor media sources when Jetpack features are removed [#19826]
* [*] [Jetpack-only] Fixed a bug where analytics calls weren't synced to the user account. [#19926]

21.4
-----
* [*] Fixed an issue where publishing Posts and Pages could fail under certain conditions. [#19717]
* [*] Share extension navigation bar is no longer transparent [#19700]
* [***] [Jetpack-only] Adds a smooth, opt-in transition to the Jetpack app for users migrating from the WordPress app. [#19759]
* [***] You can now migrate your site content to the Jetpack app without a hitch. [#19759]
* [**] [internal] Upgrade React Native from 0.66.2 to 0.69.4 [https://github.com/wordpress-mobile/gutenberg-mobile/pull/5193]
* [*] [internal] When a user migrates to the Jetpack app and allows notifications, WordPress app notifications are disabled. [#19616, #19611, #19590]
* [*] Reader now scrolls to the top if the tab bar button is tapped. [#19769]
* [*] [Internal] Update WordPressShared, WordPressKit, and WordPressAuthenticator to their latest versions. [#19643]

21.3
-----
* [*] Fixed a minor UI issue where the segmented control under My SIte was being clipped when "Home" is selected. [#19595]
* [*] Fixed an issue where the site wasn't removed and the app wasn't refreshed after disconnecting the site from WordPress.com. [#19634]
* [*] [internal] Fixed an issue where Jetpack extensions were conflicting with WordPress extensions. [#19665]

21.2
-----
* [*] [internal] Refactored fetching posts in the Reader tab. [#19539]
* [*] Fixed an issue where the message "No media matching your search" for the media picker is not visible [#19555]

21.1
-----
* [**] [Jetpack-only] We added a new landing screen with a cool animation that responds to device motion! [#19251, #19264, #19277, #19381, #19404, #19410, #19432, #19434, #19442, #19443, #19468, #19469]
* [*] [internal] Database access change: the 'new Core Data context structure' feature flag is turned on by default. [#19433]
* [***] [Jetpack-only] Widgets are now on Jetpack. Find Today, This Week, and All Time Widgets to display your Stats on your home screen. [#19479]
* [*] Block Editor: Fixed iOS Voice Control support within Image block captions. [https://github.com/WordPress/gutenberg/pull/44850]
* [***] Dropped support for iOS 13. Now supporting iOS 14.0 and above. [#19509]

21.0
-----
* [*] Fixed an issue where the cached notifications are retained after logging out of WordPress.com account [#19360]
* [**] [Jetpack-only] Added a share extension. Now users can share content to Jetpack through iOS's share sheet. This was previously only available on the WordPress app. [#19383]
* [*] Update launch screen. [#19341]
* [*] [Jetpack-only] Add ability to set custom app icon for Jetpack app. [#19378]
* [**] [Jetpack-only] Added a "Save as Draft" extension. Now users can save content to Jetpack through iOS's share sheet. This was previously only available on the WordPress app. [#19414]
* [**] [Jetpack-only] Enables Rich Notifications for the Jetpack app. Now we display more details on most of the push notifications. This was previously only available on the WordPress app. [#19415]
* [*] Reader: Comment Details have been redesigned. [#19387]
* [*] [internal] A refactor in weekly roundup notification scheduler. [#19422]
* [*] [internal] A low level database refactor around fetching cards in the Reader tab. [#19427]
* [*] Stories: Fixed an issue where the keyboard would overlap with the publish dialog in landscape. [#19350]
* [*] [internal] A refactor in fetch Reader posts and their comments. [#19458]
* [*] Fixed an issue where the navigation bar becomes invisible when swiping back to Login Prologue screen.  [#19461]

20.9
-----
* [*] Login Flow: Provide ability for user to cancel login WP.com flow when already logged in to a self-hosted site [#19349]
* [*] [WordPress-only] Powered by Jetpack banner: Fixed an edge case where some scroll views could momentarily become unresponsive to touch. [#19369]
* [*] [Jetpack-only] Weekly roundup: Adds support for weekly roundup notifications to the Jetpack app. [#19364]
* [*] Fixed an issue where the push notifications prompt button would overlap on iPad. [#19304]
* [*] Story Post: Fixed an issue where deleting one image in a story draft would cause the following image not to load. [#16966]
* [*] Fixed an issue where the no result label on the side menu is oversize on iPad. [#19305]
* [*] [internal] Various low level database refactors around posts, pages, and comments. [#19353, #19363, #19386]

20.8
-----
* [*] User Mention: When replying to a post or a comment, sort user-mentions suggestions by prefix first then alphabetically. [#19218]
* [*] User Mention: Fixed an issue where the user-mentions suggestions were disappearing after expanding/collapsing the reply field. [#19248]
* [***] [internal] Update Sentry, our crash monitoring tool, to its latest major version [#19315]

20.7
-----
* [*] [Jetpack-only] Block Editor: Update link colors in action sheets from green to blue [https://github.com/WordPress/gutenberg/pull/42996]
* [*] Jetpack Social: Rebrand Publicize to Jetpack Social [https://github.com/wordpress-mobile/WordPress-iOS/pull/19262]

20.6
-----
* [*] [Jetpack-only] Recommend App: you can now share the Jetpack app with your friends. [#19174]
* [*] [Jetpack-only] Feature Announcements: new features are highlighted via the What's New modals. [#19176]
* [**] [Jetpack-only] Self-hosted sites: enables logging in via a self-hosted site / adding a self-hosted site [#19194]
* [*] Pages List: Fixed an issue where the app would freeze when opening the pages list if one of the featured images is a GIF. [#19184]
* [*] Stats: Fixed an issue where File Downloads section was being displayed for Jetpack sites even though it's not supported. [#19200]

20.5
-----
* [*] [Jetpack-only] Block Editor: Makes some small changes to the editor's accent colours for consistency. [#19113]
* [*] User Mention: Split the suggestions list into a prominent section and a regular section. [#19064]
* [*] Use larger thumbnail previews for recommended themes during site creation [https://github.com/wordpress-mobile/WordPress-iOS/pull/18972]
* [***] [internal] Block Editor: List block: Adds support for V2 behind a feature flag [https://github.com/WordPress/gutenberg/pull/42702]
* [**] Fix for Referrers Card Not Showing Search Engine Details [https://github.com/wordpress-mobile/WordPress-iOS/pull/19158]
* [*] WeeklyRoundupBackgroundTask - format notification body [https://github.com/wordpress-mobile/WordPress-iOS/pull/19144]

20.4
-----
* [*] Site Creation: Fixed a bug in the design picker where the horizontal position of designs could be reset. [#19020]
* [*] [internal] Block Editor: Add React Native FastImage [https://github.com/WordPress/gutenberg/pull/42009]
* [*] Block Editor: Inserter displays block collections [https://github.com/WordPress/gutenberg/pull/42405]
* [*] Block Editor: Fix incorrect spacing within Image alt text footnote [https://github.com/WordPress/gutenberg/pull/42504]
* [***] Block Editor: Gallery and Image block - Performance improvements [https://github.com/WordPress/gutenberg/pull/42178]
* [**] [WP.com and Jetpack sites with VideoPress] Prevent validation error when viewing VideoPress markup within app [https://github.com/Automattic/jetpack/pull/24548]
* [*] [internal] Add Jetpack branding elements (badges and banners) [#19007, #19040, #19049, #19059, #19062, #19065, #19071, #19073, #19103, #19074, #19085, #19094, #19102, #19104]

20.3
-----
* [*] Stories: Fixed a crash that could occur when adding multiple items to a Story post. [#18967]
* [*] User Mention: When replying to a post or a comment, the post author or comment author shows up at the top of the suggestions list. [#18979]
* [*] Block Editor: Fixed an issue where the media picker search query was being retained after dismissing the picker and opening it again. [#18980]
* [*] Block Editor: Add 'Insert from URL' option to Video block [https://github.com/WordPress/gutenberg/pull/41493]
* [*] Block Editor: Image block copies the alt text from the media library when selecting an item [https://github.com/WordPress/gutenberg/pull/41839]
* [*] Block Editor: Introduce "block recovery" option for invalid blocks [https://github.com/WordPress/gutenberg/pull/41988]

20.2
-----
* [*] Preview: Post preview now resizes to account for device orientation change. [#18921]
* [***] [Jetpack-only] Enables QR Code Login scanning from the Me menu. [#18904]
* [*] Reverted the app icon back to Cool Blue. Users can reselect last month's icon in Me > App Settings > App Icon if they'd like. [#18934]

20.1
-----
* [*] Notifications: Fixed an issue where the first notification opened in landscape mode was not scrollable. [#18823]
* [*] Site Creation: Enhances the design selection screen with recommended designs. [#18740]
* [***] [Jetpack-only] Introducing blogging prompts. Build a writing habit and support creativity with a periodic prompt for inspiration. [#18860]
* [**] Follow Conversation: A tooltip has been added to highlight the follow conversation feature. [#18848]
* [*] [internal] Block Editor: Bump react-native-gesture-handler to version 2.3.2. [#18742]
* [*] People Management: Fixed a crash that can occur when loading the People view. [#18907]

20.0
-----
* [*] Quick Start: The "Get to know the WordPress app" card has a fresh new look [#18688, #18747]
* [*] Block Editor: A11y: Improve text read by screen readers for BottomSheetSelectControl [https://github.com/WordPress/gutenberg/pull/41036]
* [*] Block Editor: Add 'Insert from URL' option to Image block [https://github.com/WordPress/gutenberg/pull/40334]
* [*] App Settings: refreshed the UI with updated colors for Media Cache Size controls, Clear Spot Index row button, and Clear Siri Shortcut Suggestions row button. From destructive (red color) to standard and brand colors. [#18636]
* [*] [internal] Quick Start: Fixed an issue where the Quick Start modal was not displayed after login if the user's default tab is Home. [#18721]
* [*] Quick Start: The Next Steps modal has a fresh new look [#18711]
* [*] [internal] Quick Start: Fixed a couple of layout issues with the Quick Start notices when rotating the device. [#18758]

19.9
-----
* [*] Site Settings: we fixed an issue that prevented the site title to be updated when it changed in Site Settings [#18543]
* [*] Media Picker: Fixed an issue where the empty state view was being displayed incorrectly. [#18471]
* [*] Quick Start: We are now showing a different set of Quick Start tasks for existing sites and new sites. The existing sites checklist includes new tours such as: "Check your notifications" and "Upload photos or videos".  [#18395, #18412, #18443, #18471]
* [*] Site Creation: we fixed an issue where the navigation buttons were not scaling when large fonts were selected on the device [#18559]
* [**] Block Editor: Cover Block: Improve color contrast between background and text [https://github.com/wordpress-mobile/gutenberg-mobile/pull/4808]
* [***] Block Editor: Add drag & drop blocks feature [https://github.com/wordpress-mobile/gutenberg-mobile/pull/4832]
* [*] Block Editor: Gallery block: Fix broken "Link To" settings and add "Image Size" settings [https://github.com/wordpress-mobile/gutenberg-mobile/pull/4841]
* [*] Block Editor: Unsupported Block Editor: Prevent WordPress.com tour banner from displaying. [https://github.com/wordpress-mobile/gutenberg-mobile/pull/4820]
* [*] Widgets: we fixed an issue where text appeared flipped in rtl languages [#18567]
* [*] Stats: we fixed a crash that occurred sometimes in Stats [#18613]
* [*] Posts list: we fixed an issue where the create button was not shown on iPad in split screen [#18609]

19.8
-----
* [**] Self hosted sites are not restricted by video length during media uploads [https://github.com/wordpress-mobile/WordPress-iOS/pull/18414]
* [*] [internal] My Site Dashboard: Made some changes to the code architecture of the dashboard. The majority of the changes are related to the posts cards. It should have no visible changes but could cause regressions. Please test it by creating/trashing drafts and scheduled posts and testing that they appear correctly on the dashboard. [#18405]
* [*] Quick Start: Updated the Stats tour. The tour can now be accessed from either the dashboard or the menu tab. [#18413]
* [*] Quick Start: Updated the Reader tour. The tour now highlights the Discover tab and guides users to follow topics via the Settings screen. [#18450]
* [*] [internal] Quick Start: Deleted the Edit your homepage tour. [#18469]
* [*] [internal] Quick Start: Refactored some code related to the tasks displayed in the Quick Start Card and the Quick Start modal. It should have no visible changes but could cause regressions. [#18395]
* [**] Follow Conversation flow now enables in-app notifications by default. They were updated to be opt-out rather than opt-in. [#18449]
* [*] Block Editor: Latest Posts block: Add featured image settings [https://github.com/WordPress/gutenberg/pull/39257]
* [*] Block Editor: Prevent incorrect notices displaying when switching between HTML-Visual mode quickly [https://github.com/WordPress/gutenberg/pull/40415]
* [*] Block Editor: Embed block: Fix inline preview cut-off when editing URL [https://github.com/WordPress/gutenberg/pull/35326]
* [*] Block Editor: Prevent gaps shown around floating toolbar when using external keyboard [https://github.com/WordPress/gutenberg/pull/40266]
* [**] We'll now ask users logging in which area of the app they'd like to focus on to build towards a more personalized experience. [#18385]

19.7
-----
* [*] a11y: VoiceOver has been improved on the Menus view and now announces changes to ordering. [#18155]
* [*] Notifications list: remove comment Trash swipe action. [#18349]
* [*] Web previews now abide by safe areas when a toolbar is shown [#18127]
* [*] Site creation: Adds a new screen asking the user the intent of the site [#18367]
* [**] Block Editor: Quote block: Adds support for V2 behind a feature flag [https://github.com/WordPress/gutenberg/pull/40133]
* [**] Block Editor: Update "add block" button's style in default editor view [https://github.com/WordPress/gutenberg/pull/39726]
* [*] Block Editor: Remove banner error notification on upload failure [https://github.com/WordPress/gutenberg/pull/39694]
* [*] My Site: display site name in My Site screen nav title [#18373]
* [*] [internal] Site creation: Adds a new screen asking the user the name of the site [#18280]

19.6
-----
* [*] Enhances the exit animation of notices. [#18182]
* [*] Media Permissions: display error message when using camera to capture photos and media permission not given [https://github.com/wordpress-mobile/WordPress-iOS/pull/18139]
* [***] My Site: your My Site screen now has two tabs, "Menu" and "Home". Under "Home", you'll find contextual cards with some highlights of whats going on with your site. Check your drafts or scheduled posts, your today's stats or go directly to another section of the app. [#18240]
* [*] [internal] Site creation: Adds a new screen asking the user the intent of the site [#18270]

19.5
-----
* [*] Improves the error message shown when trying to create a new site with non-English characters in the domain name [https://github.com/wordpress-mobile/WordPress-iOS/pull/17985]
* [*] Quick Start: updated the design for the Quick Start cell on My Site [#18095]
* [*] Reader: Fixed a bug where comment replies are misplaced after its parent comment is moderated [#18094]
* [*] Bug fix: Allow keyboard to be dismissed when the password field is focused during WP.com account creation.
* [*] iPad: Fixed a bug where the current displayed section wasn't selected on the menu [#18118]
* [**] Comment Notifications: updated UI and functionality to match My Site Comments. [#18141]
* [*] Block Editor: Add GIF badge for animated GIFs uploaded to Image blocks [https://github.com/WordPress/gutenberg/pull/38996]
* [*] Block Editor: Small refinement to media upload errors, including centering and tweaking copy. [https://github.com/wordpress-mobile/gutenberg-mobile/pull/4597]
* [*] Block Editor: Fix issue with list's starting index and the order [https://github.com/WordPress/gutenberg/pull/39354]
* [*] Quick Start: Fixed a bug where a user creating a new site is displayed a quick start tour containing data from their presviously active site.

19.4
-----
* [*] Site Creation: Fixed layout of domain input field for RTL languages. [#18006]
* [*] [internal] The FAB (blue button to create posts/stories/pages) creation/life cycle was changed [#18026]
* [*] Stats: we fixed a variety of performance issues in the Insight screen. [#17926, #17936, #18017]
* [*] Stats: we re-organized the default view in Insights, presenting more interesting data at a glance [#18072]
* [*] Push notifications will now display rich media when long pressed. [#18048]
* [*] Weekly Roundup: We made some further changes to try and ensure that Weekly Roundup notifications are showing up for everybody who's enabled them [#18029]
* [*] Block editor: Autocorrected Headings no longer apply bold formatting if they weren't already bold. [#17844]
* [***] Block editor: Support for multiple color palettes [https://github.com/wordpress-mobile/gutenberg-mobile/pull/4588]
* [**] User profiles: Fixed issue where the app wasn't displaying any of the device photos which the user had granted the app access to.

19.3
-----
* [*] Site previews: Reduced visual flickering when previewing sites and templates. [#17861]
* [*] Stats: Scroll to new Insights card when added. [#17894]
* [*] Add "Copy Link" functionality to Posts List and Pages List [#17911]
* [*] [Jetpack-only] Enables the ability to use and create WordPress.com sites, and enables the Reader tab. [#17914, #17948]
* [*] Block editor: Additional error messages for media upload failures. [#17971]
* [**] Adds animated Gif support in notifications and comments [#17981]

19.2
-----
* [*] Site creation: Fixed bug where sites created within the app were not given the correct time zone, leading to post scheduling issues. [#17821]
* [*] Block editor: Replacing the media for an image set as featured prompts to update the featured image [https://github.com/wordpress-mobile/gutenberg-mobile/pull/3930]
* [***] Block editor: Font size and line-height support for text-based blocks used in block-based themes [https://github.com/wordpress-mobile/gutenberg-mobile/pull/4519]
* [**] Some of the screens of the app has a new, fresh and more modern visual, including the initial one: My Site. [#17812]
* [**] Notifications: added a button to mark all notifications in the selected filter as read. [#17840]
* [**] People: you can now manage Email Followers on the People section! [#17854]
* [*] Stats: fix navigation between Stats tab. [#17856]
* [*] Quick Start: Fixed a bug where a user logging in via a self-hosted site not connected to Jetpack would see Quick Start when selecting "No thanks" on the Quick Start prompt. [#17855]
* [**] Threaded comments: comments can now be moderated via a drop-down menu on each comment. [#17888]
* [*] Stats: Users can now add a new Insights card from the navigation bar. [#17867]
* [*] Site creation: The checkbox that appears when choosing a design no longer flickers when toggled. [#17868]

19.1
-----
* [*] Signup: Fixed bug where username selection screen could be pushed twice. [#17624]
* [**] Reader post details Comments snippet: added ability to manage conversation subscription and notifications. [#17749]
* [**] Accessibility: VoiceOver and Dynamic Type improvements on Activity Log and Schedule Post calendars [#17756, #17761, #17780]
* [*] Weekly Roundup: Fix a crash which was preventing weekly roundup notifications from appearing [#17765]
* [*] Self-hosted login: Improved error messages. [#17724]
* [*] Share Sheet from Photos: Fix an issue where certain filenames would not upload or render in Post [#16773]
* [*] Block editor: Fixed an issue where video thumbnails could show when selecting images, and vice versa. [#17670]
* [**] Media: If a user has only enabled limited device media access, we now show a prompt to allow the user to change their selection. [#17795]
* [**] Block editor: Fix content justification attribute in Buttons block [https://github.com/wordpress-mobile/gutenberg-mobile/pull/4451]
* [*] Block editor: Hide help button from Unsupported Block Editor. [https://github.com/wordpress-mobile/gutenberg-mobile/pull/4352]
* [*] Block editor: Add contrast checker to text-based blocks [https://github.com/wordpress-mobile/gutenberg-mobile/pull/4357]
* [*] Block editor: Fix missing translations of color settings [https://github.com/wordpress-mobile/gutenberg-mobile/pull/4479]
* [*] Block editor: Highlight text: fix applying formatting for non-selected text [https://github.com/wordpress-mobile/gutenberg-mobile/pull/4471]
* [***] Self-hosted sites: Fixed a crash when saving media and no Internet connection was available. [#17759]
* [*] Publicize: Fixed an issue where a successful login was not automatically detected when connecting a Facebook account to Publicize. [#17803]

19.0
-----
* [**] Video uploads: video upload is now limited to 5 minutes per video on free plans. [#17689]
* [*] Block editor: Give multi-line block names central alignment in inserter [https://github.com/wordpress-mobile/gutenberg-mobile/pull/4343]
* [**] Block editor: Fix missing translations by refactoring the editor initialization code [https://github.com/wordpress-mobile/gutenberg-mobile/pull/4332]
* [**] Block editor: Add Jetpack and Layout Grid translations [https://github.com/wordpress-mobile/gutenberg-mobile/pull/4359]
* [**] Block editor: Fix text formatting mode lost after backspace is used [https://github.com/wordpress-mobile/gutenberg-mobile/pull/4423]
* [*] Block editor: Add missing translations of unsupported block editor modal [https://github.com/wordpress-mobile/gutenberg-mobile/pull/4410]
* [**] Time zone suggester: we have a new time zone selection screen that suggests the time zone based on the device, and improves search. [#17699]
* [*] Added the "Share WordPress with a friend" row back to the Me screen. [#17748]
* [***] Updated default app icon. [#17793]

18.9
-----
* [***] Reader Comments: Updated comment threads with a new design and some new capabilities. [#17659]
* [**] Block editor: Fix issue where editor doesn't auto-scroll so you can see what is being typed. [https://github.com/wordpress-mobile/gutenberg-mobile/pull/4299]
* [*] Block editor: Preformatted block: Fix an issue where the background color is not showing up for standard themes. [https://github.com/wordpress-mobile/gutenberg-mobile/pull/4292]
* [**] Block editor: Update Gallery Block to default to the new format and auto-convert old galleries to the new format. [https://github.com/wordpress-mobile/gutenberg-mobile/pull/4315]
* [***] Block editor: Highlight text: Enables color customization for specific text within a Paragraph block. [https://github.com/wordpress-mobile/gutenberg-mobile/pull/4175]
* [**] Reader post details: a Comments snippet is now displayed after the post content. [#17650]

18.8
-----
* [*] Added a new About screen, with links to rate the app, share it with others, visit our Twitter profile, view our other apps, and more. [https://github.com/orgs/wordpress-mobile/projects/107]
* [*] Editor: Show a compact notice when switching between HTML or Visual mode. [https://github.com/wordpress-mobile/WordPress-iOS/pull/17521]
* [*] Onboarding Improvements: Need a little help after login? We're here for you. We've made a few changes to the login flow that will make it easier for you to start managing your site or create a new one. [#17564]
* [***] Fixed crash where uploading image when offline crashes iOS app. [#17488]
* [***] Fixed crash that was sometimes triggered when deleting media. [#17559]
* [***] Fixes a crasher that was sometimes triggered when seeing the details for like notifications. [#17529]
* [**] Block editor: Add clipboard link suggestion to image block and button block. [https://github.com/WordPress/gutenberg/pull/35972]
* [*] Block editor: Embed block: Include link in block settings. [https://github.com/wordpress-mobile/gutenberg-mobile/pull/4189]
* [**] Block editor: Fix tab titles translation of inserter menu. [https://github.com/wordpress-mobile/gutenberg-mobile/pull/4248]
* [**] Block editor: Gallery block: When a gallery block is added, the media options are auto opened for v2 of the Gallery block. [https://github.com/wordpress-mobile/gutenberg-mobile/pull/4277]
* [*] Block editor: Media & Text block: Fix an issue where the text font size would be bigger than expected in some cases. [https://github.com/wordpress-mobile/gutenberg-mobile/pull/4252]

18.7
-----
* [*] Comment Reply: updated UI. [#17443, #17445]
* [***] Two-step Authentication notifications now require an unlocked device to approve or deny them.
* [***] Site Comments: Updated comment details with a fresh new look and capability to display rich contents. [#17466]
* [**] Block editor: Image block: Add ability to quickly link images to Media Files and Attachment Pages [https://github.com/wordpress-mobile/gutenberg-mobile/pull/3971]
* [**] Block editor: Fixed a crash that could occur when copying lists from Microsoft Word. [https://github.com/wordpress-mobile/gutenberg-mobile/pull/4174]
* [***] Fixed an issue where trying to upload an image while offline crashes the app. [#17488]

18.6
-----
* [**] Comments: Users can now follow conversation via notifications, in addition to emails. [#17363]
* [**] Block editor: Block inserter indicates newly available block types [https://github.com/wordpress-mobile/gutenberg-mobile/pull/4047]
* [*] Reader post comments: fixed an issue that prevented all comments from displaying. [#17373]
* [**] Stats: added Reader Discover nudge for sites with low traffic in order to increase it. [#17349, #17352, #17354, #17377]
* [**] Block editor: Search block - Text and background color support [https://github.com/wordpress-mobile/gutenberg-mobile/pull/4127]
* [*] Block editor: Fix Embed Block loading glitch with resolver resolution approach [https://github.com/wordpress-mobile/gutenberg-mobile/pull/4146]
* [*] Block editor: Fixed an issue where the Help screens may not respect an iOS device's notch. [https://github.com/wordpress-mobile/gutenberg-mobile/pull/4110]
* [**] Block editor: Block inserter indicates newly available block types [https://github.com/wordpress-mobile/gutenberg-mobile/pull/4047]
* [*] Block editor: Add support for the Mark HTML tag [https://github.com/wordpress-mobile/gutenberg-mobile/pull/4162]
* [*] Stats Insights: HTML tags no longer display in post titles. [#17380]

18.5
-----
* [**] Block editor: Embed block: Include Jetpack embed variants. [https://github.com/wordpress-mobile/gutenberg-mobile/pull/4008]
* [*] Fixed a minor visual glitch on the pre-publishing nudge bottom sheet. [https://github.com/wordpress-mobile/WordPress-iOS/pull/17300]
* [*] Improved support for larger text sizes when choosing a homepage layout or page layout. [#17325]
* [*] Site Comments: fixed an issue that caused the lists to not refresh. [#17303]
* [*] Block editor: Embed block: Fix inline preview cut-off when editing URL [https://github.com/wordpress-mobile/gutenberg-mobile/pull/4072]
* [*] Block editor: Embed block: Fix URL not editable after dismissing the edit URL bottom sheet with empty value [https://github.com/wordpress-mobile/gutenberg-mobile/pull/4094]
* [**] Block editor: Embed block: Detect when an embeddable URL is pasted into an empty paragraph. [https://github.com/wordpress-mobile/gutenberg-mobile/pull/4048]
* [**] Block editor: Pullquote block - Added support for text and background color customization [https://github.com/WordPress/gutenberg/pull/34451]
* [**] Block editor: Preformatted block - Added support for text and background color customization [https://github.com/wordpress-mobile/gutenberg-mobile/pull/4071]
* [**] Stats: added Publicize and Blogging Reminders nudges for sites with low traffic in order to increase it. [#17142, #17261, #17294, #17312, #17323]
* [**] Fixed an issue that made it impossible to log in when emails had an apostrophe. [#17334]

18.4
-----
* [*] Improves our user images download logic to avoid synchronization issues. [#17197]
* [*] Fixed an issue where images point to local URLs in the editor when saving a post with ongoing uploads. [#17157]
* [**] Embed block: Add the top 5 specific embed blocks to the Block inserter list. [https://github.com/wordpress-mobile/gutenberg-mobile/pull/3995]
* [*] Embed block: Fix URL update when edited after setting a bad URL of a provider. [https://github.com/wordpress-mobile/gutenberg-mobile/pull/4002]
* [**] Users can now contact support from inside the block editor screen. [https://github.com/wordpress-mobile/gutenberg-mobile/pull/3975]
* [**] Block editor: Help menu with guides about how to work with blocks [#17265]

18.3
-----
* [*] Fixed a bug on Reader that prevented Saved posts to be removed
* [*] Share Extension: Allow creation of Pages in addition to Posts. [#16084]
* [*] Updated the wording for the "Posts" and "Pages" entries in My Site screen [https://github.com/wordpress-mobile/WordPress-iOS/pull/17156]
* [**] Fixed a bug that prevented sharing images and videos out of your site's media library. [#17164]
* [*] Fixed an issue that caused `Follow conversation by email` to not appear on some post's comments. [#17159]
* [**] Block editor: Embed block: Enable WordPress embed preview [https://github.com/wordpress-mobile/gutenberg-mobile/pull/3853]
* [**] Block editor: Embed block: Add error bottom sheet with retry and convert to link actions. [https://github.com/wordpress-mobile/gutenberg-mobile/pull/3921]
* [**] Block editor: Embed block: Implemented the No Preview UI when an embed is successful, but we're unable to show an inline preview [https://github.com/wordpress-mobile/gutenberg-mobile/pull/3927]
* [*] Block editor: Embed block: Add device's locale to preview content [https://github.com/wordpress-mobile/gutenberg-mobile/pull/3788]
* [*] Block editor: Column block: Translate column width's control labels [https://github.com/wordpress-mobile/gutenberg-mobile/pull/3952]
* [**] Block editor: Embed block: Enable embed preview for Instagram and Vimeo providers. [https://github.com/wordpress-mobile/gutenberg-mobile/pull/3918]

18.2
-----
* [internal] Fixed an issue where source and platform tags were not added to a Zendesk ticket if the account has no blogs. [#17084]
* [*] Set the post formats to have 'Standard' first and then alphabetized the remaining items. [#17074]
* [*] Fixed wording of theme customization screen's menu bar by using "Activate" on inactive themes. [#17060]
* [*] Added pull-to-refresh to My Site. [#17089]
* [***] Weekly Roundup: users will receive a weekly notification that presents a summary of the activity on their most used sites [#17066, #17116]
* [**] Site Comments: when editing a Comment, the author's name, email address, and web address can now be changed. [#17111]
* [**] Block editor: Enable embed preview for a list of providers (for now only YouTube and Twitter) [https://github.com/WordPress/gutenberg/pull/34446]
* [***] Block editor: Add Inserter Block Search [https://github.com/WordPress/gutenberg/pull/33237]

18.1
-----
* [*] Reader: Fixes an issue where the top of an article could be cropped after rotating a device. [#17041]
* [*] Posts Settings: Removed deprecated Location feature. [#17052]
* [**] Added a time selection feature to Blogging Reminders: users can now choose at what time they will receive the reminders [#17024, #17033]
* [**] Block editor: Embed block: Add "Resize for smaller devices" setting. [https://github.com/wordpress-mobile/gutenberg-mobile/pull/3753]
* [**] Account Settings: added the ability to close user account.
* [*] Users can now share WordPress app with friends. Accessible from Me and About screen. [#16995]

18.0
-----
* [*] Fixed a bug that would make it impossible to scroll the plugins the first time the plugin section was opened.
* [*] Resolved an issue where authentication tokens weren't be regenerated when disabled on the server. [#16920]
* [*] Updated the header text sizes to better support large texts on Choose a Domain and Choose a Design flows. [#16923]
* [internal] Made a change to how Comment content is displayed. Should be no visible changes, but could cause regressions. [#16933]
* [internal] Converted Comment model properties to Swift. Should be no functional changes, but could cause regressions. [#16969, #16980]
* [internal] Updated GoogleSignIn to 6.0.1 through WordPressAuthenticator. Should be no visible changes, but could cause regression in Google sign in flow. [#16974]
* [internal] Converted Comment model properties to Swift. Should be no functional changes, but could cause regressions. [#16969]
* [*] Posts: Ampersands are correctly decoded in publishing notices instead of showing as HTML entites. [#16972]
* [***] Adjusted the image size of Theme Images for more optimal download speeds. [#16914]
* [*] Comments and Notifications list are now displayed with a unified design. [#16985]
* [*] Block editor: Add a "featured" banner and ability to set or remove an image as featured. [https://github.com/wordpress-mobile/gutenberg-mobile/pull/3449]

17.9
-----
* [internal] Redirect Terms and service to open the page in an external web view [#16907]
* [internal] Converted Comment model methods to Swift. Should be no functional changes, but could cause regressions. [#16898, #16905, #16908, #16913]
* [*] Enables Support for Global Style Colors with Full Site Editing Themes [#16823]
* [***] Block editor: New Block: Embed block. [https://github.com/wordpress-mobile/gutenberg-mobile/pull/3727]

17.8
-----
* [*] Authors and Contributors can now view a site's Comments via My Site > Comments. [#16783]
* [*] [Jetpack-only] Fix bugs when tapping to notifications
* [*] Fixed some refresh issues with the site follow buttons in the reader. [#16819]
* [*] Block editor: Update loading and failed screens for web version of the editor [https://github.com/wordpress-mobile/gutenberg-mobile/pull/3573]
* [*] Block editor: Handle floating keyboard case - Fix issue with the block selector on iPad. [https://github.com/wordpress-mobile/gutenberg-mobile/pull/3687]
* [**] Block editor: Added color/background customization for text blocks. [https://github.com/WordPress/gutenberg/pull/33250]

17.7
-----
* [***] Added blogging reminders. Choose which days you'd like to be reminded, and we'll send you a notification prompting you to post on your site
* [** Does not apply to Jetpack app] Self hosted sites that do not use Jetpack can now manage (install, uninstall, activate, and deactivate) their plugins [#16675]
* [*] Upgraded the Zendesk SDK to version 5.3.0
* [*] You can now subscribe to conversations by email from Reader lists and articles. [#16599]
* [*] Block editor: Tablet view fixes for inserter button. [https://github.com/wordpress-mobile/gutenberg-mobile/pull/3602]
* [*] Block editor: Tweaks to the badge component's styling, including change of background color and reduced padding. [https://github.com/wordpress-mobile/gutenberg-mobile/pull/3642]
* [***] Block editor: New block Layout grid. [https://github.com/wordpress-mobile/gutenberg-mobile/pull/3513]
* [*] Fixed an issue where the SignUp flow could not be dismissed sometimes. [#16824]

17.6
-----
* [**] Reader Post details: now shows a summary of Likes for the post. Tapping it displays the full list of Likes. [#16628]
* [*] Fix notice overlapping the ActionSheet that displays the Site Icon controls. [#16579]
* [*] Fix login error for WordPress.org sites to show inline. [#16614]
* [*] Disables the ability to open the editor for Post Pages [#16369]
* [*] Fixed an issue that could cause a crash when moderating Comments. [#16645]
* [*] Fix notice overlapping the ActionSheet that displays the QuickStart Removal. [#16609]
* [*] Site Pages: when setting a parent, placeholder text is now displayed for pages with blank titles. [#16661]
* [***] Block Editor: Audio block now available on WP.com sites on the free plan. [https://github.com/wordpress-mobile/gutenberg-mobile/pull/3523]
* [**] You can now create a Site Icon for your site using an emoji. [#16670]
* [*] Fix notice overlapping the ActionSheet that displays the More Actions in the Editor. [#16658]
* [*] The quick action buttons will be hidden when iOS is using a accessibility font sizes. [#16701]
* [*] Block Editor: Improve unsupported block message for reusable block. [https://github.com/wordpress-mobile/gutenberg-mobile/pull/3621]
* [**] Block Editor: Fix incorrect block insertion point after blurring the post title field. [https://github.com/wordpress-mobile/gutenberg-mobile/pull/3640]
* [*] Fixed a crash when sharing photos to WordPress [#16737]

17.5
-----
* [*] Fixed a crash when rendering the Noticons font in rich notification. [#16525]
* [**] Block Editor: Audio block: Add Insert from URL functionality. [https://github.com/wordpress-mobile/gutenberg-mobile/pull/3031]
* [***] Block Editor: Slash command to insert new blocks. [https://github.com/wordpress-mobile/gutenberg-mobile/pull/3250]
* [**] Like Notifications: now displays all users who liked a post or comment. [#15662]
* [*] Fixed a bug that was causing some fonts to become enormous when large text was enabled.
* [*] Fixed scrolling and item selection in the Plugins directory. [#16087]
* [*] Improved large text support in the blog details header in My Sites. [#16521]
* [***] Block Editor: New Block: Reusable block. [https://github.com/wordpress-mobile/gutenberg-mobile/pull/3490]
* [***] Block Editor: Add reusable blocks to the block inserter menu. [https://github.com/wordpress-mobile/gutenberg-mobile/pull/3054]
* [*] Fixed a bug where the web version of the editor did not load when using an account created before December 2018. [#16586]

17.4
-----
* [**] A new author can be chosen for Posts and Pages on multi-author sites. [#16281]
* [*] Fixed the Follow Sites Quick Start Tour so that Reader Search is highlighted. [#16391]
* [*] Enabled approving login authentication requests via push notification while the app is in the foreground. [#16075]
* [**] Added pull-to-refresh to the My Site screen when a user has no sites. [#16241]
* [***] Fixed a bug that was causing uploaded videos to not be viewable in other platforms. [#16548]

17.3
-----
* [**] Fix issue where deleting a post and selecting undo would sometimes convert the content to the classic editor. [#16342]
* [**] Fix issue where restoring a post left the restored post in the published list even though it has been converted to a draft. [#16358]
* [**] Fix issue where trashing a post converted it to Classic content. [#16367]
* [**] Fix issue where users could not leave the username selection screen due to styling issues. [#16380]
* [*] Comments can be filtered to show the most recent unreplied comments from other users. [#16215]
* [*] Fixed the background color of search fields. [#16365]
* [*] Fixed the navigation bar color in dark mode. [#16348]
* [*] Fix translation issues for templates fetched on the site creation design selection screen. [#16404]
* [*] Fix translation issues for templates fetched on the page creation design selection screen. [#16404]
* [*] Fix translation issue for the Choose button on the template preview in the site creation flow. [#16404]
* [***]  Block Editor: New Block: Search Block [#https://github.com/wordpress-mobile/gutenberg-mobile/pull/3210]
* [**]  Block Editor: The media upload options of the Image, Video and Gallery block automatically opens when the respective block is inserted. [https://github.com/wordpress-mobile/gutenberg-mobile/pull/2700]
* [**]  Block Editor: The media upload options of the File and Audio block automatically opens when the respective block is inserted. [https://github.com/wordpress-mobile/gutenberg-mobile/pull/3399]
* [*]  Block Editor: Remove visual feedback from non-interactive bottom-sheet cell sections [https://github.com/wordpress-mobile/gutenberg-mobile/pull/3404]
* [*]  Block Editor: Fixed an issue that was causing the featured image badge to be shown on images in an incorrect manner. [https://github.com/wordpress-mobile/gutenberg-mobile/pull/3494]


17.2
-----

* [**] Added transform block capability [https://github.com/wordpress-mobile/gutenberg-mobile/pull/3321]
* [*] Fixed an issue where some author display names weren't visible for self-hosted sites. [#16297]
* [***] Updated custom app icons. [#16261]
* [**] Removed Site Switcher in the Editor
* [*] a11y: Bug fix: Allow stepper cell to be selected by screenreader [https://github.com/wordpress-mobile/gutenberg-mobile/pull/3362]
* [*] Image block: Improve text entry for long alt text. [https://github.com/WordPress/gutenberg/pull/29670]
* [***] New Block: Jetpack contact info. [https://github.com/wordpress-mobile/gutenberg-mobile/pull/3340]

17.1
-----

* [*] Reordered categories in page layout picker [#16156]
* [*] Added preview device mode selector in the page layout previews [#16141]
* [***] Block Editor: Improved the accessibility of range and step-type block settings. [https://github.com/wordpress-mobile/gutenberg-mobile/pull/3255]
* [**] Block Editor: Added Contact Info block to sites on WPcom or with Jetpack version >= 8.5.
* [**] We updated the app's color scheme with a brighter new blue used throughout. [#16213, #16207]
* [**] We updated the login prologue with brand new content and graphics. [#16159, #16177, #16185, #16187, #16200, #16217, #16219, #16221, #16222]
* [**] We updated the app's color scheme with a brighter new blue used throughout. [#16213, #16207]
* [**] Updated the app icon to match the new color scheme within the app. [#16220]
* [*] Fixed an issue where some webview navigation bar controls weren't visible. [#16257]

17.0
-----
* [internal] Updated Zendesk to latest version. Should be no functional changes. [#16051]
* [*] Reader: fixed an issue that caused unfollowing external sites to fail. [#16060]
* [*] Stats: fixed an issue where an error was displayed for Latest Post Summary if the site had no posts. [#16074]
* [*] Fixed an issue where password text on Post Settings was showing as black in dark mode. [#15768]
* [*] Added a thumbnail device mode selector in the page layout, and use a default setting based on the current device. [#16019]
* [**] Comments can now be filtered by status (All, Pending, Approved, Trashed, or Spam). [#15955, #16110]
* [*] Notifications: Enabled the new view milestone notifications [#16144]
* [***] We updated the app's design, with fresh new headers throughout and a new site switcher in My Site. [#15750]

16.9
-----
* [*] Adds helper UI to Choose a Domain screen to provide a hint of what a domain is. [#15962]
* [**] Site Creation: Adds filterable categories to the site design picker when creating a WordPress.com site, and includes single-page site designs [#15933]
* [**] The classic editor will no longer be available for new posts soon, but this won’t affect editing any existing posts or pages. Users should consider switching over to the Block Editor now. [#16008]
* [**] Reader: Added related posts to the bottom of reader posts
* [*] Reader: We redesigned the recommended topics section of Discover
* [*] Reader: Added a way to discover new topics from the Manage Topics view
* [*] P2 users can create and share group invite links via the Invite Person screen under the People Management feature. [#16005]
* [*] Fixed an issue that prevented searching for plugins and the Popular Plugins section from appearing: [#16070]
* [**] Stories: Fixed a video playback issue when recording on iPhone 7, 8, and SE devices. [#16109]
* [*] Stories: Fixed a video playback issue when selecting an exported Story video from a site's library. [#16109]

16.8.1
-----

* [**] Stories: Fixed an issue which could remove content from a post when a new Story block was edited. [#16059]

16.8
-----
* [**] Prevent deleting published homepages which would have the effect of breaking a site. [#15797]
* [**] Prevent converting published homepage to a draft in the page list and settings which would have the effect of breaking a site. [#15797]
* [*] Fix app crash when device is offline and user visits Notification or Reader screens [#15916]
* [*] Under-the-hood improvements to the Reader Stream, People Management, and Sharing Buttons [#15849, #15861, #15862]
* [*] Block Editor: Fixed block mover title wording for better clarity from 'Move block position' to 'Change block position'. [https://github.com/wordpress-mobile/gutenberg-mobile/pull/3049]
* [**] Block Editor: Add support for setting Cover block focal point. [https://github.com/wordpress-mobile/gutenberg-mobile/pull/3028]
* [**] Prevent converting published homepage to a draft in the page list and editor's status settings which would have the effect of breaking a site. [#15797]
* [*] Prevent selection of unpublished homepages the homepage settings which would have the effect of breaking a site. [#15885]
* [*] Quick Start: Completing a step outside of a tour now automatically marks it as complete. [#15712]
* [internal] Site Comments: updated UI. Should be no functional changes. [#15944]
* [***] iOS 14 Widgets: new This Week Widgets to display This Week Stats in your home screen. [#15844]
* [***] Stories: There is now a new Story post type available to quickly and conveniently post images and videos to your blog.

16.7
-----
* [**] Site Creation: Adds the option to choose between mobile, tablet or desktop thumbnails and previews in the home page design picker when creating a WordPress.com site [https://github.com/wordpress-mobile/WordPress-iOS/pull/15688]
* [*] Block Editor: Fix issue with uploading media after exiting the editor multiple times [https://github.com/wordpress-mobile/WordPress-iOS/pull/15656].
* [**] Site Creation: Enables dot blog subdomains for each site design. [#15736]
* [**] Reader post card and post details: added ability to mark a followed post as seen/unseen. [#15638, #15645, #15676]
* [**] Reader site filter: show unseen post count. [#15581]
* [***] Block Editor: New Block: Audio [https://github.com/wordpress-mobile/gutenberg-mobile/pull/2854, https://github.com/wordpress-mobile/gutenberg-mobile/pull/3070]
* [**] Block Editor: Add support for setting heading anchors [https://github.com/wordpress-mobile/gutenberg-mobile/pull/2947]
* [**] Block Editor: Disable Unsupported Block Editor for Reusable blocks [https://github.com/wordpress-mobile/gutenberg-mobile/pull/3067]
* [**] Block Editor: Add proper handling for single use blocks such as the more block [https://github.com/wordpress-mobile/gutenberg-mobile/pull/3042]
* [*] Reader post options: fixed an issue where the options in post details did not match those on post cards. [#15778]
* [***] iOS 14 Widgets: new All Time Widgets to display All Time Stats in your home screen. [#15771, #15794]
* [***] Jetpack: Backup and Restore is now available, depending on your sites plan you can now restore your site to a point in time, or download a backup file. [https://github.com/wordpress-mobile/WordPress-iOS/issues/15191]
* [***] Jetpack: For sites that have Jetpack Scan enabled you will now see a new section that allows you to scan your site for threats, as well as fix or ignore them. [https://github.com/wordpress-mobile/WordPress-iOS/issues/15190]
* [**] Block Editor: Make inserter long-press options "add to beginning" and "add to end" always available. [https://github.com/wordpress-mobile/gutenberg-mobile/pull/3074]
* [*] Block Editor: Fix crash when Column block width attribute was empty. [https://github.com/WordPress/gutenberg/pull/29015]

16.6
-----
* [**] Activity Log: adds support for Date Range and Activity Type filters. [https://github.com/wordpress-mobile/WordPress-iOS/issues/15192]
* [*] Quick Start: Removed the Browse theme step and added guidance for reviewing pages and editing your Homepage. [#15680]
* [**] iOS 14 Widgets: new Today Widgets to display your Today Stats in your home screen.
* [*] Fixes an issue where the submit button was invisible during the domain registration flow.

16.5
-----

* [*] In the Pages screen, the options to delete posts are styled to reflect that they are destructive actions, and show confirmation alerts. [#15622]
* [*] In the Comments view, overly-large twemoji are sized the same as Apple's emoji. [#15503]
* [*] Reader 'P2s': added ability to filter by site. [#15484]
* [**] Choose a Domain will now return more options in the search results, sort the results to have exact matches first, and let you know if no exact matches were found. [#15482]
* [**] Page List: Adds duplicate page functionality [#15515]
* [*] Invite People: add link to user roles definition web page. [#15530]
* [***] Block Editor: Cross-post suggestions are now available by typing the + character (or long-pressing the toolbar button labelled with an @-symbol) in a post on a P2 site [#15139]
* [***] Block Editor: Full-width and wide alignment support for Columns (https://github.com/wordpress-mobile/gutenberg-mobile/pull/2919)
* [**] Block Editor: Image block - Add link picker to the block settings and enhance link settings with auto-hide options (https://github.com/wordpress-mobile/gutenberg-mobile/pull/2841)
* [*] Block Editor: Fix button link setting, rel link will not be overwritten if modified by the user (https://github.com/wordpress-mobile/gutenberg-mobile/pull/2894)
* [**] Block Editor: Added move to top/bottom when long pressing on respective block movers (https://github.com/wordpress-mobile/gutenberg-mobile/pull/2872)
* [**] Reader: Following now only shows non-P2 sites. [#15585]
* [**] Reader site filter: selected filters now persist while in app.[#15594]
* [**] Block Editor: Fix crash in text-based blocks with custom font size [https://github.com/WordPress/gutenberg/pull/28121]

16.4
-----

* [internal] Removed unused Reader files. Should be no functional changes. [#15414]
* [*] Adjusted the search box background color in dark mode on Choose a domain screen to be full width. [https://github.com/wordpress-mobile/WordPress-iOS/pull/15419]
* [**] Added shadow to thumbnail cells on Site Creation and Page Creation design pickers to add better contrast [https://github.com/wordpress-mobile/WordPress-iOS/pull/15418]
* [*] For DotCom and Jetpack sites, you can now subscribe to comments by tapping the "Follow conversation" button in the Comments view. [#15424]
* [**] Reader: Added 'P2s' stream. [#15442]
* [*] Add a new P2 default site icon to replace the generic default site icon. [#15430]
* [*] Block Editor: Fix Gallery block uploads when the editor is closed. [#15457]
* [*] Reader: Removes gray tint from site icons that contain transparency (located in Reader > Settings > Followed sites). [#15474]
* [*] Prologue: updates site address button to say "Enter your existing site address" to reduce confusion with site creation actions. [#15481]
* [**] Posts List: Adds duplicate post functionality [#15460]
* [***] Block Editor: New Block: File [https://github.com/wordpress-mobile/gutenberg-mobile/pull/2835]
* [*] Reader: Removes gray tint from site icons that contain transparency (located in Reader > Settings > Followed sites).
* [*] Block Editor: Remove popup informing user that they will be using the block editor by default [#15492]
* [**] Fixed an issue where the Prepublishing Nudges Publish button could be cut off smaller devices [#15525]

16.3
-----
* [***] Login: Updated to new iOS 14 pasteboard APIs for 2FA auto-fill. Pasteboard prompts should be less intrusive now! [#15454]
* [***] Site Creation: Adds an option to pick a home page design when creating a WordPress.com site. [multiple PRs](https://github.com/search?q=repo%3Awordpress-mobile%2FWordPress-iOS+++repo%3Awordpress-mobile%2FWordPress-iOS-Shared+repo%3Awordpress-mobile%2FWordPressUI-iOS+repo%3Awordpress-mobile%2FWordPressKit-iOS+repo%3Awordpress-mobile%2FAztecEditor-iOS+is%3Apr+closed%3A%3C2020-11-17+%22Home+Page+Picker%22&type=Issues)

* [**] Fixed a bug where @-mentions didn't work on WordPress.com sites with plugins enabled [#14844]
* [***] Site Creation: Adds an option to pick a home page design when creating a WordPress.com site. [multiple PRs](https://github.com/search?q=repo%3Awordpress-mobile%2FWordPress-iOS+++repo%3Awordpress-mobile%2FWordPress-iOS-Shared+repo%3Awordpress-mobile%2FWordPressUI-iOS+repo%3Awordpress-mobile%2FWordPressKit-iOS+repo%3Awordpress-mobile%2FAztecEditor-iOS+is%3Apr+closed%3A%3C2020-11-30+%22Home+Page+Picker%22&type=Issues)
* [*] Fixed an issue where `tel:` and `mailto:` links weren't launching actions in the webview found in Reader > post > more > Visit. [#15310]
* [*] Reader bug fix: tapping a telephone, sms or email link in a detail post in Reader will now respond with the correct action. [#15307]
* [**] Block Editor: Button block - Add link picker to the block settings [https://github.com/WordPress/gutenberg/pull/26206]
* [***] Block Editor: Adding support for selecting different unit of value in Cover and Columns blocks [https://github.com/WordPress/gutenberg/pull/26161]
* [*] Block Editor: Fix theme colors syncing with the editor [https://github.com/WordPress/gutenberg/pull/26821]
* [*] My Site > Settings > Start Over. Correcting a translation error in the detailed instructions on the Start Over view. [#15358]

16.2
-----
* [**] Support contact email: fixed issue that prevented non-alpha characters from being entered. [#15210]
* [*] Support contact information prompt: fixed issue that could cause the app to crash when entering email address. [#15210]
* [*] Fixed an issue where comments viewed in the Reader would always be italicized.
* [**] Jetpack Section - Added quick and easy access for all the Jetpack features (Stats, Activity Log, Jetpack and Settings) [#15287].
* [*] Fixed a display issue with the time picker when scheduling posts on iOS 14. [#15392]

16.1
-----
* [***] Block Editor: Adds new option to select from a variety of predefined page templates when creating a new page for a Gutenberg site.
* [*] Fixed an issue that was causing the refresh control to show up on top of the list of sites. [https://github.com/wordpress-mobile/WordPress-iOS/pull/15136]
* [***] The "Floating Action Button" now appears on the list of posts and pages for quick and convenient creation. [https://github.com/wordpress-mobile/WordPress-iOS/pull/15149l]

16.0
-----
* [***] Block Editor: Full-width and wide alignment support for Video, Latest-posts, Gallery, Media & text, and Pullquote block. [https://github.com/wordpress-mobile/gutenberg-mobile/pull/2605]
* [***] Block Editor: Fix unsupported block bottom sheet is triggered when device is rotated. [https://github.com/wordpress-mobile/gutenberg-mobile/pull/2710]
* [***] Block Editor: Unsupported Block Editor: Fixed issue when cannot view or interact with the classic block on Jetpack site. [https://github.com/wordpress-mobile/gutenberg-mobile/pull/2709]
* [**] Reader: Select interests is now displayed under the Discover tab. [#15097]
* [**] Reader: The reader now displays site recommendations in the Discover feed [#15116]
* [***] Reader: The new redesigned Reader detail shows your post as beautiful as ever. And if you add a featured image it would be twice as beautiful! [#15107]

15.9
-----
* [*] Fixed issue that caused duplicate views to be displayed when requesting a login link. [#14975]
* [internal] Modified feature flags that show unified Site Address, Google, Apple, WordPress views and iCloud keychain login. Could cause regressions. [#14954, #14969, #14970, #14971, #14972]
* [*] Fixed an issue that caused page editor to become an invisible overlay. [#15012]
* [**] Block Editor: Increase tap-target of primary action on unsupported blocks. [https://github.com/wordpress-mobile/gutenberg-mobile/pull/2608]
* [***] Block Editor: On Jetpack connected sites, Unsupported Block Editor can be enabled via enabling Jetpack SSO setting directly from within the missing block alert. [https://github.com/wordpress-mobile/gutenberg-mobile/pull/2610]
* [***] Block Editor: Add support for selecting user's post when configuring the link [https://github.com/wordpress-mobile/gutenberg-mobile/pull/2484]
* [*] Reader: Fixed an issue that resulted in no action when tapping a link with an anchor. [#15027]
* [***] Block Editor: Unsupported Block Editor: Fixed issue when cannot view or interact with the classic block on Jetpack sites [https://github.com/wordpress-mobile/gutenberg-mobile/issues/2695]

15.8
-----
* [*] Image Preview: Fixes an issue where an image would be incorrectly positioned after changing device orientation.
* [***] Block Editor: Full-width and wide alignment support for Group, Cover and Image block [https://github.com/wordpress-mobile/gutenberg-mobile/pull/2559]
* [**] Block Editor: Add support for rounded style in Image block [https://github.com/wordpress-mobile/gutenberg-mobile/pull/2591]
* [*] Fixed an issue where the username didn't display on the Signup Epilogue after signing up with Apple and hiding the email address. [#14882]
* [*] Login: display correct error message when the max number of failed login attempts is reached. [#14914]
* [**] Block Editor: Fixed a case where adding a block made the toolbar jump [https://github.com/WordPress/gutenberg/pull/24573]

15.7
-----
* [**] Updated UI when connecting a self-hosted site from Login Epilogue, My Sites, and Post Signup Interstitial. (#14742)
* [**] You can now follow conversations for P2 sites
* [**] Block Editor: Block settings now immediately reflect changes from menu sliders.
* [**] Simplified authentication and updated UI.(#14845, #14831, #14825, #14817).
       Now when an email address is entered, the app automatically determines the next step and directs the user accordingly. (i.e. signup or login with the appropriate login view).
* [**] Added iCloud Keychain login functionality. (#14770)
* [***] Reader: We’re introducing a new Reader experience that allows users to tailor their Discover feed to their chosen interests.
* [*] Media editing: Reduced memory usage when marking up an image, which could cause a crash.
* [**] Block Editor: Fixed Dark Mode transition for editor menus.

15.6
-----
* [***] Block Editor: Fixed empty text fields on RTL layout. Now they are selectable and placeholders are visible.
* [**] Block Editor: Add settings to allow changing column widths
* [**] Block Editor: Media editing support in Gallery block.
* [**] Updated UI when logging in with a Site Address.
* [**] Updated UI when logging in/signing up with Apple.
* [**] Updated UI when logging in/signing up with Google.
* [**] Simplified Google authentication. If signup is attempted with an existing WordPress account, automatically redirects to login. If login is attempted without a matching WordPress account, automatically redirects to signup.
* [**] Fixes issue where the stats were not updating when switching between sites in My Sites.
* [*] Block Editor: Improved logic for creating undo levels.
* [*] Social account login: Fixed an issue that could have inadvertently linked two social accounts.

15.5
-----
* [*] Reader: revamped UI for your site header.
* [***] Block Editor: New feature for WordPress.com and Jetpack sites: auto-complete username mentions. An auto-complete popup will show up when the user types the @ character in the block editor.
* [*] Block Editor: Media editing support in Cover block.
* [*] Block Editor: Fixed a bug on the Heading block, where a heading with a link and string formatting showed a white shadow in dark mode.

15.4
-----
 * [**] Fixes issue where the new page editor wouldn't always show when selected from the "My Site" page on iOS versions 12.4 and below.
 * [***] Block Editor: Media editing support in Media & Text block.
 * [***] Block Editor: New block: Social Icons
 * [*] Block Editor: Cover block placeholder is updated to allow users to start the block with a background color
 * [**] Improved support for the Classic block to give folks a smooth transition from the classic editor to the block editor

15.3
-----
* [***] Block Editor: Adds Copy, Cut, Paste, and Duplicate functionality to blocks
* [***] Block Editor: Users can now individually edit unsupported blocks found in posts or pages. Not available on selfhosted sites or sites defaulting to classic editor.
* [*] Block Editor: Improved editor loading experience with Ghost Effect.

15.2
----
* [*] Block editor: Display content metrics information (blocks, words, characters count).
* [*] Fixed a crash that results in navigating to the block editor quickly after logging out and immediately back in.
* [***] Reader content improved: a lot of fixes in how the content appears when you're reading a post.
* [**] A site's title can now be changed by tapping on the title in the site detail screen.
* [**] Added a new Quick Start task to set a title for a new site.
* [**] Block editor: Add support for customizing gradient type and angle in Buttons and Cover blocks.

-----

15.1
-----
* [**] Block Editor: Add support to upload videos to Cover Blocks after the editor has closed.
* [*] Block Editor: Display the animation of animated GIFs while editing image blocks.
* [**] Block editor: Adds support for theme colors and gradients.
* [*] App Settings: Added an app-level toggle for light or dark appearance.
* [*] Fix a bug where the Latest Post date on Insights Stats was being calculated incorrectly.
* Block editor: [*] Support for breaking out of captions/citation authors by pressing enter on the following blocks: image, video, gallery, quote, and pullquote.
* Block editor: [**] Adds editor support for theme defined colors and theme defined gradients on cover and button blocks.
* [*] Fixed a bug where "Follow another site" was using the wrong steps in the "Grow Your Audience" Quick Start tour.
* [*] Fix a bug where Quick Start completed tasks were not communicated to VoiceOver users.
* [**] Quick Start: added VoiceOver support to the Next Steps section.
* [*] Fixed a bug where the "Publish a post" Quick Start tour didn't reflect the app's new information architecture
* [***] Free GIFs can now be added to the media library, posts, and pages.
* [**] You can now set pages as your site's homepage or posts page directly from the Pages list.
* [**] Fixed a bug that prevented some logins via 'Continue with Apple'.
* [**] Reader: Fixed a bug where tapping on the more menu may not present the menu
* [*] Block editor: Fix 'Take a Photo' option failing after adding an image to gallery block

15.0
-----
* [**] Block editor: Fix media upload progress when there's no connection.
* [*] Fix a bug where taking a photo for your user gravatar got you blocked in the crop screen.
* Reader: Updated card design
* [internal] Logging in via 'Continue with Google' has changes that can cause regressions. See https://git.io/Jf2LF for full testing details.
* [***] Block Editor: New block: Verse
* [***] Block Editor: Trash icon that is used to remove blocks is moved to the new menu reachable via ellipsis button in the block toolbar
* [**] Block Editor: Add support for changing overlay color settings in Cover block
* [**] Block Editor: Add enter/exit animation in FloatingToolbar
* [**] Block Editor: Block toolbar can now collapse when the block width is smaller than the toolbar content
* [**] Block Editor: Tooltip for page template selection buttons
* [*] Block Editor: Fix merging of text blocks when text had active formatting (bold, italic, strike, link)
* [*] Block Editor: Fix button alignment in page templates and make strings consistent
* [*] Block Editor: Add support for displaying radial gradients in Buttons and Cover blocks
* [*] Block Editor: Fix a bug where it was not possible to add a second image after previewing a post
* [internal] Signing up via 'Continue with Google' has changes that can cause regressions. See https://git.io/JfwjX for full testing details.
* My Site: Add support for setting the Homepage and Posts Page for a site.

14.9
-----
* Streamlined navigation: now there are fewer and better organized tabs, posting shortcuts and more, so you can find what you need fast.
* My Site: the "Add Posts and Pages" features has been moved. There is a new "Floating Action Button" in "My Site" that lets you create a new post or page without having to navigate to another screen.
* My Site: the "Me" section has been moved. There is a new button on the top right of "My Site" that lets you access the "Me" section from there.
* Reader: revamped UI with a tab bar that lets you quickly switch between sections, and filtering and settings panes to easily access and manage your favorite content.
* [internal] the "Change Username" on the Signup Epilogue screen has navigation changes that can cause regressions. See https://git.io/JfGnv for testing details.
* [internal] the "3 button view" (WP.com email, Google, SIWA, Site Address) presented after pressing the "Log In" button has navigation changes that can cause regressions. See https://git.io/JfZUV for testing details.
* [**] Support the superscript and subscript HTML formatting on the Block Editor and Classic Editor.
* [**] Block editor: Support for the pullquote block.
* [**] Block editor: Fix the icons and buttons in Gallery, Paragraph, List and MediaText block on RTL mode.
* [**] Block editor: Update page templates to use new blocks.
* [**] Block editor: Fix a crash when uploading new videos on a video block.
* [**] Block Editor: Add support for changing background and text color in Buttons block
* [internal] the "enter your password" screen has navigation changes that can cause regressions. See https://git.io/Jfl1C for full testing details.
* Support the superscript and subscript HTML formatting on the Block Editor and Classic Editor.
* [***] You can now draw on images to annotate them using the Edit image feature in the post editor.
* [*] Fixed a bug on the editors where changing a featured image didn't trigger that the post/page changed.

14.8.1
-----
* Fix adding and removing of featured images to posts.

14.8
-----
* Block editor: Prefill caption for image blocks when available on the Media library
* Block editor: New block: Buttons. From now you’ll be able to add the individual Button block only inside the Buttons block
* Block editor: Fix bug where whitespaces at start of text blocks were being removed
* Block editor: Add support for upload options in Cover block
* Block editor: Floating toolbar, previously located above nested blocks, is now placed at the bottom of the screen
* Block editor: Fix the icons in FloatingToolbar on RTL mode
* Block editor: Fix Quote block so it visually reflects selected alignment
* Block editor: Fix bug where buttons in page templates were not rendering correctly on web
* Block editor: Remove Subscription Button from the Blog template since it didn't have an initial functionality and it is hard to configure for users.
* [internal] the "send magic link" screen has navigation changes that can cause regressions. See https://git.io/Jfqiz for testing details.
* Updated UI for Login and Signup epilogues.
* Fixes delayed split view resizing while rotating your device.

14.7
-----
* Classic Editor: Fixed action sheet position for additional Media sources picker on iPad
* [internal] the signup flow using email has code changes that can cause regressions. See https://git.io/JvALZ for testing details.
* [internal] Notifications tab should pop to the root of the navigation stack when tapping on the tab from within a notification detail screen. See https://git.io/Jvxka for testing details.
* Classic and Block editor: Prefill caption for image blocks when available on the Media library.
* [internal] the "login by email" flow and the self-hosted login flow have code changes that can cause regressions. See https://git.io/JfeFN for testing details.
* Block editor: Disable ripple effect in all BottomSheet's controls.
* Block editor: New block: Columns
* Block editor: New starter page template: Blog
* Block editor: Make Starter Page Template picker buttons visible only when the screen height is enough
* Block editor: Fix a bug which caused to show URL settings modal randomly when changing the device orientation multiple times during the time Starter Page Template Preview is open
* [internal] the login by email flow and the self-hosted login flow have code changes that can cause regressions. See https://git.io/JfeFN for testing details.
* Updated the appearance of the login and signup buttons to make signup more prominent.
* [internal] the navigation to the "login by site address" flow has code changes that can cause regressions. See https://git.io/JfvP9 for testing details.
* Updated site details screen title to My Site, to avoid duplicating the title of the current site which is displayed in the screen's header area.
* You can now schedule your post, add tags or change the visibility before hitting "Publish Now" — and you don't have to go to the Post Settings for this!

* Login Epilogue: fixed issue where account information never stopped loading for some self-hosted sites.
* Updated site details screen title to My Site, to avoid duplicating the title of the current site which is displayed in the screen's header area.

14.6
-----
* [internal] the login flow with 2-factor authentication enabled has code changes that can cause regressions. See https://git.io/Jvdil for testing details.
* [internal] the login and signup Magic Link flows have code changes that could cause regressions. See https://git.io/JvSD6 and https://git.io/Jvy4P for testing details.
* [internal] the login and signup Magic Link flows have code changes that can cause regressions. See https://git.io/Jvy4P for testing details.
* [internal] the login and signup Continue with Google flows have code changes that can cause regressions. See https://git.io/JvypB for testing details.
* Notifications: Fix layout on screens with a notch.
* Post Commenting: fixed issue that prevented selecting an @ mention suggestion.
* Fixed an issue that could have caused the app to crash when accessing Site Pages.
* Site Creation: faster site creation, removed intermediate steps. Just select what kind of site you'd like, enter the domain name and the site will be created.
* Post Preview: Increase Post and Page Preview size on iPads running iOS 13.
* Block editor: Added the Cover block
* Block editor: Removed the dimming effect on unselected blocks
* Block editor: Add alignment options for Heading block
* Block editor: Implemented dropdown toolbar for alignment toolbar in Heading, Paragraph, Image, MediaText blocks
* Block Editor: When editing link settings, tapping the keyboard return button now closes the settings panel as well as closing the keyboard.
* Fixed a crash when a blog's URL became `nil` from a Core Data operation.
* Added Share action to the more menu in the Posts list
* Period Stats: fix colors when switching between light and dark modes.
* Media uploads from "Other Apps": Fixed an issue where the Cancel button on the document picker/browser was not showing up in Light Mode.
* Fix a crash when accessing Blog Posts from the Quick Actions button on iPads running iOS 12 and below.
* Reader post detail: fix colors when switching between light and dark modes.
* Fixed an issue where Continue with Apple button wouldn't respond after Jetpack Setup > Sign up flow completed.


14.5
-----
* Block editor: New block: Latest Posts
* Block editor: Fix Quote block's left border not being visible in Dark Mode
* Block editor: Added Starter Page Templates: when you create a new page, we now show you a few templates to get started more quickly.
* Block editor: Fix crash when pasting HTML content with embeded images on paragraphs
* Post Settings: Fix issue where the status of a post showed "Scheduled" instead of "Published" after scheduling before the current date.
* Stats: Fix background color in Dark Mode on wider screen sizes.
* Post Settings: Fix issue where the calendar selection may not match the selected date when site timezone differs from device timezone.
* Dark Mode fixes:
  - Border color on Search bars.
  - Stats background color on wider screen sizes.
  - Media Picker action bar background color.
  - Login and Signup button colors.
  - Reader comments colors.
  - Jetpack install flow colors.
* Reader: Fix toolbar and search bar width on wider screen sizes.
* Updated the Signup and Login Magic Link confirmation screen advising the user to check their spam/junk folder.
* Updated appearance of Google login/signup button.
* Updated appearance of Apple login/signup button.

14.4.1
-----
* Block Editor: Fix crash when inserting a Button Block.

14.4
-----
* Post Settings: Fixes the displayed publish date of posts which are to be immediately published.

14.3
-----
* Aztec and Block Editor: Fix the presentation of ordered lists with large numbers.
* Added Quick Action buttons on the Site Details page to access the most frequently used parts of a site.
* Block editor: Add support for changing image sizes in Image blocks
* Block editor: Add support for upload options in Gallery block
* Block editor: Added the Button block
* Block editor: Added the Group block
* Block editor: Add scroll support inside block picker and block settings
* Block editor: Fix issue where adding emojis to the post title added strong HTML elements to the title of the post
* Block editor: Fix issue where alignment of paragraph blocks was not always being respected when splitting the paragraph or reading the post's html content.
* Block editor: We’ve introduced a new toolbar that floats above the block you’re editing, which makes navigating your blocks easier — especially complex ones.

* Block editor: Add support for upload options in Gallery block
* Aztec and Block Editor: Fix the presentation of ordered lists with large numbers.
* Added Quick Action buttons on the Site Details page to access the most frequently used parts of a site.
* Post Settings: Adjusts the weekday symbols in the calendar depending on Regional settings.


14.2
-----
* Comment Editing: Fixed a bug that could cause the text selection to be on the wrong line
* Comments: Fixed an bug that could cause HTML markup to be displayed in the comment content
* Media editing: You can now crop, zoom in/out and rotate images that are inserted or being inserted in a post.
* Post Preview: Added a new Desktop preview mode on iPhone and Mobile preview on iPad when previewing posts or pages.
* Post Preview: Added new navigation, "Open in Safari" and Share options when previewing posts or pages.
* Block editor: Long-press Inserter icon to show options to add before/after
* Block editor: Retry displaying image when connectivity restores
* Block editor: Show an "Edit" button overlay on selected image blocks
* Block editor: Add support for image size options in the gallery block
* Signup and Login: signup or login via magic link now supports multiple email clients.
                    Tapping on the "Open Email" button will present a list of installed email client to choose from.
* Posts: Fixed a bug that could disable comments on a draft post when previewing that post.
* Reader: Fixed an issue where a new comment may not appear.
* Reader: Added Post Reblogging feature. You can now reblog a post from the reader to your site(s). There is a new "reblog" button in the post action bar.
          Tapping on it allows to choose the site where to post, and opens the editor of your choice with pre-populated content from the original post.
* Fixed a bug that was causing the app to crash when the user tapped "Retry" on Post List

14.1
-----
* Fixes a bug that could cause some web page previews to remain unauthenticated even after logging in.
* Stats: added a This Week widget to display Views for the past week.
* Block Editor: Reduced padding around text on Rich Text based blocks.
* Block Editor: New block "Shortcode". You can now create and edit Shortcode blocks in the editor.
* Publicize: connecting with Facebook is working again.
* Web Views: the title and button colors in the header of web views was grey, and is now white.

14.0
-----
* Stats: Updated default cards for the Insights view.
* Fixed a bug that displayed incorrect time stamps for scheduled posts.
* Post Settings: Added a new Calendar picker to select a Post's publish date
* Fixed bugs with the "Save as Draft" action extension's navigation bar colors and iPad sizing in iOS 13.
* Fixes appearance issues with navigation bar colors when logged out of the app.
* Fixed a bug that was causing the App to crash when the user tapped on certain notifications.
* Block Editor: Hide image size selection options when image is a url
* Block Editor: Fix displaying placeholder for images
* Block Editor: Fix crash on undo
* Block Editor: Fix styling on navigation UI
* Block Editor: Fix a focus issue
* Fixed a bug that displayed incorrect time stamps for scheduled posts.
* Post Settings: Added a new Calendar picker to select a Post's publish date
* Comment: Add ability to comment in fullscreen
* Stats: fixed issue that could cause incorrect Stats to be displayed when viewing Stats from a widget.
* Stats Today widgets: large numbers are now abbreviated.
* Fixed a bug where files imported from other apps were being renamed to a random name.
* Fixes a crash that could happen in the notifications tab.

13.9
-----
* Stats: added a Today widget to display All-Time stats.
* Block Editor: New block "Gallery". You can now create image galleries using WordPress Media library.
* Block Editor: Fix crash dismissing bottom-sheet after device rotation.
* Block Editor: Add support for changing Settings in the List Block.
* Block Editor: Add support for Video block settings.
* Quick Start: fixed issue that caused 'Follow other sites' tour to not be marked complete.
* Fixed a bug that was causing the App to crash when the user tapped on certain notifications.

13.8
-----
* When a post has an autosave, the autosave version can be loaded into the editor.
* Support: Fix issue that caused 'Message failed to send' error.
* WebView: Fix iOS 13 crash with popover.
* Fixed an issue where the Me screen would sometimes be blank.
* Block editor: New Spacer block to create white space between two blocks.
* Block editor: Images from Image Block can now be previewed full screen by tapping on them.
* Fixed an issue that caused logging in with a 2FA Google account to fail.
* Sign in with Apple: now supports logging in with 2FA enabled on linked WordPress accounts.
* Stats: Fixed issue that caused incorrect data to be displayed.

13.7
-----
* Updated the mobile apps blog address to a non-retired blog.
* Block editor: Added option to insert images from "Free Photo Library".
* Block editor: Fix issue where the keyboard would not capitalize sentences correctly on some cases
* Block editor: Add alignment to paragraph blocks
* Fixed a bug that made comment moderation fail on the first attempt for self-hosted sites.
* Stats Refresh: Stats will reload when the application will move to foreground state.
* Stats: each Period and Post stat now loads independently.
* Block editor: Added support for the preformatted block.
* Stats Today widget: updated design and enabled expanding.

* Block editor: Added option to insert images from "Free Photo Library" and "Other Apps".

13.6
-----
* Fixed a bug that was not submiting posts for review
* Better support for creating or editing posts while offline. Posts can be saved while offline and they will be automatically uploaded (or published) when the device is back online.
* Support: fix issue where issues could be created via Help Center search without setting a contact email.

* Me view: fix issue where view was blank when logging in with a self-hosted site.
* Block Editor: Added support for image alignment options.

13.5
-----
* Block editor: Fix issue when "New Photo Post" shortcut won't add the selected photo to the post.
* Block editor: Add Link Target (Open in new tab) to Image Block settings.
* Block editor: DarkMode improvements.
* Block editor: New block "Media & Text".
* Block Editor: Fix issue where the block inserter layout wasn't correct after device rotation.
* Dark Mode: General improvements
* Stats: each Insight stat now loads independently.
* Stats: added ability to customize Insights.

13.4.1
-----
Post Settings: Fixed a crash with featured image.
Removed Giphy as a media source due to changes in their SDK.

13.4
-----
* Sign In With Apple: if the Apple ID has been disconnected from the WordPress app, log out the account.
* Sign In With Apple: if the Apple ID has been disconnected from the WordPress app, log out the account on app launch.
* Dark Mode: General improvements
* Share Extension: Fixed the text view content inset

* Universal links: Pass back to Safari if we can't handle a URL.
* Sign In With Apple: fixed issue with re-logging in on an existing WP account.
* Block editor: Fix a bug on iOS 13.0 were tapping on a link opens Safari
* Block editor: Fix a link editing issue, where trying to add a empty link at the start of another link would remove the existing link.

13.3
-----
* Block editor: Add rich text styling to video captions
* Block editor: Blocks that would be replaced are now hidden when add block bottom sheet displays
* Block editor: Tapping on empty editor area now always inserts new block at end of post
* Block editor: Fixed a performance issue that caused a freeze in the editor with long text content.
* Dark Mode: Fixed colors in rich notifications
* Reader: Fixed issue with links opening while scrolling in reader posts and comments.

13.2
-----
* When Log In is selected, all available options are displayed.
* Shows an alert instead of showing a new screen for facebook publicize error.

13.1
-----
* Moved Notification Settings from the Me tab to the Notifications tab.
* Account Settings: added the ability to change the username.
* Stats: added File Downloads to period stats.
* Stats Periods: Fixed an issue that made the Post stats title button unable.
* Adds a Publish Now action to posts in the posts list.
* Stats Periods: Fixed a bug that affected the header date when the site and the device timezones were different.
* My Sites: Fixed a problem where some sites would appear duplicated.

* Stats Periods: Fixed an issue that made the Post stats title button unable.
* Stats Periods: Fixed a bug that affected the header date when the site and the device timezones were different.
* Adds a Publish Now action to posts in the posts list.
* My Sites: Fixed a problem where some sites would appear duplicated.

13.0
-----
* Stats: now use site timezone instead of device.
* Improved color scheme consistency.
* Post Stats: date bar no longer goes prior to earliest date available.
* Block editor: Adding a block from the post title now shows the add block here indicator.
* Block editor: Deselect post title any time a block is added
* Block editor: Auto-enabled upon first open of a block post, unless opted out in v12.9.
* Block editor: You can now enable and disable the block editor on a per-site basis.

12.9
-----
* Offline support: Create Post is now available from empty results view in offline mode.
* Post Preview: Displaying preview generation status in navigation bar instead of a
                blocking spinner.
* Block editor: Tapping on an empty editor area will create a new paragraph block
* Block editor: Fix content loss issue when loading unsupported blocks containing inner blocks.
* Block editor: Adding a block from the Post Title now inserts the block at the top of the Post.
* Stats Insights: Fixed issue that prevented some stats from showing for low volume sites.

12.8
-----
* Stats Insights: New two-column layout for Follower Totals stats.
* Stats Periods: Countries Map added in countries section.
* Updated copy for preview unavailable screen
* Stats Insights: New two-column layout for This Year stats.
* Stats Insights: added details option for This Year stats.
* Stats Insights: New two-column layout for Most Popular Time stats.
* Stats: modified appearance of empty charts.
* Stats Insights: Fixed issue where refreshing would sometimes clear the stats.
* Stats overview chart: Fixed issue with legend location on iOS 11.
* Stats Periods: Fixed crash when the Countries map displayed one country only
* Added a selection of user customizable app icons. Change it via Me > App Settings > App Icon.
* Update the app's colors using the Muriel color palette.
* Stats Periods detail views: Fixed an issue where rotation would truncate data.
* Stats Periods: Fixed an issue when a period interval was selected.

12.7
-----
* Block Editor: Video, Quote and More blocks are available now.
* Post Settings: Setting a Featured Image on a Post/Site should now work better in poor network conditions.
* Offline Improvements: Posts that failed to upload due to connectivity issues will be auto-uploaded.
* Block Editor: Copy/Paste of text with attributes( bold, italic, ...) will be respected on the editor.
* Block Editor: Updated color scheme.
* Block Editor: Nested lists are now available on the toolbar.
* Post Settings: Setting a Featured Image on a Post/Site should now work better in poor netowrk conditions.
* Stats Insights: New two-column layout for All-Time stats.
* Stats Insights: New two-column layout for Today stats.
* Post preview: Fixed issue with preview for self hosted sites not working.

12.6
-----
* Block Editor: Added UI to display a warning when a block has invalid content.
* Block Editor: Fixed issue with link settings where “Open in New Tab” was always OFF on open.
* Removed the limit of number of photos that can be shared from other apps.
* Account Settings Primary Site now shows the site domain if the site has no name.
* The app now launches a bit more quickly.
* Added a list of third-party library acknowledgements.
* Updated messaging experience for a reply upload result.
* Stats: Fixed an issue where chart axes may be formatted incorrectly in some locales.

12.5
-----
* Fixed Notices sometimes showing behind the keyboard
* Implemented Domain Credit feature
* Implemented auto saving a post on preview
* The app now launches a bit more quickly.
* Fixed broken images in posts created by the share extension.
* Deprecated local previews

12.4.1
------
* Copy/Paste from post contents to other apps is working again.

12.4
-----
* You can now mark notifications as unread with just a swipe.
* Fixed crash when searching Free Photo Library.
* Better URL validation when logging in with a self hosted site.
* Account Settings Primary Site now shows the site URL if the site has no name.
* Implemented incremental improvements to accessibility experience across the app.
* Updated error message when tag loading failed.

12.3
-----
* Images are now imported from TextBundle and TextPack files shared from other apps
* Added support for importing Markdown files shared from other apps
* Resolved a crash that might occur during the new Site Creation flow.
* Improved connectivity errors messaging in sharing screen.
* Quotes in Reader are now easier to read, thanks to a vertical bar on the left making them more visually distinct
* Fixed an issue where some text in Activity Log would show up in a wrong language
* Jetpack Remote Install: enabled the native feature to install and activate Jetpack on a self-hosted site

12.2
-----
* Draft preview now shows the remote version of the post.
* Initial support for importing TextBundle and TextPack from other apps.
* Support for lists in Gutenberg posts.
* Several UI details were polished in the Site Creation flow.

12.1
-----
* Improve messages when updates to user account details fail because of server logic, for exanple email being used for another account.
* Improved text import from other apps, such as Bear or Ulysses 🥰
* Added support on the editor for video elements that use the source elements. For example:
```<video alt="Another video with bunnies">
<source src="https://videos.files.wordpress.com/kUJmAcSf/bbb_sunflower_1080p_30fps_normal.mp4" type="video/mp4">
</video>```
* Block editor now supports the creation of posts with pre-inserted photos and the the 3touch action of starting a post with photo.

12.1
-----
* Improve messages when updates to user account details fail because of server logic, for exanple email being used for another account.
* Improved text import from other apps, such as Bear or Ulysses 🥰
* Reader: fixed issue where empty state buttons were not functional.

12.0
-----
* Redesigned Notices
* Changed offline error messages to be less disruptive.
* Resolved a defect in the new Site Creation flow where the site preview address bar could be edited.
* Made it easier to find a domain for your new site, by moving the best match to the top of the search results.

11.9
------
* Quick Start v2: After creating a new site with WordPress.com there are more tutorials available, now including tips to improve growth.
* Quick Start will also be suggested less often, but when it's more likely to be helpful.
* Added connection error alert in Sharing screen.
* Increased padding at the bottom of the share extension's editor, to make typing a longer post a bit more comfortable.
* Removes the white background color applied to the site icon on the site details screen.
* Updated No Results View illustration and copy displayed on connectivity issue.
* Enhanced Site Creation flow for smarter, more personalized sites.<|MERGE_RESOLUTION|>--- conflicted
+++ resolved
@@ -1,10 +1,5 @@
 23.5
 -----
-<<<<<<< HEAD
-
-23.4
------
-=======
 * [*] Fix a crash when the blog's blogging prompt settings contain invalid JSON [#21677]
 * [*] Block Editor: Split formatted text on triple Enter [https://github.com/WordPress/gutenberg/pull/53354]
 * [*] Block Editor: Quote block: Ensure border is visible with block-based themes in dark [https://github.com/WordPress/gutenberg/pull/54964]
@@ -13,7 +8,6 @@
 -----
 * [*] Resolve the unresponsiveness of the compliance popover on iPhone SE devices when large fonts are enabled. [#21609]
 * [*] Fix an issue with a New Page action visible for Contributors [https://github.com/wordpress-mobile/WordPress-iOS/pull/21659]
->>>>>>> e846c07a
 * [*] Block Editor: Prevent crash from invalid media URLs [https://github.com/WordPress/gutenberg/pull/54834]
 * [*] Fix an issue with contributors seeing pre-publishing popup and a wrong confirmation message after submitting a post for review [https://github.com/wordpress-mobile/WordPress-iOS/pull/21658]
 * [*] Block Editor: Limit inner blocks nesting depth to avoid call stack size exceeded crash [https://github.com/WordPress/gutenberg/pull/54382]
