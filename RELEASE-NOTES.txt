--- conflicted
+++ resolved
@@ -1,11 +1,7 @@
 20.8
 -----
-<<<<<<< HEAD
-
-=======
 * [*] User Mention: When replying to a post or a comment, sort user-mentions suggestions by prefix first then alphabetically. [#19218]
 * [*] User Mention: Fixed an issue where the user-mentions suggestions were disappearing after expanding/collapsing the reply field. [#19248]
->>>>>>> b68cca38
 
 20.7
 -----
@@ -19,7 +15,6 @@
 * [**] [Jetpack-only] Self-hosted sites: enables logging in via a self-hosted site / adding a self-hosted site [#19194]
 * [*] Pages List: Fixed an issue where the app would freeze when opening the pages list if one of the featured images is a GIF. [#19184]
 * [*] Stats: Fixed an issue where File Downloads section was being displayed for Jetpack sites even though it's not supported. [#19200]
-
 
 20.5
 -----
@@ -43,7 +38,7 @@
 20.3
 -----
 * [*] Stories: Fixed a crash that could occur when adding multiple items to a Story post. [#18967]
-* [*] User Mention: When replying to a post or a comment, the post author or comment author shows up at the top of the suggestions list. [#18979] 
+* [*] User Mention: When replying to a post or a comment, the post author or comment author shows up at the top of the suggestions list. [#18979]
 * [*] Block Editor: Fixed an issue where the media picker search query was being retained after dismissing the picker and opening it again. [#18980]
 * [*] Block Editor: Add 'Insert from URL' option to Video block [https://github.com/WordPress/gutenberg/pull/41493]
 * [*] Block Editor: Image block copies the alt text from the media library when selecting an item [https://github.com/WordPress/gutenberg/pull/41839]
