20.7
-----
<<<<<<< HEAD
* [*] User Mention: When replying to a post or a comment, sort user-mentions suggestions by prefix first then alphabetically. [#19218]

=======
* [*] [Jetpack-only] Block Editor: Update link colors in action sheets from green to blue [https://github.com/WordPress/gutenberg/pull/42996]
>>>>>>> 2183a70d

20.6
-----
* [*] [Jetpack-only] Recommend App: you can now share the Jetpack app with your friends. [#19174]
* [*] [Jetpack-only] Feature Announcements: new features are highlighted via the What's New modals. [#19176]
* [**] [Jetpack-only] Self-hosted sites: enables logging in via a self-hosted site / adding a self-hosted site [#19194]
* [*] Pages List: Fixed an issue where the app would freeze when opening the pages list if one of the featured images is a GIF. [#19184]
* [*] Stats: Fixed an issue where File Downloads section was being displayed for Jetpack sites even though it's not supported. [#19200]


20.5
-----
* [*] [Jetpack-only] Block Editor: Makes some small changes to the editor's accent colours for consistency. [#19113]
* [*] User Mention: Split the suggestions list into a prominent section and a regular section. [#19064]
* [*] Use larger thumbnail previews for recommended themes during site creation [https://github.com/wordpress-mobile/WordPress-iOS/pull/18972]
* [***] [internal] Block Editor: List block: Adds support for V2 behind a feature flag [https://github.com/WordPress/gutenberg/pull/42702]
* [**] Fix for Referrers Card Not Showing Search Engine Details [https://github.com/wordpress-mobile/WordPress-iOS/pull/19158]
* [*] WeeklyRoundupBackgroundTask - format notification body [https://github.com/wordpress-mobile/WordPress-iOS/pull/19144]

20.4
-----
* [*] Site Creation: Fixed a bug in the design picker where the horizontal position of designs could be reset. [#19020]
* [*] [internal] Block Editor: Add React Native FastImage [https://github.com/WordPress/gutenberg/pull/42009]
* [*] Block Editor: Inserter displays block collections [https://github.com/WordPress/gutenberg/pull/42405]
* [*] Block Editor: Fix incorrect spacing within Image alt text footnote [https://github.com/WordPress/gutenberg/pull/42504]
* [***] Block Editor: Gallery and Image block - Performance improvements [https://github.com/WordPress/gutenberg/pull/42178]
* [**] [WP.com and Jetpack sites with VideoPress] Prevent validation error when viewing VideoPress markup within app [https://github.com/Automattic/jetpack/pull/24548]
* [*] [internal] Add Jetpack branding elements (badges and banners) [#19007, #19040, #19049, #19059, #19062, #19065, #19071, #19073, #19103, #19074, #19085, #19094, #19102, #19104]

20.3
-----
* [*] Stories: Fixed a crash that could occur when adding multiple items to a Story post. [#18967]
* [*] User Mention: When replying to a post or a comment, the post author or comment author shows up at the top of the suggestions list. [#18979] 
* [*] Block Editor: Fixed an issue where the media picker search query was being retained after dismissing the picker and opening it again. [#18980]
* [*] Block Editor: Add 'Insert from URL' option to Video block [https://github.com/WordPress/gutenberg/pull/41493]
* [*] Block Editor: Image block copies the alt text from the media library when selecting an item [https://github.com/WordPress/gutenberg/pull/41839]
* [*] Block Editor: Introduce "block recovery" option for invalid blocks [https://github.com/WordPress/gutenberg/pull/41988]

20.2
-----
* [*] Preview: Post preview now resizes to account for device orientation change. [#18921]
* [***] [Jetpack-only] Enables QR Code Login scanning from the Me menu. [#18904]
* [*] Reverted the app icon back to Cool Blue. Users can reselect last month's icon in Me > App Settings > App Icon if they'd like. [#18934]

20.1
-----
* [*] Notifications: Fixed an issue where the first notification opened in landscape mode was not scrollable. [#18823]
* [*] Site Creation: Enhances the design selection screen with recommended designs. [#18740]
* [***] [Jetpack-only] Introducing blogging prompts. Build a writing habit and support creativity with a periodic prompt for inspiration. [#18860]
* [**] Follow Conversation: A tooltip has been added to highlight the follow conversation feature. [#18848]
* [*] [internal] Block Editor: Bump react-native-gesture-handler to version 2.3.2. [#18742]
* [*] People Management: Fixed a crash that can occur when loading the People view. [#18907]

20.0
-----
* [*] Quick Start: The "Get to know the WordPress app" card has a fresh new look [#18688, #18747]
* [*] Block Editor: A11y: Improve text read by screen readers for BottomSheetSelectControl [https://github.com/WordPress/gutenberg/pull/41036]
* [*] Block Editor: Add 'Insert from URL' option to Image block [https://github.com/WordPress/gutenberg/pull/40334]
* [*] App Settings: refreshed the UI with updated colors for Media Cache Size controls, Clear Spot Index row button, and Clear Siri Shortcut Suggestions row button. From destructive (red color) to standard and brand colors. [#18636]
* [*] [internal] Quick Start: Fixed an issue where the Quick Start modal was not displayed after login if the user's default tab is Home. [#18721]
* [*] Quick Start: The Next Steps modal has a fresh new look [#18711]
* [*] [internal] Quick Start: Fixed a couple of layout issues with the Quick Start notices when rotating the device. [#18758]

19.9
-----
* [*] Site Settings: we fixed an issue that prevented the site title to be updated when it changed in Site Settings [#18543]
* [*] Media Picker: Fixed an issue where the empty state view was being displayed incorrectly. [#18471]
* [*] Quick Start: We are now showing a different set of Quick Start tasks for existing sites and new sites. The existing sites checklist includes new tours such as: "Check your notifications" and "Upload photos or videos".  [#18395, #18412, #18443, #18471]
* [*] Site Creation: we fixed an issue where the navigation buttons were not scaling when large fonts were selected on the device [#18559]
* [**] Block Editor: Cover Block: Improve color contrast between background and text [https://github.com/wordpress-mobile/gutenberg-mobile/pull/4808]
* [***] Block Editor: Add drag & drop blocks feature [https://github.com/wordpress-mobile/gutenberg-mobile/pull/4832]
* [*] Block Editor: Gallery block: Fix broken "Link To" settings and add "Image Size" settings [https://github.com/wordpress-mobile/gutenberg-mobile/pull/4841]
* [*] Block Editor: Unsupported Block Editor: Prevent WordPress.com tour banner from displaying. [https://github.com/wordpress-mobile/gutenberg-mobile/pull/4820]
* [*] Widgets: we fixed an issue where text appeared flipped in rtl languages [#18567]
* [*] Stats: we fixed a crash that occurred sometimes in Stats [#18613]
* [*] Posts list: we fixed an issue where the create button was not shown on iPad in split screen [#18609]

19.8
-----
* [**] Self hosted sites are not restricted by video length during media uploads [https://github.com/wordpress-mobile/WordPress-iOS/pull/18414]
* [*] [internal] My Site Dashboard: Made some changes to the code architecture of the dashboard. The majority of the changes are related to the posts cards. It should have no visible changes but could cause regressions. Please test it by creating/trashing drafts and scheduled posts and testing that they appear correctly on the dashboard. [#18405]
* [*] Quick Start: Updated the Stats tour. The tour can now be accessed from either the dashboard or the menu tab. [#18413]
* [*] Quick Start: Updated the Reader tour. The tour now highlights the Discover tab and guides users to follow topics via the Settings screen. [#18450]
* [*] [internal] Quick Start: Deleted the Edit your homepage tour. [#18469]
* [*] [internal] Quick Start: Refactored some code related to the tasks displayed in the Quick Start Card and the Quick Start modal. It should have no visible changes but could cause regressions. [#18395]
* [**] Follow Conversation flow now enables in-app notifications by default. They were updated to be opt-out rather than opt-in. [#18449]
* [*] Block Editor: Latest Posts block: Add featured image settings [https://github.com/WordPress/gutenberg/pull/39257]
* [*] Block Editor: Prevent incorrect notices displaying when switching between HTML-Visual mode quickly [https://github.com/WordPress/gutenberg/pull/40415]
* [*] Block Editor: Embed block: Fix inline preview cut-off when editing URL [https://github.com/WordPress/gutenberg/pull/35326]
* [*] Block Editor: Prevent gaps shown around floating toolbar when using external keyboard [https://github.com/WordPress/gutenberg/pull/40266]
* [**] We'll now ask users logging in which area of the app they'd like to focus on to build towards a more personalized experience. [#18385]

19.7
-----
* [*] a11y: VoiceOver has been improved on the Menus view and now announces changes to ordering. [#18155]
* [*] Notifications list: remove comment Trash swipe action. [#18349]
* [*] Web previews now abide by safe areas when a toolbar is shown [#18127]
* [*] Site creation: Adds a new screen asking the user the intent of the site [#18367]
* [**] Block Editor: Quote block: Adds support for V2 behind a feature flag [https://github.com/WordPress/gutenberg/pull/40133]
* [**] Block Editor: Update "add block" button's style in default editor view [https://github.com/WordPress/gutenberg/pull/39726]
* [*] Block Editor: Remove banner error notification on upload failure [https://github.com/WordPress/gutenberg/pull/39694]
* [*] My Site: display site name in My Site screen nav title [#18373]
* [*] [internal] Site creation: Adds a new screen asking the user the name of the site [#18280]

19.6
-----
* [*] Enhances the exit animation of notices. [#18182]
* [*] Media Permissions: display error message when using camera to capture photos and media permission not given [https://github.com/wordpress-mobile/WordPress-iOS/pull/18139]
* [***] My Site: your My Site screen now has two tabs, "Menu" and "Home". Under "Home", you'll find contextual cards with some highlights of whats going on with your site. Check your drafts or scheduled posts, your today's stats or go directly to another section of the app. [#18240]
* [*] [internal] Site creation: Adds a new screen asking the user the intent of the site [#18270]

19.5
-----
* [*] Improves the error message shown when trying to create a new site with non-English characters in the domain name [https://github.com/wordpress-mobile/WordPress-iOS/pull/17985]
* [*] Quick Start: updated the design for the Quick Start cell on My Site [#18095]
* [*] Reader: Fixed a bug where comment replies are misplaced after its parent comment is moderated [#18094]
* [*] Bug fix: Allow keyboard to be dismissed when the password field is focused during WP.com account creation.
* [*] iPad: Fixed a bug where the current displayed section wasn't selected on the menu [#18118]
* [**] Comment Notifications: updated UI and functionality to match My Site Comments. [#18141]
* [*] Block Editor: Add GIF badge for animated GIFs uploaded to Image blocks [https://github.com/WordPress/gutenberg/pull/38996]
* [*] Block Editor: Small refinement to media upload errors, including centering and tweaking copy. [https://github.com/wordpress-mobile/gutenberg-mobile/pull/4597]
* [*] Block Editor: Fix issue with list's starting index and the order [https://github.com/WordPress/gutenberg/pull/39354]
* [*] Quick Start: Fixed a bug where a user creating a new site is displayed a quick start tour containing data from their presviously active site.

19.4
-----
* [*] Site Creation: Fixed layout of domain input field for RTL languages. [#18006]
* [*] [internal] The FAB (blue button to create posts/stories/pages) creation/life cycle was changed [#18026]
* [*] Stats: we fixed a variety of performance issues in the Insight screen. [#17926, #17936, #18017]
* [*] Stats: we re-organized the default view in Insights, presenting more interesting data at a glance [#18072]
* [*] Push notifications will now display rich media when long pressed. [#18048]
* [*] Weekly Roundup: We made some further changes to try and ensure that Weekly Roundup notifications are showing up for everybody who's enabled them [#18029]
* [*] Block editor: Autocorrected Headings no longer apply bold formatting if they weren't already bold. [#17844]
* [***] Block editor: Support for multiple color palettes [https://github.com/wordpress-mobile/gutenberg-mobile/pull/4588]
* [**] User profiles: Fixed issue where the app wasn't displaying any of the device photos which the user had granted the app access to.

19.3
-----
* [*] Site previews: Reduced visual flickering when previewing sites and templates. [#17861]
* [*] Stats: Scroll to new Insights card when added. [#17894]
* [*] Add "Copy Link" functionality to Posts List and Pages List [#17911]
* [*] [Jetpack-only] Enables the ability to use and create WordPress.com sites, and enables the Reader tab. [#17914, #17948]
* [*] Block editor: Additional error messages for media upload failures. [#17971]
* [**] Adds animated Gif support in notifications and comments [#17981]

19.2
-----
* [*] Site creation: Fixed bug where sites created within the app were not given the correct time zone, leading to post scheduling issues. [#17821]
* [*] Block editor: Replacing the media for an image set as featured prompts to update the featured image [https://github.com/wordpress-mobile/gutenberg-mobile/pull/3930]
* [***] Block editor: Font size and line-height support for text-based blocks used in block-based themes [https://github.com/wordpress-mobile/gutenberg-mobile/pull/4519]
* [**] Some of the screens of the app has a new, fresh and more modern visual, including the initial one: My Site. [#17812]
* [**] Notifications: added a button to mark all notifications in the selected filter as read. [#17840]
* [**] People: you can now manage Email Followers on the People section! [#17854]
* [*] Stats: fix navigation between Stats tab. [#17856]
* [*] Quick Start: Fixed a bug where a user logging in via a self-hosted site not connected to Jetpack would see Quick Start when selecting "No thanks" on the Quick Start prompt. [#17855]
* [**] Threaded comments: comments can now be moderated via a drop-down menu on each comment. [#17888]
* [*] Stats: Users can now add a new Insights card from the navigation bar. [#17867]
* [*] Site creation: The checkbox that appears when choosing a design no longer flickers when toggled. [#17868]

19.1
-----
* [*] Signup: Fixed bug where username selection screen could be pushed twice. [#17624]
* [**] Reader post details Comments snippet: added ability to manage conversation subscription and notifications. [#17749]
* [**] Accessibility: VoiceOver and Dynamic Type improvements on Activity Log and Schedule Post calendars [#17756, #17761, #17780]
* [*] Weekly Roundup: Fix a crash which was preventing weekly roundup notifications from appearing [#17765]
* [*] Self-hosted login: Improved error messages. [#17724]
* [*] Share Sheet from Photos: Fix an issue where certain filenames would not upload or render in Post [#16773]
* [*] Block editor: Fixed an issue where video thumbnails could show when selecting images, and vice versa. [#17670]
* [**] Media: If a user has only enabled limited device media access, we now show a prompt to allow the user to change their selection. [#17795]
* [**] Block editor: Fix content justification attribute in Buttons block [https://github.com/wordpress-mobile/gutenberg-mobile/pull/4451]
* [*] Block editor: Hide help button from Unsupported Block Editor. [https://github.com/wordpress-mobile/gutenberg-mobile/pull/4352]
* [*] Block editor: Add contrast checker to text-based blocks [https://github.com/wordpress-mobile/gutenberg-mobile/pull/4357]
* [*] Block editor: Fix missing translations of color settings [https://github.com/wordpress-mobile/gutenberg-mobile/pull/4479]
* [*] Block editor: Highlight text: fix applying formatting for non-selected text [https://github.com/wordpress-mobile/gutenberg-mobile/pull/4471]
* [***] Self-hosted sites: Fixed a crash when saving media and no Internet connection was available. [#17759]
* [*] Publicize: Fixed an issue where a successful login was not automatically detected when connecting a Facebook account to Publicize. [#17803]

19.0
-----
* [**] Video uploads: video upload is now limited to 5 minutes per video on free plans. [#17689]
* [*] Block editor: Give multi-line block names central alignment in inserter [https://github.com/wordpress-mobile/gutenberg-mobile/pull/4343]
* [**] Block editor: Fix missing translations by refactoring the editor initialization code [https://github.com/wordpress-mobile/gutenberg-mobile/pull/4332]
* [**] Block editor: Add Jetpack and Layout Grid translations [https://github.com/wordpress-mobile/gutenberg-mobile/pull/4359]
* [**] Block editor: Fix text formatting mode lost after backspace is used [https://github.com/wordpress-mobile/gutenberg-mobile/pull/4423]
* [*] Block editor: Add missing translations of unsupported block editor modal [https://github.com/wordpress-mobile/gutenberg-mobile/pull/4410]
* [**] Time zone suggester: we have a new time zone selection screen that suggests the time zone based on the device, and improves search. [#17699]
* [*] Added the "Share WordPress with a friend" row back to the Me screen. [#17748]
* [***] Updated default app icon. [#17793]

18.9
-----
* [***] Reader Comments: Updated comment threads with a new design and some new capabilities. [#17659]
* [**] Block editor: Fix issue where editor doesn't auto-scroll so you can see what is being typed. [https://github.com/wordpress-mobile/gutenberg-mobile/pull/4299]
* [*] Block editor: Preformatted block: Fix an issue where the background color is not showing up for standard themes. [https://github.com/wordpress-mobile/gutenberg-mobile/pull/4292]
* [**] Block editor: Update Gallery Block to default to the new format and auto-convert old galleries to the new format. [https://github.com/wordpress-mobile/gutenberg-mobile/pull/4315]
* [***] Block editor: Highlight text: Enables color customization for specific text within a Paragraph block. [https://github.com/wordpress-mobile/gutenberg-mobile/pull/4175]
* [**] Reader post details: a Comments snippet is now displayed after the post content. [#17650]

18.8
-----
* [*] Added a new About screen, with links to rate the app, share it with others, visit our Twitter profile, view our other apps, and more. [https://github.com/orgs/wordpress-mobile/projects/107]
* [*] Editor: Show a compact notice when switching between HTML or Visual mode. [https://github.com/wordpress-mobile/WordPress-iOS/pull/17521]
* [*] Onboarding Improvements: Need a little help after login? We're here for you. We've made a few changes to the login flow that will make it easier for you to start managing your site or create a new one. [#17564]
* [***] Fixed crash where uploading image when offline crashes iOS app. [#17488]
* [***] Fixed crash that was sometimes triggered when deleting media. [#17559]
* [***] Fixes a crasher that was sometimes triggered when seeing the details for like notifications. [#17529]
* [**] Block editor: Add clipboard link suggestion to image block and button block. [https://github.com/WordPress/gutenberg/pull/35972]
* [*] Block editor: Embed block: Include link in block settings. [https://github.com/wordpress-mobile/gutenberg-mobile/pull/4189]
* [**] Block editor: Fix tab titles translation of inserter menu. [https://github.com/wordpress-mobile/gutenberg-mobile/pull/4248]
* [**] Block editor: Gallery block: When a gallery block is added, the media options are auto opened for v2 of the Gallery block. [https://github.com/wordpress-mobile/gutenberg-mobile/pull/4277]
* [*] Block editor: Media & Text block: Fix an issue where the text font size would be bigger than expected in some cases. [https://github.com/wordpress-mobile/gutenberg-mobile/pull/4252]

18.7
-----
* [*] Comment Reply: updated UI. [#17443, #17445]
* [***] Two-step Authentication notifications now require an unlocked device to approve or deny them.
* [***] Site Comments: Updated comment details with a fresh new look and capability to display rich contents. [#17466]
* [**] Block editor: Image block: Add ability to quickly link images to Media Files and Attachment Pages [https://github.com/wordpress-mobile/gutenberg-mobile/pull/3971]
* [**] Block editor: Fixed a crash that could occur when copying lists from Microsoft Word. [https://github.com/wordpress-mobile/gutenberg-mobile/pull/4174]
* [***] Fixed an issue where trying to upload an image while offline crashes the app. [#17488]

18.6
-----
* [**] Comments: Users can now follow conversation via notifications, in addition to emails. [#17363]
* [**] Block editor: Block inserter indicates newly available block types [https://github.com/wordpress-mobile/gutenberg-mobile/pull/4047]
* [*] Reader post comments: fixed an issue that prevented all comments from displaying. [#17373]
* [**] Stats: added Reader Discover nudge for sites with low traffic in order to increase it. [#17349, #17352, #17354, #17377]
* [**] Block editor: Search block - Text and background color support [https://github.com/wordpress-mobile/gutenberg-mobile/pull/4127]
* [*] Block editor: Fix Embed Block loading glitch with resolver resolution approach [https://github.com/wordpress-mobile/gutenberg-mobile/pull/4146]
* [*] Block editor: Fixed an issue where the Help screens may not respect an iOS device's notch. [https://github.com/wordpress-mobile/gutenberg-mobile/pull/4110]
* [**] Block editor: Block inserter indicates newly available block types [https://github.com/wordpress-mobile/gutenberg-mobile/pull/4047]
* [*] Block editor: Add support for the Mark HTML tag [https://github.com/wordpress-mobile/gutenberg-mobile/pull/4162]
* [*] Stats Insights: HTML tags no longer display in post titles. [#17380]

18.5
-----
* [**] Block editor: Embed block: Include Jetpack embed variants. [https://github.com/wordpress-mobile/gutenberg-mobile/pull/4008]
* [*] Fixed a minor visual glitch on the pre-publishing nudge bottom sheet. [https://github.com/wordpress-mobile/WordPress-iOS/pull/17300]
* [*] Improved support for larger text sizes when choosing a homepage layout or page layout. [#17325]
* [*] Site Comments: fixed an issue that caused the lists to not refresh. [#17303]
* [*] Block editor: Embed block: Fix inline preview cut-off when editing URL [https://github.com/wordpress-mobile/gutenberg-mobile/pull/4072]
* [*] Block editor: Embed block: Fix URL not editable after dismissing the edit URL bottom sheet with empty value [https://github.com/wordpress-mobile/gutenberg-mobile/pull/4094]
* [**] Block editor: Embed block: Detect when an embeddable URL is pasted into an empty paragraph. [https://github.com/wordpress-mobile/gutenberg-mobile/pull/4048]
* [**] Block editor: Pullquote block - Added support for text and background color customization [https://github.com/WordPress/gutenberg/pull/34451]
* [**] Block editor: Preformatted block - Added support for text and background color customization [https://github.com/wordpress-mobile/gutenberg-mobile/pull/4071]
* [**] Stats: added Publicize and Blogging Reminders nudges for sites with low traffic in order to increase it. [#17142, #17261, #17294, #17312, #17323]
* [**] Fixed an issue that made it impossible to log in when emails had an apostrophe. [#17334]

18.4
-----
* [*] Improves our user images download logic to avoid synchronization issues. [#17197]
* [*] Fixed an issue where images point to local URLs in the editor when saving a post with ongoing uploads. [#17157]
* [**] Embed block: Add the top 5 specific embed blocks to the Block inserter list. [https://github.com/wordpress-mobile/gutenberg-mobile/pull/3995]
* [*] Embed block: Fix URL update when edited after setting a bad URL of a provider. [https://github.com/wordpress-mobile/gutenberg-mobile/pull/4002]
* [**] Users can now contact support from inside the block editor screen. [https://github.com/wordpress-mobile/gutenberg-mobile/pull/3975]
* [**] Block editor: Help menu with guides about how to work with blocks [#17265]

18.3
-----
* [*] Fixed a bug on Reader that prevented Saved posts to be removed
* [*] Share Extension: Allow creation of Pages in addition to Posts. [#16084]
* [*] Updated the wording for the "Posts" and "Pages" entries in My Site screen [https://github.com/wordpress-mobile/WordPress-iOS/pull/17156]
* [**] Fixed a bug that prevented sharing images and videos out of your site's media library. [#17164]
* [*] Fixed an issue that caused `Follow conversation by email` to not appear on some post's comments. [#17159]
* [**] Block editor: Embed block: Enable WordPress embed preview [https://github.com/wordpress-mobile/gutenberg-mobile/pull/3853]
* [**] Block editor: Embed block: Add error bottom sheet with retry and convert to link actions. [https://github.com/wordpress-mobile/gutenberg-mobile/pull/3921]
* [**] Block editor: Embed block: Implemented the No Preview UI when an embed is successful, but we're unable to show an inline preview [https://github.com/wordpress-mobile/gutenberg-mobile/pull/3927]
* [*] Block editor: Embed block: Add device's locale to preview content [https://github.com/wordpress-mobile/gutenberg-mobile/pull/3788]
* [*] Block editor: Column block: Translate column width's control labels [https://github.com/wordpress-mobile/gutenberg-mobile/pull/3952]
* [**] Block editor: Embed block: Enable embed preview for Instagram and Vimeo providers. [https://github.com/wordpress-mobile/gutenberg-mobile/pull/3918]

18.2
-----
* [internal] Fixed an issue where source and platform tags were not added to a Zendesk ticket if the account has no blogs. [#17084]
* [*] Set the post formats to have 'Standard' first and then alphabetized the remaining items. [#17074]
* [*] Fixed wording of theme customization screen's menu bar by using "Activate" on inactive themes. [#17060]
* [*] Added pull-to-refresh to My Site. [#17089]
* [***] Weekly Roundup: users will receive a weekly notification that presents a summary of the activity on their most used sites [#17066, #17116]
* [**] Site Comments: when editing a Comment, the author's name, email address, and web address can now be changed. [#17111]
* [**] Block editor: Enable embed preview for a list of providers (for now only YouTube and Twitter) [https://github.com/WordPress/gutenberg/pull/34446]
* [***] Block editor: Add Inserter Block Search [https://github.com/WordPress/gutenberg/pull/33237]

18.1
-----
* [*] Reader: Fixes an issue where the top of an article could be cropped after rotating a device. [#17041]
* [*] Posts Settings: Removed deprecated Location feature. [#17052]
* [**] Added a time selection feature to Blogging Reminders: users can now choose at what time they will receive the reminders [#17024, #17033]
* [**] Block editor: Embed block: Add "Resize for smaller devices" setting. [https://github.com/wordpress-mobile/gutenberg-mobile/pull/3753]
* [**] Account Settings: added the ability to close user account.
* [*] Users can now share WordPress app with friends. Accessible from Me and About screen. [#16995]

18.0
-----
* [*] Fixed a bug that would make it impossible to scroll the plugins the first time the plugin section was opened.
* [*] Resolved an issue where authentication tokens weren't be regenerated when disabled on the server. [#16920]
* [*] Updated the header text sizes to better support large texts on Choose a Domain and Choose a Design flows. [#16923]
* [internal] Made a change to how Comment content is displayed. Should be no visible changes, but could cause regressions. [#16933]
* [internal] Converted Comment model properties to Swift. Should be no functional changes, but could cause regressions. [#16969, #16980]
* [internal] Updated GoogleSignIn to 6.0.1 through WordPressAuthenticator. Should be no visible changes, but could cause regression in Google sign in flow. [#16974]
* [internal] Converted Comment model properties to Swift. Should be no functional changes, but could cause regressions. [#16969]
* [*] Posts: Ampersands are correctly decoded in publishing notices instead of showing as HTML entites. [#16972]
* [***] Adjusted the image size of Theme Images for more optimal download speeds. [#16914]
* [*] Comments and Notifications list are now displayed with a unified design. [#16985]
* [*] Block editor: Add a "featured" banner and ability to set or remove an image as featured. [https://github.com/wordpress-mobile/gutenberg-mobile/pull/3449]

17.9
-----
* [internal] Redirect Terms and service to open the page in an external web view [#16907]
* [internal] Converted Comment model methods to Swift. Should be no functional changes, but could cause regressions. [#16898, #16905, #16908, #16913]
* [*] Enables Support for Global Style Colors with Full Site Editing Themes [#16823]
* [***] Block editor: New Block: Embed block. [https://github.com/wordpress-mobile/gutenberg-mobile/pull/3727]

17.8
-----
* [*] Authors and Contributors can now view a site's Comments via My Site > Comments. [#16783]
* [*] [Jetpack-only] Fix bugs when tapping to notifications
* [*] Fixed some refresh issues with the site follow buttons in the reader. [#16819]
* [*] Block editor: Update loading and failed screens for web version of the editor [https://github.com/wordpress-mobile/gutenberg-mobile/pull/3573]
* [*] Block editor: Handle floating keyboard case - Fix issue with the block selector on iPad. [https://github.com/wordpress-mobile/gutenberg-mobile/pull/3687]
* [**] Block editor: Added color/background customization for text blocks. [https://github.com/WordPress/gutenberg/pull/33250]

17.7
-----
* [***] Added blogging reminders. Choose which days you'd like to be reminded, and we'll send you a notification prompting you to post on your site
* [** Does not apply to Jetpack app] Self hosted sites that do not use Jetpack can now manage (install, uninstall, activate, and deactivate) their plugins [#16675]
* [*] Upgraded the Zendesk SDK to version 5.3.0
* [*] You can now subscribe to conversations by email from Reader lists and articles. [#16599]
* [*] Block editor: Tablet view fixes for inserter button. [https://github.com/wordpress-mobile/gutenberg-mobile/pull/3602]
* [*] Block editor: Tweaks to the badge component's styling, including change of background color and reduced padding. [https://github.com/wordpress-mobile/gutenberg-mobile/pull/3642]
* [***] Block editor: New block Layout grid. [https://github.com/wordpress-mobile/gutenberg-mobile/pull/3513]
* [*] Fixed an issue where the SignUp flow could not be dismissed sometimes. [#16824]

17.6
-----
* [**] Reader Post details: now shows a summary of Likes for the post. Tapping it displays the full list of Likes. [#16628]
* [*] Fix notice overlapping the ActionSheet that displays the Site Icon controls. [#16579]
* [*] Fix login error for WordPress.org sites to show inline. [#16614]
* [*] Disables the ability to open the editor for Post Pages [#16369]
* [*] Fixed an issue that could cause a crash when moderating Comments. [#16645]
* [*] Fix notice overlapping the ActionSheet that displays the QuickStart Removal. [#16609]
* [*] Site Pages: when setting a parent, placeholder text is now displayed for pages with blank titles. [#16661]
* [***] Block Editor: Audio block now available on WP.com sites on the free plan. [https://github.com/wordpress-mobile/gutenberg-mobile/pull/3523]
* [**] You can now create a Site Icon for your site using an emoji. [#16670]
* [*] Fix notice overlapping the ActionSheet that displays the More Actions in the Editor. [#16658]
* [*] The quick action buttons will be hidden when iOS is using a accessibility font sizes. [#16701]
* [*] Block Editor: Improve unsupported block message for reusable block. [https://github.com/wordpress-mobile/gutenberg-mobile/pull/3621]
* [**] Block Editor: Fix incorrect block insertion point after blurring the post title field. [https://github.com/wordpress-mobile/gutenberg-mobile/pull/3640]
* [*] Fixed a crash when sharing photos to WordPress [#16737]

17.5
-----
* [*] Fixed a crash when rendering the Noticons font in rich notification. [#16525]
* [**] Block Editor: Audio block: Add Insert from URL functionality. [https://github.com/wordpress-mobile/gutenberg-mobile/pull/3031]
* [***] Block Editor: Slash command to insert new blocks. [https://github.com/wordpress-mobile/gutenberg-mobile/pull/3250]
* [**] Like Notifications: now displays all users who liked a post or comment. [#15662]
* [*] Fixed a bug that was causing some fonts to become enormous when large text was enabled.
* [*] Fixed scrolling and item selection in the Plugins directory. [#16087]
* [*] Improved large text support in the blog details header in My Sites. [#16521]
* [***] Block Editor: New Block: Reusable block. [https://github.com/wordpress-mobile/gutenberg-mobile/pull/3490]
* [***] Block Editor: Add reusable blocks to the block inserter menu. [https://github.com/wordpress-mobile/gutenberg-mobile/pull/3054]
* [*] Fixed a bug where the web version of the editor did not load when using an account created before December 2018. [#16586]

17.4
-----
* [**] A new author can be chosen for Posts and Pages on multi-author sites. [#16281]
* [*] Fixed the Follow Sites Quick Start Tour so that Reader Search is highlighted. [#16391]
* [*] Enabled approving login authentication requests via push notification while the app is in the foreground. [#16075]
* [**] Added pull-to-refresh to the My Site screen when a user has no sites. [#16241]
* [***] Fixed a bug that was causing uploaded videos to not be viewable in other platforms. [#16548]

17.3
-----
* [**] Fix issue where deleting a post and selecting undo would sometimes convert the content to the classic editor. [#16342]
* [**] Fix issue where restoring a post left the restored post in the published list even though it has been converted to a draft. [#16358]
* [**] Fix issue where trashing a post converted it to Classic content. [#16367]
* [**] Fix issue where users could not leave the username selection screen due to styling issues. [#16380]
* [*] Comments can be filtered to show the most recent unreplied comments from other users. [#16215]
* [*] Fixed the background color of search fields. [#16365]
* [*] Fixed the navigation bar color in dark mode. [#16348]
* [*] Fix translation issues for templates fetched on the site creation design selection screen. [#16404]
* [*] Fix translation issues for templates fetched on the page creation design selection screen. [#16404]
* [*] Fix translation issue for the Choose button on the template preview in the site creation flow. [#16404]
* [***]  Block Editor: New Block: Search Block [#https://github.com/wordpress-mobile/gutenberg-mobile/pull/3210]
* [**]  Block Editor: The media upload options of the Image, Video and Gallery block automatically opens when the respective block is inserted. [https://github.com/wordpress-mobile/gutenberg-mobile/pull/2700]
* [**]  Block Editor: The media upload options of the File and Audio block automatically opens when the respective block is inserted. [https://github.com/wordpress-mobile/gutenberg-mobile/pull/3399]
* [*]  Block Editor: Remove visual feedback from non-interactive bottom-sheet cell sections [https://github.com/wordpress-mobile/gutenberg-mobile/pull/3404]
* [*]  Block Editor: Fixed an issue that was causing the featured image badge to be shown on images in an incorrect manner. [https://github.com/wordpress-mobile/gutenberg-mobile/pull/3494]


17.2
-----

* [**] Added transform block capability [https://github.com/wordpress-mobile/gutenberg-mobile/pull/3321]
* [*] Fixed an issue where some author display names weren't visible for self-hosted sites. [#16297]
* [***] Updated custom app icons. [#16261]
* [**] Removed Site Switcher in the Editor
* [*] a11y: Bug fix: Allow stepper cell to be selected by screenreader [https://github.com/wordpress-mobile/gutenberg-mobile/pull/3362]
* [*] Image block: Improve text entry for long alt text. [https://github.com/WordPress/gutenberg/pull/29670]
* [***] New Block: Jetpack contact info. [https://github.com/wordpress-mobile/gutenberg-mobile/pull/3340]

17.1
-----

* [*] Reordered categories in page layout picker [#16156]
* [*] Added preview device mode selector in the page layout previews [#16141]
* [***] Block Editor: Improved the accessibility of range and step-type block settings. [https://github.com/wordpress-mobile/gutenberg-mobile/pull/3255]
* [**] Block Editor: Added Contact Info block to sites on WPcom or with Jetpack version >= 8.5.
* [**] We updated the app's color scheme with a brighter new blue used throughout. [#16213, #16207]
* [**] We updated the login prologue with brand new content and graphics. [#16159, #16177, #16185, #16187, #16200, #16217, #16219, #16221, #16222]
* [**] We updated the app's color scheme with a brighter new blue used throughout. [#16213, #16207]
* [**] Updated the app icon to match the new color scheme within the app. [#16220]
* [*] Fixed an issue where some webview navigation bar controls weren't visible. [#16257]

17.0
-----
* [internal] Updated Zendesk to latest version. Should be no functional changes. [#16051]
* [*] Reader: fixed an issue that caused unfollowing external sites to fail. [#16060]
* [*] Stats: fixed an issue where an error was displayed for Latest Post Summary if the site had no posts. [#16074]
* [*] Fixed an issue where password text on Post Settings was showing as black in dark mode. [#15768]
* [*] Added a thumbnail device mode selector in the page layout, and use a default setting based on the current device. [#16019]
* [**] Comments can now be filtered by status (All, Pending, Approved, Trashed, or Spam). [#15955, #16110]
* [*] Notifications: Enabled the new view milestone notifications [#16144]
* [***] We updated the app's design, with fresh new headers throughout and a new site switcher in My Site. [#15750]

16.9
-----
* [*] Adds helper UI to Choose a Domain screen to provide a hint of what a domain is. [#15962]
* [**] Site Creation: Adds filterable categories to the site design picker when creating a WordPress.com site, and includes single-page site designs [#15933]
* [**] The classic editor will no longer be available for new posts soon, but this won’t affect editing any existing posts or pages. Users should consider switching over to the Block Editor now. [#16008]
* [**] Reader: Added related posts to the bottom of reader posts
* [*] Reader: We redesigned the recommended topics section of Discover
* [*] Reader: Added a way to discover new topics from the Manage Topics view
* [*] P2 users can create and share group invite links via the Invite Person screen under the People Management feature. [#16005]
* [*] Fixed an issue that prevented searching for plugins and the Popular Plugins section from appearing: [#16070]
* [**] Stories: Fixed a video playback issue when recording on iPhone 7, 8, and SE devices. [#16109]
* [*] Stories: Fixed a video playback issue when selecting an exported Story video from a site's library. [#16109]

16.8.1
-----

* [**] Stories: Fixed an issue which could remove content from a post when a new Story block was edited. [#16059]

16.8
-----
* [**] Prevent deleting published homepages which would have the effect of breaking a site. [#15797]
* [**] Prevent converting published homepage to a draft in the page list and settings which would have the effect of breaking a site. [#15797]
* [*] Fix app crash when device is offline and user visits Notification or Reader screens [#15916]
* [*] Under-the-hood improvements to the Reader Stream, People Management, and Sharing Buttons [#15849, #15861, #15862]
* [*] Block Editor: Fixed block mover title wording for better clarity from 'Move block position' to 'Change block position'. [https://github.com/wordpress-mobile/gutenberg-mobile/pull/3049]
* [**] Block Editor: Add support for setting Cover block focal point. [https://github.com/wordpress-mobile/gutenberg-mobile/pull/3028]
* [**] Prevent converting published homepage to a draft in the page list and editor's status settings which would have the effect of breaking a site. [#15797]
* [*] Prevent selection of unpublished homepages the homepage settings which would have the effect of breaking a site. [#15885]
* [*] Quick Start: Completing a step outside of a tour now automatically marks it as complete. [#15712]
* [internal] Site Comments: updated UI. Should be no functional changes. [#15944]
* [***] iOS 14 Widgets: new This Week Widgets to display This Week Stats in your home screen. [#15844]
* [***] Stories: There is now a new Story post type available to quickly and conveniently post images and videos to your blog.

16.7
-----
* [**] Site Creation: Adds the option to choose between mobile, tablet or desktop thumbnails and previews in the home page design picker when creating a WordPress.com site [https://github.com/wordpress-mobile/WordPress-iOS/pull/15688]
* [*] Block Editor: Fix issue with uploading media after exiting the editor multiple times [https://github.com/wordpress-mobile/WordPress-iOS/pull/15656].
* [**] Site Creation: Enables dot blog subdomains for each site design. [#15736]
* [**] Reader post card and post details: added ability to mark a followed post as seen/unseen. [#15638, #15645, #15676]
* [**] Reader site filter: show unseen post count. [#15581]
* [***] Block Editor: New Block: Audio [https://github.com/wordpress-mobile/gutenberg-mobile/pull/2854, https://github.com/wordpress-mobile/gutenberg-mobile/pull/3070]
* [**] Block Editor: Add support for setting heading anchors [https://github.com/wordpress-mobile/gutenberg-mobile/pull/2947]
* [**] Block Editor: Disable Unsupported Block Editor for Reusable blocks [https://github.com/wordpress-mobile/gutenberg-mobile/pull/3067]
* [**] Block Editor: Add proper handling for single use blocks such as the more block [https://github.com/wordpress-mobile/gutenberg-mobile/pull/3042]
* [*] Reader post options: fixed an issue where the options in post details did not match those on post cards. [#15778]
* [***] iOS 14 Widgets: new All Time Widgets to display All Time Stats in your home screen. [#15771, #15794]
* [***] Jetpack: Backup and Restore is now available, depending on your sites plan you can now restore your site to a point in time, or download a backup file. [https://github.com/wordpress-mobile/WordPress-iOS/issues/15191]
* [***] Jetpack: For sites that have Jetpack Scan enabled you will now see a new section that allows you to scan your site for threats, as well as fix or ignore them. [https://github.com/wordpress-mobile/WordPress-iOS/issues/15190]
* [**] Block Editor: Make inserter long-press options "add to beginning" and "add to end" always available. [https://github.com/wordpress-mobile/gutenberg-mobile/pull/3074]
* [*] Block Editor: Fix crash when Column block width attribute was empty. [https://github.com/WordPress/gutenberg/pull/29015]

16.6
-----
* [**] Activity Log: adds support for Date Range and Activity Type filters. [https://github.com/wordpress-mobile/WordPress-iOS/issues/15192]
* [*] Quick Start: Removed the Browse theme step and added guidance for reviewing pages and editing your Homepage. [#15680]
* [**] iOS 14 Widgets: new Today Widgets to display your Today Stats in your home screen.
* [*] Fixes an issue where the submit button was invisible during the domain registration flow.

16.5
-----

* [*] In the Pages screen, the options to delete posts are styled to reflect that they are destructive actions, and show confirmation alerts. [#15622]
* [*] In the Comments view, overly-large twemoji are sized the same as Apple's emoji. [#15503]
* [*] Reader 'P2s': added ability to filter by site. [#15484]
* [**] Choose a Domain will now return more options in the search results, sort the results to have exact matches first, and let you know if no exact matches were found. [#15482]
* [**] Page List: Adds duplicate page functionality [#15515]
* [*] Invite People: add link to user roles definition web page. [#15530]
* [***] Block Editor: Cross-post suggestions are now available by typing the + character (or long-pressing the toolbar button labelled with an @-symbol) in a post on a P2 site [#15139]
* [***] Block Editor: Full-width and wide alignment support for Columns (https://github.com/wordpress-mobile/gutenberg-mobile/pull/2919)
* [**] Block Editor: Image block - Add link picker to the block settings and enhance link settings with auto-hide options (https://github.com/wordpress-mobile/gutenberg-mobile/pull/2841)
* [*] Block Editor: Fix button link setting, rel link will not be overwritten if modified by the user (https://github.com/wordpress-mobile/gutenberg-mobile/pull/2894)
* [**] Block Editor: Added move to top/bottom when long pressing on respective block movers (https://github.com/wordpress-mobile/gutenberg-mobile/pull/2872)
* [**] Reader: Following now only shows non-P2 sites. [#15585]
* [**] Reader site filter: selected filters now persist while in app.[#15594]
* [**] Block Editor: Fix crash in text-based blocks with custom font size [https://github.com/WordPress/gutenberg/pull/28121]

16.4
-----

* [internal] Removed unused Reader files. Should be no functional changes. [#15414]
* [*] Adjusted the search box background color in dark mode on Choose a domain screen to be full width. [https://github.com/wordpress-mobile/WordPress-iOS/pull/15419]
* [**] Added shadow to thumbnail cells on Site Creation and Page Creation design pickers to add better contrast [https://github.com/wordpress-mobile/WordPress-iOS/pull/15418]
* [*] For DotCom and Jetpack sites, you can now subscribe to comments by tapping the "Follow conversation" button in the Comments view. [#15424]
* [**] Reader: Added 'P2s' stream. [#15442]
* [*] Add a new P2 default site icon to replace the generic default site icon. [#15430]
* [*] Block Editor: Fix Gallery block uploads when the editor is closed. [#15457]
* [*] Reader: Removes gray tint from site icons that contain transparency (located in Reader > Settings > Followed sites). [#15474]
* [*] Prologue: updates site address button to say "Enter your existing site address" to reduce confusion with site creation actions. [#15481]
* [**] Posts List: Adds duplicate post functionality [#15460]
* [***] Block Editor: New Block: File [https://github.com/wordpress-mobile/gutenberg-mobile/pull/2835]
* [*] Reader: Removes gray tint from site icons that contain transparency (located in Reader > Settings > Followed sites).
* [*] Block Editor: Remove popup informing user that they will be using the block editor by default [#15492]
* [**] Fixed an issue where the Prepublishing Nudges Publish button could be cut off smaller devices [#15525]

16.3
-----
* [***] Login: Updated to new iOS 14 pasteboard APIs for 2FA auto-fill. Pasteboard prompts should be less intrusive now! [#15454]
* [***] Site Creation: Adds an option to pick a home page design when creating a WordPress.com site. [multiple PRs](https://github.com/search?q=repo%3Awordpress-mobile%2FWordPress-iOS+++repo%3Awordpress-mobile%2FWordPress-iOS-Shared+repo%3Awordpress-mobile%2FWordPressUI-iOS+repo%3Awordpress-mobile%2FWordPressKit-iOS+repo%3Awordpress-mobile%2FAztecEditor-iOS+is%3Apr+closed%3A%3C2020-11-17+%22Home+Page+Picker%22&type=Issues)

* [**] Fixed a bug where @-mentions didn't work on WordPress.com sites with plugins enabled [#14844]
* [***] Site Creation: Adds an option to pick a home page design when creating a WordPress.com site. [multiple PRs](https://github.com/search?q=repo%3Awordpress-mobile%2FWordPress-iOS+++repo%3Awordpress-mobile%2FWordPress-iOS-Shared+repo%3Awordpress-mobile%2FWordPressUI-iOS+repo%3Awordpress-mobile%2FWordPressKit-iOS+repo%3Awordpress-mobile%2FAztecEditor-iOS+is%3Apr+closed%3A%3C2020-11-30+%22Home+Page+Picker%22&type=Issues)
* [*] Fixed an issue where `tel:` and `mailto:` links weren't launching actions in the webview found in Reader > post > more > Visit. [#15310]
* [*] Reader bug fix: tapping a telephone, sms or email link in a detail post in Reader will now respond with the correct action. [#15307]
* [**] Block Editor: Button block - Add link picker to the block settings [https://github.com/WordPress/gutenberg/pull/26206]
* [***] Block Editor: Adding support for selecting different unit of value in Cover and Columns blocks [https://github.com/WordPress/gutenberg/pull/26161]
* [*] Block Editor: Fix theme colors syncing with the editor [https://github.com/WordPress/gutenberg/pull/26821]
* [*] My Site > Settings > Start Over. Correcting a translation error in the detailed instructions on the Start Over view. [#15358]

16.2
-----
* [**] Support contact email: fixed issue that prevented non-alpha characters from being entered. [#15210]
* [*] Support contact information prompt: fixed issue that could cause the app to crash when entering email address. [#15210]
* [*] Fixed an issue where comments viewed in the Reader would always be italicized.
* [**] Jetpack Section - Added quick and easy access for all the Jetpack features (Stats, Activity Log, Jetpack and Settings) [#15287].
* [*] Fixed a display issue with the time picker when scheduling posts on iOS 14. [#15392]

16.1
-----
* [***] Block Editor: Adds new option to select from a variety of predefined page templates when creating a new page for a Gutenberg site.
* [*] Fixed an issue that was causing the refresh control to show up on top of the list of sites. [https://github.com/wordpress-mobile/WordPress-iOS/pull/15136]
* [***] The "Floating Action Button" now appears on the list of posts and pages for quick and convenient creation. [https://github.com/wordpress-mobile/WordPress-iOS/pull/15149l]

16.0
-----
* [***] Block Editor: Full-width and wide alignment support for Video, Latest-posts, Gallery, Media & text, and Pullquote block. [https://github.com/wordpress-mobile/gutenberg-mobile/pull/2605]
* [***] Block Editor: Fix unsupported block bottom sheet is triggered when device is rotated. [https://github.com/wordpress-mobile/gutenberg-mobile/pull/2710]
* [***] Block Editor: Unsupported Block Editor: Fixed issue when cannot view or interact with the classic block on Jetpack site. [https://github.com/wordpress-mobile/gutenberg-mobile/pull/2709]
* [**] Reader: Select interests is now displayed under the Discover tab. [#15097]
* [**] Reader: The reader now displays site recommendations in the Discover feed [#15116]
* [***] Reader: The new redesigned Reader detail shows your post as beautiful as ever. And if you add a featured image it would be twice as beautiful! [#15107]

15.9
-----
* [*] Fixed issue that caused duplicate views to be displayed when requesting a login link. [#14975]
* [internal] Modified feature flags that show unified Site Address, Google, Apple, WordPress views and iCloud keychain login. Could cause regressions. [#14954, #14969, #14970, #14971, #14972]
* [*] Fixed an issue that caused page editor to become an invisible overlay. [#15012]
* [**] Block Editor: Increase tap-target of primary action on unsupported blocks. [https://github.com/wordpress-mobile/gutenberg-mobile/pull/2608]
* [***] Block Editor: On Jetpack connected sites, Unsupported Block Editor can be enabled via enabling Jetpack SSO setting directly from within the missing block alert. [https://github.com/wordpress-mobile/gutenberg-mobile/pull/2610]
* [***] Block Editor: Add support for selecting user's post when configuring the link [https://github.com/wordpress-mobile/gutenberg-mobile/pull/2484]
* [*] Reader: Fixed an issue that resulted in no action when tapping a link with an anchor. [#15027]
* [***] Block Editor: Unsupported Block Editor: Fixed issue when cannot view or interact with the classic block on Jetpack sites [https://github.com/wordpress-mobile/gutenberg-mobile/issues/2695]

15.8
-----
* [*] Image Preview: Fixes an issue where an image would be incorrectly positioned after changing device orientation.
* [***] Block Editor: Full-width and wide alignment support for Group, Cover and Image block [https://github.com/wordpress-mobile/gutenberg-mobile/pull/2559]
* [**] Block Editor: Add support for rounded style in Image block [https://github.com/wordpress-mobile/gutenberg-mobile/pull/2591]
* [*] Fixed an issue where the username didn't display on the Signup Epilogue after signing up with Apple and hiding the email address. [#14882]
* [*] Login: display correct error message when the max number of failed login attempts is reached. [#14914]
* [**] Block Editor: Fixed a case where adding a block made the toolbar jump [https://github.com/WordPress/gutenberg/pull/24573]

15.7
-----
* [**] Updated UI when connecting a self-hosted site from Login Epilogue, My Sites, and Post Signup Interstitial. (#14742)
* [**] You can now follow conversations for P2 sites
* [**] Block Editor: Block settings now immediately reflect changes from menu sliders.
* [**] Simplified authentication and updated UI.(#14845, #14831, #14825, #14817).
       Now when an email address is entered, the app automatically determines the next step and directs the user accordingly. (i.e. signup or login with the appropriate login view).
* [**] Added iCloud Keychain login functionality. (#14770)
* [***] Reader: We’re introducing a new Reader experience that allows users to tailor their Discover feed to their chosen interests.
* [*] Media editing: Reduced memory usage when marking up an image, which could cause a crash.
* [**] Block Editor: Fixed Dark Mode transition for editor menus.

15.6
-----
* [***] Block Editor: Fixed empty text fields on RTL layout. Now they are selectable and placeholders are visible.
* [**] Block Editor: Add settings to allow changing column widths
* [**] Block Editor: Media editing support in Gallery block.
* [**] Updated UI when logging in with a Site Address.
* [**] Updated UI when logging in/signing up with Apple.
* [**] Updated UI when logging in/signing up with Google.
* [**] Simplified Google authentication. If signup is attempted with an existing WordPress account, automatically redirects to login. If login is attempted without a matching WordPress account, automatically redirects to signup.
* [**] Fixes issue where the stats were not updating when switching between sites in My Sites.
* [*] Block Editor: Improved logic for creating undo levels.
* [*] Social account login: Fixed an issue that could have inadvertently linked two social accounts.

15.5
-----
* [*] Reader: revamped UI for your site header.
* [***] Block Editor: New feature for WordPress.com and Jetpack sites: auto-complete username mentions. An auto-complete popup will show up when the user types the @ character in the block editor.
* [*] Block Editor: Media editing support in Cover block.
* [*] Block Editor: Fixed a bug on the Heading block, where a heading with a link and string formatting showed a white shadow in dark mode.

15.4
-----
 * [**] Fixes issue where the new page editor wouldn't always show when selected from the "My Site" page on iOS versions 12.4 and below.
 * [***] Block Editor: Media editing support in Media & Text block.
 * [***] Block Editor: New block: Social Icons
 * [*] Block Editor: Cover block placeholder is updated to allow users to start the block with a background color
 * [**] Improved support for the Classic block to give folks a smooth transition from the classic editor to the block editor

15.3
-----
* [***] Block Editor: Adds Copy, Cut, Paste, and Duplicate functionality to blocks
* [***] Block Editor: Users can now individually edit unsupported blocks found in posts or pages. Not available on selfhosted sites or sites defaulting to classic editor.
* [*] Block Editor: Improved editor loading experience with Ghost Effect.

15.2
----
* [*] Block editor: Display content metrics information (blocks, words, characters count).
* [*] Fixed a crash that results in navigating to the block editor quickly after logging out and immediately back in.
* [***] Reader content improved: a lot of fixes in how the content appears when you're reading a post.
* [**] A site's title can now be changed by tapping on the title in the site detail screen.
* [**] Added a new Quick Start task to set a title for a new site.
* [**] Block editor: Add support for customizing gradient type and angle in Buttons and Cover blocks.

-----

15.1
-----
* [**] Block Editor: Add support to upload videos to Cover Blocks after the editor has closed.
* [*] Block Editor: Display the animation of animated GIFs while editing image blocks.
* [**] Block editor: Adds support for theme colors and gradients.
* [*] App Settings: Added an app-level toggle for light or dark appearance.
* [*] Fix a bug where the Latest Post date on Insights Stats was being calculated incorrectly.
* Block editor: [*] Support for breaking out of captions/citation authors by pressing enter on the following blocks: image, video, gallery, quote, and pullquote.
* Block editor: [**] Adds editor support for theme defined colors and theme defined gradients on cover and button blocks.
* [*] Fixed a bug where "Follow another site" was using the wrong steps in the "Grow Your Audience" Quick Start tour.
* [*] Fix a bug where Quick Start completed tasks were not communicated to VoiceOver users.
* [**] Quick Start: added VoiceOver support to the Next Steps section.
* [*] Fixed a bug where the "Publish a post" Quick Start tour didn't reflect the app's new information architecture
* [***] Free GIFs can now be added to the media library, posts, and pages.
* [**] You can now set pages as your site's homepage or posts page directly from the Pages list.
* [**] Fixed a bug that prevented some logins via 'Continue with Apple'.
* [**] Reader: Fixed a bug where tapping on the more menu may not present the menu
* [*] Block editor: Fix 'Take a Photo' option failing after adding an image to gallery block

15.0
-----
* [**] Block editor: Fix media upload progress when there's no connection.
* [*] Fix a bug where taking a photo for your user gravatar got you blocked in the crop screen.
* Reader: Updated card design
* [internal] Logging in via 'Continue with Google' has changes that can cause regressions. See https://git.io/Jf2LF for full testing details.
* [***] Block Editor: New block: Verse
* [***] Block Editor: Trash icon that is used to remove blocks is moved to the new menu reachable via ellipsis button in the block toolbar
* [**] Block Editor: Add support for changing overlay color settings in Cover block
* [**] Block Editor: Add enter/exit animation in FloatingToolbar
* [**] Block Editor: Block toolbar can now collapse when the block width is smaller than the toolbar content
* [**] Block Editor: Tooltip for page template selection buttons
* [*] Block Editor: Fix merging of text blocks when text had active formatting (bold, italic, strike, link)
* [*] Block Editor: Fix button alignment in page templates and make strings consistent
* [*] Block Editor: Add support for displaying radial gradients in Buttons and Cover blocks
* [*] Block Editor: Fix a bug where it was not possible to add a second image after previewing a post
* [internal] Signing up via 'Continue with Google' has changes that can cause regressions. See https://git.io/JfwjX for full testing details.
* My Site: Add support for setting the Homepage and Posts Page for a site.

14.9
-----
* Streamlined navigation: now there are fewer and better organized tabs, posting shortcuts and more, so you can find what you need fast.
* My Site: the "Add Posts and Pages" features has been moved. There is a new "Floating Action Button" in "My Site" that lets you create a new post or page without having to navigate to another screen.
* My Site: the "Me" section has been moved. There is a new button on the top right of "My Site" that lets you access the "Me" section from there.
* Reader: revamped UI with a tab bar that lets you quickly switch between sections, and filtering and settings panes to easily access and manage your favorite content.
* [internal] the "Change Username" on the Signup Epilogue screen has navigation changes that can cause regressions. See https://git.io/JfGnv for testing details.
* [internal] the "3 button view" (WP.com email, Google, SIWA, Site Address) presented after pressing the "Log In" button has navigation changes that can cause regressions. See https://git.io/JfZUV for testing details.
* [**] Support the superscript and subscript HTML formatting on the Block Editor and Classic Editor.
* [**] Block editor: Support for the pullquote block.
* [**] Block editor: Fix the icons and buttons in Gallery, Paragraph, List and MediaText block on RTL mode.
* [**] Block editor: Update page templates to use new blocks.
* [**] Block editor: Fix a crash when uploading new videos on a video block.
* [**] Block Editor: Add support for changing background and text color in Buttons block
* [internal] the "enter your password" screen has navigation changes that can cause regressions. See https://git.io/Jfl1C for full testing details.
* Support the superscript and subscript HTML formatting on the Block Editor and Classic Editor.
* [***] You can now draw on images to annotate them using the Edit image feature in the post editor.
* [*] Fixed a bug on the editors where changing a featured image didn't trigger that the post/page changed.

14.8.1
-----
* Fix adding and removing of featured images to posts.

14.8
-----
* Block editor: Prefill caption for image blocks when available on the Media library
* Block editor: New block: Buttons. From now you’ll be able to add the individual Button block only inside the Buttons block
* Block editor: Fix bug where whitespaces at start of text blocks were being removed
* Block editor: Add support for upload options in Cover block
* Block editor: Floating toolbar, previously located above nested blocks, is now placed at the bottom of the screen
* Block editor: Fix the icons in FloatingToolbar on RTL mode
* Block editor: Fix Quote block so it visually reflects selected alignment
* Block editor: Fix bug where buttons in page templates were not rendering correctly on web
* Block editor: Remove Subscription Button from the Blog template since it didn't have an initial functionality and it is hard to configure for users.
* [internal] the "send magic link" screen has navigation changes that can cause regressions. See https://git.io/Jfqiz for testing details.
* Updated UI for Login and Signup epilogues.
* Fixes delayed split view resizing while rotating your device.

14.7
-----
* Classic Editor: Fixed action sheet position for additional Media sources picker on iPad
* [internal] the signup flow using email has code changes that can cause regressions. See https://git.io/JvALZ for testing details.
* [internal] Notifications tab should pop to the root of the navigation stack when tapping on the tab from within a notification detail screen. See https://git.io/Jvxka for testing details.
* Classic and Block editor: Prefill caption for image blocks when available on the Media library.
* [internal] the "login by email" flow and the self-hosted login flow have code changes that can cause regressions. See https://git.io/JfeFN for testing details.
* Block editor: Disable ripple effect in all BottomSheet's controls.
* Block editor: New block: Columns
* Block editor: New starter page template: Blog
* Block editor: Make Starter Page Template picker buttons visible only when the screen height is enough
* Block editor: Fix a bug which caused to show URL settings modal randomly when changing the device orientation multiple times during the time Starter Page Template Preview is open
* [internal] the login by email flow and the self-hosted login flow have code changes that can cause regressions. See https://git.io/JfeFN for testing details.
* Updated the appearance of the login and signup buttons to make signup more prominent.
* [internal] the navigation to the "login by site address" flow has code changes that can cause regressions. See https://git.io/JfvP9 for testing details.
* Updated site details screen title to My Site, to avoid duplicating the title of the current site which is displayed in the screen's header area.
* You can now schedule your post, add tags or change the visibility before hitting "Publish Now" — and you don't have to go to the Post Settings for this!

* Login Epilogue: fixed issue where account information never stopped loading for some self-hosted sites.
* Updated site details screen title to My Site, to avoid duplicating the title of the current site which is displayed in the screen's header area.

14.6
-----
* [internal] the login flow with 2-factor authentication enabled has code changes that can cause regressions. See https://git.io/Jvdil for testing details.
* [internal] the login and signup Magic Link flows have code changes that could cause regressions. See https://git.io/JvSD6 and https://git.io/Jvy4P for testing details.
* [internal] the login and signup Magic Link flows have code changes that can cause regressions. See https://git.io/Jvy4P for testing details.
* [internal] the login and signup Continue with Google flows have code changes that can cause regressions. See https://git.io/JvypB for testing details.
* Notifications: Fix layout on screens with a notch.
* Post Commenting: fixed issue that prevented selecting an @ mention suggestion.
* Fixed an issue that could have caused the app to crash when accessing Site Pages.
* Site Creation: faster site creation, removed intermediate steps. Just select what kind of site you'd like, enter the domain name and the site will be created.
* Post Preview: Increase Post and Page Preview size on iPads running iOS 13.
* Block editor: Added the Cover block
* Block editor: Removed the dimming effect on unselected blocks
* Block editor: Add alignment options for Heading block
* Block editor: Implemented dropdown toolbar for alignment toolbar in Heading, Paragraph, Image, MediaText blocks
* Block Editor: When editing link settings, tapping the keyboard return button now closes the settings panel as well as closing the keyboard.
* Fixed a crash when a blog's URL became `nil` from a Core Data operation.
* Added Share action to the more menu in the Posts list
* Period Stats: fix colors when switching between light and dark modes.
* Media uploads from "Other Apps": Fixed an issue where the Cancel button on the document picker/browser was not showing up in Light Mode.
* Fix a crash when accessing Blog Posts from the Quick Actions button on iPads running iOS 12 and below.
* Reader post detail: fix colors when switching between light and dark modes.
* Fixed an issue where Continue with Apple button wouldn't respond after Jetpack Setup > Sign up flow completed.


14.5
-----
* Block editor: New block: Latest Posts
* Block editor: Fix Quote block's left border not being visible in Dark Mode
* Block editor: Added Starter Page Templates: when you create a new page, we now show you a few templates to get started more quickly.
* Block editor: Fix crash when pasting HTML content with embeded images on paragraphs
* Post Settings: Fix issue where the status of a post showed "Scheduled" instead of "Published" after scheduling before the current date.
* Stats: Fix background color in Dark Mode on wider screen sizes.
* Post Settings: Fix issue where the calendar selection may not match the selected date when site timezone differs from device timezone.
* Dark Mode fixes:
  - Border color on Search bars.
  - Stats background color on wider screen sizes.
  - Media Picker action bar background color.
  - Login and Signup button colors.
  - Reader comments colors.
  - Jetpack install flow colors.
* Reader: Fix toolbar and search bar width on wider screen sizes.
* Updated the Signup and Login Magic Link confirmation screen advising the user to check their spam/junk folder.
* Updated appearance of Google login/signup button.
* Updated appearance of Apple login/signup button.

14.4.1
-----
* Block Editor: Fix crash when inserting a Button Block.

14.4
-----
* Post Settings: Fixes the displayed publish date of posts which are to be immediately published.

14.3
-----
* Aztec and Block Editor: Fix the presentation of ordered lists with large numbers.
* Added Quick Action buttons on the Site Details page to access the most frequently used parts of a site.
* Block editor: Add support for changing image sizes in Image blocks
* Block editor: Add support for upload options in Gallery block
* Block editor: Added the Button block
* Block editor: Added the Group block
* Block editor: Add scroll support inside block picker and block settings
* Block editor: Fix issue where adding emojis to the post title added strong HTML elements to the title of the post
* Block editor: Fix issue where alignment of paragraph blocks was not always being respected when splitting the paragraph or reading the post's html content.
* Block editor: We’ve introduced a new toolbar that floats above the block you’re editing, which makes navigating your blocks easier — especially complex ones.

* Block editor: Add support for upload options in Gallery block
* Aztec and Block Editor: Fix the presentation of ordered lists with large numbers.
* Added Quick Action buttons on the Site Details page to access the most frequently used parts of a site.
* Post Settings: Adjusts the weekday symbols in the calendar depending on Regional settings.


14.2
-----
* Comment Editing: Fixed a bug that could cause the text selection to be on the wrong line
* Comments: Fixed an bug that could cause HTML markup to be displayed in the comment content
* Media editing: You can now crop, zoom in/out and rotate images that are inserted or being inserted in a post.
* Post Preview: Added a new Desktop preview mode on iPhone and Mobile preview on iPad when previewing posts or pages.
* Post Preview: Added new navigation, "Open in Safari" and Share options when previewing posts or pages.
* Block editor: Long-press Inserter icon to show options to add before/after
* Block editor: Retry displaying image when connectivity restores
* Block editor: Show an "Edit" button overlay on selected image blocks
* Block editor: Add support for image size options in the gallery block
* Signup and Login: signup or login via magic link now supports multiple email clients.
                    Tapping on the "Open Email" button will present a list of installed email client to choose from.
* Posts: Fixed a bug that could disable comments on a draft post when previewing that post.
* Reader: Fixed an issue where a new comment may not appear.
* Reader: Added Post Reblogging feature. You can now reblog a post from the reader to your site(s). There is a new "reblog" button in the post action bar.
          Tapping on it allows to choose the site where to post, and opens the editor of your choice with pre-populated content from the original post.
* Fixed a bug that was causing the app to crash when the user tapped "Retry" on Post List

14.1
-----
* Fixes a bug that could cause some web page previews to remain unauthenticated even after logging in.
* Stats: added a This Week widget to display Views for the past week.
* Block Editor: Reduced padding around text on Rich Text based blocks.
* Block Editor: New block "Shortcode". You can now create and edit Shortcode blocks in the editor.
* Publicize: connecting with Facebook is working again.
* Web Views: the title and button colors in the header of web views was grey, and is now white.

14.0
-----
* Stats: Updated default cards for the Insights view.
* Fixed a bug that displayed incorrect time stamps for scheduled posts.
* Post Settings: Added a new Calendar picker to select a Post's publish date
* Fixed bugs with the "Save as Draft" action extension's navigation bar colors and iPad sizing in iOS 13.
* Fixes appearance issues with navigation bar colors when logged out of the app.
* Fixed a bug that was causing the App to crash when the user tapped on certain notifications.
* Block Editor: Hide image size selection options when image is a url
* Block Editor: Fix displaying placeholder for images
* Block Editor: Fix crash on undo
* Block Editor: Fix styling on navigation UI
* Block Editor: Fix a focus issue
* Fixed a bug that displayed incorrect time stamps for scheduled posts.
* Post Settings: Added a new Calendar picker to select a Post's publish date
* Comment: Add ability to comment in fullscreen
* Stats: fixed issue that could cause incorrect Stats to be displayed when viewing Stats from a widget.
* Stats Today widgets: large numbers are now abbreviated.
* Fixed a bug where files imported from other apps were being renamed to a random name.
* Fixes a crash that could happen in the notifications tab.

13.9
-----
* Stats: added a Today widget to display All-Time stats.
* Block Editor: New block "Gallery". You can now create image galleries using WordPress Media library.
* Block Editor: Fix crash dismissing bottom-sheet after device rotation.
* Block Editor: Add support for changing Settings in the List Block.
* Block Editor: Add support for Video block settings.
* Quick Start: fixed issue that caused 'Follow other sites' tour to not be marked complete.
* Fixed a bug that was causing the App to crash when the user tapped on certain notifications.

13.8
-----
* When a post has an autosave, the autosave version can be loaded into the editor.
* Support: Fix issue that caused 'Message failed to send' error.
* WebView: Fix iOS 13 crash with popover.
* Fixed an issue where the Me screen would sometimes be blank.
* Block editor: New Spacer block to create white space between two blocks.
* Block editor: Images from Image Block can now be previewed full screen by tapping on them.
* Fixed an issue that caused logging in with a 2FA Google account to fail.
* Sign in with Apple: now supports logging in with 2FA enabled on linked WordPress accounts.
* Stats: Fixed issue that caused incorrect data to be displayed.

13.7
-----
* Updated the mobile apps blog address to a non-retired blog.
* Block editor: Added option to insert images from "Free Photo Library".
* Block editor: Fix issue where the keyboard would not capitalize sentences correctly on some cases
* Block editor: Add alignment to paragraph blocks
* Fixed a bug that made comment moderation fail on the first attempt for self-hosted sites.
* Stats Refresh: Stats will reload when the application will move to foreground state.
* Stats: each Period and Post stat now loads independently.
* Block editor: Added support for the preformatted block.
* Stats Today widget: updated design and enabled expanding.

* Block editor: Added option to insert images from "Free Photo Library" and "Other Apps".

13.6
-----
* Fixed a bug that was not submiting posts for review
* Better support for creating or editing posts while offline. Posts can be saved while offline and they will be automatically uploaded (or published) when the device is back online.
* Support: fix issue where issues could be created via Help Center search without setting a contact email.

* Me view: fix issue where view was blank when logging in with a self-hosted site.
* Block Editor: Added support for image alignment options.

13.5
-----
* Block editor: Fix issue when "New Photo Post" shortcut won't add the selected photo to the post.
* Block editor: Add Link Target (Open in new tab) to Image Block settings.
* Block editor: DarkMode improvements.
* Block editor: New block "Media & Text".
* Block Editor: Fix issue where the block inserter layout wasn't correct after device rotation.
* Dark Mode: General improvements
* Stats: each Insight stat now loads independently.
* Stats: added ability to customize Insights.

13.4.1
-----
Post Settings: Fixed a crash with featured image.
Removed Giphy as a media source due to changes in their SDK.

13.4
-----
* Sign In With Apple: if the Apple ID has been disconnected from the WordPress app, log out the account.
* Sign In With Apple: if the Apple ID has been disconnected from the WordPress app, log out the account on app launch.
* Dark Mode: General improvements
* Share Extension: Fixed the text view content inset

* Universal links: Pass back to Safari if we can't handle a URL.
* Sign In With Apple: fixed issue with re-logging in on an existing WP account.
* Block editor: Fix a bug on iOS 13.0 were tapping on a link opens Safari
* Block editor: Fix a link editing issue, where trying to add a empty link at the start of another link would remove the existing link.

13.3
-----
* Block editor: Add rich text styling to video captions
* Block editor: Blocks that would be replaced are now hidden when add block bottom sheet displays
* Block editor: Tapping on empty editor area now always inserts new block at end of post
* Block editor: Fixed a performance issue that caused a freeze in the editor with long text content.
* Dark Mode: Fixed colors in rich notifications
* Reader: Fixed issue with links opening while scrolling in reader posts and comments.

13.2
-----
* When Log In is selected, all available options are displayed.
* Shows an alert instead of showing a new screen for facebook publicize error.

13.1
-----
* Moved Notification Settings from the Me tab to the Notifications tab.
* Account Settings: added the ability to change the username.
* Stats: added File Downloads to period stats.
* Stats Periods: Fixed an issue that made the Post stats title button unable.
* Adds a Publish Now action to posts in the posts list.
* Stats Periods: Fixed a bug that affected the header date when the site and the device timezones were different.
* My Sites: Fixed a problem where some sites would appear duplicated.

* Stats Periods: Fixed an issue that made the Post stats title button unable.
* Stats Periods: Fixed a bug that affected the header date when the site and the device timezones were different.
* Adds a Publish Now action to posts in the posts list.
* My Sites: Fixed a problem where some sites would appear duplicated.

13.0
-----
* Stats: now use site timezone instead of device.
* Improved color scheme consistency.
* Post Stats: date bar no longer goes prior to earliest date available.
* Block editor: Adding a block from the post title now shows the add block here indicator.
* Block editor: Deselect post title any time a block is added
* Block editor: Auto-enabled upon first open of a block post, unless opted out in v12.9.
* Block editor: You can now enable and disable the block editor on a per-site basis.

12.9
-----
* Offline support: Create Post is now available from empty results view in offline mode.
* Post Preview: Displaying preview generation status in navigation bar instead of a
                blocking spinner.
* Block editor: Tapping on an empty editor area will create a new paragraph block
* Block editor: Fix content loss issue when loading unsupported blocks containing inner blocks.
* Block editor: Adding a block from the Post Title now inserts the block at the top of the Post.
* Stats Insights: Fixed issue that prevented some stats from showing for low volume sites.

12.8
-----
* Stats Insights: New two-column layout for Follower Totals stats.
* Stats Periods: Countries Map added in countries section.
* Updated copy for preview unavailable screen
* Stats Insights: New two-column layout for This Year stats.
* Stats Insights: added details option for This Year stats.
* Stats Insights: New two-column layout for Most Popular Time stats.
* Stats: modified appearance of empty charts.
* Stats Insights: Fixed issue where refreshing would sometimes clear the stats.
* Stats overview chart: Fixed issue with legend location on iOS 11.
* Stats Periods: Fixed crash when the Countries map displayed one country only
* Added a selection of user customizable app icons. Change it via Me > App Settings > App Icon.
* Update the app's colors using the Muriel color palette.
* Stats Periods detail views: Fixed an issue where rotation would truncate data.
* Stats Periods: Fixed an issue when a period interval was selected.

12.7
-----
* Block Editor: Video, Quote and More blocks are available now.
* Post Settings: Setting a Featured Image on a Post/Site should now work better in poor network conditions.
* Offline Improvements: Posts that failed to upload due to connectivity issues will be auto-uploaded.
* Block Editor: Copy/Paste of text with attributes( bold, italic, ...) will be respected on the editor.
* Block Editor: Updated color scheme.
* Block Editor: Nested lists are now available on the toolbar.
* Post Settings: Setting a Featured Image on a Post/Site should now work better in poor netowrk conditions.
* Stats Insights: New two-column layout for All-Time stats.
* Stats Insights: New two-column layout for Today stats.
* Post preview: Fixed issue with preview for self hosted sites not working.

12.6
-----
* Block Editor: Added UI to display a warning when a block has invalid content.
* Block Editor: Fixed issue with link settings where “Open in New Tab” was always OFF on open.
* Removed the limit of number of photos that can be shared from other apps.
* Account Settings Primary Site now shows the site domain if the site has no name.
* The app now launches a bit more quickly.
* Added a list of third-party library acknowledgements.
* Updated messaging experience for a reply upload result.
* Stats: Fixed an issue where chart axes may be formatted incorrectly in some locales.

12.5
-----
* Fixed Notices sometimes showing behind the keyboard
* Implemented Domain Credit feature
* Implemented auto saving a post on preview
* The app now launches a bit more quickly.
* Fixed broken images in posts created by the share extension.
* Deprecated local previews

12.4.1
------
* Copy/Paste from post contents to other apps is working again.

12.4
-----
* You can now mark notifications as unread with just a swipe.
* Fixed crash when searching Free Photo Library.
* Better URL validation when logging in with a self hosted site.
* Account Settings Primary Site now shows the site URL if the site has no name.
* Implemented incremental improvements to accessibility experience across the app.
* Updated error message when tag loading failed.

12.3
-----
* Images are now imported from TextBundle and TextPack files shared from other apps
* Added support for importing Markdown files shared from other apps
* Resolved a crash that might occur during the new Site Creation flow.
* Improved connectivity errors messaging in sharing screen.
* Quotes in Reader are now easier to read, thanks to a vertical bar on the left making them more visually distinct
* Fixed an issue where some text in Activity Log would show up in a wrong language
* Jetpack Remote Install: enabled the native feature to install and activate Jetpack on a self-hosted site

12.2
-----
* Draft preview now shows the remote version of the post.
* Initial support for importing TextBundle and TextPack from other apps.
* Support for lists in Gutenberg posts.
* Several UI details were polished in the Site Creation flow.

12.1
-----
* Improve messages when updates to user account details fail because of server logic, for exanple email being used for another account.
* Improved text import from other apps, such as Bear or Ulysses 🥰
* Added support on the editor for video elements that use the source elements. For example:
```<video alt="Another video with bunnies">
<source src="https://videos.files.wordpress.com/kUJmAcSf/bbb_sunflower_1080p_30fps_normal.mp4" type="video/mp4">
</video>```
* Block editor now supports the creation of posts with pre-inserted photos and the the 3touch action of starting a post with photo.

12.1
-----
* Improve messages when updates to user account details fail because of server logic, for exanple email being used for another account.
* Improved text import from other apps, such as Bear or Ulysses 🥰
* Reader: fixed issue where empty state buttons were not functional.

12.0
-----
* Redesigned Notices
* Changed offline error messages to be less disruptive.
* Resolved a defect in the new Site Creation flow where the site preview address bar could be edited.
* Made it easier to find a domain for your new site, by moving the best match to the top of the search results.

11.9
------
* Quick Start v2: After creating a new site with WordPress.com there are more tutorials available, now including tips to improve growth.
* Quick Start will also be suggested less often, but when it's more likely to be helpful.
* Added connection error alert in Sharing screen.
* Increased padding at the bottom of the share extension's editor, to make typing a longer post a bit more comfortable.
* Removes the white background color applied to the site icon on the site details screen.
* Updated No Results View illustration and copy displayed on connectivity issue.
* Enhanced Site Creation flow for smarter, more personalized sites.<|MERGE_RESOLUTION|>--- conflicted
+++ resolved
@@ -1,11 +1,8 @@
 20.7
 -----
-<<<<<<< HEAD
 * [*] User Mention: When replying to a post or a comment, sort user-mentions suggestions by prefix first then alphabetically. [#19218]
 
-=======
 * [*] [Jetpack-only] Block Editor: Update link colors in action sheets from green to blue [https://github.com/WordPress/gutenberg/pull/42996]
->>>>>>> 2183a70d
 
 20.6
 -----
