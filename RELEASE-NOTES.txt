13.6
-----
 
13.5
-----
<<<<<<< HEAD
* Block editor: Fix issue when "New Photo Post" shortcut won't add the selected photo to the post.
* Block editor: Add Link Target (Open in new tab) to Image Block settings.
* Block editor: DarkMode improvements.
* Block editor: New block "Media & Text".
* Dark Mode: General improvements
* Stats: each Insight stat now loads independently.
* Stats: added ability to customize Insights.
=======

13.4.1
-----
Post Settings: Fixed a crash with featured image.
>>>>>>> cab77ee8
 
13.4
-----
* Sign In With Apple: if the Apple ID has been disconnected from the WordPress app, log out the account.
* Sign In With Apple: if the Apple ID has been disconnected from the WordPress app, log out the account on app launch.
* Dark Mode: General improvements
* Share Extension: Fixed the text view content inset

* Universal links: Pass back to Safari if we can't handle a URL.
* Sign In With Apple: fixed issue with re-logging in on an existing WP account.
* Block editor: Fix a bug on iOS 13.0 were tapping on a link opens Safari
* Block editor: Fix a link editing issue, where trying to add a empty link at the start of another link would remove the existing link.
 
13.3
-----
* Block editor: Add rich text styling to video captions
* Block editor: Blocks that would be replaced are now hidden when add block bottom sheet displays
* Block editor: Tapping on empty editor area now always inserts new block at end of post
* Block editor: Fixed a performance issue that caused a freeze in the editor with long text content.
* Dark Mode: Fixed colors in rich notifications
* Reader: Fixed issue with links opening while scrolling in reader posts and comments. 

13.2
-----
* When Log In is selected, all available options are displayed.
* Shows an alert instead of showing a new screen for facebook publicize error.
 
13.1
-----
* Moved Notification Settings from the Me tab to the Notifications tab.
* Account Settings: added the ability to change the username.
* Stats: added File Downloads to period stats.
* Stats Periods: Fixed an issue that made the Post stats title button unable.
* Adds a Publish Now action to posts in the posts list.
* Stats Periods: Fixed a bug that affected the header date when the site and the device timezones were different.
* My Sites: Fixed a problem where some sites would appear duplicated.
 
* Stats Periods: Fixed an issue that made the Post stats title button unable.
* Stats Periods: Fixed a bug that affected the header date when the site and the device timezones were different.
* Adds a Publish Now action to posts in the posts list.
* My Sites: Fixed a problem where some sites would appear duplicated.

13.0
-----
* Stats: now use site timezone instead of device.
* Improved color scheme consistency.
* Post Stats: date bar no longer goes prior to earliest date available.
* Block editor: Adding a block from the post title now shows the add block here indicator.
* Block editor: Deselect post title any time a block is added
* Block editor: Auto-enabled upon first open of a block post, unless opted out in v12.9.
* Block editor: You can now enable and disable the block editor on a per-site basis.

12.9
-----
* Offline support: Create Post is now available from empty results view in offline mode.
* Post Preview: Displaying preview generation status in navigation bar instead of a  
                blocking spinner. 
* Block editor: Tapping on an empty editor area will create a new paragraph block
* Block editor: Fix content loss issue when loading unsupported blocks containing inner blocks.
* Block editor: Adding a block from the Post Title now inserts the block at the top of the Post.
* Stats Insights: Fixed issue that prevented some stats from showing for low volume sites.

12.8
-----
* Stats Insights: New two-column layout for Follower Totals stats.
* Stats Periods: Countries Map added in countries section.
* Updated copy for preview unavailable screen
* Stats Insights: New two-column layout for This Year stats.
* Stats Insights: added details option for This Year stats.
* Stats Insights: New two-column layout for Most Popular Time stats.
* Stats: modified appearance of empty charts.
* Stats Insights: Fixed issue where refreshing would sometimes clear the stats.
* Stats overview chart: Fixed issue with legend location on iOS 11.
* Stats Periods: Fixed crash when the Countries map displayed one country only
* Added a selection of user customizable app icons. Change it via Me > App Settings > App Icon.
* Update the app's colors using the Muriel color palette.
* Stats Periods detail views: Fixed an issue where rotation would truncate data.
* Stats Periods: Fixed an issue when a period interval was selected.

12.7
-----
* Block Editor: Video, Quote and More blocks are available now.
* Post Settings: Setting a Featured Image on a Post/Site should now work better in poor network conditions.
* Offline Improvements: Posts that failed to upload due to connectivity issues will be auto-uploaded.
* Block Editor: Copy/Paste of text with attributes( bold, italic, ...) will be respected on the editor.
* Block Editor: Updated color scheme.
* Block Editor: Nested lists are now available on the toolbar.
* Post Settings: Setting a Featured Image on a Post/Site should now work better in poor netowrk conditions.
* Stats Insights: New two-column layout for All-Time stats.
* Stats Insights: New two-column layout for Today stats.
* Post preview: Fixed issue with preview for self hosted sites not working.

12.6
-----
* Block Editor: Added UI to display a warning when a block has invalid content.
* Block Editor: Fixed issue with link settings where “Open in New Tab” was always OFF on open.
* Removed the limit of number of photos that can be shared from other apps.
* Account Settings Primary Site now shows the site domain if the site has no name.
* The app now launches a bit more quickly.
* Added a list of third-party library acknowledgements.
* Updated messaging experience for a reply upload result.
* Stats: Fixed an issue where chart axes may be formatted incorrectly in some locales.

12.5
-----
* Fixed Notices sometimes showing behind the keyboard
* Implemented Domain Credit feature
* Implemented auto saving a post on preview  
* The app now launches a bit more quickly.
* Fixed broken images in posts created by the share extension.
* Deprecated local previews

12.4.1
------
* Copy/Paste from post contents to other apps is working again.

12.4
-----
* You can now mark notifications as unread with just a swipe.
* Fixed crash when searching Free Photo Library.
* Better URL validation when logging in with a self hosted site.
* Account Settings Primary Site now shows the site URL if the site has no name.
* Implemented incremental improvements to accessibility experience across the app.
* Updated error message when tag loading failed.

12.3
-----
* Images are now imported from TextBundle and TextPack files shared from other apps
* Added support for importing Markdown files shared from other apps
* Resolved a crash that might occur during the new Site Creation flow.
* Improved connectivity errors messaging in sharing screen.
* Quotes in Reader are now easier to read, thanks to a vertical bar on the left making them more visually distinct
* Fixed an issue where some text in Activity Log would show up in a wrong language
* Jetpack Remote Install: enabled the native feature to install and activate Jetpack on a self-hosted site

12.2
-----
* Draft preview now shows the remote version of the post.
* Initial support for importing TextBundle and TextPack from other apps.
* Support for lists in Gutenberg posts.
* Several UI details were polished in the Site Creation flow.

12.1
-----
* Improve messages when updates to user account details fail because of server logic, for exanple email being used for another account.
* Improved text import from other apps, such as Bear or Ulysses 🥰
* Added support on the editor for video elements that use the source elements. For example:
```<video alt="Another video with bunnies">
<source src="https://videos.files.wordpress.com/kUJmAcSf/bbb_sunflower_1080p_30fps_normal.mp4" type="video/mp4">
</video>```
* Block editor now supports the creation of posts with pre-inserted photos and the the 3touch action of starting a post with photo.

12.1
-----
* Improve messages when updates to user account details fail because of server logic, for exanple email being used for another account.
* Improved text import from other apps, such as Bear or Ulysses 🥰
* Reader: fixed issue where empty state buttons were not functional.

12.0
-----
* Redesigned Notices
* Changed offline error messages to be less disruptive.
* Resolved a defect in the new Site Creation flow where the site preview address bar could be edited.
* Made it easier to find a domain for your new site, by moving the best match to the top of the search results.
 
11.9
------
* Quick Start v2: After creating a new site with WordPress.com there are more tutorials available, now including tips to improve growth.
* Quick Start will also be suggested less often, but when it's more likely to be helpful.
* Added connection error alert in Sharing screen.
* Increased padding at the bottom of the share extension's editor, to make typing a longer post a bit more comfortable.
* Removes the white background color applied to the site icon on the site details screen.
* Updated No Results View illustration and copy displayed on connectivity issue.
* Enhanced Site Creation flow for smarter, more personalized sites.<|MERGE_RESOLUTION|>--- conflicted
+++ resolved
@@ -3,7 +3,6 @@
  
 13.5
 -----
-<<<<<<< HEAD
 * Block editor: Fix issue when "New Photo Post" shortcut won't add the selected photo to the post.
 * Block editor: Add Link Target (Open in new tab) to Image Block settings.
 * Block editor: DarkMode improvements.
@@ -11,12 +10,10 @@
 * Dark Mode: General improvements
 * Stats: each Insight stat now loads independently.
 * Stats: added ability to customize Insights.
-=======
 
 13.4.1
 -----
 Post Settings: Fixed a crash with featured image.
->>>>>>> cab77ee8
  
 13.4
 -----
