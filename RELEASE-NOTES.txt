22.5
-----
<<<<<<< HEAD
* [*] [Jetpack-only] Reader: Fix the display of the followed topics in the filter sheet when they're written in non-latin languages. [#20702]
=======
* [*] [Jetpack-only] Reader: Fixed an issue that was causing the Report and Block actions to be missing from Post Menu actions sheet. [#20705]

>>>>>>> f38f571f

22.4
-----

* [*] [internal] [Jetpack-only] Domains Dashboard Card: Immediately opening domains search after tapping the card. [#20638]
* [**] [Jetpack-only] Adds a dashboard card for viewing activity log. [#20569]
* [**] [Jetpack-only] Adds a dashboard card for viewing pages. [#20524]
* [*] [Jetpack-only] Block editor: Fix crash when trying to convert to regular blocks an undefined/deleted reusable block [https://github.com/WordPress/gutenberg/pull/50475]
* [**] Block editor: Tapping on a nested block now gets focus directly instead of having to tap multiple times depending on the nesting levels. [https://github.com/WordPress/gutenberg/pull/50108]
* [*] [Jetpack-only] Block editor: Use host app namespace in reusable block message [https://github.com/WordPress/gutenberg/pull/50478]
* [*] [internal] [Jetpack-only] Enables domain purchases in site creation A/B experiment. [#20670]
* [*] Classic Block: Fixes a crash that happens when attempting to add media to a classic block while the library permissions are missing. [#20666]

22.3
-----
* [*] [internal] Allow updating specific fields when updating media details. [#20606]
* [**] Block Editor: Enable VideoPress block (only on Simple WPCOM sites) [#20580]
* [**] [internal] Attempt to fix an image loading crash in post editor. [#20633]

22.2
-----
* [**] [Jetpack-only] Added a dashboard card for purchasing domains. [#20424]
* [*] [internal] [Jetpack-only] Redesigned the migration success card. [#20515]
* [**] [internal] Refactored Google SignIn implementation to not use the Google SDK [#20128]
* [***] Block Editor: Resolved scroll-jump issues and enhanced caret focus management [https://github.com/WordPress/gutenberg/pull/48791]
* [**] [Jetpack-only] Blogging Prompts: adds the ability to view other users' responses to a prompt. [#20540]

22.1
-----
* [**] [internal] Refactor updating account related Core Data operations, which ususally happens during log in and out of the app. [#20394]
* [***] [internal] Refactor uploading photos (from the device photo, the Free Photo library, and other sources) to the WordPress Media Library. Affected areas are where you can choose a photo and upload, including the "Media" screen, adding images to a post, updating site icon, etc. [#20322]
* [**] [WordPress-only] Warns user about sites with only individual plugins not supporting core app features and offers the option to switch to the Jetpack app. [#20408]
* [*] [Reader] Fix an issue that was causing the app to crash when tapping the More or Share buttons in Reader Detail screen. [#20490]
* [*] Block editor: Avoid empty Gallery block error [https://github.com/WordPress/gutenberg/pull/49557]

22.0
-----
* [*] Remove large title in Reader and Notifications tabs. [#20271]
* [*] Reader: Change the following button cog icon. [#20274]
* [*] [Jetpack-only] Change the dark background color of toolbars and top tabs across the whole app. [#20278]
* [*] Change the Reader's navigation bar background color to match other screens. [#20278]
* [*] Tweak My Site Dashboard Cards UI. [#20303]
* [*] [Jetpack-only] Change My Sites tab bar icon. [#20310]
* [*] [internal] Refactored the Core Data operations (saving the site data) after a new site is created. [#20270]
* [*] [internal] Refactored updating user role in the "People" screen on the "My Sites" tab. [#20244]
* [*] [internal] Refactor managing social connections and social buttons in the "Sharing" screen. [#20265]
* [*] [internal] Refactor uploading media assets. [#20294]
* [*] Block editor: Allow new block transforms for most blocks. [https://github.com/WordPress/gutenberg/pull/48792]
* [*] Visual improvements were made to the in-app survey along with updated text to differentiate between the WordPress and Jetpack apps. [#20276]
* [*] Reader: Resolve an issue that could cause the app to crash when blocking a post author. [#20421]

21.9
-----
* [*] [internal] Refactored fetching posts in the Reader tab, including post related operations (i.e. like/unlike, save for later, etc.) [#20197]
* [**] Reader: Add a button in the post menu to block an author and stop seeing their posts. [#20193]
* [**] [Jetpack-only] Jetpack individual plugin support: Warns user about sites with only individual plugins not supporting all features of the app yet and gives the ability to install the full Jetpack plugin. [#20223]
* [**] [Jetpack-only] Help: Display the Jetpack app FAQ card on Help screen when switching from the WordPress app to the Jetpack app is complete. [#20232]
* [***] [Jetpack-only] Blaze: We added support for Blaze in the app. The user can now promote a post or page from the app to reach new audiences. [#20253]

21.8.1
-----
* [**] [internal] Fixes a crash that happens in the background when the weekly roundup notification is being processed. [#20275]

21.8
-----
* [*] [WordPress-only] We have redesigned and simplified the landing screen. [#20061]
* [*] [internal] Refactored account related operations (i.e. log in and out of the app). [#19893]
* [*] [internal] Refactored comment related operations (i.e. like a comment, reply to a post or comment).
* [*] [internal] Refactored how reader topics are fetched from the database. [#20129]
* [*] [internal] Refactored blog related operations (i.e. loading blogs of the logged in account, updating blog settings). [#20047]
* [*] Reader: Add ability to block a followed site. [#20053]
* [*] Reader: Add ability to report a post's author. [#20064]
* [*] [internal] Refactored the topic related features in the Reader tab (i.e. following, unfollowing, and search). [#20150]
* [*] Fix inaccessible block settings within the unsupported block editor [https://github.com/WordPress/gutenberg/pull/48435]

21.7
-----
* [*] [Jetpack-only] Fixed an issue where stats were not displaying latest data when the system date rolls over to the next day while the app is in background. [#19989]
* [*] [Jetpack-only] Hide Scan Login Code when logged into an account with 2FA. [#19567]
* [**] [Jetpack-only] Blogging Prompts: add the ability to answer previous prompts, disable prompts, and other minor enhancements. [#20055]

21.6
-----
* [*] Fix a layout issue impacting the "No media matching your search" empty state message of the Media Picker screen.  [#19820]
* [**] [internal] Refactor saving changes in the "Account Settings" page. [#19910]
* [*] The Migration flow doesn't complete automatically if the user interrupts the migration mid flow. [#19888]
* [**] [internal] Refactored fetching blog editor settings. [#19915]
* [*] [Jetpack-only] The Migration flow doesn't complete automatically if the user interrupts the migration mid flow. [#19888]
* [***] [Jetpack-only] Stats Insights Update. Helps you understand how your content is performing and what’s resonating with your audience. [#19909]
* [***] [internal] Delete all the activity logs after logging out. [#19930]
* [*] [Jetpack-only] Fixed an issue where Stats Followers details did not update on Pull-to-refresh in the Stats Followers Details screen [#19935]
* [**] Refactored loading WP.com plans. [#19949]
* [*] Resolve an edge case that was causing the user to be stuck in the "Onboading Questions" screen. [#19791]
* [*] [Jetpack-only] Tweak Migration Screens UI when fonts are enlarged. [#19944]

21.5.1
-----
* [*] [Jetpack-only] Fixed a bug where the Login flow was restarting every time the app enters the foreground. [#19961]

21.5
-----
* [***] [internal] A significant refactor to the app’s architecture was made to allow for the new simplified UI. Regression testing on the app’s main flows is needed. [#19817]
* [**] [internal] Disable Story posts when Jetpack features are removed [#19823]
* [*] [internal] Editor: Only register core blocks when `onlyCoreBlocks` capability is enabled [https://github.com/wordpress-mobile/gutenberg-mobile/pull/5293]
* [**] [internal] Disable StockPhoto and Tenor media sources when Jetpack features are removed [#19826]
* [*] [Jetpack-only] Fixed a bug where analytics calls weren't synced to the user account. [#19926]

21.4
-----
* [*] Fixed an issue where publishing Posts and Pages could fail under certain conditions. [#19717]
* [*] Share extension navigation bar is no longer transparent [#19700]
* [***] [Jetpack-only] Adds a smooth, opt-in transition to the Jetpack app for users migrating from the WordPress app. [#19759]
* [***] You can now migrate your site content to the Jetpack app without a hitch. [#19759]
* [**] [internal] Upgrade React Native from 0.66.2 to 0.69.4 [https://github.com/wordpress-mobile/gutenberg-mobile/pull/5193]
* [*] [internal] When a user migrates to the Jetpack app and allows notifications, WordPress app notifications are disabled. [#19616, #19611, #19590]
* [*] Reader now scrolls to the top if the tab bar button is tapped. [#19769]
* [*] [Internal] Update WordPressShared, WordPressKit, and WordPressAuthenticator to their latest versions. [#19643]

21.3
-----
* [*] Fixed a minor UI issue where the segmented control under My SIte was being clipped when "Home" is selected. [#19595]
* [*] Fixed an issue where the site wasn't removed and the app wasn't refreshed after disconnecting the site from WordPress.com. [#19634]
* [*] [internal] Fixed an issue where Jetpack extensions were conflicting with WordPress extensions. [#19665]

21.2
-----
* [*] [internal] Refactored fetching posts in the Reader tab. [#19539]
* [*] Fixed an issue where the message "No media matching your search" for the media picker is not visible [#19555]

21.1
-----
* [**] [Jetpack-only] We added a new landing screen with a cool animation that responds to device motion! [#19251, #19264, #19277, #19381, #19404, #19410, #19432, #19434, #19442, #19443, #19468, #19469]
* [*] [internal] Database access change: the 'new Core Data context structure' feature flag is turned on by default. [#19433]
* [***] [Jetpack-only] Widgets are now on Jetpack. Find Today, This Week, and All Time Widgets to display your Stats on your home screen. [#19479]
* [*] Block Editor: Fixed iOS Voice Control support within Image block captions. [https://github.com/WordPress/gutenberg/pull/44850]
* [***] Dropped support for iOS 13. Now supporting iOS 14.0 and above. [#19509]

21.0
-----
* [*] Fixed an issue where the cached notifications are retained after logging out of WordPress.com account [#19360]
* [**] [Jetpack-only] Added a share extension. Now users can share content to Jetpack through iOS's share sheet. This was previously only available on the WordPress app. [#19383]
* [*] Update launch screen. [#19341]
* [*] [Jetpack-only] Add ability to set custom app icon for Jetpack app. [#19378]
* [**] [Jetpack-only] Added a "Save as Draft" extension. Now users can save content to Jetpack through iOS's share sheet. This was previously only available on the WordPress app. [#19414]
* [**] [Jetpack-only] Enables Rich Notifications for the Jetpack app. Now we display more details on most of the push notifications. This was previously only available on the WordPress app. [#19415]
* [*] Reader: Comment Details have been redesigned. [#19387]
* [*] [internal] A refactor in weekly roundup notification scheduler. [#19422]
* [*] [internal] A low level database refactor around fetching cards in the Reader tab. [#19427]
* [*] Stories: Fixed an issue where the keyboard would overlap with the publish dialog in landscape. [#19350]
* [*] [internal] A refactor in fetch Reader posts and their comments. [#19458]
* [*] Fixed an issue where the navigation bar becomes invisible when swiping back to Login Prologue screen.  [#19461]

20.9
-----
* [*] Login Flow: Provide ability for user to cancel login WP.com flow when already logged in to a self-hosted site [#19349]
* [*] [WordPress-only] Powered by Jetpack banner: Fixed an edge case where some scroll views could momentarily become unresponsive to touch. [#19369]
* [*] [Jetpack-only] Weekly roundup: Adds support for weekly roundup notifications to the Jetpack app. [#19364]
* [*] Fixed an issue where the push notifications prompt button would overlap on iPad. [#19304]
* [*] Story Post: Fixed an issue where deleting one image in a story draft would cause the following image not to load. [#16966]
* [*] Fixed an issue where the no result label on the side menu is oversize on iPad. [#19305]
* [*] [internal] Various low level database refactors around posts, pages, and comments. [#19353, #19363, #19386]

20.8
-----
* [*] User Mention: When replying to a post or a comment, sort user-mentions suggestions by prefix first then alphabetically. [#19218]
* [*] User Mention: Fixed an issue where the user-mentions suggestions were disappearing after expanding/collapsing the reply field. [#19248]
* [***] [internal] Update Sentry, our crash monitoring tool, to its latest major version [#19315]

20.7
-----
* [*] [Jetpack-only] Block Editor: Update link colors in action sheets from green to blue [https://github.com/WordPress/gutenberg/pull/42996]
* [*] Jetpack Social: Rebrand Publicize to Jetpack Social [https://github.com/wordpress-mobile/WordPress-iOS/pull/19262]

20.6
-----
* [*] [Jetpack-only] Recommend App: you can now share the Jetpack app with your friends. [#19174]
* [*] [Jetpack-only] Feature Announcements: new features are highlighted via the What's New modals. [#19176]
* [**] [Jetpack-only] Self-hosted sites: enables logging in via a self-hosted site / adding a self-hosted site [#19194]
* [*] Pages List: Fixed an issue where the app would freeze when opening the pages list if one of the featured images is a GIF. [#19184]
* [*] Stats: Fixed an issue where File Downloads section was being displayed for Jetpack sites even though it's not supported. [#19200]

20.5
-----
* [*] [Jetpack-only] Block Editor: Makes some small changes to the editor's accent colours for consistency. [#19113]
* [*] User Mention: Split the suggestions list into a prominent section and a regular section. [#19064]
* [*] Use larger thumbnail previews for recommended themes during site creation [https://github.com/wordpress-mobile/WordPress-iOS/pull/18972]
* [***] [internal] Block Editor: List block: Adds support for V2 behind a feature flag [https://github.com/WordPress/gutenberg/pull/42702]
* [**] Fix for Referrers Card Not Showing Search Engine Details [https://github.com/wordpress-mobile/WordPress-iOS/pull/19158]
* [*] WeeklyRoundupBackgroundTask - format notification body [https://github.com/wordpress-mobile/WordPress-iOS/pull/19144]

20.4
-----
* [*] Site Creation: Fixed a bug in the design picker where the horizontal position of designs could be reset. [#19020]
* [*] [internal] Block Editor: Add React Native FastImage [https://github.com/WordPress/gutenberg/pull/42009]
* [*] Block Editor: Inserter displays block collections [https://github.com/WordPress/gutenberg/pull/42405]
* [*] Block Editor: Fix incorrect spacing within Image alt text footnote [https://github.com/WordPress/gutenberg/pull/42504]
* [***] Block Editor: Gallery and Image block - Performance improvements [https://github.com/WordPress/gutenberg/pull/42178]
* [**] [WP.com and Jetpack sites with VideoPress] Prevent validation error when viewing VideoPress markup within app [https://github.com/Automattic/jetpack/pull/24548]
* [*] [internal] Add Jetpack branding elements (badges and banners) [#19007, #19040, #19049, #19059, #19062, #19065, #19071, #19073, #19103, #19074, #19085, #19094, #19102, #19104]

20.3
-----
* [*] Stories: Fixed a crash that could occur when adding multiple items to a Story post. [#18967]
* [*] User Mention: When replying to a post or a comment, the post author or comment author shows up at the top of the suggestions list. [#18979]
* [*] Block Editor: Fixed an issue where the media picker search query was being retained after dismissing the picker and opening it again. [#18980]
* [*] Block Editor: Add 'Insert from URL' option to Video block [https://github.com/WordPress/gutenberg/pull/41493]
* [*] Block Editor: Image block copies the alt text from the media library when selecting an item [https://github.com/WordPress/gutenberg/pull/41839]
* [*] Block Editor: Introduce "block recovery" option for invalid blocks [https://github.com/WordPress/gutenberg/pull/41988]

20.2
-----
* [*] Preview: Post preview now resizes to account for device orientation change. [#18921]
* [***] [Jetpack-only] Enables QR Code Login scanning from the Me menu. [#18904]
* [*] Reverted the app icon back to Cool Blue. Users can reselect last month's icon in Me > App Settings > App Icon if they'd like. [#18934]

20.1
-----
* [*] Notifications: Fixed an issue where the first notification opened in landscape mode was not scrollable. [#18823]
* [*] Site Creation: Enhances the design selection screen with recommended designs. [#18740]
* [***] [Jetpack-only] Introducing blogging prompts. Build a writing habit and support creativity with a periodic prompt for inspiration. [#18860]
* [**] Follow Conversation: A tooltip has been added to highlight the follow conversation feature. [#18848]
* [*] [internal] Block Editor: Bump react-native-gesture-handler to version 2.3.2. [#18742]
* [*] People Management: Fixed a crash that can occur when loading the People view. [#18907]

20.0
-----
* [*] Quick Start: The "Get to know the WordPress app" card has a fresh new look [#18688, #18747]
* [*] Block Editor: A11y: Improve text read by screen readers for BottomSheetSelectControl [https://github.com/WordPress/gutenberg/pull/41036]
* [*] Block Editor: Add 'Insert from URL' option to Image block [https://github.com/WordPress/gutenberg/pull/40334]
* [*] App Settings: refreshed the UI with updated colors for Media Cache Size controls, Clear Spot Index row button, and Clear Siri Shortcut Suggestions row button. From destructive (red color) to standard and brand colors. [#18636]
* [*] [internal] Quick Start: Fixed an issue where the Quick Start modal was not displayed after login if the user's default tab is Home. [#18721]
* [*] Quick Start: The Next Steps modal has a fresh new look [#18711]
* [*] [internal] Quick Start: Fixed a couple of layout issues with the Quick Start notices when rotating the device. [#18758]

19.9
-----
* [*] Site Settings: we fixed an issue that prevented the site title to be updated when it changed in Site Settings [#18543]
* [*] Media Picker: Fixed an issue where the empty state view was being displayed incorrectly. [#18471]
* [*] Quick Start: We are now showing a different set of Quick Start tasks for existing sites and new sites. The existing sites checklist includes new tours such as: "Check your notifications" and "Upload photos or videos".  [#18395, #18412, #18443, #18471]
* [*] Site Creation: we fixed an issue where the navigation buttons were not scaling when large fonts were selected on the device [#18559]
* [**] Block Editor: Cover Block: Improve color contrast between background and text [https://github.com/wordpress-mobile/gutenberg-mobile/pull/4808]
* [***] Block Editor: Add drag & drop blocks feature [https://github.com/wordpress-mobile/gutenberg-mobile/pull/4832]
* [*] Block Editor: Gallery block: Fix broken "Link To" settings and add "Image Size" settings [https://github.com/wordpress-mobile/gutenberg-mobile/pull/4841]
* [*] Block Editor: Unsupported Block Editor: Prevent WordPress.com tour banner from displaying. [https://github.com/wordpress-mobile/gutenberg-mobile/pull/4820]
* [*] Widgets: we fixed an issue where text appeared flipped in rtl languages [#18567]
* [*] Stats: we fixed a crash that occurred sometimes in Stats [#18613]
* [*] Posts list: we fixed an issue where the create button was not shown on iPad in split screen [#18609]

19.8
-----
* [**] Self hosted sites are not restricted by video length during media uploads [https://github.com/wordpress-mobile/WordPress-iOS/pull/18414]
* [*] [internal] My Site Dashboard: Made some changes to the code architecture of the dashboard. The majority of the changes are related to the posts cards. It should have no visible changes but could cause regressions. Please test it by creating/trashing drafts and scheduled posts and testing that they appear correctly on the dashboard. [#18405]
* [*] Quick Start: Updated the Stats tour. The tour can now be accessed from either the dashboard or the menu tab. [#18413]
* [*] Quick Start: Updated the Reader tour. The tour now highlights the Discover tab and guides users to follow topics via the Settings screen. [#18450]
* [*] [internal] Quick Start: Deleted the Edit your homepage tour. [#18469]
* [*] [internal] Quick Start: Refactored some code related to the tasks displayed in the Quick Start Card and the Quick Start modal. It should have no visible changes but could cause regressions. [#18395]
* [**] Follow Conversation flow now enables in-app notifications by default. They were updated to be opt-out rather than opt-in. [#18449]
* [*] Block Editor: Latest Posts block: Add featured image settings [https://github.com/WordPress/gutenberg/pull/39257]
* [*] Block Editor: Prevent incorrect notices displaying when switching between HTML-Visual mode quickly [https://github.com/WordPress/gutenberg/pull/40415]
* [*] Block Editor: Embed block: Fix inline preview cut-off when editing URL [https://github.com/WordPress/gutenberg/pull/35326]
* [*] Block Editor: Prevent gaps shown around floating toolbar when using external keyboard [https://github.com/WordPress/gutenberg/pull/40266]
* [**] We'll now ask users logging in which area of the app they'd like to focus on to build towards a more personalized experience. [#18385]

19.7
-----
* [*] a11y: VoiceOver has been improved on the Menus view and now announces changes to ordering. [#18155]
* [*] Notifications list: remove comment Trash swipe action. [#18349]
* [*] Web previews now abide by safe areas when a toolbar is shown [#18127]
* [*] Site creation: Adds a new screen asking the user the intent of the site [#18367]
* [**] Block Editor: Quote block: Adds support for V2 behind a feature flag [https://github.com/WordPress/gutenberg/pull/40133]
* [**] Block Editor: Update "add block" button's style in default editor view [https://github.com/WordPress/gutenberg/pull/39726]
* [*] Block Editor: Remove banner error notification on upload failure [https://github.com/WordPress/gutenberg/pull/39694]
* [*] My Site: display site name in My Site screen nav title [#18373]
* [*] [internal] Site creation: Adds a new screen asking the user the name of the site [#18280]

19.6
-----
* [*] Enhances the exit animation of notices. [#18182]
* [*] Media Permissions: display error message when using camera to capture photos and media permission not given [https://github.com/wordpress-mobile/WordPress-iOS/pull/18139]
* [***] My Site: your My Site screen now has two tabs, "Menu" and "Home". Under "Home", you'll find contextual cards with some highlights of whats going on with your site. Check your drafts or scheduled posts, your today's stats or go directly to another section of the app. [#18240]
* [*] [internal] Site creation: Adds a new screen asking the user the intent of the site [#18270]

19.5
-----
* [*] Improves the error message shown when trying to create a new site with non-English characters in the domain name [https://github.com/wordpress-mobile/WordPress-iOS/pull/17985]
* [*] Quick Start: updated the design for the Quick Start cell on My Site [#18095]
* [*] Reader: Fixed a bug where comment replies are misplaced after its parent comment is moderated [#18094]
* [*] Bug fix: Allow keyboard to be dismissed when the password field is focused during WP.com account creation.
* [*] iPad: Fixed a bug where the current displayed section wasn't selected on the menu [#18118]
* [**] Comment Notifications: updated UI and functionality to match My Site Comments. [#18141]
* [*] Block Editor: Add GIF badge for animated GIFs uploaded to Image blocks [https://github.com/WordPress/gutenberg/pull/38996]
* [*] Block Editor: Small refinement to media upload errors, including centering and tweaking copy. [https://github.com/wordpress-mobile/gutenberg-mobile/pull/4597]
* [*] Block Editor: Fix issue with list's starting index and the order [https://github.com/WordPress/gutenberg/pull/39354]
* [*] Quick Start: Fixed a bug where a user creating a new site is displayed a quick start tour containing data from their presviously active site.

19.4
-----
* [*] Site Creation: Fixed layout of domain input field for RTL languages. [#18006]
* [*] [internal] The FAB (blue button to create posts/stories/pages) creation/life cycle was changed [#18026]
* [*] Stats: we fixed a variety of performance issues in the Insight screen. [#17926, #17936, #18017]
* [*] Stats: we re-organized the default view in Insights, presenting more interesting data at a glance [#18072]
* [*] Push notifications will now display rich media when long pressed. [#18048]
* [*] Weekly Roundup: We made some further changes to try and ensure that Weekly Roundup notifications are showing up for everybody who's enabled them [#18029]
* [*] Block editor: Autocorrected Headings no longer apply bold formatting if they weren't already bold. [#17844]
* [***] Block editor: Support for multiple color palettes [https://github.com/wordpress-mobile/gutenberg-mobile/pull/4588]
* [**] User profiles: Fixed issue where the app wasn't displaying any of the device photos which the user had granted the app access to.

19.3
-----
* [*] Site previews: Reduced visual flickering when previewing sites and templates. [#17861]
* [*] Stats: Scroll to new Insights card when added. [#17894]
* [*] Add "Copy Link" functionality to Posts List and Pages List [#17911]
* [*] [Jetpack-only] Enables the ability to use and create WordPress.com sites, and enables the Reader tab. [#17914, #17948]
* [*] Block editor: Additional error messages for media upload failures. [#17971]
* [**] Adds animated Gif support in notifications and comments [#17981]

19.2
-----
* [*] Site creation: Fixed bug where sites created within the app were not given the correct time zone, leading to post scheduling issues. [#17821]
* [*] Block editor: Replacing the media for an image set as featured prompts to update the featured image [https://github.com/wordpress-mobile/gutenberg-mobile/pull/3930]
* [***] Block editor: Font size and line-height support for text-based blocks used in block-based themes [https://github.com/wordpress-mobile/gutenberg-mobile/pull/4519]
* [**] Some of the screens of the app has a new, fresh and more modern visual, including the initial one: My Site. [#17812]
* [**] Notifications: added a button to mark all notifications in the selected filter as read. [#17840]
* [**] People: you can now manage Email Followers on the People section! [#17854]
* [*] Stats: fix navigation between Stats tab. [#17856]
* [*] Quick Start: Fixed a bug where a user logging in via a self-hosted site not connected to Jetpack would see Quick Start when selecting "No thanks" on the Quick Start prompt. [#17855]
* [**] Threaded comments: comments can now be moderated via a drop-down menu on each comment. [#17888]
* [*] Stats: Users can now add a new Insights card from the navigation bar. [#17867]
* [*] Site creation: The checkbox that appears when choosing a design no longer flickers when toggled. [#17868]

19.1
-----
* [*] Signup: Fixed bug where username selection screen could be pushed twice. [#17624]
* [**] Reader post details Comments snippet: added ability to manage conversation subscription and notifications. [#17749]
* [**] Accessibility: VoiceOver and Dynamic Type improvements on Activity Log and Schedule Post calendars [#17756, #17761, #17780]
* [*] Weekly Roundup: Fix a crash which was preventing weekly roundup notifications from appearing [#17765]
* [*] Self-hosted login: Improved error messages. [#17724]
* [*] Share Sheet from Photos: Fix an issue where certain filenames would not upload or render in Post [#16773]
* [*] Block editor: Fixed an issue where video thumbnails could show when selecting images, and vice versa. [#17670]
* [**] Media: If a user has only enabled limited device media access, we now show a prompt to allow the user to change their selection. [#17795]
* [**] Block editor: Fix content justification attribute in Buttons block [https://github.com/wordpress-mobile/gutenberg-mobile/pull/4451]
* [*] Block editor: Hide help button from Unsupported Block Editor. [https://github.com/wordpress-mobile/gutenberg-mobile/pull/4352]
* [*] Block editor: Add contrast checker to text-based blocks [https://github.com/wordpress-mobile/gutenberg-mobile/pull/4357]
* [*] Block editor: Fix missing translations of color settings [https://github.com/wordpress-mobile/gutenberg-mobile/pull/4479]
* [*] Block editor: Highlight text: fix applying formatting for non-selected text [https://github.com/wordpress-mobile/gutenberg-mobile/pull/4471]
* [***] Self-hosted sites: Fixed a crash when saving media and no Internet connection was available. [#17759]
* [*] Publicize: Fixed an issue where a successful login was not automatically detected when connecting a Facebook account to Publicize. [#17803]

19.0
-----
* [**] Video uploads: video upload is now limited to 5 minutes per video on free plans. [#17689]
* [*] Block editor: Give multi-line block names central alignment in inserter [https://github.com/wordpress-mobile/gutenberg-mobile/pull/4343]
* [**] Block editor: Fix missing translations by refactoring the editor initialization code [https://github.com/wordpress-mobile/gutenberg-mobile/pull/4332]
* [**] Block editor: Add Jetpack and Layout Grid translations [https://github.com/wordpress-mobile/gutenberg-mobile/pull/4359]
* [**] Block editor: Fix text formatting mode lost after backspace is used [https://github.com/wordpress-mobile/gutenberg-mobile/pull/4423]
* [*] Block editor: Add missing translations of unsupported block editor modal [https://github.com/wordpress-mobile/gutenberg-mobile/pull/4410]
* [**] Time zone suggester: we have a new time zone selection screen that suggests the time zone based on the device, and improves search. [#17699]
* [*] Added the "Share WordPress with a friend" row back to the Me screen. [#17748]
* [***] Updated default app icon. [#17793]

18.9
-----
* [***] Reader Comments: Updated comment threads with a new design and some new capabilities. [#17659]
* [**] Block editor: Fix issue where editor doesn't auto-scroll so you can see what is being typed. [https://github.com/wordpress-mobile/gutenberg-mobile/pull/4299]
* [*] Block editor: Preformatted block: Fix an issue where the background color is not showing up for standard themes. [https://github.com/wordpress-mobile/gutenberg-mobile/pull/4292]
* [**] Block editor: Update Gallery Block to default to the new format and auto-convert old galleries to the new format. [https://github.com/wordpress-mobile/gutenberg-mobile/pull/4315]
* [***] Block editor: Highlight text: Enables color customization for specific text within a Paragraph block. [https://github.com/wordpress-mobile/gutenberg-mobile/pull/4175]
* [**] Reader post details: a Comments snippet is now displayed after the post content. [#17650]

18.8
-----
* [*] Added a new About screen, with links to rate the app, share it with others, visit our Twitter profile, view our other apps, and more. [https://github.com/orgs/wordpress-mobile/projects/107]
* [*] Editor: Show a compact notice when switching between HTML or Visual mode. [https://github.com/wordpress-mobile/WordPress-iOS/pull/17521]
* [*] Onboarding Improvements: Need a little help after login? We're here for you. We've made a few changes to the login flow that will make it easier for you to start managing your site or create a new one. [#17564]
* [***] Fixed crash where uploading image when offline crashes iOS app. [#17488]
* [***] Fixed crash that was sometimes triggered when deleting media. [#17559]
* [***] Fixes a crasher that was sometimes triggered when seeing the details for like notifications. [#17529]
* [**] Block editor: Add clipboard link suggestion to image block and button block. [https://github.com/WordPress/gutenberg/pull/35972]
* [*] Block editor: Embed block: Include link in block settings. [https://github.com/wordpress-mobile/gutenberg-mobile/pull/4189]
* [**] Block editor: Fix tab titles translation of inserter menu. [https://github.com/wordpress-mobile/gutenberg-mobile/pull/4248]
* [**] Block editor: Gallery block: When a gallery block is added, the media options are auto opened for v2 of the Gallery block. [https://github.com/wordpress-mobile/gutenberg-mobile/pull/4277]
* [*] Block editor: Media & Text block: Fix an issue where the text font size would be bigger than expected in some cases. [https://github.com/wordpress-mobile/gutenberg-mobile/pull/4252]

18.7
-----
* [*] Comment Reply: updated UI. [#17443, #17445]
* [***] Two-step Authentication notifications now require an unlocked device to approve or deny them.
* [***] Site Comments: Updated comment details with a fresh new look and capability to display rich contents. [#17466]
* [**] Block editor: Image block: Add ability to quickly link images to Media Files and Attachment Pages [https://github.com/wordpress-mobile/gutenberg-mobile/pull/3971]
* [**] Block editor: Fixed a crash that could occur when copying lists from Microsoft Word. [https://github.com/wordpress-mobile/gutenberg-mobile/pull/4174]
* [***] Fixed an issue where trying to upload an image while offline crashes the app. [#17488]

18.6
-----
* [**] Comments: Users can now follow conversation via notifications, in addition to emails. [#17363]
* [**] Block editor: Block inserter indicates newly available block types [https://github.com/wordpress-mobile/gutenberg-mobile/pull/4047]
* [*] Reader post comments: fixed an issue that prevented all comments from displaying. [#17373]
* [**] Stats: added Reader Discover nudge for sites with low traffic in order to increase it. [#17349, #17352, #17354, #17377]
* [**] Block editor: Search block - Text and background color support [https://github.com/wordpress-mobile/gutenberg-mobile/pull/4127]
* [*] Block editor: Fix Embed Block loading glitch with resolver resolution approach [https://github.com/wordpress-mobile/gutenberg-mobile/pull/4146]
* [*] Block editor: Fixed an issue where the Help screens may not respect an iOS device's notch. [https://github.com/wordpress-mobile/gutenberg-mobile/pull/4110]
* [**] Block editor: Block inserter indicates newly available block types [https://github.com/wordpress-mobile/gutenberg-mobile/pull/4047]
* [*] Block editor: Add support for the Mark HTML tag [https://github.com/wordpress-mobile/gutenberg-mobile/pull/4162]
* [*] Stats Insights: HTML tags no longer display in post titles. [#17380]

18.5
-----
* [**] Block editor: Embed block: Include Jetpack embed variants. [https://github.com/wordpress-mobile/gutenberg-mobile/pull/4008]
* [*] Fixed a minor visual glitch on the pre-publishing nudge bottom sheet. [https://github.com/wordpress-mobile/WordPress-iOS/pull/17300]
* [*] Improved support for larger text sizes when choosing a homepage layout or page layout. [#17325]
* [*] Site Comments: fixed an issue that caused the lists to not refresh. [#17303]
* [*] Block editor: Embed block: Fix inline preview cut-off when editing URL [https://github.com/wordpress-mobile/gutenberg-mobile/pull/4072]
* [*] Block editor: Embed block: Fix URL not editable after dismissing the edit URL bottom sheet with empty value [https://github.com/wordpress-mobile/gutenberg-mobile/pull/4094]
* [**] Block editor: Embed block: Detect when an embeddable URL is pasted into an empty paragraph. [https://github.com/wordpress-mobile/gutenberg-mobile/pull/4048]
* [**] Block editor: Pullquote block - Added support for text and background color customization [https://github.com/WordPress/gutenberg/pull/34451]
* [**] Block editor: Preformatted block - Added support for text and background color customization [https://github.com/wordpress-mobile/gutenberg-mobile/pull/4071]
* [**] Stats: added Publicize and Blogging Reminders nudges for sites with low traffic in order to increase it. [#17142, #17261, #17294, #17312, #17323]
* [**] Fixed an issue that made it impossible to log in when emails had an apostrophe. [#17334]

18.4
-----
* [*] Improves our user images download logic to avoid synchronization issues. [#17197]
* [*] Fixed an issue where images point to local URLs in the editor when saving a post with ongoing uploads. [#17157]
* [**] Embed block: Add the top 5 specific embed blocks to the Block inserter list. [https://github.com/wordpress-mobile/gutenberg-mobile/pull/3995]
* [*] Embed block: Fix URL update when edited after setting a bad URL of a provider. [https://github.com/wordpress-mobile/gutenberg-mobile/pull/4002]
* [**] Users can now contact support from inside the block editor screen. [https://github.com/wordpress-mobile/gutenberg-mobile/pull/3975]
* [**] Block editor: Help menu with guides about how to work with blocks [#17265]

18.3
-----
* [*] Fixed a bug on Reader that prevented Saved posts to be removed
* [*] Share Extension: Allow creation of Pages in addition to Posts. [#16084]
* [*] Updated the wording for the "Posts" and "Pages" entries in My Site screen [https://github.com/wordpress-mobile/WordPress-iOS/pull/17156]
* [**] Fixed a bug that prevented sharing images and videos out of your site's media library. [#17164]
* [*] Fixed an issue that caused `Follow conversation by email` to not appear on some post's comments. [#17159]
* [**] Block editor: Embed block: Enable WordPress embed preview [https://github.com/wordpress-mobile/gutenberg-mobile/pull/3853]
* [**] Block editor: Embed block: Add error bottom sheet with retry and convert to link actions. [https://github.com/wordpress-mobile/gutenberg-mobile/pull/3921]
* [**] Block editor: Embed block: Implemented the No Preview UI when an embed is successful, but we're unable to show an inline preview [https://github.com/wordpress-mobile/gutenberg-mobile/pull/3927]
* [*] Block editor: Embed block: Add device's locale to preview content [https://github.com/wordpress-mobile/gutenberg-mobile/pull/3788]
* [*] Block editor: Column block: Translate column width's control labels [https://github.com/wordpress-mobile/gutenberg-mobile/pull/3952]
* [**] Block editor: Embed block: Enable embed preview for Instagram and Vimeo providers. [https://github.com/wordpress-mobile/gutenberg-mobile/pull/3918]

18.2
-----
* [internal] Fixed an issue where source and platform tags were not added to a Zendesk ticket if the account has no blogs. [#17084]
* [*] Set the post formats to have 'Standard' first and then alphabetized the remaining items. [#17074]
* [*] Fixed wording of theme customization screen's menu bar by using "Activate" on inactive themes. [#17060]
* [*] Added pull-to-refresh to My Site. [#17089]
* [***] Weekly Roundup: users will receive a weekly notification that presents a summary of the activity on their most used sites [#17066, #17116]
* [**] Site Comments: when editing a Comment, the author's name, email address, and web address can now be changed. [#17111]
* [**] Block editor: Enable embed preview for a list of providers (for now only YouTube and Twitter) [https://github.com/WordPress/gutenberg/pull/34446]
* [***] Block editor: Add Inserter Block Search [https://github.com/WordPress/gutenberg/pull/33237]

18.1
-----
* [*] Reader: Fixes an issue where the top of an article could be cropped after rotating a device. [#17041]
* [*] Posts Settings: Removed deprecated Location feature. [#17052]
* [**] Added a time selection feature to Blogging Reminders: users can now choose at what time they will receive the reminders [#17024, #17033]
* [**] Block editor: Embed block: Add "Resize for smaller devices" setting. [https://github.com/wordpress-mobile/gutenberg-mobile/pull/3753]
* [**] Account Settings: added the ability to close user account.
* [*] Users can now share WordPress app with friends. Accessible from Me and About screen. [#16995]

18.0
-----
* [*] Fixed a bug that would make it impossible to scroll the plugins the first time the plugin section was opened.
* [*] Resolved an issue where authentication tokens weren't be regenerated when disabled on the server. [#16920]
* [*] Updated the header text sizes to better support large texts on Choose a Domain and Choose a Design flows. [#16923]
* [internal] Made a change to how Comment content is displayed. Should be no visible changes, but could cause regressions. [#16933]
* [internal] Converted Comment model properties to Swift. Should be no functional changes, but could cause regressions. [#16969, #16980]
* [internal] Updated GoogleSignIn to 6.0.1 through WordPressAuthenticator. Should be no visible changes, but could cause regression in Google sign in flow. [#16974]
* [internal] Converted Comment model properties to Swift. Should be no functional changes, but could cause regressions. [#16969]
* [*] Posts: Ampersands are correctly decoded in publishing notices instead of showing as HTML entites. [#16972]
* [***] Adjusted the image size of Theme Images for more optimal download speeds. [#16914]
* [*] Comments and Notifications list are now displayed with a unified design. [#16985]
* [*] Block editor: Add a "featured" banner and ability to set or remove an image as featured. [https://github.com/wordpress-mobile/gutenberg-mobile/pull/3449]

17.9
-----
* [internal] Redirect Terms and service to open the page in an external web view [#16907]
* [internal] Converted Comment model methods to Swift. Should be no functional changes, but could cause regressions. [#16898, #16905, #16908, #16913]
* [*] Enables Support for Global Style Colors with Full Site Editing Themes [#16823]
* [***] Block editor: New Block: Embed block. [https://github.com/wordpress-mobile/gutenberg-mobile/pull/3727]

17.8
-----
* [*] Authors and Contributors can now view a site's Comments via My Site > Comments. [#16783]
* [*] [Jetpack-only] Fix bugs when tapping to notifications
* [*] Fixed some refresh issues with the site follow buttons in the reader. [#16819]
* [*] Block editor: Update loading and failed screens for web version of the editor [https://github.com/wordpress-mobile/gutenberg-mobile/pull/3573]
* [*] Block editor: Handle floating keyboard case - Fix issue with the block selector on iPad. [https://github.com/wordpress-mobile/gutenberg-mobile/pull/3687]
* [**] Block editor: Added color/background customization for text blocks. [https://github.com/WordPress/gutenberg/pull/33250]

17.7
-----
* [***] Added blogging reminders. Choose which days you'd like to be reminded, and we'll send you a notification prompting you to post on your site
* [** Does not apply to Jetpack app] Self hosted sites that do not use Jetpack can now manage (install, uninstall, activate, and deactivate) their plugins [#16675]
* [*] Upgraded the Zendesk SDK to version 5.3.0
* [*] You can now subscribe to conversations by email from Reader lists and articles. [#16599]
* [*] Block editor: Tablet view fixes for inserter button. [https://github.com/wordpress-mobile/gutenberg-mobile/pull/3602]
* [*] Block editor: Tweaks to the badge component's styling, including change of background color and reduced padding. [https://github.com/wordpress-mobile/gutenberg-mobile/pull/3642]
* [***] Block editor: New block Layout grid. [https://github.com/wordpress-mobile/gutenberg-mobile/pull/3513]
* [*] Fixed an issue where the SignUp flow could not be dismissed sometimes. [#16824]

17.6
-----
* [**] Reader Post details: now shows a summary of Likes for the post. Tapping it displays the full list of Likes. [#16628]
* [*] Fix notice overlapping the ActionSheet that displays the Site Icon controls. [#16579]
* [*] Fix login error for WordPress.org sites to show inline. [#16614]
* [*] Disables the ability to open the editor for Post Pages [#16369]
* [*] Fixed an issue that could cause a crash when moderating Comments. [#16645]
* [*] Fix notice overlapping the ActionSheet that displays the QuickStart Removal. [#16609]
* [*] Site Pages: when setting a parent, placeholder text is now displayed for pages with blank titles. [#16661]
* [***] Block Editor: Audio block now available on WP.com sites on the free plan. [https://github.com/wordpress-mobile/gutenberg-mobile/pull/3523]
* [**] You can now create a Site Icon for your site using an emoji. [#16670]
* [*] Fix notice overlapping the ActionSheet that displays the More Actions in the Editor. [#16658]
* [*] The quick action buttons will be hidden when iOS is using a accessibility font sizes. [#16701]
* [*] Block Editor: Improve unsupported block message for reusable block. [https://github.com/wordpress-mobile/gutenberg-mobile/pull/3621]
* [**] Block Editor: Fix incorrect block insertion point after blurring the post title field. [https://github.com/wordpress-mobile/gutenberg-mobile/pull/3640]
* [*] Fixed a crash when sharing photos to WordPress [#16737]

17.5
-----
* [*] Fixed a crash when rendering the Noticons font in rich notification. [#16525]
* [**] Block Editor: Audio block: Add Insert from URL functionality. [https://github.com/wordpress-mobile/gutenberg-mobile/pull/3031]
* [***] Block Editor: Slash command to insert new blocks. [https://github.com/wordpress-mobile/gutenberg-mobile/pull/3250]
* [**] Like Notifications: now displays all users who liked a post or comment. [#15662]
* [*] Fixed a bug that was causing some fonts to become enormous when large text was enabled.
* [*] Fixed scrolling and item selection in the Plugins directory. [#16087]
* [*] Improved large text support in the blog details header in My Sites. [#16521]
* [***] Block Editor: New Block: Reusable block. [https://github.com/wordpress-mobile/gutenberg-mobile/pull/3490]
* [***] Block Editor: Add reusable blocks to the block inserter menu. [https://github.com/wordpress-mobile/gutenberg-mobile/pull/3054]
* [*] Fixed a bug where the web version of the editor did not load when using an account created before December 2018. [#16586]

17.4
-----
* [**] A new author can be chosen for Posts and Pages on multi-author sites. [#16281]
* [*] Fixed the Follow Sites Quick Start Tour so that Reader Search is highlighted. [#16391]
* [*] Enabled approving login authentication requests via push notification while the app is in the foreground. [#16075]
* [**] Added pull-to-refresh to the My Site screen when a user has no sites. [#16241]
* [***] Fixed a bug that was causing uploaded videos to not be viewable in other platforms. [#16548]

17.3
-----
* [**] Fix issue where deleting a post and selecting undo would sometimes convert the content to the classic editor. [#16342]
* [**] Fix issue where restoring a post left the restored post in the published list even though it has been converted to a draft. [#16358]
* [**] Fix issue where trashing a post converted it to Classic content. [#16367]
* [**] Fix issue where users could not leave the username selection screen due to styling issues. [#16380]
* [*] Comments can be filtered to show the most recent unreplied comments from other users. [#16215]
* [*] Fixed the background color of search fields. [#16365]
* [*] Fixed the navigation bar color in dark mode. [#16348]
* [*] Fix translation issues for templates fetched on the site creation design selection screen. [#16404]
* [*] Fix translation issues for templates fetched on the page creation design selection screen. [#16404]
* [*] Fix translation issue for the Choose button on the template preview in the site creation flow. [#16404]
* [***]  Block Editor: New Block: Search Block [#https://github.com/wordpress-mobile/gutenberg-mobile/pull/3210]
* [**]  Block Editor: The media upload options of the Image, Video and Gallery block automatically opens when the respective block is inserted. [https://github.com/wordpress-mobile/gutenberg-mobile/pull/2700]
* [**]  Block Editor: The media upload options of the File and Audio block automatically opens when the respective block is inserted. [https://github.com/wordpress-mobile/gutenberg-mobile/pull/3399]
* [*]  Block Editor: Remove visual feedback from non-interactive bottom-sheet cell sections [https://github.com/wordpress-mobile/gutenberg-mobile/pull/3404]
* [*]  Block Editor: Fixed an issue that was causing the featured image badge to be shown on images in an incorrect manner. [https://github.com/wordpress-mobile/gutenberg-mobile/pull/3494]


17.2
-----

* [**] Added transform block capability [https://github.com/wordpress-mobile/gutenberg-mobile/pull/3321]
* [*] Fixed an issue where some author display names weren't visible for self-hosted sites. [#16297]
* [***] Updated custom app icons. [#16261]
* [**] Removed Site Switcher in the Editor
* [*] a11y: Bug fix: Allow stepper cell to be selected by screenreader [https://github.com/wordpress-mobile/gutenberg-mobile/pull/3362]
* [*] Image block: Improve text entry for long alt text. [https://github.com/WordPress/gutenberg/pull/29670]
* [***] New Block: Jetpack contact info. [https://github.com/wordpress-mobile/gutenberg-mobile/pull/3340]

17.1
-----

* [*] Reordered categories in page layout picker [#16156]
* [*] Added preview device mode selector in the page layout previews [#16141]
* [***] Block Editor: Improved the accessibility of range and step-type block settings. [https://github.com/wordpress-mobile/gutenberg-mobile/pull/3255]
* [**] Block Editor: Added Contact Info block to sites on WPcom or with Jetpack version >= 8.5.
* [**] We updated the app's color scheme with a brighter new blue used throughout. [#16213, #16207]
* [**] We updated the login prologue with brand new content and graphics. [#16159, #16177, #16185, #16187, #16200, #16217, #16219, #16221, #16222]
* [**] We updated the app's color scheme with a brighter new blue used throughout. [#16213, #16207]
* [**] Updated the app icon to match the new color scheme within the app. [#16220]
* [*] Fixed an issue where some webview navigation bar controls weren't visible. [#16257]

17.0
-----
* [internal] Updated Zendesk to latest version. Should be no functional changes. [#16051]
* [*] Reader: fixed an issue that caused unfollowing external sites to fail. [#16060]
* [*] Stats: fixed an issue where an error was displayed for Latest Post Summary if the site had no posts. [#16074]
* [*] Fixed an issue where password text on Post Settings was showing as black in dark mode. [#15768]
* [*] Added a thumbnail device mode selector in the page layout, and use a default setting based on the current device. [#16019]
* [**] Comments can now be filtered by status (All, Pending, Approved, Trashed, or Spam). [#15955, #16110]
* [*] Notifications: Enabled the new view milestone notifications [#16144]
* [***] We updated the app's design, with fresh new headers throughout and a new site switcher in My Site. [#15750]

16.9
-----
* [*] Adds helper UI to Choose a Domain screen to provide a hint of what a domain is. [#15962]
* [**] Site Creation: Adds filterable categories to the site design picker when creating a WordPress.com site, and includes single-page site designs [#15933]
* [**] The classic editor will no longer be available for new posts soon, but this won’t affect editing any existing posts or pages. Users should consider switching over to the Block Editor now. [#16008]
* [**] Reader: Added related posts to the bottom of reader posts
* [*] Reader: We redesigned the recommended topics section of Discover
* [*] Reader: Added a way to discover new topics from the Manage Topics view
* [*] P2 users can create and share group invite links via the Invite Person screen under the People Management feature. [#16005]
* [*] Fixed an issue that prevented searching for plugins and the Popular Plugins section from appearing: [#16070]
* [**] Stories: Fixed a video playback issue when recording on iPhone 7, 8, and SE devices. [#16109]
* [*] Stories: Fixed a video playback issue when selecting an exported Story video from a site's library. [#16109]

16.8.1
-----

* [**] Stories: Fixed an issue which could remove content from a post when a new Story block was edited. [#16059]

16.8
-----
* [**] Prevent deleting published homepages which would have the effect of breaking a site. [#15797]
* [**] Prevent converting published homepage to a draft in the page list and settings which would have the effect of breaking a site. [#15797]
* [*] Fix app crash when device is offline and user visits Notification or Reader screens [#15916]
* [*] Under-the-hood improvements to the Reader Stream, People Management, and Sharing Buttons [#15849, #15861, #15862]
* [*] Block Editor: Fixed block mover title wording for better clarity from 'Move block position' to 'Change block position'. [https://github.com/wordpress-mobile/gutenberg-mobile/pull/3049]
* [**] Block Editor: Add support for setting Cover block focal point. [https://github.com/wordpress-mobile/gutenberg-mobile/pull/3028]
* [**] Prevent converting published homepage to a draft in the page list and editor's status settings which would have the effect of breaking a site. [#15797]
* [*] Prevent selection of unpublished homepages the homepage settings which would have the effect of breaking a site. [#15885]
* [*] Quick Start: Completing a step outside of a tour now automatically marks it as complete. [#15712]
* [internal] Site Comments: updated UI. Should be no functional changes. [#15944]
* [***] iOS 14 Widgets: new This Week Widgets to display This Week Stats in your home screen. [#15844]
* [***] Stories: There is now a new Story post type available to quickly and conveniently post images and videos to your blog.

16.7
-----
* [**] Site Creation: Adds the option to choose between mobile, tablet or desktop thumbnails and previews in the home page design picker when creating a WordPress.com site [https://github.com/wordpress-mobile/WordPress-iOS/pull/15688]
* [*] Block Editor: Fix issue with uploading media after exiting the editor multiple times [https://github.com/wordpress-mobile/WordPress-iOS/pull/15656].
* [**] Site Creation: Enables dot blog subdomains for each site design. [#15736]
* [**] Reader post card and post details: added ability to mark a followed post as seen/unseen. [#15638, #15645, #15676]
* [**] Reader site filter: show unseen post count. [#15581]
* [***] Block Editor: New Block: Audio [https://github.com/wordpress-mobile/gutenberg-mobile/pull/2854, https://github.com/wordpress-mobile/gutenberg-mobile/pull/3070]
* [**] Block Editor: Add support for setting heading anchors [https://github.com/wordpress-mobile/gutenberg-mobile/pull/2947]
* [**] Block Editor: Disable Unsupported Block Editor for Reusable blocks [https://github.com/wordpress-mobile/gutenberg-mobile/pull/3067]
* [**] Block Editor: Add proper handling for single use blocks such as the more block [https://github.com/wordpress-mobile/gutenberg-mobile/pull/3042]
* [*] Reader post options: fixed an issue where the options in post details did not match those on post cards. [#15778]
* [***] iOS 14 Widgets: new All Time Widgets to display All Time Stats in your home screen. [#15771, #15794]
* [***] Jetpack: Backup and Restore is now available, depending on your sites plan you can now restore your site to a point in time, or download a backup file. [https://github.com/wordpress-mobile/WordPress-iOS/issues/15191]
* [***] Jetpack: For sites that have Jetpack Scan enabled you will now see a new section that allows you to scan your site for threats, as well as fix or ignore them. [https://github.com/wordpress-mobile/WordPress-iOS/issues/15190]
* [**] Block Editor: Make inserter long-press options "add to beginning" and "add to end" always available. [https://github.com/wordpress-mobile/gutenberg-mobile/pull/3074]
* [*] Block Editor: Fix crash when Column block width attribute was empty. [https://github.com/WordPress/gutenberg/pull/29015]

16.6
-----
* [**] Activity Log: adds support for Date Range and Activity Type filters. [https://github.com/wordpress-mobile/WordPress-iOS/issues/15192]
* [*] Quick Start: Removed the Browse theme step and added guidance for reviewing pages and editing your Homepage. [#15680]
* [**] iOS 14 Widgets: new Today Widgets to display your Today Stats in your home screen.
* [*] Fixes an issue where the submit button was invisible during the domain registration flow.

16.5
-----

* [*] In the Pages screen, the options to delete posts are styled to reflect that they are destructive actions, and show confirmation alerts. [#15622]
* [*] In the Comments view, overly-large twemoji are sized the same as Apple's emoji. [#15503]
* [*] Reader 'P2s': added ability to filter by site. [#15484]
* [**] Choose a Domain will now return more options in the search results, sort the results to have exact matches first, and let you know if no exact matches were found. [#15482]
* [**] Page List: Adds duplicate page functionality [#15515]
* [*] Invite People: add link to user roles definition web page. [#15530]
* [***] Block Editor: Cross-post suggestions are now available by typing the + character (or long-pressing the toolbar button labelled with an @-symbol) in a post on a P2 site [#15139]
* [***] Block Editor: Full-width and wide alignment support for Columns (https://github.com/wordpress-mobile/gutenberg-mobile/pull/2919)
* [**] Block Editor: Image block - Add link picker to the block settings and enhance link settings with auto-hide options (https://github.com/wordpress-mobile/gutenberg-mobile/pull/2841)
* [*] Block Editor: Fix button link setting, rel link will not be overwritten if modified by the user (https://github.com/wordpress-mobile/gutenberg-mobile/pull/2894)
* [**] Block Editor: Added move to top/bottom when long pressing on respective block movers (https://github.com/wordpress-mobile/gutenberg-mobile/pull/2872)
* [**] Reader: Following now only shows non-P2 sites. [#15585]
* [**] Reader site filter: selected filters now persist while in app.[#15594]
* [**] Block Editor: Fix crash in text-based blocks with custom font size [https://github.com/WordPress/gutenberg/pull/28121]

16.4
-----

* [internal] Removed unused Reader files. Should be no functional changes. [#15414]
* [*] Adjusted the search box background color in dark mode on Choose a domain screen to be full width. [https://github.com/wordpress-mobile/WordPress-iOS/pull/15419]
* [**] Added shadow to thumbnail cells on Site Creation and Page Creation design pickers to add better contrast [https://github.com/wordpress-mobile/WordPress-iOS/pull/15418]
* [*] For DotCom and Jetpack sites, you can now subscribe to comments by tapping the "Follow conversation" button in the Comments view. [#15424]
* [**] Reader: Added 'P2s' stream. [#15442]
* [*] Add a new P2 default site icon to replace the generic default site icon. [#15430]
* [*] Block Editor: Fix Gallery block uploads when the editor is closed. [#15457]
* [*] Reader: Removes gray tint from site icons that contain transparency (located in Reader > Settings > Followed sites). [#15474]
* [*] Prologue: updates site address button to say "Enter your existing site address" to reduce confusion with site creation actions. [#15481]
* [**] Posts List: Adds duplicate post functionality [#15460]
* [***] Block Editor: New Block: File [https://github.com/wordpress-mobile/gutenberg-mobile/pull/2835]
* [*] Reader: Removes gray tint from site icons that contain transparency (located in Reader > Settings > Followed sites).
* [*] Block Editor: Remove popup informing user that they will be using the block editor by default [#15492]
* [**] Fixed an issue where the Prepublishing Nudges Publish button could be cut off smaller devices [#15525]

16.3
-----
* [***] Login: Updated to new iOS 14 pasteboard APIs for 2FA auto-fill. Pasteboard prompts should be less intrusive now! [#15454]
* [***] Site Creation: Adds an option to pick a home page design when creating a WordPress.com site. [multiple PRs](https://github.com/search?q=repo%3Awordpress-mobile%2FWordPress-iOS+++repo%3Awordpress-mobile%2FWordPress-iOS-Shared+repo%3Awordpress-mobile%2FWordPressUI-iOS+repo%3Awordpress-mobile%2FWordPressKit-iOS+repo%3Awordpress-mobile%2FAztecEditor-iOS+is%3Apr+closed%3A%3C2020-11-17+%22Home+Page+Picker%22&type=Issues)

* [**] Fixed a bug where @-mentions didn't work on WordPress.com sites with plugins enabled [#14844]
* [***] Site Creation: Adds an option to pick a home page design when creating a WordPress.com site. [multiple PRs](https://github.com/search?q=repo%3Awordpress-mobile%2FWordPress-iOS+++repo%3Awordpress-mobile%2FWordPress-iOS-Shared+repo%3Awordpress-mobile%2FWordPressUI-iOS+repo%3Awordpress-mobile%2FWordPressKit-iOS+repo%3Awordpress-mobile%2FAztecEditor-iOS+is%3Apr+closed%3A%3C2020-11-30+%22Home+Page+Picker%22&type=Issues)
* [*] Fixed an issue where `tel:` and `mailto:` links weren't launching actions in the webview found in Reader > post > more > Visit. [#15310]
* [*] Reader bug fix: tapping a telephone, sms or email link in a detail post in Reader will now respond with the correct action. [#15307]
* [**] Block Editor: Button block - Add link picker to the block settings [https://github.com/WordPress/gutenberg/pull/26206]
* [***] Block Editor: Adding support for selecting different unit of value in Cover and Columns blocks [https://github.com/WordPress/gutenberg/pull/26161]
* [*] Block Editor: Fix theme colors syncing with the editor [https://github.com/WordPress/gutenberg/pull/26821]
* [*] My Site > Settings > Start Over. Correcting a translation error in the detailed instructions on the Start Over view. [#15358]

16.2
-----
* [**] Support contact email: fixed issue that prevented non-alpha characters from being entered. [#15210]
* [*] Support contact information prompt: fixed issue that could cause the app to crash when entering email address. [#15210]
* [*] Fixed an issue where comments viewed in the Reader would always be italicized.
* [**] Jetpack Section - Added quick and easy access for all the Jetpack features (Stats, Activity Log, Jetpack and Settings) [#15287].
* [*] Fixed a display issue with the time picker when scheduling posts on iOS 14. [#15392]

16.1
-----
* [***] Block Editor: Adds new option to select from a variety of predefined page templates when creating a new page for a Gutenberg site.
* [*] Fixed an issue that was causing the refresh control to show up on top of the list of sites. [https://github.com/wordpress-mobile/WordPress-iOS/pull/15136]
* [***] The "Floating Action Button" now appears on the list of posts and pages for quick and convenient creation. [https://github.com/wordpress-mobile/WordPress-iOS/pull/15149l]

16.0
-----
* [***] Block Editor: Full-width and wide alignment support for Video, Latest-posts, Gallery, Media & text, and Pullquote block. [https://github.com/wordpress-mobile/gutenberg-mobile/pull/2605]
* [***] Block Editor: Fix unsupported block bottom sheet is triggered when device is rotated. [https://github.com/wordpress-mobile/gutenberg-mobile/pull/2710]
* [***] Block Editor: Unsupported Block Editor: Fixed issue when cannot view or interact with the classic block on Jetpack site. [https://github.com/wordpress-mobile/gutenberg-mobile/pull/2709]
* [**] Reader: Select interests is now displayed under the Discover tab. [#15097]
* [**] Reader: The reader now displays site recommendations in the Discover feed [#15116]
* [***] Reader: The new redesigned Reader detail shows your post as beautiful as ever. And if you add a featured image it would be twice as beautiful! [#15107]

15.9
-----
* [*] Fixed issue that caused duplicate views to be displayed when requesting a login link. [#14975]
* [internal] Modified feature flags that show unified Site Address, Google, Apple, WordPress views and iCloud keychain login. Could cause regressions. [#14954, #14969, #14970, #14971, #14972]
* [*] Fixed an issue that caused page editor to become an invisible overlay. [#15012]
* [**] Block Editor: Increase tap-target of primary action on unsupported blocks. [https://github.com/wordpress-mobile/gutenberg-mobile/pull/2608]
* [***] Block Editor: On Jetpack connected sites, Unsupported Block Editor can be enabled via enabling Jetpack SSO setting directly from within the missing block alert. [https://github.com/wordpress-mobile/gutenberg-mobile/pull/2610]
* [***] Block Editor: Add support for selecting user's post when configuring the link [https://github.com/wordpress-mobile/gutenberg-mobile/pull/2484]
* [*] Reader: Fixed an issue that resulted in no action when tapping a link with an anchor. [#15027]
* [***] Block Editor: Unsupported Block Editor: Fixed issue when cannot view or interact with the classic block on Jetpack sites [https://github.com/wordpress-mobile/gutenberg-mobile/issues/2695]

15.8
-----
* [*] Image Preview: Fixes an issue where an image would be incorrectly positioned after changing device orientation.
* [***] Block Editor: Full-width and wide alignment support for Group, Cover and Image block [https://github.com/wordpress-mobile/gutenberg-mobile/pull/2559]
* [**] Block Editor: Add support for rounded style in Image block [https://github.com/wordpress-mobile/gutenberg-mobile/pull/2591]
* [*] Fixed an issue where the username didn't display on the Signup Epilogue after signing up with Apple and hiding the email address. [#14882]
* [*] Login: display correct error message when the max number of failed login attempts is reached. [#14914]
* [**] Block Editor: Fixed a case where adding a block made the toolbar jump [https://github.com/WordPress/gutenberg/pull/24573]

15.7
-----
* [**] Updated UI when connecting a self-hosted site from Login Epilogue, My Sites, and Post Signup Interstitial. (#14742)
* [**] You can now follow conversations for P2 sites
* [**] Block Editor: Block settings now immediately reflect changes from menu sliders.
* [**] Simplified authentication and updated UI.(#14845, #14831, #14825, #14817).
       Now when an email address is entered, the app automatically determines the next step and directs the user accordingly. (i.e. signup or login with the appropriate login view).
* [**] Added iCloud Keychain login functionality. (#14770)
* [***] Reader: We’re introducing a new Reader experience that allows users to tailor their Discover feed to their chosen interests.
* [*] Media editing: Reduced memory usage when marking up an image, which could cause a crash.
* [**] Block Editor: Fixed Dark Mode transition for editor menus.

15.6
-----
* [***] Block Editor: Fixed empty text fields on RTL layout. Now they are selectable and placeholders are visible.
* [**] Block Editor: Add settings to allow changing column widths
* [**] Block Editor: Media editing support in Gallery block.
* [**] Updated UI when logging in with a Site Address.
* [**] Updated UI when logging in/signing up with Apple.
* [**] Updated UI when logging in/signing up with Google.
* [**] Simplified Google authentication. If signup is attempted with an existing WordPress account, automatically redirects to login. If login is attempted without a matching WordPress account, automatically redirects to signup.
* [**] Fixes issue where the stats were not updating when switching between sites in My Sites.
* [*] Block Editor: Improved logic for creating undo levels.
* [*] Social account login: Fixed an issue that could have inadvertently linked two social accounts.

15.5
-----
* [*] Reader: revamped UI for your site header.
* [***] Block Editor: New feature for WordPress.com and Jetpack sites: auto-complete username mentions. An auto-complete popup will show up when the user types the @ character in the block editor.
* [*] Block Editor: Media editing support in Cover block.
* [*] Block Editor: Fixed a bug on the Heading block, where a heading with a link and string formatting showed a white shadow in dark mode.

15.4
-----
 * [**] Fixes issue where the new page editor wouldn't always show when selected from the "My Site" page on iOS versions 12.4 and below.
 * [***] Block Editor: Media editing support in Media & Text block.
 * [***] Block Editor: New block: Social Icons
 * [*] Block Editor: Cover block placeholder is updated to allow users to start the block with a background color
 * [**] Improved support for the Classic block to give folks a smooth transition from the classic editor to the block editor

15.3
-----
* [***] Block Editor: Adds Copy, Cut, Paste, and Duplicate functionality to blocks
* [***] Block Editor: Users can now individually edit unsupported blocks found in posts or pages. Not available on selfhosted sites or sites defaulting to classic editor.
* [*] Block Editor: Improved editor loading experience with Ghost Effect.

15.2
----
* [*] Block editor: Display content metrics information (blocks, words, characters count).
* [*] Fixed a crash that results in navigating to the block editor quickly after logging out and immediately back in.
* [***] Reader content improved: a lot of fixes in how the content appears when you're reading a post.
* [**] A site's title can now be changed by tapping on the title in the site detail screen.
* [**] Added a new Quick Start task to set a title for a new site.
* [**] Block editor: Add support for customizing gradient type and angle in Buttons and Cover blocks.

-----

15.1
-----
* [**] Block Editor: Add support to upload videos to Cover Blocks after the editor has closed.
* [*] Block Editor: Display the animation of animated GIFs while editing image blocks.
* [**] Block editor: Adds support for theme colors and gradients.
* [*] App Settings: Added an app-level toggle for light or dark appearance.
* [*] Fix a bug where the Latest Post date on Insights Stats was being calculated incorrectly.
* Block editor: [*] Support for breaking out of captions/citation authors by pressing enter on the following blocks: image, video, gallery, quote, and pullquote.
* Block editor: [**] Adds editor support for theme defined colors and theme defined gradients on cover and button blocks.
* [*] Fixed a bug where "Follow another site" was using the wrong steps in the "Grow Your Audience" Quick Start tour.
* [*] Fix a bug where Quick Start completed tasks were not communicated to VoiceOver users.
* [**] Quick Start: added VoiceOver support to the Next Steps section.
* [*] Fixed a bug where the "Publish a post" Quick Start tour didn't reflect the app's new information architecture
* [***] Free GIFs can now be added to the media library, posts, and pages.
* [**] You can now set pages as your site's homepage or posts page directly from the Pages list.
* [**] Fixed a bug that prevented some logins via 'Continue with Apple'.
* [**] Reader: Fixed a bug where tapping on the more menu may not present the menu
* [*] Block editor: Fix 'Take a Photo' option failing after adding an image to gallery block

15.0
-----
* [**] Block editor: Fix media upload progress when there's no connection.
* [*] Fix a bug where taking a photo for your user gravatar got you blocked in the crop screen.
* Reader: Updated card design
* [internal] Logging in via 'Continue with Google' has changes that can cause regressions. See https://git.io/Jf2LF for full testing details.
* [***] Block Editor: New block: Verse
* [***] Block Editor: Trash icon that is used to remove blocks is moved to the new menu reachable via ellipsis button in the block toolbar
* [**] Block Editor: Add support for changing overlay color settings in Cover block
* [**] Block Editor: Add enter/exit animation in FloatingToolbar
* [**] Block Editor: Block toolbar can now collapse when the block width is smaller than the toolbar content
* [**] Block Editor: Tooltip for page template selection buttons
* [*] Block Editor: Fix merging of text blocks when text had active formatting (bold, italic, strike, link)
* [*] Block Editor: Fix button alignment in page templates and make strings consistent
* [*] Block Editor: Add support for displaying radial gradients in Buttons and Cover blocks
* [*] Block Editor: Fix a bug where it was not possible to add a second image after previewing a post
* [internal] Signing up via 'Continue with Google' has changes that can cause regressions. See https://git.io/JfwjX for full testing details.
* My Site: Add support for setting the Homepage and Posts Page for a site.

14.9
-----
* Streamlined navigation: now there are fewer and better organized tabs, posting shortcuts and more, so you can find what you need fast.
* My Site: the "Add Posts and Pages" features has been moved. There is a new "Floating Action Button" in "My Site" that lets you create a new post or page without having to navigate to another screen.
* My Site: the "Me" section has been moved. There is a new button on the top right of "My Site" that lets you access the "Me" section from there.
* Reader: revamped UI with a tab bar that lets you quickly switch between sections, and filtering and settings panes to easily access and manage your favorite content.
* [internal] the "Change Username" on the Signup Epilogue screen has navigation changes that can cause regressions. See https://git.io/JfGnv for testing details.
* [internal] the "3 button view" (WP.com email, Google, SIWA, Site Address) presented after pressing the "Log In" button has navigation changes that can cause regressions. See https://git.io/JfZUV for testing details.
* [**] Support the superscript and subscript HTML formatting on the Block Editor and Classic Editor.
* [**] Block editor: Support for the pullquote block.
* [**] Block editor: Fix the icons and buttons in Gallery, Paragraph, List and MediaText block on RTL mode.
* [**] Block editor: Update page templates to use new blocks.
* [**] Block editor: Fix a crash when uploading new videos on a video block.
* [**] Block Editor: Add support for changing background and text color in Buttons block
* [internal] the "enter your password" screen has navigation changes that can cause regressions. See https://git.io/Jfl1C for full testing details.
* Support the superscript and subscript HTML formatting on the Block Editor and Classic Editor.
* [***] You can now draw on images to annotate them using the Edit image feature in the post editor.
* [*] Fixed a bug on the editors where changing a featured image didn't trigger that the post/page changed.

14.8.1
-----
* Fix adding and removing of featured images to posts.

14.8
-----
* Block editor: Prefill caption for image blocks when available on the Media library
* Block editor: New block: Buttons. From now you’ll be able to add the individual Button block only inside the Buttons block
* Block editor: Fix bug where whitespaces at start of text blocks were being removed
* Block editor: Add support for upload options in Cover block
* Block editor: Floating toolbar, previously located above nested blocks, is now placed at the bottom of the screen
* Block editor: Fix the icons in FloatingToolbar on RTL mode
* Block editor: Fix Quote block so it visually reflects selected alignment
* Block editor: Fix bug where buttons in page templates were not rendering correctly on web
* Block editor: Remove Subscription Button from the Blog template since it didn't have an initial functionality and it is hard to configure for users.
* [internal] the "send magic link" screen has navigation changes that can cause regressions. See https://git.io/Jfqiz for testing details.
* Updated UI for Login and Signup epilogues.
* Fixes delayed split view resizing while rotating your device.

14.7
-----
* Classic Editor: Fixed action sheet position for additional Media sources picker on iPad
* [internal] the signup flow using email has code changes that can cause regressions. See https://git.io/JvALZ for testing details.
* [internal] Notifications tab should pop to the root of the navigation stack when tapping on the tab from within a notification detail screen. See https://git.io/Jvxka for testing details.
* Classic and Block editor: Prefill caption for image blocks when available on the Media library.
* [internal] the "login by email" flow and the self-hosted login flow have code changes that can cause regressions. See https://git.io/JfeFN for testing details.
* Block editor: Disable ripple effect in all BottomSheet's controls.
* Block editor: New block: Columns
* Block editor: New starter page template: Blog
* Block editor: Make Starter Page Template picker buttons visible only when the screen height is enough
* Block editor: Fix a bug which caused to show URL settings modal randomly when changing the device orientation multiple times during the time Starter Page Template Preview is open
* [internal] the login by email flow and the self-hosted login flow have code changes that can cause regressions. See https://git.io/JfeFN for testing details.
* Updated the appearance of the login and signup buttons to make signup more prominent.
* [internal] the navigation to the "login by site address" flow has code changes that can cause regressions. See https://git.io/JfvP9 for testing details.
* Updated site details screen title to My Site, to avoid duplicating the title of the current site which is displayed in the screen's header area.
* You can now schedule your post, add tags or change the visibility before hitting "Publish Now" — and you don't have to go to the Post Settings for this!

* Login Epilogue: fixed issue where account information never stopped loading for some self-hosted sites.
* Updated site details screen title to My Site, to avoid duplicating the title of the current site which is displayed in the screen's header area.

14.6
-----
* [internal] the login flow with 2-factor authentication enabled has code changes that can cause regressions. See https://git.io/Jvdil for testing details.
* [internal] the login and signup Magic Link flows have code changes that could cause regressions. See https://git.io/JvSD6 and https://git.io/Jvy4P for testing details.
* [internal] the login and signup Magic Link flows have code changes that can cause regressions. See https://git.io/Jvy4P for testing details.
* [internal] the login and signup Continue with Google flows have code changes that can cause regressions. See https://git.io/JvypB for testing details.
* Notifications: Fix layout on screens with a notch.
* Post Commenting: fixed issue that prevented selecting an @ mention suggestion.
* Fixed an issue that could have caused the app to crash when accessing Site Pages.
* Site Creation: faster site creation, removed intermediate steps. Just select what kind of site you'd like, enter the domain name and the site will be created.
* Post Preview: Increase Post and Page Preview size on iPads running iOS 13.
* Block editor: Added the Cover block
* Block editor: Removed the dimming effect on unselected blocks
* Block editor: Add alignment options for Heading block
* Block editor: Implemented dropdown toolbar for alignment toolbar in Heading, Paragraph, Image, MediaText blocks
* Block Editor: When editing link settings, tapping the keyboard return button now closes the settings panel as well as closing the keyboard.
* Fixed a crash when a blog's URL became `nil` from a Core Data operation.
* Added Share action to the more menu in the Posts list
* Period Stats: fix colors when switching between light and dark modes.
* Media uploads from "Other Apps": Fixed an issue where the Cancel button on the document picker/browser was not showing up in Light Mode.
* Fix a crash when accessing Blog Posts from the Quick Actions button on iPads running iOS 12 and below.
* Reader post detail: fix colors when switching between light and dark modes.
* Fixed an issue where Continue with Apple button wouldn't respond after Jetpack Setup > Sign up flow completed.


14.5
-----
* Block editor: New block: Latest Posts
* Block editor: Fix Quote block's left border not being visible in Dark Mode
* Block editor: Added Starter Page Templates: when you create a new page, we now show you a few templates to get started more quickly.
* Block editor: Fix crash when pasting HTML content with embeded images on paragraphs
* Post Settings: Fix issue where the status of a post showed "Scheduled" instead of "Published" after scheduling before the current date.
* Stats: Fix background color in Dark Mode on wider screen sizes.
* Post Settings: Fix issue where the calendar selection may not match the selected date when site timezone differs from device timezone.
* Dark Mode fixes:
  - Border color on Search bars.
  - Stats background color on wider screen sizes.
  - Media Picker action bar background color.
  - Login and Signup button colors.
  - Reader comments colors.
  - Jetpack install flow colors.
* Reader: Fix toolbar and search bar width on wider screen sizes.
* Updated the Signup and Login Magic Link confirmation screen advising the user to check their spam/junk folder.
* Updated appearance of Google login/signup button.
* Updated appearance of Apple login/signup button.

14.4.1
-----
* Block Editor: Fix crash when inserting a Button Block.

14.4
-----
* Post Settings: Fixes the displayed publish date of posts which are to be immediately published.

14.3
-----
* Aztec and Block Editor: Fix the presentation of ordered lists with large numbers.
* Added Quick Action buttons on the Site Details page to access the most frequently used parts of a site.
* Block editor: Add support for changing image sizes in Image blocks
* Block editor: Add support for upload options in Gallery block
* Block editor: Added the Button block
* Block editor: Added the Group block
* Block editor: Add scroll support inside block picker and block settings
* Block editor: Fix issue where adding emojis to the post title added strong HTML elements to the title of the post
* Block editor: Fix issue where alignment of paragraph blocks was not always being respected when splitting the paragraph or reading the post's html content.
* Block editor: We’ve introduced a new toolbar that floats above the block you’re editing, which makes navigating your blocks easier — especially complex ones.

* Block editor: Add support for upload options in Gallery block
* Aztec and Block Editor: Fix the presentation of ordered lists with large numbers.
* Added Quick Action buttons on the Site Details page to access the most frequently used parts of a site.
* Post Settings: Adjusts the weekday symbols in the calendar depending on Regional settings.


14.2
-----
* Comment Editing: Fixed a bug that could cause the text selection to be on the wrong line
* Comments: Fixed an bug that could cause HTML markup to be displayed in the comment content
* Media editing: You can now crop, zoom in/out and rotate images that are inserted or being inserted in a post.
* Post Preview: Added a new Desktop preview mode on iPhone and Mobile preview on iPad when previewing posts or pages.
* Post Preview: Added new navigation, "Open in Safari" and Share options when previewing posts or pages.
* Block editor: Long-press Inserter icon to show options to add before/after
* Block editor: Retry displaying image when connectivity restores
* Block editor: Show an "Edit" button overlay on selected image blocks
* Block editor: Add support for image size options in the gallery block
* Signup and Login: signup or login via magic link now supports multiple email clients.
                    Tapping on the "Open Email" button will present a list of installed email client to choose from.
* Posts: Fixed a bug that could disable comments on a draft post when previewing that post.
* Reader: Fixed an issue where a new comment may not appear.
* Reader: Added Post Reblogging feature. You can now reblog a post from the reader to your site(s). There is a new "reblog" button in the post action bar.
          Tapping on it allows to choose the site where to post, and opens the editor of your choice with pre-populated content from the original post.
* Fixed a bug that was causing the app to crash when the user tapped "Retry" on Post List

14.1
-----
* Fixes a bug that could cause some web page previews to remain unauthenticated even after logging in.
* Stats: added a This Week widget to display Views for the past week.
* Block Editor: Reduced padding around text on Rich Text based blocks.
* Block Editor: New block "Shortcode". You can now create and edit Shortcode blocks in the editor.
* Publicize: connecting with Facebook is working again.
* Web Views: the title and button colors in the header of web views was grey, and is now white.

14.0
-----
* Stats: Updated default cards for the Insights view.
* Fixed a bug that displayed incorrect time stamps for scheduled posts.
* Post Settings: Added a new Calendar picker to select a Post's publish date
* Fixed bugs with the "Save as Draft" action extension's navigation bar colors and iPad sizing in iOS 13.
* Fixes appearance issues with navigation bar colors when logged out of the app.
* Fixed a bug that was causing the App to crash when the user tapped on certain notifications.
* Block Editor: Hide image size selection options when image is a url
* Block Editor: Fix displaying placeholder for images
* Block Editor: Fix crash on undo
* Block Editor: Fix styling on navigation UI
* Block Editor: Fix a focus issue
* Fixed a bug that displayed incorrect time stamps for scheduled posts.
* Post Settings: Added a new Calendar picker to select a Post's publish date
* Comment: Add ability to comment in fullscreen
* Stats: fixed issue that could cause incorrect Stats to be displayed when viewing Stats from a widget.
* Stats Today widgets: large numbers are now abbreviated.
* Fixed a bug where files imported from other apps were being renamed to a random name.
* Fixes a crash that could happen in the notifications tab.

13.9
-----
* Stats: added a Today widget to display All-Time stats.
* Block Editor: New block "Gallery". You can now create image galleries using WordPress Media library.
* Block Editor: Fix crash dismissing bottom-sheet after device rotation.
* Block Editor: Add support for changing Settings in the List Block.
* Block Editor: Add support for Video block settings.
* Quick Start: fixed issue that caused 'Follow other sites' tour to not be marked complete.
* Fixed a bug that was causing the App to crash when the user tapped on certain notifications.

13.8
-----
* When a post has an autosave, the autosave version can be loaded into the editor.
* Support: Fix issue that caused 'Message failed to send' error.
* WebView: Fix iOS 13 crash with popover.
* Fixed an issue where the Me screen would sometimes be blank.
* Block editor: New Spacer block to create white space between two blocks.
* Block editor: Images from Image Block can now be previewed full screen by tapping on them.
* Fixed an issue that caused logging in with a 2FA Google account to fail.
* Sign in with Apple: now supports logging in with 2FA enabled on linked WordPress accounts.
* Stats: Fixed issue that caused incorrect data to be displayed.

13.7
-----
* Updated the mobile apps blog address to a non-retired blog.
* Block editor: Added option to insert images from "Free Photo Library".
* Block editor: Fix issue where the keyboard would not capitalize sentences correctly on some cases
* Block editor: Add alignment to paragraph blocks
* Fixed a bug that made comment moderation fail on the first attempt for self-hosted sites.
* Stats Refresh: Stats will reload when the application will move to foreground state.
* Stats: each Period and Post stat now loads independently.
* Block editor: Added support for the preformatted block.
* Stats Today widget: updated design and enabled expanding.

* Block editor: Added option to insert images from "Free Photo Library" and "Other Apps".

13.6
-----
* Fixed a bug that was not submiting posts for review
* Better support for creating or editing posts while offline. Posts can be saved while offline and they will be automatically uploaded (or published) when the device is back online.
* Support: fix issue where issues could be created via Help Center search without setting a contact email.

* Me view: fix issue where view was blank when logging in with a self-hosted site.
* Block Editor: Added support for image alignment options.

13.5
-----
* Block editor: Fix issue when "New Photo Post" shortcut won't add the selected photo to the post.
* Block editor: Add Link Target (Open in new tab) to Image Block settings.
* Block editor: DarkMode improvements.
* Block editor: New block "Media & Text".
* Block Editor: Fix issue where the block inserter layout wasn't correct after device rotation.
* Dark Mode: General improvements
* Stats: each Insight stat now loads independently.
* Stats: added ability to customize Insights.

13.4.1
-----
Post Settings: Fixed a crash with featured image.
Removed Giphy as a media source due to changes in their SDK.

13.4
-----
* Sign In With Apple: if the Apple ID has been disconnected from the WordPress app, log out the account.
* Sign In With Apple: if the Apple ID has been disconnected from the WordPress app, log out the account on app launch.
* Dark Mode: General improvements
* Share Extension: Fixed the text view content inset

* Universal links: Pass back to Safari if we can't handle a URL.
* Sign In With Apple: fixed issue with re-logging in on an existing WP account.
* Block editor: Fix a bug on iOS 13.0 were tapping on a link opens Safari
* Block editor: Fix a link editing issue, where trying to add a empty link at the start of another link would remove the existing link.

13.3
-----
* Block editor: Add rich text styling to video captions
* Block editor: Blocks that would be replaced are now hidden when add block bottom sheet displays
* Block editor: Tapping on empty editor area now always inserts new block at end of post
* Block editor: Fixed a performance issue that caused a freeze in the editor with long text content.
* Dark Mode: Fixed colors in rich notifications
* Reader: Fixed issue with links opening while scrolling in reader posts and comments.

13.2
-----
* When Log In is selected, all available options are displayed.
* Shows an alert instead of showing a new screen for facebook publicize error.

13.1
-----
* Moved Notification Settings from the Me tab to the Notifications tab.
* Account Settings: added the ability to change the username.
* Stats: added File Downloads to period stats.
* Stats Periods: Fixed an issue that made the Post stats title button unable.
* Adds a Publish Now action to posts in the posts list.
* Stats Periods: Fixed a bug that affected the header date when the site and the device timezones were different.
* My Sites: Fixed a problem where some sites would appear duplicated.

* Stats Periods: Fixed an issue that made the Post stats title button unable.
* Stats Periods: Fixed a bug that affected the header date when the site and the device timezones were different.
* Adds a Publish Now action to posts in the posts list.
* My Sites: Fixed a problem where some sites would appear duplicated.

13.0
-----
* Stats: now use site timezone instead of device.
* Improved color scheme consistency.
* Post Stats: date bar no longer goes prior to earliest date available.
* Block editor: Adding a block from the post title now shows the add block here indicator.
* Block editor: Deselect post title any time a block is added
* Block editor: Auto-enabled upon first open of a block post, unless opted out in v12.9.
* Block editor: You can now enable and disable the block editor on a per-site basis.

12.9
-----
* Offline support: Create Post is now available from empty results view in offline mode.
* Post Preview: Displaying preview generation status in navigation bar instead of a
                blocking spinner.
* Block editor: Tapping on an empty editor area will create a new paragraph block
* Block editor: Fix content loss issue when loading unsupported blocks containing inner blocks.
* Block editor: Adding a block from the Post Title now inserts the block at the top of the Post.
* Stats Insights: Fixed issue that prevented some stats from showing for low volume sites.

12.8
-----
* Stats Insights: New two-column layout for Follower Totals stats.
* Stats Periods: Countries Map added in countries section.
* Updated copy for preview unavailable screen
* Stats Insights: New two-column layout for This Year stats.
* Stats Insights: added details option for This Year stats.
* Stats Insights: New two-column layout for Most Popular Time stats.
* Stats: modified appearance of empty charts.
* Stats Insights: Fixed issue where refreshing would sometimes clear the stats.
* Stats overview chart: Fixed issue with legend location on iOS 11.
* Stats Periods: Fixed crash when the Countries map displayed one country only
* Added a selection of user customizable app icons. Change it via Me > App Settings > App Icon.
* Update the app's colors using the Muriel color palette.
* Stats Periods detail views: Fixed an issue where rotation would truncate data.
* Stats Periods: Fixed an issue when a period interval was selected.

12.7
-----
* Block Editor: Video, Quote and More blocks are available now.
* Post Settings: Setting a Featured Image on a Post/Site should now work better in poor network conditions.
* Offline Improvements: Posts that failed to upload due to connectivity issues will be auto-uploaded.
* Block Editor: Copy/Paste of text with attributes( bold, italic, ...) will be respected on the editor.
* Block Editor: Updated color scheme.
* Block Editor: Nested lists are now available on the toolbar.
* Post Settings: Setting a Featured Image on a Post/Site should now work better in poor netowrk conditions.
* Stats Insights: New two-column layout for All-Time stats.
* Stats Insights: New two-column layout for Today stats.
* Post preview: Fixed issue with preview for self hosted sites not working.

12.6
-----
* Block Editor: Added UI to display a warning when a block has invalid content.
* Block Editor: Fixed issue with link settings where “Open in New Tab” was always OFF on open.
* Removed the limit of number of photos that can be shared from other apps.
* Account Settings Primary Site now shows the site domain if the site has no name.
* The app now launches a bit more quickly.
* Added a list of third-party library acknowledgements.
* Updated messaging experience for a reply upload result.
* Stats: Fixed an issue where chart axes may be formatted incorrectly in some locales.

12.5
-----
* Fixed Notices sometimes showing behind the keyboard
* Implemented Domain Credit feature
* Implemented auto saving a post on preview
* The app now launches a bit more quickly.
* Fixed broken images in posts created by the share extension.
* Deprecated local previews

12.4.1
------
* Copy/Paste from post contents to other apps is working again.

12.4
-----
* You can now mark notifications as unread with just a swipe.
* Fixed crash when searching Free Photo Library.
* Better URL validation when logging in with a self hosted site.
* Account Settings Primary Site now shows the site URL if the site has no name.
* Implemented incremental improvements to accessibility experience across the app.
* Updated error message when tag loading failed.

12.3
-----
* Images are now imported from TextBundle and TextPack files shared from other apps
* Added support for importing Markdown files shared from other apps
* Resolved a crash that might occur during the new Site Creation flow.
* Improved connectivity errors messaging in sharing screen.
* Quotes in Reader are now easier to read, thanks to a vertical bar on the left making them more visually distinct
* Fixed an issue where some text in Activity Log would show up in a wrong language
* Jetpack Remote Install: enabled the native feature to install and activate Jetpack on a self-hosted site

12.2
-----
* Draft preview now shows the remote version of the post.
* Initial support for importing TextBundle and TextPack from other apps.
* Support for lists in Gutenberg posts.
* Several UI details were polished in the Site Creation flow.

12.1
-----
* Improve messages when updates to user account details fail because of server logic, for exanple email being used for another account.
* Improved text import from other apps, such as Bear or Ulysses 🥰
* Added support on the editor for video elements that use the source elements. For example:
```<video alt="Another video with bunnies">
<source src="https://videos.files.wordpress.com/kUJmAcSf/bbb_sunflower_1080p_30fps_normal.mp4" type="video/mp4">
</video>```
* Block editor now supports the creation of posts with pre-inserted photos and the the 3touch action of starting a post with photo.

12.1
-----
* Improve messages when updates to user account details fail because of server logic, for exanple email being used for another account.
* Improved text import from other apps, such as Bear or Ulysses 🥰
* Reader: fixed issue where empty state buttons were not functional.

12.0
-----
* Redesigned Notices
* Changed offline error messages to be less disruptive.
* Resolved a defect in the new Site Creation flow where the site preview address bar could be edited.
* Made it easier to find a domain for your new site, by moving the best match to the top of the search results.

11.9
------
* Quick Start v2: After creating a new site with WordPress.com there are more tutorials available, now including tips to improve growth.
* Quick Start will also be suggested less often, but when it's more likely to be helpful.
* Added connection error alert in Sharing screen.
* Increased padding at the bottom of the share extension's editor, to make typing a longer post a bit more comfortable.
* Removes the white background color applied to the site icon on the site details screen.
* Updated No Results View illustration and copy displayed on connectivity issue.
* Enhanced Site Creation flow for smarter, more personalized sites.<|MERGE_RESOLUTION|>--- conflicted
+++ resolved
@@ -1,11 +1,8 @@
 22.5
 -----
-<<<<<<< HEAD
 * [*] [Jetpack-only] Reader: Fix the display of the followed topics in the filter sheet when they're written in non-latin languages. [#20702]
-=======
 * [*] [Jetpack-only] Reader: Fixed an issue that was causing the Report and Block actions to be missing from Post Menu actions sheet. [#20705]
 
->>>>>>> f38f571f
 
 22.4
 -----
