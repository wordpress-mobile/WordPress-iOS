14.3
-----
* Block editor: Add support for upload options in Gallery block
<<<<<<< HEAD
* Added Quick Action buttons on the Site Details page to access the most frequently used parts of a site.
=======
* Aztec and Block Editor: Fix the presentation of ordered lists with large numbers.
>>>>>>> 7d4fa937
 
14.2
-----
* Comment Editing: Fixed a bug that could cause the text selection to be on the wrong line
* Comments: Fixed an bug that could cause HTML markup to be displayed in the comment content
* Media editing: You can now crop, zoom in/out and rotate images that are inserted or being inserted in a post.
* Post Preview: Added a new Desktop preview mode on iPhone and Mobile preview on iPad when previewing posts or pages.
* Post Preview: Added new navigation, "Open in Safari" and Share options when previewing posts or pages.
* Block editor: Long-press Inserter icon to show options to add before/after
* Block editor: Retry displaying image when connectivity restores
* Block editor: Show an "Edit" button overlay on selected image blocks
* Block editor: Add support for image size options in the gallery block
* Signup and Login: signup or login via magic link now supports multiple email clients.
                    Tapping on the "Open Email" button will present a list of installed email client to choose from.
* Posts: Fixed a bug that could disable comments on a draft post when previewing that post.
* Reader: Fixed an issue where a new comment may not appear.
* Reader: Added Post Reblogging feature. You can now reblog a post from the reader to your site(s). There is a new "reblog" button in the post action bar.
          Tapping on it allows to choose the site where to post, and opens the editor of your choice with pre-populated content from the original post.

14.1
-----
* Fixes a bug that could cause some web page previews to remain unauthenticated even after logging in.
* Stats: added a This Week widget to display Views for the past week.
* Block Editor: Reduced padding around text on Rich Text based blocks.
* Block Editor: New block "Shortcode". You can now create and edit Shortcode blocks in the editor.
* Publicize: connecting with Facebook is working again.
* Web Views: the title and button colors in the header of web views was grey, and is now white.

14.0
-----
* Stats: Updated default cards for the Insights view.
* Fixed a bug that displayed incorrect time stamps for scheduled posts.
* Post Settings: Added a new Calendar picker to select a Post's publish date
* Fixed bugs with the "Save as Draft" action extension's navigation bar colors and iPad sizing in iOS 13.
* Fixes appearance issues with navigation bar colors when logged out of the app.
* Fixed a bug that was causing the App to crash when the user tapped on certain notifications.
* Block Editor: Hide image size selection options when image is a url
* Block Editor: Fix displaying placeholder for images
* Block Editor: Fix crash on undo
* Block Editor: Fix styling on navigation UI
* Block Editor: Fix a focus issue
* Fixed a bug that displayed incorrect time stamps for scheduled posts.
* Post Settings: Added a new Calendar picker to select a Post's publish date
* Comment: Add ability to comment in fullscreen
* Stats: fixed issue that could cause incorrect Stats to be displayed when viewing Stats from a widget.
* Stats Today widgets: large numbers are now abbreviated.
* Fixed a bug where files imported from other apps were being renamed to a random name.
* Fixes a crash that could happen in the notifications tab.

13.9
-----
* Stats: added a Today widget to display All-Time stats.
* Block Editor: New block "Gallery". You can now create image galleries using WordPress Media library.
* Block Editor: Fix crash dismissing bottom-sheet after device rotation.
* Block Editor: Add support for changing Settings in the List Block.
* Block Editor: Add support for Video block settings.
* Quick Start: fixed issue that caused 'Follow other sites' tour to not be marked complete.
* Fixed a bug that was causing the App to crash when the user tapped on certain notifications.

13.8
-----
* When a post has an autosave, the autosave version can be loaded into the editor.
* Support: Fix issue that caused 'Message failed to send' error.
* WebView: Fix iOS 13 crash with popover.
* Fixed an issue where the Me screen would sometimes be blank.
* Block editor: New Spacer block to create white space between two blocks.
* Block editor: Images from Image Block can now be previewed full screen by tapping on them.
* Fixed an issue that caused logging in with a 2FA Google account to fail.
* Sign in with Apple: now supports logging in with 2FA enabled on linked WordPress accounts.
* Stats: Fixed issue that caused incorrect data to be displayed.

13.7
-----
* Updated the mobile apps blog address to a non-retired blog.
* Block editor: Added option to insert images from "Free Photo Library".
* Block editor: Fix issue where the keyboard would not capitalize sentences correctly on some cases
* Block editor: Add alignment to paragraph blocks
* Fixed a bug that made comment moderation fail on the first attempt for self-hosted sites.
* Stats Refresh: Stats will reload when the application will move to foreground state.
* Stats: each Period and Post stat now loads independently.
* Block editor: Added support for the preformatted block.
* Stats Today widget: updated design and enabled expanding.

* Block editor: Added option to insert images from "Free Photo Library" and "Other Apps".

13.6
-----
* Fixed a bug that was not submiting posts for review
* Better support for creating or editing posts while offline. Posts can be saved while offline and they will be automatically uploaded (or published) when the device is back online.
* Support: fix issue where issues could be created via Help Center search without setting a contact email.

* Me view: fix issue where view was blank when logging in with a self-hosted site.
* Block Editor: Added support for image alignment options.

13.5
-----
* Block editor: Fix issue when "New Photo Post" shortcut won't add the selected photo to the post.
* Block editor: Add Link Target (Open in new tab) to Image Block settings.
* Block editor: DarkMode improvements.
* Block editor: New block "Media & Text".
* Block Editor: Fix issue where the block inserter layout wasn't correct after device rotation.
* Dark Mode: General improvements
* Stats: each Insight stat now loads independently.
* Stats: added ability to customize Insights.

13.4.1
-----
Post Settings: Fixed a crash with featured image.
Removed Giphy as a media source due to changes in their SDK.

13.4
-----
* Sign In With Apple: if the Apple ID has been disconnected from the WordPress app, log out the account.
* Sign In With Apple: if the Apple ID has been disconnected from the WordPress app, log out the account on app launch.
* Dark Mode: General improvements
* Share Extension: Fixed the text view content inset

* Universal links: Pass back to Safari if we can't handle a URL.
* Sign In With Apple: fixed issue with re-logging in on an existing WP account.
* Block editor: Fix a bug on iOS 13.0 were tapping on a link opens Safari
* Block editor: Fix a link editing issue, where trying to add a empty link at the start of another link would remove the existing link.

13.3
-----
* Block editor: Add rich text styling to video captions
* Block editor: Blocks that would be replaced are now hidden when add block bottom sheet displays
* Block editor: Tapping on empty editor area now always inserts new block at end of post
* Block editor: Fixed a performance issue that caused a freeze in the editor with long text content.
* Dark Mode: Fixed colors in rich notifications
* Reader: Fixed issue with links opening while scrolling in reader posts and comments.

13.2
-----
* When Log In is selected, all available options are displayed.
* Shows an alert instead of showing a new screen for facebook publicize error.

13.1
-----
* Moved Notification Settings from the Me tab to the Notifications tab.
* Account Settings: added the ability to change the username.
* Stats: added File Downloads to period stats.
* Stats Periods: Fixed an issue that made the Post stats title button unable.
* Adds a Publish Now action to posts in the posts list.
* Stats Periods: Fixed a bug that affected the header date when the site and the device timezones were different.
* My Sites: Fixed a problem where some sites would appear duplicated.

* Stats Periods: Fixed an issue that made the Post stats title button unable.
* Stats Periods: Fixed a bug that affected the header date when the site and the device timezones were different.
* Adds a Publish Now action to posts in the posts list.
* My Sites: Fixed a problem where some sites would appear duplicated.

13.0
-----
* Stats: now use site timezone instead of device.
* Improved color scheme consistency.
* Post Stats: date bar no longer goes prior to earliest date available.
* Block editor: Adding a block from the post title now shows the add block here indicator.
* Block editor: Deselect post title any time a block is added
* Block editor: Auto-enabled upon first open of a block post, unless opted out in v12.9.
* Block editor: You can now enable and disable the block editor on a per-site basis.

12.9
-----
* Offline support: Create Post is now available from empty results view in offline mode.
* Post Preview: Displaying preview generation status in navigation bar instead of a
                blocking spinner.
* Block editor: Tapping on an empty editor area will create a new paragraph block
* Block editor: Fix content loss issue when loading unsupported blocks containing inner blocks.
* Block editor: Adding a block from the Post Title now inserts the block at the top of the Post.
* Stats Insights: Fixed issue that prevented some stats from showing for low volume sites.

12.8
-----
* Stats Insights: New two-column layout for Follower Totals stats.
* Stats Periods: Countries Map added in countries section.
* Updated copy for preview unavailable screen
* Stats Insights: New two-column layout for This Year stats.
* Stats Insights: added details option for This Year stats.
* Stats Insights: New two-column layout for Most Popular Time stats.
* Stats: modified appearance of empty charts.
* Stats Insights: Fixed issue where refreshing would sometimes clear the stats.
* Stats overview chart: Fixed issue with legend location on iOS 11.
* Stats Periods: Fixed crash when the Countries map displayed one country only
* Added a selection of user customizable app icons. Change it via Me > App Settings > App Icon.
* Update the app's colors using the Muriel color palette.
* Stats Periods detail views: Fixed an issue where rotation would truncate data.
* Stats Periods: Fixed an issue when a period interval was selected.

12.7
-----
* Block Editor: Video, Quote and More blocks are available now.
* Post Settings: Setting a Featured Image on a Post/Site should now work better in poor network conditions.
* Offline Improvements: Posts that failed to upload due to connectivity issues will be auto-uploaded.
* Block Editor: Copy/Paste of text with attributes( bold, italic, ...) will be respected on the editor.
* Block Editor: Updated color scheme.
* Block Editor: Nested lists are now available on the toolbar.
* Post Settings: Setting a Featured Image on a Post/Site should now work better in poor netowrk conditions.
* Stats Insights: New two-column layout for All-Time stats.
* Stats Insights: New two-column layout for Today stats.
* Post preview: Fixed issue with preview for self hosted sites not working.

12.6
-----
* Block Editor: Added UI to display a warning when a block has invalid content.
* Block Editor: Fixed issue with link settings where “Open in New Tab” was always OFF on open.
* Removed the limit of number of photos that can be shared from other apps.
* Account Settings Primary Site now shows the site domain if the site has no name.
* The app now launches a bit more quickly.
* Added a list of third-party library acknowledgements.
* Updated messaging experience for a reply upload result.
* Stats: Fixed an issue where chart axes may be formatted incorrectly in some locales.

12.5
-----
* Fixed Notices sometimes showing behind the keyboard
* Implemented Domain Credit feature
* Implemented auto saving a post on preview
* The app now launches a bit more quickly.
* Fixed broken images in posts created by the share extension.
* Deprecated local previews

12.4.1
------
* Copy/Paste from post contents to other apps is working again.

12.4
-----
* You can now mark notifications as unread with just a swipe.
* Fixed crash when searching Free Photo Library.
* Better URL validation when logging in with a self hosted site.
* Account Settings Primary Site now shows the site URL if the site has no name.
* Implemented incremental improvements to accessibility experience across the app.
* Updated error message when tag loading failed.

12.3
-----
* Images are now imported from TextBundle and TextPack files shared from other apps
* Added support for importing Markdown files shared from other apps
* Resolved a crash that might occur during the new Site Creation flow.
* Improved connectivity errors messaging in sharing screen.
* Quotes in Reader are now easier to read, thanks to a vertical bar on the left making them more visually distinct
* Fixed an issue where some text in Activity Log would show up in a wrong language
* Jetpack Remote Install: enabled the native feature to install and activate Jetpack on a self-hosted site

12.2
-----
* Draft preview now shows the remote version of the post.
* Initial support for importing TextBundle and TextPack from other apps.
* Support for lists in Gutenberg posts.
* Several UI details were polished in the Site Creation flow.

12.1
-----
* Improve messages when updates to user account details fail because of server logic, for exanple email being used for another account.
* Improved text import from other apps, such as Bear or Ulysses 🥰
* Added support on the editor for video elements that use the source elements. For example:
```<video alt="Another video with bunnies">
<source src="https://videos.files.wordpress.com/kUJmAcSf/bbb_sunflower_1080p_30fps_normal.mp4" type="video/mp4">
</video>```
* Block editor now supports the creation of posts with pre-inserted photos and the the 3touch action of starting a post with photo.

12.1
-----
* Improve messages when updates to user account details fail because of server logic, for exanple email being used for another account.
* Improved text import from other apps, such as Bear or Ulysses 🥰
* Reader: fixed issue where empty state buttons were not functional.

12.0
-----
* Redesigned Notices
* Changed offline error messages to be less disruptive.
* Resolved a defect in the new Site Creation flow where the site preview address bar could be edited.
* Made it easier to find a domain for your new site, by moving the best match to the top of the search results.

11.9
------
* Quick Start v2: After creating a new site with WordPress.com there are more tutorials available, now including tips to improve growth.
* Quick Start will also be suggested less often, but when it's more likely to be helpful.
* Added connection error alert in Sharing screen.
* Increased padding at the bottom of the share extension's editor, to make typing a longer post a bit more comfortable.
* Removes the white background color applied to the site icon on the site details screen.
* Updated No Results View illustration and copy displayed on connectivity issue.
* Enhanced Site Creation flow for smarter, more personalized sites.<|MERGE_RESOLUTION|>--- conflicted
+++ resolved
@@ -1,11 +1,8 @@
 14.3
 -----
 * Block editor: Add support for upload options in Gallery block
-<<<<<<< HEAD
+* Aztec and Block Editor: Fix the presentation of ordered lists with large numbers.
 * Added Quick Action buttons on the Site Details page to access the most frequently used parts of a site.
-=======
-* Aztec and Block Editor: Fix the presentation of ordered lists with large numbers.
->>>>>>> 7d4fa937
  
 14.2
 -----
