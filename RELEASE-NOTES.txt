--- conflicted
+++ resolved
@@ -1,3 +1,7 @@
+19.2
+-----
+* [*] Block editor: Replacing the media for an image set as featured prompts to update the featured image [https://github.com/wordpress-mobile/gutenberg-mobile/pull/3930]
+
 19.1
 -----
 * [*] Signup: Fixed bug where username selection screen could be pushed twice. [#17624]
@@ -102,10 +106,6 @@
 
 18.3
 -----
-<<<<<<< HEAD
-* [*] Block editor: Replacing the media for an image set as featured prompts to update the featured image [https://github.com/wordpress-mobile/gutenberg-mobile/pull/3930]
-
-=======
 * [*] Fixed a bug on Reader that prevented Saved posts to be removed
 * [*] Share Extension: Allow creation of Pages in addition to Posts. [#16084]
 * [*] Updated the wording for the "Posts" and "Pages" entries in My Site screen [https://github.com/wordpress-mobile/WordPress-iOS/pull/17156]
@@ -117,7 +117,6 @@
 * [*] Block editor: Embed block: Add device's locale to preview content [https://github.com/wordpress-mobile/gutenberg-mobile/pull/3788]
 * [*] Block editor: Column block: Translate column width's control labels [https://github.com/wordpress-mobile/gutenberg-mobile/pull/3952]
 * [**] Block editor: Embed block: Enable embed preview for Instagram and Vimeo providers. [https://github.com/wordpress-mobile/gutenberg-mobile/pull/3918]
->>>>>>> e56bbded
 
 18.2
 -----
