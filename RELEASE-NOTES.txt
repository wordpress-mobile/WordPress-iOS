* Updates the Plans to be more descriptive.
<<<<<<< HEAD
* It's now easier to tap the Done button on the screen that's displayed after publishing a post.
=======
* Fixes an issue where the wrong notification detail may be displayed when navigating between notifications.
* Localises the button to edit a comment.
* Localises the "Done" button on screen presented after publishing a Post.
>>>>>>> e1c351dc
<|MERGE_RESOLUTION|>--- conflicted
+++ resolved
@@ -1,8 +1,5 @@
 * Updates the Plans to be more descriptive.
-<<<<<<< HEAD
-* It's now easier to tap the Done button on the screen that's displayed after publishing a post.
-=======
 * Fixes an issue where the wrong notification detail may be displayed when navigating between notifications.
 * Localises the button to edit a comment.
 * Localises the "Done" button on screen presented after publishing a Post.
->>>>>>> e1c351dc
+* It's now easier to tap the Done button on the screen that's displayed after publishing a post.