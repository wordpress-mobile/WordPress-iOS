--- conflicted
+++ resolved
@@ -7,9 +7,7 @@
 * [*] Comments can be filtered to show the most recent unreplied comments from other users. [#16215]
 * [*] Fixed the background color of search fields. [#16365]
 * [*] Fixed the navigation bar color in dark mode. [#16348]
-<<<<<<< HEAD
 * [**] A new author can be chosen for Posts and Pages on multi-author sites. [#16281]
-=======
 * [*] Fix translation issues for templates fetched on the site creation design selection screen. [#16404]
 * [*] Fix translation issues for templates fetched on the page creation design selection screen. [#16404]
 * [*] Fix translation issue for the Choose button on the template preview in the site creation flow. [#16404]
@@ -17,7 +15,6 @@
 * [**]  Block Editor: The media upload options of the Image, Video and Gallery block automatically opens when the respective block is inserted. [https://github.com/wordpress-mobile/gutenberg-mobile/pull/2700]
 * [**]  Block Editor: The media upload options of the File and Audio block automatically opens when the respective block is inserted. [https://github.com/wordpress-mobile/gutenberg-mobile/pull/3399]
 * [*]  Block Editor: Remove visual feedback from non-interactive bottom-sheet cell sections [https://github.com/wordpress-mobile/gutenberg-mobile/pull/3404]
->>>>>>> 42e0e43b
 
 17.2
 -----
