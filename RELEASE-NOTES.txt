17.3
-----
<<<<<<< HEAD
* [**] Fix issue where deleting a post and selecting undo would sometimes convert the content to the classic editor. [#16342]
=======
* [*] Comments can be filtered to show the most recent unreplied comments from other users. [#16215]

* [*] Fixed the navigation bar color in dark mode. [#16348]
>>>>>>> 84e95fea

17.2
-----

* [*] Fixed an issue where some author display names weren't visible for self-hosted sites. [#16297]
* [***] Updated custom app icons. [#16261]
* [**] Removed Site Switcher in the Editor
* [*] a11y: Bug fix: Allow stepper cell to be selected by screenreader [https://github.com/wordpress-mobile/gutenberg-mobile/pull/3362]
* [*] Image block: Improve text entry for long alt text. [https://github.com/WordPress/gutenberg/pull/29670]
* [***] New Block: Jetpack contact info. [https://github.com/wordpress-mobile/gutenberg-mobile/pull/3340]

17.1
-----

* [*] Reordered categories in page layout picker [#16156]
* [*] Added preview device mode selector in the page layout previews [#16141]
* [***] Block Editor: Improved the accessibility of range and step-type block settings. [https://github.com/wordpress-mobile/gutenberg-mobile/pull/3255]
* [**] Block Editor: Added Contact Info block to sites on WPcom or with Jetpack version >= 8.5.
* [**] We updated the app's color scheme with a brighter new blue used throughout. [#16213, #16207]
* [**] We updated the login prologue with brand new content and graphics. [#16159, #16177, #16185, #16187, #16200, #16217, #16219, #16221, #16222]
* [**] We updated the app's color scheme with a brighter new blue used throughout. [#16213, #16207] 
* [**] Updated the app icon to match the new color scheme within the app. [#16220]
* [*] Fixed an issue where some webview navigation bar controls weren't visible. [#16257]

17.0
-----
* [internal] Updated Zendesk to latest version. Should be no functional changes. [#16051]
* [*] Reader: fixed an issue that caused unfollowing external sites to fail. [#16060]
* [*] Stats: fixed an issue where an error was displayed for Latest Post Summary if the site had no posts. [#16074]
* [*] Fixed an issue where password text on Post Settings was showing as black in dark mode. [#15768]
* [*] Added a thumbnail device mode selector in the page layout, and use a default setting based on the current device. [#16019]
* [**] Comments can now be filtered by status (All, Pending, Approved, Trashed, or Spam). [#15955, #16110]
* [*] Notifications: Enabled the new view milestone notifications [#16144]
* [***] We updated the app's design, with fresh new headers throughout and a new site switcher in My Site. [#15750] 

16.9
-----
* [*] Adds helper UI to Choose a Domain screen to provide a hint of what a domain is. [#15962]
* [**] Site Creation: Adds filterable categories to the site design picker when creating a WordPress.com site, and includes single-page site designs [#15933]
* [**] The classic editor will no longer be available for new posts soon, but this won’t affect editing any existing posts or pages. Users should consider switching over to the Block Editor now. [#16008]
* [**] Reader: Added related posts to the bottom of reader posts
* [*] Reader: We redesigned the recommended topics section of Discover
* [*] Reader: Added a way to discover new topics from the Manage Topics view
* [*] P2 users can create and share group invite links via the Invite Person screen under the People Management feature. [#16005]
* [*] Fixed an issue that prevented searching for plugins and the Popular Plugins section from appearing: [#16070]
* [**] Stories: Fixed a video playback issue when recording on iPhone 7, 8, and SE devices. [#16109]
* [*] Stories: Fixed a video playback issue when selecting an exported Story video from a site's library. [#16109]

16.8.1
-----

* [**] Stories: Fixed an issue which could remove content from a post when a new Story block was edited. [#16059]
 
16.8
-----
* [**] Prevent deleting published homepages which would have the effect of breaking a site. [#15797]
* [**] Prevent converting published homepage to a draft in the page list and settings which would have the effect of breaking a site. [#15797]
* [*] Fix app crash when device is offline and user visits Notification or Reader screens [#15916]
* [*] Under-the-hood improvements to the Reader Stream, People Management, and Sharing Buttons [#15849, #15861, #15862]
* [*] Block Editor: Fixed block mover title wording for better clarity from 'Move block position' to 'Change block position'. [https://github.com/wordpress-mobile/gutenberg-mobile/pull/3049]
* [**] Block Editor: Add support for setting Cover block focal point. [https://github.com/wordpress-mobile/gutenberg-mobile/pull/3028]
* [**] Prevent converting published homepage to a draft in the page list and editor's status settings which would have the effect of breaking a site. [#15797]
* [*] Prevent selection of unpublished homepages the homepage settings which would have the effect of breaking a site. [#15885]
* [*] Quick Start: Completing a step outside of a tour now automatically marks it as complete. [#15712]
* [internal] Site Comments: updated UI. Should be no functional changes. [#15944]
* [***] iOS 14 Widgets: new This Week Widgets to display This Week Stats in your home screen. [#15844]
* [***] Stories: There is now a new Story post type available to quickly and conveniently post images and videos to your blog.

16.7
-----
* [**] Site Creation: Adds the option to choose between mobile, tablet or desktop thumbnails and previews in the home page design picker when creating a WordPress.com site [https://github.com/wordpress-mobile/WordPress-iOS/pull/15688]
* [*] Block Editor: Fix issue with uploading media after exiting the editor multiple times [https://github.com/wordpress-mobile/WordPress-iOS/pull/15656].
* [**] Site Creation: Enables dot blog subdomains for each site design. [#15736]
* [**] Reader post card and post details: added ability to mark a followed post as seen/unseen. [#15638, #15645, #15676]
* [**] Reader site filter: show unseen post count. [#15581]
* [***] Block Editor: New Block: Audio [https://github.com/wordpress-mobile/gutenberg-mobile/pull/2854, https://github.com/wordpress-mobile/gutenberg-mobile/pull/3070]
* [**] Block Editor: Add support for setting heading anchors [https://github.com/wordpress-mobile/gutenberg-mobile/pull/2947]
* [**] Block Editor: Disable Unsupported Block Editor for Reusable blocks [https://github.com/wordpress-mobile/gutenberg-mobile/pull/3067]
* [**] Block Editor: Add proper handling for single use blocks such as the more block [https://github.com/wordpress-mobile/gutenberg-mobile/pull/3042]
* [*] Reader post options: fixed an issue where the options in post details did not match those on post cards. [#15778]
* [***] iOS 14 Widgets: new All Time Widgets to display All Time Stats in your home screen. [#15771, #15794]
* [***] Jetpack: Backup and Restore is now available, depending on your sites plan you can now restore your site to a point in time, or download a backup file. [https://github.com/wordpress-mobile/WordPress-iOS/issues/15191]
* [***] Jetpack: For sites that have Jetpack Scan enabled you will now see a new section that allows you to scan your site for threats, as well as fix or ignore them. [https://github.com/wordpress-mobile/WordPress-iOS/issues/15190]
* [**] Block Editor: Make inserter long-press options "add to beginning" and "add to end" always available. [https://github.com/wordpress-mobile/gutenberg-mobile/pull/3074]
* [*] Block Editor: Fix crash when Column block width attribute was empty. [https://github.com/WordPress/gutenberg/pull/29015]

16.6
-----
* [**] Activity Log: adds support for Date Range and Activity Type filters. [https://github.com/wordpress-mobile/WordPress-iOS/issues/15192]
* [*] Quick Start: Removed the Browse theme step and added guidance for reviewing pages and editing your Homepage. [#15680]
* [**] iOS 14 Widgets: new Today Widgets to display your Today Stats in your home screen.
* [*] Fixes an issue where the submit button was invisible during the domain registration flow.

16.5
-----

* [*] In the Pages screen, the options to delete posts are styled to reflect that they are destructive actions, and show confirmation alerts. [#15622]
* [*] In the Comments view, overly-large twemoji are sized the same as Apple's emoji. [#15503]
* [*] Reader 'P2s': added ability to filter by site. [#15484]
* [**] Choose a Domain will now return more options in the search results, sort the results to have exact matches first, and let you know if no exact matches were found. [#15482]
* [**] Page List: Adds duplicate page functionality [#15515]
* [*] Invite People: add link to user roles definition web page. [#15530]
* [***] Block Editor: Cross-post suggestions are now available by typing the + character (or long-pressing the toolbar button labelled with an @-symbol) in a post on a P2 site [#15139]
* [***] Block Editor: Full-width and wide alignment support for Columns (https://github.com/wordpress-mobile/gutenberg-mobile/pull/2919)
* [**] Block Editor: Image block - Add link picker to the block settings and enhance link settings with auto-hide options (https://github.com/wordpress-mobile/gutenberg-mobile/pull/2841)
* [*] Block Editor: Fix button link setting, rel link will not be overwritten if modified by the user (https://github.com/wordpress-mobile/gutenberg-mobile/pull/2894)
* [**] Block Editor: Added move to top/bottom when long pressing on respective block movers (https://github.com/wordpress-mobile/gutenberg-mobile/pull/2872)
* [**] Reader: Following now only shows non-P2 sites. [#15585]
* [**] Reader site filter: selected filters now persist while in app.[#15594]
* [**] Block Editor: Fix crash in text-based blocks with custom font size [https://github.com/WordPress/gutenberg/pull/28121]

16.4
-----

* [internal] Removed unused Reader files. Should be no functional changes. [#15414]
* [*] Adjusted the search box background color in dark mode on Choose a domain screen to be full width. [https://github.com/wordpress-mobile/WordPress-iOS/pull/15419]
* [**] Added shadow to thumbnail cells on Site Creation and Page Creation design pickers to add better contrast [https://github.com/wordpress-mobile/WordPress-iOS/pull/15418]
* [*] For DotCom and Jetpack sites, you can now subscribe to comments by tapping the "Follow conversation" button in the Comments view. [#15424]
* [**] Reader: Added 'P2s' stream. [#15442]
* [*] Add a new P2 default site icon to replace the generic default site icon. [#15430]
* [*] Block Editor: Fix Gallery block uploads when the editor is closed. [#15457]
* [*] Reader: Removes gray tint from site icons that contain transparency (located in Reader > Settings > Followed sites). [#15474]
* [*] Prologue: updates site address button to say "Enter your existing site address" to reduce confusion with site creation actions. [#15481]
* [**] Posts List: Adds duplicate post functionality [#15460]
* [***] Block Editor: New Block: File [https://github.com/wordpress-mobile/gutenberg-mobile/pull/2835]
* [*] Reader: Removes gray tint from site icons that contain transparency (located in Reader > Settings > Followed sites).
* [*] Block Editor: Remove popup informing user that they will be using the block editor by default [#15492]
* [**] Fixed an issue where the Prepublishing Nudges Publish button could be cut off smaller devices [#15525]

16.3
-----
* [***] Login: Updated to new iOS 14 pasteboard APIs for 2FA auto-fill. Pasteboard prompts should be less intrusive now! [#15454]
* [***] Site Creation: Adds an option to pick a home page design when creating a WordPress.com site. [multiple PRs](https://github.com/search?q=repo%3Awordpress-mobile%2FWordPress-iOS+++repo%3Awordpress-mobile%2FWordPress-iOS-Shared+repo%3Awordpress-mobile%2FWordPressUI-iOS+repo%3Awordpress-mobile%2FWordPressKit-iOS+repo%3Awordpress-mobile%2FAztecEditor-iOS+is%3Apr+closed%3A%3C2020-11-17+%22Home+Page+Picker%22&type=Issues)

* [**] Fixed a bug where @-mentions didn't work on WordPress.com sites with plugins enabled [#14844]
* [***] Site Creation: Adds an option to pick a home page design when creating a WordPress.com site. [multiple PRs](https://github.com/search?q=repo%3Awordpress-mobile%2FWordPress-iOS+++repo%3Awordpress-mobile%2FWordPress-iOS-Shared+repo%3Awordpress-mobile%2FWordPressUI-iOS+repo%3Awordpress-mobile%2FWordPressKit-iOS+repo%3Awordpress-mobile%2FAztecEditor-iOS+is%3Apr+closed%3A%3C2020-11-30+%22Home+Page+Picker%22&type=Issues)
* [*] Fixed an issue where `tel:` and `mailto:` links weren't launching actions in the webview found in Reader > post > more > Visit. [#15310]
* [*] Reader bug fix: tapping a telephone, sms or email link in a detail post in Reader will now respond with the correct action. [#15307]
* [**] Block Editor: Button block - Add link picker to the block settings [https://github.com/WordPress/gutenberg/pull/26206]
* [***] Block Editor: Adding support for selecting different unit of value in Cover and Columns blocks [https://github.com/WordPress/gutenberg/pull/26161]
* [*] Block Editor: Fix theme colors syncing with the editor [https://github.com/WordPress/gutenberg/pull/26821]
* [*] My Site > Settings > Start Over. Correcting a translation error in the detailed instructions on the Start Over view. [#15358]

16.2
-----
* [**] Support contact email: fixed issue that prevented non-alpha characters from being entered. [#15210]
* [*] Support contact information prompt: fixed issue that could cause the app to crash when entering email address. [#15210]
* [*] Fixed an issue where comments viewed in the Reader would always be italicized.
* [**] Jetpack Section - Added quick and easy access for all the Jetpack features (Stats, Activity Log, Jetpack and Settings) [#15287].
* [*] Fixed a display issue with the time picker when scheduling posts on iOS 14. [#15392]

16.1
-----
* [***] Block Editor: Adds new option to select from a variety of predefined page templates when creating a new page for a Gutenberg site.
* [*] Fixed an issue that was causing the refresh control to show up on top of the list of sites. [https://github.com/wordpress-mobile/WordPress-iOS/pull/15136]
* [***] The "Floating Action Button" now appears on the list of posts and pages for quick and convenient creation. [https://github.com/wordpress-mobile/WordPress-iOS/pull/15149l]

16.0
-----
* [***] Block Editor: Full-width and wide alignment support for Video, Latest-posts, Gallery, Media & text, and Pullquote block. [https://github.com/wordpress-mobile/gutenberg-mobile/pull/2605]
* [***] Block Editor: Fix unsupported block bottom sheet is triggered when device is rotated. [https://github.com/wordpress-mobile/gutenberg-mobile/pull/2710]
* [***] Block Editor: Unsupported Block Editor: Fixed issue when cannot view or interact with the classic block on Jetpack site. [https://github.com/wordpress-mobile/gutenberg-mobile/pull/2709]
* [**] Reader: Select interests is now displayed under the Discover tab. [#15097]
* [**] Reader: The reader now displays site recommendations in the Discover feed [#15116]
* [***] Reader: The new redesigned Reader detail shows your post as beautiful as ever. And if you add a featured image it would be twice as beautiful! [#15107]

15.9
-----
* [*] Fixed issue that caused duplicate views to be displayed when requesting a login link. [#14975]
* [internal] Modified feature flags that show unified Site Address, Google, Apple, WordPress views and iCloud keychain login. Could cause regressions. [#14954, #14969, #14970, #14971, #14972]
* [*] Fixed an issue that caused page editor to become an invisible overlay. [#15012]
* [**] Block Editor: Increase tap-target of primary action on unsupported blocks. [https://github.com/wordpress-mobile/gutenberg-mobile/pull/2608]
* [***] Block Editor: On Jetpack connected sites, Unsupported Block Editor can be enabled via enabling Jetpack SSO setting directly from within the missing block alert. [https://github.com/wordpress-mobile/gutenberg-mobile/pull/2610]
* [***] Block Editor: Add support for selecting user's post when configuring the link [https://github.com/wordpress-mobile/gutenberg-mobile/pull/2484]
* [*] Reader: Fixed an issue that resulted in no action when tapping a link with an anchor. [#15027]
* [***] Block Editor: Unsupported Block Editor: Fixed issue when cannot view or interact with the classic block on Jetpack sites [https://github.com/wordpress-mobile/gutenberg-mobile/issues/2695]

15.8
-----
* [*] Image Preview: Fixes an issue where an image would be incorrectly positioned after changing device orientation.
* [***] Block Editor: Full-width and wide alignment support for Group, Cover and Image block [https://github.com/wordpress-mobile/gutenberg-mobile/pull/2559]
* [**] Block Editor: Add support for rounded style in Image block [https://github.com/wordpress-mobile/gutenberg-mobile/pull/2591]
* [*] Fixed an issue where the username didn't display on the Signup Epilogue after signing up with Apple and hiding the email address. [#14882]
* [*] Login: display correct error message when the max number of failed login attempts is reached. [#14914]
* [**] Block Editor: Fixed a case where adding a block made the toolbar jump [https://github.com/WordPress/gutenberg/pull/24573]

15.7
-----
* [**] Updated UI when connecting a self-hosted site from Login Epilogue, My Sites, and Post Signup Interstitial. (#14742)
* [**] You can now follow conversations for P2 sites
* [**] Block Editor: Block settings now immediately reflect changes from menu sliders.
* [**] Simplified authentication and updated UI.(#14845, #14831, #14825, #14817).
       Now when an email address is entered, the app automatically determines the next step and directs the user accordingly. (i.e. signup or login with the appropriate login view).
* [**] Added iCloud Keychain login functionality. (#14770)
* [***] Reader: We’re introducing a new Reader experience that allows users to tailor their Discover feed to their chosen interests.
* [*] Media editing: Reduced memory usage when marking up an image, which could cause a crash.
* [**] Block Editor: Fixed Dark Mode transition for editor menus.

15.6
-----
* [***] Block Editor: Fixed empty text fields on RTL layout. Now they are selectable and placeholders are visible.
* [**] Block Editor: Add settings to allow changing column widths
* [**] Block Editor: Media editing support in Gallery block.
* [**] Updated UI when logging in with a Site Address.
* [**] Updated UI when logging in/signing up with Apple.
* [**] Updated UI when logging in/signing up with Google.
* [**] Simplified Google authentication. If signup is attempted with an existing WordPress account, automatically redirects to login. If login is attempted without a matching WordPress account, automatically redirects to signup.
* [**] Fixes issue where the stats were not updating when switching between sites in My Sites.
* [*] Block Editor: Improved logic for creating undo levels.
* [*] Social account login: Fixed an issue that could have inadvertently linked two social accounts.

15.5
-----
* [*] Reader: revamped UI for your site header.
* [***] Block Editor: New feature for WordPress.com and Jetpack sites: auto-complete username mentions. An auto-complete popup will show up when the user types the @ character in the block editor.
* [*] Block Editor: Media editing support in Cover block.
* [*] Block Editor: Fixed a bug on the Heading block, where a heading with a link and string formatting showed a white shadow in dark mode.

15.4
-----
 * [**] Fixes issue where the new page editor wouldn't always show when selected from the "My Site" page on iOS versions 12.4 and below.
 * [***] Block Editor: Media editing support in Media & Text block.
 * [***] Block Editor: New block: Social Icons
 * [*] Block Editor: Cover block placeholder is updated to allow users to start the block with a background color
 * [**] Improved support for the Classic block to give folks a smooth transition from the classic editor to the block editor

15.3
-----
* [***] Block Editor: Adds Copy, Cut, Paste, and Duplicate functionality to blocks
* [***] Block Editor: Users can now individually edit unsupported blocks found in posts or pages. Not available on selfhosted sites or sites defaulting to classic editor.
* [*] Block Editor: Improved editor loading experience with Ghost Effect.

15.2
----
* [*] Block editor: Display content metrics information (blocks, words, characters count).
* [*] Fixed a crash that results in navigating to the block editor quickly after logging out and immediately back in.
* [***] Reader content improved: a lot of fixes in how the content appears when you're reading a post.
* [**] A site's title can now be changed by tapping on the title in the site detail screen.
* [**] Added a new Quick Start task to set a title for a new site.
* [**] Block editor: Add support for customizing gradient type and angle in Buttons and Cover blocks.

-----

15.1
-----
* [**] Block Editor: Add support to upload videos to Cover Blocks after the editor has closed.
* [*] Block Editor: Display the animation of animated GIFs while editing image blocks.
* [**] Block editor: Adds support for theme colors and gradients.
* [*] App Settings: Added an app-level toggle for light or dark appearance.
* [*] Fix a bug where the Latest Post date on Insights Stats was being calculated incorrectly.
* Block editor: [*] Support for breaking out of captions/citation authors by pressing enter on the following blocks: image, video, gallery, quote, and pullquote.
* Block editor: [**] Adds editor support for theme defined colors and theme defined gradients on cover and button blocks.
* [*] Fixed a bug where "Follow another site" was using the wrong steps in the "Grow Your Audience" Quick Start tour.
* [*] Fix a bug where Quick Start completed tasks were not communicated to VoiceOver users.
* [**] Quick Start: added VoiceOver support to the Next Steps section.
* [*] Fixed a bug where the "Publish a post" Quick Start tour didn't reflect the app's new information architecture
* [***] Free GIFs can now be added to the media library, posts, and pages.
* [**] You can now set pages as your site's homepage or posts page directly from the Pages list.
* [**] Fixed a bug that prevented some logins via 'Continue with Apple'.
* [**] Reader: Fixed a bug where tapping on the more menu may not present the menu
* [*] Block editor: Fix 'Take a Photo' option failing after adding an image to gallery block

15.0
-----
* [**] Block editor: Fix media upload progress when there's no connection.
* [*] Fix a bug where taking a photo for your user gravatar got you blocked in the crop screen.
* Reader: Updated card design
* [internal] Logging in via 'Continue with Google' has changes that can cause regressions. See https://git.io/Jf2LF for full testing details.
* [***] Block Editor: New block: Verse
* [***] Block Editor: Trash icon that is used to remove blocks is moved to the new menu reachable via ellipsis button in the block toolbar
* [**] Block Editor: Add support for changing overlay color settings in Cover block
* [**] Block Editor: Add enter/exit animation in FloatingToolbar
* [**] Block Editor: Block toolbar can now collapse when the block width is smaller than the toolbar content
* [**] Block Editor: Tooltip for page template selection buttons
* [*] Block Editor: Fix merging of text blocks when text had active formatting (bold, italic, strike, link)
* [*] Block Editor: Fix button alignment in page templates and make strings consistent
* [*] Block Editor: Add support for displaying radial gradients in Buttons and Cover blocks
* [*] Block Editor: Fix a bug where it was not possible to add a second image after previewing a post
* [internal] Signing up via 'Continue with Google' has changes that can cause regressions. See https://git.io/JfwjX for full testing details.
* My Site: Add support for setting the Homepage and Posts Page for a site.

14.9
-----
* Streamlined navigation: now there are fewer and better organized tabs, posting shortcuts and more, so you can find what you need fast.
* My Site: the "Add Posts and Pages" features has been moved. There is a new "Floating Action Button" in "My Site" that lets you create a new post or page without having to navigate to another screen.
* My Site: the "Me" section has been moved. There is a new button on the top right of "My Site" that lets you access the "Me" section from there.
* Reader: revamped UI with a tab bar that lets you quickly switch between sections, and filtering and settings panes to easily access and manage your favorite content.
* [internal] the "Change Username" on the Signup Epilogue screen has navigation changes that can cause regressions. See https://git.io/JfGnv for testing details.
* [internal] the "3 button view" (WP.com email, Google, SIWA, Site Address) presented after pressing the "Log In" button has navigation changes that can cause regressions. See https://git.io/JfZUV for testing details.
* [**] Support the superscript and subscript HTML formatting on the Block Editor and Classic Editor.
* [**] Block editor: Support for the pullquote block.
* [**] Block editor: Fix the icons and buttons in Gallery, Paragraph, List and MediaText block on RTL mode.
* [**] Block editor: Update page templates to use new blocks.
* [**] Block editor: Fix a crash when uploading new videos on a video block.
* [**] Block Editor: Add support for changing background and text color in Buttons block
* [internal] the "enter your password" screen has navigation changes that can cause regressions. See https://git.io/Jfl1C for full testing details.
* Support the superscript and subscript HTML formatting on the Block Editor and Classic Editor.
* [***] You can now draw on images to annotate them using the Edit image feature in the post editor.
* [*] Fixed a bug on the editors where changing a featured image didn't trigger that the post/page changed.

14.8.1
-----
* Fix adding and removing of featured images to posts.

14.8
-----
* Block editor: Prefill caption for image blocks when available on the Media library
* Block editor: New block: Buttons. From now you’ll be able to add the individual Button block only inside the Buttons block
* Block editor: Fix bug where whitespaces at start of text blocks were being removed
* Block editor: Add support for upload options in Cover block
* Block editor: Floating toolbar, previously located above nested blocks, is now placed at the bottom of the screen
* Block editor: Fix the icons in FloatingToolbar on RTL mode
* Block editor: Fix Quote block so it visually reflects selected alignment
* Block editor: Fix bug where buttons in page templates were not rendering correctly on web
* Block editor: Remove Subscription Button from the Blog template since it didn't have an initial functionality and it is hard to configure for users.
* [internal] the "send magic link" screen has navigation changes that can cause regressions. See https://git.io/Jfqiz for testing details.
* Updated UI for Login and Signup epilogues.
* Fixes delayed split view resizing while rotating your device.

14.7
-----
* Classic Editor: Fixed action sheet position for additional Media sources picker on iPad
* [internal] the signup flow using email has code changes that can cause regressions. See https://git.io/JvALZ for testing details.
* [internal] Notifications tab should pop to the root of the navigation stack when tapping on the tab from within a notification detail screen. See https://git.io/Jvxka for testing details.
* Classic and Block editor: Prefill caption for image blocks when available on the Media library.
* [internal] the "login by email" flow and the self-hosted login flow have code changes that can cause regressions. See https://git.io/JfeFN for testing details.
* Block editor: Disable ripple effect in all BottomSheet's controls.
* Block editor: New block: Columns
* Block editor: New starter page template: Blog
* Block editor: Make Starter Page Template picker buttons visible only when the screen height is enough
* Block editor: Fix a bug which caused to show URL settings modal randomly when changing the device orientation multiple times during the time Starter Page Template Preview is open
* [internal] the login by email flow and the self-hosted login flow have code changes that can cause regressions. See https://git.io/JfeFN for testing details.
* Updated the appearance of the login and signup buttons to make signup more prominent.
* [internal] the navigation to the "login by site address" flow has code changes that can cause regressions. See https://git.io/JfvP9 for testing details.
* Updated site details screen title to My Site, to avoid duplicating the title of the current site which is displayed in the screen's header area.
* You can now schedule your post, add tags or change the visibility before hitting "Publish Now" — and you don't have to go to the Post Settings for this!

* Login Epilogue: fixed issue where account information never stopped loading for some self-hosted sites.
* Updated site details screen title to My Site, to avoid duplicating the title of the current site which is displayed in the screen's header area.

14.6
-----
* [internal] the login flow with 2-factor authentication enabled has code changes that can cause regressions. See https://git.io/Jvdil for testing details.
* [internal] the login and signup Magic Link flows have code changes that could cause regressions. See https://git.io/JvSD6 and https://git.io/Jvy4P for testing details.
* [internal] the login and signup Magic Link flows have code changes that can cause regressions. See https://git.io/Jvy4P for testing details.
* [internal] the login and signup Continue with Google flows have code changes that can cause regressions. See https://git.io/JvypB for testing details.
* Notifications: Fix layout on screens with a notch.
* Post Commenting: fixed issue that prevented selecting an @ mention suggestion.
* Fixed an issue that could have caused the app to crash when accessing Site Pages.
* Site Creation: faster site creation, removed intermediate steps. Just select what kind of site you'd like, enter the domain name and the site will be created.
* Post Preview: Increase Post and Page Preview size on iPads running iOS 13.
* Block editor: Added the Cover block
* Block editor: Removed the dimming effect on unselected blocks
* Block editor: Add alignment options for Heading block
* Block editor: Implemented dropdown toolbar for alignment toolbar in Heading, Paragraph, Image, MediaText blocks
* Block Editor: When editing link settings, tapping the keyboard return button now closes the settings panel as well as closing the keyboard.
* Fixed a crash when a blog's URL became `nil` from a Core Data operation.
* Added Share action to the more menu in the Posts list
* Period Stats: fix colors when switching between light and dark modes.
* Media uploads from "Other Apps": Fixed an issue where the Cancel button on the document picker/browser was not showing up in Light Mode.
* Fix a crash when accessing Blog Posts from the Quick Actions button on iPads running iOS 12 and below.
* Reader post detail: fix colors when switching between light and dark modes.
* Fixed an issue where Continue with Apple button wouldn't respond after Jetpack Setup > Sign up flow completed.


14.5
-----
* Block editor: New block: Latest Posts
* Block editor: Fix Quote block's left border not being visible in Dark Mode
* Block editor: Added Starter Page Templates: when you create a new page, we now show you a few templates to get started more quickly.
* Block editor: Fix crash when pasting HTML content with embeded images on paragraphs
* Post Settings: Fix issue where the status of a post showed "Scheduled" instead of "Published" after scheduling before the current date.
* Stats: Fix background color in Dark Mode on wider screen sizes.
* Post Settings: Fix issue where the calendar selection may not match the selected date when site timezone differs from device timezone.
* Dark Mode fixes:
  - Border color on Search bars.
  - Stats background color on wider screen sizes.
  - Media Picker action bar background color.
  - Login and Signup button colors.
  - Reader comments colors.
  - Jetpack install flow colors.
* Reader: Fix toolbar and search bar width on wider screen sizes.
* Updated the Signup and Login Magic Link confirmation screen advising the user to check their spam/junk folder.
* Updated appearance of Google login/signup button.
* Updated appearance of Apple login/signup button.

14.4.1
-----
* Block Editor: Fix crash when inserting a Button Block.

14.4
-----
* Post Settings: Fixes the displayed publish date of posts which are to be immediately published.

14.3
-----
* Aztec and Block Editor: Fix the presentation of ordered lists with large numbers.
* Added Quick Action buttons on the Site Details page to access the most frequently used parts of a site.
* Block editor: Add support for changing image sizes in Image blocks
* Block editor: Add support for upload options in Gallery block
* Block editor: Added the Button block
* Block editor: Added the Group block
* Block editor: Add scroll support inside block picker and block settings
* Block editor: Fix issue where adding emojis to the post title added strong HTML elements to the title of the post
* Block editor: Fix issue where alignment of paragraph blocks was not always being respected when splitting the paragraph or reading the post's html content.
* Block editor: We’ve introduced a new toolbar that floats above the block you’re editing, which makes navigating your blocks easier — especially complex ones.

* Block editor: Add support for upload options in Gallery block
* Aztec and Block Editor: Fix the presentation of ordered lists with large numbers.
* Added Quick Action buttons on the Site Details page to access the most frequently used parts of a site.
* Post Settings: Adjusts the weekday symbols in the calendar depending on Regional settings.


14.2
-----
* Comment Editing: Fixed a bug that could cause the text selection to be on the wrong line
* Comments: Fixed an bug that could cause HTML markup to be displayed in the comment content
* Media editing: You can now crop, zoom in/out and rotate images that are inserted or being inserted in a post.
* Post Preview: Added a new Desktop preview mode on iPhone and Mobile preview on iPad when previewing posts or pages.
* Post Preview: Added new navigation, "Open in Safari" and Share options when previewing posts or pages.
* Block editor: Long-press Inserter icon to show options to add before/after
* Block editor: Retry displaying image when connectivity restores
* Block editor: Show an "Edit" button overlay on selected image blocks
* Block editor: Add support for image size options in the gallery block
* Signup and Login: signup or login via magic link now supports multiple email clients.
                    Tapping on the "Open Email" button will present a list of installed email client to choose from.
* Posts: Fixed a bug that could disable comments on a draft post when previewing that post.
* Reader: Fixed an issue where a new comment may not appear.
* Reader: Added Post Reblogging feature. You can now reblog a post from the reader to your site(s). There is a new "reblog" button in the post action bar.
          Tapping on it allows to choose the site where to post, and opens the editor of your choice with pre-populated content from the original post.
* Fixed a bug that was causing the app to crash when the user tapped "Retry" on Post List

14.1
-----
* Fixes a bug that could cause some web page previews to remain unauthenticated even after logging in.
* Stats: added a This Week widget to display Views for the past week.
* Block Editor: Reduced padding around text on Rich Text based blocks.
* Block Editor: New block "Shortcode". You can now create and edit Shortcode blocks in the editor.
* Publicize: connecting with Facebook is working again.
* Web Views: the title and button colors in the header of web views was grey, and is now white.

14.0
-----
* Stats: Updated default cards for the Insights view.
* Fixed a bug that displayed incorrect time stamps for scheduled posts.
* Post Settings: Added a new Calendar picker to select a Post's publish date
* Fixed bugs with the "Save as Draft" action extension's navigation bar colors and iPad sizing in iOS 13.
* Fixes appearance issues with navigation bar colors when logged out of the app.
* Fixed a bug that was causing the App to crash when the user tapped on certain notifications.
* Block Editor: Hide image size selection options when image is a url
* Block Editor: Fix displaying placeholder for images
* Block Editor: Fix crash on undo
* Block Editor: Fix styling on navigation UI
* Block Editor: Fix a focus issue
* Fixed a bug that displayed incorrect time stamps for scheduled posts.
* Post Settings: Added a new Calendar picker to select a Post's publish date
* Comment: Add ability to comment in fullscreen
* Stats: fixed issue that could cause incorrect Stats to be displayed when viewing Stats from a widget.
* Stats Today widgets: large numbers are now abbreviated.
* Fixed a bug where files imported from other apps were being renamed to a random name.
* Fixes a crash that could happen in the notifications tab.

13.9
-----
* Stats: added a Today widget to display All-Time stats.
* Block Editor: New block "Gallery". You can now create image galleries using WordPress Media library.
* Block Editor: Fix crash dismissing bottom-sheet after device rotation.
* Block Editor: Add support for changing Settings in the List Block.
* Block Editor: Add support for Video block settings.
* Quick Start: fixed issue that caused 'Follow other sites' tour to not be marked complete.
* Fixed a bug that was causing the App to crash when the user tapped on certain notifications.

13.8
-----
* When a post has an autosave, the autosave version can be loaded into the editor.
* Support: Fix issue that caused 'Message failed to send' error.
* WebView: Fix iOS 13 crash with popover.
* Fixed an issue where the Me screen would sometimes be blank.
* Block editor: New Spacer block to create white space between two blocks.
* Block editor: Images from Image Block can now be previewed full screen by tapping on them.
* Fixed an issue that caused logging in with a 2FA Google account to fail.
* Sign in with Apple: now supports logging in with 2FA enabled on linked WordPress accounts.
* Stats: Fixed issue that caused incorrect data to be displayed.

13.7
-----
* Updated the mobile apps blog address to a non-retired blog.
* Block editor: Added option to insert images from "Free Photo Library".
* Block editor: Fix issue where the keyboard would not capitalize sentences correctly on some cases
* Block editor: Add alignment to paragraph blocks
* Fixed a bug that made comment moderation fail on the first attempt for self-hosted sites.
* Stats Refresh: Stats will reload when the application will move to foreground state.
* Stats: each Period and Post stat now loads independently.
* Block editor: Added support for the preformatted block.
* Stats Today widget: updated design and enabled expanding.

* Block editor: Added option to insert images from "Free Photo Library" and "Other Apps".

13.6
-----
* Fixed a bug that was not submiting posts for review
* Better support for creating or editing posts while offline. Posts can be saved while offline and they will be automatically uploaded (or published) when the device is back online.
* Support: fix issue where issues could be created via Help Center search without setting a contact email.

* Me view: fix issue where view was blank when logging in with a self-hosted site.
* Block Editor: Added support for image alignment options.

13.5
-----
* Block editor: Fix issue when "New Photo Post" shortcut won't add the selected photo to the post.
* Block editor: Add Link Target (Open in new tab) to Image Block settings.
* Block editor: DarkMode improvements.
* Block editor: New block "Media & Text".
* Block Editor: Fix issue where the block inserter layout wasn't correct after device rotation.
* Dark Mode: General improvements
* Stats: each Insight stat now loads independently.
* Stats: added ability to customize Insights.

13.4.1
-----
Post Settings: Fixed a crash with featured image.
Removed Giphy as a media source due to changes in their SDK.

13.4
-----
* Sign In With Apple: if the Apple ID has been disconnected from the WordPress app, log out the account.
* Sign In With Apple: if the Apple ID has been disconnected from the WordPress app, log out the account on app launch.
* Dark Mode: General improvements
* Share Extension: Fixed the text view content inset

* Universal links: Pass back to Safari if we can't handle a URL.
* Sign In With Apple: fixed issue with re-logging in on an existing WP account.
* Block editor: Fix a bug on iOS 13.0 were tapping on a link opens Safari
* Block editor: Fix a link editing issue, where trying to add a empty link at the start of another link would remove the existing link.

13.3
-----
* Block editor: Add rich text styling to video captions
* Block editor: Blocks that would be replaced are now hidden when add block bottom sheet displays
* Block editor: Tapping on empty editor area now always inserts new block at end of post
* Block editor: Fixed a performance issue that caused a freeze in the editor with long text content.
* Dark Mode: Fixed colors in rich notifications
* Reader: Fixed issue with links opening while scrolling in reader posts and comments.

13.2
-----
* When Log In is selected, all available options are displayed.
* Shows an alert instead of showing a new screen for facebook publicize error.

13.1
-----
* Moved Notification Settings from the Me tab to the Notifications tab.
* Account Settings: added the ability to change the username.
* Stats: added File Downloads to period stats.
* Stats Periods: Fixed an issue that made the Post stats title button unable.
* Adds a Publish Now action to posts in the posts list.
* Stats Periods: Fixed a bug that affected the header date when the site and the device timezones were different.
* My Sites: Fixed a problem where some sites would appear duplicated.

* Stats Periods: Fixed an issue that made the Post stats title button unable.
* Stats Periods: Fixed a bug that affected the header date when the site and the device timezones were different.
* Adds a Publish Now action to posts in the posts list.
* My Sites: Fixed a problem where some sites would appear duplicated.

13.0
-----
* Stats: now use site timezone instead of device.
* Improved color scheme consistency.
* Post Stats: date bar no longer goes prior to earliest date available.
* Block editor: Adding a block from the post title now shows the add block here indicator.
* Block editor: Deselect post title any time a block is added
* Block editor: Auto-enabled upon first open of a block post, unless opted out in v12.9.
* Block editor: You can now enable and disable the block editor on a per-site basis.

12.9
-----
* Offline support: Create Post is now available from empty results view in offline mode.
* Post Preview: Displaying preview generation status in navigation bar instead of a
                blocking spinner.
* Block editor: Tapping on an empty editor area will create a new paragraph block
* Block editor: Fix content loss issue when loading unsupported blocks containing inner blocks.
* Block editor: Adding a block from the Post Title now inserts the block at the top of the Post.
* Stats Insights: Fixed issue that prevented some stats from showing for low volume sites.

12.8
-----
* Stats Insights: New two-column layout for Follower Totals stats.
* Stats Periods: Countries Map added in countries section.
* Updated copy for preview unavailable screen
* Stats Insights: New two-column layout for This Year stats.
* Stats Insights: added details option for This Year stats.
* Stats Insights: New two-column layout for Most Popular Time stats.
* Stats: modified appearance of empty charts.
* Stats Insights: Fixed issue where refreshing would sometimes clear the stats.
* Stats overview chart: Fixed issue with legend location on iOS 11.
* Stats Periods: Fixed crash when the Countries map displayed one country only
* Added a selection of user customizable app icons. Change it via Me > App Settings > App Icon.
* Update the app's colors using the Muriel color palette.
* Stats Periods detail views: Fixed an issue where rotation would truncate data.
* Stats Periods: Fixed an issue when a period interval was selected.

12.7
-----
* Block Editor: Video, Quote and More blocks are available now.
* Post Settings: Setting a Featured Image on a Post/Site should now work better in poor network conditions.
* Offline Improvements: Posts that failed to upload due to connectivity issues will be auto-uploaded.
* Block Editor: Copy/Paste of text with attributes( bold, italic, ...) will be respected on the editor.
* Block Editor: Updated color scheme.
* Block Editor: Nested lists are now available on the toolbar.
* Post Settings: Setting a Featured Image on a Post/Site should now work better in poor netowrk conditions.
* Stats Insights: New two-column layout for All-Time stats.
* Stats Insights: New two-column layout for Today stats.
* Post preview: Fixed issue with preview for self hosted sites not working.

12.6
-----
* Block Editor: Added UI to display a warning when a block has invalid content.
* Block Editor: Fixed issue with link settings where “Open in New Tab” was always OFF on open.
* Removed the limit of number of photos that can be shared from other apps.
* Account Settings Primary Site now shows the site domain if the site has no name.
* The app now launches a bit more quickly.
* Added a list of third-party library acknowledgements.
* Updated messaging experience for a reply upload result.
* Stats: Fixed an issue where chart axes may be formatted incorrectly in some locales.

12.5
-----
* Fixed Notices sometimes showing behind the keyboard
* Implemented Domain Credit feature
* Implemented auto saving a post on preview
* The app now launches a bit more quickly.
* Fixed broken images in posts created by the share extension.
* Deprecated local previews

12.4.1
------
* Copy/Paste from post contents to other apps is working again.

12.4
-----
* You can now mark notifications as unread with just a swipe.
* Fixed crash when searching Free Photo Library.
* Better URL validation when logging in with a self hosted site.
* Account Settings Primary Site now shows the site URL if the site has no name.
* Implemented incremental improvements to accessibility experience across the app.
* Updated error message when tag loading failed.

12.3
-----
* Images are now imported from TextBundle and TextPack files shared from other apps
* Added support for importing Markdown files shared from other apps
* Resolved a crash that might occur during the new Site Creation flow.
* Improved connectivity errors messaging in sharing screen.
* Quotes in Reader are now easier to read, thanks to a vertical bar on the left making them more visually distinct
* Fixed an issue where some text in Activity Log would show up in a wrong language
* Jetpack Remote Install: enabled the native feature to install and activate Jetpack on a self-hosted site

12.2
-----
* Draft preview now shows the remote version of the post.
* Initial support for importing TextBundle and TextPack from other apps.
* Support for lists in Gutenberg posts.
* Several UI details were polished in the Site Creation flow.

12.1
-----
* Improve messages when updates to user account details fail because of server logic, for exanple email being used for another account.
* Improved text import from other apps, such as Bear or Ulysses 🥰
* Added support on the editor for video elements that use the source elements. For example:
```<video alt="Another video with bunnies">
<source src="https://videos.files.wordpress.com/kUJmAcSf/bbb_sunflower_1080p_30fps_normal.mp4" type="video/mp4">
</video>```
* Block editor now supports the creation of posts with pre-inserted photos and the the 3touch action of starting a post with photo.

12.1
-----
* Improve messages when updates to user account details fail because of server logic, for exanple email being used for another account.
* Improved text import from other apps, such as Bear or Ulysses 🥰
* Reader: fixed issue where empty state buttons were not functional.

12.0
-----
* Redesigned Notices
* Changed offline error messages to be less disruptive.
* Resolved a defect in the new Site Creation flow where the site preview address bar could be edited.
* Made it easier to find a domain for your new site, by moving the best match to the top of the search results.

11.9
------
* Quick Start v2: After creating a new site with WordPress.com there are more tutorials available, now including tips to improve growth.
* Quick Start will also be suggested less often, but when it's more likely to be helpful.
* Added connection error alert in Sharing screen.
* Increased padding at the bottom of the share extension's editor, to make typing a longer post a bit more comfortable.
* Removes the white background color applied to the site icon on the site details screen.
* Updated No Results View illustration and copy displayed on connectivity issue.
* Enhanced Site Creation flow for smarter, more personalized sites.<|MERGE_RESOLUTION|>--- conflicted
+++ resolved
@@ -1,12 +1,9 @@
 17.3
 -----
-<<<<<<< HEAD
 * [**] Fix issue where deleting a post and selecting undo would sometimes convert the content to the classic editor. [#16342]
-=======
 * [*] Comments can be filtered to show the most recent unreplied comments from other users. [#16215]
 
 * [*] Fixed the navigation bar color in dark mode. [#16348]
->>>>>>> 84e95fea
 
 17.2
 -----
