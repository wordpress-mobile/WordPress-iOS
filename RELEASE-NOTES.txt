--- conflicted
+++ resolved
@@ -1,10 +1,6 @@
 21.6
 -----
-<<<<<<< HEAD
-
-=======
 * [*] Fix a layout issue impacting the "No media matching your search" empty state message of the Media Picker screen.  [#19820]
->>>>>>> 2d6eecaf
 
 21.5
 -----
