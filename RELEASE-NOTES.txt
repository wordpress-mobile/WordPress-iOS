14.2
-----
* Comment Editing: Fixed a bug that could cause the text selection to be on the wrong line
* Comments: Fixed an bug that could cause HTML markup to be displayed in the comment content
* Media editing: You can now crop, zoom in/out and rotate images that are inserted or being inserted in a post.
* Post Preview: Added a new Desktop preview mode on iPhone and Mobile preview on iPad when previewing posts or pages.
* Post Preview: Added new navigation, "Open in Safari" and Share options when previewing posts or pages.
<<<<<<< HEAD
* Block editor: Long-press Inserter icon to show options to add before/after
* Block editor: Retry displaying image when connectivity restores
* Block editor: Show an "Edit" button overlay on selected image blocks
* Block editor: Add support for image size options in the gallery block
=======
* Signup and Login: signup or login via magic link now supports multiple email clients.
                    Tapping on the "Open Email" button will present a list of installed email client to choose from.
* Posts: Fixed a bug that could disable comments on a draft post when previewing that post.
* Reader: Fixed an issue where a new comment may not appear.
* Reader: Added Post Reblogging feature. You can now reblog a post from the reader to your site(s). There is a new "reblog" button in the post action bar.
          Tapping on it allows to choose the site where to post, and opens the editor of your choice with pre-populated content from the original post.
>>>>>>> 2b407b23

14.1
-----
* Fixes a bug that could cause some web page previews to remain unauthenticated even after logging in.
* Stats: added a This Week widget to display Views for the past week.
* Block Editor: Reduced padding around text on Rich Text based blocks.
* Block Editor: New block "Shortcode". You can now create and edit Shortcode blocks in the editor.
* Publicize: connecting with Facebook is working again.
* Web Views: the title and button colors in the header of web views was grey, and is now white.

14.0
-----
* Stats: Updated default cards for the Insights view.
* Fixed a bug that displayed incorrect time stamps for scheduled posts.
* Post Settings: Added a new Calendar picker to select a Post's publish date
* Fixed bugs with the "Save as Draft" action extension's navigation bar colors and iPad sizing in iOS 13.
* Fixes appearance issues with navigation bar colors when logged out of the app.
* Fixed a bug that was causing the App to crash when the user tapped on certain notifications.
* Block Editor: Hide image size selection options when image is a url
* Block Editor: Fix displaying placeholder for images
* Block Editor: Fix crash on undo
* Block Editor: Fix styling on navigation UI
* Block Editor: Fix a focus issue
* Fixed a bug that displayed incorrect time stamps for scheduled posts.
* Post Settings: Added a new Calendar picker to select a Post's publish date
* Comment: Add ability to comment in fullscreen
* Stats: fixed issue that could cause incorrect Stats to be displayed when viewing Stats from a widget.
* Stats Today widgets: large numbers are now abbreviated.
* Fixed a bug where files imported from other apps were being renamed to a random name.
* Fixes a crash that could happen in the notifications tab.

13.9
-----
* Stats: added a Today widget to display All-Time stats.
* Block Editor: New block "Gallery". You can now create image galleries using WordPress Media library.
* Block Editor: Fix crash dismissing bottom-sheet after device rotation.
* Block Editor: Add support for changing Settings in the List Block.
* Block Editor: Add support for Video block settings.
* Quick Start: fixed issue that caused 'Follow other sites' tour to not be marked complete.
* Fixed a bug that was causing the App to crash when the user tapped on certain notifications.

13.8
-----
* When a post has an autosave, the autosave version can be loaded into the editor.
* Support: Fix issue that caused 'Message failed to send' error.
* WebView: Fix iOS 13 crash with popover.
* Fixed an issue where the Me screen would sometimes be blank.
* Block editor: New Spacer block to create white space between two blocks.
* Block editor: Images from Image Block can now be previewed full screen by tapping on them.
* Fixed an issue that caused logging in with a 2FA Google account to fail.
* Sign in with Apple: now supports logging in with 2FA enabled on linked WordPress accounts.
* Stats: Fixed issue that caused incorrect data to be displayed.

13.7
-----
* Updated the mobile apps blog address to a non-retired blog.
* Block editor: Added option to insert images from "Free Photo Library".
* Block editor: Fix issue where the keyboard would not capitalize sentences correctly on some cases
* Block editor: Add alignment to paragraph blocks
* Fixed a bug that made comment moderation fail on the first attempt for self-hosted sites.
* Stats Refresh: Stats will reload when the application will move to foreground state.
* Stats: each Period and Post stat now loads independently.
* Block editor: Added support for the preformatted block.
* Stats Today widget: updated design and enabled expanding.

* Block editor: Added option to insert images from "Free Photo Library" and "Other Apps".

13.6
-----
* Fixed a bug that was not submiting posts for review
* Better support for creating or editing posts while offline. Posts can be saved while offline and they will be automatically uploaded (or published) when the device is back online.
* Support: fix issue where issues could be created via Help Center search without setting a contact email.

* Me view: fix issue where view was blank when logging in with a self-hosted site.
* Block Editor: Added support for image alignment options.

13.5
-----
* Block editor: Fix issue when "New Photo Post" shortcut won't add the selected photo to the post.
* Block editor: Add Link Target (Open in new tab) to Image Block settings.
* Block editor: DarkMode improvements.
* Block editor: New block "Media & Text".
* Block Editor: Fix issue where the block inserter layout wasn't correct after device rotation.
* Dark Mode: General improvements
* Stats: each Insight stat now loads independently.
* Stats: added ability to customize Insights.

13.4.1
-----
Post Settings: Fixed a crash with featured image.
Removed Giphy as a media source due to changes in their SDK.

13.4
-----
* Sign In With Apple: if the Apple ID has been disconnected from the WordPress app, log out the account.
* Sign In With Apple: if the Apple ID has been disconnected from the WordPress app, log out the account on app launch.
* Dark Mode: General improvements
* Share Extension: Fixed the text view content inset

* Universal links: Pass back to Safari if we can't handle a URL.
* Sign In With Apple: fixed issue with re-logging in on an existing WP account.
* Block editor: Fix a bug on iOS 13.0 were tapping on a link opens Safari
* Block editor: Fix a link editing issue, where trying to add a empty link at the start of another link would remove the existing link.

13.3
-----
* Block editor: Add rich text styling to video captions
* Block editor: Blocks that would be replaced are now hidden when add block bottom sheet displays
* Block editor: Tapping on empty editor area now always inserts new block at end of post
* Block editor: Fixed a performance issue that caused a freeze in the editor with long text content.
* Dark Mode: Fixed colors in rich notifications
* Reader: Fixed issue with links opening while scrolling in reader posts and comments.

13.2
-----
* When Log In is selected, all available options are displayed.
* Shows an alert instead of showing a new screen for facebook publicize error.

13.1
-----
* Moved Notification Settings from the Me tab to the Notifications tab.
* Account Settings: added the ability to change the username.
* Stats: added File Downloads to period stats.
* Stats Periods: Fixed an issue that made the Post stats title button unable.
* Adds a Publish Now action to posts in the posts list.
* Stats Periods: Fixed a bug that affected the header date when the site and the device timezones were different.
* My Sites: Fixed a problem where some sites would appear duplicated.

* Stats Periods: Fixed an issue that made the Post stats title button unable.
* Stats Periods: Fixed a bug that affected the header date when the site and the device timezones were different.
* Adds a Publish Now action to posts in the posts list.
* My Sites: Fixed a problem where some sites would appear duplicated.

13.0
-----
* Stats: now use site timezone instead of device.
* Improved color scheme consistency.
* Post Stats: date bar no longer goes prior to earliest date available.
* Block editor: Adding a block from the post title now shows the add block here indicator.
* Block editor: Deselect post title any time a block is added
* Block editor: Auto-enabled upon first open of a block post, unless opted out in v12.9.
* Block editor: You can now enable and disable the block editor on a per-site basis.

12.9
-----
* Offline support: Create Post is now available from empty results view in offline mode.
* Post Preview: Displaying preview generation status in navigation bar instead of a
                blocking spinner.
* Block editor: Tapping on an empty editor area will create a new paragraph block
* Block editor: Fix content loss issue when loading unsupported blocks containing inner blocks.
* Block editor: Adding a block from the Post Title now inserts the block at the top of the Post.
* Stats Insights: Fixed issue that prevented some stats from showing for low volume sites.

12.8
-----
* Stats Insights: New two-column layout for Follower Totals stats.
* Stats Periods: Countries Map added in countries section.
* Updated copy for preview unavailable screen
* Stats Insights: New two-column layout for This Year stats.
* Stats Insights: added details option for This Year stats.
* Stats Insights: New two-column layout for Most Popular Time stats.
* Stats: modified appearance of empty charts.
* Stats Insights: Fixed issue where refreshing would sometimes clear the stats.
* Stats overview chart: Fixed issue with legend location on iOS 11.
* Stats Periods: Fixed crash when the Countries map displayed one country only
* Added a selection of user customizable app icons. Change it via Me > App Settings > App Icon.
* Update the app's colors using the Muriel color palette.
* Stats Periods detail views: Fixed an issue where rotation would truncate data.
* Stats Periods: Fixed an issue when a period interval was selected.

12.7
-----
* Block Editor: Video, Quote and More blocks are available now.
* Post Settings: Setting a Featured Image on a Post/Site should now work better in poor network conditions.
* Offline Improvements: Posts that failed to upload due to connectivity issues will be auto-uploaded.
* Block Editor: Copy/Paste of text with attributes( bold, italic, ...) will be respected on the editor.
* Block Editor: Updated color scheme.
* Block Editor: Nested lists are now available on the toolbar.
* Post Settings: Setting a Featured Image on a Post/Site should now work better in poor netowrk conditions.
* Stats Insights: New two-column layout for All-Time stats.
* Stats Insights: New two-column layout for Today stats.
* Post preview: Fixed issue with preview for self hosted sites not working.

12.6
-----
* Block Editor: Added UI to display a warning when a block has invalid content.
* Block Editor: Fixed issue with link settings where “Open in New Tab” was always OFF on open.
* Removed the limit of number of photos that can be shared from other apps.
* Account Settings Primary Site now shows the site domain if the site has no name.
* The app now launches a bit more quickly.
* Added a list of third-party library acknowledgements.
* Updated messaging experience for a reply upload result.
* Stats: Fixed an issue where chart axes may be formatted incorrectly in some locales.

12.5
-----
* Fixed Notices sometimes showing behind the keyboard
* Implemented Domain Credit feature
* Implemented auto saving a post on preview
* The app now launches a bit more quickly.
* Fixed broken images in posts created by the share extension.
* Deprecated local previews

12.4.1
------
* Copy/Paste from post contents to other apps is working again.

12.4
-----
* You can now mark notifications as unread with just a swipe.
* Fixed crash when searching Free Photo Library.
* Better URL validation when logging in with a self hosted site.
* Account Settings Primary Site now shows the site URL if the site has no name.
* Implemented incremental improvements to accessibility experience across the app.
* Updated error message when tag loading failed.

12.3
-----
* Images are now imported from TextBundle and TextPack files shared from other apps
* Added support for importing Markdown files shared from other apps
* Resolved a crash that might occur during the new Site Creation flow.
* Improved connectivity errors messaging in sharing screen.
* Quotes in Reader are now easier to read, thanks to a vertical bar on the left making them more visually distinct
* Fixed an issue where some text in Activity Log would show up in a wrong language
* Jetpack Remote Install: enabled the native feature to install and activate Jetpack on a self-hosted site

12.2
-----
* Draft preview now shows the remote version of the post.
* Initial support for importing TextBundle and TextPack from other apps.
* Support for lists in Gutenberg posts.
* Several UI details were polished in the Site Creation flow.

12.1
-----
* Improve messages when updates to user account details fail because of server logic, for exanple email being used for another account.
* Improved text import from other apps, such as Bear or Ulysses 🥰
* Added support on the editor for video elements that use the source elements. For example:
```<video alt="Another video with bunnies">
<source src="https://videos.files.wordpress.com/kUJmAcSf/bbb_sunflower_1080p_30fps_normal.mp4" type="video/mp4">
</video>```
* Block editor now supports the creation of posts with pre-inserted photos and the the 3touch action of starting a post with photo.

12.1
-----
* Improve messages when updates to user account details fail because of server logic, for exanple email being used for another account.
* Improved text import from other apps, such as Bear or Ulysses 🥰
* Reader: fixed issue where empty state buttons were not functional.

12.0
-----
* Redesigned Notices
* Changed offline error messages to be less disruptive.
* Resolved a defect in the new Site Creation flow where the site preview address bar could be edited.
* Made it easier to find a domain for your new site, by moving the best match to the top of the search results.

11.9
------
* Quick Start v2: After creating a new site with WordPress.com there are more tutorials available, now including tips to improve growth.
* Quick Start will also be suggested less often, but when it's more likely to be helpful.
* Added connection error alert in Sharing screen.
* Increased padding at the bottom of the share extension's editor, to make typing a longer post a bit more comfortable.
* Removes the white background color applied to the site icon on the site details screen.
* Updated No Results View illustration and copy displayed on connectivity issue.
* Enhanced Site Creation flow for smarter, more personalized sites.<|MERGE_RESOLUTION|>--- conflicted
+++ resolved
@@ -5,19 +5,16 @@
 * Media editing: You can now crop, zoom in/out and rotate images that are inserted or being inserted in a post.
 * Post Preview: Added a new Desktop preview mode on iPhone and Mobile preview on iPad when previewing posts or pages.
 * Post Preview: Added new navigation, "Open in Safari" and Share options when previewing posts or pages.
-<<<<<<< HEAD
 * Block editor: Long-press Inserter icon to show options to add before/after
 * Block editor: Retry displaying image when connectivity restores
 * Block editor: Show an "Edit" button overlay on selected image blocks
 * Block editor: Add support for image size options in the gallery block
-=======
 * Signup and Login: signup or login via magic link now supports multiple email clients.
                     Tapping on the "Open Email" button will present a list of installed email client to choose from.
 * Posts: Fixed a bug that could disable comments on a draft post when previewing that post.
 * Reader: Fixed an issue where a new comment may not appear.
 * Reader: Added Post Reblogging feature. You can now reblog a post from the reader to your site(s). There is a new "reblog" button in the post action bar.
           Tapping on it allows to choose the site where to post, and opens the editor of your choice with pre-populated content from the original post.
->>>>>>> 2b407b23
 
 14.1
 -----
