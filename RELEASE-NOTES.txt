20.0
-----
<<<<<<< HEAD
* [*] App Settings: refreshed the UI with updated colors for Media Cache Size controls, Clear Spot Index row button, and Clear Siri Shortcut Suggestions row button. From destructive (red color) to standard and brand colors.
=======

>>>>>>> 8f152513

19.9
-----
* [*] Site Settings: we fixed an issue that prevented the site title to be updated when it changed in Site Settings [#18543]
* [*] Media Picker: Fixed an issue where the empty state view was being displayed incorrectly. [#18471]
* [*] Quick Start: We are now showing a different set of Quick Start tasks for existing sites and new sites. The existing sites checklist includes new tours such as: "Check your notifications" and "Upload photos or videos".  [#18395, #18412, #18443, #18471]
* [*] Site Creation: we fixed an issue where the navigation buttons were not scaling when large fonts were selected on the device [#18559]
* [**] Block Editor: Cover Block: Improve color contrast between background and text [https://github.com/wordpress-mobile/gutenberg-mobile/pull/4808]
* [***] Block Editor: Add drag & drop blocks feature [https://github.com/wordpress-mobile/gutenberg-mobile/pull/4832]
* [*] Block Editor: Gallery block: Fix broken "Link To" settings and add "Image Size" settings [https://github.com/wordpress-mobile/gutenberg-mobile/pull/4841]
* [*] Block Editor: Unsupported Block Editor: Prevent WordPress.com tour banner from displaying. [https://github.com/wordpress-mobile/gutenberg-mobile/pull/4820]
* [*] Widgets: we fixed an issue where text appeared flipped in rtl languages [#18567]
* [*] Stats: we fixed a crash that occurred sometimes in Stats [#18613]
* [*] Posts list: we fixed an issue where the create button was not shown on iPad in split screen [#18609]

19.8
-----
* [**] Self hosted sites are not restricted by video length during media uploads [https://github.com/wordpress-mobile/WordPress-iOS/pull/18414]
* [*] [internal] My Site Dashboard: Made some changes to the code architecture of the dashboard. The majority of the changes are related to the posts cards. It should have no visible changes but could cause regressions. Please test it by creating/trashing drafts and scheduled posts and testing that they appear correctly on the dashboard. [#18405]
* [*] Quick Start: Updated the Stats tour. The tour can now be accessed from either the dashboard or the menu tab. [#18413]
* [*] Quick Start: Updated the Reader tour. The tour now highlights the Discover tab and guides users to follow topics via the Settings screen. [#18450]
* [*] [internal] Quick Start: Deleted the Edit your homepage tour. [#18469]
* [*] [internal] Quick Start: Refactored some code related to the tasks displayed in the Quick Start Card and the Quick Start modal. It should have no visible changes but could cause regressions. [#18395]
* [**] Follow Conversation flow now enables in-app notifications by default. They were updated to be opt-out rather than opt-in. [#18449]
* [*] Block Editor: Latest Posts block: Add featured image settings [https://github.com/WordPress/gutenberg/pull/39257]
* [*] Block Editor: Prevent incorrect notices displaying when switching between HTML-Visual mode quickly [https://github.com/WordPress/gutenberg/pull/40415]
* [*] Block Editor: Embed block: Fix inline preview cut-off when editing URL [https://github.com/WordPress/gutenberg/pull/35326]
* [*] Block Editor: Prevent gaps shown around floating toolbar when using external keyboard [https://github.com/WordPress/gutenberg/pull/40266]
* [**] We'll now ask users logging in which area of the app they'd like to focus on to build towards a more personalized experience. [#18385]

19.7
-----
* [*] a11y: VoiceOver has been improved on the Menus view and now announces changes to ordering. [#18155]
* [*] Notifications list: remove comment Trash swipe action. [#18349]
* [*] Web previews now abide by safe areas when a toolbar is shown [#18127]
* [*] Site creation: Adds a new screen asking the user the intent of the site [#18367]
* [**] Block Editor: Quote block: Adds support for V2 behind a feature flag [https://github.com/WordPress/gutenberg/pull/40133]
* [**] Block Editor: Update "add block" button's style in default editor view [https://github.com/WordPress/gutenberg/pull/39726]
* [*] Block Editor: Remove banner error notification on upload failure [https://github.com/WordPress/gutenberg/pull/39694]
* [*] My Site: display site name in My Site screen nav title [#18373]
* [*] [internal] Site creation: Adds a new screen asking the user the name of the site [#18280]

19.6
-----
* [*] Enhances the exit animation of notices. [#18182]
* [*] Media Permissions: display error message when using camera to capture photos and media permission not given [https://github.com/wordpress-mobile/WordPress-iOS/pull/18139]
* [***] My Site: your My Site screen now has two tabs, "Menu" and "Home". Under "Home", you'll find contextual cards with some highlights of whats going on with your site. Check your drafts or scheduled posts, your today's stats or go directly to another section of the app. [#18240]
* [*] [internal] Site creation: Adds a new screen asking the user the intent of the site [#18270]

19.5
-----
* [*] Improves the error message shown when trying to create a new site with non-English characters in the domain name [https://github.com/wordpress-mobile/WordPress-iOS/pull/17985]
* [*] Quick Start: updated the design for the Quick Start cell on My Site [#18095]
* [*] Reader: Fixed a bug where comment replies are misplaced after its parent comment is moderated [#18094]
* [*] Bug fix: Allow keyboard to be dismissed when the password field is focused during WP.com account creation.
* [*] iPad: Fixed a bug where the current displayed section wasn't selected on the menu [#18118]
* [**] Comment Notifications: updated UI and functionality to match My Site Comments. [#18141]
* [*] Block Editor: Add GIF badge for animated GIFs uploaded to Image blocks [https://github.com/WordPress/gutenberg/pull/38996]
* [*] Block Editor: Small refinement to media upload errors, including centering and tweaking copy. [https://github.com/wordpress-mobile/gutenberg-mobile/pull/4597]
* [*] Block Editor: Fix issue with list's starting index and the order [https://github.com/WordPress/gutenberg/pull/39354]
* [*] Quick Start: Fixed a bug where a user creating a new site is displayed a quick start tour containing data from their presviously active site.

19.4
-----
* [*] Site Creation: Fixed layout of domain input field for RTL languages. [#18006]
* [*] [internal] The FAB (blue button to create posts/stories/pages) creation/life cycle was changed [#18026]
* [*] Stats: we fixed a variety of performance issues in the Insight screen. [#17926, #17936, #18017]
* [*] Stats: we re-organized the default view in Insights, presenting more interesting data at a glance [#18072]
* [*] Push notifications will now display rich media when long pressed. [#18048]
* [*] Weekly Roundup: We made some further changes to try and ensure that Weekly Roundup notifications are showing up for everybody who's enabled them [#18029]
* [*] Block editor: Autocorrected Headings no longer apply bold formatting if they weren't already bold. [#17844]
* [***] Block editor: Support for multiple color palettes [https://github.com/wordpress-mobile/gutenberg-mobile/pull/4588]
* [**] User profiles: Fixed issue where the app wasn't displaying any of the device photos which the user had granted the app access to.

19.3
-----
* [*] Site previews: Reduced visual flickering when previewing sites and templates. [#17861]
* [*] Stats: Scroll to new Insights card when added. [#17894]
* [*] Add "Copy Link" functionality to Posts List and Pages List [#17911]
* [*] [Jetpack-only] Enables the ability to use and create WordPress.com sites, and enables the Reader tab. [#17914, #17948]
* [*] Block editor: Additional error messages for media upload failures. [#17971]
* [**] Adds animated Gif support in notifications and comments [#17981]

19.2
-----
* [*] Site creation: Fixed bug where sites created within the app were not given the correct time zone, leading to post scheduling issues. [#17821]
* [*] Block editor: Replacing the media for an image set as featured prompts to update the featured image [https://github.com/wordpress-mobile/gutenberg-mobile/pull/3930]
* [***] Block editor: Font size and line-height support for text-based blocks used in block-based themes [https://github.com/wordpress-mobile/gutenberg-mobile/pull/4519]
* [**] Some of the screens of the app has a new, fresh and more modern visual, including the initial one: My Site. [#17812]
* [**] Notifications: added a button to mark all notifications in the selected filter as read. [#17840]
* [**] People: you can now manage Email Followers on the People section! [#17854]
* [*] Stats: fix navigation between Stats tab. [#17856]
* [*] Quick Start: Fixed a bug where a user logging in via a self-hosted site not connected to Jetpack would see Quick Start when selecting "No thanks" on the Quick Start prompt. [#17855]
* [**] Threaded comments: comments can now be moderated via a drop-down menu on each comment. [#17888]
* [*] Stats: Users can now add a new Insights card from the navigation bar. [#17867]
* [*] Site creation: The checkbox that appears when choosing a design no longer flickers when toggled. [#17868]

19.1
-----
* [*] Signup: Fixed bug where username selection screen could be pushed twice. [#17624]
* [**] Reader post details Comments snippet: added ability to manage conversation subscription and notifications. [#17749]
* [**] Accessibility: VoiceOver and Dynamic Type improvements on Activity Log and Schedule Post calendars [#17756, #17761, #17780]
* [*] Weekly Roundup: Fix a crash which was preventing weekly roundup notifications from appearing [#17765]
* [*] Self-hosted login: Improved error messages. [#17724]
* [*] Share Sheet from Photos: Fix an issue where certain filenames would not upload or render in Post [#16773]
* [*] Block editor: Fixed an issue where video thumbnails could show when selecting images, and vice versa. [#17670]
* [**] Media: If a user has only enabled limited device media access, we now show a prompt to allow the user to change their selection. [#17795]
* [**] Block editor: Fix content justification attribute in Buttons block [https://github.com/wordpress-mobile/gutenberg-mobile/pull/4451]
* [*] Block editor: Hide help button from Unsupported Block Editor. [https://github.com/wordpress-mobile/gutenberg-mobile/pull/4352]
* [*] Block editor: Add contrast checker to text-based blocks [https://github.com/wordpress-mobile/gutenberg-mobile/pull/4357]
* [*] Block editor: Fix missing translations of color settings [https://github.com/wordpress-mobile/gutenberg-mobile/pull/4479]
* [*] Block editor: Highlight text: fix applying formatting for non-selected text [https://github.com/wordpress-mobile/gutenberg-mobile/pull/4471]
* [***] Self-hosted sites: Fixed a crash when saving media and no Internet connection was available. [#17759]
* [*] Publicize: Fixed an issue where a successful login was not automatically detected when connecting a Facebook account to Publicize. [#17803]

19.0
-----
* [**] Video uploads: video upload is now limited to 5 minutes per video on free plans. [#17689]
* [*] Block editor: Give multi-line block names central alignment in inserter [https://github.com/wordpress-mobile/gutenberg-mobile/pull/4343]
* [**] Block editor: Fix missing translations by refactoring the editor initialization code [https://github.com/wordpress-mobile/gutenberg-mobile/pull/4332]
* [**] Block editor: Add Jetpack and Layout Grid translations [https://github.com/wordpress-mobile/gutenberg-mobile/pull/4359]
* [**] Block editor: Fix text formatting mode lost after backspace is used [https://github.com/wordpress-mobile/gutenberg-mobile/pull/4423]
* [*] Block editor: Add missing translations of unsupported block editor modal [https://github.com/wordpress-mobile/gutenberg-mobile/pull/4410]
* [**] Time zone suggester: we have a new time zone selection screen that suggests the time zone based on the device, and improves search. [#17699]
* [*] Added the "Share WordPress with a friend" row back to the Me screen. [#17748]
* [***] Updated default app icon. [#17793]

18.9
-----
* [***] Reader Comments: Updated comment threads with a new design and some new capabilities. [#17659]
* [**] Block editor: Fix issue where editor doesn't auto-scroll so you can see what is being typed. [https://github.com/wordpress-mobile/gutenberg-mobile/pull/4299]
* [*] Block editor: Preformatted block: Fix an issue where the background color is not showing up for standard themes. [https://github.com/wordpress-mobile/gutenberg-mobile/pull/4292]
* [**] Block editor: Update Gallery Block to default to the new format and auto-convert old galleries to the new format. [https://github.com/wordpress-mobile/gutenberg-mobile/pull/4315]
* [***] Block editor: Highlight text: Enables color customization for specific text within a Paragraph block. [https://github.com/wordpress-mobile/gutenberg-mobile/pull/4175]
* [**] Reader post details: a Comments snippet is now displayed after the post content. [#17650]

18.8
-----
* [*] Added a new About screen, with links to rate the app, share it with others, visit our Twitter profile, view our other apps, and more. [https://github.com/orgs/wordpress-mobile/projects/107]
* [*] Editor: Show a compact notice when switching between HTML or Visual mode. [https://github.com/wordpress-mobile/WordPress-iOS/pull/17521]
* [*] Onboarding Improvements: Need a little help after login? We're here for you. We've made a few changes to the login flow that will make it easier for you to start managing your site or create a new one. [#17564]
* [***] Fixed crash where uploading image when offline crashes iOS app. [#17488]
* [***] Fixed crash that was sometimes triggered when deleting media. [#17559]
* [***] Fixes a crasher that was sometimes triggered when seeing the details for like notifications. [#17529]
* [**] Block editor: Add clipboard link suggestion to image block and button block. [https://github.com/WordPress/gutenberg/pull/35972]
* [*] Block editor: Embed block: Include link in block settings. [https://github.com/wordpress-mobile/gutenberg-mobile/pull/4189]
* [**] Block editor: Fix tab titles translation of inserter menu. [https://github.com/wordpress-mobile/gutenberg-mobile/pull/4248]
* [**] Block editor: Gallery block: When a gallery block is added, the media options are auto opened for v2 of the Gallery block. [https://github.com/wordpress-mobile/gutenberg-mobile/pull/4277]
* [*] Block editor: Media & Text block: Fix an issue where the text font size would be bigger than expected in some cases. [https://github.com/wordpress-mobile/gutenberg-mobile/pull/4252]

18.7
-----
* [*] Comment Reply: updated UI. [#17443, #17445]
* [***] Two-step Authentication notifications now require an unlocked device to approve or deny them.
* [***] Site Comments: Updated comment details with a fresh new look and capability to display rich contents. [#17466]
* [**] Block editor: Image block: Add ability to quickly link images to Media Files and Attachment Pages [https://github.com/wordpress-mobile/gutenberg-mobile/pull/3971]
* [**] Block editor: Fixed a crash that could occur when copying lists from Microsoft Word. [https://github.com/wordpress-mobile/gutenberg-mobile/pull/4174]
* [***] Fixed an issue where trying to upload an image while offline crashes the app. [#17488]

18.6
-----
* [**] Comments: Users can now follow conversation via notifications, in addition to emails. [#17363]
* [**] Block editor: Block inserter indicates newly available block types [https://github.com/wordpress-mobile/gutenberg-mobile/pull/4047]
* [*] Reader post comments: fixed an issue that prevented all comments from displaying. [#17373]
* [**] Stats: added Reader Discover nudge for sites with low traffic in order to increase it. [#17349, #17352, #17354, #17377]
* [**] Block editor: Search block - Text and background color support [https://github.com/wordpress-mobile/gutenberg-mobile/pull/4127]
* [*] Block editor: Fix Embed Block loading glitch with resolver resolution approach [https://github.com/wordpress-mobile/gutenberg-mobile/pull/4146]
* [*] Block editor: Fixed an issue where the Help screens may not respect an iOS device's notch. [https://github.com/wordpress-mobile/gutenberg-mobile/pull/4110]
* [**] Block editor: Block inserter indicates newly available block types [https://github.com/wordpress-mobile/gutenberg-mobile/pull/4047]
* [*] Block editor: Add support for the Mark HTML tag [https://github.com/wordpress-mobile/gutenberg-mobile/pull/4162]
* [*] Stats Insights: HTML tags no longer display in post titles. [#17380]

18.5
-----
* [**] Block editor: Embed block: Include Jetpack embed variants. [https://github.com/wordpress-mobile/gutenberg-mobile/pull/4008]
* [*] Fixed a minor visual glitch on the pre-publishing nudge bottom sheet. [https://github.com/wordpress-mobile/WordPress-iOS/pull/17300]
* [*] Improved support for larger text sizes when choosing a homepage layout or page layout. [#17325]
* [*] Site Comments: fixed an issue that caused the lists to not refresh. [#17303]
* [*] Block editor: Embed block: Fix inline preview cut-off when editing URL [https://github.com/wordpress-mobile/gutenberg-mobile/pull/4072]
* [*] Block editor: Embed block: Fix URL not editable after dismissing the edit URL bottom sheet with empty value [https://github.com/wordpress-mobile/gutenberg-mobile/pull/4094]
* [**] Block editor: Embed block: Detect when an embeddable URL is pasted into an empty paragraph. [https://github.com/wordpress-mobile/gutenberg-mobile/pull/4048]
* [**] Block editor: Pullquote block - Added support for text and background color customization [https://github.com/WordPress/gutenberg/pull/34451]
* [**] Block editor: Preformatted block - Added support for text and background color customization [https://github.com/wordpress-mobile/gutenberg-mobile/pull/4071]
* [**] Stats: added Publicize and Blogging Reminders nudges for sites with low traffic in order to increase it. [#17142, #17261, #17294, #17312, #17323]
* [**] Fixed an issue that made it impossible to log in when emails had an apostrophe. [#17334]

18.4
-----
* [*] Improves our user images download logic to avoid synchronization issues. [#17197]
* [*] Fixed an issue where images point to local URLs in the editor when saving a post with ongoing uploads. [#17157]
* [**] Embed block: Add the top 5 specific embed blocks to the Block inserter list. [https://github.com/wordpress-mobile/gutenberg-mobile/pull/3995]
* [*] Embed block: Fix URL update when edited after setting a bad URL of a provider. [https://github.com/wordpress-mobile/gutenberg-mobile/pull/4002]
* [**] Users can now contact support from inside the block editor screen. [https://github.com/wordpress-mobile/gutenberg-mobile/pull/3975]
* [**] Block editor: Help menu with guides about how to work with blocks [#17265]

18.3
-----
* [*] Fixed a bug on Reader that prevented Saved posts to be removed
* [*] Share Extension: Allow creation of Pages in addition to Posts. [#16084]
* [*] Updated the wording for the "Posts" and "Pages" entries in My Site screen [https://github.com/wordpress-mobile/WordPress-iOS/pull/17156]
* [**] Fixed a bug that prevented sharing images and videos out of your site's media library. [#17164]
* [*] Fixed an issue that caused `Follow conversation by email` to not appear on some post's comments. [#17159]
* [**] Block editor: Embed block: Enable WordPress embed preview [https://github.com/wordpress-mobile/gutenberg-mobile/pull/3853]
* [**] Block editor: Embed block: Add error bottom sheet with retry and convert to link actions. [https://github.com/wordpress-mobile/gutenberg-mobile/pull/3921]
* [**] Block editor: Embed block: Implemented the No Preview UI when an embed is successful, but we're unable to show an inline preview [https://github.com/wordpress-mobile/gutenberg-mobile/pull/3927]
* [*] Block editor: Embed block: Add device's locale to preview content [https://github.com/wordpress-mobile/gutenberg-mobile/pull/3788]
* [*] Block editor: Column block: Translate column width's control labels [https://github.com/wordpress-mobile/gutenberg-mobile/pull/3952]
* [**] Block editor: Embed block: Enable embed preview for Instagram and Vimeo providers. [https://github.com/wordpress-mobile/gutenberg-mobile/pull/3918]

18.2
-----
* [internal] Fixed an issue where source and platform tags were not added to a Zendesk ticket if the account has no blogs. [#17084]
* [*] Set the post formats to have 'Standard' first and then alphabetized the remaining items. [#17074]
* [*] Fixed wording of theme customization screen's menu bar by using "Activate" on inactive themes. [#17060]
* [*] Added pull-to-refresh to My Site. [#17089]
* [***] Weekly Roundup: users will receive a weekly notification that presents a summary of the activity on their most used sites [#17066, #17116]
* [**] Site Comments: when editing a Comment, the author's name, email address, and web address can now be changed. [#17111]
* [**] Block editor: Enable embed preview for a list of providers (for now only YouTube and Twitter) [https://github.com/WordPress/gutenberg/pull/34446]
* [***] Block editor: Add Inserter Block Search [https://github.com/WordPress/gutenberg/pull/33237]

18.1
-----
* [*] Reader: Fixes an issue where the top of an article could be cropped after rotating a device. [#17041]
* [*] Posts Settings: Removed deprecated Location feature. [#17052]
* [**] Added a time selection feature to Blogging Reminders: users can now choose at what time they will receive the reminders [#17024, #17033]
* [**] Block editor: Embed block: Add "Resize for smaller devices" setting. [https://github.com/wordpress-mobile/gutenberg-mobile/pull/3753]
* [**] Account Settings: added the ability to close user account.
* [*] Users can now share WordPress app with friends. Accessible from Me and About screen. [#16995]

18.0
-----
* [*] Fixed a bug that would make it impossible to scroll the plugins the first time the plugin section was opened.
* [*] Resolved an issue where authentication tokens weren't be regenerated when disabled on the server. [#16920]
* [*] Updated the header text sizes to better support large texts on Choose a Domain and Choose a Design flows. [#16923]
* [internal] Made a change to how Comment content is displayed. Should be no visible changes, but could cause regressions. [#16933]
* [internal] Converted Comment model properties to Swift. Should be no functional changes, but could cause regressions. [#16969, #16980]
* [internal] Updated GoogleSignIn to 6.0.1 through WordPressAuthenticator. Should be no visible changes, but could cause regression in Google sign in flow. [#16974]
* [internal] Converted Comment model properties to Swift. Should be no functional changes, but could cause regressions. [#16969]
* [*] Posts: Ampersands are correctly decoded in publishing notices instead of showing as HTML entites. [#16972]
* [***] Adjusted the image size of Theme Images for more optimal download speeds. [#16914]
* [*] Comments and Notifications list are now displayed with a unified design. [#16985]
* [*] Block editor: Add a "featured" banner and ability to set or remove an image as featured. [https://github.com/wordpress-mobile/gutenberg-mobile/pull/3449]

17.9
-----
* [internal] Redirect Terms and service to open the page in an external web view [#16907]
* [internal] Converted Comment model methods to Swift. Should be no functional changes, but could cause regressions. [#16898, #16905, #16908, #16913]
* [*] Enables Support for Global Style Colors with Full Site Editing Themes [#16823]
* [***] Block editor: New Block: Embed block. [https://github.com/wordpress-mobile/gutenberg-mobile/pull/3727]

17.8
-----
* [*] Authors and Contributors can now view a site's Comments via My Site > Comments. [#16783]
* [*] [Jetpack-only] Fix bugs when tapping to notifications
* [*] Fixed some refresh issues with the site follow buttons in the reader. [#16819]
* [*] Block editor: Update loading and failed screens for web version of the editor [https://github.com/wordpress-mobile/gutenberg-mobile/pull/3573]
* [*] Block editor: Handle floating keyboard case - Fix issue with the block selector on iPad. [https://github.com/wordpress-mobile/gutenberg-mobile/pull/3687]
* [**] Block editor: Added color/background customization for text blocks. [https://github.com/WordPress/gutenberg/pull/33250]

17.7
-----
* [***] Added blogging reminders. Choose which days you'd like to be reminded, and we'll send you a notification prompting you to post on your site
* [** Does not apply to Jetpack app] Self hosted sites that do not use Jetpack can now manage (install, uninstall, activate, and deactivate) their plugins [#16675]
* [*] Upgraded the Zendesk SDK to version 5.3.0
* [*] You can now subscribe to conversations by email from Reader lists and articles. [#16599]
* [*] Block editor: Tablet view fixes for inserter button. [https://github.com/wordpress-mobile/gutenberg-mobile/pull/3602]
* [*] Block editor: Tweaks to the badge component's styling, including change of background color and reduced padding. [https://github.com/wordpress-mobile/gutenberg-mobile/pull/3642]
* [***] Block editor: New block Layout grid. [https://github.com/wordpress-mobile/gutenberg-mobile/pull/3513]
* [*] Fixed an issue where the SignUp flow could not be dismissed sometimes. [#16824]

17.6
-----
* [**] Reader Post details: now shows a summary of Likes for the post. Tapping it displays the full list of Likes. [#16628]
* [*] Fix notice overlapping the ActionSheet that displays the Site Icon controls. [#16579]
* [*] Fix login error for WordPress.org sites to show inline. [#16614]
* [*] Disables the ability to open the editor for Post Pages [#16369]
* [*] Fixed an issue that could cause a crash when moderating Comments. [#16645]
* [*] Fix notice overlapping the ActionSheet that displays the QuickStart Removal. [#16609]
* [*] Site Pages: when setting a parent, placeholder text is now displayed for pages with blank titles. [#16661]
* [***] Block Editor: Audio block now available on WP.com sites on the free plan. [https://github.com/wordpress-mobile/gutenberg-mobile/pull/3523]
* [**] You can now create a Site Icon for your site using an emoji. [#16670]
* [*] Fix notice overlapping the ActionSheet that displays the More Actions in the Editor. [#16658]
* [*] The quick action buttons will be hidden when iOS is using a accessibility font sizes. [#16701]
* [*] Block Editor: Improve unsupported block message for reusable block. [https://github.com/wordpress-mobile/gutenberg-mobile/pull/3621]
* [**] Block Editor: Fix incorrect block insertion point after blurring the post title field. [https://github.com/wordpress-mobile/gutenberg-mobile/pull/3640]
* [*] Fixed a crash when sharing photos to WordPress [#16737]

17.5
-----
* [*] Fixed a crash when rendering the Noticons font in rich notification. [#16525]
* [**] Block Editor: Audio block: Add Insert from URL functionality. [https://github.com/wordpress-mobile/gutenberg-mobile/pull/3031]
* [***] Block Editor: Slash command to insert new blocks. [https://github.com/wordpress-mobile/gutenberg-mobile/pull/3250]
* [**] Like Notifications: now displays all users who liked a post or comment. [#15662]
* [*] Fixed a bug that was causing some fonts to become enormous when large text was enabled.
* [*] Fixed scrolling and item selection in the Plugins directory. [#16087]
* [*] Improved large text support in the blog details header in My Sites. [#16521]
* [***] Block Editor: New Block: Reusable block. [https://github.com/wordpress-mobile/gutenberg-mobile/pull/3490]
* [***] Block Editor: Add reusable blocks to the block inserter menu. [https://github.com/wordpress-mobile/gutenberg-mobile/pull/3054]
* [*] Fixed a bug where the web version of the editor did not load when using an account created before December 2018. [#16586]

17.4
-----
* [**] A new author can be chosen for Posts and Pages on multi-author sites. [#16281]
* [*] Fixed the Follow Sites Quick Start Tour so that Reader Search is highlighted. [#16391]
* [*] Enabled approving login authentication requests via push notification while the app is in the foreground. [#16075]
* [**] Added pull-to-refresh to the My Site screen when a user has no sites. [#16241]
* [***] Fixed a bug that was causing uploaded videos to not be viewable in other platforms. [#16548]

17.3
-----
* [**] Fix issue where deleting a post and selecting undo would sometimes convert the content to the classic editor. [#16342]
* [**] Fix issue where restoring a post left the restored post in the published list even though it has been converted to a draft. [#16358]
* [**] Fix issue where trashing a post converted it to Classic content. [#16367]
* [**] Fix issue where users could not leave the username selection screen due to styling issues. [#16380]
* [*] Comments can be filtered to show the most recent unreplied comments from other users. [#16215]
* [*] Fixed the background color of search fields. [#16365]
* [*] Fixed the navigation bar color in dark mode. [#16348]
* [*] Fix translation issues for templates fetched on the site creation design selection screen. [#16404]
* [*] Fix translation issues for templates fetched on the page creation design selection screen. [#16404]
* [*] Fix translation issue for the Choose button on the template preview in the site creation flow. [#16404]
* [***]  Block Editor: New Block: Search Block [#https://github.com/wordpress-mobile/gutenberg-mobile/pull/3210]
* [**]  Block Editor: The media upload options of the Image, Video and Gallery block automatically opens when the respective block is inserted. [https://github.com/wordpress-mobile/gutenberg-mobile/pull/2700]
* [**]  Block Editor: The media upload options of the File and Audio block automatically opens when the respective block is inserted. [https://github.com/wordpress-mobile/gutenberg-mobile/pull/3399]
* [*]  Block Editor: Remove visual feedback from non-interactive bottom-sheet cell sections [https://github.com/wordpress-mobile/gutenberg-mobile/pull/3404]
* [*]  Block Editor: Fixed an issue that was causing the featured image badge to be shown on images in an incorrect manner. [https://github.com/wordpress-mobile/gutenberg-mobile/pull/3494]


17.2
-----

* [**] Added transform block capability [https://github.com/wordpress-mobile/gutenberg-mobile/pull/3321]
* [*] Fixed an issue where some author display names weren't visible for self-hosted sites. [#16297]
* [***] Updated custom app icons. [#16261]
* [**] Removed Site Switcher in the Editor
* [*] a11y: Bug fix: Allow stepper cell to be selected by screenreader [https://github.com/wordpress-mobile/gutenberg-mobile/pull/3362]
* [*] Image block: Improve text entry for long alt text. [https://github.com/WordPress/gutenberg/pull/29670]
* [***] New Block: Jetpack contact info. [https://github.com/wordpress-mobile/gutenberg-mobile/pull/3340]

17.1
-----

* [*] Reordered categories in page layout picker [#16156]
* [*] Added preview device mode selector in the page layout previews [#16141]
* [***] Block Editor: Improved the accessibility of range and step-type block settings. [https://github.com/wordpress-mobile/gutenberg-mobile/pull/3255]
* [**] Block Editor: Added Contact Info block to sites on WPcom or with Jetpack version >= 8.5.
* [**] We updated the app's color scheme with a brighter new blue used throughout. [#16213, #16207]
* [**] We updated the login prologue with brand new content and graphics. [#16159, #16177, #16185, #16187, #16200, #16217, #16219, #16221, #16222]
* [**] We updated the app's color scheme with a brighter new blue used throughout. [#16213, #16207]
* [**] Updated the app icon to match the new color scheme within the app. [#16220]
* [*] Fixed an issue where some webview navigation bar controls weren't visible. [#16257]

17.0
-----
* [internal] Updated Zendesk to latest version. Should be no functional changes. [#16051]
* [*] Reader: fixed an issue that caused unfollowing external sites to fail. [#16060]
* [*] Stats: fixed an issue where an error was displayed for Latest Post Summary if the site had no posts. [#16074]
* [*] Fixed an issue where password text on Post Settings was showing as black in dark mode. [#15768]
* [*] Added a thumbnail device mode selector in the page layout, and use a default setting based on the current device. [#16019]
* [**] Comments can now be filtered by status (All, Pending, Approved, Trashed, or Spam). [#15955, #16110]
* [*] Notifications: Enabled the new view milestone notifications [#16144]
* [***] We updated the app's design, with fresh new headers throughout and a new site switcher in My Site. [#15750]

16.9
-----
* [*] Adds helper UI to Choose a Domain screen to provide a hint of what a domain is. [#15962]
* [**] Site Creation: Adds filterable categories to the site design picker when creating a WordPress.com site, and includes single-page site designs [#15933]
* [**] The classic editor will no longer be available for new posts soon, but this won’t affect editing any existing posts or pages. Users should consider switching over to the Block Editor now. [#16008]
* [**] Reader: Added related posts to the bottom of reader posts
* [*] Reader: We redesigned the recommended topics section of Discover
* [*] Reader: Added a way to discover new topics from the Manage Topics view
* [*] P2 users can create and share group invite links via the Invite Person screen under the People Management feature. [#16005]
* [*] Fixed an issue that prevented searching for plugins and the Popular Plugins section from appearing: [#16070]
* [**] Stories: Fixed a video playback issue when recording on iPhone 7, 8, and SE devices. [#16109]
* [*] Stories: Fixed a video playback issue when selecting an exported Story video from a site's library. [#16109]

16.8.1
-----

* [**] Stories: Fixed an issue which could remove content from a post when a new Story block was edited. [#16059]

16.8
-----
* [**] Prevent deleting published homepages which would have the effect of breaking a site. [#15797]
* [**] Prevent converting published homepage to a draft in the page list and settings which would have the effect of breaking a site. [#15797]
* [*] Fix app crash when device is offline and user visits Notification or Reader screens [#15916]
* [*] Under-the-hood improvements to the Reader Stream, People Management, and Sharing Buttons [#15849, #15861, #15862]
* [*] Block Editor: Fixed block mover title wording for better clarity from 'Move block position' to 'Change block position'. [https://github.com/wordpress-mobile/gutenberg-mobile/pull/3049]
* [**] Block Editor: Add support for setting Cover block focal point. [https://github.com/wordpress-mobile/gutenberg-mobile/pull/3028]
* [**] Prevent converting published homepage to a draft in the page list and editor's status settings which would have the effect of breaking a site. [#15797]
* [*] Prevent selection of unpublished homepages the homepage settings which would have the effect of breaking a site. [#15885]
* [*] Quick Start: Completing a step outside of a tour now automatically marks it as complete. [#15712]
* [internal] Site Comments: updated UI. Should be no functional changes. [#15944]
* [***] iOS 14 Widgets: new This Week Widgets to display This Week Stats in your home screen. [#15844]
* [***] Stories: There is now a new Story post type available to quickly and conveniently post images and videos to your blog.

16.7
-----
* [**] Site Creation: Adds the option to choose between mobile, tablet or desktop thumbnails and previews in the home page design picker when creating a WordPress.com site [https://github.com/wordpress-mobile/WordPress-iOS/pull/15688]
* [*] Block Editor: Fix issue with uploading media after exiting the editor multiple times [https://github.com/wordpress-mobile/WordPress-iOS/pull/15656].
* [**] Site Creation: Enables dot blog subdomains for each site design. [#15736]
* [**] Reader post card and post details: added ability to mark a followed post as seen/unseen. [#15638, #15645, #15676]
* [**] Reader site filter: show unseen post count. [#15581]
* [***] Block Editor: New Block: Audio [https://github.com/wordpress-mobile/gutenberg-mobile/pull/2854, https://github.com/wordpress-mobile/gutenberg-mobile/pull/3070]
* [**] Block Editor: Add support for setting heading anchors [https://github.com/wordpress-mobile/gutenberg-mobile/pull/2947]
* [**] Block Editor: Disable Unsupported Block Editor for Reusable blocks [https://github.com/wordpress-mobile/gutenberg-mobile/pull/3067]
* [**] Block Editor: Add proper handling for single use blocks such as the more block [https://github.com/wordpress-mobile/gutenberg-mobile/pull/3042]
* [*] Reader post options: fixed an issue where the options in post details did not match those on post cards. [#15778]
* [***] iOS 14 Widgets: new All Time Widgets to display All Time Stats in your home screen. [#15771, #15794]
* [***] Jetpack: Backup and Restore is now available, depending on your sites plan you can now restore your site to a point in time, or download a backup file. [https://github.com/wordpress-mobile/WordPress-iOS/issues/15191]
* [***] Jetpack: For sites that have Jetpack Scan enabled you will now see a new section that allows you to scan your site for threats, as well as fix or ignore them. [https://github.com/wordpress-mobile/WordPress-iOS/issues/15190]
* [**] Block Editor: Make inserter long-press options "add to beginning" and "add to end" always available. [https://github.com/wordpress-mobile/gutenberg-mobile/pull/3074]
* [*] Block Editor: Fix crash when Column block width attribute was empty. [https://github.com/WordPress/gutenberg/pull/29015]

16.6
-----
* [**] Activity Log: adds support for Date Range and Activity Type filters. [https://github.com/wordpress-mobile/WordPress-iOS/issues/15192]
* [*] Quick Start: Removed the Browse theme step and added guidance for reviewing pages and editing your Homepage. [#15680]
* [**] iOS 14 Widgets: new Today Widgets to display your Today Stats in your home screen.
* [*] Fixes an issue where the submit button was invisible during the domain registration flow.

16.5
-----

* [*] In the Pages screen, the options to delete posts are styled to reflect that they are destructive actions, and show confirmation alerts. [#15622]
* [*] In the Comments view, overly-large twemoji are sized the same as Apple's emoji. [#15503]
* [*] Reader 'P2s': added ability to filter by site. [#15484]
* [**] Choose a Domain will now return more options in the search results, sort the results to have exact matches first, and let you know if no exact matches were found. [#15482]
* [**] Page List: Adds duplicate page functionality [#15515]
* [*] Invite People: add link to user roles definition web page. [#15530]
* [***] Block Editor: Cross-post suggestions are now available by typing the + character (or long-pressing the toolbar button labelled with an @-symbol) in a post on a P2 site [#15139]
* [***] Block Editor: Full-width and wide alignment support for Columns (https://github.com/wordpress-mobile/gutenberg-mobile/pull/2919)
* [**] Block Editor: Image block - Add link picker to the block settings and enhance link settings with auto-hide options (https://github.com/wordpress-mobile/gutenberg-mobile/pull/2841)
* [*] Block Editor: Fix button link setting, rel link will not be overwritten if modified by the user (https://github.com/wordpress-mobile/gutenberg-mobile/pull/2894)
* [**] Block Editor: Added move to top/bottom when long pressing on respective block movers (https://github.com/wordpress-mobile/gutenberg-mobile/pull/2872)
* [**] Reader: Following now only shows non-P2 sites. [#15585]
* [**] Reader site filter: selected filters now persist while in app.[#15594]
* [**] Block Editor: Fix crash in text-based blocks with custom font size [https://github.com/WordPress/gutenberg/pull/28121]

16.4
-----

* [internal] Removed unused Reader files. Should be no functional changes. [#15414]
* [*] Adjusted the search box background color in dark mode on Choose a domain screen to be full width. [https://github.com/wordpress-mobile/WordPress-iOS/pull/15419]
* [**] Added shadow to thumbnail cells on Site Creation and Page Creation design pickers to add better contrast [https://github.com/wordpress-mobile/WordPress-iOS/pull/15418]
* [*] For DotCom and Jetpack sites, you can now subscribe to comments by tapping the "Follow conversation" button in the Comments view. [#15424]
* [**] Reader: Added 'P2s' stream. [#15442]
* [*] Add a new P2 default site icon to replace the generic default site icon. [#15430]
* [*] Block Editor: Fix Gallery block uploads when the editor is closed. [#15457]
* [*] Reader: Removes gray tint from site icons that contain transparency (located in Reader > Settings > Followed sites). [#15474]
* [*] Prologue: updates site address button to say "Enter your existing site address" to reduce confusion with site creation actions. [#15481]
* [**] Posts List: Adds duplicate post functionality [#15460]
* [***] Block Editor: New Block: File [https://github.com/wordpress-mobile/gutenberg-mobile/pull/2835]
* [*] Reader: Removes gray tint from site icons that contain transparency (located in Reader > Settings > Followed sites).
* [*] Block Editor: Remove popup informing user that they will be using the block editor by default [#15492]
* [**] Fixed an issue where the Prepublishing Nudges Publish button could be cut off smaller devices [#15525]

16.3
-----
* [***] Login: Updated to new iOS 14 pasteboard APIs for 2FA auto-fill. Pasteboard prompts should be less intrusive now! [#15454]
* [***] Site Creation: Adds an option to pick a home page design when creating a WordPress.com site. [multiple PRs](https://github.com/search?q=repo%3Awordpress-mobile%2FWordPress-iOS+++repo%3Awordpress-mobile%2FWordPress-iOS-Shared+repo%3Awordpress-mobile%2FWordPressUI-iOS+repo%3Awordpress-mobile%2FWordPressKit-iOS+repo%3Awordpress-mobile%2FAztecEditor-iOS+is%3Apr+closed%3A%3C2020-11-17+%22Home+Page+Picker%22&type=Issues)

* [**] Fixed a bug where @-mentions didn't work on WordPress.com sites with plugins enabled [#14844]
* [***] Site Creation: Adds an option to pick a home page design when creating a WordPress.com site. [multiple PRs](https://github.com/search?q=repo%3Awordpress-mobile%2FWordPress-iOS+++repo%3Awordpress-mobile%2FWordPress-iOS-Shared+repo%3Awordpress-mobile%2FWordPressUI-iOS+repo%3Awordpress-mobile%2FWordPressKit-iOS+repo%3Awordpress-mobile%2FAztecEditor-iOS+is%3Apr+closed%3A%3C2020-11-30+%22Home+Page+Picker%22&type=Issues)
* [*] Fixed an issue where `tel:` and `mailto:` links weren't launching actions in the webview found in Reader > post > more > Visit. [#15310]
* [*] Reader bug fix: tapping a telephone, sms or email link in a detail post in Reader will now respond with the correct action. [#15307]
* [**] Block Editor: Button block - Add link picker to the block settings [https://github.com/WordPress/gutenberg/pull/26206]
* [***] Block Editor: Adding support for selecting different unit of value in Cover and Columns blocks [https://github.com/WordPress/gutenberg/pull/26161]
* [*] Block Editor: Fix theme colors syncing with the editor [https://github.com/WordPress/gutenberg/pull/26821]
* [*] My Site > Settings > Start Over. Correcting a translation error in the detailed instructions on the Start Over view. [#15358]

16.2
-----
* [**] Support contact email: fixed issue that prevented non-alpha characters from being entered. [#15210]
* [*] Support contact information prompt: fixed issue that could cause the app to crash when entering email address. [#15210]
* [*] Fixed an issue where comments viewed in the Reader would always be italicized.
* [**] Jetpack Section - Added quick and easy access for all the Jetpack features (Stats, Activity Log, Jetpack and Settings) [#15287].
* [*] Fixed a display issue with the time picker when scheduling posts on iOS 14. [#15392]

16.1
-----
* [***] Block Editor: Adds new option to select from a variety of predefined page templates when creating a new page for a Gutenberg site.
* [*] Fixed an issue that was causing the refresh control to show up on top of the list of sites. [https://github.com/wordpress-mobile/WordPress-iOS/pull/15136]
* [***] The "Floating Action Button" now appears on the list of posts and pages for quick and convenient creation. [https://github.com/wordpress-mobile/WordPress-iOS/pull/15149l]

16.0
-----
* [***] Block Editor: Full-width and wide alignment support for Video, Latest-posts, Gallery, Media & text, and Pullquote block. [https://github.com/wordpress-mobile/gutenberg-mobile/pull/2605]
* [***] Block Editor: Fix unsupported block bottom sheet is triggered when device is rotated. [https://github.com/wordpress-mobile/gutenberg-mobile/pull/2710]
* [***] Block Editor: Unsupported Block Editor: Fixed issue when cannot view or interact with the classic block on Jetpack site. [https://github.com/wordpress-mobile/gutenberg-mobile/pull/2709]
* [**] Reader: Select interests is now displayed under the Discover tab. [#15097]
* [**] Reader: The reader now displays site recommendations in the Discover feed [#15116]
* [***] Reader: The new redesigned Reader detail shows your post as beautiful as ever. And if you add a featured image it would be twice as beautiful! [#15107]

15.9
-----
* [*] Fixed issue that caused duplicate views to be displayed when requesting a login link. [#14975]
* [internal] Modified feature flags that show unified Site Address, Google, Apple, WordPress views and iCloud keychain login. Could cause regressions. [#14954, #14969, #14970, #14971, #14972]
* [*] Fixed an issue that caused page editor to become an invisible overlay. [#15012]
* [**] Block Editor: Increase tap-target of primary action on unsupported blocks. [https://github.com/wordpress-mobile/gutenberg-mobile/pull/2608]
* [***] Block Editor: On Jetpack connected sites, Unsupported Block Editor can be enabled via enabling Jetpack SSO setting directly from within the missing block alert. [https://github.com/wordpress-mobile/gutenberg-mobile/pull/2610]
* [***] Block Editor: Add support for selecting user's post when configuring the link [https://github.com/wordpress-mobile/gutenberg-mobile/pull/2484]
* [*] Reader: Fixed an issue that resulted in no action when tapping a link with an anchor. [#15027]
* [***] Block Editor: Unsupported Block Editor: Fixed issue when cannot view or interact with the classic block on Jetpack sites [https://github.com/wordpress-mobile/gutenberg-mobile/issues/2695]

15.8
-----
* [*] Image Preview: Fixes an issue where an image would be incorrectly positioned after changing device orientation.
* [***] Block Editor: Full-width and wide alignment support for Group, Cover and Image block [https://github.com/wordpress-mobile/gutenberg-mobile/pull/2559]
* [**] Block Editor: Add support for rounded style in Image block [https://github.com/wordpress-mobile/gutenberg-mobile/pull/2591]
* [*] Fixed an issue where the username didn't display on the Signup Epilogue after signing up with Apple and hiding the email address. [#14882]
* [*] Login: display correct error message when the max number of failed login attempts is reached. [#14914]
* [**] Block Editor: Fixed a case where adding a block made the toolbar jump [https://github.com/WordPress/gutenberg/pull/24573]

15.7
-----
* [**] Updated UI when connecting a self-hosted site from Login Epilogue, My Sites, and Post Signup Interstitial. (#14742)
* [**] You can now follow conversations for P2 sites
* [**] Block Editor: Block settings now immediately reflect changes from menu sliders.
* [**] Simplified authentication and updated UI.(#14845, #14831, #14825, #14817).
       Now when an email address is entered, the app automatically determines the next step and directs the user accordingly. (i.e. signup or login with the appropriate login view).
* [**] Added iCloud Keychain login functionality. (#14770)
* [***] Reader: We’re introducing a new Reader experience that allows users to tailor their Discover feed to their chosen interests.
* [*] Media editing: Reduced memory usage when marking up an image, which could cause a crash.
* [**] Block Editor: Fixed Dark Mode transition for editor menus.

15.6
-----
* [***] Block Editor: Fixed empty text fields on RTL layout. Now they are selectable and placeholders are visible.
* [**] Block Editor: Add settings to allow changing column widths
* [**] Block Editor: Media editing support in Gallery block.
* [**] Updated UI when logging in with a Site Address.
* [**] Updated UI when logging in/signing up with Apple.
* [**] Updated UI when logging in/signing up with Google.
* [**] Simplified Google authentication. If signup is attempted with an existing WordPress account, automatically redirects to login. If login is attempted without a matching WordPress account, automatically redirects to signup.
* [**] Fixes issue where the stats were not updating when switching between sites in My Sites.
* [*] Block Editor: Improved logic for creating undo levels.
* [*] Social account login: Fixed an issue that could have inadvertently linked two social accounts.

15.5
-----
* [*] Reader: revamped UI for your site header.
* [***] Block Editor: New feature for WordPress.com and Jetpack sites: auto-complete username mentions. An auto-complete popup will show up when the user types the @ character in the block editor.
* [*] Block Editor: Media editing support in Cover block.
* [*] Block Editor: Fixed a bug on the Heading block, where a heading with a link and string formatting showed a white shadow in dark mode.

15.4
-----
 * [**] Fixes issue where the new page editor wouldn't always show when selected from the "My Site" page on iOS versions 12.4 and below.
 * [***] Block Editor: Media editing support in Media & Text block.
 * [***] Block Editor: New block: Social Icons
 * [*] Block Editor: Cover block placeholder is updated to allow users to start the block with a background color
 * [**] Improved support for the Classic block to give folks a smooth transition from the classic editor to the block editor

15.3
-----
* [***] Block Editor: Adds Copy, Cut, Paste, and Duplicate functionality to blocks
* [***] Block Editor: Users can now individually edit unsupported blocks found in posts or pages. Not available on selfhosted sites or sites defaulting to classic editor.
* [*] Block Editor: Improved editor loading experience with Ghost Effect.

15.2
----
* [*] Block editor: Display content metrics information (blocks, words, characters count).
* [*] Fixed a crash that results in navigating to the block editor quickly after logging out and immediately back in.
* [***] Reader content improved: a lot of fixes in how the content appears when you're reading a post.
* [**] A site's title can now be changed by tapping on the title in the site detail screen.
* [**] Added a new Quick Start task to set a title for a new site.
* [**] Block editor: Add support for customizing gradient type and angle in Buttons and Cover blocks.

-----

15.1
-----
* [**] Block Editor: Add support to upload videos to Cover Blocks after the editor has closed.
* [*] Block Editor: Display the animation of animated GIFs while editing image blocks.
* [**] Block editor: Adds support for theme colors and gradients.
* [*] App Settings: Added an app-level toggle for light or dark appearance.
* [*] Fix a bug where the Latest Post date on Insights Stats was being calculated incorrectly.
* Block editor: [*] Support for breaking out of captions/citation authors by pressing enter on the following blocks: image, video, gallery, quote, and pullquote.
* Block editor: [**] Adds editor support for theme defined colors and theme defined gradients on cover and button blocks.
* [*] Fixed a bug where "Follow another site" was using the wrong steps in the "Grow Your Audience" Quick Start tour.
* [*] Fix a bug where Quick Start completed tasks were not communicated to VoiceOver users.
* [**] Quick Start: added VoiceOver support to the Next Steps section.
* [*] Fixed a bug where the "Publish a post" Quick Start tour didn't reflect the app's new information architecture
* [***] Free GIFs can now be added to the media library, posts, and pages.
* [**] You can now set pages as your site's homepage or posts page directly from the Pages list.
* [**] Fixed a bug that prevented some logins via 'Continue with Apple'.
* [**] Reader: Fixed a bug where tapping on the more menu may not present the menu
* [*] Block editor: Fix 'Take a Photo' option failing after adding an image to gallery block

15.0
-----
* [**] Block editor: Fix media upload progress when there's no connection.
* [*] Fix a bug where taking a photo for your user gravatar got you blocked in the crop screen.
* Reader: Updated card design
* [internal] Logging in via 'Continue with Google' has changes that can cause regressions. See https://git.io/Jf2LF for full testing details.
* [***] Block Editor: New block: Verse
* [***] Block Editor: Trash icon that is used to remove blocks is moved to the new menu reachable via ellipsis button in the block toolbar
* [**] Block Editor: Add support for changing overlay color settings in Cover block
* [**] Block Editor: Add enter/exit animation in FloatingToolbar
* [**] Block Editor: Block toolbar can now collapse when the block width is smaller than the toolbar content
* [**] Block Editor: Tooltip for page template selection buttons
* [*] Block Editor: Fix merging of text blocks when text had active formatting (bold, italic, strike, link)
* [*] Block Editor: Fix button alignment in page templates and make strings consistent
* [*] Block Editor: Add support for displaying radial gradients in Buttons and Cover blocks
* [*] Block Editor: Fix a bug where it was not possible to add a second image after previewing a post
* [internal] Signing up via 'Continue with Google' has changes that can cause regressions. See https://git.io/JfwjX for full testing details.
* My Site: Add support for setting the Homepage and Posts Page for a site.

14.9
-----
* Streamlined navigation: now there are fewer and better organized tabs, posting shortcuts and more, so you can find what you need fast.
* My Site: the "Add Posts and Pages" features has been moved. There is a new "Floating Action Button" in "My Site" that lets you create a new post or page without having to navigate to another screen.
* My Site: the "Me" section has been moved. There is a new button on the top right of "My Site" that lets you access the "Me" section from there.
* Reader: revamped UI with a tab bar that lets you quickly switch between sections, and filtering and settings panes to easily access and manage your favorite content.
* [internal] the "Change Username" on the Signup Epilogue screen has navigation changes that can cause regressions. See https://git.io/JfGnv for testing details.
* [internal] the "3 button view" (WP.com email, Google, SIWA, Site Address) presented after pressing the "Log In" button has navigation changes that can cause regressions. See https://git.io/JfZUV for testing details.
* [**] Support the superscript and subscript HTML formatting on the Block Editor and Classic Editor.
* [**] Block editor: Support for the pullquote block.
* [**] Block editor: Fix the icons and buttons in Gallery, Paragraph, List and MediaText block on RTL mode.
* [**] Block editor: Update page templates to use new blocks.
* [**] Block editor: Fix a crash when uploading new videos on a video block.
* [**] Block Editor: Add support for changing background and text color in Buttons block
* [internal] the "enter your password" screen has navigation changes that can cause regressions. See https://git.io/Jfl1C for full testing details.
* Support the superscript and subscript HTML formatting on the Block Editor and Classic Editor.
* [***] You can now draw on images to annotate them using the Edit image feature in the post editor.
* [*] Fixed a bug on the editors where changing a featured image didn't trigger that the post/page changed.

14.8.1
-----
* Fix adding and removing of featured images to posts.

14.8
-----
* Block editor: Prefill caption for image blocks when available on the Media library
* Block editor: New block: Buttons. From now you’ll be able to add the individual Button block only inside the Buttons block
* Block editor: Fix bug where whitespaces at start of text blocks were being removed
* Block editor: Add support for upload options in Cover block
* Block editor: Floating toolbar, previously located above nested blocks, is now placed at the bottom of the screen
* Block editor: Fix the icons in FloatingToolbar on RTL mode
* Block editor: Fix Quote block so it visually reflects selected alignment
* Block editor: Fix bug where buttons in page templates were not rendering correctly on web
* Block editor: Remove Subscription Button from the Blog template since it didn't have an initial functionality and it is hard to configure for users.
* [internal] the "send magic link" screen has navigation changes that can cause regressions. See https://git.io/Jfqiz for testing details.
* Updated UI for Login and Signup epilogues.
* Fixes delayed split view resizing while rotating your device.

14.7
-----
* Classic Editor: Fixed action sheet position for additional Media sources picker on iPad
* [internal] the signup flow using email has code changes that can cause regressions. See https://git.io/JvALZ for testing details.
* [internal] Notifications tab should pop to the root of the navigation stack when tapping on the tab from within a notification detail screen. See https://git.io/Jvxka for testing details.
* Classic and Block editor: Prefill caption for image blocks when available on the Media library.
* [internal] the "login by email" flow and the self-hosted login flow have code changes that can cause regressions. See https://git.io/JfeFN for testing details.
* Block editor: Disable ripple effect in all BottomSheet's controls.
* Block editor: New block: Columns
* Block editor: New starter page template: Blog
* Block editor: Make Starter Page Template picker buttons visible only when the screen height is enough
* Block editor: Fix a bug which caused to show URL settings modal randomly when changing the device orientation multiple times during the time Starter Page Template Preview is open
* [internal] the login by email flow and the self-hosted login flow have code changes that can cause regressions. See https://git.io/JfeFN for testing details.
* Updated the appearance of the login and signup buttons to make signup more prominent.
* [internal] the navigation to the "login by site address" flow has code changes that can cause regressions. See https://git.io/JfvP9 for testing details.
* Updated site details screen title to My Site, to avoid duplicating the title of the current site which is displayed in the screen's header area.
* You can now schedule your post, add tags or change the visibility before hitting "Publish Now" — and you don't have to go to the Post Settings for this!

* Login Epilogue: fixed issue where account information never stopped loading for some self-hosted sites.
* Updated site details screen title to My Site, to avoid duplicating the title of the current site which is displayed in the screen's header area.

14.6
-----
* [internal] the login flow with 2-factor authentication enabled has code changes that can cause regressions. See https://git.io/Jvdil for testing details.
* [internal] the login and signup Magic Link flows have code changes that could cause regressions. See https://git.io/JvSD6 and https://git.io/Jvy4P for testing details.
* [internal] the login and signup Magic Link flows have code changes that can cause regressions. See https://git.io/Jvy4P for testing details.
* [internal] the login and signup Continue with Google flows have code changes that can cause regressions. See https://git.io/JvypB for testing details.
* Notifications: Fix layout on screens with a notch.
* Post Commenting: fixed issue that prevented selecting an @ mention suggestion.
* Fixed an issue that could have caused the app to crash when accessing Site Pages.
* Site Creation: faster site creation, removed intermediate steps. Just select what kind of site you'd like, enter the domain name and the site will be created.
* Post Preview: Increase Post and Page Preview size on iPads running iOS 13.
* Block editor: Added the Cover block
* Block editor: Removed the dimming effect on unselected blocks
* Block editor: Add alignment options for Heading block
* Block editor: Implemented dropdown toolbar for alignment toolbar in Heading, Paragraph, Image, MediaText blocks
* Block Editor: When editing link settings, tapping the keyboard return button now closes the settings panel as well as closing the keyboard.
* Fixed a crash when a blog's URL became `nil` from a Core Data operation.
* Added Share action to the more menu in the Posts list
* Period Stats: fix colors when switching between light and dark modes.
* Media uploads from "Other Apps": Fixed an issue where the Cancel button on the document picker/browser was not showing up in Light Mode.
* Fix a crash when accessing Blog Posts from the Quick Actions button on iPads running iOS 12 and below.
* Reader post detail: fix colors when switching between light and dark modes.
* Fixed an issue where Continue with Apple button wouldn't respond after Jetpack Setup > Sign up flow completed.


14.5
-----
* Block editor: New block: Latest Posts
* Block editor: Fix Quote block's left border not being visible in Dark Mode
* Block editor: Added Starter Page Templates: when you create a new page, we now show you a few templates to get started more quickly.
* Block editor: Fix crash when pasting HTML content with embeded images on paragraphs
* Post Settings: Fix issue where the status of a post showed "Scheduled" instead of "Published" after scheduling before the current date.
* Stats: Fix background color in Dark Mode on wider screen sizes.
* Post Settings: Fix issue where the calendar selection may not match the selected date when site timezone differs from device timezone.
* Dark Mode fixes:
  - Border color on Search bars.
  - Stats background color on wider screen sizes.
  - Media Picker action bar background color.
  - Login and Signup button colors.
  - Reader comments colors.
  - Jetpack install flow colors.
* Reader: Fix toolbar and search bar width on wider screen sizes.
* Updated the Signup and Login Magic Link confirmation screen advising the user to check their spam/junk folder.
* Updated appearance of Google login/signup button.
* Updated appearance of Apple login/signup button.

14.4.1
-----
* Block Editor: Fix crash when inserting a Button Block.

14.4
-----
* Post Settings: Fixes the displayed publish date of posts which are to be immediately published.

14.3
-----
* Aztec and Block Editor: Fix the presentation of ordered lists with large numbers.
* Added Quick Action buttons on the Site Details page to access the most frequently used parts of a site.
* Block editor: Add support for changing image sizes in Image blocks
* Block editor: Add support for upload options in Gallery block
* Block editor: Added the Button block
* Block editor: Added the Group block
* Block editor: Add scroll support inside block picker and block settings
* Block editor: Fix issue where adding emojis to the post title added strong HTML elements to the title of the post
* Block editor: Fix issue where alignment of paragraph blocks was not always being respected when splitting the paragraph or reading the post's html content.
* Block editor: We’ve introduced a new toolbar that floats above the block you’re editing, which makes navigating your blocks easier — especially complex ones.

* Block editor: Add support for upload options in Gallery block
* Aztec and Block Editor: Fix the presentation of ordered lists with large numbers.
* Added Quick Action buttons on the Site Details page to access the most frequently used parts of a site.
* Post Settings: Adjusts the weekday symbols in the calendar depending on Regional settings.


14.2
-----
* Comment Editing: Fixed a bug that could cause the text selection to be on the wrong line
* Comments: Fixed an bug that could cause HTML markup to be displayed in the comment content
* Media editing: You can now crop, zoom in/out and rotate images that are inserted or being inserted in a post.
* Post Preview: Added a new Desktop preview mode on iPhone and Mobile preview on iPad when previewing posts or pages.
* Post Preview: Added new navigation, "Open in Safari" and Share options when previewing posts or pages.
* Block editor: Long-press Inserter icon to show options to add before/after
* Block editor: Retry displaying image when connectivity restores
* Block editor: Show an "Edit" button overlay on selected image blocks
* Block editor: Add support for image size options in the gallery block
* Signup and Login: signup or login via magic link now supports multiple email clients.
                    Tapping on the "Open Email" button will present a list of installed email client to choose from.
* Posts: Fixed a bug that could disable comments on a draft post when previewing that post.
* Reader: Fixed an issue where a new comment may not appear.
* Reader: Added Post Reblogging feature. You can now reblog a post from the reader to your site(s). There is a new "reblog" button in the post action bar.
          Tapping on it allows to choose the site where to post, and opens the editor of your choice with pre-populated content from the original post.
* Fixed a bug that was causing the app to crash when the user tapped "Retry" on Post List

14.1
-----
* Fixes a bug that could cause some web page previews to remain unauthenticated even after logging in.
* Stats: added a This Week widget to display Views for the past week.
* Block Editor: Reduced padding around text on Rich Text based blocks.
* Block Editor: New block "Shortcode". You can now create and edit Shortcode blocks in the editor.
* Publicize: connecting with Facebook is working again.
* Web Views: the title and button colors in the header of web views was grey, and is now white.

14.0
-----
* Stats: Updated default cards for the Insights view.
* Fixed a bug that displayed incorrect time stamps for scheduled posts.
* Post Settings: Added a new Calendar picker to select a Post's publish date
* Fixed bugs with the "Save as Draft" action extension's navigation bar colors and iPad sizing in iOS 13.
* Fixes appearance issues with navigation bar colors when logged out of the app.
* Fixed a bug that was causing the App to crash when the user tapped on certain notifications.
* Block Editor: Hide image size selection options when image is a url
* Block Editor: Fix displaying placeholder for images
* Block Editor: Fix crash on undo
* Block Editor: Fix styling on navigation UI
* Block Editor: Fix a focus issue
* Fixed a bug that displayed incorrect time stamps for scheduled posts.
* Post Settings: Added a new Calendar picker to select a Post's publish date
* Comment: Add ability to comment in fullscreen
* Stats: fixed issue that could cause incorrect Stats to be displayed when viewing Stats from a widget.
* Stats Today widgets: large numbers are now abbreviated.
* Fixed a bug where files imported from other apps were being renamed to a random name.
* Fixes a crash that could happen in the notifications tab.

13.9
-----
* Stats: added a Today widget to display All-Time stats.
* Block Editor: New block "Gallery". You can now create image galleries using WordPress Media library.
* Block Editor: Fix crash dismissing bottom-sheet after device rotation.
* Block Editor: Add support for changing Settings in the List Block.
* Block Editor: Add support for Video block settings.
* Quick Start: fixed issue that caused 'Follow other sites' tour to not be marked complete.
* Fixed a bug that was causing the App to crash when the user tapped on certain notifications.

13.8
-----
* When a post has an autosave, the autosave version can be loaded into the editor.
* Support: Fix issue that caused 'Message failed to send' error.
* WebView: Fix iOS 13 crash with popover.
* Fixed an issue where the Me screen would sometimes be blank.
* Block editor: New Spacer block to create white space between two blocks.
* Block editor: Images from Image Block can now be previewed full screen by tapping on them.
* Fixed an issue that caused logging in with a 2FA Google account to fail.
* Sign in with Apple: now supports logging in with 2FA enabled on linked WordPress accounts.
* Stats: Fixed issue that caused incorrect data to be displayed.

13.7
-----
* Updated the mobile apps blog address to a non-retired blog.
* Block editor: Added option to insert images from "Free Photo Library".
* Block editor: Fix issue where the keyboard would not capitalize sentences correctly on some cases
* Block editor: Add alignment to paragraph blocks
* Fixed a bug that made comment moderation fail on the first attempt for self-hosted sites.
* Stats Refresh: Stats will reload when the application will move to foreground state.
* Stats: each Period and Post stat now loads independently.
* Block editor: Added support for the preformatted block.
* Stats Today widget: updated design and enabled expanding.

* Block editor: Added option to insert images from "Free Photo Library" and "Other Apps".

13.6
-----
* Fixed a bug that was not submiting posts for review
* Better support for creating or editing posts while offline. Posts can be saved while offline and they will be automatically uploaded (or published) when the device is back online.
* Support: fix issue where issues could be created via Help Center search without setting a contact email.

* Me view: fix issue where view was blank when logging in with a self-hosted site.
* Block Editor: Added support for image alignment options.

13.5
-----
* Block editor: Fix issue when "New Photo Post" shortcut won't add the selected photo to the post.
* Block editor: Add Link Target (Open in new tab) to Image Block settings.
* Block editor: DarkMode improvements.
* Block editor: New block "Media & Text".
* Block Editor: Fix issue where the block inserter layout wasn't correct after device rotation.
* Dark Mode: General improvements
* Stats: each Insight stat now loads independently.
* Stats: added ability to customize Insights.

13.4.1
-----
Post Settings: Fixed a crash with featured image.
Removed Giphy as a media source due to changes in their SDK.

13.4
-----
* Sign In With Apple: if the Apple ID has been disconnected from the WordPress app, log out the account.
* Sign In With Apple: if the Apple ID has been disconnected from the WordPress app, log out the account on app launch.
* Dark Mode: General improvements
* Share Extension: Fixed the text view content inset

* Universal links: Pass back to Safari if we can't handle a URL.
* Sign In With Apple: fixed issue with re-logging in on an existing WP account.
* Block editor: Fix a bug on iOS 13.0 were tapping on a link opens Safari
* Block editor: Fix a link editing issue, where trying to add a empty link at the start of another link would remove the existing link.

13.3
-----
* Block editor: Add rich text styling to video captions
* Block editor: Blocks that would be replaced are now hidden when add block bottom sheet displays
* Block editor: Tapping on empty editor area now always inserts new block at end of post
* Block editor: Fixed a performance issue that caused a freeze in the editor with long text content.
* Dark Mode: Fixed colors in rich notifications
* Reader: Fixed issue with links opening while scrolling in reader posts and comments.

13.2
-----
* When Log In is selected, all available options are displayed.
* Shows an alert instead of showing a new screen for facebook publicize error.

13.1
-----
* Moved Notification Settings from the Me tab to the Notifications tab.
* Account Settings: added the ability to change the username.
* Stats: added File Downloads to period stats.
* Stats Periods: Fixed an issue that made the Post stats title button unable.
* Adds a Publish Now action to posts in the posts list.
* Stats Periods: Fixed a bug that affected the header date when the site and the device timezones were different.
* My Sites: Fixed a problem where some sites would appear duplicated.

* Stats Periods: Fixed an issue that made the Post stats title button unable.
* Stats Periods: Fixed a bug that affected the header date when the site and the device timezones were different.
* Adds a Publish Now action to posts in the posts list.
* My Sites: Fixed a problem where some sites would appear duplicated.

13.0
-----
* Stats: now use site timezone instead of device.
* Improved color scheme consistency.
* Post Stats: date bar no longer goes prior to earliest date available.
* Block editor: Adding a block from the post title now shows the add block here indicator.
* Block editor: Deselect post title any time a block is added
* Block editor: Auto-enabled upon first open of a block post, unless opted out in v12.9.
* Block editor: You can now enable and disable the block editor on a per-site basis.

12.9
-----
* Offline support: Create Post is now available from empty results view in offline mode.
* Post Preview: Displaying preview generation status in navigation bar instead of a
                blocking spinner.
* Block editor: Tapping on an empty editor area will create a new paragraph block
* Block editor: Fix content loss issue when loading unsupported blocks containing inner blocks.
* Block editor: Adding a block from the Post Title now inserts the block at the top of the Post.
* Stats Insights: Fixed issue that prevented some stats from showing for low volume sites.

12.8
-----
* Stats Insights: New two-column layout for Follower Totals stats.
* Stats Periods: Countries Map added in countries section.
* Updated copy for preview unavailable screen
* Stats Insights: New two-column layout for This Year stats.
* Stats Insights: added details option for This Year stats.
* Stats Insights: New two-column layout for Most Popular Time stats.
* Stats: modified appearance of empty charts.
* Stats Insights: Fixed issue where refreshing would sometimes clear the stats.
* Stats overview chart: Fixed issue with legend location on iOS 11.
* Stats Periods: Fixed crash when the Countries map displayed one country only
* Added a selection of user customizable app icons. Change it via Me > App Settings > App Icon.
* Update the app's colors using the Muriel color palette.
* Stats Periods detail views: Fixed an issue where rotation would truncate data.
* Stats Periods: Fixed an issue when a period interval was selected.

12.7
-----
* Block Editor: Video, Quote and More blocks are available now.
* Post Settings: Setting a Featured Image on a Post/Site should now work better in poor network conditions.
* Offline Improvements: Posts that failed to upload due to connectivity issues will be auto-uploaded.
* Block Editor: Copy/Paste of text with attributes( bold, italic, ...) will be respected on the editor.
* Block Editor: Updated color scheme.
* Block Editor: Nested lists are now available on the toolbar.
* Post Settings: Setting a Featured Image on a Post/Site should now work better in poor netowrk conditions.
* Stats Insights: New two-column layout for All-Time stats.
* Stats Insights: New two-column layout for Today stats.
* Post preview: Fixed issue with preview for self hosted sites not working.

12.6
-----
* Block Editor: Added UI to display a warning when a block has invalid content.
* Block Editor: Fixed issue with link settings where “Open in New Tab” was always OFF on open.
* Removed the limit of number of photos that can be shared from other apps.
* Account Settings Primary Site now shows the site domain if the site has no name.
* The app now launches a bit more quickly.
* Added a list of third-party library acknowledgements.
* Updated messaging experience for a reply upload result.
* Stats: Fixed an issue where chart axes may be formatted incorrectly in some locales.

12.5
-----
* Fixed Notices sometimes showing behind the keyboard
* Implemented Domain Credit feature
* Implemented auto saving a post on preview
* The app now launches a bit more quickly.
* Fixed broken images in posts created by the share extension.
* Deprecated local previews

12.4.1
------
* Copy/Paste from post contents to other apps is working again.

12.4
-----
* You can now mark notifications as unread with just a swipe.
* Fixed crash when searching Free Photo Library.
* Better URL validation when logging in with a self hosted site.
* Account Settings Primary Site now shows the site URL if the site has no name.
* Implemented incremental improvements to accessibility experience across the app.
* Updated error message when tag loading failed.

12.3
-----
* Images are now imported from TextBundle and TextPack files shared from other apps
* Added support for importing Markdown files shared from other apps
* Resolved a crash that might occur during the new Site Creation flow.
* Improved connectivity errors messaging in sharing screen.
* Quotes in Reader are now easier to read, thanks to a vertical bar on the left making them more visually distinct
* Fixed an issue where some text in Activity Log would show up in a wrong language
* Jetpack Remote Install: enabled the native feature to install and activate Jetpack on a self-hosted site

12.2
-----
* Draft preview now shows the remote version of the post.
* Initial support for importing TextBundle and TextPack from other apps.
* Support for lists in Gutenberg posts.
* Several UI details were polished in the Site Creation flow.

12.1
-----
* Improve messages when updates to user account details fail because of server logic, for exanple email being used for another account.
* Improved text import from other apps, such as Bear or Ulysses 🥰
* Added support on the editor for video elements that use the source elements. For example:
```<video alt="Another video with bunnies">
<source src="https://videos.files.wordpress.com/kUJmAcSf/bbb_sunflower_1080p_30fps_normal.mp4" type="video/mp4">
</video>```
* Block editor now supports the creation of posts with pre-inserted photos and the the 3touch action of starting a post with photo.

12.1
-----
* Improve messages when updates to user account details fail because of server logic, for exanple email being used for another account.
* Improved text import from other apps, such as Bear or Ulysses 🥰
* Reader: fixed issue where empty state buttons were not functional.

12.0
-----
* Redesigned Notices
* Changed offline error messages to be less disruptive.
* Resolved a defect in the new Site Creation flow where the site preview address bar could be edited.
* Made it easier to find a domain for your new site, by moving the best match to the top of the search results.

11.9
------
* Quick Start v2: After creating a new site with WordPress.com there are more tutorials available, now including tips to improve growth.
* Quick Start will also be suggested less often, but when it's more likely to be helpful.
* Added connection error alert in Sharing screen.
* Increased padding at the bottom of the share extension's editor, to make typing a longer post a bit more comfortable.
* Removes the white background color applied to the site icon on the site details screen.
* Updated No Results View illustration and copy displayed on connectivity issue.
* Enhanced Site Creation flow for smarter, more personalized sites.<|MERGE_RESOLUTION|>--- conflicted
+++ resolved
@@ -1,10 +1,7 @@
 20.0
 -----
-<<<<<<< HEAD
 * [*] App Settings: refreshed the UI with updated colors for Media Cache Size controls, Clear Spot Index row button, and Clear Siri Shortcut Suggestions row button. From destructive (red color) to standard and brand colors.
-=======
-
->>>>>>> 8f152513
+
 
 19.9
 -----
