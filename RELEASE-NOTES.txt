20.4
-----
* [*] Site Creation: Fixed a bug in the design picker where the horizontal position of designs could be reset. [#19020]
<<<<<<< HEAD
* [*] User Mention: Split the suggestions list into a prominent section and a regular section. [#19064]
=======
* [*] [internal] Block Editor: Add React Native FastImage [https://github.com/WordPress/gutenberg/pull/42009]
* [*] Block Editor: Inserter displays block collections [https://github.com/WordPress/gutenberg/pull/42405]
* [*] Block Editor: Fix incorrect spacing within Image alt text footnote [https://github.com/WordPress/gutenberg/pull/42504]
* [***] Block Editor: Gallery and Image block - Performance improvements [https://github.com/WordPress/gutenberg/pull/42178]
* [**] [WP.com and Jetpack sites with VideoPress] Prevent validation error when viewing VideoPress markup within app [https://github.com/Automattic/jetpack/pull/24548]
* [*] [internal] Add Jetpack branding elements (badges and banners) [#19007, #19040, #19049, #19059, #19062, #19065, #19071, #19073, #19103, #19074, #19085, #19094, #19102, #19104]
>>>>>>> 77ab7a02

20.3
-----
* [*] Stories: Fixed a crash that could occur when adding multiple items to a Story post. [#18967]
* [*] User Mention: When replying to a post or a comment, the post author or comment author shows up at the top of the suggestions list. [#18979] 
* [*] Block Editor: Fixed an issue where the media picker search query was being retained after dismissing the picker and opening it again. [#18980]
* [*] Block Editor: Add 'Insert from URL' option to Video block [https://github.com/WordPress/gutenberg/pull/41493]
* [*] Block Editor: Image block copies the alt text from the media library when selecting an item [https://github.com/WordPress/gutenberg/pull/41839]
* [*] Block Editor: Introduce "block recovery" option for invalid blocks [https://github.com/WordPress/gutenberg/pull/41988]

20.2
-----
* [*] Preview: Post preview now resizes to account for device orientation change. [#18921]
* [***] [Jetpack-only] Enables QR Code Login scanning from the Me menu. [#18904]
* [*] Reverted the app icon back to Cool Blue. Users can reselect last month's icon in Me > App Settings > App Icon if they'd like. [#18934]

20.1
-----
* [*] Notifications: Fixed an issue where the first notification opened in landscape mode was not scrollable. [#18823]
* [*] Site Creation: Enhances the design selection screen with recommended designs. [#18740]
* [***] [Jetpack-only] Introducing blogging prompts. Build a writing habit and support creativity with a periodic prompt for inspiration. [#18860]
* [**] Follow Conversation: A tooltip has been added to highlight the follow conversation feature. [#18848]
* [*] [internal] Block Editor: Bump react-native-gesture-handler to version 2.3.2. [#18742]
* [*] People Management: Fixed a crash that can occur when loading the People view. [#18907]

20.0
-----
* [*] Quick Start: The "Get to know the WordPress app" card has a fresh new look [#18688, #18747]
* [*] Block Editor: A11y: Improve text read by screen readers for BottomSheetSelectControl [https://github.com/WordPress/gutenberg/pull/41036]
* [*] Block Editor: Add 'Insert from URL' option to Image block [https://github.com/WordPress/gutenberg/pull/40334]
* [*] App Settings: refreshed the UI with updated colors for Media Cache Size controls, Clear Spot Index row button, and Clear Siri Shortcut Suggestions row button. From destructive (red color) to standard and brand colors. [#18636]
* [*] [internal] Quick Start: Fixed an issue where the Quick Start modal was not displayed after login if the user's default tab is Home. [#18721]
* [*] Quick Start: The Next Steps modal has a fresh new look [#18711]
* [*] [internal] Quick Start: Fixed a couple of layout issues with the Quick Start notices when rotating the device. [#18758]

19.9
-----
* [*] Site Settings: we fixed an issue that prevented the site title to be updated when it changed in Site Settings [#18543]
* [*] Media Picker: Fixed an issue where the empty state view was being displayed incorrectly. [#18471]
* [*] Quick Start: We are now showing a different set of Quick Start tasks for existing sites and new sites. The existing sites checklist includes new tours such as: "Check your notifications" and "Upload photos or videos".  [#18395, #18412, #18443, #18471]
* [*] Site Creation: we fixed an issue where the navigation buttons were not scaling when large fonts were selected on the device [#18559]
* [**] Block Editor: Cover Block: Improve color contrast between background and text [https://github.com/wordpress-mobile/gutenberg-mobile/pull/4808]
* [***] Block Editor: Add drag & drop blocks feature [https://github.com/wordpress-mobile/gutenberg-mobile/pull/4832]
* [*] Block Editor: Gallery block: Fix broken "Link To" settings and add "Image Size" settings [https://github.com/wordpress-mobile/gutenberg-mobile/pull/4841]
* [*] Block Editor: Unsupported Block Editor: Prevent WordPress.com tour banner from displaying. [https://github.com/wordpress-mobile/gutenberg-mobile/pull/4820]
* [*] Widgets: we fixed an issue where text appeared flipped in rtl languages [#18567]
* [*] Stats: we fixed a crash that occurred sometimes in Stats [#18613]
* [*] Posts list: we fixed an issue where the create button was not shown on iPad in split screen [#18609]

19.8
-----
* [**] Self hosted sites are not restricted by video length during media uploads [https://github.com/wordpress-mobile/WordPress-iOS/pull/18414]
* [*] [internal] My Site Dashboard: Made some changes to the code architecture of the dashboard. The majority of the changes are related to the posts cards. It should have no visible changes but could cause regressions. Please test it by creating/trashing drafts and scheduled posts and testing that they appear correctly on the dashboard. [#18405]
* [*] Quick Start: Updated the Stats tour. The tour can now be accessed from either the dashboard or the menu tab. [#18413]
* [*] Quick Start: Updated the Reader tour. The tour now highlights the Discover tab and guides users to follow topics via the Settings screen. [#18450]
* [*] [internal] Quick Start: Deleted the Edit your homepage tour. [#18469]
* [*] [internal] Quick Start: Refactored some code related to the tasks displayed in the Quick Start Card and the Quick Start modal. It should have no visible changes but could cause regressions. [#18395]
* [**] Follow Conversation flow now enables in-app notifications by default. They were updated to be opt-out rather than opt-in. [#18449]
* [*] Block Editor: Latest Posts block: Add featured image settings [https://github.com/WordPress/gutenberg/pull/39257]
* [*] Block Editor: Prevent incorrect notices displaying when switching between HTML-Visual mode quickly [https://github.com/WordPress/gutenberg/pull/40415]
* [*] Block Editor: Embed block: Fix inline preview cut-off when editing URL [https://github.com/WordPress/gutenberg/pull/35326]
* [*] Block Editor: Prevent gaps shown around floating toolbar when using external keyboard [https://github.com/WordPress/gutenberg/pull/40266]
* [**] We'll now ask users logging in which area of the app they'd like to focus on to build towards a more personalized experience. [#18385]

19.7
-----
* [*] a11y: VoiceOver has been improved on the Menus view and now announces changes to ordering. [#18155]
* [*] Notifications list: remove comment Trash swipe action. [#18349]
* [*] Web previews now abide by safe areas when a toolbar is shown [#18127]
* [*] Site creation: Adds a new screen asking the user the intent of the site [#18367]
* [**] Block Editor: Quote block: Adds support for V2 behind a feature flag [https://github.com/WordPress/gutenberg/pull/40133]
* [**] Block Editor: Update "add block" button's style in default editor view [https://github.com/WordPress/gutenberg/pull/39726]
* [*] Block Editor: Remove banner error notification on upload failure [https://github.com/WordPress/gutenberg/pull/39694]
* [*] My Site: display site name in My Site screen nav title [#18373]
* [*] [internal] Site creation: Adds a new screen asking the user the name of the site [#18280]

19.6
-----
* [*] Enhances the exit animation of notices. [#18182]
* [*] Media Permissions: display error message when using camera to capture photos and media permission not given [https://github.com/wordpress-mobile/WordPress-iOS/pull/18139]
* [***] My Site: your My Site screen now has two tabs, "Menu" and "Home". Under "Home", you'll find contextual cards with some highlights of whats going on with your site. Check your drafts or scheduled posts, your today's stats or go directly to another section of the app. [#18240]
* [*] [internal] Site creation: Adds a new screen asking the user the intent of the site [#18270]

19.5
-----
* [*] Improves the error message shown when trying to create a new site with non-English characters in the domain name [https://github.com/wordpress-mobile/WordPress-iOS/pull/17985]
* [*] Quick Start: updated the design for the Quick Start cell on My Site [#18095]
* [*] Reader: Fixed a bug where comment replies are misplaced after its parent comment is moderated [#18094]
* [*] Bug fix: Allow keyboard to be dismissed when the password field is focused during WP.com account creation.
* [*] iPad: Fixed a bug where the current displayed section wasn't selected on the menu [#18118]
* [**] Comment Notifications: updated UI and functionality to match My Site Comments. [#18141]
* [*] Block Editor: Add GIF badge for animated GIFs uploaded to Image blocks [https://github.com/WordPress/gutenberg/pull/38996]
* [*] Block Editor: Small refinement to media upload errors, including centering and tweaking copy. [https://github.com/wordpress-mobile/gutenberg-mobile/pull/4597]
* [*] Block Editor: Fix issue with list's starting index and the order [https://github.com/WordPress/gutenberg/pull/39354]
* [*] Quick Start: Fixed a bug where a user creating a new site is displayed a quick start tour containing data from their presviously active site.

19.4
-----
* [*] Site Creation: Fixed layout of domain input field for RTL languages. [#18006]
* [*] [internal] The FAB (blue button to create posts/stories/pages) creation/life cycle was changed [#18026]
* [*] Stats: we fixed a variety of performance issues in the Insight screen. [#17926, #17936, #18017]
* [*] Stats: we re-organized the default view in Insights, presenting more interesting data at a glance [#18072]
* [*] Push notifications will now display rich media when long pressed. [#18048]
* [*] Weekly Roundup: We made some further changes to try and ensure that Weekly Roundup notifications are showing up for everybody who's enabled them [#18029]
* [*] Block editor: Autocorrected Headings no longer apply bold formatting if they weren't already bold. [#17844]
* [***] Block editor: Support for multiple color palettes [https://github.com/wordpress-mobile/gutenberg-mobile/pull/4588]
* [**] User profiles: Fixed issue where the app wasn't displaying any of the device photos which the user had granted the app access to.

19.3
-----
* [*] Site previews: Reduced visual flickering when previewing sites and templates. [#17861]
* [*] Stats: Scroll to new Insights card when added. [#17894]
* [*] Add "Copy Link" functionality to Posts List and Pages List [#17911]
* [*] [Jetpack-only] Enables the ability to use and create WordPress.com sites, and enables the Reader tab. [#17914, #17948]
* [*] Block editor: Additional error messages for media upload failures. [#17971]
* [**] Adds animated Gif support in notifications and comments [#17981]

19.2
-----
* [*] Site creation: Fixed bug where sites created within the app were not given the correct time zone, leading to post scheduling issues. [#17821]
* [*] Block editor: Replacing the media for an image set as featured prompts to update the featured image [https://github.com/wordpress-mobile/gutenberg-mobile/pull/3930]
* [***] Block editor: Font size and line-height support for text-based blocks used in block-based themes [https://github.com/wordpress-mobile/gutenberg-mobile/pull/4519]
* [**] Some of the screens of the app has a new, fresh and more modern visual, including the initial one: My Site. [#17812]
* [**] Notifications: added a button to mark all notifications in the selected filter as read. [#17840]
* [**] People: you can now manage Email Followers on the People section! [#17854]
* [*] Stats: fix navigation between Stats tab. [#17856]
* [*] Quick Start: Fixed a bug where a user logging in via a self-hosted site not connected to Jetpack would see Quick Start when selecting "No thanks" on the Quick Start prompt. [#17855]
* [**] Threaded comments: comments can now be moderated via a drop-down menu on each comment. [#17888]
* [*] Stats: Users can now add a new Insights card from the navigation bar. [#17867]
* [*] Site creation: The checkbox that appears when choosing a design no longer flickers when toggled. [#17868]

19.1
-----
* [*] Signup: Fixed bug where username selection screen could be pushed twice. [#17624]
* [**] Reader post details Comments snippet: added ability to manage conversation subscription and notifications. [#17749]
* [**] Accessibility: VoiceOver and Dynamic Type improvements on Activity Log and Schedule Post calendars [#17756, #17761, #17780]
* [*] Weekly Roundup: Fix a crash which was preventing weekly roundup notifications from appearing [#17765]
* [*] Self-hosted login: Improved error messages. [#17724]
* [*] Share Sheet from Photos: Fix an issue where certain filenames would not upload or render in Post [#16773]
* [*] Block editor: Fixed an issue where video thumbnails could show when selecting images, and vice versa. [#17670]
* [**] Media: If a user has only enabled limited device media access, we now show a prompt to allow the user to change their selection. [#17795]
* [**] Block editor: Fix content justification attribute in Buttons block [https://github.com/wordpress-mobile/gutenberg-mobile/pull/4451]
* [*] Block editor: Hide help button from Unsupported Block Editor. [https://github.com/wordpress-mobile/gutenberg-mobile/pull/4352]
* [*] Block editor: Add contrast checker to text-based blocks [https://github.com/wordpress-mobile/gutenberg-mobile/pull/4357]
* [*] Block editor: Fix missing translations of color settings [https://github.com/wordpress-mobile/gutenberg-mobile/pull/4479]
* [*] Block editor: Highlight text: fix applying formatting for non-selected text [https://github.com/wordpress-mobile/gutenberg-mobile/pull/4471]
* [***] Self-hosted sites: Fixed a crash when saving media and no Internet connection was available. [#17759]
* [*] Publicize: Fixed an issue where a successful login was not automatically detected when connecting a Facebook account to Publicize. [#17803]

19.0
-----
* [**] Video uploads: video upload is now limited to 5 minutes per video on free plans. [#17689]
* [*] Block editor: Give multi-line block names central alignment in inserter [https://github.com/wordpress-mobile/gutenberg-mobile/pull/4343]
* [**] Block editor: Fix missing translations by refactoring the editor initialization code [https://github.com/wordpress-mobile/gutenberg-mobile/pull/4332]
* [**] Block editor: Add Jetpack and Layout Grid translations [https://github.com/wordpress-mobile/gutenberg-mobile/pull/4359]
* [**] Block editor: Fix text formatting mode lost after backspace is used [https://github.com/wordpress-mobile/gutenberg-mobile/pull/4423]
* [*] Block editor: Add missing translations of unsupported block editor modal [https://github.com/wordpress-mobile/gutenberg-mobile/pull/4410]
* [**] Time zone suggester: we have a new time zone selection screen that suggests the time zone based on the device, and improves search. [#17699]
* [*] Added the "Share WordPress with a friend" row back to the Me screen. [#17748]
* [***] Updated default app icon. [#17793]

18.9
-----
* [***] Reader Comments: Updated comment threads with a new design and some new capabilities. [#17659]
* [**] Block editor: Fix issue where editor doesn't auto-scroll so you can see what is being typed. [https://github.com/wordpress-mobile/gutenberg-mobile/pull/4299]
* [*] Block editor: Preformatted block: Fix an issue where the background color is not showing up for standard themes. [https://github.com/wordpress-mobile/gutenberg-mobile/pull/4292]
* [**] Block editor: Update Gallery Block to default to the new format and auto-convert old galleries to the new format. [https://github.com/wordpress-mobile/gutenberg-mobile/pull/4315]
* [***] Block editor: Highlight text: Enables color customization for specific text within a Paragraph block. [https://github.com/wordpress-mobile/gutenberg-mobile/pull/4175]
* [**] Reader post details: a Comments snippet is now displayed after the post content. [#17650]

18.8
-----
* [*] Added a new About screen, with links to rate the app, share it with others, visit our Twitter profile, view our other apps, and more. [https://github.com/orgs/wordpress-mobile/projects/107]
* [*] Editor: Show a compact notice when switching between HTML or Visual mode. [https://github.com/wordpress-mobile/WordPress-iOS/pull/17521]
* [*] Onboarding Improvements: Need a little help after login? We're here for you. We've made a few changes to the login flow that will make it easier for you to start managing your site or create a new one. [#17564]
* [***] Fixed crash where uploading image when offline crashes iOS app. [#17488]
* [***] Fixed crash that was sometimes triggered when deleting media. [#17559]
* [***] Fixes a crasher that was sometimes triggered when seeing the details for like notifications. [#17529]
* [**] Block editor: Add clipboard link suggestion to image block and button block. [https://github.com/WordPress/gutenberg/pull/35972]
* [*] Block editor: Embed block: Include link in block settings. [https://github.com/wordpress-mobile/gutenberg-mobile/pull/4189]
* [**] Block editor: Fix tab titles translation of inserter menu. [https://github.com/wordpress-mobile/gutenberg-mobile/pull/4248]
* [**] Block editor: Gallery block: When a gallery block is added, the media options are auto opened for v2 of the Gallery block. [https://github.com/wordpress-mobile/gutenberg-mobile/pull/4277]
* [*] Block editor: Media & Text block: Fix an issue where the text font size would be bigger than expected in some cases. [https://github.com/wordpress-mobile/gutenberg-mobile/pull/4252]

18.7
-----
* [*] Comment Reply: updated UI. [#17443, #17445]
* [***] Two-step Authentication notifications now require an unlocked device to approve or deny them.
* [***] Site Comments: Updated comment details with a fresh new look and capability to display rich contents. [#17466]
* [**] Block editor: Image block: Add ability to quickly link images to Media Files and Attachment Pages [https://github.com/wordpress-mobile/gutenberg-mobile/pull/3971]
* [**] Block editor: Fixed a crash that could occur when copying lists from Microsoft Word. [https://github.com/wordpress-mobile/gutenberg-mobile/pull/4174]
* [***] Fixed an issue where trying to upload an image while offline crashes the app. [#17488]

18.6
-----
* [**] Comments: Users can now follow conversation via notifications, in addition to emails. [#17363]
* [**] Block editor: Block inserter indicates newly available block types [https://github.com/wordpress-mobile/gutenberg-mobile/pull/4047]
* [*] Reader post comments: fixed an issue that prevented all comments from displaying. [#17373]
* [**] Stats: added Reader Discover nudge for sites with low traffic in order to increase it. [#17349, #17352, #17354, #17377]
* [**] Block editor: Search block - Text and background color support [https://github.com/wordpress-mobile/gutenberg-mobile/pull/4127]
* [*] Block editor: Fix Embed Block loading glitch with resolver resolution approach [https://github.com/wordpress-mobile/gutenberg-mobile/pull/4146]
* [*] Block editor: Fixed an issue where the Help screens may not respect an iOS device's notch. [https://github.com/wordpress-mobile/gutenberg-mobile/pull/4110]
* [**] Block editor: Block inserter indicates newly available block types [https://github.com/wordpress-mobile/gutenberg-mobile/pull/4047]
* [*] Block editor: Add support for the Mark HTML tag [https://github.com/wordpress-mobile/gutenberg-mobile/pull/4162]
* [*] Stats Insights: HTML tags no longer display in post titles. [#17380]

18.5
-----
* [**] Block editor: Embed block: Include Jetpack embed variants. [https://github.com/wordpress-mobile/gutenberg-mobile/pull/4008]
* [*] Fixed a minor visual glitch on the pre-publishing nudge bottom sheet. [https://github.com/wordpress-mobile/WordPress-iOS/pull/17300]
* [*] Improved support for larger text sizes when choosing a homepage layout or page layout. [#17325]
* [*] Site Comments: fixed an issue that caused the lists to not refresh. [#17303]
* [*] Block editor: Embed block: Fix inline preview cut-off when editing URL [https://github.com/wordpress-mobile/gutenberg-mobile/pull/4072]
* [*] Block editor: Embed block: Fix URL not editable after dismissing the edit URL bottom sheet with empty value [https://github.com/wordpress-mobile/gutenberg-mobile/pull/4094]
* [**] Block editor: Embed block: Detect when an embeddable URL is pasted into an empty paragraph. [https://github.com/wordpress-mobile/gutenberg-mobile/pull/4048]
* [**] Block editor: Pullquote block - Added support for text and background color customization [https://github.com/WordPress/gutenberg/pull/34451]
* [**] Block editor: Preformatted block - Added support for text and background color customization [https://github.com/wordpress-mobile/gutenberg-mobile/pull/4071]
* [**] Stats: added Publicize and Blogging Reminders nudges for sites with low traffic in order to increase it. [#17142, #17261, #17294, #17312, #17323]
* [**] Fixed an issue that made it impossible to log in when emails had an apostrophe. [#17334]

18.4
-----
* [*] Improves our user images download logic to avoid synchronization issues. [#17197]
* [*] Fixed an issue where images point to local URLs in the editor when saving a post with ongoing uploads. [#17157]
* [**] Embed block: Add the top 5 specific embed blocks to the Block inserter list. [https://github.com/wordpress-mobile/gutenberg-mobile/pull/3995]
* [*] Embed block: Fix URL update when edited after setting a bad URL of a provider. [https://github.com/wordpress-mobile/gutenberg-mobile/pull/4002]
* [**] Users can now contact support from inside the block editor screen. [https://github.com/wordpress-mobile/gutenberg-mobile/pull/3975]
* [**] Block editor: Help menu with guides about how to work with blocks [#17265]

18.3
-----
* [*] Fixed a bug on Reader that prevented Saved posts to be removed
* [*] Share Extension: Allow creation of Pages in addition to Posts. [#16084]
* [*] Updated the wording for the "Posts" and "Pages" entries in My Site screen [https://github.com/wordpress-mobile/WordPress-iOS/pull/17156]
* [**] Fixed a bug that prevented sharing images and videos out of your site's media library. [#17164]
* [*] Fixed an issue that caused `Follow conversation by email` to not appear on some post's comments. [#17159]
* [**] Block editor: Embed block: Enable WordPress embed preview [https://github.com/wordpress-mobile/gutenberg-mobile/pull/3853]
* [**] Block editor: Embed block: Add error bottom sheet with retry and convert to link actions. [https://github.com/wordpress-mobile/gutenberg-mobile/pull/3921]
* [**] Block editor: Embed block: Implemented the No Preview UI when an embed is successful, but we're unable to show an inline preview [https://github.com/wordpress-mobile/gutenberg-mobile/pull/3927]
* [*] Block editor: Embed block: Add device's locale to preview content [https://github.com/wordpress-mobile/gutenberg-mobile/pull/3788]
* [*] Block editor: Column block: Translate column width's control labels [https://github.com/wordpress-mobile/gutenberg-mobile/pull/3952]
* [**] Block editor: Embed block: Enable embed preview for Instagram and Vimeo providers. [https://github.com/wordpress-mobile/gutenberg-mobile/pull/3918]

18.2
-----
* [internal] Fixed an issue where source and platform tags were not added to a Zendesk ticket if the account has no blogs. [#17084]
* [*] Set the post formats to have 'Standard' first and then alphabetized the remaining items. [#17074]
* [*] Fixed wording of theme customization screen's menu bar by using "Activate" on inactive themes. [#17060]
* [*] Added pull-to-refresh to My Site. [#17089]
* [***] Weekly Roundup: users will receive a weekly notification that presents a summary of the activity on their most used sites [#17066, #17116]
* [**] Site Comments: when editing a Comment, the author's name, email address, and web address can now be changed. [#17111]
* [**] Block editor: Enable embed preview for a list of providers (for now only YouTube and Twitter) [https://github.com/WordPress/gutenberg/pull/34446]
* [***] Block editor: Add Inserter Block Search [https://github.com/WordPress/gutenberg/pull/33237]

18.1
-----
* [*] Reader: Fixes an issue where the top of an article could be cropped after rotating a device. [#17041]
* [*] Posts Settings: Removed deprecated Location feature. [#17052]
* [**] Added a time selection feature to Blogging Reminders: users can now choose at what time they will receive the reminders [#17024, #17033]
* [**] Block editor: Embed block: Add "Resize for smaller devices" setting. [https://github.com/wordpress-mobile/gutenberg-mobile/pull/3753]
* [**] Account Settings: added the ability to close user account.
* [*] Users can now share WordPress app with friends. Accessible from Me and About screen. [#16995]

18.0
-----
* [*] Fixed a bug that would make it impossible to scroll the plugins the first time the plugin section was opened.
* [*] Resolved an issue where authentication tokens weren't be regenerated when disabled on the server. [#16920]
* [*] Updated the header text sizes to better support large texts on Choose a Domain and Choose a Design flows. [#16923]
* [internal] Made a change to how Comment content is displayed. Should be no visible changes, but could cause regressions. [#16933]
* [internal] Converted Comment model properties to Swift. Should be no functional changes, but could cause regressions. [#16969, #16980]
* [internal] Updated GoogleSignIn to 6.0.1 through WordPressAuthenticator. Should be no visible changes, but could cause regression in Google sign in flow. [#16974]
* [internal] Converted Comment model properties to Swift. Should be no functional changes, but could cause regressions. [#16969]
* [*] Posts: Ampersands are correctly decoded in publishing notices instead of showing as HTML entites. [#16972]
* [***] Adjusted the image size of Theme Images for more optimal download speeds. [#16914]
* [*] Comments and Notifications list are now displayed with a unified design. [#16985]
* [*] Block editor: Add a "featured" banner and ability to set or remove an image as featured. [https://github.com/wordpress-mobile/gutenberg-mobile/pull/3449]

17.9
-----
* [internal] Redirect Terms and service to open the page in an external web view [#16907]
* [internal] Converted Comment model methods to Swift. Should be no functional changes, but could cause regressions. [#16898, #16905, #16908, #16913]
* [*] Enables Support for Global Style Colors with Full Site Editing Themes [#16823]
* [***] Block editor: New Block: Embed block. [https://github.com/wordpress-mobile/gutenberg-mobile/pull/3727]

17.8
-----
* [*] Authors and Contributors can now view a site's Comments via My Site > Comments. [#16783]
* [*] [Jetpack-only] Fix bugs when tapping to notifications
* [*] Fixed some refresh issues with the site follow buttons in the reader. [#16819]
* [*] Block editor: Update loading and failed screens for web version of the editor [https://github.com/wordpress-mobile/gutenberg-mobile/pull/3573]
* [*] Block editor: Handle floating keyboard case - Fix issue with the block selector on iPad. [https://github.com/wordpress-mobile/gutenberg-mobile/pull/3687]
* [**] Block editor: Added color/background customization for text blocks. [https://github.com/WordPress/gutenberg/pull/33250]

17.7
-----
* [***] Added blogging reminders. Choose which days you'd like to be reminded, and we'll send you a notification prompting you to post on your site
* [** Does not apply to Jetpack app] Self hosted sites that do not use Jetpack can now manage (install, uninstall, activate, and deactivate) their plugins [#16675]
* [*] Upgraded the Zendesk SDK to version 5.3.0
* [*] You can now subscribe to conversations by email from Reader lists and articles. [#16599]
* [*] Block editor: Tablet view fixes for inserter button. [https://github.com/wordpress-mobile/gutenberg-mobile/pull/3602]
* [*] Block editor: Tweaks to the badge component's styling, including change of background color and reduced padding. [https://github.com/wordpress-mobile/gutenberg-mobile/pull/3642]
* [***] Block editor: New block Layout grid. [https://github.com/wordpress-mobile/gutenberg-mobile/pull/3513]
* [*] Fixed an issue where the SignUp flow could not be dismissed sometimes. [#16824]

17.6
-----
* [**] Reader Post details: now shows a summary of Likes for the post. Tapping it displays the full list of Likes. [#16628]
* [*] Fix notice overlapping the ActionSheet that displays the Site Icon controls. [#16579]
* [*] Fix login error for WordPress.org sites to show inline. [#16614]
* [*] Disables the ability to open the editor for Post Pages [#16369]
* [*] Fixed an issue that could cause a crash when moderating Comments. [#16645]
* [*] Fix notice overlapping the ActionSheet that displays the QuickStart Removal. [#16609]
* [*] Site Pages: when setting a parent, placeholder text is now displayed for pages with blank titles. [#16661]
* [***] Block Editor: Audio block now available on WP.com sites on the free plan. [https://github.com/wordpress-mobile/gutenberg-mobile/pull/3523]
* [**] You can now create a Site Icon for your site using an emoji. [#16670]
* [*] Fix notice overlapping the ActionSheet that displays the More Actions in the Editor. [#16658]
* [*] The quick action buttons will be hidden when iOS is using a accessibility font sizes. [#16701]
* [*] Block Editor: Improve unsupported block message for reusable block. [https://github.com/wordpress-mobile/gutenberg-mobile/pull/3621]
* [**] Block Editor: Fix incorrect block insertion point after blurring the post title field. [https://github.com/wordpress-mobile/gutenberg-mobile/pull/3640]
* [*] Fixed a crash when sharing photos to WordPress [#16737]

17.5
-----
* [*] Fixed a crash when rendering the Noticons font in rich notification. [#16525]
* [**] Block Editor: Audio block: Add Insert from URL functionality. [https://github.com/wordpress-mobile/gutenberg-mobile/pull/3031]
* [***] Block Editor: Slash command to insert new blocks. [https://github.com/wordpress-mobile/gutenberg-mobile/pull/3250]
* [**] Like Notifications: now displays all users who liked a post or comment. [#15662]
* [*] Fixed a bug that was causing some fonts to become enormous when large text was enabled.
* [*] Fixed scrolling and item selection in the Plugins directory. [#16087]
* [*] Improved large text support in the blog details header in My Sites. [#16521]
* [***] Block Editor: New Block: Reusable block. [https://github.com/wordpress-mobile/gutenberg-mobile/pull/3490]
* [***] Block Editor: Add reusable blocks to the block inserter menu. [https://github.com/wordpress-mobile/gutenberg-mobile/pull/3054]
* [*] Fixed a bug where the web version of the editor did not load when using an account created before December 2018. [#16586]

17.4
-----
* [**] A new author can be chosen for Posts and Pages on multi-author sites. [#16281]
* [*] Fixed the Follow Sites Quick Start Tour so that Reader Search is highlighted. [#16391]
* [*] Enabled approving login authentication requests via push notification while the app is in the foreground. [#16075]
* [**] Added pull-to-refresh to the My Site screen when a user has no sites. [#16241]
* [***] Fixed a bug that was causing uploaded videos to not be viewable in other platforms. [#16548]

17.3
-----
* [**] Fix issue where deleting a post and selecting undo would sometimes convert the content to the classic editor. [#16342]
* [**] Fix issue where restoring a post left the restored post in the published list even though it has been converted to a draft. [#16358]
* [**] Fix issue where trashing a post converted it to Classic content. [#16367]
* [**] Fix issue where users could not leave the username selection screen due to styling issues. [#16380]
* [*] Comments can be filtered to show the most recent unreplied comments from other users. [#16215]
* [*] Fixed the background color of search fields. [#16365]
* [*] Fixed the navigation bar color in dark mode. [#16348]
* [*] Fix translation issues for templates fetched on the site creation design selection screen. [#16404]
* [*] Fix translation issues for templates fetched on the page creation design selection screen. [#16404]
* [*] Fix translation issue for the Choose button on the template preview in the site creation flow. [#16404]
* [***]  Block Editor: New Block: Search Block [#https://github.com/wordpress-mobile/gutenberg-mobile/pull/3210]
* [**]  Block Editor: The media upload options of the Image, Video and Gallery block automatically opens when the respective block is inserted. [https://github.com/wordpress-mobile/gutenberg-mobile/pull/2700]
* [**]  Block Editor: The media upload options of the File and Audio block automatically opens when the respective block is inserted. [https://github.com/wordpress-mobile/gutenberg-mobile/pull/3399]
* [*]  Block Editor: Remove visual feedback from non-interactive bottom-sheet cell sections [https://github.com/wordpress-mobile/gutenberg-mobile/pull/3404]
* [*]  Block Editor: Fixed an issue that was causing the featured image badge to be shown on images in an incorrect manner. [https://github.com/wordpress-mobile/gutenberg-mobile/pull/3494]


17.2
-----

* [**] Added transform block capability [https://github.com/wordpress-mobile/gutenberg-mobile/pull/3321]
* [*] Fixed an issue where some author display names weren't visible for self-hosted sites. [#16297]
* [***] Updated custom app icons. [#16261]
* [**] Removed Site Switcher in the Editor
* [*] a11y: Bug fix: Allow stepper cell to be selected by screenreader [https://github.com/wordpress-mobile/gutenberg-mobile/pull/3362]
* [*] Image block: Improve text entry for long alt text. [https://github.com/WordPress/gutenberg/pull/29670]
* [***] New Block: Jetpack contact info. [https://github.com/wordpress-mobile/gutenberg-mobile/pull/3340]

17.1
-----

* [*] Reordered categories in page layout picker [#16156]
* [*] Added preview device mode selector in the page layout previews [#16141]
* [***] Block Editor: Improved the accessibility of range and step-type block settings. [https://github.com/wordpress-mobile/gutenberg-mobile/pull/3255]
* [**] Block Editor: Added Contact Info block to sites on WPcom or with Jetpack version >= 8.5.
* [**] We updated the app's color scheme with a brighter new blue used throughout. [#16213, #16207]
* [**] We updated the login prologue with brand new content and graphics. [#16159, #16177, #16185, #16187, #16200, #16217, #16219, #16221, #16222]
* [**] We updated the app's color scheme with a brighter new blue used throughout. [#16213, #16207]
* [**] Updated the app icon to match the new color scheme within the app. [#16220]
* [*] Fixed an issue where some webview navigation bar controls weren't visible. [#16257]

17.0
-----
* [internal] Updated Zendesk to latest version. Should be no functional changes. [#16051]
* [*] Reader: fixed an issue that caused unfollowing external sites to fail. [#16060]
* [*] Stats: fixed an issue where an error was displayed for Latest Post Summary if the site had no posts. [#16074]
* [*] Fixed an issue where password text on Post Settings was showing as black in dark mode. [#15768]
* [*] Added a thumbnail device mode selector in the page layout, and use a default setting based on the current device. [#16019]
* [**] Comments can now be filtered by status (All, Pending, Approved, Trashed, or Spam). [#15955, #16110]
* [*] Notifications: Enabled the new view milestone notifications [#16144]
* [***] We updated the app's design, with fresh new headers throughout and a new site switcher in My Site. [#15750]

16.9
-----
* [*] Adds helper UI to Choose a Domain screen to provide a hint of what a domain is. [#15962]
* [**] Site Creation: Adds filterable categories to the site design picker when creating a WordPress.com site, and includes single-page site designs [#15933]
* [**] The classic editor will no longer be available for new posts soon, but this won’t affect editing any existing posts or pages. Users should consider switching over to the Block Editor now. [#16008]
* [**] Reader: Added related posts to the bottom of reader posts
* [*] Reader: We redesigned the recommended topics section of Discover
* [*] Reader: Added a way to discover new topics from the Manage Topics view
* [*] P2 users can create and share group invite links via the Invite Person screen under the People Management feature. [#16005]
* [*] Fixed an issue that prevented searching for plugins and the Popular Plugins section from appearing: [#16070]
* [**] Stories: Fixed a video playback issue when recording on iPhone 7, 8, and SE devices. [#16109]
* [*] Stories: Fixed a video playback issue when selecting an exported Story video from a site's library. [#16109]

16.8.1
-----

* [**] Stories: Fixed an issue which could remove content from a post when a new Story block was edited. [#16059]

16.8
-----
* [**] Prevent deleting published homepages which would have the effect of breaking a site. [#15797]
* [**] Prevent converting published homepage to a draft in the page list and settings which would have the effect of breaking a site. [#15797]
* [*] Fix app crash when device is offline and user visits Notification or Reader screens [#15916]
* [*] Under-the-hood improvements to the Reader Stream, People Management, and Sharing Buttons [#15849, #15861, #15862]
* [*] Block Editor: Fixed block mover title wording for better clarity from 'Move block position' to 'Change block position'. [https://github.com/wordpress-mobile/gutenberg-mobile/pull/3049]
* [**] Block Editor: Add support for setting Cover block focal point. [https://github.com/wordpress-mobile/gutenberg-mobile/pull/3028]
* [**] Prevent converting published homepage to a draft in the page list and editor's status settings which would have the effect of breaking a site. [#15797]
* [*] Prevent selection of unpublished homepages the homepage settings which would have the effect of breaking a site. [#15885]
* [*] Quick Start: Completing a step outside of a tour now automatically marks it as complete. [#15712]
* [internal] Site Comments: updated UI. Should be no functional changes. [#15944]
* [***] iOS 14 Widgets: new This Week Widgets to display This Week Stats in your home screen. [#15844]
* [***] Stories: There is now a new Story post type available to quickly and conveniently post images and videos to your blog.

16.7
-----
* [**] Site Creation: Adds the option to choose between mobile, tablet or desktop thumbnails and previews in the home page design picker when creating a WordPress.com site [https://github.com/wordpress-mobile/WordPress-iOS/pull/15688]
* [*] Block Editor: Fix issue with uploading media after exiting the editor multiple times [https://github.com/wordpress-mobile/WordPress-iOS/pull/15656].
* [**] Site Creation: Enables dot blog subdomains for each site design. [#15736]
* [**] Reader post card and post details: added ability to mark a followed post as seen/unseen. [#15638, #15645, #15676]
* [**] Reader site filter: show unseen post count. [#15581]
* [***] Block Editor: New Block: Audio [https://github.com/wordpress-mobile/gutenberg-mobile/pull/2854, https://github.com/wordpress-mobile/gutenberg-mobile/pull/3070]
* [**] Block Editor: Add support for setting heading anchors [https://github.com/wordpress-mobile/gutenberg-mobile/pull/2947]
* [**] Block Editor: Disable Unsupported Block Editor for Reusable blocks [https://github.com/wordpress-mobile/gutenberg-mobile/pull/3067]
* [**] Block Editor: Add proper handling for single use blocks such as the more block [https://github.com/wordpress-mobile/gutenberg-mobile/pull/3042]
* [*] Reader post options: fixed an issue where the options in post details did not match those on post cards. [#15778]
* [***] iOS 14 Widgets: new All Time Widgets to display All Time Stats in your home screen. [#15771, #15794]
* [***] Jetpack: Backup and Restore is now available, depending on your sites plan you can now restore your site to a point in time, or download a backup file. [https://github.com/wordpress-mobile/WordPress-iOS/issues/15191]
* [***] Jetpack: For sites that have Jetpack Scan enabled you will now see a new section that allows you to scan your site for threats, as well as fix or ignore them. [https://github.com/wordpress-mobile/WordPress-iOS/issues/15190]
* [**] Block Editor: Make inserter long-press options "add to beginning" and "add to end" always available. [https://github.com/wordpress-mobile/gutenberg-mobile/pull/3074]
* [*] Block Editor: Fix crash when Column block width attribute was empty. [https://github.com/WordPress/gutenberg/pull/29015]

16.6
-----
* [**] Activity Log: adds support for Date Range and Activity Type filters. [https://github.com/wordpress-mobile/WordPress-iOS/issues/15192]
* [*] Quick Start: Removed the Browse theme step and added guidance for reviewing pages and editing your Homepage. [#15680]
* [**] iOS 14 Widgets: new Today Widgets to display your Today Stats in your home screen.
* [*] Fixes an issue where the submit button was invisible during the domain registration flow.

16.5
-----

* [*] In the Pages screen, the options to delete posts are styled to reflect that they are destructive actions, and show confirmation alerts. [#15622]
* [*] In the Comments view, overly-large twemoji are sized the same as Apple's emoji. [#15503]
* [*] Reader 'P2s': added ability to filter by site. [#15484]
* [**] Choose a Domain will now return more options in the search results, sort the results to have exact matches first, and let you know if no exact matches were found. [#15482]
* [**] Page List: Adds duplicate page functionality [#15515]
* [*] Invite People: add link to user roles definition web page. [#15530]
* [***] Block Editor: Cross-post suggestions are now available by typing the + character (or long-pressing the toolbar button labelled with an @-symbol) in a post on a P2 site [#15139]
* [***] Block Editor: Full-width and wide alignment support for Columns (https://github.com/wordpress-mobile/gutenberg-mobile/pull/2919)
* [**] Block Editor: Image block - Add link picker to the block settings and enhance link settings with auto-hide options (https://github.com/wordpress-mobile/gutenberg-mobile/pull/2841)
* [*] Block Editor: Fix button link setting, rel link will not be overwritten if modified by the user (https://github.com/wordpress-mobile/gutenberg-mobile/pull/2894)
* [**] Block Editor: Added move to top/bottom when long pressing on respective block movers (https://github.com/wordpress-mobile/gutenberg-mobile/pull/2872)
* [**] Reader: Following now only shows non-P2 sites. [#15585]
* [**] Reader site filter: selected filters now persist while in app.[#15594]
* [**] Block Editor: Fix crash in text-based blocks with custom font size [https://github.com/WordPress/gutenberg/pull/28121]

16.4
-----

* [internal] Removed unused Reader files. Should be no functional changes. [#15414]
* [*] Adjusted the search box background color in dark mode on Choose a domain screen to be full width. [https://github.com/wordpress-mobile/WordPress-iOS/pull/15419]
* [**] Added shadow to thumbnail cells on Site Creation and Page Creation design pickers to add better contrast [https://github.com/wordpress-mobile/WordPress-iOS/pull/15418]
* [*] For DotCom and Jetpack sites, you can now subscribe to comments by tapping the "Follow conversation" button in the Comments view. [#15424]
* [**] Reader: Added 'P2s' stream. [#15442]
* [*] Add a new P2 default site icon to replace the generic default site icon. [#15430]
* [*] Block Editor: Fix Gallery block uploads when the editor is closed. [#15457]
* [*] Reader: Removes gray tint from site icons that contain transparency (located in Reader > Settings > Followed sites). [#15474]
* [*] Prologue: updates site address button to say "Enter your existing site address" to reduce confusion with site creation actions. [#15481]
* [**] Posts List: Adds duplicate post functionality [#15460]
* [***] Block Editor: New Block: File [https://github.com/wordpress-mobile/gutenberg-mobile/pull/2835]
* [*] Reader: Removes gray tint from site icons that contain transparency (located in Reader > Settings > Followed sites).
* [*] Block Editor: Remove popup informing user that they will be using the block editor by default [#15492]
* [**] Fixed an issue where the Prepublishing Nudges Publish button could be cut off smaller devices [#15525]

16.3
-----
* [***] Login: Updated to new iOS 14 pasteboard APIs for 2FA auto-fill. Pasteboard prompts should be less intrusive now! [#15454]
* [***] Site Creation: Adds an option to pick a home page design when creating a WordPress.com site. [multiple PRs](https://github.com/search?q=repo%3Awordpress-mobile%2FWordPress-iOS+++repo%3Awordpress-mobile%2FWordPress-iOS-Shared+repo%3Awordpress-mobile%2FWordPressUI-iOS+repo%3Awordpress-mobile%2FWordPressKit-iOS+repo%3Awordpress-mobile%2FAztecEditor-iOS+is%3Apr+closed%3A%3C2020-11-17+%22Home+Page+Picker%22&type=Issues)

* [**] Fixed a bug where @-mentions didn't work on WordPress.com sites with plugins enabled [#14844]
* [***] Site Creation: Adds an option to pick a home page design when creating a WordPress.com site. [multiple PRs](https://github.com/search?q=repo%3Awordpress-mobile%2FWordPress-iOS+++repo%3Awordpress-mobile%2FWordPress-iOS-Shared+repo%3Awordpress-mobile%2FWordPressUI-iOS+repo%3Awordpress-mobile%2FWordPressKit-iOS+repo%3Awordpress-mobile%2FAztecEditor-iOS+is%3Apr+closed%3A%3C2020-11-30+%22Home+Page+Picker%22&type=Issues)
* [*] Fixed an issue where `tel:` and `mailto:` links weren't launching actions in the webview found in Reader > post > more > Visit. [#15310]
* [*] Reader bug fix: tapping a telephone, sms or email link in a detail post in Reader will now respond with the correct action. [#15307]
* [**] Block Editor: Button block - Add link picker to the block settings [https://github.com/WordPress/gutenberg/pull/26206]
* [***] Block Editor: Adding support for selecting different unit of value in Cover and Columns blocks [https://github.com/WordPress/gutenberg/pull/26161]
* [*] Block Editor: Fix theme colors syncing with the editor [https://github.com/WordPress/gutenberg/pull/26821]
* [*] My Site > Settings > Start Over. Correcting a translation error in the detailed instructions on the Start Over view. [#15358]

16.2
-----
* [**] Support contact email: fixed issue that prevented non-alpha characters from being entered. [#15210]
* [*] Support contact information prompt: fixed issue that could cause the app to crash when entering email address. [#15210]
* [*] Fixed an issue where comments viewed in the Reader would always be italicized.
* [**] Jetpack Section - Added quick and easy access for all the Jetpack features (Stats, Activity Log, Jetpack and Settings) [#15287].
* [*] Fixed a display issue with the time picker when scheduling posts on iOS 14. [#15392]

16.1
-----
* [***] Block Editor: Adds new option to select from a variety of predefined page templates when creating a new page for a Gutenberg site.
* [*] Fixed an issue that was causing the refresh control to show up on top of the list of sites. [https://github.com/wordpress-mobile/WordPress-iOS/pull/15136]
* [***] The "Floating Action Button" now appears on the list of posts and pages for quick and convenient creation. [https://github.com/wordpress-mobile/WordPress-iOS/pull/15149l]

16.0
-----
* [***] Block Editor: Full-width and wide alignment support for Video, Latest-posts, Gallery, Media & text, and Pullquote block. [https://github.com/wordpress-mobile/gutenberg-mobile/pull/2605]
* [***] Block Editor: Fix unsupported block bottom sheet is triggered when device is rotated. [https://github.com/wordpress-mobile/gutenberg-mobile/pull/2710]
* [***] Block Editor: Unsupported Block Editor: Fixed issue when cannot view or interact with the classic block on Jetpack site. [https://github.com/wordpress-mobile/gutenberg-mobile/pull/2709]
* [**] Reader: Select interests is now displayed under the Discover tab. [#15097]
* [**] Reader: The reader now displays site recommendations in the Discover feed [#15116]
* [***] Reader: The new redesigned Reader detail shows your post as beautiful as ever. And if you add a featured image it would be twice as beautiful! [#15107]

15.9
-----
* [*] Fixed issue that caused duplicate views to be displayed when requesting a login link. [#14975]
* [internal] Modified feature flags that show unified Site Address, Google, Apple, WordPress views and iCloud keychain login. Could cause regressions. [#14954, #14969, #14970, #14971, #14972]
* [*] Fixed an issue that caused page editor to become an invisible overlay. [#15012]
* [**] Block Editor: Increase tap-target of primary action on unsupported blocks. [https://github.com/wordpress-mobile/gutenberg-mobile/pull/2608]
* [***] Block Editor: On Jetpack connected sites, Unsupported Block Editor can be enabled via enabling Jetpack SSO setting directly from within the missing block alert. [https://github.com/wordpress-mobile/gutenberg-mobile/pull/2610]
* [***] Block Editor: Add support for selecting user's post when configuring the link [https://github.com/wordpress-mobile/gutenberg-mobile/pull/2484]
* [*] Reader: Fixed an issue that resulted in no action when tapping a link with an anchor. [#15027]
* [***] Block Editor: Unsupported Block Editor: Fixed issue when cannot view or interact with the classic block on Jetpack sites [https://github.com/wordpress-mobile/gutenberg-mobile/issues/2695]

15.8
-----
* [*] Image Preview: Fixes an issue where an image would be incorrectly positioned after changing device orientation.
* [***] Block Editor: Full-width and wide alignment support for Group, Cover and Image block [https://github.com/wordpress-mobile/gutenberg-mobile/pull/2559]
* [**] Block Editor: Add support for rounded style in Image block [https://github.com/wordpress-mobile/gutenberg-mobile/pull/2591]
* [*] Fixed an issue where the username didn't display on the Signup Epilogue after signing up with Apple and hiding the email address. [#14882]
* [*] Login: display correct error message when the max number of failed login attempts is reached. [#14914]
* [**] Block Editor: Fixed a case where adding a block made the toolbar jump [https://github.com/WordPress/gutenberg/pull/24573]

15.7
-----
* [**] Updated UI when connecting a self-hosted site from Login Epilogue, My Sites, and Post Signup Interstitial. (#14742)
* [**] You can now follow conversations for P2 sites
* [**] Block Editor: Block settings now immediately reflect changes from menu sliders.
* [**] Simplified authentication and updated UI.(#14845, #14831, #14825, #14817).
       Now when an email address is entered, the app automatically determines the next step and directs the user accordingly. (i.e. signup or login with the appropriate login view).
* [**] Added iCloud Keychain login functionality. (#14770)
* [***] Reader: We’re introducing a new Reader experience that allows users to tailor their Discover feed to their chosen interests.
* [*] Media editing: Reduced memory usage when marking up an image, which could cause a crash.
* [**] Block Editor: Fixed Dark Mode transition for editor menus.

15.6
-----
* [***] Block Editor: Fixed empty text fields on RTL layout. Now they are selectable and placeholders are visible.
* [**] Block Editor: Add settings to allow changing column widths
* [**] Block Editor: Media editing support in Gallery block.
* [**] Updated UI when logging in with a Site Address.
* [**] Updated UI when logging in/signing up with Apple.
* [**] Updated UI when logging in/signing up with Google.
* [**] Simplified Google authentication. If signup is attempted with an existing WordPress account, automatically redirects to login. If login is attempted without a matching WordPress account, automatically redirects to signup.
* [**] Fixes issue where the stats were not updating when switching between sites in My Sites.
* [*] Block Editor: Improved logic for creating undo levels.
* [*] Social account login: Fixed an issue that could have inadvertently linked two social accounts.

15.5
-----
* [*] Reader: revamped UI for your site header.
* [***] Block Editor: New feature for WordPress.com and Jetpack sites: auto-complete username mentions. An auto-complete popup will show up when the user types the @ character in the block editor.
* [*] Block Editor: Media editing support in Cover block.
* [*] Block Editor: Fixed a bug on the Heading block, where a heading with a link and string formatting showed a white shadow in dark mode.

15.4
-----
 * [**] Fixes issue where the new page editor wouldn't always show when selected from the "My Site" page on iOS versions 12.4 and below.
 * [***] Block Editor: Media editing support in Media & Text block.
 * [***] Block Editor: New block: Social Icons
 * [*] Block Editor: Cover block placeholder is updated to allow users to start the block with a background color
 * [**] Improved support for the Classic block to give folks a smooth transition from the classic editor to the block editor

15.3
-----
* [***] Block Editor: Adds Copy, Cut, Paste, and Duplicate functionality to blocks
* [***] Block Editor: Users can now individually edit unsupported blocks found in posts or pages. Not available on selfhosted sites or sites defaulting to classic editor.
* [*] Block Editor: Improved editor loading experience with Ghost Effect.

15.2
----
* [*] Block editor: Display content metrics information (blocks, words, characters count).
* [*] Fixed a crash that results in navigating to the block editor quickly after logging out and immediately back in.
* [***] Reader content improved: a lot of fixes in how the content appears when you're reading a post.
* [**] A site's title can now be changed by tapping on the title in the site detail screen.
* [**] Added a new Quick Start task to set a title for a new site.
* [**] Block editor: Add support for customizing gradient type and angle in Buttons and Cover blocks.

-----

15.1
-----
* [**] Block Editor: Add support to upload videos to Cover Blocks after the editor has closed.
* [*] Block Editor: Display the animation of animated GIFs while editing image blocks.
* [**] Block editor: Adds support for theme colors and gradients.
* [*] App Settings: Added an app-level toggle for light or dark appearance.
* [*] Fix a bug where the Latest Post date on Insights Stats was being calculated incorrectly.
* Block editor: [*] Support for breaking out of captions/citation authors by pressing enter on the following blocks: image, video, gallery, quote, and pullquote.
* Block editor: [**] Adds editor support for theme defined colors and theme defined gradients on cover and button blocks.
* [*] Fixed a bug where "Follow another site" was using the wrong steps in the "Grow Your Audience" Quick Start tour.
* [*] Fix a bug where Quick Start completed tasks were not communicated to VoiceOver users.
* [**] Quick Start: added VoiceOver support to the Next Steps section.
* [*] Fixed a bug where the "Publish a post" Quick Start tour didn't reflect the app's new information architecture
* [***] Free GIFs can now be added to the media library, posts, and pages.
* [**] You can now set pages as your site's homepage or posts page directly from the Pages list.
* [**] Fixed a bug that prevented some logins via 'Continue with Apple'.
* [**] Reader: Fixed a bug where tapping on the more menu may not present the menu
* [*] Block editor: Fix 'Take a Photo' option failing after adding an image to gallery block

15.0
-----
* [**] Block editor: Fix media upload progress when there's no connection.
* [*] Fix a bug where taking a photo for your user gravatar got you blocked in the crop screen.
* Reader: Updated card design
* [internal] Logging in via 'Continue with Google' has changes that can cause regressions. See https://git.io/Jf2LF for full testing details.
* [***] Block Editor: New block: Verse
* [***] Block Editor: Trash icon that is used to remove blocks is moved to the new menu reachable via ellipsis button in the block toolbar
* [**] Block Editor: Add support for changing overlay color settings in Cover block
* [**] Block Editor: Add enter/exit animation in FloatingToolbar
* [**] Block Editor: Block toolbar can now collapse when the block width is smaller than the toolbar content
* [**] Block Editor: Tooltip for page template selection buttons
* [*] Block Editor: Fix merging of text blocks when text had active formatting (bold, italic, strike, link)
* [*] Block Editor: Fix button alignment in page templates and make strings consistent
* [*] Block Editor: Add support for displaying radial gradients in Buttons and Cover blocks
* [*] Block Editor: Fix a bug where it was not possible to add a second image after previewing a post
* [internal] Signing up via 'Continue with Google' has changes that can cause regressions. See https://git.io/JfwjX for full testing details.
* My Site: Add support for setting the Homepage and Posts Page for a site.

14.9
-----
* Streamlined navigation: now there are fewer and better organized tabs, posting shortcuts and more, so you can find what you need fast.
* My Site: the "Add Posts and Pages" features has been moved. There is a new "Floating Action Button" in "My Site" that lets you create a new post or page without having to navigate to another screen.
* My Site: the "Me" section has been moved. There is a new button on the top right of "My Site" that lets you access the "Me" section from there.
* Reader: revamped UI with a tab bar that lets you quickly switch between sections, and filtering and settings panes to easily access and manage your favorite content.
* [internal] the "Change Username" on the Signup Epilogue screen has navigation changes that can cause regressions. See https://git.io/JfGnv for testing details.
* [internal] the "3 button view" (WP.com email, Google, SIWA, Site Address) presented after pressing the "Log In" button has navigation changes that can cause regressions. See https://git.io/JfZUV for testing details.
* [**] Support the superscript and subscript HTML formatting on the Block Editor and Classic Editor.
* [**] Block editor: Support for the pullquote block.
* [**] Block editor: Fix the icons and buttons in Gallery, Paragraph, List and MediaText block on RTL mode.
* [**] Block editor: Update page templates to use new blocks.
* [**] Block editor: Fix a crash when uploading new videos on a video block.
* [**] Block Editor: Add support for changing background and text color in Buttons block
* [internal] the "enter your password" screen has navigation changes that can cause regressions. See https://git.io/Jfl1C for full testing details.
* Support the superscript and subscript HTML formatting on the Block Editor and Classic Editor.
* [***] You can now draw on images to annotate them using the Edit image feature in the post editor.
* [*] Fixed a bug on the editors where changing a featured image didn't trigger that the post/page changed.

14.8.1
-----
* Fix adding and removing of featured images to posts.

14.8
-----
* Block editor: Prefill caption for image blocks when available on the Media library
* Block editor: New block: Buttons. From now you’ll be able to add the individual Button block only inside the Buttons block
* Block editor: Fix bug where whitespaces at start of text blocks were being removed
* Block editor: Add support for upload options in Cover block
* Block editor: Floating toolbar, previously located above nested blocks, is now placed at the bottom of the screen
* Block editor: Fix the icons in FloatingToolbar on RTL mode
* Block editor: Fix Quote block so it visually reflects selected alignment
* Block editor: Fix bug where buttons in page templates were not rendering correctly on web
* Block editor: Remove Subscription Button from the Blog template since it didn't have an initial functionality and it is hard to configure for users.
* [internal] the "send magic link" screen has navigation changes that can cause regressions. See https://git.io/Jfqiz for testing details.
* Updated UI for Login and Signup epilogues.
* Fixes delayed split view resizing while rotating your device.

14.7
-----
* Classic Editor: Fixed action sheet position for additional Media sources picker on iPad
* [internal] the signup flow using email has code changes that can cause regressions. See https://git.io/JvALZ for testing details.
* [internal] Notifications tab should pop to the root of the navigation stack when tapping on the tab from within a notification detail screen. See https://git.io/Jvxka for testing details.
* Classic and Block editor: Prefill caption for image blocks when available on the Media library.
* [internal] the "login by email" flow and the self-hosted login flow have code changes that can cause regressions. See https://git.io/JfeFN for testing details.
* Block editor: Disable ripple effect in all BottomSheet's controls.
* Block editor: New block: Columns
* Block editor: New starter page template: Blog
* Block editor: Make Starter Page Template picker buttons visible only when the screen height is enough
* Block editor: Fix a bug which caused to show URL settings modal randomly when changing the device orientation multiple times during the time Starter Page Template Preview is open
* [internal] the login by email flow and the self-hosted login flow have code changes that can cause regressions. See https://git.io/JfeFN for testing details.
* Updated the appearance of the login and signup buttons to make signup more prominent.
* [internal] the navigation to the "login by site address" flow has code changes that can cause regressions. See https://git.io/JfvP9 for testing details.
* Updated site details screen title to My Site, to avoid duplicating the title of the current site which is displayed in the screen's header area.
* You can now schedule your post, add tags or change the visibility before hitting "Publish Now" — and you don't have to go to the Post Settings for this!

* Login Epilogue: fixed issue where account information never stopped loading for some self-hosted sites.
* Updated site details screen title to My Site, to avoid duplicating the title of the current site which is displayed in the screen's header area.

14.6
-----
* [internal] the login flow with 2-factor authentication enabled has code changes that can cause regressions. See https://git.io/Jvdil for testing details.
* [internal] the login and signup Magic Link flows have code changes that could cause regressions. See https://git.io/JvSD6 and https://git.io/Jvy4P for testing details.
* [internal] the login and signup Magic Link flows have code changes that can cause regressions. See https://git.io/Jvy4P for testing details.
* [internal] the login and signup Continue with Google flows have code changes that can cause regressions. See https://git.io/JvypB for testing details.
* Notifications: Fix layout on screens with a notch.
* Post Commenting: fixed issue that prevented selecting an @ mention suggestion.
* Fixed an issue that could have caused the app to crash when accessing Site Pages.
* Site Creation: faster site creation, removed intermediate steps. Just select what kind of site you'd like, enter the domain name and the site will be created.
* Post Preview: Increase Post and Page Preview size on iPads running iOS 13.
* Block editor: Added the Cover block
* Block editor: Removed the dimming effect on unselected blocks
* Block editor: Add alignment options for Heading block
* Block editor: Implemented dropdown toolbar for alignment toolbar in Heading, Paragraph, Image, MediaText blocks
* Block Editor: When editing link settings, tapping the keyboard return button now closes the settings panel as well as closing the keyboard.
* Fixed a crash when a blog's URL became `nil` from a Core Data operation.
* Added Share action to the more menu in the Posts list
* Period Stats: fix colors when switching between light and dark modes.
* Media uploads from "Other Apps": Fixed an issue where the Cancel button on the document picker/browser was not showing up in Light Mode.
* Fix a crash when accessing Blog Posts from the Quick Actions button on iPads running iOS 12 and below.
* Reader post detail: fix colors when switching between light and dark modes.
* Fixed an issue where Continue with Apple button wouldn't respond after Jetpack Setup > Sign up flow completed.


14.5
-----
* Block editor: New block: Latest Posts
* Block editor: Fix Quote block's left border not being visible in Dark Mode
* Block editor: Added Starter Page Templates: when you create a new page, we now show you a few templates to get started more quickly.
* Block editor: Fix crash when pasting HTML content with embeded images on paragraphs
* Post Settings: Fix issue where the status of a post showed "Scheduled" instead of "Published" after scheduling before the current date.
* Stats: Fix background color in Dark Mode on wider screen sizes.
* Post Settings: Fix issue where the calendar selection may not match the selected date when site timezone differs from device timezone.
* Dark Mode fixes:
  - Border color on Search bars.
  - Stats background color on wider screen sizes.
  - Media Picker action bar background color.
  - Login and Signup button colors.
  - Reader comments colors.
  - Jetpack install flow colors.
* Reader: Fix toolbar and search bar width on wider screen sizes.
* Updated the Signup and Login Magic Link confirmation screen advising the user to check their spam/junk folder.
* Updated appearance of Google login/signup button.
* Updated appearance of Apple login/signup button.

14.4.1
-----
* Block Editor: Fix crash when inserting a Button Block.

14.4
-----
* Post Settings: Fixes the displayed publish date of posts which are to be immediately published.

14.3
-----
* Aztec and Block Editor: Fix the presentation of ordered lists with large numbers.
* Added Quick Action buttons on the Site Details page to access the most frequently used parts of a site.
* Block editor: Add support for changing image sizes in Image blocks
* Block editor: Add support for upload options in Gallery block
* Block editor: Added the Button block
* Block editor: Added the Group block
* Block editor: Add scroll support inside block picker and block settings
* Block editor: Fix issue where adding emojis to the post title added strong HTML elements to the title of the post
* Block editor: Fix issue where alignment of paragraph blocks was not always being respected when splitting the paragraph or reading the post's html content.
* Block editor: We’ve introduced a new toolbar that floats above the block you’re editing, which makes navigating your blocks easier — especially complex ones.

* Block editor: Add support for upload options in Gallery block
* Aztec and Block Editor: Fix the presentation of ordered lists with large numbers.
* Added Quick Action buttons on the Site Details page to access the most frequently used parts of a site.
* Post Settings: Adjusts the weekday symbols in the calendar depending on Regional settings.


14.2
-----
* Comment Editing: Fixed a bug that could cause the text selection to be on the wrong line
* Comments: Fixed an bug that could cause HTML markup to be displayed in the comment content
* Media editing: You can now crop, zoom in/out and rotate images that are inserted or being inserted in a post.
* Post Preview: Added a new Desktop preview mode on iPhone and Mobile preview on iPad when previewing posts or pages.
* Post Preview: Added new navigation, "Open in Safari" and Share options when previewing posts or pages.
* Block editor: Long-press Inserter icon to show options to add before/after
* Block editor: Retry displaying image when connectivity restores
* Block editor: Show an "Edit" button overlay on selected image blocks
* Block editor: Add support for image size options in the gallery block
* Signup and Login: signup or login via magic link now supports multiple email clients.
                    Tapping on the "Open Email" button will present a list of installed email client to choose from.
* Posts: Fixed a bug that could disable comments on a draft post when previewing that post.
* Reader: Fixed an issue where a new comment may not appear.
* Reader: Added Post Reblogging feature. You can now reblog a post from the reader to your site(s). There is a new "reblog" button in the post action bar.
          Tapping on it allows to choose the site where to post, and opens the editor of your choice with pre-populated content from the original post.
* Fixed a bug that was causing the app to crash when the user tapped "Retry" on Post List

14.1
-----
* Fixes a bug that could cause some web page previews to remain unauthenticated even after logging in.
* Stats: added a This Week widget to display Views for the past week.
* Block Editor: Reduced padding around text on Rich Text based blocks.
* Block Editor: New block "Shortcode". You can now create and edit Shortcode blocks in the editor.
* Publicize: connecting with Facebook is working again.
* Web Views: the title and button colors in the header of web views was grey, and is now white.

14.0
-----
* Stats: Updated default cards for the Insights view.
* Fixed a bug that displayed incorrect time stamps for scheduled posts.
* Post Settings: Added a new Calendar picker to select a Post's publish date
* Fixed bugs with the "Save as Draft" action extension's navigation bar colors and iPad sizing in iOS 13.
* Fixes appearance issues with navigation bar colors when logged out of the app.
* Fixed a bug that was causing the App to crash when the user tapped on certain notifications.
* Block Editor: Hide image size selection options when image is a url
* Block Editor: Fix displaying placeholder for images
* Block Editor: Fix crash on undo
* Block Editor: Fix styling on navigation UI
* Block Editor: Fix a focus issue
* Fixed a bug that displayed incorrect time stamps for scheduled posts.
* Post Settings: Added a new Calendar picker to select a Post's publish date
* Comment: Add ability to comment in fullscreen
* Stats: fixed issue that could cause incorrect Stats to be displayed when viewing Stats from a widget.
* Stats Today widgets: large numbers are now abbreviated.
* Fixed a bug where files imported from other apps were being renamed to a random name.
* Fixes a crash that could happen in the notifications tab.

13.9
-----
* Stats: added a Today widget to display All-Time stats.
* Block Editor: New block "Gallery". You can now create image galleries using WordPress Media library.
* Block Editor: Fix crash dismissing bottom-sheet after device rotation.
* Block Editor: Add support for changing Settings in the List Block.
* Block Editor: Add support for Video block settings.
* Quick Start: fixed issue that caused 'Follow other sites' tour to not be marked complete.
* Fixed a bug that was causing the App to crash when the user tapped on certain notifications.

13.8
-----
* When a post has an autosave, the autosave version can be loaded into the editor.
* Support: Fix issue that caused 'Message failed to send' error.
* WebView: Fix iOS 13 crash with popover.
* Fixed an issue where the Me screen would sometimes be blank.
* Block editor: New Spacer block to create white space between two blocks.
* Block editor: Images from Image Block can now be previewed full screen by tapping on them.
* Fixed an issue that caused logging in with a 2FA Google account to fail.
* Sign in with Apple: now supports logging in with 2FA enabled on linked WordPress accounts.
* Stats: Fixed issue that caused incorrect data to be displayed.

13.7
-----
* Updated the mobile apps blog address to a non-retired blog.
* Block editor: Added option to insert images from "Free Photo Library".
* Block editor: Fix issue where the keyboard would not capitalize sentences correctly on some cases
* Block editor: Add alignment to paragraph blocks
* Fixed a bug that made comment moderation fail on the first attempt for self-hosted sites.
* Stats Refresh: Stats will reload when the application will move to foreground state.
* Stats: each Period and Post stat now loads independently.
* Block editor: Added support for the preformatted block.
* Stats Today widget: updated design and enabled expanding.

* Block editor: Added option to insert images from "Free Photo Library" and "Other Apps".

13.6
-----
* Fixed a bug that was not submiting posts for review
* Better support for creating or editing posts while offline. Posts can be saved while offline and they will be automatically uploaded (or published) when the device is back online.
* Support: fix issue where issues could be created via Help Center search without setting a contact email.

* Me view: fix issue where view was blank when logging in with a self-hosted site.
* Block Editor: Added support for image alignment options.

13.5
-----
* Block editor: Fix issue when "New Photo Post" shortcut won't add the selected photo to the post.
* Block editor: Add Link Target (Open in new tab) to Image Block settings.
* Block editor: DarkMode improvements.
* Block editor: New block "Media & Text".
* Block Editor: Fix issue where the block inserter layout wasn't correct after device rotation.
* Dark Mode: General improvements
* Stats: each Insight stat now loads independently.
* Stats: added ability to customize Insights.

13.4.1
-----
Post Settings: Fixed a crash with featured image.
Removed Giphy as a media source due to changes in their SDK.

13.4
-----
* Sign In With Apple: if the Apple ID has been disconnected from the WordPress app, log out the account.
* Sign In With Apple: if the Apple ID has been disconnected from the WordPress app, log out the account on app launch.
* Dark Mode: General improvements
* Share Extension: Fixed the text view content inset

* Universal links: Pass back to Safari if we can't handle a URL.
* Sign In With Apple: fixed issue with re-logging in on an existing WP account.
* Block editor: Fix a bug on iOS 13.0 were tapping on a link opens Safari
* Block editor: Fix a link editing issue, where trying to add a empty link at the start of another link would remove the existing link.

13.3
-----
* Block editor: Add rich text styling to video captions
* Block editor: Blocks that would be replaced are now hidden when add block bottom sheet displays
* Block editor: Tapping on empty editor area now always inserts new block at end of post
* Block editor: Fixed a performance issue that caused a freeze in the editor with long text content.
* Dark Mode: Fixed colors in rich notifications
* Reader: Fixed issue with links opening while scrolling in reader posts and comments.

13.2
-----
* When Log In is selected, all available options are displayed.
* Shows an alert instead of showing a new screen for facebook publicize error.

13.1
-----
* Moved Notification Settings from the Me tab to the Notifications tab.
* Account Settings: added the ability to change the username.
* Stats: added File Downloads to period stats.
* Stats Periods: Fixed an issue that made the Post stats title button unable.
* Adds a Publish Now action to posts in the posts list.
* Stats Periods: Fixed a bug that affected the header date when the site and the device timezones were different.
* My Sites: Fixed a problem where some sites would appear duplicated.

* Stats Periods: Fixed an issue that made the Post stats title button unable.
* Stats Periods: Fixed a bug that affected the header date when the site and the device timezones were different.
* Adds a Publish Now action to posts in the posts list.
* My Sites: Fixed a problem where some sites would appear duplicated.

13.0
-----
* Stats: now use site timezone instead of device.
* Improved color scheme consistency.
* Post Stats: date bar no longer goes prior to earliest date available.
* Block editor: Adding a block from the post title now shows the add block here indicator.
* Block editor: Deselect post title any time a block is added
* Block editor: Auto-enabled upon first open of a block post, unless opted out in v12.9.
* Block editor: You can now enable and disable the block editor on a per-site basis.

12.9
-----
* Offline support: Create Post is now available from empty results view in offline mode.
* Post Preview: Displaying preview generation status in navigation bar instead of a
                blocking spinner.
* Block editor: Tapping on an empty editor area will create a new paragraph block
* Block editor: Fix content loss issue when loading unsupported blocks containing inner blocks.
* Block editor: Adding a block from the Post Title now inserts the block at the top of the Post.
* Stats Insights: Fixed issue that prevented some stats from showing for low volume sites.

12.8
-----
* Stats Insights: New two-column layout for Follower Totals stats.
* Stats Periods: Countries Map added in countries section.
* Updated copy for preview unavailable screen
* Stats Insights: New two-column layout for This Year stats.
* Stats Insights: added details option for This Year stats.
* Stats Insights: New two-column layout for Most Popular Time stats.
* Stats: modified appearance of empty charts.
* Stats Insights: Fixed issue where refreshing would sometimes clear the stats.
* Stats overview chart: Fixed issue with legend location on iOS 11.
* Stats Periods: Fixed crash when the Countries map displayed one country only
* Added a selection of user customizable app icons. Change it via Me > App Settings > App Icon.
* Update the app's colors using the Muriel color palette.
* Stats Periods detail views: Fixed an issue where rotation would truncate data.
* Stats Periods: Fixed an issue when a period interval was selected.

12.7
-----
* Block Editor: Video, Quote and More blocks are available now.
* Post Settings: Setting a Featured Image on a Post/Site should now work better in poor network conditions.
* Offline Improvements: Posts that failed to upload due to connectivity issues will be auto-uploaded.
* Block Editor: Copy/Paste of text with attributes( bold, italic, ...) will be respected on the editor.
* Block Editor: Updated color scheme.
* Block Editor: Nested lists are now available on the toolbar.
* Post Settings: Setting a Featured Image on a Post/Site should now work better in poor netowrk conditions.
* Stats Insights: New two-column layout for All-Time stats.
* Stats Insights: New two-column layout for Today stats.
* Post preview: Fixed issue with preview for self hosted sites not working.

12.6
-----
* Block Editor: Added UI to display a warning when a block has invalid content.
* Block Editor: Fixed issue with link settings where “Open in New Tab” was always OFF on open.
* Removed the limit of number of photos that can be shared from other apps.
* Account Settings Primary Site now shows the site domain if the site has no name.
* The app now launches a bit more quickly.
* Added a list of third-party library acknowledgements.
* Updated messaging experience for a reply upload result.
* Stats: Fixed an issue where chart axes may be formatted incorrectly in some locales.

12.5
-----
* Fixed Notices sometimes showing behind the keyboard
* Implemented Domain Credit feature
* Implemented auto saving a post on preview
* The app now launches a bit more quickly.
* Fixed broken images in posts created by the share extension.
* Deprecated local previews

12.4.1
------
* Copy/Paste from post contents to other apps is working again.

12.4
-----
* You can now mark notifications as unread with just a swipe.
* Fixed crash when searching Free Photo Library.
* Better URL validation when logging in with a self hosted site.
* Account Settings Primary Site now shows the site URL if the site has no name.
* Implemented incremental improvements to accessibility experience across the app.
* Updated error message when tag loading failed.

12.3
-----
* Images are now imported from TextBundle and TextPack files shared from other apps
* Added support for importing Markdown files shared from other apps
* Resolved a crash that might occur during the new Site Creation flow.
* Improved connectivity errors messaging in sharing screen.
* Quotes in Reader are now easier to read, thanks to a vertical bar on the left making them more visually distinct
* Fixed an issue where some text in Activity Log would show up in a wrong language
* Jetpack Remote Install: enabled the native feature to install and activate Jetpack on a self-hosted site

12.2
-----
* Draft preview now shows the remote version of the post.
* Initial support for importing TextBundle and TextPack from other apps.
* Support for lists in Gutenberg posts.
* Several UI details were polished in the Site Creation flow.

12.1
-----
* Improve messages when updates to user account details fail because of server logic, for exanple email being used for another account.
* Improved text import from other apps, such as Bear or Ulysses 🥰
* Added support on the editor for video elements that use the source elements. For example:
```<video alt="Another video with bunnies">
<source src="https://videos.files.wordpress.com/kUJmAcSf/bbb_sunflower_1080p_30fps_normal.mp4" type="video/mp4">
</video>```
* Block editor now supports the creation of posts with pre-inserted photos and the the 3touch action of starting a post with photo.

12.1
-----
* Improve messages when updates to user account details fail because of server logic, for exanple email being used for another account.
* Improved text import from other apps, such as Bear or Ulysses 🥰
* Reader: fixed issue where empty state buttons were not functional.

12.0
-----
* Redesigned Notices
* Changed offline error messages to be less disruptive.
* Resolved a defect in the new Site Creation flow where the site preview address bar could be edited.
* Made it easier to find a domain for your new site, by moving the best match to the top of the search results.

11.9
------
* Quick Start v2: After creating a new site with WordPress.com there are more tutorials available, now including tips to improve growth.
* Quick Start will also be suggested less often, but when it's more likely to be helpful.
* Added connection error alert in Sharing screen.
* Increased padding at the bottom of the share extension's editor, to make typing a longer post a bit more comfortable.
* Removes the white background color applied to the site icon on the site details screen.
* Updated No Results View illustration and copy displayed on connectivity issue.
* Enhanced Site Creation flow for smarter, more personalized sites.<|MERGE_RESOLUTION|>--- conflicted
+++ resolved
@@ -1,16 +1,13 @@
 20.4
 -----
 * [*] Site Creation: Fixed a bug in the design picker where the horizontal position of designs could be reset. [#19020]
-<<<<<<< HEAD
 * [*] User Mention: Split the suggestions list into a prominent section and a regular section. [#19064]
-=======
 * [*] [internal] Block Editor: Add React Native FastImage [https://github.com/WordPress/gutenberg/pull/42009]
 * [*] Block Editor: Inserter displays block collections [https://github.com/WordPress/gutenberg/pull/42405]
 * [*] Block Editor: Fix incorrect spacing within Image alt text footnote [https://github.com/WordPress/gutenberg/pull/42504]
 * [***] Block Editor: Gallery and Image block - Performance improvements [https://github.com/WordPress/gutenberg/pull/42178]
 * [**] [WP.com and Jetpack sites with VideoPress] Prevent validation error when viewing VideoPress markup within app [https://github.com/Automattic/jetpack/pull/24548]
 * [*] [internal] Add Jetpack branding elements (badges and banners) [#19007, #19040, #19049, #19059, #19062, #19065, #19071, #19073, #19103, #19074, #19085, #19094, #19102, #19104]
->>>>>>> 77ab7a02
 
 20.3
 -----
