15.0
-----
* [**] Block editor: Fix media upload progress when there's no connection.
* [*] Fix a bug where taking a photo for your user gravatar got you blocked in the crop screen.
<<<<<<< HEAD
* Reader: Updated card design
=======
* [internal] Logging in via 'Continue with Google' has changes that can cause regressions. See https://git.io/Jf2LF for full testing details.
>>>>>>> ad1b1352

14.9
-----
* Streamlined navigation: now there are fewer and better organized tabs, posting shortcuts and more, so you can find what you need fast.
* My Site: the "Add Posts and Pages" features has been moved. There is a new "Floating Action Button" in "My Site" that lets you create a new post or page without having to navigate to another screen.
* My Site: the "Me" section has been moved. There is a new button on the top right of "My Site" that lets you access the "Me" section from there.
* Reader: revamped UI with a tab bar that lets you quickly switch between sections, and filtering and settings panes to easily access and manage your favorite content.
* [internal] the "Change Username" on the Signup Epilogue screen has navigation changes that can cause regressions. See https://git.io/JfGnv for testing details.
* [internal] the "3 button view" (WP.com email, Google, SIWA, Site Address) presented after pressing the "Log In" button has navigation changes that can cause regressions. See https://git.io/JfZUV for testing details.
* [**] Support the superscript and subscript HTML formatting on the Block Editor and Classic Editor.
* [**] Block editor: Support for the pullquote block.
* [**] Block editor: Fix the icons and buttons in Gallery, Paragraph, List and MediaText block on RTL mode.
* [**] Block editor: Update page templates to use new blocks.
* [**] Block editor: Fix a crash when uploading new videos on a video block.
* [**] Block Editor: Add support for changing background and text color in Buttons block
* [internal] the "enter your password" screen has navigation changes that can cause regressions. See https://git.io/Jfl1C for full testing details.
* Support the superscript and subscript HTML formatting on the Block Editor and Classic Editor.
* [***] You can now draw on images to annotate them using the Edit image feature in the post editor.
* [*] Fixed a bug on the editors where changing a featured image didn't trigger that the post/page changed.
 
14.8.1
-----
* Fix adding and removing of featured images to posts.

14.8
-----
* Block Editor: Mentions insertion are now available for WP.com and Jetpack sites.

* Block editor: Prefill caption for image blocks when available on the Media library
* Block editor: New block: Buttons. From now you’ll be able to add the individual Button block only inside the Buttons block
* Block editor: Fix bug where whitespaces at start of text blocks were being removed
* Block editor: Add support for upload options in Cover block
* Block editor: Floating toolbar, previously located above nested blocks, is now placed at the bottom of the screen
* Block editor: Fix the icons in FloatingToolbar on RTL mode
* Block editor: Fix Quote block so it visually reflects selected alignment
* Block editor: Fix bug where buttons in page templates were not rendering correctly on web
* Block editor: Remove Subscription Button from the Blog template since it didn't have an initial functionality and it is hard to configure for users.
* [internal] the "send magic link" screen has navigation changes that can cause regressions. See https://git.io/Jfqiz for testing details.
* Updated UI for Login and Signup epilogues.
* Fixes delayed split view resizing while rotating your device.
 
14.7
-----
* Classic Editor: Fixed action sheet position for additional Media sources picker on iPad
* [internal] the signup flow using email has code changes that can cause regressions. See https://git.io/JvALZ for testing details.
* [internal] Notifications tab should pop to the root of the navigation stack when tapping on the tab from within a notification detail screen. See https://git.io/Jvxka for testing details.
* Classic and Block editor: Prefill caption for image blocks when available on the Media library.
* [internal] the "login by email" flow and the self-hosted login flow have code changes that can cause regressions. See https://git.io/JfeFN for testing details.
* Block editor: Disable ripple effect in all BottomSheet's controls.
* Block editor: New block: Columns
* Block editor: New starter page template: Blog
* Block editor: Make Starter Page Template picker buttons visible only when the screen height is enough
* Block editor: Fix a bug which caused to show URL settings modal randomly when changing the device orientation multiple times during the time Starter Page Template Preview is open
* [internal] the login by email flow and the self-hosted login flow have code changes that can cause regressions. See https://git.io/JfeFN for testing details.
* Updated the appearance of the login and signup buttons to make signup more prominent.
* [internal] the navigation to the "login by site address" flow has code changes that can cause regressions. See https://git.io/JfvP9 for testing details.
* Updated site details screen title to My Site, to avoid duplicating the title of the current site which is displayed in the screen's header area.
* You can now schedule your post, add tags or change the visibility before hitting "Publish Now" — and you don't have to go to the Post Settings for this!

* Login Epilogue: fixed issue where account information never stopped loading for some self-hosted sites. 
* Updated site details screen title to My Site, to avoid duplicating the title of the current site which is displayed in the screen's header area. 
 
14.6
-----
* [internal] the login flow with 2-factor authentication enabled has code changes that can cause regressions. See https://git.io/Jvdil for testing details.
* [internal] the login and signup Magic Link flows have code changes that could cause regressions. See https://git.io/JvSD6 and https://git.io/Jvy4P for testing details.
* [internal] the login and signup Magic Link flows have code changes that can cause regressions. See https://git.io/Jvy4P for testing details.
* [internal] the login and signup Continue with Google flows have code changes that can cause regressions. See https://git.io/JvypB for testing details.
* Notifications: Fix layout on screens with a notch.
* Post Commenting: fixed issue that prevented selecting an @ mention suggestion.
* Fixed an issue that could have caused the app to crash when accessing Site Pages.
* Site Creation: faster site creation, removed intermediate steps. Just select what kind of site you'd like, enter the domain name and the site will be created.
* Post Preview: Increase Post and Page Preview size on iPads running iOS 13.
* Block editor: Added the Cover block
* Block editor: Removed the dimming effect on unselected blocks
* Block editor: Add alignment options for Heading block
* Block editor: Implemented dropdown toolbar for alignment toolbar in Heading, Paragraph, Image, MediaText blocks
* Block Editor: When editing link settings, tapping the keyboard return button now closes the settings panel as well as closing the keyboard.
* Fixed a crash when a blog's URL became `nil` from a Core Data operation.
* Added Share action to the more menu in the Posts list
* Period Stats: fix colors when switching between light and dark modes.
* Media uploads from "Other Apps": Fixed an issue where the Cancel button on the document picker/browser was not showing up in Light Mode.
* Fix a crash when accessing Blog Posts from the Quick Actions button on iPads running iOS 12 and below.
* Reader post detail: fix colors when switching between light and dark modes.
* Fixed an issue where Continue with Apple button wouldn't respond after Jetpack Setup > Sign up flow completed.


14.5
-----
* Block editor: New block: Latest Posts
* Block editor: Fix Quote block's left border not being visible in Dark Mode
* Block editor: Added Starter Page Templates: when you create a new page, we now show you a few templates to get started more quickly.
* Block editor: Fix crash when pasting HTML content with embeded images on paragraphs
* Post Settings: Fix issue where the status of a post showed "Scheduled" instead of "Published" after scheduling before the current date.
* Stats: Fix background color in Dark Mode on wider screen sizes.
* Post Settings: Fix issue where the calendar selection may not match the selected date when site timezone differs from device timezone.
* Dark Mode fixes:
  - Border color on Search bars.
  - Stats background color on wider screen sizes.
  - Media Picker action bar background color.
  - Login and Signup button colors.
  - Reader comments colors.
  - Jetpack install flow colors.
* Reader: Fix toolbar and search bar width on wider screen sizes.
* Updated the Signup and Login Magic Link confirmation screen advising the user to check their spam/junk folder.
* Updated appearance of Google login/signup button.
* Updated appearance of Apple login/signup button.

14.4.1
-----
* Block Editor: Fix crash when inserting a Button Block.

14.4
-----
* Post Settings: Fixes the displayed publish date of posts which are to be immediately published.

14.3
-----
* Aztec and Block Editor: Fix the presentation of ordered lists with large numbers.
* Added Quick Action buttons on the Site Details page to access the most frequently used parts of a site.
* Block editor: Add support for changing image sizes in Image blocks
* Block editor: Add support for upload options in Gallery block
* Block editor: Added the Button block
* Block editor: Added the Group block
* Block editor: Add scroll support inside block picker and block settings
* Block editor: Fix issue where adding emojis to the post title added strong HTML elements to the title of the post
* Block editor: Fix issue where alignment of paragraph blocks was not always being respected when splitting the paragraph or reading the post's html content.
* Block editor: We’ve introduced a new toolbar that floats above the block you’re editing, which makes navigating your blocks easier — especially complex ones.

* Block editor: Add support for upload options in Gallery block
* Aztec and Block Editor: Fix the presentation of ordered lists with large numbers.
* Added Quick Action buttons on the Site Details page to access the most frequently used parts of a site.
* Post Settings: Adjusts the weekday symbols in the calendar depending on Regional settings.


14.2
-----
* Comment Editing: Fixed a bug that could cause the text selection to be on the wrong line
* Comments: Fixed an bug that could cause HTML markup to be displayed in the comment content
* Media editing: You can now crop, zoom in/out and rotate images that are inserted or being inserted in a post.
* Post Preview: Added a new Desktop preview mode on iPhone and Mobile preview on iPad when previewing posts or pages.
* Post Preview: Added new navigation, "Open in Safari" and Share options when previewing posts or pages.
* Block editor: Long-press Inserter icon to show options to add before/after
* Block editor: Retry displaying image when connectivity restores
* Block editor: Show an "Edit" button overlay on selected image blocks
* Block editor: Add support for image size options in the gallery block
* Signup and Login: signup or login via magic link now supports multiple email clients.
                    Tapping on the "Open Email" button will present a list of installed email client to choose from.
* Posts: Fixed a bug that could disable comments on a draft post when previewing that post.
* Reader: Fixed an issue where a new comment may not appear.
* Reader: Added Post Reblogging feature. You can now reblog a post from the reader to your site(s). There is a new "reblog" button in the post action bar.
          Tapping on it allows to choose the site where to post, and opens the editor of your choice with pre-populated content from the original post.
* Fixed a bug that was causing the app to crash when the user tapped "Retry" on Post List

14.1
-----
* Fixes a bug that could cause some web page previews to remain unauthenticated even after logging in.
* Stats: added a This Week widget to display Views for the past week.
* Block Editor: Reduced padding around text on Rich Text based blocks.
* Block Editor: New block "Shortcode". You can now create and edit Shortcode blocks in the editor.
* Publicize: connecting with Facebook is working again.
* Web Views: the title and button colors in the header of web views was grey, and is now white.

14.0
-----
* Stats: Updated default cards for the Insights view.
* Fixed a bug that displayed incorrect time stamps for scheduled posts.
* Post Settings: Added a new Calendar picker to select a Post's publish date
* Fixed bugs with the "Save as Draft" action extension's navigation bar colors and iPad sizing in iOS 13.
* Fixes appearance issues with navigation bar colors when logged out of the app.
* Fixed a bug that was causing the App to crash when the user tapped on certain notifications.
* Block Editor: Hide image size selection options when image is a url
* Block Editor: Fix displaying placeholder for images
* Block Editor: Fix crash on undo
* Block Editor: Fix styling on navigation UI
* Block Editor: Fix a focus issue
* Fixed a bug that displayed incorrect time stamps for scheduled posts.
* Post Settings: Added a new Calendar picker to select a Post's publish date
* Comment: Add ability to comment in fullscreen
* Stats: fixed issue that could cause incorrect Stats to be displayed when viewing Stats from a widget.
* Stats Today widgets: large numbers are now abbreviated.
* Fixed a bug where files imported from other apps were being renamed to a random name.
* Fixes a crash that could happen in the notifications tab.

13.9
-----
* Stats: added a Today widget to display All-Time stats.
* Block Editor: New block "Gallery". You can now create image galleries using WordPress Media library.
* Block Editor: Fix crash dismissing bottom-sheet after device rotation.
* Block Editor: Add support for changing Settings in the List Block.
* Block Editor: Add support for Video block settings.
* Quick Start: fixed issue that caused 'Follow other sites' tour to not be marked complete.
* Fixed a bug that was causing the App to crash when the user tapped on certain notifications.

13.8
-----
* When a post has an autosave, the autosave version can be loaded into the editor.
* Support: Fix issue that caused 'Message failed to send' error.
* WebView: Fix iOS 13 crash with popover.
* Fixed an issue where the Me screen would sometimes be blank.
* Block editor: New Spacer block to create white space between two blocks.
* Block editor: Images from Image Block can now be previewed full screen by tapping on them.
* Fixed an issue that caused logging in with a 2FA Google account to fail.
* Sign in with Apple: now supports logging in with 2FA enabled on linked WordPress accounts.
* Stats: Fixed issue that caused incorrect data to be displayed.

13.7
-----
* Updated the mobile apps blog address to a non-retired blog.
* Block editor: Added option to insert images from "Free Photo Library".
* Block editor: Fix issue where the keyboard would not capitalize sentences correctly on some cases
* Block editor: Add alignment to paragraph blocks
* Fixed a bug that made comment moderation fail on the first attempt for self-hosted sites.
* Stats Refresh: Stats will reload when the application will move to foreground state.
* Stats: each Period and Post stat now loads independently.
* Block editor: Added support for the preformatted block.
* Stats Today widget: updated design and enabled expanding.

* Block editor: Added option to insert images from "Free Photo Library" and "Other Apps".

13.6
-----
* Fixed a bug that was not submiting posts for review
* Better support for creating or editing posts while offline. Posts can be saved while offline and they will be automatically uploaded (or published) when the device is back online.
* Support: fix issue where issues could be created via Help Center search without setting a contact email.

* Me view: fix issue where view was blank when logging in with a self-hosted site.
* Block Editor: Added support for image alignment options.

13.5
-----
* Block editor: Fix issue when "New Photo Post" shortcut won't add the selected photo to the post.
* Block editor: Add Link Target (Open in new tab) to Image Block settings.
* Block editor: DarkMode improvements.
* Block editor: New block "Media & Text".
* Block Editor: Fix issue where the block inserter layout wasn't correct after device rotation.
* Dark Mode: General improvements
* Stats: each Insight stat now loads independently.
* Stats: added ability to customize Insights.

13.4.1
-----
Post Settings: Fixed a crash with featured image.
Removed Giphy as a media source due to changes in their SDK.

13.4
-----
* Sign In With Apple: if the Apple ID has been disconnected from the WordPress app, log out the account.
* Sign In With Apple: if the Apple ID has been disconnected from the WordPress app, log out the account on app launch.
* Dark Mode: General improvements
* Share Extension: Fixed the text view content inset

* Universal links: Pass back to Safari if we can't handle a URL.
* Sign In With Apple: fixed issue with re-logging in on an existing WP account.
* Block editor: Fix a bug on iOS 13.0 were tapping on a link opens Safari
* Block editor: Fix a link editing issue, where trying to add a empty link at the start of another link would remove the existing link.

13.3
-----
* Block editor: Add rich text styling to video captions
* Block editor: Blocks that would be replaced are now hidden when add block bottom sheet displays
* Block editor: Tapping on empty editor area now always inserts new block at end of post
* Block editor: Fixed a performance issue that caused a freeze in the editor with long text content.
* Dark Mode: Fixed colors in rich notifications
* Reader: Fixed issue with links opening while scrolling in reader posts and comments.

13.2
-----
* When Log In is selected, all available options are displayed.
* Shows an alert instead of showing a new screen for facebook publicize error.

13.1
-----
* Moved Notification Settings from the Me tab to the Notifications tab.
* Account Settings: added the ability to change the username.
* Stats: added File Downloads to period stats.
* Stats Periods: Fixed an issue that made the Post stats title button unable.
* Adds a Publish Now action to posts in the posts list.
* Stats Periods: Fixed a bug that affected the header date when the site and the device timezones were different.
* My Sites: Fixed a problem where some sites would appear duplicated.

* Stats Periods: Fixed an issue that made the Post stats title button unable.
* Stats Periods: Fixed a bug that affected the header date when the site and the device timezones were different.
* Adds a Publish Now action to posts in the posts list.
* My Sites: Fixed a problem where some sites would appear duplicated.

13.0
-----
* Stats: now use site timezone instead of device.
* Improved color scheme consistency.
* Post Stats: date bar no longer goes prior to earliest date available.
* Block editor: Adding a block from the post title now shows the add block here indicator.
* Block editor: Deselect post title any time a block is added
* Block editor: Auto-enabled upon first open of a block post, unless opted out in v12.9.
* Block editor: You can now enable and disable the block editor on a per-site basis.

12.9
-----
* Offline support: Create Post is now available from empty results view in offline mode.
* Post Preview: Displaying preview generation status in navigation bar instead of a
                blocking spinner.
* Block editor: Tapping on an empty editor area will create a new paragraph block
* Block editor: Fix content loss issue when loading unsupported blocks containing inner blocks.
* Block editor: Adding a block from the Post Title now inserts the block at the top of the Post.
* Stats Insights: Fixed issue that prevented some stats from showing for low volume sites.

12.8
-----
* Stats Insights: New two-column layout for Follower Totals stats.
* Stats Periods: Countries Map added in countries section.
* Updated copy for preview unavailable screen
* Stats Insights: New two-column layout for This Year stats.
* Stats Insights: added details option for This Year stats.
* Stats Insights: New two-column layout for Most Popular Time stats.
* Stats: modified appearance of empty charts.
* Stats Insights: Fixed issue where refreshing would sometimes clear the stats.
* Stats overview chart: Fixed issue with legend location on iOS 11.
* Stats Periods: Fixed crash when the Countries map displayed one country only
* Added a selection of user customizable app icons. Change it via Me > App Settings > App Icon.
* Update the app's colors using the Muriel color palette.
* Stats Periods detail views: Fixed an issue where rotation would truncate data.
* Stats Periods: Fixed an issue when a period interval was selected.

12.7
-----
* Block Editor: Video, Quote and More blocks are available now.
* Post Settings: Setting a Featured Image on a Post/Site should now work better in poor network conditions.
* Offline Improvements: Posts that failed to upload due to connectivity issues will be auto-uploaded.
* Block Editor: Copy/Paste of text with attributes( bold, italic, ...) will be respected on the editor.
* Block Editor: Updated color scheme.
* Block Editor: Nested lists are now available on the toolbar.
* Post Settings: Setting a Featured Image on a Post/Site should now work better in poor netowrk conditions.
* Stats Insights: New two-column layout for All-Time stats.
* Stats Insights: New two-column layout for Today stats.
* Post preview: Fixed issue with preview for self hosted sites not working.

12.6
-----
* Block Editor: Added UI to display a warning when a block has invalid content.
* Block Editor: Fixed issue with link settings where “Open in New Tab” was always OFF on open.
* Removed the limit of number of photos that can be shared from other apps.
* Account Settings Primary Site now shows the site domain if the site has no name.
* The app now launches a bit more quickly.
* Added a list of third-party library acknowledgements.
* Updated messaging experience for a reply upload result.
* Stats: Fixed an issue where chart axes may be formatted incorrectly in some locales.

12.5
-----
* Fixed Notices sometimes showing behind the keyboard
* Implemented Domain Credit feature
* Implemented auto saving a post on preview
* The app now launches a bit more quickly.
* Fixed broken images in posts created by the share extension.
* Deprecated local previews

12.4.1
------
* Copy/Paste from post contents to other apps is working again.

12.4
-----
* You can now mark notifications as unread with just a swipe.
* Fixed crash when searching Free Photo Library.
* Better URL validation when logging in with a self hosted site.
* Account Settings Primary Site now shows the site URL if the site has no name.
* Implemented incremental improvements to accessibility experience across the app.
* Updated error message when tag loading failed.

12.3
-----
* Images are now imported from TextBundle and TextPack files shared from other apps
* Added support for importing Markdown files shared from other apps
* Resolved a crash that might occur during the new Site Creation flow.
* Improved connectivity errors messaging in sharing screen.
* Quotes in Reader are now easier to read, thanks to a vertical bar on the left making them more visually distinct
* Fixed an issue where some text in Activity Log would show up in a wrong language
* Jetpack Remote Install: enabled the native feature to install and activate Jetpack on a self-hosted site

12.2
-----
* Draft preview now shows the remote version of the post.
* Initial support for importing TextBundle and TextPack from other apps.
* Support for lists in Gutenberg posts.
* Several UI details were polished in the Site Creation flow.

12.1
-----
* Improve messages when updates to user account details fail because of server logic, for exanple email being used for another account.
* Improved text import from other apps, such as Bear or Ulysses 🥰
* Added support on the editor for video elements that use the source elements. For example:
```<video alt="Another video with bunnies">
<source src="https://videos.files.wordpress.com/kUJmAcSf/bbb_sunflower_1080p_30fps_normal.mp4" type="video/mp4">
</video>```
* Block editor now supports the creation of posts with pre-inserted photos and the the 3touch action of starting a post with photo.

12.1
-----
* Improve messages when updates to user account details fail because of server logic, for exanple email being used for another account.
* Improved text import from other apps, such as Bear or Ulysses 🥰
* Reader: fixed issue where empty state buttons were not functional.

12.0
-----
* Redesigned Notices
* Changed offline error messages to be less disruptive.
* Resolved a defect in the new Site Creation flow where the site preview address bar could be edited.
* Made it easier to find a domain for your new site, by moving the best match to the top of the search results.

11.9
------
* Quick Start v2: After creating a new site with WordPress.com there are more tutorials available, now including tips to improve growth.
* Quick Start will also be suggested less often, but when it's more likely to be helpful.
* Added connection error alert in Sharing screen.
* Increased padding at the bottom of the share extension's editor, to make typing a longer post a bit more comfortable.
* Removes the white background color applied to the site icon on the site details screen.
* Updated No Results View illustration and copy displayed on connectivity issue.
* Enhanced Site Creation flow for smarter, more personalized sites.<|MERGE_RESOLUTION|>--- conflicted
+++ resolved
@@ -2,11 +2,8 @@
 -----
 * [**] Block editor: Fix media upload progress when there's no connection.
 * [*] Fix a bug where taking a photo for your user gravatar got you blocked in the crop screen.
-<<<<<<< HEAD
 * Reader: Updated card design
-=======
 * [internal] Logging in via 'Continue with Google' has changes that can cause regressions. See https://git.io/Jf2LF for full testing details.
->>>>>>> ad1b1352
 
 14.9
 -----
