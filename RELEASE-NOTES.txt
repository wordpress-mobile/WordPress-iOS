13.6
-----
* Fixed a bug that was not submiting posts for review
* Better support for creating or editing posts while offline. Posts can be saved while offline and they will be automatically uploaded (or published) when the device is back online.
<<<<<<< HEAD
* Me view: fix issue where view was blank when logging in with a self-hosted site.
=======
 
>>>>>>> 002ca919
 
13.5
-----
* Block editor: Fix issue when "New Photo Post" shortcut won't add the selected photo to the post.
* Block editor: Add Link Target (Open in new tab) to Image Block settings.
* Block editor: DarkMode improvements.
* Block editor: New block "Media & Text".
* Block Editor: Fix issue where the block inserter layout wasn't correct after device rotation.
* Dark Mode: General improvements
* Stats: each Insight stat now loads independently.
* Stats: added ability to customize Insights.

13.4.1
-----
Post Settings: Fixed a crash with featured image.
Removed Giphy as a media source due to changes in their SDK.
 
13.4
-----
* Sign In With Apple: if the Apple ID has been disconnected from the WordPress app, log out the account.
* Sign In With Apple: if the Apple ID has been disconnected from the WordPress app, log out the account on app launch.
* Dark Mode: General improvements
* Share Extension: Fixed the text view content inset

* Universal links: Pass back to Safari if we can't handle a URL.
* Sign In With Apple: fixed issue with re-logging in on an existing WP account.
* Block editor: Fix a bug on iOS 13.0 were tapping on a link opens Safari
* Block editor: Fix a link editing issue, where trying to add a empty link at the start of another link would remove the existing link.
 
13.3
-----
* Block editor: Add rich text styling to video captions
* Block editor: Blocks that would be replaced are now hidden when add block bottom sheet displays
* Block editor: Tapping on empty editor area now always inserts new block at end of post
* Block editor: Fixed a performance issue that caused a freeze in the editor with long text content.
* Dark Mode: Fixed colors in rich notifications
* Reader: Fixed issue with links opening while scrolling in reader posts and comments. 

13.2
-----
* When Log In is selected, all available options are displayed.
* Shows an alert instead of showing a new screen for facebook publicize error.
 
13.1
-----
* Moved Notification Settings from the Me tab to the Notifications tab.
* Account Settings: added the ability to change the username.
* Stats: added File Downloads to period stats.
* Stats Periods: Fixed an issue that made the Post stats title button unable.
* Adds a Publish Now action to posts in the posts list.
* Stats Periods: Fixed a bug that affected the header date when the site and the device timezones were different.
* My Sites: Fixed a problem where some sites would appear duplicated.
 
* Stats Periods: Fixed an issue that made the Post stats title button unable.
* Stats Periods: Fixed a bug that affected the header date when the site and the device timezones were different.
* Adds a Publish Now action to posts in the posts list.
* My Sites: Fixed a problem where some sites would appear duplicated.

13.0
-----
* Stats: now use site timezone instead of device.
* Improved color scheme consistency.
* Post Stats: date bar no longer goes prior to earliest date available.
* Block editor: Adding a block from the post title now shows the add block here indicator.
* Block editor: Deselect post title any time a block is added
* Block editor: Auto-enabled upon first open of a block post, unless opted out in v12.9.
* Block editor: You can now enable and disable the block editor on a per-site basis.

12.9
-----
* Offline support: Create Post is now available from empty results view in offline mode.
* Post Preview: Displaying preview generation status in navigation bar instead of a  
                blocking spinner. 
* Block editor: Tapping on an empty editor area will create a new paragraph block
* Block editor: Fix content loss issue when loading unsupported blocks containing inner blocks.
* Block editor: Adding a block from the Post Title now inserts the block at the top of the Post.
* Stats Insights: Fixed issue that prevented some stats from showing for low volume sites.

12.8
-----
* Stats Insights: New two-column layout for Follower Totals stats.
* Stats Periods: Countries Map added in countries section.
* Updated copy for preview unavailable screen
* Stats Insights: New two-column layout for This Year stats.
* Stats Insights: added details option for This Year stats.
* Stats Insights: New two-column layout for Most Popular Time stats.
* Stats: modified appearance of empty charts.
* Stats Insights: Fixed issue where refreshing would sometimes clear the stats.
* Stats overview chart: Fixed issue with legend location on iOS 11.
* Stats Periods: Fixed crash when the Countries map displayed one country only
* Added a selection of user customizable app icons. Change it via Me > App Settings > App Icon.
* Update the app's colors using the Muriel color palette.
* Stats Periods detail views: Fixed an issue where rotation would truncate data.
* Stats Periods: Fixed an issue when a period interval was selected.

12.7
-----
* Block Editor: Video, Quote and More blocks are available now.
* Post Settings: Setting a Featured Image on a Post/Site should now work better in poor network conditions.
* Offline Improvements: Posts that failed to upload due to connectivity issues will be auto-uploaded.
* Block Editor: Copy/Paste of text with attributes( bold, italic, ...) will be respected on the editor.
* Block Editor: Updated color scheme.
* Block Editor: Nested lists are now available on the toolbar.
* Post Settings: Setting a Featured Image on a Post/Site should now work better in poor netowrk conditions.
* Stats Insights: New two-column layout for All-Time stats.
* Stats Insights: New two-column layout for Today stats.
* Post preview: Fixed issue with preview for self hosted sites not working.

12.6
-----
* Block Editor: Added UI to display a warning when a block has invalid content.
* Block Editor: Fixed issue with link settings where “Open in New Tab” was always OFF on open.
* Removed the limit of number of photos that can be shared from other apps.
* Account Settings Primary Site now shows the site domain if the site has no name.
* The app now launches a bit more quickly.
* Added a list of third-party library acknowledgements.
* Updated messaging experience for a reply upload result.
* Stats: Fixed an issue where chart axes may be formatted incorrectly in some locales.

12.5
-----
* Fixed Notices sometimes showing behind the keyboard
* Implemented Domain Credit feature
* Implemented auto saving a post on preview  
* The app now launches a bit more quickly.
* Fixed broken images in posts created by the share extension.
* Deprecated local previews

12.4.1
------
* Copy/Paste from post contents to other apps is working again.

12.4
-----
* You can now mark notifications as unread with just a swipe.
* Fixed crash when searching Free Photo Library.
* Better URL validation when logging in with a self hosted site.
* Account Settings Primary Site now shows the site URL if the site has no name.
* Implemented incremental improvements to accessibility experience across the app.
* Updated error message when tag loading failed.

12.3
-----
* Images are now imported from TextBundle and TextPack files shared from other apps
* Added support for importing Markdown files shared from other apps
* Resolved a crash that might occur during the new Site Creation flow.
* Improved connectivity errors messaging in sharing screen.
* Quotes in Reader are now easier to read, thanks to a vertical bar on the left making them more visually distinct
* Fixed an issue where some text in Activity Log would show up in a wrong language
* Jetpack Remote Install: enabled the native feature to install and activate Jetpack on a self-hosted site

12.2
-----
* Draft preview now shows the remote version of the post.
* Initial support for importing TextBundle and TextPack from other apps.
* Support for lists in Gutenberg posts.
* Several UI details were polished in the Site Creation flow.

12.1
-----
* Improve messages when updates to user account details fail because of server logic, for exanple email being used for another account.
* Improved text import from other apps, such as Bear or Ulysses 🥰
* Added support on the editor for video elements that use the source elements. For example:
```<video alt="Another video with bunnies">
<source src="https://videos.files.wordpress.com/kUJmAcSf/bbb_sunflower_1080p_30fps_normal.mp4" type="video/mp4">
</video>```
* Block editor now supports the creation of posts with pre-inserted photos and the the 3touch action of starting a post with photo.

12.1
-----
* Improve messages when updates to user account details fail because of server logic, for exanple email being used for another account.
* Improved text import from other apps, such as Bear or Ulysses 🥰
* Reader: fixed issue where empty state buttons were not functional.

12.0
-----
* Redesigned Notices
* Changed offline error messages to be less disruptive.
* Resolved a defect in the new Site Creation flow where the site preview address bar could be edited.
* Made it easier to find a domain for your new site, by moving the best match to the top of the search results.
 
11.9
------
* Quick Start v2: After creating a new site with WordPress.com there are more tutorials available, now including tips to improve growth.
* Quick Start will also be suggested less often, but when it's more likely to be helpful.
* Added connection error alert in Sharing screen.
* Increased padding at the bottom of the share extension's editor, to make typing a longer post a bit more comfortable.
* Removes the white background color applied to the site icon on the site details screen.
* Updated No Results View illustration and copy displayed on connectivity issue.
* Enhanced Site Creation flow for smarter, more personalized sites.<|MERGE_RESOLUTION|>--- conflicted
+++ resolved
@@ -2,11 +2,8 @@
 -----
 * Fixed a bug that was not submiting posts for review
 * Better support for creating or editing posts while offline. Posts can be saved while offline and they will be automatically uploaded (or published) when the device is back online.
-<<<<<<< HEAD
 * Me view: fix issue where view was blank when logging in with a self-hosted site.
-=======
  
->>>>>>> 002ca919
  
 13.5
 -----
