--- conflicted
+++ resolved
@@ -1,13 +1,9 @@
 16.8
 -----
 * [**] Prevent deleting published homepages which would have the effect of breaking a site. [#15797]
-<<<<<<< HEAD
 * [**] Prevent converting published homepage to a draft in the page list and editor's status settings which would have the effect of breaking a site. [#15797]
 * [*] Prevent selection of unpublished homepages the homepage settings which would have the effect of breaking a site. [#15885]
-=======
-* [**] Prevent converting published homepage to a draft in the page list and settings which would have the effect of breaking a site. [#15797]
 * [*] Quick Start: Completing a step outside of a tour now automatically marks it as complete. [#15712]
->>>>>>> d1c32208
 
 16.7
 -----
