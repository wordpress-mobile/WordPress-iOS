14.8
-----
* Block editor: Prefill caption for image blocks when available on the Media library
* Block editor: New block: Buttons. From now you’ll be able to add the individual Button block only inside the Buttons block
* Block editor: Fix bug where whitespaces at start of text blocks were being removed
* Block editor: Add support for upload options in Cover block
* Block editor: Floating toolbar, previously located above nested blocks, is now placed at the bottom of the screen
* Block editor: Fix the icons in FloatingToolbar on RTL mode
* Block editor: Fix Quote block so it visually reflects selected alignment
* Block editor: Fix bug where buttons in page templates were not rendering correctly on web
* [internal] the "send magic link" screen has navigation changes that can cause regressions. See https://git.io/Jfqiz for testing details.
<<<<<<< HEAD
* Updated UI for Login and Signup epilogues.
=======
* Fixes delayed split view resizing while rotating your device.
>>>>>>> 2f2941a7
 
14.7
-----
* Classic Editor: Fixed action sheet position for additional Media sources picker on iPad
* [internal] the signup flow using email has code changes that can cause regressions. See https://git.io/JvALZ for testing details.
* [internal] Notifications tab should pop to the root of the navigation stack when tapping on the tab from within a notification detail screen. See https://git.io/Jvxka for testing details.
* Classic and Block editor: Prefill caption for image blocks when available on the Media library.
* [internal] the "login by email" flow and the self-hosted login flow have code changes that can cause regressions. See https://git.io/JfeFN for testing details.
* Block editor: Disable ripple effect in all BottomSheet's controls.
* Block editor: New block: Columns
* Block editor: New starter page template: Blog
* Block editor: Make Starter Page Template picker buttons visible only when the screen height is enough
* Block editor: Fix a bug which caused to show URL settings modal randomly when changing the device orientation multiple times during the time Starter Page Template Preview is open
* [internal] the login by email flow and the self-hosted login flow have code changes that can cause regressions. See https://git.io/JfeFN for testing details.
* Updated the appearance of the login and signup buttons to make signup more prominent.
* [internal] the navigation to the "login by site address" flow has code changes that can cause regressions. See https://git.io/JfvP9 for testing details.
* Updated site details screen title to My Site, to avoid duplicating the title of the current site which is displayed in the screen's header area.
* You can now schedule your post, add tags or change the visibility before hitting "Publish Now" — and you don't have to go to the Post Settings for this!

* Login Epilogue: fixed issue where account information never stopped loading for some self-hosted sites. 
* Updated site details screen title to My Site, to avoid duplicating the title of the current site which is displayed in the screen's header area. 
 
14.6
-----
* [internal] the login flow with 2-factor authentication enabled has code changes that can cause regressions. See https://git.io/Jvdil for testing details.
* [internal] the login and signup Magic Link flows have code changes that could cause regressions. See https://git.io/JvSD6 and https://git.io/Jvy4P for testing details.
* [internal] the login and signup Magic Link flows have code changes that can cause regressions. See https://git.io/Jvy4P for testing details.
* [internal] the login and signup Continue with Google flows have code changes that can cause regressions. See https://git.io/JvypB for testing details.
* Notifications: Fix layout on screens with a notch.
* Post Commenting: fixed issue that prevented selecting an @ mention suggestion.
* Fixed an issue that could have caused the app to crash when accessing Site Pages.
* Site Creation: faster site creation, removed intermediate steps. Just select what kind of site you'd like, enter the domain name and the site will be created.
* Post Preview: Increase Post and Page Preview size on iPads running iOS 13.
* Block editor: Added the Cover block
* Block editor: Removed the dimming effect on unselected blocks
* Block editor: Add alignment options for Heading block
* Block editor: Implemented dropdown toolbar for alignment toolbar in Heading, Paragraph, Image, MediaText blocks
* Block Editor: When editing link settings, tapping the keyboard return button now closes the settings panel as well as closing the keyboard.
* Fixed a crash when a blog's URL became `nil` from a Core Data operation.
* Added Share action to the more menu in the Posts list
* Period Stats: fix colors when switching between light and dark modes.
* Media uploads from "Other Apps": Fixed an issue where the Cancel button on the document picker/browser was not showing up in Light Mode.
* Fix a crash when accessing Blog Posts from the Quick Actions button on iPads running iOS 12 and below.
* Reader post detail: fix colors when switching between light and dark modes.
* Fixed an issue where Continue with Apple button wouldn't respond after Jetpack Setup > Sign up flow completed.


14.5
-----
* Block editor: New block: Latest Posts
* Block editor: Fix Quote block's left border not being visible in Dark Mode
* Block editor: Added Starter Page Templates: when you create a new page, we now show you a few templates to get started more quickly.
* Block editor: Fix crash when pasting HTML content with embeded images on paragraphs
* Post Settings: Fix issue where the status of a post showed "Scheduled" instead of "Published" after scheduling before the current date.
* Stats: Fix background color in Dark Mode on wider screen sizes.
* Post Settings: Fix issue where the calendar selection may not match the selected date when site timezone differs from device timezone.
* Dark Mode fixes:
  - Border color on Search bars.
  - Stats background color on wider screen sizes.
  - Media Picker action bar background color.
  - Login and Signup button colors.
  - Reader comments colors.
  - Jetpack install flow colors.
* Reader: Fix toolbar and search bar width on wider screen sizes.
* Updated the Signup and Login Magic Link confirmation screen advising the user to check their spam/junk folder.
* Updated appearance of Google login/signup button.
* Updated appearance of Apple login/signup button.

14.4.1
-----
* Block Editor: Fix crash when inserting a Button Block.

14.4
-----
* Post Settings: Fixes the displayed publish date of posts which are to be immediately published.

14.3
-----
* Aztec and Block Editor: Fix the presentation of ordered lists with large numbers.
* Added Quick Action buttons on the Site Details page to access the most frequently used parts of a site.
* Block editor: Add support for changing image sizes in Image blocks
* Block editor: Add support for upload options in Gallery block
* Block editor: Added the Button block
* Block editor: Added the Group block
* Block editor: Add scroll support inside block picker and block settings
* Block editor: Fix issue where adding emojis to the post title added strong HTML elements to the title of the post
* Block editor: Fix issue where alignment of paragraph blocks was not always being respected when splitting the paragraph or reading the post's html content.
* Block editor: We’ve introduced a new toolbar that floats above the block you’re editing, which makes navigating your blocks easier — especially complex ones.

* Block editor: Add support for upload options in Gallery block
* Aztec and Block Editor: Fix the presentation of ordered lists with large numbers.
* Added Quick Action buttons on the Site Details page to access the most frequently used parts of a site.
* Post Settings: Adjusts the weekday symbols in the calendar depending on Regional settings.


14.2
-----
* Comment Editing: Fixed a bug that could cause the text selection to be on the wrong line
* Comments: Fixed an bug that could cause HTML markup to be displayed in the comment content
* Media editing: You can now crop, zoom in/out and rotate images that are inserted or being inserted in a post.
* Post Preview: Added a new Desktop preview mode on iPhone and Mobile preview on iPad when previewing posts or pages.
* Post Preview: Added new navigation, "Open in Safari" and Share options when previewing posts or pages.
* Block editor: Long-press Inserter icon to show options to add before/after
* Block editor: Retry displaying image when connectivity restores
* Block editor: Show an "Edit" button overlay on selected image blocks
* Block editor: Add support for image size options in the gallery block
* Signup and Login: signup or login via magic link now supports multiple email clients.
                    Tapping on the "Open Email" button will present a list of installed email client to choose from.
* Posts: Fixed a bug that could disable comments on a draft post when previewing that post.
* Reader: Fixed an issue where a new comment may not appear.
* Reader: Added Post Reblogging feature. You can now reblog a post from the reader to your site(s). There is a new "reblog" button in the post action bar.
          Tapping on it allows to choose the site where to post, and opens the editor of your choice with pre-populated content from the original post.
* Fixed a bug that was causing the app to crash when the user tapped "Retry" on Post List

14.1
-----
* Fixes a bug that could cause some web page previews to remain unauthenticated even after logging in.
* Stats: added a This Week widget to display Views for the past week.
* Block Editor: Reduced padding around text on Rich Text based blocks.
* Block Editor: New block "Shortcode". You can now create and edit Shortcode blocks in the editor.
* Publicize: connecting with Facebook is working again.
* Web Views: the title and button colors in the header of web views was grey, and is now white.

14.0
-----
* Stats: Updated default cards for the Insights view.
* Fixed a bug that displayed incorrect time stamps for scheduled posts.
* Post Settings: Added a new Calendar picker to select a Post's publish date
* Fixed bugs with the "Save as Draft" action extension's navigation bar colors and iPad sizing in iOS 13.
* Fixes appearance issues with navigation bar colors when logged out of the app.
* Fixed a bug that was causing the App to crash when the user tapped on certain notifications.
* Block Editor: Hide image size selection options when image is a url
* Block Editor: Fix displaying placeholder for images
* Block Editor: Fix crash on undo
* Block Editor: Fix styling on navigation UI
* Block Editor: Fix a focus issue
* Fixed a bug that displayed incorrect time stamps for scheduled posts.
* Post Settings: Added a new Calendar picker to select a Post's publish date
* Comment: Add ability to comment in fullscreen
* Stats: fixed issue that could cause incorrect Stats to be displayed when viewing Stats from a widget.
* Stats Today widgets: large numbers are now abbreviated.
* Fixed a bug where files imported from other apps were being renamed to a random name.
* Fixes a crash that could happen in the notifications tab.

13.9
-----
* Stats: added a Today widget to display All-Time stats.
* Block Editor: New block "Gallery". You can now create image galleries using WordPress Media library.
* Block Editor: Fix crash dismissing bottom-sheet after device rotation.
* Block Editor: Add support for changing Settings in the List Block.
* Block Editor: Add support for Video block settings.
* Quick Start: fixed issue that caused 'Follow other sites' tour to not be marked complete.
* Fixed a bug that was causing the App to crash when the user tapped on certain notifications.

13.8
-----
* When a post has an autosave, the autosave version can be loaded into the editor.
* Support: Fix issue that caused 'Message failed to send' error.
* WebView: Fix iOS 13 crash with popover.
* Fixed an issue where the Me screen would sometimes be blank.
* Block editor: New Spacer block to create white space between two blocks.
* Block editor: Images from Image Block can now be previewed full screen by tapping on them.
* Fixed an issue that caused logging in with a 2FA Google account to fail.
* Sign in with Apple: now supports logging in with 2FA enabled on linked WordPress accounts.
* Stats: Fixed issue that caused incorrect data to be displayed.

13.7
-----
* Updated the mobile apps blog address to a non-retired blog.
* Block editor: Added option to insert images from "Free Photo Library".
* Block editor: Fix issue where the keyboard would not capitalize sentences correctly on some cases
* Block editor: Add alignment to paragraph blocks
* Fixed a bug that made comment moderation fail on the first attempt for self-hosted sites.
* Stats Refresh: Stats will reload when the application will move to foreground state.
* Stats: each Period and Post stat now loads independently.
* Block editor: Added support for the preformatted block.
* Stats Today widget: updated design and enabled expanding.

* Block editor: Added option to insert images from "Free Photo Library" and "Other Apps".

13.6
-----
* Fixed a bug that was not submiting posts for review
* Better support for creating or editing posts while offline. Posts can be saved while offline and they will be automatically uploaded (or published) when the device is back online.
* Support: fix issue where issues could be created via Help Center search without setting a contact email.

* Me view: fix issue where view was blank when logging in with a self-hosted site.
* Block Editor: Added support for image alignment options.

13.5
-----
* Block editor: Fix issue when "New Photo Post" shortcut won't add the selected photo to the post.
* Block editor: Add Link Target (Open in new tab) to Image Block settings.
* Block editor: DarkMode improvements.
* Block editor: New block "Media & Text".
* Block Editor: Fix issue where the block inserter layout wasn't correct after device rotation.
* Dark Mode: General improvements
* Stats: each Insight stat now loads independently.
* Stats: added ability to customize Insights.

13.4.1
-----
Post Settings: Fixed a crash with featured image.
Removed Giphy as a media source due to changes in their SDK.

13.4
-----
* Sign In With Apple: if the Apple ID has been disconnected from the WordPress app, log out the account.
* Sign In With Apple: if the Apple ID has been disconnected from the WordPress app, log out the account on app launch.
* Dark Mode: General improvements
* Share Extension: Fixed the text view content inset

* Universal links: Pass back to Safari if we can't handle a URL.
* Sign In With Apple: fixed issue with re-logging in on an existing WP account.
* Block editor: Fix a bug on iOS 13.0 were tapping on a link opens Safari
* Block editor: Fix a link editing issue, where trying to add a empty link at the start of another link would remove the existing link.

13.3
-----
* Block editor: Add rich text styling to video captions
* Block editor: Blocks that would be replaced are now hidden when add block bottom sheet displays
* Block editor: Tapping on empty editor area now always inserts new block at end of post
* Block editor: Fixed a performance issue that caused a freeze in the editor with long text content.
* Dark Mode: Fixed colors in rich notifications
* Reader: Fixed issue with links opening while scrolling in reader posts and comments.

13.2
-----
* When Log In is selected, all available options are displayed.
* Shows an alert instead of showing a new screen for facebook publicize error.

13.1
-----
* Moved Notification Settings from the Me tab to the Notifications tab.
* Account Settings: added the ability to change the username.
* Stats: added File Downloads to period stats.
* Stats Periods: Fixed an issue that made the Post stats title button unable.
* Adds a Publish Now action to posts in the posts list.
* Stats Periods: Fixed a bug that affected the header date when the site and the device timezones were different.
* My Sites: Fixed a problem where some sites would appear duplicated.

* Stats Periods: Fixed an issue that made the Post stats title button unable.
* Stats Periods: Fixed a bug that affected the header date when the site and the device timezones were different.
* Adds a Publish Now action to posts in the posts list.
* My Sites: Fixed a problem where some sites would appear duplicated.

13.0
-----
* Stats: now use site timezone instead of device.
* Improved color scheme consistency.
* Post Stats: date bar no longer goes prior to earliest date available.
* Block editor: Adding a block from the post title now shows the add block here indicator.
* Block editor: Deselect post title any time a block is added
* Block editor: Auto-enabled upon first open of a block post, unless opted out in v12.9.
* Block editor: You can now enable and disable the block editor on a per-site basis.

12.9
-----
* Offline support: Create Post is now available from empty results view in offline mode.
* Post Preview: Displaying preview generation status in navigation bar instead of a
                blocking spinner.
* Block editor: Tapping on an empty editor area will create a new paragraph block
* Block editor: Fix content loss issue when loading unsupported blocks containing inner blocks.
* Block editor: Adding a block from the Post Title now inserts the block at the top of the Post.
* Stats Insights: Fixed issue that prevented some stats from showing for low volume sites.

12.8
-----
* Stats Insights: New two-column layout for Follower Totals stats.
* Stats Periods: Countries Map added in countries section.
* Updated copy for preview unavailable screen
* Stats Insights: New two-column layout for This Year stats.
* Stats Insights: added details option for This Year stats.
* Stats Insights: New two-column layout for Most Popular Time stats.
* Stats: modified appearance of empty charts.
* Stats Insights: Fixed issue where refreshing would sometimes clear the stats.
* Stats overview chart: Fixed issue with legend location on iOS 11.
* Stats Periods: Fixed crash when the Countries map displayed one country only
* Added a selection of user customizable app icons. Change it via Me > App Settings > App Icon.
* Update the app's colors using the Muriel color palette.
* Stats Periods detail views: Fixed an issue where rotation would truncate data.
* Stats Periods: Fixed an issue when a period interval was selected.

12.7
-----
* Block Editor: Video, Quote and More blocks are available now.
* Post Settings: Setting a Featured Image on a Post/Site should now work better in poor network conditions.
* Offline Improvements: Posts that failed to upload due to connectivity issues will be auto-uploaded.
* Block Editor: Copy/Paste of text with attributes( bold, italic, ...) will be respected on the editor.
* Block Editor: Updated color scheme.
* Block Editor: Nested lists are now available on the toolbar.
* Post Settings: Setting a Featured Image on a Post/Site should now work better in poor netowrk conditions.
* Stats Insights: New two-column layout for All-Time stats.
* Stats Insights: New two-column layout for Today stats.
* Post preview: Fixed issue with preview for self hosted sites not working.

12.6
-----
* Block Editor: Added UI to display a warning when a block has invalid content.
* Block Editor: Fixed issue with link settings where “Open in New Tab” was always OFF on open.
* Removed the limit of number of photos that can be shared from other apps.
* Account Settings Primary Site now shows the site domain if the site has no name.
* The app now launches a bit more quickly.
* Added a list of third-party library acknowledgements.
* Updated messaging experience for a reply upload result.
* Stats: Fixed an issue where chart axes may be formatted incorrectly in some locales.

12.5
-----
* Fixed Notices sometimes showing behind the keyboard
* Implemented Domain Credit feature
* Implemented auto saving a post on preview
* The app now launches a bit more quickly.
* Fixed broken images in posts created by the share extension.
* Deprecated local previews

12.4.1
------
* Copy/Paste from post contents to other apps is working again.

12.4
-----
* You can now mark notifications as unread with just a swipe.
* Fixed crash when searching Free Photo Library.
* Better URL validation when logging in with a self hosted site.
* Account Settings Primary Site now shows the site URL if the site has no name.
* Implemented incremental improvements to accessibility experience across the app.
* Updated error message when tag loading failed.

12.3
-----
* Images are now imported from TextBundle and TextPack files shared from other apps
* Added support for importing Markdown files shared from other apps
* Resolved a crash that might occur during the new Site Creation flow.
* Improved connectivity errors messaging in sharing screen.
* Quotes in Reader are now easier to read, thanks to a vertical bar on the left making them more visually distinct
* Fixed an issue where some text in Activity Log would show up in a wrong language
* Jetpack Remote Install: enabled the native feature to install and activate Jetpack on a self-hosted site

12.2
-----
* Draft preview now shows the remote version of the post.
* Initial support for importing TextBundle and TextPack from other apps.
* Support for lists in Gutenberg posts.
* Several UI details were polished in the Site Creation flow.

12.1
-----
* Improve messages when updates to user account details fail because of server logic, for exanple email being used for another account.
* Improved text import from other apps, such as Bear or Ulysses 🥰
* Added support on the editor for video elements that use the source elements. For example:
```<video alt="Another video with bunnies">
<source src="https://videos.files.wordpress.com/kUJmAcSf/bbb_sunflower_1080p_30fps_normal.mp4" type="video/mp4">
</video>```
* Block editor now supports the creation of posts with pre-inserted photos and the the 3touch action of starting a post with photo.

12.1
-----
* Improve messages when updates to user account details fail because of server logic, for exanple email being used for another account.
* Improved text import from other apps, such as Bear or Ulysses 🥰
* Reader: fixed issue where empty state buttons were not functional.

12.0
-----
* Redesigned Notices
* Changed offline error messages to be less disruptive.
* Resolved a defect in the new Site Creation flow where the site preview address bar could be edited.
* Made it easier to find a domain for your new site, by moving the best match to the top of the search results.

11.9
------
* Quick Start v2: After creating a new site with WordPress.com there are more tutorials available, now including tips to improve growth.
* Quick Start will also be suggested less often, but when it's more likely to be helpful.
* Added connection error alert in Sharing screen.
* Increased padding at the bottom of the share extension's editor, to make typing a longer post a bit more comfortable.
* Removes the white background color applied to the site icon on the site details screen.
* Updated No Results View illustration and copy displayed on connectivity issue.
* Enhanced Site Creation flow for smarter, more personalized sites.<|MERGE_RESOLUTION|>--- conflicted
+++ resolved
@@ -9,11 +9,8 @@
 * Block editor: Fix Quote block so it visually reflects selected alignment
 * Block editor: Fix bug where buttons in page templates were not rendering correctly on web
 * [internal] the "send magic link" screen has navigation changes that can cause regressions. See https://git.io/Jfqiz for testing details.
-<<<<<<< HEAD
 * Updated UI for Login and Signup epilogues.
-=======
 * Fixes delayed split view resizing while rotating your device.
->>>>>>> 2f2941a7
  
 14.7
 -----
