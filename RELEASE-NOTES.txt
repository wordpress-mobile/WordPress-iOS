22.3
-----
<<<<<<< HEAD
* [*] [internal] Allow updating specific fields when updating media details. [#20606]
=======
* [**] Block Editor: Enable VideoPress block (only on Simple WPCOM sites) [#20580]
>>>>>>> c66b575d

22.2
-----
* [**] [Jetpack-only] Added a dashboard card for purchasing domains. [#20424]
* [*] [internal] [Jetpack-only] Redesigned the migration success card. [#20515]
* [**] [internal] Refactored Google SignIn implementation to not use the Google SDK [#20128]
* [***] Block Editor: Resolved scroll-jump issues and enhanced caret focus management [https://github.com/WordPress/gutenberg/pull/48791]
* [**] [Jetpack-only] Blogging Prompts: adds the ability to view other users' responses to a prompt. [#20540]

22.1
-----
* [**] [internal] Refactor updating account related Core Data operations, which ususally happens during log in and out of the app. [#20394]
* [***] [internal] Refactor uploading photos (from the device photo, the Free Photo library, and other sources) to the WordPress Media Library. Affected areas are where you can choose a photo and upload, including the "Media" screen, adding images to a post, updating site icon, etc. [#20322]
* [**] [WordPress-only] Warns user about sites with only individual plugins not supporting core app features and offers the option to switch to the Jetpack app. [#20408]
* [*] [Reader] Fix an issue that was causing the app to crash when tapping the More or Share buttons in Reader Detail screen. [#20490]
* [*] Block editor: Avoid empty Gallery block error [https://github.com/WordPress/gutenberg/pull/49557]

22.0
-----
* [*] Remove large title in Reader and Notifications tabs. [#20271]
* [*] Reader: Change the following button cog icon. [#20274]
* [*] [Jetpack-only] Change the dark background color of toolbars and top tabs across the whole app. [#20278]
* [*] Change the Reader's navigation bar background color to match other screens. [#20278]
* [*] Tweak My Site Dashboard Cards UI. [#20303]
* [*] [Jetpack-only] Change My Sites tab bar icon. [#20310]
* [*] [internal] Refactored the Core Data operations (saving the site data) after a new site is created. [#20270]
* [*] [internal] Refactored updating user role in the "People" screen on the "My Sites" tab. [#20244]
* [*] [internal] Refactor managing social connections and social buttons in the "Sharing" screen. [#20265]
* [*] [internal] Refactor uploading media assets. [#20294]
* [*] Block editor: Allow new block transforms for most blocks. [https://github.com/WordPress/gutenberg/pull/48792]
* [*] Visual improvements were made to the in-app survey along with updated text to differentiate between the WordPress and Jetpack apps. [#20276]
* [*] Reader: Resolve an issue that could cause the app to crash when blocking a post author. [#20421]

21.9
-----
* [*] [internal] Refactored fetching posts in the Reader tab, including post related operations (i.e. like/unlike, save for later, etc.) [#20197]
* [**] Reader: Add a button in the post menu to block an author and stop seeing their posts. [#20193]
* [**] [Jetpack-only] Jetpack individual plugin support: Warns user about sites with only individual plugins not supporting all features of the app yet and gives the ability to install the full Jetpack plugin. [#20223]
* [**] [Jetpack-only] Help: Display the Jetpack app FAQ card on Help screen when switching from the WordPress app to the Jetpack app is complete. [#20232]
* [***] [Jetpack-only] Blaze: We added support for Blaze in the app. The user can now promote a post or page from the app to reach new audiences. [#20253]

21.8.1
-----
* [**] [internal] Fixes a crash that happens in the background when the weekly roundup notification is being processed. [#20275]

21.8
-----
* [*] [WordPress-only] We have redesigned and simplified the landing screen. [#20061]
* [*] [internal] Refactored account related operations (i.e. log in and out of the app). [#19893]
* [*] [internal] Refactored comment related operations (i.e. like a comment, reply to a post or comment).
* [*] [internal] Refactored how reader topics are fetched from the database. [#20129]
* [*] [internal] Refactored blog related operations (i.e. loading blogs of the logged in account, updating blog settings). [#20047]
* [*] Reader: Add ability to block a followed site. [#20053]
* [*] Reader: Add ability to report a post's author. [#20064]
* [*] [internal] Refactored the topic related features in the Reader tab (i.e. following, unfollowing, and search). [#20150]
* [*] Fix inaccessible block settings within the unsupported block editor [https://github.com/WordPress/gutenberg/pull/48435]

21.7
-----
* [*] [Jetpack-only] Fixed an issue where stats were not displaying latest data when the system date rolls over to the next day while the app is in background. [#19989]
* [*] [Jetpack-only] Hide Scan Login Code when logged into an account with 2FA. [#19567]
* [**] [Jetpack-only] Blogging Prompts: add the ability to answer previous prompts, disable prompts, and other minor enhancements. [#20055]

21.6
-----
* [*] Fix a layout issue impacting the "No media matching your search" empty state message of the Media Picker screen.  [#19820]
* [**] [internal] Refactor saving changes in the "Account Settings" page. [#19910]
* [*] The Migration flow doesn't complete automatically if the user interrupts the migration mid flow. [#19888]
* [**] [internal] Refactored fetching blog editor settings. [#19915]
* [*] [Jetpack-only] The Migration flow doesn't complete automatically if the user interrupts the migration mid flow. [#19888]
* [***] [Jetpack-only] Stats Insights Update. Helps you understand how your content is performing and what’s resonating with your audience. [#19909]
* [***] [internal] Delete all the activity logs after logging out. [#19930]
* [*] [Jetpack-only] Fixed an issue where Stats Followers details did not update on Pull-to-refresh in the Stats Followers Details screen [#19935]
* [**] Refactored loading WP.com plans. [#19949]
* [*] Resolve an edge case that was causing the user to be stuck in the "Onboading Questions" screen. [#19791]
* [*] [Jetpack-only] Tweak Migration Screens UI when fonts are enlarged. [#19944]

21.5.1
-----
* [*] [Jetpack-only] Fixed a bug where the Login flow was restarting every time the app enters the foreground. [#19961]

21.5
-----
* [***] [internal] A significant refactor to the app’s architecture was made to allow for the new simplified UI. Regression testing on the app’s main flows is needed. [#19817]
* [**] [internal] Disable Story posts when Jetpack features are removed [#19823]
* [*] [internal] Editor: Only register core blocks when `onlyCoreBlocks` capability is enabled [https://github.com/wordpress-mobile/gutenberg-mobile/pull/5293]
* [**] [internal] Disable StockPhoto and Tenor media sources when Jetpack features are removed [#19826]
* [*] [Jetpack-only] Fixed a bug where analytics calls weren't synced to the user account. [#19926]

21.4
-----
* [*] Fixed an issue where publishing Posts and Pages could fail under certain conditions. [#19717]
* [*] Share extension navigation bar is no longer transparent [#19700]
* [***] [Jetpack-only] Adds a smooth, opt-in transition to the Jetpack app for users migrating from the WordPress app. [#19759]
* [***] You can now migrate your site content to the Jetpack app without a hitch. [#19759]
* [**] [internal] Upgrade React Native from 0.66.2 to 0.69.4 [https://github.com/wordpress-mobile/gutenberg-mobile/pull/5193]
* [*] [internal] When a user migrates to the Jetpack app and allows notifications, WordPress app notifications are disabled. [#19616, #19611, #19590]
* [*] Reader now scrolls to the top if the tab bar button is tapped. [#19769]
* [*] [Internal] Update WordPressShared, WordPressKit, and WordPressAuthenticator to their latest versions. [#19643]

21.3
-----
* [*] Fixed a minor UI issue where the segmented control under My SIte was being clipped when "Home" is selected. [#19595]
* [*] Fixed an issue where the site wasn't removed and the app wasn't refreshed after disconnecting the site from WordPress.com. [#19634]
* [*] [internal] Fixed an issue where Jetpack extensions were conflicting with WordPress extensions. [#19665]

21.2
-----
* [*] [internal] Refactored fetching posts in the Reader tab. [#19539]
* [*] Fixed an issue where the message "No media matching your search" for the media picker is not visible [#19555]

21.1
-----
* [**] [Jetpack-only] We added a new landing screen with a cool animation that responds to device motion! [#19251, #19264, #19277, #19381, #19404, #19410, #19432, #19434, #19442, #19443, #19468, #19469]
* [*] [internal] Database access change: the 'new Core Data context structure' feature flag is turned on by default. [#19433]
* [***] [Jetpack-only] Widgets are now on Jetpack. Find Today, This Week, and All Time Widgets to display your Stats on your home screen. [#19479]
* [*] Block Editor: Fixed iOS Voice Control support within Image block captions. [https://github.com/WordPress/gutenberg/pull/44850]
* [***] Dropped support for iOS 13. Now supporting iOS 14.0 and above. [#19509]

21.0
-----
* [*] Fixed an issue where the cached notifications are retained after logging out of WordPress.com account [#19360]
* [**] [Jetpack-only] Added a share extension. Now users can share content to Jetpack through iOS's share sheet. This was previously only available on the WordPress app. [#19383]
* [*] Update launch screen. [#19341]
* [*] [Jetpack-only] Add ability to set custom app icon for Jetpack app. [#19378]
* [**] [Jetpack-only] Added a "Save as Draft" extension. Now users can save content to Jetpack through iOS's share sheet. This was previously only available on the WordPress app. [#19414]
* [**] [Jetpack-only] Enables Rich Notifications for the Jetpack app. Now we display more details on most of the push notifications. This was previously only available on the WordPress app. [#19415]
* [*] Reader: Comment Details have been redesigned. [#19387]
* [*] [internal] A refactor in weekly roundup notification scheduler. [#19422]
* [*] [internal] A low level database refactor around fetching cards in the Reader tab. [#19427]
* [*] Stories: Fixed an issue where the keyboard would overlap with the publish dialog in landscape. [#19350]
* [*] [internal] A refactor in fetch Reader posts and their comments. [#19458]
* [*] Fixed an issue where the navigation bar becomes invisible when swiping back to Login Prologue screen.  [#19461]

20.9
-----
* [*] Login Flow: Provide ability for user to cancel login WP.com flow when already logged in to a self-hosted site [#19349]
* [*] [WordPress-only] Powered by Jetpack banner: Fixed an edge case where some scroll views could momentarily become unresponsive to touch. [#19369]
* [*] [Jetpack-only] Weekly roundup: Adds support for weekly roundup notifications to the Jetpack app. [#19364]
* [*] Fixed an issue where the push notifications prompt button would overlap on iPad. [#19304]
* [*] Story Post: Fixed an issue where deleting one image in a story draft would cause the following image not to load. [#16966]
* [*] Fixed an issue where the no result label on the side menu is oversize on iPad. [#19305]
* [*] [internal] Various low level database refactors around posts, pages, and comments. [#19353, #19363, #19386]

20.8
-----
* [*] User Mention: When replying to a post or a comment, sort user-mentions suggestions by prefix first then alphabetically. [#19218]
* [*] User Mention: Fixed an issue where the user-mentions suggestions were disappearing after expanding/collapsing the reply field. [#19248]
* [***] [internal] Update Sentry, our crash monitoring tool, to its latest major version [#19315]

20.7
-----
* [*] [Jetpack-only] Block Editor: Update link colors in action sheets from green to blue [https://github.com/WordPress/gutenberg/pull/42996]
* [*] Jetpack Social: Rebrand Publicize to Jetpack Social [https://github.com/wordpress-mobile/WordPress-iOS/pull/19262]

20.6
-----
* [*] [Jetpack-only] Recommend App: you can now share the Jetpack app with your friends. [#19174]
* [*] [Jetpack-only] Feature Announcements: new features are highlighted via the What's New modals. [#19176]
* [**] [Jetpack-only] Self-hosted sites: enables logging in via a self-hosted site / adding a self-hosted site [#19194]
* [*] Pages List: Fixed an issue where the app would freeze when opening the pages list if one of the featured images is a GIF. [#19184]
* [*] Stats: Fixed an issue where File Downloads section was being displayed for Jetpack sites even though it's not supported. [#19200]

20.5
-----
* [*] [Jetpack-only] Block Editor: Makes some small changes to the editor's accent colours for consistency. [#19113]
* [*] User Mention: Split the suggestions list into a prominent section and a regular section. [#19064]
* [*] Use larger thumbnail previews for recommended themes during site creation [https://github.com/wordpress-mobile/WordPress-iOS/pull/18972]
* [***] [internal] Block Editor: List block: Adds support for V2 behind a feature flag [https://github.com/WordPress/gutenberg/pull/42702]
* [**] Fix for Referrers Card Not Showing Search Engine Details [https://github.com/wordpress-mobile/WordPress-iOS/pull/19158]
* [*] WeeklyRoundupBackgroundTask - format notification body [https://github.com/wordpress-mobile/WordPress-iOS/pull/19144]

20.4
-----
* [*] Site Creation: Fixed a bug in the design picker where the horizontal position of designs could be reset. [#19020]
* [*] [internal] Block Editor: Add React Native FastImage [https://github.com/WordPress/gutenberg/pull/42009]
* [*] Block Editor: Inserter displays block collections [https://github.com/WordPress/gutenberg/pull/42405]
* [*] Block Editor: Fix incorrect spacing within Image alt text footnote [https://github.com/WordPress/gutenberg/pull/42504]
* [***] Block Editor: Gallery and Image block - Performance improvements [https://github.com/WordPress/gutenberg/pull/42178]
* [**] [WP.com and Jetpack sites with VideoPress] Prevent validation error when viewing VideoPress markup within app [https://github.com/Automattic/jetpack/pull/24548]
* [*] [internal] Add Jetpack branding elements (badges and banners) [#19007, #19040, #19049, #19059, #19062, #19065, #19071, #19073, #19103, #19074, #19085, #19094, #19102, #19104]

20.3
-----
* [*] Stories: Fixed a crash that could occur when adding multiple items to a Story post. [#18967]
* [*] User Mention: When replying to a post or a comment, the post author or comment author shows up at the top of the suggestions list. [#18979]
* [*] Block Editor: Fixed an issue where the media picker search query was being retained after dismissing the picker and opening it again. [#18980]
* [*] Block Editor: Add 'Insert from URL' option to Video block [https://github.com/WordPress/gutenberg/pull/41493]
* [*] Block Editor: Image block copies the alt text from the media library when selecting an item [https://github.com/WordPress/gutenberg/pull/41839]
* [*] Block Editor: Introduce "block recovery" option for invalid blocks [https://github.com/WordPress/gutenberg/pull/41988]

20.2
-----
* [*] Preview: Post preview now resizes to account for device orientation change. [#18921]
* [***] [Jetpack-only] Enables QR Code Login scanning from the Me menu. [#18904]
* [*] Reverted the app icon back to Cool Blue. Users can reselect last month's icon in Me > App Settings > App Icon if they'd like. [#18934]

20.1
-----
* [*] Notifications: Fixed an issue where the first notification opened in landscape mode was not scrollable. [#18823]
* [*] Site Creation: Enhances the design selection screen with recommended designs. [#18740]
* [***] [Jetpack-only] Introducing blogging prompts. Build a writing habit and support creativity with a periodic prompt for inspiration. [#18860]
* [**] Follow Conversation: A tooltip has been added to highlight the follow conversation feature. [#18848]
* [*] [internal] Block Editor: Bump react-native-gesture-handler to version 2.3.2. [#18742]
* [*] People Management: Fixed a crash that can occur when loading the People view. [#18907]

20.0
-----
* [*] Quick Start: The "Get to know the WordPress app" card has a fresh new look [#18688, #18747]
* [*] Block Editor: A11y: Improve text read by screen readers for BottomSheetSelectControl [https://github.com/WordPress/gutenberg/pull/41036]
* [*] Block Editor: Add 'Insert from URL' option to Image block [https://github.com/WordPress/gutenberg/pull/40334]
* [*] App Settings: refreshed the UI with updated colors for Media Cache Size controls, Clear Spot Index row button, and Clear Siri Shortcut Suggestions row button. From destructive (red color) to standard and brand colors. [#18636]
* [*] [internal] Quick Start: Fixed an issue where the Quick Start modal was not displayed after login if the user's default tab is Home. [#18721]
* [*] Quick Start: The Next Steps modal has a fresh new look [#18711]
* [*] [internal] Quick Start: Fixed a couple of layout issues with the Quick Start notices when rotating the device. [#18758]

19.9
-----
* [*] Site Settings: we fixed an issue that prevented the site title to be updated when it changed in Site Settings [#18543]
* [*] Media Picker: Fixed an issue where the empty state view was being displayed incorrectly. [#18471]
* [*] Quick Start: We are now showing a different set of Quick Start tasks for existing sites and new sites. The existing sites checklist includes new tours such as: "Check your notifications" and "Upload photos or videos".  [#18395, #18412, #18443, #18471]
* [*] Site Creation: we fixed an issue where the navigation buttons were not scaling when large fonts were selected on the device [#18559]
* [**] Block Editor: Cover Block: Improve color contrast between background and text [https://github.com/wordpress-mobile/gutenberg-mobile/pull/4808]
* [***] Block Editor: Add drag & drop blocks feature [https://github.com/wordpress-mobile/gutenberg-mobile/pull/4832]
* [*] Block Editor: Gallery block: Fix broken "Link To" settings and add "Image Size" settings [https://github.com/wordpress-mobile/gutenberg-mobile/pull/4841]
* [*] Block Editor: Unsupported Block Editor: Prevent WordPress.com tour banner from displaying. [https://github.com/wordpress-mobile/gutenberg-mobile/pull/4820]
* [*] Widgets: we fixed an issue where text appeared flipped in rtl languages [#18567]
* [*] Stats: we fixed a crash that occurred sometimes in Stats [#18613]
* [*] Posts list: we fixed an issue where the create button was not shown on iPad in split screen [#18609]

19.8
-----
* [**] Self hosted sites are not restricted by video length during media uploads [https://github.com/wordpress-mobile/WordPress-iOS/pull/18414]
* [*] [internal] My Site Dashboard: Made some changes to the code architecture of the dashboard. The majority of the changes are related to the posts cards. It should have no visible changes but could cause regressions. Please test it by creating/trashing drafts and scheduled posts and testing that they appear correctly on the dashboard. [#18405]
* [*] Quick Start: Updated the Stats tour. The tour can now be accessed from either the dashboard or the menu tab. [#18413]
* [*] Quick Start: Updated the Reader tour. The tour now highlights the Discover tab and guides users to follow topics via the Settings screen. [#18450]
* [*] [internal] Quick Start: Deleted the Edit your homepage tour. [#18469]
* [*] [internal] Quick Start: Refactored some code related to the tasks displayed in the Quick Start Card and the Quick Start modal. It should have no visible changes but could cause regressions. [#18395]
* [**] Follow Conversation flow now enables in-app notifications by default. They were updated to be opt-out rather than opt-in. [#18449]
* [*] Block Editor: Latest Posts block: Add featured image settings [https://github.com/WordPress/gutenberg/pull/39257]
* [*] Block Editor: Prevent incorrect notices displaying when switching between HTML-Visual mode quickly [https://github.com/WordPress/gutenberg/pull/40415]
* [*] Block Editor: Embed block: Fix inline preview cut-off when editing URL [https://github.com/WordPress/gutenberg/pull/35326]
* [*] Block Editor: Prevent gaps shown around floating toolbar when using external keyboard [https://github.com/WordPress/gutenberg/pull/40266]
* [**] We'll now ask users logging in which area of the app they'd like to focus on to build towards a more personalized experience. [#18385]

19.7
-----
* [*] a11y: VoiceOver has been improved on the Menus view and now announces changes to ordering. [#18155]
* [*] Notifications list: remove comment Trash swipe action. [#18349]
* [*] Web previews now abide by safe areas when a toolbar is shown [#18127]
* [*] Site creation: Adds a new screen asking the user the intent of the site [#18367]
* [**] Block Editor: Quote block: Adds support for V2 behind a feature flag [https://github.com/WordPress/gutenberg/pull/40133]
* [**] Block Editor: Update "add block" button's style in default editor view [https://github.com/WordPress/gutenberg/pull/39726]
* [*] Block Editor: Remove banner error notification on upload failure [https://github.com/WordPress/gutenberg/pull/39694]
* [*] My Site: display site name in My Site screen nav title [#18373]
* [*] [internal] Site creation: Adds a new screen asking the user the name of the site [#18280]

19.6
-----
* [*] Enhances the exit animation of notices. [#18182]
* [*] Media Permissions: display error message when using camera to capture photos and media permission not given [https://github.com/wordpress-mobile/WordPress-iOS/pull/18139]
* [***] My Site: your My Site screen now has two tabs, "Menu" and "Home". Under "Home", you'll find contextual cards with some highlights of whats going on with your site. Check your drafts or scheduled posts, your today's stats or go directly to another section of the app. [#18240]
* [*] [internal] Site creation: Adds a new screen asking the user the intent of the site [#18270]

19.5
-----
* [*] Improves the error message shown when trying to create a new site with non-English characters in the domain name [https://github.com/wordpress-mobile/WordPress-iOS/pull/17985]
* [*] Quick Start: updated the design for the Quick Start cell on My Site [#18095]
* [*] Reader: Fixed a bug where comment replies are misplaced after its parent comment is moderated [#18094]
* [*] Bug fix: Allow keyboard to be dismissed when the password field is focused during WP.com account creation.
* [*] iPad: Fixed a bug where the current displayed section wasn't selected on the menu [#18118]
* [**] Comment Notifications: updated UI and functionality to match My Site Comments. [#18141]
* [*] Block Editor: Add GIF badge for animated GIFs uploaded to Image blocks [https://github.com/WordPress/gutenberg/pull/38996]
* [*] Block Editor: Small refinement to media upload errors, including centering and tweaking copy. [https://github.com/wordpress-mobile/gutenberg-mobile/pull/4597]
* [*] Block Editor: Fix issue with list's starting index and the order [https://github.com/WordPress/gutenberg/pull/39354]
* [*] Quick Start: Fixed a bug where a user creating a new site is displayed a quick start tour containing data from their presviously active site.

19.4
-----
* [*] Site Creation: Fixed layout of domain input field for RTL languages. [#18006]
* [*] [internal] The FAB (blue button to create posts/stories/pages) creation/life cycle was changed [#18026]
* [*] Stats: we fixed a variety of performance issues in the Insight screen. [#17926, #17936, #18017]
* [*] Stats: we re-organized the default view in Insights, presenting more interesting data at a glance [#18072]
* [*] Push notifications will now display rich media when long pressed. [#18048]
* [*] Weekly Roundup: We made some further changes to try and ensure that Weekly Roundup notifications are showing up for everybody who's enabled them [#18029]
* [*] Block editor: Autocorrected Headings no longer apply bold formatting if they weren't already bold. [#17844]
* [***] Block editor: Support for multiple color palettes [https://github.com/wordpress-mobile/gutenberg-mobile/pull/4588]
* [**] User profiles: Fixed issue where the app wasn't displaying any of the device photos which the user had granted the app access to.

19.3
-----
* [*] Site previews: Reduced visual flickering when previewing sites and templates. [#17861]
* [*] Stats: Scroll to new Insights card when added. [#17894]
* [*] Add "Copy Link" functionality to Posts List and Pages List [#17911]
* [*] [Jetpack-only] Enables the ability to use and create WordPress.com sites, and enables the Reader tab. [#17914, #17948]
* [*] Block editor: Additional error messages for media upload failures. [#17971]
* [**] Adds animated Gif support in notifications and comments [#17981]

19.2
-----
* [*] Site creation: Fixed bug where sites created within the app were not given the correct time zone, leading to post scheduling issues. [#17821]
* [*] Block editor: Replacing the media for an image set as featured prompts to update the featured image [https://github.com/wordpress-mobile/gutenberg-mobile/pull/3930]
* [***] Block editor: Font size and line-height support for text-based blocks used in block-based themes [https://github.com/wordpress-mobile/gutenberg-mobile/pull/4519]
* [**] Some of the screens of the app has a new, fresh and more modern visual, including the initial one: My Site. [#17812]
* [**] Notifications: added a button to mark all notifications in the selected filter as read. [#17840]
* [**] People: you can now manage Email Followers on the People section! [#17854]
* [*] Stats: fix navigation between Stats tab. [#17856]
* [*] Quick Start: Fixed a bug where a user logging in via a self-hosted site not connected to Jetpack would see Quick Start when selecting "No thanks" on the Quick Start prompt. [#17855]
* [**] Threaded comments: comments can now be moderated via a drop-down menu on each comment. [#17888]
* [*] Stats: Users can now add a new Insights card from the navigation bar. [#17867]
* [*] Site creation: The checkbox that appears when choosing a design no longer flickers when toggled. [#17868]

19.1
-----
* [*] Signup: Fixed bug where username selection screen could be pushed twice. [#17624]
* [**] Reader post details Comments snippet: added ability to manage conversation subscription and notifications. [#17749]
* [**] Accessibility: VoiceOver and Dynamic Type improvements on Activity Log and Schedule Post calendars [#17756, #17761, #17780]
* [*] Weekly Roundup: Fix a crash which was preventing weekly roundup notifications from appearing [#17765]
* [*] Self-hosted login: Improved error messages. [#17724]
* [*] Share Sheet from Photos: Fix an issue where certain filenames would not upload or render in Post [#16773]
* [*] Block editor: Fixed an issue where video thumbnails could show when selecting images, and vice versa. [#17670]
* [**] Media: If a user has only enabled limited device media access, we now show a prompt to allow the user to change their selection. [#17795]
* [**] Block editor: Fix content justification attribute in Buttons block [https://github.com/wordpress-mobile/gutenberg-mobile/pull/4451]
* [*] Block editor: Hide help button from Unsupported Block Editor. [https://github.com/wordpress-mobile/gutenberg-mobile/pull/4352]
* [*] Block editor: Add contrast checker to text-based blocks [https://github.com/wordpress-mobile/gutenberg-mobile/pull/4357]
* [*] Block editor: Fix missing translations of color settings [https://github.com/wordpress-mobile/gutenberg-mobile/pull/4479]
* [*] Block editor: Highlight text: fix applying formatting for non-selected text [https://github.com/wordpress-mobile/gutenberg-mobile/pull/4471]
* [***] Self-hosted sites: Fixed a crash when saving media and no Internet connection was available. [#17759]
* [*] Publicize: Fixed an issue where a successful login was not automatically detected when connecting a Facebook account to Publicize. [#17803]

19.0
-----
* [**] Video uploads: video upload is now limited to 5 minutes per video on free plans. [#17689]
* [*] Block editor: Give multi-line block names central alignment in inserter [https://github.com/wordpress-mobile/gutenberg-mobile/pull/4343]
* [**] Block editor: Fix missing translations by refactoring the editor initialization code [https://github.com/wordpress-mobile/gutenberg-mobile/pull/4332]
* [**] Block editor: Add Jetpack and Layout Grid translations [https://github.com/wordpress-mobile/gutenberg-mobile/pull/4359]
* [**] Block editor: Fix text formatting mode lost after backspace is used [https://github.com/wordpress-mobile/gutenberg-mobile/pull/4423]
* [*] Block editor: Add missing translations of unsupported block editor modal [https://github.com/wordpress-mobile/gutenberg-mobile/pull/4410]
* [**] Time zone suggester: we have a new time zone selection screen that suggests the time zone based on the device, and improves search. [#17699]
* [*] Added the "Share WordPress with a friend" row back to the Me screen. [#17748]
* [***] Updated default app icon. [#17793]

18.9
-----
* [***] Reader Comments: Updated comment threads with a new design and some new capabilities. [#17659]
* [**] Block editor: Fix issue where editor doesn't auto-scroll so you can see what is being typed. [https://github.com/wordpress-mobile/gutenberg-mobile/pull/4299]
* [*] Block editor: Preformatted block: Fix an issue where the background color is not showing up for standard themes. [https://github.com/wordpress-mobile/gutenberg-mobile/pull/4292]
* [**] Block editor: Update Gallery Block to default to the new format and auto-convert old galleries to the new format. [https://github.com/wordpress-mobile/gutenberg-mobile/pull/4315]
* [***] Block editor: Highlight text: Enables color customization for specific text within a Paragraph block. [https://github.com/wordpress-mobile/gutenberg-mobile/pull/4175]
* [**] Reader post details: a Comments snippet is now displayed after the post content. [#17650]

18.8
-----
* [*] Added a new About screen, with links to rate the app, share it with others, visit our Twitter profile, view our other apps, and more. [https://github.com/orgs/wordpress-mobile/projects/107]
* [*] Editor: Show a compact notice when switching between HTML or Visual mode. [https://github.com/wordpress-mobile/WordPress-iOS/pull/17521]
* [*] Onboarding Improvements: Need a little help after login? We're here for you. We've made a few changes to the login flow that will make it easier for you to start managing your site or create a new one. [#17564]
* [***] Fixed crash where uploading image when offline crashes iOS app. [#17488]
* [***] Fixed crash that was sometimes triggered when deleting media. [#17559]
* [***] Fixes a crasher that was sometimes triggered when seeing the details for like notifications. [#17529]
* [**] Block editor: Add clipboard link suggestion to image block and button block. [https://github.com/WordPress/gutenberg/pull/35972]
* [*] Block editor: Embed block: Include link in block settings. [https://github.com/wordpress-mobile/gutenberg-mobile/pull/4189]
* [**] Block editor: Fix tab titles translation of inserter menu. [https://github.com/wordpress-mobile/gutenberg-mobile/pull/4248]
* [**] Block editor: Gallery block: When a gallery block is added, the media options are auto opened for v2 of the Gallery block. [https://github.com/wordpress-mobile/gutenberg-mobile/pull/4277]
* [*] Block editor: Media & Text block: Fix an issue where the text font size would be bigger than expected in some cases. [https://github.com/wordpress-mobile/gutenberg-mobile/pull/4252]

18.7
-----
* [*] Comment Reply: updated UI. [#17443, #17445]
* [***] Two-step Authentication notifications now require an unlocked device to approve or deny them.
* [***] Site Comments: Updated comment details with a fresh new look and capability to display rich contents. [#17466]
* [**] Block editor: Image block: Add ability to quickly link images to Media Files and Attachment Pages [https://github.com/wordpress-mobile/gutenberg-mobile/pull/3971]
* [**] Block editor: Fixed a crash that could occur when copying lists from Microsoft Word. [https://github.com/wordpress-mobile/gutenberg-mobile/pull/4174]
* [***] Fixed an issue where trying to upload an image while offline crashes the app. [#17488]

18.6
-----
* [**] Comments: Users can now follow conversation via notifications, in addition to emails. [#17363]
* [**] Block editor: Block inserter indicates newly available block types [https://github.com/wordpress-mobile/gutenberg-mobile/pull/4047]
* [*] Reader post comments: fixed an issue that prevented all comments from displaying. [#17373]
* [**] Stats: added Reader Discover nudge for sites with low traffic in order to increase it. [#17349, #17352, #17354, #17377]
* [**] Block editor: Search block - Text and background color support [https://github.com/wordpress-mobile/gutenberg-mobile/pull/4127]
* [*] Block editor: Fix Embed Block loading glitch with resolver resolution approach [https://github.com/wordpress-mobile/gutenberg-mobile/pull/4146]
* [*] Block editor: Fixed an issue where the Help screens may not respect an iOS device's notch. [https://github.com/wordpress-mobile/gutenberg-mobile/pull/4110]
* [**] Block editor: Block inserter indicates newly available block types [https://github.com/wordpress-mobile/gutenberg-mobile/pull/4047]
* [*] Block editor: Add support for the Mark HTML tag [https://github.com/wordpress-mobile/gutenberg-mobile/pull/4162]
* [*] Stats Insights: HTML tags no longer display in post titles. [#17380]

18.5
-----
* [**] Block editor: Embed block: Include Jetpack embed variants. [https://github.com/wordpress-mobile/gutenberg-mobile/pull/4008]
* [*] Fixed a minor visual glitch on the pre-publishing nudge bottom sheet. [https://github.com/wordpress-mobile/WordPress-iOS/pull/17300]
* [*] Improved support for larger text sizes when choosing a homepage layout or page layout. [#17325]
* [*] Site Comments: fixed an issue that caused the lists to not refresh. [#17303]
* [*] Block editor: Embed block: Fix inline preview cut-off when editing URL [https://github.com/wordpress-mobile/gutenberg-mobile/pull/4072]
* [*] Block editor: Embed block: Fix URL not editable after dismissing the edit URL bottom sheet with empty value [https://github.com/wordpress-mobile/gutenberg-mobile/pull/4094]
* [**] Block editor: Embed block: Detect when an embeddable URL is pasted into an empty paragraph. [https://github.com/wordpress-mobile/gutenberg-mobile/pull/4048]
* [**] Block editor: Pullquote block - Added support for text and background color customization [https://github.com/WordPress/gutenberg/pull/34451]
* [**] Block editor: Preformatted block - Added support for text and background color customization [https://github.com/wordpress-mobile/gutenberg-mobile/pull/4071]
* [**] Stats: added Publicize and Blogging Reminders nudges for sites with low traffic in order to increase it. [#17142, #17261, #17294, #17312, #17323]
* [**] Fixed an issue that made it impossible to log in when emails had an apostrophe. [#17334]

18.4
-----
* [*] Improves our user images download logic to avoid synchronization issues. [#17197]
* [*] Fixed an issue where images point to local URLs in the editor when saving a post with ongoing uploads. [#17157]
* [**] Embed block: Add the top 5 specific embed blocks to the Block inserter list. [https://github.com/wordpress-mobile/gutenberg-mobile/pull/3995]
* [*] Embed block: Fix URL update when edited after setting a bad URL of a provider. [https://github.com/wordpress-mobile/gutenberg-mobile/pull/4002]
* [**] Users can now contact support from inside the block editor screen. [https://github.com/wordpress-mobile/gutenberg-mobile/pull/3975]
* [**] Block editor: Help menu with guides about how to work with blocks [#17265]

18.3
-----
* [*] Fixed a bug on Reader that prevented Saved posts to be removed
* [*] Share Extension: Allow creation of Pages in addition to Posts. [#16084]
* [*] Updated the wording for the "Posts" and "Pages" entries in My Site screen [https://github.com/wordpress-mobile/WordPress-iOS/pull/17156]
* [**] Fixed a bug that prevented sharing images and videos out of your site's media library. [#17164]
* [*] Fixed an issue that caused `Follow conversation by email` to not appear on some post's comments. [#17159]
* [**] Block editor: Embed block: Enable WordPress embed preview [https://github.com/wordpress-mobile/gutenberg-mobile/pull/3853]
* [**] Block editor: Embed block: Add error bottom sheet with retry and convert to link actions. [https://github.com/wordpress-mobile/gutenberg-mobile/pull/3921]
* [**] Block editor: Embed block: Implemented the No Preview UI when an embed is successful, but we're unable to show an inline preview [https://github.com/wordpress-mobile/gutenberg-mobile/pull/3927]
* [*] Block editor: Embed block: Add device's locale to preview content [https://github.com/wordpress-mobile/gutenberg-mobile/pull/3788]
* [*] Block editor: Column block: Translate column width's control labels [https://github.com/wordpress-mobile/gutenberg-mobile/pull/3952]
* [**] Block editor: Embed block: Enable embed preview for Instagram and Vimeo providers. [https://github.com/wordpress-mobile/gutenberg-mobile/pull/3918]

18.2
-----
* [internal] Fixed an issue where source and platform tags were not added to a Zendesk ticket if the account has no blogs. [#17084]
* [*] Set the post formats to have 'Standard' first and then alphabetized the remaining items. [#17074]
* [*] Fixed wording of theme customization screen's menu bar by using "Activate" on inactive themes. [#17060]
* [*] Added pull-to-refresh to My Site. [#17089]
* [***] Weekly Roundup: users will receive a weekly notification that presents a summary of the activity on their most used sites [#17066, #17116]
* [**] Site Comments: when editing a Comment, the author's name, email address, and web address can now be changed. [#17111]
* [**] Block editor: Enable embed preview for a list of providers (for now only YouTube and Twitter) [https://github.com/WordPress/gutenberg/pull/34446]
* [***] Block editor: Add Inserter Block Search [https://github.com/WordPress/gutenberg/pull/33237]

18.1
-----
* [*] Reader: Fixes an issue where the top of an article could be cropped after rotating a device. [#17041]
* [*] Posts Settings: Removed deprecated Location feature. [#17052]
* [**] Added a time selection feature to Blogging Reminders: users can now choose at what time they will receive the reminders [#17024, #17033]
* [**] Block editor: Embed block: Add "Resize for smaller devices" setting. [https://github.com/wordpress-mobile/gutenberg-mobile/pull/3753]
* [**] Account Settings: added the ability to close user account.
* [*] Users can now share WordPress app with friends. Accessible from Me and About screen. [#16995]

18.0
-----
* [*] Fixed a bug that would make it impossible to scroll the plugins the first time the plugin section was opened.
* [*] Resolved an issue where authentication tokens weren't be regenerated when disabled on the server. [#16920]
* [*] Updated the header text sizes to better support large texts on Choose a Domain and Choose a Design flows. [#16923]
* [internal] Made a change to how Comment content is displayed. Should be no visible changes, but could cause regressions. [#16933]
* [internal] Converted Comment model properties to Swift. Should be no functional changes, but could cause regressions. [#16969, #16980]
* [internal] Updated GoogleSignIn to 6.0.1 through WordPressAuthenticator. Should be no visible changes, but could cause regression in Google sign in flow. [#16974]
* [internal] Converted Comment model properties to Swift. Should be no functional changes, but could cause regressions. [#16969]
* [*] Posts: Ampersands are correctly decoded in publishing notices instead of showing as HTML entites. [#16972]
* [***] Adjusted the image size of Theme Images for more optimal download speeds. [#16914]
* [*] Comments and Notifications list are now displayed with a unified design. [#16985]
* [*] Block editor: Add a "featured" banner and ability to set or remove an image as featured. [https://github.com/wordpress-mobile/gutenberg-mobile/pull/3449]

17.9
-----
* [internal] Redirect Terms and service to open the page in an external web view [#16907]
* [internal] Converted Comment model methods to Swift. Should be no functional changes, but could cause regressions. [#16898, #16905, #16908, #16913]
* [*] Enables Support for Global Style Colors with Full Site Editing Themes [#16823]
* [***] Block editor: New Block: Embed block. [https://github.com/wordpress-mobile/gutenberg-mobile/pull/3727]

17.8
-----
* [*] Authors and Contributors can now view a site's Comments via My Site > Comments. [#16783]
* [*] [Jetpack-only] Fix bugs when tapping to notifications
* [*] Fixed some refresh issues with the site follow buttons in the reader. [#16819]
* [*] Block editor: Update loading and failed screens for web version of the editor [https://github.com/wordpress-mobile/gutenberg-mobile/pull/3573]
* [*] Block editor: Handle floating keyboard case - Fix issue with the block selector on iPad. [https://github.com/wordpress-mobile/gutenberg-mobile/pull/3687]
* [**] Block editor: Added color/background customization for text blocks. [https://github.com/WordPress/gutenberg/pull/33250]

17.7
-----
* [***] Added blogging reminders. Choose which days you'd like to be reminded, and we'll send you a notification prompting you to post on your site
* [** Does not apply to Jetpack app] Self hosted sites that do not use Jetpack can now manage (install, uninstall, activate, and deactivate) their plugins [#16675]
* [*] Upgraded the Zendesk SDK to version 5.3.0
* [*] You can now subscribe to conversations by email from Reader lists and articles. [#16599]
* [*] Block editor: Tablet view fixes for inserter button. [https://github.com/wordpress-mobile/gutenberg-mobile/pull/3602]
* [*] Block editor: Tweaks to the badge component's styling, including change of background color and reduced padding. [https://github.com/wordpress-mobile/gutenberg-mobile/pull/3642]
* [***] Block editor: New block Layout grid. [https://github.com/wordpress-mobile/gutenberg-mobile/pull/3513]
* [*] Fixed an issue where the SignUp flow could not be dismissed sometimes. [#16824]

17.6
-----
* [**] Reader Post details: now shows a summary of Likes for the post. Tapping it displays the full list of Likes. [#16628]
* [*] Fix notice overlapping the ActionSheet that displays the Site Icon controls. [#16579]
* [*] Fix login error for WordPress.org sites to show inline. [#16614]
* [*] Disables the ability to open the editor for Post Pages [#16369]
* [*] Fixed an issue that could cause a crash when moderating Comments. [#16645]
* [*] Fix notice overlapping the ActionSheet that displays the QuickStart Removal. [#16609]
* [*] Site Pages: when setting a parent, placeholder text is now displayed for pages with blank titles. [#16661]
* [***] Block Editor: Audio block now available on WP.com sites on the free plan. [https://github.com/wordpress-mobile/gutenberg-mobile/pull/3523]
* [**] You can now create a Site Icon for your site using an emoji. [#16670]
* [*] Fix notice overlapping the ActionSheet that displays the More Actions in the Editor. [#16658]
* [*] The quick action buttons will be hidden when iOS is using a accessibility font sizes. [#16701]
* [*] Block Editor: Improve unsupported block message for reusable block. [https://github.com/wordpress-mobile/gutenberg-mobile/pull/3621]
* [**] Block Editor: Fix incorrect block insertion point after blurring the post title field. [https://github.com/wordpress-mobile/gutenberg-mobile/pull/3640]
* [*] Fixed a crash when sharing photos to WordPress [#16737]

17.5
-----
* [*] Fixed a crash when rendering the Noticons font in rich notification. [#16525]
* [**] Block Editor: Audio block: Add Insert from URL functionality. [https://github.com/wordpress-mobile/gutenberg-mobile/pull/3031]
* [***] Block Editor: Slash command to insert new blocks. [https://github.com/wordpress-mobile/gutenberg-mobile/pull/3250]
* [**] Like Notifications: now displays all users who liked a post or comment. [#15662]
* [*] Fixed a bug that was causing some fonts to become enormous when large text was enabled.
* [*] Fixed scrolling and item selection in the Plugins directory. [#16087]
* [*] Improved large text support in the blog details header in My Sites. [#16521]
* [***] Block Editor: New Block: Reusable block. [https://github.com/wordpress-mobile/gutenberg-mobile/pull/3490]
* [***] Block Editor: Add reusable blocks to the block inserter menu. [https://github.com/wordpress-mobile/gutenberg-mobile/pull/3054]
* [*] Fixed a bug where the web version of the editor did not load when using an account created before December 2018. [#16586]

17.4
-----
* [**] A new author can be chosen for Posts and Pages on multi-author sites. [#16281]
* [*] Fixed the Follow Sites Quick Start Tour so that Reader Search is highlighted. [#16391]
* [*] Enabled approving login authentication requests via push notification while the app is in the foreground. [#16075]
* [**] Added pull-to-refresh to the My Site screen when a user has no sites. [#16241]
* [***] Fixed a bug that was causing uploaded videos to not be viewable in other platforms. [#16548]

17.3
-----
* [**] Fix issue where deleting a post and selecting undo would sometimes convert the content to the classic editor. [#16342]
* [**] Fix issue where restoring a post left the restored post in the published list even though it has been converted to a draft. [#16358]
* [**] Fix issue where trashing a post converted it to Classic content. [#16367]
* [**] Fix issue where users could not leave the username selection screen due to styling issues. [#16380]
* [*] Comments can be filtered to show the most recent unreplied comments from other users. [#16215]
* [*] Fixed the background color of search fields. [#16365]
* [*] Fixed the navigation bar color in dark mode. [#16348]
* [*] Fix translation issues for templates fetched on the site creation design selection screen. [#16404]
* [*] Fix translation issues for templates fetched on the page creation design selection screen. [#16404]
* [*] Fix translation issue for the Choose button on the template preview in the site creation flow. [#16404]
* [***]  Block Editor: New Block: Search Block [#https://github.com/wordpress-mobile/gutenberg-mobile/pull/3210]
* [**]  Block Editor: The media upload options of the Image, Video and Gallery block automatically opens when the respective block is inserted. [https://github.com/wordpress-mobile/gutenberg-mobile/pull/2700]
* [**]  Block Editor: The media upload options of the File and Audio block automatically opens when the respective block is inserted. [https://github.com/wordpress-mobile/gutenberg-mobile/pull/3399]
* [*]  Block Editor: Remove visual feedback from non-interactive bottom-sheet cell sections [https://github.com/wordpress-mobile/gutenberg-mobile/pull/3404]
* [*]  Block Editor: Fixed an issue that was causing the featured image badge to be shown on images in an incorrect manner. [https://github.com/wordpress-mobile/gutenberg-mobile/pull/3494]


17.2
-----

* [**] Added transform block capability [https://github.com/wordpress-mobile/gutenberg-mobile/pull/3321]
* [*] Fixed an issue where some author display names weren't visible for self-hosted sites. [#16297]
* [***] Updated custom app icons. [#16261]
* [**] Removed Site Switcher in the Editor
* [*] a11y: Bug fix: Allow stepper cell to be selected by screenreader [https://github.com/wordpress-mobile/gutenberg-mobile/pull/3362]
* [*] Image block: Improve text entry for long alt text. [https://github.com/WordPress/gutenberg/pull/29670]
* [***] New Block: Jetpack contact info. [https://github.com/wordpress-mobile/gutenberg-mobile/pull/3340]

17.1
-----

* [*] Reordered categories in page layout picker [#16156]
* [*] Added preview device mode selector in the page layout previews [#16141]
* [***] Block Editor: Improved the accessibility of range and step-type block settings. [https://github.com/wordpress-mobile/gutenberg-mobile/pull/3255]
* [**] Block Editor: Added Contact Info block to sites on WPcom or with Jetpack version >= 8.5.
* [**] We updated the app's color scheme with a brighter new blue used throughout. [#16213, #16207]
* [**] We updated the login prologue with brand new content and graphics. [#16159, #16177, #16185, #16187, #16200, #16217, #16219, #16221, #16222]
* [**] We updated the app's color scheme with a brighter new blue used throughout. [#16213, #16207]
* [**] Updated the app icon to match the new color scheme within the app. [#16220]
* [*] Fixed an issue where some webview navigation bar controls weren't visible. [#16257]

17.0
-----
* [internal] Updated Zendesk to latest version. Should be no functional changes. [#16051]
* [*] Reader: fixed an issue that caused unfollowing external sites to fail. [#16060]
* [*] Stats: fixed an issue where an error was displayed for Latest Post Summary if the site had no posts. [#16074]
* [*] Fixed an issue where password text on Post Settings was showing as black in dark mode. [#15768]
* [*] Added a thumbnail device mode selector in the page layout, and use a default setting based on the current device. [#16019]
* [**] Comments can now be filtered by status (All, Pending, Approved, Trashed, or Spam). [#15955, #16110]
* [*] Notifications: Enabled the new view milestone notifications [#16144]
* [***] We updated the app's design, with fresh new headers throughout and a new site switcher in My Site. [#15750]

16.9
-----
* [*] Adds helper UI to Choose a Domain screen to provide a hint of what a domain is. [#15962]
* [**] Site Creation: Adds filterable categories to the site design picker when creating a WordPress.com site, and includes single-page site designs [#15933]
* [**] The classic editor will no longer be available for new posts soon, but this won’t affect editing any existing posts or pages. Users should consider switching over to the Block Editor now. [#16008]
* [**] Reader: Added related posts to the bottom of reader posts
* [*] Reader: We redesigned the recommended topics section of Discover
* [*] Reader: Added a way to discover new topics from the Manage Topics view
* [*] P2 users can create and share group invite links via the Invite Person screen under the People Management feature. [#16005]
* [*] Fixed an issue that prevented searching for plugins and the Popular Plugins section from appearing: [#16070]
* [**] Stories: Fixed a video playback issue when recording on iPhone 7, 8, and SE devices. [#16109]
* [*] Stories: Fixed a video playback issue when selecting an exported Story video from a site's library. [#16109]

16.8.1
-----

* [**] Stories: Fixed an issue which could remove content from a post when a new Story block was edited. [#16059]

16.8
-----
* [**] Prevent deleting published homepages which would have the effect of breaking a site. [#15797]
* [**] Prevent converting published homepage to a draft in the page list and settings which would have the effect of breaking a site. [#15797]
* [*] Fix app crash when device is offline and user visits Notification or Reader screens [#15916]
* [*] Under-the-hood improvements to the Reader Stream, People Management, and Sharing Buttons [#15849, #15861, #15862]
* [*] Block Editor: Fixed block mover title wording for better clarity from 'Move block position' to 'Change block position'. [https://github.com/wordpress-mobile/gutenberg-mobile/pull/3049]
* [**] Block Editor: Add support for setting Cover block focal point. [https://github.com/wordpress-mobile/gutenberg-mobile/pull/3028]
* [**] Prevent converting published homepage to a draft in the page list and editor's status settings which would have the effect of breaking a site. [#15797]
* [*] Prevent selection of unpublished homepages the homepage settings which would have the effect of breaking a site. [#15885]
* [*] Quick Start: Completing a step outside of a tour now automatically marks it as complete. [#15712]
* [internal] Site Comments: updated UI. Should be no functional changes. [#15944]
* [***] iOS 14 Widgets: new This Week Widgets to display This Week Stats in your home screen. [#15844]
* [***] Stories: There is now a new Story post type available to quickly and conveniently post images and videos to your blog.

16.7
-----
* [**] Site Creation: Adds the option to choose between mobile, tablet or desktop thumbnails and previews in the home page design picker when creating a WordPress.com site [https://github.com/wordpress-mobile/WordPress-iOS/pull/15688]
* [*] Block Editor: Fix issue with uploading media after exiting the editor multiple times [https://github.com/wordpress-mobile/WordPress-iOS/pull/15656].
* [**] Site Creation: Enables dot blog subdomains for each site design. [#15736]
* [**] Reader post card and post details: added ability to mark a followed post as seen/unseen. [#15638, #15645, #15676]
* [**] Reader site filter: show unseen post count. [#15581]
* [***] Block Editor: New Block: Audio [https://github.com/wordpress-mobile/gutenberg-mobile/pull/2854, https://github.com/wordpress-mobile/gutenberg-mobile/pull/3070]
* [**] Block Editor: Add support for setting heading anchors [https://github.com/wordpress-mobile/gutenberg-mobile/pull/2947]
* [**] Block Editor: Disable Unsupported Block Editor for Reusable blocks [https://github.com/wordpress-mobile/gutenberg-mobile/pull/3067]
* [**] Block Editor: Add proper handling for single use blocks such as the more block [https://github.com/wordpress-mobile/gutenberg-mobile/pull/3042]
* [*] Reader post options: fixed an issue where the options in post details did not match those on post cards. [#15778]
* [***] iOS 14 Widgets: new All Time Widgets to display All Time Stats in your home screen. [#15771, #15794]
* [***] Jetpack: Backup and Restore is now available, depending on your sites plan you can now restore your site to a point in time, or download a backup file. [https://github.com/wordpress-mobile/WordPress-iOS/issues/15191]
* [***] Jetpack: For sites that have Jetpack Scan enabled you will now see a new section that allows you to scan your site for threats, as well as fix or ignore them. [https://github.com/wordpress-mobile/WordPress-iOS/issues/15190]
* [**] Block Editor: Make inserter long-press options "add to beginning" and "add to end" always available. [https://github.com/wordpress-mobile/gutenberg-mobile/pull/3074]
* [*] Block Editor: Fix crash when Column block width attribute was empty. [https://github.com/WordPress/gutenberg/pull/29015]

16.6
-----
* [**] Activity Log: adds support for Date Range and Activity Type filters. [https://github.com/wordpress-mobile/WordPress-iOS/issues/15192]
* [*] Quick Start: Removed the Browse theme step and added guidance for reviewing pages and editing your Homepage. [#15680]
* [**] iOS 14 Widgets: new Today Widgets to display your Today Stats in your home screen.
* [*] Fixes an issue where the submit button was invisible during the domain registration flow.

16.5
-----

* [*] In the Pages screen, the options to delete posts are styled to reflect that they are destructive actions, and show confirmation alerts. [#15622]
* [*] In the Comments view, overly-large twemoji are sized the same as Apple's emoji. [#15503]
* [*] Reader 'P2s': added ability to filter by site. [#15484]
* [**] Choose a Domain will now return more options in the search results, sort the results to have exact matches first, and let you know if no exact matches were found. [#15482]
* [**] Page List: Adds duplicate page functionality [#15515]
* [*] Invite People: add link to user roles definition web page. [#15530]
* [***] Block Editor: Cross-post suggestions are now available by typing the + character (or long-pressing the toolbar button labelled with an @-symbol) in a post on a P2 site [#15139]
* [***] Block Editor: Full-width and wide alignment support for Columns (https://github.com/wordpress-mobile/gutenberg-mobile/pull/2919)
* [**] Block Editor: Image block - Add link picker to the block settings and enhance link settings with auto-hide options (https://github.com/wordpress-mobile/gutenberg-mobile/pull/2841)
* [*] Block Editor: Fix button link setting, rel link will not be overwritten if modified by the user (https://github.com/wordpress-mobile/gutenberg-mobile/pull/2894)
* [**] Block Editor: Added move to top/bottom when long pressing on respective block movers (https://github.com/wordpress-mobile/gutenberg-mobile/pull/2872)
* [**] Reader: Following now only shows non-P2 sites. [#15585]
* [**] Reader site filter: selected filters now persist while in app.[#15594]
* [**] Block Editor: Fix crash in text-based blocks with custom font size [https://github.com/WordPress/gutenberg/pull/28121]

16.4
-----

* [internal] Removed unused Reader files. Should be no functional changes. [#15414]
* [*] Adjusted the search box background color in dark mode on Choose a domain screen to be full width. [https://github.com/wordpress-mobile/WordPress-iOS/pull/15419]
* [**] Added shadow to thumbnail cells on Site Creation and Page Creation design pickers to add better contrast [https://github.com/wordpress-mobile/WordPress-iOS/pull/15418]
* [*] For DotCom and Jetpack sites, you can now subscribe to comments by tapping the "Follow conversation" button in the Comments view. [#15424]
* [**] Reader: Added 'P2s' stream. [#15442]
* [*] Add a new P2 default site icon to replace the generic default site icon. [#15430]
* [*] Block Editor: Fix Gallery block uploads when the editor is closed. [#15457]
* [*] Reader: Removes gray tint from site icons that contain transparency (located in Reader > Settings > Followed sites). [#15474]
* [*] Prologue: updates site address button to say "Enter your existing site address" to reduce confusion with site creation actions. [#15481]
* [**] Posts List: Adds duplicate post functionality [#15460]
* [***] Block Editor: New Block: File [https://github.com/wordpress-mobile/gutenberg-mobile/pull/2835]
* [*] Reader: Removes gray tint from site icons that contain transparency (located in Reader > Settings > Followed sites).
* [*] Block Editor: Remove popup informing user that they will be using the block editor by default [#15492]
* [**] Fixed an issue where the Prepublishing Nudges Publish button could be cut off smaller devices [#15525]

16.3
-----
* [***] Login: Updated to new iOS 14 pasteboard APIs for 2FA auto-fill. Pasteboard prompts should be less intrusive now! [#15454]
* [***] Site Creation: Adds an option to pick a home page design when creating a WordPress.com site. [multiple PRs](https://github.com/search?q=repo%3Awordpress-mobile%2FWordPress-iOS+++repo%3Awordpress-mobile%2FWordPress-iOS-Shared+repo%3Awordpress-mobile%2FWordPressUI-iOS+repo%3Awordpress-mobile%2FWordPressKit-iOS+repo%3Awordpress-mobile%2FAztecEditor-iOS+is%3Apr+closed%3A%3C2020-11-17+%22Home+Page+Picker%22&type=Issues)

* [**] Fixed a bug where @-mentions didn't work on WordPress.com sites with plugins enabled [#14844]
* [***] Site Creation: Adds an option to pick a home page design when creating a WordPress.com site. [multiple PRs](https://github.com/search?q=repo%3Awordpress-mobile%2FWordPress-iOS+++repo%3Awordpress-mobile%2FWordPress-iOS-Shared+repo%3Awordpress-mobile%2FWordPressUI-iOS+repo%3Awordpress-mobile%2FWordPressKit-iOS+repo%3Awordpress-mobile%2FAztecEditor-iOS+is%3Apr+closed%3A%3C2020-11-30+%22Home+Page+Picker%22&type=Issues)
* [*] Fixed an issue where `tel:` and `mailto:` links weren't launching actions in the webview found in Reader > post > more > Visit. [#15310]
* [*] Reader bug fix: tapping a telephone, sms or email link in a detail post in Reader will now respond with the correct action. [#15307]
* [**] Block Editor: Button block - Add link picker to the block settings [https://github.com/WordPress/gutenberg/pull/26206]
* [***] Block Editor: Adding support for selecting different unit of value in Cover and Columns blocks [https://github.com/WordPress/gutenberg/pull/26161]
* [*] Block Editor: Fix theme colors syncing with the editor [https://github.com/WordPress/gutenberg/pull/26821]
* [*] My Site > Settings > Start Over. Correcting a translation error in the detailed instructions on the Start Over view. [#15358]

16.2
-----
* [**] Support contact email: fixed issue that prevented non-alpha characters from being entered. [#15210]
* [*] Support contact information prompt: fixed issue that could cause the app to crash when entering email address. [#15210]
* [*] Fixed an issue where comments viewed in the Reader would always be italicized.
* [**] Jetpack Section - Added quick and easy access for all the Jetpack features (Stats, Activity Log, Jetpack and Settings) [#15287].
* [*] Fixed a display issue with the time picker when scheduling posts on iOS 14. [#15392]

16.1
-----
* [***] Block Editor: Adds new option to select from a variety of predefined page templates when creating a new page for a Gutenberg site.
* [*] Fixed an issue that was causing the refresh control to show up on top of the list of sites. [https://github.com/wordpress-mobile/WordPress-iOS/pull/15136]
* [***] The "Floating Action Button" now appears on the list of posts and pages for quick and convenient creation. [https://github.com/wordpress-mobile/WordPress-iOS/pull/15149l]

16.0
-----
* [***] Block Editor: Full-width and wide alignment support for Video, Latest-posts, Gallery, Media & text, and Pullquote block. [https://github.com/wordpress-mobile/gutenberg-mobile/pull/2605]
* [***] Block Editor: Fix unsupported block bottom sheet is triggered when device is rotated. [https://github.com/wordpress-mobile/gutenberg-mobile/pull/2710]
* [***] Block Editor: Unsupported Block Editor: Fixed issue when cannot view or interact with the classic block on Jetpack site. [https://github.com/wordpress-mobile/gutenberg-mobile/pull/2709]
* [**] Reader: Select interests is now displayed under the Discover tab. [#15097]
* [**] Reader: The reader now displays site recommendations in the Discover feed [#15116]
* [***] Reader: The new redesigned Reader detail shows your post as beautiful as ever. And if you add a featured image it would be twice as beautiful! [#15107]

15.9
-----
* [*] Fixed issue that caused duplicate views to be displayed when requesting a login link. [#14975]
* [internal] Modified feature flags that show unified Site Address, Google, Apple, WordPress views and iCloud keychain login. Could cause regressions. [#14954, #14969, #14970, #14971, #14972]
* [*] Fixed an issue that caused page editor to become an invisible overlay. [#15012]
* [**] Block Editor: Increase tap-target of primary action on unsupported blocks. [https://github.com/wordpress-mobile/gutenberg-mobile/pull/2608]
* [***] Block Editor: On Jetpack connected sites, Unsupported Block Editor can be enabled via enabling Jetpack SSO setting directly from within the missing block alert. [https://github.com/wordpress-mobile/gutenberg-mobile/pull/2610]
* [***] Block Editor: Add support for selecting user's post when configuring the link [https://github.com/wordpress-mobile/gutenberg-mobile/pull/2484]
* [*] Reader: Fixed an issue that resulted in no action when tapping a link with an anchor. [#15027]
* [***] Block Editor: Unsupported Block Editor: Fixed issue when cannot view or interact with the classic block on Jetpack sites [https://github.com/wordpress-mobile/gutenberg-mobile/issues/2695]

15.8
-----
* [*] Image Preview: Fixes an issue where an image would be incorrectly positioned after changing device orientation.
* [***] Block Editor: Full-width and wide alignment support for Group, Cover and Image block [https://github.com/wordpress-mobile/gutenberg-mobile/pull/2559]
* [**] Block Editor: Add support for rounded style in Image block [https://github.com/wordpress-mobile/gutenberg-mobile/pull/2591]
* [*] Fixed an issue where the username didn't display on the Signup Epilogue after signing up with Apple and hiding the email address. [#14882]
* [*] Login: display correct error message when the max number of failed login attempts is reached. [#14914]
* [**] Block Editor: Fixed a case where adding a block made the toolbar jump [https://github.com/WordPress/gutenberg/pull/24573]

15.7
-----
* [**] Updated UI when connecting a self-hosted site from Login Epilogue, My Sites, and Post Signup Interstitial. (#14742)
* [**] You can now follow conversations for P2 sites
* [**] Block Editor: Block settings now immediately reflect changes from menu sliders.
* [**] Simplified authentication and updated UI.(#14845, #14831, #14825, #14817).
       Now when an email address is entered, the app automatically determines the next step and directs the user accordingly. (i.e. signup or login with the appropriate login view).
* [**] Added iCloud Keychain login functionality. (#14770)
* [***] Reader: We’re introducing a new Reader experience that allows users to tailor their Discover feed to their chosen interests.
* [*] Media editing: Reduced memory usage when marking up an image, which could cause a crash.
* [**] Block Editor: Fixed Dark Mode transition for editor menus.

15.6
-----
* [***] Block Editor: Fixed empty text fields on RTL layout. Now they are selectable and placeholders are visible.
* [**] Block Editor: Add settings to allow changing column widths
* [**] Block Editor: Media editing support in Gallery block.
* [**] Updated UI when logging in with a Site Address.
* [**] Updated UI when logging in/signing up with Apple.
* [**] Updated UI when logging in/signing up with Google.
* [**] Simplified Google authentication. If signup is attempted with an existing WordPress account, automatically redirects to login. If login is attempted without a matching WordPress account, automatically redirects to signup.
* [**] Fixes issue where the stats were not updating when switching between sites in My Sites.
* [*] Block Editor: Improved logic for creating undo levels.
* [*] Social account login: Fixed an issue that could have inadvertently linked two social accounts.

15.5
-----
* [*] Reader: revamped UI for your site header.
* [***] Block Editor: New feature for WordPress.com and Jetpack sites: auto-complete username mentions. An auto-complete popup will show up when the user types the @ character in the block editor.
* [*] Block Editor: Media editing support in Cover block.
* [*] Block Editor: Fixed a bug on the Heading block, where a heading with a link and string formatting showed a white shadow in dark mode.

15.4
-----
 * [**] Fixes issue where the new page editor wouldn't always show when selected from the "My Site" page on iOS versions 12.4 and below.
 * [***] Block Editor: Media editing support in Media & Text block.
 * [***] Block Editor: New block: Social Icons
 * [*] Block Editor: Cover block placeholder is updated to allow users to start the block with a background color
 * [**] Improved support for the Classic block to give folks a smooth transition from the classic editor to the block editor

15.3
-----
* [***] Block Editor: Adds Copy, Cut, Paste, and Duplicate functionality to blocks
* [***] Block Editor: Users can now individually edit unsupported blocks found in posts or pages. Not available on selfhosted sites or sites defaulting to classic editor.
* [*] Block Editor: Improved editor loading experience with Ghost Effect.

15.2
----
* [*] Block editor: Display content metrics information (blocks, words, characters count).
* [*] Fixed a crash that results in navigating to the block editor quickly after logging out and immediately back in.
* [***] Reader content improved: a lot of fixes in how the content appears when you're reading a post.
* [**] A site's title can now be changed by tapping on the title in the site detail screen.
* [**] Added a new Quick Start task to set a title for a new site.
* [**] Block editor: Add support for customizing gradient type and angle in Buttons and Cover blocks.

-----

15.1
-----
* [**] Block Editor: Add support to upload videos to Cover Blocks after the editor has closed.
* [*] Block Editor: Display the animation of animated GIFs while editing image blocks.
* [**] Block editor: Adds support for theme colors and gradients.
* [*] App Settings: Added an app-level toggle for light or dark appearance.
* [*] Fix a bug where the Latest Post date on Insights Stats was being calculated incorrectly.
* Block editor: [*] Support for breaking out of captions/citation authors by pressing enter on the following blocks: image, video, gallery, quote, and pullquote.
* Block editor: [**] Adds editor support for theme defined colors and theme defined gradients on cover and button blocks.
* [*] Fixed a bug where "Follow another site" was using the wrong steps in the "Grow Your Audience" Quick Start tour.
* [*] Fix a bug where Quick Start completed tasks were not communicated to VoiceOver users.
* [**] Quick Start: added VoiceOver support to the Next Steps section.
* [*] Fixed a bug where the "Publish a post" Quick Start tour didn't reflect the app's new information architecture
* [***] Free GIFs can now be added to the media library, posts, and pages.
* [**] You can now set pages as your site's homepage or posts page directly from the Pages list.
* [**] Fixed a bug that prevented some logins via 'Continue with Apple'.
* [**] Reader: Fixed a bug where tapping on the more menu may not present the menu
* [*] Block editor: Fix 'Take a Photo' option failing after adding an image to gallery block

15.0
-----
* [**] Block editor: Fix media upload progress when there's no connection.
* [*] Fix a bug where taking a photo for your user gravatar got you blocked in the crop screen.
* Reader: Updated card design
* [internal] Logging in via 'Continue with Google' has changes that can cause regressions. See https://git.io/Jf2LF for full testing details.
* [***] Block Editor: New block: Verse
* [***] Block Editor: Trash icon that is used to remove blocks is moved to the new menu reachable via ellipsis button in the block toolbar
* [**] Block Editor: Add support for changing overlay color settings in Cover block
* [**] Block Editor: Add enter/exit animation in FloatingToolbar
* [**] Block Editor: Block toolbar can now collapse when the block width is smaller than the toolbar content
* [**] Block Editor: Tooltip for page template selection buttons
* [*] Block Editor: Fix merging of text blocks when text had active formatting (bold, italic, strike, link)
* [*] Block Editor: Fix button alignment in page templates and make strings consistent
* [*] Block Editor: Add support for displaying radial gradients in Buttons and Cover blocks
* [*] Block Editor: Fix a bug where it was not possible to add a second image after previewing a post
* [internal] Signing up via 'Continue with Google' has changes that can cause regressions. See https://git.io/JfwjX for full testing details.
* My Site: Add support for setting the Homepage and Posts Page for a site.

14.9
-----
* Streamlined navigation: now there are fewer and better organized tabs, posting shortcuts and more, so you can find what you need fast.
* My Site: the "Add Posts and Pages" features has been moved. There is a new "Floating Action Button" in "My Site" that lets you create a new post or page without having to navigate to another screen.
* My Site: the "Me" section has been moved. There is a new button on the top right of "My Site" that lets you access the "Me" section from there.
* Reader: revamped UI with a tab bar that lets you quickly switch between sections, and filtering and settings panes to easily access and manage your favorite content.
* [internal] the "Change Username" on the Signup Epilogue screen has navigation changes that can cause regressions. See https://git.io/JfGnv for testing details.
* [internal] the "3 button view" (WP.com email, Google, SIWA, Site Address) presented after pressing the "Log In" button has navigation changes that can cause regressions. See https://git.io/JfZUV for testing details.
* [**] Support the superscript and subscript HTML formatting on the Block Editor and Classic Editor.
* [**] Block editor: Support for the pullquote block.
* [**] Block editor: Fix the icons and buttons in Gallery, Paragraph, List and MediaText block on RTL mode.
* [**] Block editor: Update page templates to use new blocks.
* [**] Block editor: Fix a crash when uploading new videos on a video block.
* [**] Block Editor: Add support for changing background and text color in Buttons block
* [internal] the "enter your password" screen has navigation changes that can cause regressions. See https://git.io/Jfl1C for full testing details.
* Support the superscript and subscript HTML formatting on the Block Editor and Classic Editor.
* [***] You can now draw on images to annotate them using the Edit image feature in the post editor.
* [*] Fixed a bug on the editors where changing a featured image didn't trigger that the post/page changed.

14.8.1
-----
* Fix adding and removing of featured images to posts.

14.8
-----
* Block editor: Prefill caption for image blocks when available on the Media library
* Block editor: New block: Buttons. From now you’ll be able to add the individual Button block only inside the Buttons block
* Block editor: Fix bug where whitespaces at start of text blocks were being removed
* Block editor: Add support for upload options in Cover block
* Block editor: Floating toolbar, previously located above nested blocks, is now placed at the bottom of the screen
* Block editor: Fix the icons in FloatingToolbar on RTL mode
* Block editor: Fix Quote block so it visually reflects selected alignment
* Block editor: Fix bug where buttons in page templates were not rendering correctly on web
* Block editor: Remove Subscription Button from the Blog template since it didn't have an initial functionality and it is hard to configure for users.
* [internal] the "send magic link" screen has navigation changes that can cause regressions. See https://git.io/Jfqiz for testing details.
* Updated UI for Login and Signup epilogues.
* Fixes delayed split view resizing while rotating your device.

14.7
-----
* Classic Editor: Fixed action sheet position for additional Media sources picker on iPad
* [internal] the signup flow using email has code changes that can cause regressions. See https://git.io/JvALZ for testing details.
* [internal] Notifications tab should pop to the root of the navigation stack when tapping on the tab from within a notification detail screen. See https://git.io/Jvxka for testing details.
* Classic and Block editor: Prefill caption for image blocks when available on the Media library.
* [internal] the "login by email" flow and the self-hosted login flow have code changes that can cause regressions. See https://git.io/JfeFN for testing details.
* Block editor: Disable ripple effect in all BottomSheet's controls.
* Block editor: New block: Columns
* Block editor: New starter page template: Blog
* Block editor: Make Starter Page Template picker buttons visible only when the screen height is enough
* Block editor: Fix a bug which caused to show URL settings modal randomly when changing the device orientation multiple times during the time Starter Page Template Preview is open
* [internal] the login by email flow and the self-hosted login flow have code changes that can cause regressions. See https://git.io/JfeFN for testing details.
* Updated the appearance of the login and signup buttons to make signup more prominent.
* [internal] the navigation to the "login by site address" flow has code changes that can cause regressions. See https://git.io/JfvP9 for testing details.
* Updated site details screen title to My Site, to avoid duplicating the title of the current site which is displayed in the screen's header area.
* You can now schedule your post, add tags or change the visibility before hitting "Publish Now" — and you don't have to go to the Post Settings for this!

* Login Epilogue: fixed issue where account information never stopped loading for some self-hosted sites.
* Updated site details screen title to My Site, to avoid duplicating the title of the current site which is displayed in the screen's header area.

14.6
-----
* [internal] the login flow with 2-factor authentication enabled has code changes that can cause regressions. See https://git.io/Jvdil for testing details.
* [internal] the login and signup Magic Link flows have code changes that could cause regressions. See https://git.io/JvSD6 and https://git.io/Jvy4P for testing details.
* [internal] the login and signup Magic Link flows have code changes that can cause regressions. See https://git.io/Jvy4P for testing details.
* [internal] the login and signup Continue with Google flows have code changes that can cause regressions. See https://git.io/JvypB for testing details.
* Notifications: Fix layout on screens with a notch.
* Post Commenting: fixed issue that prevented selecting an @ mention suggestion.
* Fixed an issue that could have caused the app to crash when accessing Site Pages.
* Site Creation: faster site creation, removed intermediate steps. Just select what kind of site you'd like, enter the domain name and the site will be created.
* Post Preview: Increase Post and Page Preview size on iPads running iOS 13.
* Block editor: Added the Cover block
* Block editor: Removed the dimming effect on unselected blocks
* Block editor: Add alignment options for Heading block
* Block editor: Implemented dropdown toolbar for alignment toolbar in Heading, Paragraph, Image, MediaText blocks
* Block Editor: When editing link settings, tapping the keyboard return button now closes the settings panel as well as closing the keyboard.
* Fixed a crash when a blog's URL became `nil` from a Core Data operation.
* Added Share action to the more menu in the Posts list
* Period Stats: fix colors when switching between light and dark modes.
* Media uploads from "Other Apps": Fixed an issue where the Cancel button on the document picker/browser was not showing up in Light Mode.
* Fix a crash when accessing Blog Posts from the Quick Actions button on iPads running iOS 12 and below.
* Reader post detail: fix colors when switching between light and dark modes.
* Fixed an issue where Continue with Apple button wouldn't respond after Jetpack Setup > Sign up flow completed.


14.5
-----
* Block editor: New block: Latest Posts
* Block editor: Fix Quote block's left border not being visible in Dark Mode
* Block editor: Added Starter Page Templates: when you create a new page, we now show you a few templates to get started more quickly.
* Block editor: Fix crash when pasting HTML content with embeded images on paragraphs
* Post Settings: Fix issue where the status of a post showed "Scheduled" instead of "Published" after scheduling before the current date.
* Stats: Fix background color in Dark Mode on wider screen sizes.
* Post Settings: Fix issue where the calendar selection may not match the selected date when site timezone differs from device timezone.
* Dark Mode fixes:
  - Border color on Search bars.
  - Stats background color on wider screen sizes.
  - Media Picker action bar background color.
  - Login and Signup button colors.
  - Reader comments colors.
  - Jetpack install flow colors.
* Reader: Fix toolbar and search bar width on wider screen sizes.
* Updated the Signup and Login Magic Link confirmation screen advising the user to check their spam/junk folder.
* Updated appearance of Google login/signup button.
* Updated appearance of Apple login/signup button.

14.4.1
-----
* Block Editor: Fix crash when inserting a Button Block.

14.4
-----
* Post Settings: Fixes the displayed publish date of posts which are to be immediately published.

14.3
-----
* Aztec and Block Editor: Fix the presentation of ordered lists with large numbers.
* Added Quick Action buttons on the Site Details page to access the most frequently used parts of a site.
* Block editor: Add support for changing image sizes in Image blocks
* Block editor: Add support for upload options in Gallery block
* Block editor: Added the Button block
* Block editor: Added the Group block
* Block editor: Add scroll support inside block picker and block settings
* Block editor: Fix issue where adding emojis to the post title added strong HTML elements to the title of the post
* Block editor: Fix issue where alignment of paragraph blocks was not always being respected when splitting the paragraph or reading the post's html content.
* Block editor: We’ve introduced a new toolbar that floats above the block you’re editing, which makes navigating your blocks easier — especially complex ones.

* Block editor: Add support for upload options in Gallery block
* Aztec and Block Editor: Fix the presentation of ordered lists with large numbers.
* Added Quick Action buttons on the Site Details page to access the most frequently used parts of a site.
* Post Settings: Adjusts the weekday symbols in the calendar depending on Regional settings.


14.2
-----
* Comment Editing: Fixed a bug that could cause the text selection to be on the wrong line
* Comments: Fixed an bug that could cause HTML markup to be displayed in the comment content
* Media editing: You can now crop, zoom in/out and rotate images that are inserted or being inserted in a post.
* Post Preview: Added a new Desktop preview mode on iPhone and Mobile preview on iPad when previewing posts or pages.
* Post Preview: Added new navigation, "Open in Safari" and Share options when previewing posts or pages.
* Block editor: Long-press Inserter icon to show options to add before/after
* Block editor: Retry displaying image when connectivity restores
* Block editor: Show an "Edit" button overlay on selected image blocks
* Block editor: Add support for image size options in the gallery block
* Signup and Login: signup or login via magic link now supports multiple email clients.
                    Tapping on the "Open Email" button will present a list of installed email client to choose from.
* Posts: Fixed a bug that could disable comments on a draft post when previewing that post.
* Reader: Fixed an issue where a new comment may not appear.
* Reader: Added Post Reblogging feature. You can now reblog a post from the reader to your site(s). There is a new "reblog" button in the post action bar.
          Tapping on it allows to choose the site where to post, and opens the editor of your choice with pre-populated content from the original post.
* Fixed a bug that was causing the app to crash when the user tapped "Retry" on Post List

14.1
-----
* Fixes a bug that could cause some web page previews to remain unauthenticated even after logging in.
* Stats: added a This Week widget to display Views for the past week.
* Block Editor: Reduced padding around text on Rich Text based blocks.
* Block Editor: New block "Shortcode". You can now create and edit Shortcode blocks in the editor.
* Publicize: connecting with Facebook is working again.
* Web Views: the title and button colors in the header of web views was grey, and is now white.

14.0
-----
* Stats: Updated default cards for the Insights view.
* Fixed a bug that displayed incorrect time stamps for scheduled posts.
* Post Settings: Added a new Calendar picker to select a Post's publish date
* Fixed bugs with the "Save as Draft" action extension's navigation bar colors and iPad sizing in iOS 13.
* Fixes appearance issues with navigation bar colors when logged out of the app.
* Fixed a bug that was causing the App to crash when the user tapped on certain notifications.
* Block Editor: Hide image size selection options when image is a url
* Block Editor: Fix displaying placeholder for images
* Block Editor: Fix crash on undo
* Block Editor: Fix styling on navigation UI
* Block Editor: Fix a focus issue
* Fixed a bug that displayed incorrect time stamps for scheduled posts.
* Post Settings: Added a new Calendar picker to select a Post's publish date
* Comment: Add ability to comment in fullscreen
* Stats: fixed issue that could cause incorrect Stats to be displayed when viewing Stats from a widget.
* Stats Today widgets: large numbers are now abbreviated.
* Fixed a bug where files imported from other apps were being renamed to a random name.
* Fixes a crash that could happen in the notifications tab.

13.9
-----
* Stats: added a Today widget to display All-Time stats.
* Block Editor: New block "Gallery". You can now create image galleries using WordPress Media library.
* Block Editor: Fix crash dismissing bottom-sheet after device rotation.
* Block Editor: Add support for changing Settings in the List Block.
* Block Editor: Add support for Video block settings.
* Quick Start: fixed issue that caused 'Follow other sites' tour to not be marked complete.
* Fixed a bug that was causing the App to crash when the user tapped on certain notifications.

13.8
-----
* When a post has an autosave, the autosave version can be loaded into the editor.
* Support: Fix issue that caused 'Message failed to send' error.
* WebView: Fix iOS 13 crash with popover.
* Fixed an issue where the Me screen would sometimes be blank.
* Block editor: New Spacer block to create white space between two blocks.
* Block editor: Images from Image Block can now be previewed full screen by tapping on them.
* Fixed an issue that caused logging in with a 2FA Google account to fail.
* Sign in with Apple: now supports logging in with 2FA enabled on linked WordPress accounts.
* Stats: Fixed issue that caused incorrect data to be displayed.

13.7
-----
* Updated the mobile apps blog address to a non-retired blog.
* Block editor: Added option to insert images from "Free Photo Library".
* Block editor: Fix issue where the keyboard would not capitalize sentences correctly on some cases
* Block editor: Add alignment to paragraph blocks
* Fixed a bug that made comment moderation fail on the first attempt for self-hosted sites.
* Stats Refresh: Stats will reload when the application will move to foreground state.
* Stats: each Period and Post stat now loads independently.
* Block editor: Added support for the preformatted block.
* Stats Today widget: updated design and enabled expanding.

* Block editor: Added option to insert images from "Free Photo Library" and "Other Apps".

13.6
-----
* Fixed a bug that was not submiting posts for review
* Better support for creating or editing posts while offline. Posts can be saved while offline and they will be automatically uploaded (or published) when the device is back online.
* Support: fix issue where issues could be created via Help Center search without setting a contact email.

* Me view: fix issue where view was blank when logging in with a self-hosted site.
* Block Editor: Added support for image alignment options.

13.5
-----
* Block editor: Fix issue when "New Photo Post" shortcut won't add the selected photo to the post.
* Block editor: Add Link Target (Open in new tab) to Image Block settings.
* Block editor: DarkMode improvements.
* Block editor: New block "Media & Text".
* Block Editor: Fix issue where the block inserter layout wasn't correct after device rotation.
* Dark Mode: General improvements
* Stats: each Insight stat now loads independently.
* Stats: added ability to customize Insights.

13.4.1
-----
Post Settings: Fixed a crash with featured image.
Removed Giphy as a media source due to changes in their SDK.

13.4
-----
* Sign In With Apple: if the Apple ID has been disconnected from the WordPress app, log out the account.
* Sign In With Apple: if the Apple ID has been disconnected from the WordPress app, log out the account on app launch.
* Dark Mode: General improvements
* Share Extension: Fixed the text view content inset

* Universal links: Pass back to Safari if we can't handle a URL.
* Sign In With Apple: fixed issue with re-logging in on an existing WP account.
* Block editor: Fix a bug on iOS 13.0 were tapping on a link opens Safari
* Block editor: Fix a link editing issue, where trying to add a empty link at the start of another link would remove the existing link.

13.3
-----
* Block editor: Add rich text styling to video captions
* Block editor: Blocks that would be replaced are now hidden when add block bottom sheet displays
* Block editor: Tapping on empty editor area now always inserts new block at end of post
* Block editor: Fixed a performance issue that caused a freeze in the editor with long text content.
* Dark Mode: Fixed colors in rich notifications
* Reader: Fixed issue with links opening while scrolling in reader posts and comments.

13.2
-----
* When Log In is selected, all available options are displayed.
* Shows an alert instead of showing a new screen for facebook publicize error.

13.1
-----
* Moved Notification Settings from the Me tab to the Notifications tab.
* Account Settings: added the ability to change the username.
* Stats: added File Downloads to period stats.
* Stats Periods: Fixed an issue that made the Post stats title button unable.
* Adds a Publish Now action to posts in the posts list.
* Stats Periods: Fixed a bug that affected the header date when the site and the device timezones were different.
* My Sites: Fixed a problem where some sites would appear duplicated.

* Stats Periods: Fixed an issue that made the Post stats title button unable.
* Stats Periods: Fixed a bug that affected the header date when the site and the device timezones were different.
* Adds a Publish Now action to posts in the posts list.
* My Sites: Fixed a problem where some sites would appear duplicated.

13.0
-----
* Stats: now use site timezone instead of device.
* Improved color scheme consistency.
* Post Stats: date bar no longer goes prior to earliest date available.
* Block editor: Adding a block from the post title now shows the add block here indicator.
* Block editor: Deselect post title any time a block is added
* Block editor: Auto-enabled upon first open of a block post, unless opted out in v12.9.
* Block editor: You can now enable and disable the block editor on a per-site basis.

12.9
-----
* Offline support: Create Post is now available from empty results view in offline mode.
* Post Preview: Displaying preview generation status in navigation bar instead of a
                blocking spinner.
* Block editor: Tapping on an empty editor area will create a new paragraph block
* Block editor: Fix content loss issue when loading unsupported blocks containing inner blocks.
* Block editor: Adding a block from the Post Title now inserts the block at the top of the Post.
* Stats Insights: Fixed issue that prevented some stats from showing for low volume sites.

12.8
-----
* Stats Insights: New two-column layout for Follower Totals stats.
* Stats Periods: Countries Map added in countries section.
* Updated copy for preview unavailable screen
* Stats Insights: New two-column layout for This Year stats.
* Stats Insights: added details option for This Year stats.
* Stats Insights: New two-column layout for Most Popular Time stats.
* Stats: modified appearance of empty charts.
* Stats Insights: Fixed issue where refreshing would sometimes clear the stats.
* Stats overview chart: Fixed issue with legend location on iOS 11.
* Stats Periods: Fixed crash when the Countries map displayed one country only
* Added a selection of user customizable app icons. Change it via Me > App Settings > App Icon.
* Update the app's colors using the Muriel color palette.
* Stats Periods detail views: Fixed an issue where rotation would truncate data.
* Stats Periods: Fixed an issue when a period interval was selected.

12.7
-----
* Block Editor: Video, Quote and More blocks are available now.
* Post Settings: Setting a Featured Image on a Post/Site should now work better in poor network conditions.
* Offline Improvements: Posts that failed to upload due to connectivity issues will be auto-uploaded.
* Block Editor: Copy/Paste of text with attributes( bold, italic, ...) will be respected on the editor.
* Block Editor: Updated color scheme.
* Block Editor: Nested lists are now available on the toolbar.
* Post Settings: Setting a Featured Image on a Post/Site should now work better in poor netowrk conditions.
* Stats Insights: New two-column layout for All-Time stats.
* Stats Insights: New two-column layout for Today stats.
* Post preview: Fixed issue with preview for self hosted sites not working.

12.6
-----
* Block Editor: Added UI to display a warning when a block has invalid content.
* Block Editor: Fixed issue with link settings where “Open in New Tab” was always OFF on open.
* Removed the limit of number of photos that can be shared from other apps.
* Account Settings Primary Site now shows the site domain if the site has no name.
* The app now launches a bit more quickly.
* Added a list of third-party library acknowledgements.
* Updated messaging experience for a reply upload result.
* Stats: Fixed an issue where chart axes may be formatted incorrectly in some locales.

12.5
-----
* Fixed Notices sometimes showing behind the keyboard
* Implemented Domain Credit feature
* Implemented auto saving a post on preview
* The app now launches a bit more quickly.
* Fixed broken images in posts created by the share extension.
* Deprecated local previews

12.4.1
------
* Copy/Paste from post contents to other apps is working again.

12.4
-----
* You can now mark notifications as unread with just a swipe.
* Fixed crash when searching Free Photo Library.
* Better URL validation when logging in with a self hosted site.
* Account Settings Primary Site now shows the site URL if the site has no name.
* Implemented incremental improvements to accessibility experience across the app.
* Updated error message when tag loading failed.

12.3
-----
* Images are now imported from TextBundle and TextPack files shared from other apps
* Added support for importing Markdown files shared from other apps
* Resolved a crash that might occur during the new Site Creation flow.
* Improved connectivity errors messaging in sharing screen.
* Quotes in Reader are now easier to read, thanks to a vertical bar on the left making them more visually distinct
* Fixed an issue where some text in Activity Log would show up in a wrong language
* Jetpack Remote Install: enabled the native feature to install and activate Jetpack on a self-hosted site

12.2
-----
* Draft preview now shows the remote version of the post.
* Initial support for importing TextBundle and TextPack from other apps.
* Support for lists in Gutenberg posts.
* Several UI details were polished in the Site Creation flow.

12.1
-----
* Improve messages when updates to user account details fail because of server logic, for exanple email being used for another account.
* Improved text import from other apps, such as Bear or Ulysses 🥰
* Added support on the editor for video elements that use the source elements. For example:
```<video alt="Another video with bunnies">
<source src="https://videos.files.wordpress.com/kUJmAcSf/bbb_sunflower_1080p_30fps_normal.mp4" type="video/mp4">
</video>```
* Block editor now supports the creation of posts with pre-inserted photos and the the 3touch action of starting a post with photo.

12.1
-----
* Improve messages when updates to user account details fail because of server logic, for exanple email being used for another account.
* Improved text import from other apps, such as Bear or Ulysses 🥰
* Reader: fixed issue where empty state buttons were not functional.

12.0
-----
* Redesigned Notices
* Changed offline error messages to be less disruptive.
* Resolved a defect in the new Site Creation flow where the site preview address bar could be edited.
* Made it easier to find a domain for your new site, by moving the best match to the top of the search results.

11.9
------
* Quick Start v2: After creating a new site with WordPress.com there are more tutorials available, now including tips to improve growth.
* Quick Start will also be suggested less often, but when it's more likely to be helpful.
* Added connection error alert in Sharing screen.
* Increased padding at the bottom of the share extension's editor, to make typing a longer post a bit more comfortable.
* Removes the white background color applied to the site icon on the site details screen.
* Updated No Results View illustration and copy displayed on connectivity issue.
* Enhanced Site Creation flow for smarter, more personalized sites.<|MERGE_RESOLUTION|>--- conflicted
+++ resolved
@@ -1,10 +1,7 @@
 22.3
 -----
-<<<<<<< HEAD
 * [*] [internal] Allow updating specific fields when updating media details. [#20606]
-=======
 * [**] Block Editor: Enable VideoPress block (only on Simple WPCOM sites) [#20580]
->>>>>>> c66b575d
 
 22.2
 -----
