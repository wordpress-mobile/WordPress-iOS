15.1
-----
<<<<<<< HEAD
 * [**] Block Editor: Add support to upload videos to Cover Blocks after the editor has closed.
=======
* [**] Block editor: Adds support for theme colors and gradients.
>>>>>>> 8056b01b

15.0
-----
* [**] Block editor: Fix media upload progress when there's no connection.
* [*] Fix a bug where taking a photo for your user gravatar got you blocked in the crop screen.
* Reader: Updated card design
* [internal] Logging in via 'Continue with Google' has changes that can cause regressions. See https://git.io/Jf2LF for full testing details.
* [***] Block Editor: New block: Verse
* [***] Block Editor: Trash icon that is used to remove blocks is moved to the new menu reachable via ellipsis button in the block toolbar
* [**] Block Editor: Add support for changing overlay color settings in Cover block
* [**] Block Editor: Add enter/exit animation in FloatingToolbar
* [**] Block Editor: Block toolbar can now collapse when the block width is smaller than the toolbar content
* [**] Block Editor: Creating undo levels less frequently
* [**] Block Editor: Tooltip for page template selection buttons
* [*] Block Editor: Fix merging of text blocks when text had active formatting (bold, italic, strike, link)
* [*] Block Editor: Fix button alignment in page templates and make strings consistent
* [*] Block Editor: Add support for displaying radial gradients in Buttons and Cover blocks
* [internal] Signing up via 'Continue with Google' has changes that can cause regressions. See https://git.io/JfwjX for full testing details.
* My Site: Add support for setting the Homepage and Posts Page for a site.

14.9
-----
* Streamlined navigation: now there are fewer and better organized tabs, posting shortcuts and more, so you can find what you need fast.
* My Site: the "Add Posts and Pages" features has been moved. There is a new "Floating Action Button" in "My Site" that lets you create a new post or page without having to navigate to another screen.
* My Site: the "Me" section has been moved. There is a new button on the top right of "My Site" that lets you access the "Me" section from there.
* Reader: revamped UI with a tab bar that lets you quickly switch between sections, and filtering and settings panes to easily access and manage your favorite content.
* [internal] the "Change Username" on the Signup Epilogue screen has navigation changes that can cause regressions. See https://git.io/JfGnv for testing details.
* [internal] the "3 button view" (WP.com email, Google, SIWA, Site Address) presented after pressing the "Log In" button has navigation changes that can cause regressions. See https://git.io/JfZUV for testing details.
* [**] Support the superscript and subscript HTML formatting on the Block Editor and Classic Editor.
* [**] Block editor: Support for the pullquote block.
* [**] Block editor: Fix the icons and buttons in Gallery, Paragraph, List and MediaText block on RTL mode.
* [**] Block editor: Update page templates to use new blocks.
* [**] Block editor: Fix a crash when uploading new videos on a video block.
* [**] Block Editor: Add support for changing background and text color in Buttons block
* [internal] the "enter your password" screen has navigation changes that can cause regressions. See https://git.io/Jfl1C for full testing details.
* Support the superscript and subscript HTML formatting on the Block Editor and Classic Editor.
* [***] You can now draw on images to annotate them using the Edit image feature in the post editor.
* [*] Fixed a bug on the editors where changing a featured image didn't trigger that the post/page changed.

14.8.1
-----
* Fix adding and removing of featured images to posts.

14.8
-----
* Block Editor: Mentions insertion are now available for WP.com and Jetpack sites.

* Block editor: Prefill caption for image blocks when available on the Media library
* Block editor: New block: Buttons. From now you’ll be able to add the individual Button block only inside the Buttons block
* Block editor: Fix bug where whitespaces at start of text blocks were being removed
* Block editor: Add support for upload options in Cover block
* Block editor: Floating toolbar, previously located above nested blocks, is now placed at the bottom of the screen
* Block editor: Fix the icons in FloatingToolbar on RTL mode
* Block editor: Fix Quote block so it visually reflects selected alignment
* Block editor: Fix bug where buttons in page templates were not rendering correctly on web
* Block editor: Remove Subscription Button from the Blog template since it didn't have an initial functionality and it is hard to configure for users.
* [internal] the "send magic link" screen has navigation changes that can cause regressions. See https://git.io/Jfqiz for testing details.
* Updated UI for Login and Signup epilogues.
* Fixes delayed split view resizing while rotating your device.

14.7
-----
* Classic Editor: Fixed action sheet position for additional Media sources picker on iPad
* [internal] the signup flow using email has code changes that can cause regressions. See https://git.io/JvALZ for testing details.
* [internal] Notifications tab should pop to the root of the navigation stack when tapping on the tab from within a notification detail screen. See https://git.io/Jvxka for testing details.
* Classic and Block editor: Prefill caption for image blocks when available on the Media library.
* [internal] the "login by email" flow and the self-hosted login flow have code changes that can cause regressions. See https://git.io/JfeFN for testing details.
* Block editor: Disable ripple effect in all BottomSheet's controls.
* Block editor: New block: Columns
* Block editor: New starter page template: Blog
* Block editor: Make Starter Page Template picker buttons visible only when the screen height is enough
* Block editor: Fix a bug which caused to show URL settings modal randomly when changing the device orientation multiple times during the time Starter Page Template Preview is open
* [internal] the login by email flow and the self-hosted login flow have code changes that can cause regressions. See https://git.io/JfeFN for testing details.
* Updated the appearance of the login and signup buttons to make signup more prominent.
* [internal] the navigation to the "login by site address" flow has code changes that can cause regressions. See https://git.io/JfvP9 for testing details.
* Updated site details screen title to My Site, to avoid duplicating the title of the current site which is displayed in the screen's header area.
* You can now schedule your post, add tags or change the visibility before hitting "Publish Now" — and you don't have to go to the Post Settings for this!

* Login Epilogue: fixed issue where account information never stopped loading for some self-hosted sites.
* Updated site details screen title to My Site, to avoid duplicating the title of the current site which is displayed in the screen's header area.

14.6
-----
* [internal] the login flow with 2-factor authentication enabled has code changes that can cause regressions. See https://git.io/Jvdil for testing details.
* [internal] the login and signup Magic Link flows have code changes that could cause regressions. See https://git.io/JvSD6 and https://git.io/Jvy4P for testing details.
* [internal] the login and signup Magic Link flows have code changes that can cause regressions. See https://git.io/Jvy4P for testing details.
* [internal] the login and signup Continue with Google flows have code changes that can cause regressions. See https://git.io/JvypB for testing details.
* Notifications: Fix layout on screens with a notch.
* Post Commenting: fixed issue that prevented selecting an @ mention suggestion.
* Fixed an issue that could have caused the app to crash when accessing Site Pages.
* Site Creation: faster site creation, removed intermediate steps. Just select what kind of site you'd like, enter the domain name and the site will be created.
* Post Preview: Increase Post and Page Preview size on iPads running iOS 13.
* Block editor: Added the Cover block
* Block editor: Removed the dimming effect on unselected blocks
* Block editor: Add alignment options for Heading block
* Block editor: Implemented dropdown toolbar for alignment toolbar in Heading, Paragraph, Image, MediaText blocks
* Block Editor: When editing link settings, tapping the keyboard return button now closes the settings panel as well as closing the keyboard.
* Fixed a crash when a blog's URL became `nil` from a Core Data operation.
* Added Share action to the more menu in the Posts list
* Period Stats: fix colors when switching between light and dark modes.
* Media uploads from "Other Apps": Fixed an issue where the Cancel button on the document picker/browser was not showing up in Light Mode.
* Fix a crash when accessing Blog Posts from the Quick Actions button on iPads running iOS 12 and below.
* Reader post detail: fix colors when switching between light and dark modes.
* Fixed an issue where Continue with Apple button wouldn't respond after Jetpack Setup > Sign up flow completed.


14.5
-----
* Block editor: New block: Latest Posts
* Block editor: Fix Quote block's left border not being visible in Dark Mode
* Block editor: Added Starter Page Templates: when you create a new page, we now show you a few templates to get started more quickly.
* Block editor: Fix crash when pasting HTML content with embeded images on paragraphs
* Post Settings: Fix issue where the status of a post showed "Scheduled" instead of "Published" after scheduling before the current date.
* Stats: Fix background color in Dark Mode on wider screen sizes.
* Post Settings: Fix issue where the calendar selection may not match the selected date when site timezone differs from device timezone.
* Dark Mode fixes:
  - Border color on Search bars.
  - Stats background color on wider screen sizes.
  - Media Picker action bar background color.
  - Login and Signup button colors.
  - Reader comments colors.
  - Jetpack install flow colors.
* Reader: Fix toolbar and search bar width on wider screen sizes.
* Updated the Signup and Login Magic Link confirmation screen advising the user to check their spam/junk folder.
* Updated appearance of Google login/signup button.
* Updated appearance of Apple login/signup button.

14.4.1
-----
* Block Editor: Fix crash when inserting a Button Block.

14.4
-----
* Post Settings: Fixes the displayed publish date of posts which are to be immediately published.

14.3
-----
* Aztec and Block Editor: Fix the presentation of ordered lists with large numbers.
* Added Quick Action buttons on the Site Details page to access the most frequently used parts of a site.
* Block editor: Add support for changing image sizes in Image blocks
* Block editor: Add support for upload options in Gallery block
* Block editor: Added the Button block
* Block editor: Added the Group block
* Block editor: Add scroll support inside block picker and block settings
* Block editor: Fix issue where adding emojis to the post title added strong HTML elements to the title of the post
* Block editor: Fix issue where alignment of paragraph blocks was not always being respected when splitting the paragraph or reading the post's html content.
* Block editor: We’ve introduced a new toolbar that floats above the block you’re editing, which makes navigating your blocks easier — especially complex ones.

* Block editor: Add support for upload options in Gallery block
* Aztec and Block Editor: Fix the presentation of ordered lists with large numbers.
* Added Quick Action buttons on the Site Details page to access the most frequently used parts of a site.
* Post Settings: Adjusts the weekday symbols in the calendar depending on Regional settings.


14.2
-----
* Comment Editing: Fixed a bug that could cause the text selection to be on the wrong line
* Comments: Fixed an bug that could cause HTML markup to be displayed in the comment content
* Media editing: You can now crop, zoom in/out and rotate images that are inserted or being inserted in a post.
* Post Preview: Added a new Desktop preview mode on iPhone and Mobile preview on iPad when previewing posts or pages.
* Post Preview: Added new navigation, "Open in Safari" and Share options when previewing posts or pages.
* Block editor: Long-press Inserter icon to show options to add before/after
* Block editor: Retry displaying image when connectivity restores
* Block editor: Show an "Edit" button overlay on selected image blocks
* Block editor: Add support for image size options in the gallery block
* Signup and Login: signup or login via magic link now supports multiple email clients.
                    Tapping on the "Open Email" button will present a list of installed email client to choose from.
* Posts: Fixed a bug that could disable comments on a draft post when previewing that post.
* Reader: Fixed an issue where a new comment may not appear.
* Reader: Added Post Reblogging feature. You can now reblog a post from the reader to your site(s). There is a new "reblog" button in the post action bar.
          Tapping on it allows to choose the site where to post, and opens the editor of your choice with pre-populated content from the original post.
* Fixed a bug that was causing the app to crash when the user tapped "Retry" on Post List

14.1
-----
* Fixes a bug that could cause some web page previews to remain unauthenticated even after logging in.
* Stats: added a This Week widget to display Views for the past week.
* Block Editor: Reduced padding around text on Rich Text based blocks.
* Block Editor: New block "Shortcode". You can now create and edit Shortcode blocks in the editor.
* Publicize: connecting with Facebook is working again.
* Web Views: the title and button colors in the header of web views was grey, and is now white.

14.0
-----
* Stats: Updated default cards for the Insights view.
* Fixed a bug that displayed incorrect time stamps for scheduled posts.
* Post Settings: Added a new Calendar picker to select a Post's publish date
* Fixed bugs with the "Save as Draft" action extension's navigation bar colors and iPad sizing in iOS 13.
* Fixes appearance issues with navigation bar colors when logged out of the app.
* Fixed a bug that was causing the App to crash when the user tapped on certain notifications.
* Block Editor: Hide image size selection options when image is a url
* Block Editor: Fix displaying placeholder for images
* Block Editor: Fix crash on undo
* Block Editor: Fix styling on navigation UI
* Block Editor: Fix a focus issue
* Fixed a bug that displayed incorrect time stamps for scheduled posts.
* Post Settings: Added a new Calendar picker to select a Post's publish date
* Comment: Add ability to comment in fullscreen
* Stats: fixed issue that could cause incorrect Stats to be displayed when viewing Stats from a widget.
* Stats Today widgets: large numbers are now abbreviated.
* Fixed a bug where files imported from other apps were being renamed to a random name.
* Fixes a crash that could happen in the notifications tab.

13.9
-----
* Stats: added a Today widget to display All-Time stats.
* Block Editor: New block "Gallery". You can now create image galleries using WordPress Media library.
* Block Editor: Fix crash dismissing bottom-sheet after device rotation.
* Block Editor: Add support for changing Settings in the List Block.
* Block Editor: Add support for Video block settings.
* Quick Start: fixed issue that caused 'Follow other sites' tour to not be marked complete.
* Fixed a bug that was causing the App to crash when the user tapped on certain notifications.

13.8
-----
* When a post has an autosave, the autosave version can be loaded into the editor.
* Support: Fix issue that caused 'Message failed to send' error.
* WebView: Fix iOS 13 crash with popover.
* Fixed an issue where the Me screen would sometimes be blank.
* Block editor: New Spacer block to create white space between two blocks.
* Block editor: Images from Image Block can now be previewed full screen by tapping on them.
* Fixed an issue that caused logging in with a 2FA Google account to fail.
* Sign in with Apple: now supports logging in with 2FA enabled on linked WordPress accounts.
* Stats: Fixed issue that caused incorrect data to be displayed.

13.7
-----
* Updated the mobile apps blog address to a non-retired blog.
* Block editor: Added option to insert images from "Free Photo Library".
* Block editor: Fix issue where the keyboard would not capitalize sentences correctly on some cases
* Block editor: Add alignment to paragraph blocks
* Fixed a bug that made comment moderation fail on the first attempt for self-hosted sites.
* Stats Refresh: Stats will reload when the application will move to foreground state.
* Stats: each Period and Post stat now loads independently.
* Block editor: Added support for the preformatted block.
* Stats Today widget: updated design and enabled expanding.

* Block editor: Added option to insert images from "Free Photo Library" and "Other Apps".

13.6
-----
* Fixed a bug that was not submiting posts for review
* Better support for creating or editing posts while offline. Posts can be saved while offline and they will be automatically uploaded (or published) when the device is back online.
* Support: fix issue where issues could be created via Help Center search without setting a contact email.

* Me view: fix issue where view was blank when logging in with a self-hosted site.
* Block Editor: Added support for image alignment options.

13.5
-----
* Block editor: Fix issue when "New Photo Post" shortcut won't add the selected photo to the post.
* Block editor: Add Link Target (Open in new tab) to Image Block settings.
* Block editor: DarkMode improvements.
* Block editor: New block "Media & Text".
* Block Editor: Fix issue where the block inserter layout wasn't correct after device rotation.
* Dark Mode: General improvements
* Stats: each Insight stat now loads independently.
* Stats: added ability to customize Insights.

13.4.1
-----
Post Settings: Fixed a crash with featured image.
Removed Giphy as a media source due to changes in their SDK.

13.4
-----
* Sign In With Apple: if the Apple ID has been disconnected from the WordPress app, log out the account.
* Sign In With Apple: if the Apple ID has been disconnected from the WordPress app, log out the account on app launch.
* Dark Mode: General improvements
* Share Extension: Fixed the text view content inset

* Universal links: Pass back to Safari if we can't handle a URL.
* Sign In With Apple: fixed issue with re-logging in on an existing WP account.
* Block editor: Fix a bug on iOS 13.0 were tapping on a link opens Safari
* Block editor: Fix a link editing issue, where trying to add a empty link at the start of another link would remove the existing link.

13.3
-----
* Block editor: Add rich text styling to video captions
* Block editor: Blocks that would be replaced are now hidden when add block bottom sheet displays
* Block editor: Tapping on empty editor area now always inserts new block at end of post
* Block editor: Fixed a performance issue that caused a freeze in the editor with long text content.
* Dark Mode: Fixed colors in rich notifications
* Reader: Fixed issue with links opening while scrolling in reader posts and comments.

13.2
-----
* When Log In is selected, all available options are displayed.
* Shows an alert instead of showing a new screen for facebook publicize error.

13.1
-----
* Moved Notification Settings from the Me tab to the Notifications tab.
* Account Settings: added the ability to change the username.
* Stats: added File Downloads to period stats.
* Stats Periods: Fixed an issue that made the Post stats title button unable.
* Adds a Publish Now action to posts in the posts list.
* Stats Periods: Fixed a bug that affected the header date when the site and the device timezones were different.
* My Sites: Fixed a problem where some sites would appear duplicated.

* Stats Periods: Fixed an issue that made the Post stats title button unable.
* Stats Periods: Fixed a bug that affected the header date when the site and the device timezones were different.
* Adds a Publish Now action to posts in the posts list.
* My Sites: Fixed a problem where some sites would appear duplicated.

13.0
-----
* Stats: now use site timezone instead of device.
* Improved color scheme consistency.
* Post Stats: date bar no longer goes prior to earliest date available.
* Block editor: Adding a block from the post title now shows the add block here indicator.
* Block editor: Deselect post title any time a block is added
* Block editor: Auto-enabled upon first open of a block post, unless opted out in v12.9.
* Block editor: You can now enable and disable the block editor on a per-site basis.

12.9
-----
* Offline support: Create Post is now available from empty results view in offline mode.
* Post Preview: Displaying preview generation status in navigation bar instead of a
                blocking spinner.
* Block editor: Tapping on an empty editor area will create a new paragraph block
* Block editor: Fix content loss issue when loading unsupported blocks containing inner blocks.
* Block editor: Adding a block from the Post Title now inserts the block at the top of the Post.
* Stats Insights: Fixed issue that prevented some stats from showing for low volume sites.

12.8
-----
* Stats Insights: New two-column layout for Follower Totals stats.
* Stats Periods: Countries Map added in countries section.
* Updated copy for preview unavailable screen
* Stats Insights: New two-column layout for This Year stats.
* Stats Insights: added details option for This Year stats.
* Stats Insights: New two-column layout for Most Popular Time stats.
* Stats: modified appearance of empty charts.
* Stats Insights: Fixed issue where refreshing would sometimes clear the stats.
* Stats overview chart: Fixed issue with legend location on iOS 11.
* Stats Periods: Fixed crash when the Countries map displayed one country only
* Added a selection of user customizable app icons. Change it via Me > App Settings > App Icon.
* Update the app's colors using the Muriel color palette.
* Stats Periods detail views: Fixed an issue where rotation would truncate data.
* Stats Periods: Fixed an issue when a period interval was selected.

12.7
-----
* Block Editor: Video, Quote and More blocks are available now.
* Post Settings: Setting a Featured Image on a Post/Site should now work better in poor network conditions.
* Offline Improvements: Posts that failed to upload due to connectivity issues will be auto-uploaded.
* Block Editor: Copy/Paste of text with attributes( bold, italic, ...) will be respected on the editor.
* Block Editor: Updated color scheme.
* Block Editor: Nested lists are now available on the toolbar.
* Post Settings: Setting a Featured Image on a Post/Site should now work better in poor netowrk conditions.
* Stats Insights: New two-column layout for All-Time stats.
* Stats Insights: New two-column layout for Today stats.
* Post preview: Fixed issue with preview for self hosted sites not working.

12.6
-----
* Block Editor: Added UI to display a warning when a block has invalid content.
* Block Editor: Fixed issue with link settings where “Open in New Tab” was always OFF on open.
* Removed the limit of number of photos that can be shared from other apps.
* Account Settings Primary Site now shows the site domain if the site has no name.
* The app now launches a bit more quickly.
* Added a list of third-party library acknowledgements.
* Updated messaging experience for a reply upload result.
* Stats: Fixed an issue where chart axes may be formatted incorrectly in some locales.

12.5
-----
* Fixed Notices sometimes showing behind the keyboard
* Implemented Domain Credit feature
* Implemented auto saving a post on preview
* The app now launches a bit more quickly.
* Fixed broken images in posts created by the share extension.
* Deprecated local previews

12.4.1
------
* Copy/Paste from post contents to other apps is working again.

12.4
-----
* You can now mark notifications as unread with just a swipe.
* Fixed crash when searching Free Photo Library.
* Better URL validation when logging in with a self hosted site.
* Account Settings Primary Site now shows the site URL if the site has no name.
* Implemented incremental improvements to accessibility experience across the app.
* Updated error message when tag loading failed.

12.3
-----
* Images are now imported from TextBundle and TextPack files shared from other apps
* Added support for importing Markdown files shared from other apps
* Resolved a crash that might occur during the new Site Creation flow.
* Improved connectivity errors messaging in sharing screen.
* Quotes in Reader are now easier to read, thanks to a vertical bar on the left making them more visually distinct
* Fixed an issue where some text in Activity Log would show up in a wrong language
* Jetpack Remote Install: enabled the native feature to install and activate Jetpack on a self-hosted site

12.2
-----
* Draft preview now shows the remote version of the post.
* Initial support for importing TextBundle and TextPack from other apps.
* Support for lists in Gutenberg posts.
* Several UI details were polished in the Site Creation flow.

12.1
-----
* Improve messages when updates to user account details fail because of server logic, for exanple email being used for another account.
* Improved text import from other apps, such as Bear or Ulysses 🥰
* Added support on the editor for video elements that use the source elements. For example:
```<video alt="Another video with bunnies">
<source src="https://videos.files.wordpress.com/kUJmAcSf/bbb_sunflower_1080p_30fps_normal.mp4" type="video/mp4">
</video>```
* Block editor now supports the creation of posts with pre-inserted photos and the the 3touch action of starting a post with photo.

12.1
-----
* Improve messages when updates to user account details fail because of server logic, for exanple email being used for another account.
* Improved text import from other apps, such as Bear or Ulysses 🥰
* Reader: fixed issue where empty state buttons were not functional.

12.0
-----
* Redesigned Notices
* Changed offline error messages to be less disruptive.
* Resolved a defect in the new Site Creation flow where the site preview address bar could be edited.
* Made it easier to find a domain for your new site, by moving the best match to the top of the search results.

11.9
------
* Quick Start v2: After creating a new site with WordPress.com there are more tutorials available, now including tips to improve growth.
* Quick Start will also be suggested less often, but when it's more likely to be helpful.
* Added connection error alert in Sharing screen.
* Increased padding at the bottom of the share extension's editor, to make typing a longer post a bit more comfortable.
* Removes the white background color applied to the site icon on the site details screen.
* Updated No Results View illustration and copy displayed on connectivity issue.
* Enhanced Site Creation flow for smarter, more personalized sites.<|MERGE_RESOLUTION|>--- conflicted
+++ resolved
@@ -1,10 +1,7 @@
 15.1
 -----
-<<<<<<< HEAD
- * [**] Block Editor: Add support to upload videos to Cover Blocks after the editor has closed.
-=======
+* [**] Block Editor: Add support to upload videos to Cover Blocks after the editor has closed.
 * [**] Block editor: Adds support for theme colors and gradients.
->>>>>>> 8056b01b
 
 15.0
 -----
