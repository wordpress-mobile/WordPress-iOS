12.8
-----
<<<<<<< HEAD
* Updated copy for preview unavailable screen
=======
* Stats Insights: New two-column layout for This Year stats.
* Stats Insights: New two-column layout for Most Popular Time stats.
>>>>>>> 4d8971f4

12.7
-----
* Block Editor: Video, Quote and More blocks are available now.
* Block Editor: Copy/Paste of text with attributes( bold, italic, ...) will be respected on the editor.
* Block Editor: Updated color scheme.
* Block Editor: Nested lists are now available on the toolbar.
* Post Settings: Setting a Featured Image on a Post/Site should now work better in poor netowrk conditions.
* Stats Insights: New two-column layout for All-Time stats.
* Stats Insights: New two-column layout for Today stats.

12.6
-----
* Block Editor: Added UI to display a warning when a block has invalid content.
* Block Editor: Fixed issue with link settings where “Open in New Tab” was always OFF on open.
* Removed the limit of number of photos that can be shared from other apps.
* Account Settings Primary Site now shows the site domain if the site has no name.
* The app now launches a bit more quickly.
* Added a list of third-party library acknowledgements.
* Updated messaging experience for a reply upload result.

12.5
-----
* Fixed Notices sometimes showing behind the keyboard
* Implemented Domain Credit feature
* Implemented auto saving a post on preview  
* The app now launches a bit more quickly.
* Fixed broken images in posts created by the share extension.
* Deprecated local previews

12.4
-----
* You can now mark notifications as unread with just a swipe.
* Fixed crash when searching Free Photo Library.
* Better URL validation when logging in with a self hosted site.
* Account Settings Primary Site now shows the site URL if the site has no name.
* Implemented incremental improvements to accessibility experience across the app.
* Updated error message when tag loading failed.

12.3
-----
* Images are now imported from TextBundle and TextPack files shared from other apps
* Added support for importing Markdown files shared from other apps
* Resolved a crash that might occur during the new Site Creation flow.
* Improved connectivity errors messaging in sharing screen.
* Quotes in Reader are now easier to read, thanks to a vertical bar on the left making them more visually distinct
* Fixed an issue where some text in Activity Log would show up in a wrong language
* Jetpack Remote Install: enabled the native feature to install and activate Jetpack on a self-hosted site

12.2
-----
* Draft preview now shows the remote version of the post.
* Initial support for importing TextBundle and TextPack from other apps.
* Support for lists in Gutenberg posts.
* Several UI details were polished in the Site Creation flow.

12.1
-----
* Improve messages when updates to user account details fail because of server logic, for exanple email being used for another account.
* Improved text import from other apps, such as Bear or Ulysses 🥰
* Added support on the editor for video elements that use the source elements. For example:
```<video alt="Another video with bunnies">
<source src="https://videos.files.wordpress.com/kUJmAcSf/bbb_sunflower_1080p_30fps_normal.mp4" type="video/mp4">
</video>```
* Block editor now supports the creation of posts with pre-inserted photos and the the 3touch action of starting a post with photo.

12.1
-----
* Improve messages when updates to user account details fail because of server logic, for exanple email being used for another account.
* Improved text import from other apps, such as Bear or Ulysses 🥰
* Reader: fixed issue where empty state buttons were not functional.

12.0
-----
* Redesigned Notices
* Changed offline error messages to be less disruptive.
* Resolved a defect in the new Site Creation flow where the site preview address bar could be edited.
* Made it easier to find a domain for your new site, by moving the best match to the top of the search results.
 
11.9
------
* Quick Start v2: After creating a new site with WordPress.com there are more tutorials available, now including tips to improve growth.
* Quick Start will also be suggested less often, but when it's more likely to be helpful.
* Added connection error alert in Sharing screen.
* Increased padding at the bottom of the share extension's editor, to make typing a longer post a bit more comfortable.
* Removes the white background color applied to the site icon on the site details screen.
* Updated No Results View illustration and copy displayed on connectivity issue.
* Enhanced Site Creation flow for smarter, more personalized sites.<|MERGE_RESOLUTION|>--- conflicted
+++ resolved
@@ -1,11 +1,8 @@
 12.8
 -----
-<<<<<<< HEAD
 * Updated copy for preview unavailable screen
-=======
 * Stats Insights: New two-column layout for This Year stats.
 * Stats Insights: New two-column layout for Most Popular Time stats.
->>>>>>> 4d8971f4
 
 12.7
 -----
