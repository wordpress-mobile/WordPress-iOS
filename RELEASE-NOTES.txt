--- conflicted
+++ resolved
@@ -1,20 +1,15 @@
 22.2
 -----
-
 * [**] [Jetpack-only] Added a dashboard card for purchasing domains. [#20424]
+* [**] [internal] Refactored Google SignIn implementation to not use the Google SDK [#20128]
 
 22.1
 -----
 * [**] [internal] Refactor updating account related Core Data operations, which ususally happens during log in and out of the app. [#20394]
 * [***] [internal] Refactor uploading photos (from the device photo, the Free Photo library, and other sources) to the WordPress Media Library. Affected areas are where you can choose a photo and upload, including the "Media" screen, adding images to a post, updating site icon, etc. [#20322]
 * [**] [WordPress-only] Warns user about sites with only individual plugins not supporting core app features and offers the option to switch to the Jetpack app. [#20408]
-<<<<<<< HEAD
-* [**] Add a "Personalize Home Tab" button to the bottom of the Home tab that allows changing cards visibility. [#20369]
 * [*] [Reader] Fix an issue that was causing the app to crash when tapping the More or Share buttons in Reader Detail screen. [#20490]
 * [*] Block editor: Avoid empty Gallery block error [https://github.com/WordPress/gutenberg/pull/49557]
-=======
-* [**] [internal] Refactored Google SignIn implementation to not use the Google SDK [#20128]
->>>>>>> ada2f7e0
 
 22.0
 -----
