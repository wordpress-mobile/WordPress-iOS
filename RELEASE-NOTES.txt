19.2
-----
* [**] Some of the screens of the app has a new, fresh and more modern visual, including the initial one: My Site. [#17812]
* [**] Notifications: added a button to mark all notifications in the selected filter as read. [#17840]
<<<<<<< HEAD
* [*] Stats: fix navigation between Stats tab. [#17856]
=======
* [*] Quick Start: Fixed a bug where a user logging in via a self-hosted site not connected to Jetpack would see Quick Start when selecting "No thanks" on the Quick Start prompt. [#17855] 
>>>>>>> f8900643

19.1
-----
* [*] Signup: Fixed bug where username selection screen could be pushed twice. [#17624]
* [**] Threaded comments: comments can now be moderated via a drop-down menu on each comment. [#17758]
* [**] Reader post details Comments snippet: added ability to manage conversation subscription and notifications. [#17749]
* [**] Accessibility: VoiceOver and Dynamic Type improvements on Activity Log and Schedule Post calendars [#17756, #17761, #17780]
* [*] Weekly Roundup: Fix a crash which was preventing weekly roundup notifications from appearing [#17765]
* [*] Self-hosted login: Improved error messages. [#17724]
* [*] Share Sheet from Photos: Fix an issue where certain filenames would not upload or render in Post [#16773]
* [*] Block editor: Fixed an issue where video thumbnails could show when selecting images, and vice versa. [#17670]
* [**] Media: If a user has only enabled limited device media access, we now show a prompt to allow the user to change their selection. [#17795]
* [**] Block editor: Fix content justification attribute in Buttons block [https://github.com/wordpress-mobile/gutenberg-mobile/pull/4451]
* [*] Block editor: Hide help button from Unsupported Block Editor. [https://github.com/wordpress-mobile/gutenberg-mobile/pull/4352]
* [*] Block editor: Add contrast checker to text-based blocks [https://github.com/wordpress-mobile/gutenberg-mobile/pull/4357]
* [*] Block editor: Fix missing translations of color settings [https://github.com/wordpress-mobile/gutenberg-mobile/pull/4479]
* [*] Block editor: Highlight text: fix applying formatting for non-selected text [https://github.com/wordpress-mobile/gutenberg-mobile/pull/4471]
* [***] Self-hosted sites: Fixed a crash when saving media and no Internet connection was available. [#17759]
* [*] Publicize: Fixed an issue where a successful login was not automatically detected when connecting a Facebook account to Publicize. [#17803]

19.0
-----
* [**] Video uploads: video upload is now limited to 5 minutes per video on free plans. [#17689]
* [*] Block editor: Give multi-line block names central alignment in inserter [https://github.com/wordpress-mobile/gutenberg-mobile/pull/4343]
* [**] Block editor: Fix missing translations by refactoring the editor initialization code [https://github.com/wordpress-mobile/gutenberg-mobile/pull/4332]
* [**] Block editor: Add Jetpack and Layout Grid translations [https://github.com/wordpress-mobile/gutenberg-mobile/pull/4359]
* [**] Block editor: Fix text formatting mode lost after backspace is used [https://github.com/wordpress-mobile/gutenberg-mobile/pull/4423]
* [*] Block editor: Add missing translations of unsupported block editor modal [https://github.com/wordpress-mobile/gutenberg-mobile/pull/4410]
* [**] Time zone suggester: we have a new time zone selection screen that suggests the time zone based on the device, and improves search. [#17699]
* [*] Added the "Share WordPress with a friend" row back to the Me screen. [#17748]
* [***] Updated default app icon. [#17793]

18.9
-----
* [***] Reader Comments: Updated comment threads with a new design and some new capabilities. [#17659]
* [**] Block editor: Fix issue where editor doesn't auto-scroll so you can see what is being typed. [https://github.com/wordpress-mobile/gutenberg-mobile/pull/4299]
* [*] Block editor: Preformatted block: Fix an issue where the background color is not showing up for standard themes. [https://github.com/wordpress-mobile/gutenberg-mobile/pull/4292]
* [**] Block editor: Update Gallery Block to default to the new format and auto-convert old galleries to the new format. [https://github.com/wordpress-mobile/gutenberg-mobile/pull/4315]
* [***] Block editor: Highlight text: Enables color customization for specific text within a Paragraph block. [https://github.com/wordpress-mobile/gutenberg-mobile/pull/4175]
* [**] Reader post details: a Comments snippet is now displayed after the post content. [#17650]

18.8
-----
* [*] Added a new About screen, with links to rate the app, share it with others, visit our Twitter profile, view our other apps, and more. [https://github.com/orgs/wordpress-mobile/projects/107]
* [*] Editor: Show a compact notice when switching between HTML or Visual mode. [https://github.com/wordpress-mobile/WordPress-iOS/pull/17521]
* [*] Onboarding Improvements: Need a little help after login? We're here for you. We've made a few changes to the login flow that will make it easier for you to start managing your site or create a new one. [#17564]
* [***] Fixed crash where uploading image when offline crashes iOS app. [#17488]
* [***] Fixed crash that was sometimes triggered when deleting media. [#17559]
* [***] Fixes a crasher that was sometimes triggered when seeing the details for like notifications. [#17529]
* [**] Block editor: Add clipboard link suggestion to image block and button block. [https://github.com/WordPress/gutenberg/pull/35972]
* [*] Block editor: Embed block: Include link in block settings. [https://github.com/wordpress-mobile/gutenberg-mobile/pull/4189]
* [**] Block editor: Fix tab titles translation of inserter menu. [https://github.com/wordpress-mobile/gutenberg-mobile/pull/4248]
* [**] Block editor: Gallery block: When a gallery block is added, the media options are auto opened for v2 of the Gallery block. [https://github.com/wordpress-mobile/gutenberg-mobile/pull/4277]
* [*] Block editor: Media & Text block: Fix an issue where the text font size would be bigger than expected in some cases. [https://github.com/wordpress-mobile/gutenberg-mobile/pull/4252]

18.7
-----
* [*] Comment Reply: updated UI. [#17443, #17445]
* [***] Two-step Authentication notifications now require an unlocked device to approve or deny them.
* [***] Site Comments: Updated comment details with a fresh new look and capability to display rich contents. [#17466]
* [**] Block editor: Image block: Add ability to quickly link images to Media Files and Attachment Pages [https://github.com/wordpress-mobile/gutenberg-mobile/pull/3971]
* [**] Block editor: Fixed a crash that could occur when copying lists from Microsoft Word. [https://github.com/wordpress-mobile/gutenberg-mobile/pull/4174]
* [***] Fixed an issue where trying to upload an image while offline crashes the app. [#17488]

18.6
-----
* [**] Comments: Users can now follow conversation via notifications, in addition to emails. [#17363]
* [**] Block editor: Block inserter indicates newly available block types [https://github.com/wordpress-mobile/gutenberg-mobile/pull/4047]
* [*] Reader post comments: fixed an issue that prevented all comments from displaying. [#17373]
* [**] Stats: added Reader Discover nudge for sites with low traffic in order to increase it. [#17349, #17352, #17354, #17377]
* [**] Block editor: Search block - Text and background color support [https://github.com/wordpress-mobile/gutenberg-mobile/pull/4127]
* [*] Block editor: Fix Embed Block loading glitch with resolver resolution approach [https://github.com/wordpress-mobile/gutenberg-mobile/pull/4146]
* [*] Block editor: Fixed an issue where the Help screens may not respect an iOS device's notch. [https://github.com/wordpress-mobile/gutenberg-mobile/pull/4110]
* [**] Block editor: Block inserter indicates newly available block types [https://github.com/wordpress-mobile/gutenberg-mobile/pull/4047]
* [*] Block editor: Add support for the Mark HTML tag [https://github.com/wordpress-mobile/gutenberg-mobile/pull/4162]
* [*] Stats Insights: HTML tags no longer display in post titles. [#17380]

18.5
-----
* [**] Block editor: Embed block: Include Jetpack embed variants. [https://github.com/wordpress-mobile/gutenberg-mobile/pull/4008]
* [*] Fixed a minor visual glitch on the pre-publishing nudge bottom sheet. [https://github.com/wordpress-mobile/WordPress-iOS/pull/17300]
* [*] Improved support for larger text sizes when choosing a homepage layout or page layout. [#17325]
* [*] Site Comments: fixed an issue that caused the lists to not refresh. [#17303]
* [*] Block editor: Embed block: Fix inline preview cut-off when editing URL [https://github.com/wordpress-mobile/gutenberg-mobile/pull/4072]
* [*] Block editor: Embed block: Fix URL not editable after dismissing the edit URL bottom sheet with empty value [https://github.com/wordpress-mobile/gutenberg-mobile/pull/4094]
* [**] Block editor: Embed block: Detect when an embeddable URL is pasted into an empty paragraph. [https://github.com/wordpress-mobile/gutenberg-mobile/pull/4048]
* [**] Block editor: Pullquote block - Added support for text and background color customization [https://github.com/WordPress/gutenberg/pull/34451]
* [**] Block editor: Preformatted block - Added support for text and background color customization [https://github.com/wordpress-mobile/gutenberg-mobile/pull/4071]
* [**] Stats: added Publicize and Blogging Reminders nudges for sites with low traffic in order to increase it. [#17142, #17261, #17294, #17312, #17323]
* [**] Fixed an issue that made it impossible to log in when emails had an apostrophe. [#17334]

18.4
-----
* [*] Improves our user images download logic to avoid synchronization issues. [#17197]
* [*] Fixed an issue where images point to local URLs in the editor when saving a post with ongoing uploads. [#17157]
* [**] Embed block: Add the top 5 specific embed blocks to the Block inserter list. [https://github.com/wordpress-mobile/gutenberg-mobile/pull/3995]
* [*] Embed block: Fix URL update when edited after setting a bad URL of a provider. [https://github.com/wordpress-mobile/gutenberg-mobile/pull/4002]
* [**] Users can now contact support from inside the block editor screen. [https://github.com/wordpress-mobile/gutenberg-mobile/pull/3975]
* [**] Block editor: Help menu with guides about how to work with blocks [#17265]

18.3
-----
* [*] Fixed a bug on Reader that prevented Saved posts to be removed
* [*] Share Extension: Allow creation of Pages in addition to Posts. [#16084]
* [*] Updated the wording for the "Posts" and "Pages" entries in My Site screen [https://github.com/wordpress-mobile/WordPress-iOS/pull/17156]
* [**] Fixed a bug that prevented sharing images and videos out of your site's media library. [#17164]
* [*] Fixed an issue that caused `Follow conversation by email` to not appear on some post's comments. [#17159]
* [**] Block editor: Embed block: Enable WordPress embed preview [https://github.com/wordpress-mobile/gutenberg-mobile/pull/3853]
* [**] Block editor: Embed block: Add error bottom sheet with retry and convert to link actions. [https://github.com/wordpress-mobile/gutenberg-mobile/pull/3921]
* [**] Block editor: Embed block: Implemented the No Preview UI when an embed is successful, but we're unable to show an inline preview [https://github.com/wordpress-mobile/gutenberg-mobile/pull/3927]
* [*] Block editor: Embed block: Add device's locale to preview content [https://github.com/wordpress-mobile/gutenberg-mobile/pull/3788]
* [*] Block editor: Column block: Translate column width's control labels [https://github.com/wordpress-mobile/gutenberg-mobile/pull/3952]
* [**] Block editor: Embed block: Enable embed preview for Instagram and Vimeo providers. [https://github.com/wordpress-mobile/gutenberg-mobile/pull/3918]

18.2
-----
* [internal] Fixed an issue where source and platform tags were not added to a Zendesk ticket if the account has no blogs. [#17084]
* [*] Set the post formats to have 'Standard' first and then alphabetized the remaining items. [#17074]
* [*] Fixed wording of theme customization screen's menu bar by using "Activate" on inactive themes. [#17060]
* [*] Added pull-to-refresh to My Site. [#17089]
* [***] Weekly Roundup: users will receive a weekly notification that presents a summary of the activity on their most used sites [#17066, #17116]
* [**] Site Comments: when editing a Comment, the author's name, email address, and web address can now be changed. [#17111]
* [**] Block editor: Enable embed preview for a list of providers (for now only YouTube and Twitter) [https://github.com/WordPress/gutenberg/pull/34446]
* [***] Block editor: Add Inserter Block Search [https://github.com/WordPress/gutenberg/pull/33237]

18.1
-----
* [*] Reader: Fixes an issue where the top of an article could be cropped after rotating a device. [#17041]
* [*] Posts Settings: Removed deprecated Location feature. [#17052]
* [**] Added a time selection feature to Blogging Reminders: users can now choose at what time they will receive the reminders [#17024, #17033]
* [**] Block editor: Embed block: Add "Resize for smaller devices" setting. [https://github.com/wordpress-mobile/gutenberg-mobile/pull/3753]
* [**] Account Settings: added the ability to close user account.
* [*] Users can now share WordPress app with friends. Accessible from Me and About screen. [#16995]

18.0
-----
* [*] Fixed a bug that would make it impossible to scroll the plugins the first time the plugin section was opened.
* [*] Resolved an issue where authentication tokens weren't be regenerated when disabled on the server. [#16920]
* [*] Updated the header text sizes to better support large texts on Choose a Domain and Choose a Design flows. [#16923]
* [internal] Made a change to how Comment content is displayed. Should be no visible changes, but could cause regressions. [#16933]
* [internal] Converted Comment model properties to Swift. Should be no functional changes, but could cause regressions. [#16969, #16980]
* [internal] Updated GoogleSignIn to 6.0.1 through WordPressAuthenticator. Should be no visible changes, but could cause regression in Google sign in flow. [#16974]
* [internal] Converted Comment model properties to Swift. Should be no functional changes, but could cause regressions. [#16969]
* [*] Posts: Ampersands are correctly decoded in publishing notices instead of showing as HTML entites. [#16972]
* [***] Adjusted the image size of Theme Images for more optimal download speeds. [#16914]
* [*] Comments and Notifications list are now displayed with a unified design. [#16985]
* [*] Block editor: Add a "featured" banner and ability to set or remove an image as featured. [https://github.com/wordpress-mobile/gutenberg-mobile/pull/3449]

17.9
-----
* [internal] Redirect Terms and service to open the page in an external web view [#16907]
* [internal] Converted Comment model methods to Swift. Should be no functional changes, but could cause regressions. [#16898, #16905, #16908, #16913]
* [*] Enables Support for Global Style Colors with Full Site Editing Themes [#16823]
* [***] Block editor: New Block: Embed block. [https://github.com/wordpress-mobile/gutenberg-mobile/pull/3727]

17.8
-----
* [*] Authors and Contributors can now view a site's Comments via My Site > Comments. [#16783]
* [*] [Jetpack-only] Fix bugs when tapping to notifications
* [*] Fixed some refresh issues with the site follow buttons in the reader. [#16819]
* [*] Block editor: Update loading and failed screens for web version of the editor [https://github.com/wordpress-mobile/gutenberg-mobile/pull/3573]
* [*] Block editor: Handle floating keyboard case - Fix issue with the block selector on iPad. [https://github.com/wordpress-mobile/gutenberg-mobile/pull/3687]
* [**] Block editor: Added color/background customization for text blocks. [https://github.com/WordPress/gutenberg/pull/33250]

17.7
-----
* [***] Added blogging reminders. Choose which days you'd like to be reminded, and we'll send you a notification prompting you to post on your site
* [** Does not apply to Jetpack app] Self hosted sites that do not use Jetpack can now manage (install, uninstall, activate, and deactivate) their plugins [#16675]
* [*] Upgraded the Zendesk SDK to version 5.3.0
* [*] You can now subscribe to conversations by email from Reader lists and articles. [#16599]
* [*] Block editor: Tablet view fixes for inserter button. [https://github.com/wordpress-mobile/gutenberg-mobile/pull/3602]
* [*] Block editor: Tweaks to the badge component's styling, including change of background color and reduced padding. [https://github.com/wordpress-mobile/gutenberg-mobile/pull/3642]
* [***] Block editor: New block Layout grid. [https://github.com/wordpress-mobile/gutenberg-mobile/pull/3513]
* [*] Fixed an issue where the SignUp flow could not be dismissed sometimes. [#16824]

17.6
-----
* [**] Reader Post details: now shows a summary of Likes for the post. Tapping it displays the full list of Likes. [#16628]
* [*] Fix notice overlapping the ActionSheet that displays the Site Icon controls. [#16579]
* [*] Fix login error for WordPress.org sites to show inline. [#16614]
* [*] Disables the ability to open the editor for Post Pages [#16369]
* [*] Fixed an issue that could cause a crash when moderating Comments. [#16645]
* [*] Fix notice overlapping the ActionSheet that displays the QuickStart Removal. [#16609]
* [*] Site Pages: when setting a parent, placeholder text is now displayed for pages with blank titles. [#16661]
* [***] Block Editor: Audio block now available on WP.com sites on the free plan. [https://github.com/wordpress-mobile/gutenberg-mobile/pull/3523]
* [**] You can now create a Site Icon for your site using an emoji. [#16670]
* [*] Fix notice overlapping the ActionSheet that displays the More Actions in the Editor. [#16658]
* [*] The quick action buttons will be hidden when iOS is using a accessibility font sizes. [#16701]
* [*] Block Editor: Improve unsupported block message for reusable block. [https://github.com/wordpress-mobile/gutenberg-mobile/pull/3621]
* [**] Block Editor: Fix incorrect block insertion point after blurring the post title field. [https://github.com/wordpress-mobile/gutenberg-mobile/pull/3640]
* [*] Fixed a crash when sharing photos to WordPress [#16737]

17.5
-----
* [*] Fixed a crash when rendering the Noticons font in rich notification. [#16525]
* [**] Block Editor: Audio block: Add Insert from URL functionality. [https://github.com/wordpress-mobile/gutenberg-mobile/pull/3031]
* [***] Block Editor: Slash command to insert new blocks. [https://github.com/wordpress-mobile/gutenberg-mobile/pull/3250]
* [**] Like Notifications: now displays all users who liked a post or comment. [#15662]
* [*] Fixed a bug that was causing some fonts to become enormous when large text was enabled.
* [*] Fixed scrolling and item selection in the Plugins directory. [#16087]
* [*] Improved large text support in the blog details header in My Sites. [#16521]
* [***] Block Editor: New Block: Reusable block. [https://github.com/wordpress-mobile/gutenberg-mobile/pull/3490]
* [***] Block Editor: Add reusable blocks to the block inserter menu. [https://github.com/wordpress-mobile/gutenberg-mobile/pull/3054]
* [*] Fixed a bug where the web version of the editor did not load when using an account created before December 2018. [#16586]

17.4
-----
* [**] A new author can be chosen for Posts and Pages on multi-author sites. [#16281]
* [*] Fixed the Follow Sites Quick Start Tour so that Reader Search is highlighted. [#16391]
* [*] Enabled approving login authentication requests via push notification while the app is in the foreground. [#16075]
* [**] Added pull-to-refresh to the My Site screen when a user has no sites. [#16241]
* [***] Fixed a bug that was causing uploaded videos to not be viewable in other platforms. [#16548]

17.3
-----
* [**] Fix issue where deleting a post and selecting undo would sometimes convert the content to the classic editor. [#16342]
* [**] Fix issue where restoring a post left the restored post in the published list even though it has been converted to a draft. [#16358]
* [**] Fix issue where trashing a post converted it to Classic content. [#16367]
* [**] Fix issue where users could not leave the username selection screen due to styling issues. [#16380]
* [*] Comments can be filtered to show the most recent unreplied comments from other users. [#16215]
* [*] Fixed the background color of search fields. [#16365]
* [*] Fixed the navigation bar color in dark mode. [#16348]
* [*] Fix translation issues for templates fetched on the site creation design selection screen. [#16404]
* [*] Fix translation issues for templates fetched on the page creation design selection screen. [#16404]
* [*] Fix translation issue for the Choose button on the template preview in the site creation flow. [#16404]
* [***]  Block Editor: New Block: Search Block [#https://github.com/wordpress-mobile/gutenberg-mobile/pull/3210]
* [**]  Block Editor: The media upload options of the Image, Video and Gallery block automatically opens when the respective block is inserted. [https://github.com/wordpress-mobile/gutenberg-mobile/pull/2700]
* [**]  Block Editor: The media upload options of the File and Audio block automatically opens when the respective block is inserted. [https://github.com/wordpress-mobile/gutenberg-mobile/pull/3399]
* [*]  Block Editor: Remove visual feedback from non-interactive bottom-sheet cell sections [https://github.com/wordpress-mobile/gutenberg-mobile/pull/3404]
* [*]  Block Editor: Fixed an issue that was causing the featured image badge to be shown on images in an incorrect manner. [https://github.com/wordpress-mobile/gutenberg-mobile/pull/3494]


17.2
-----

* [**] Added transform block capability [https://github.com/wordpress-mobile/gutenberg-mobile/pull/3321]
* [*] Fixed an issue where some author display names weren't visible for self-hosted sites. [#16297]
* [***] Updated custom app icons. [#16261]
* [**] Removed Site Switcher in the Editor
* [*] a11y: Bug fix: Allow stepper cell to be selected by screenreader [https://github.com/wordpress-mobile/gutenberg-mobile/pull/3362]
* [*] Image block: Improve text entry for long alt text. [https://github.com/WordPress/gutenberg/pull/29670]
* [***] New Block: Jetpack contact info. [https://github.com/wordpress-mobile/gutenberg-mobile/pull/3340]

17.1
-----

* [*] Reordered categories in page layout picker [#16156]
* [*] Added preview device mode selector in the page layout previews [#16141]
* [***] Block Editor: Improved the accessibility of range and step-type block settings. [https://github.com/wordpress-mobile/gutenberg-mobile/pull/3255]
* [**] Block Editor: Added Contact Info block to sites on WPcom or with Jetpack version >= 8.5.
* [**] We updated the app's color scheme with a brighter new blue used throughout. [#16213, #16207]
* [**] We updated the login prologue with brand new content and graphics. [#16159, #16177, #16185, #16187, #16200, #16217, #16219, #16221, #16222]
* [**] We updated the app's color scheme with a brighter new blue used throughout. [#16213, #16207]
* [**] Updated the app icon to match the new color scheme within the app. [#16220]
* [*] Fixed an issue where some webview navigation bar controls weren't visible. [#16257]

17.0
-----
* [internal] Updated Zendesk to latest version. Should be no functional changes. [#16051]
* [*] Reader: fixed an issue that caused unfollowing external sites to fail. [#16060]
* [*] Stats: fixed an issue where an error was displayed for Latest Post Summary if the site had no posts. [#16074]
* [*] Fixed an issue where password text on Post Settings was showing as black in dark mode. [#15768]
* [*] Added a thumbnail device mode selector in the page layout, and use a default setting based on the current device. [#16019]
* [**] Comments can now be filtered by status (All, Pending, Approved, Trashed, or Spam). [#15955, #16110]
* [*] Notifications: Enabled the new view milestone notifications [#16144]
* [***] We updated the app's design, with fresh new headers throughout and a new site switcher in My Site. [#15750]

16.9
-----
* [*] Adds helper UI to Choose a Domain screen to provide a hint of what a domain is. [#15962]
* [**] Site Creation: Adds filterable categories to the site design picker when creating a WordPress.com site, and includes single-page site designs [#15933]
* [**] The classic editor will no longer be available for new posts soon, but this won’t affect editing any existing posts or pages. Users should consider switching over to the Block Editor now. [#16008]
* [**] Reader: Added related posts to the bottom of reader posts
* [*] Reader: We redesigned the recommended topics section of Discover
* [*] Reader: Added a way to discover new topics from the Manage Topics view
* [*] P2 users can create and share group invite links via the Invite Person screen under the People Management feature. [#16005]
* [*] Fixed an issue that prevented searching for plugins and the Popular Plugins section from appearing: [#16070]
* [**] Stories: Fixed a video playback issue when recording on iPhone 7, 8, and SE devices. [#16109]
* [*] Stories: Fixed a video playback issue when selecting an exported Story video from a site's library. [#16109]

16.8.1
-----

* [**] Stories: Fixed an issue which could remove content from a post when a new Story block was edited. [#16059]

16.8
-----
* [**] Prevent deleting published homepages which would have the effect of breaking a site. [#15797]
* [**] Prevent converting published homepage to a draft in the page list and settings which would have the effect of breaking a site. [#15797]
* [*] Fix app crash when device is offline and user visits Notification or Reader screens [#15916]
* [*] Under-the-hood improvements to the Reader Stream, People Management, and Sharing Buttons [#15849, #15861, #15862]
* [*] Block Editor: Fixed block mover title wording for better clarity from 'Move block position' to 'Change block position'. [https://github.com/wordpress-mobile/gutenberg-mobile/pull/3049]
* [**] Block Editor: Add support for setting Cover block focal point. [https://github.com/wordpress-mobile/gutenberg-mobile/pull/3028]
* [**] Prevent converting published homepage to a draft in the page list and editor's status settings which would have the effect of breaking a site. [#15797]
* [*] Prevent selection of unpublished homepages the homepage settings which would have the effect of breaking a site. [#15885]
* [*] Quick Start: Completing a step outside of a tour now automatically marks it as complete. [#15712]
* [internal] Site Comments: updated UI. Should be no functional changes. [#15944]
* [***] iOS 14 Widgets: new This Week Widgets to display This Week Stats in your home screen. [#15844]
* [***] Stories: There is now a new Story post type available to quickly and conveniently post images and videos to your blog.

16.7
-----
* [**] Site Creation: Adds the option to choose between mobile, tablet or desktop thumbnails and previews in the home page design picker when creating a WordPress.com site [https://github.com/wordpress-mobile/WordPress-iOS/pull/15688]
* [*] Block Editor: Fix issue with uploading media after exiting the editor multiple times [https://github.com/wordpress-mobile/WordPress-iOS/pull/15656].
* [**] Site Creation: Enables dot blog subdomains for each site design. [#15736]
* [**] Reader post card and post details: added ability to mark a followed post as seen/unseen. [#15638, #15645, #15676]
* [**] Reader site filter: show unseen post count. [#15581]
* [***] Block Editor: New Block: Audio [https://github.com/wordpress-mobile/gutenberg-mobile/pull/2854, https://github.com/wordpress-mobile/gutenberg-mobile/pull/3070]
* [**] Block Editor: Add support for setting heading anchors [https://github.com/wordpress-mobile/gutenberg-mobile/pull/2947]
* [**] Block Editor: Disable Unsupported Block Editor for Reusable blocks [https://github.com/wordpress-mobile/gutenberg-mobile/pull/3067]
* [**] Block Editor: Add proper handling for single use blocks such as the more block [https://github.com/wordpress-mobile/gutenberg-mobile/pull/3042]
* [*] Reader post options: fixed an issue where the options in post details did not match those on post cards. [#15778]
* [***] iOS 14 Widgets: new All Time Widgets to display All Time Stats in your home screen. [#15771, #15794]
* [***] Jetpack: Backup and Restore is now available, depending on your sites plan you can now restore your site to a point in time, or download a backup file. [https://github.com/wordpress-mobile/WordPress-iOS/issues/15191]
* [***] Jetpack: For sites that have Jetpack Scan enabled you will now see a new section that allows you to scan your site for threats, as well as fix or ignore them. [https://github.com/wordpress-mobile/WordPress-iOS/issues/15190]
* [**] Block Editor: Make inserter long-press options "add to beginning" and "add to end" always available. [https://github.com/wordpress-mobile/gutenberg-mobile/pull/3074]
* [*] Block Editor: Fix crash when Column block width attribute was empty. [https://github.com/WordPress/gutenberg/pull/29015]

16.6
-----
* [**] Activity Log: adds support for Date Range and Activity Type filters. [https://github.com/wordpress-mobile/WordPress-iOS/issues/15192]
* [*] Quick Start: Removed the Browse theme step and added guidance for reviewing pages and editing your Homepage. [#15680]
* [**] iOS 14 Widgets: new Today Widgets to display your Today Stats in your home screen.
* [*] Fixes an issue where the submit button was invisible during the domain registration flow.

16.5
-----

* [*] In the Pages screen, the options to delete posts are styled to reflect that they are destructive actions, and show confirmation alerts. [#15622]
* [*] In the Comments view, overly-large twemoji are sized the same as Apple's emoji. [#15503]
* [*] Reader 'P2s': added ability to filter by site. [#15484]
* [**] Choose a Domain will now return more options in the search results, sort the results to have exact matches first, and let you know if no exact matches were found. [#15482]
* [**] Page List: Adds duplicate page functionality [#15515]
* [*] Invite People: add link to user roles definition web page. [#15530]
* [***] Block Editor: Cross-post suggestions are now available by typing the + character (or long-pressing the toolbar button labelled with an @-symbol) in a post on a P2 site [#15139]
* [***] Block Editor: Full-width and wide alignment support for Columns (https://github.com/wordpress-mobile/gutenberg-mobile/pull/2919)
* [**] Block Editor: Image block - Add link picker to the block settings and enhance link settings with auto-hide options (https://github.com/wordpress-mobile/gutenberg-mobile/pull/2841)
* [*] Block Editor: Fix button link setting, rel link will not be overwritten if modified by the user (https://github.com/wordpress-mobile/gutenberg-mobile/pull/2894)
* [**] Block Editor: Added move to top/bottom when long pressing on respective block movers (https://github.com/wordpress-mobile/gutenberg-mobile/pull/2872)
* [**] Reader: Following now only shows non-P2 sites. [#15585]
* [**] Reader site filter: selected filters now persist while in app.[#15594]
* [**] Block Editor: Fix crash in text-based blocks with custom font size [https://github.com/WordPress/gutenberg/pull/28121]

16.4
-----

* [internal] Removed unused Reader files. Should be no functional changes. [#15414]
* [*] Adjusted the search box background color in dark mode on Choose a domain screen to be full width. [https://github.com/wordpress-mobile/WordPress-iOS/pull/15419]
* [**] Added shadow to thumbnail cells on Site Creation and Page Creation design pickers to add better contrast [https://github.com/wordpress-mobile/WordPress-iOS/pull/15418]
* [*] For DotCom and Jetpack sites, you can now subscribe to comments by tapping the "Follow conversation" button in the Comments view. [#15424]
* [**] Reader: Added 'P2s' stream. [#15442]
* [*] Add a new P2 default site icon to replace the generic default site icon. [#15430]
* [*] Block Editor: Fix Gallery block uploads when the editor is closed. [#15457]
* [*] Reader: Removes gray tint from site icons that contain transparency (located in Reader > Settings > Followed sites). [#15474]
* [*] Prologue: updates site address button to say "Enter your existing site address" to reduce confusion with site creation actions. [#15481]
* [**] Posts List: Adds duplicate post functionality [#15460]
* [***] Block Editor: New Block: File [https://github.com/wordpress-mobile/gutenberg-mobile/pull/2835]
* [*] Reader: Removes gray tint from site icons that contain transparency (located in Reader > Settings > Followed sites).
* [*] Block Editor: Remove popup informing user that they will be using the block editor by default [#15492]
* [**] Fixed an issue where the Prepublishing Nudges Publish button could be cut off smaller devices [#15525]

16.3
-----
* [***] Login: Updated to new iOS 14 pasteboard APIs for 2FA auto-fill. Pasteboard prompts should be less intrusive now! [#15454]
* [***] Site Creation: Adds an option to pick a home page design when creating a WordPress.com site. [multiple PRs](https://github.com/search?q=repo%3Awordpress-mobile%2FWordPress-iOS+++repo%3Awordpress-mobile%2FWordPress-iOS-Shared+repo%3Awordpress-mobile%2FWordPressUI-iOS+repo%3Awordpress-mobile%2FWordPressKit-iOS+repo%3Awordpress-mobile%2FAztecEditor-iOS+is%3Apr+closed%3A%3C2020-11-17+%22Home+Page+Picker%22&type=Issues)

* [**] Fixed a bug where @-mentions didn't work on WordPress.com sites with plugins enabled [#14844]
* [***] Site Creation: Adds an option to pick a home page design when creating a WordPress.com site. [multiple PRs](https://github.com/search?q=repo%3Awordpress-mobile%2FWordPress-iOS+++repo%3Awordpress-mobile%2FWordPress-iOS-Shared+repo%3Awordpress-mobile%2FWordPressUI-iOS+repo%3Awordpress-mobile%2FWordPressKit-iOS+repo%3Awordpress-mobile%2FAztecEditor-iOS+is%3Apr+closed%3A%3C2020-11-30+%22Home+Page+Picker%22&type=Issues)
* [*] Fixed an issue where `tel:` and `mailto:` links weren't launching actions in the webview found in Reader > post > more > Visit. [#15310]
* [*] Reader bug fix: tapping a telephone, sms or email link in a detail post in Reader will now respond with the correct action. [#15307]
* [**] Block Editor: Button block - Add link picker to the block settings [https://github.com/WordPress/gutenberg/pull/26206]
* [***] Block Editor: Adding support for selecting different unit of value in Cover and Columns blocks [https://github.com/WordPress/gutenberg/pull/26161]
* [*] Block Editor: Fix theme colors syncing with the editor [https://github.com/WordPress/gutenberg/pull/26821]
* [*] My Site > Settings > Start Over. Correcting a translation error in the detailed instructions on the Start Over view. [#15358]

16.2
-----
* [**] Support contact email: fixed issue that prevented non-alpha characters from being entered. [#15210]
* [*] Support contact information prompt: fixed issue that could cause the app to crash when entering email address. [#15210]
* [*] Fixed an issue where comments viewed in the Reader would always be italicized.
* [**] Jetpack Section - Added quick and easy access for all the Jetpack features (Stats, Activity Log, Jetpack and Settings) [#15287].
* [*] Fixed a display issue with the time picker when scheduling posts on iOS 14. [#15392]

16.1
-----
* [***] Block Editor: Adds new option to select from a variety of predefined page templates when creating a new page for a Gutenberg site.
* [*] Fixed an issue that was causing the refresh control to show up on top of the list of sites. [https://github.com/wordpress-mobile/WordPress-iOS/pull/15136]
* [***] The "Floating Action Button" now appears on the list of posts and pages for quick and convenient creation. [https://github.com/wordpress-mobile/WordPress-iOS/pull/15149l]

16.0
-----
* [***] Block Editor: Full-width and wide alignment support for Video, Latest-posts, Gallery, Media & text, and Pullquote block. [https://github.com/wordpress-mobile/gutenberg-mobile/pull/2605]
* [***] Block Editor: Fix unsupported block bottom sheet is triggered when device is rotated. [https://github.com/wordpress-mobile/gutenberg-mobile/pull/2710]
* [***] Block Editor: Unsupported Block Editor: Fixed issue when cannot view or interact with the classic block on Jetpack site. [https://github.com/wordpress-mobile/gutenberg-mobile/pull/2709]
* [**] Reader: Select interests is now displayed under the Discover tab. [#15097]
* [**] Reader: The reader now displays site recommendations in the Discover feed [#15116]
* [***] Reader: The new redesigned Reader detail shows your post as beautiful as ever. And if you add a featured image it would be twice as beautiful! [#15107]

15.9
-----
* [*] Fixed issue that caused duplicate views to be displayed when requesting a login link. [#14975]
* [internal] Modified feature flags that show unified Site Address, Google, Apple, WordPress views and iCloud keychain login. Could cause regressions. [#14954, #14969, #14970, #14971, #14972]
* [*] Fixed an issue that caused page editor to become an invisible overlay. [#15012]
* [**] Block Editor: Increase tap-target of primary action on unsupported blocks. [https://github.com/wordpress-mobile/gutenberg-mobile/pull/2608]
* [***] Block Editor: On Jetpack connected sites, Unsupported Block Editor can be enabled via enabling Jetpack SSO setting directly from within the missing block alert. [https://github.com/wordpress-mobile/gutenberg-mobile/pull/2610]
* [***] Block Editor: Add support for selecting user's post when configuring the link [https://github.com/wordpress-mobile/gutenberg-mobile/pull/2484]
* [*] Reader: Fixed an issue that resulted in no action when tapping a link with an anchor. [#15027]
* [***] Block Editor: Unsupported Block Editor: Fixed issue when cannot view or interact with the classic block on Jetpack sites [https://github.com/wordpress-mobile/gutenberg-mobile/issues/2695]

15.8
-----
* [*] Image Preview: Fixes an issue where an image would be incorrectly positioned after changing device orientation.
* [***] Block Editor: Full-width and wide alignment support for Group, Cover and Image block [https://github.com/wordpress-mobile/gutenberg-mobile/pull/2559]
* [**] Block Editor: Add support for rounded style in Image block [https://github.com/wordpress-mobile/gutenberg-mobile/pull/2591]
* [*] Fixed an issue where the username didn't display on the Signup Epilogue after signing up with Apple and hiding the email address. [#14882]
* [*] Login: display correct error message when the max number of failed login attempts is reached. [#14914]
* [**] Block Editor: Fixed a case where adding a block made the toolbar jump [https://github.com/WordPress/gutenberg/pull/24573]

15.7
-----
* [**] Updated UI when connecting a self-hosted site from Login Epilogue, My Sites, and Post Signup Interstitial. (#14742)
* [**] You can now follow conversations for P2 sites
* [**] Block Editor: Block settings now immediately reflect changes from menu sliders.
* [**] Simplified authentication and updated UI.(#14845, #14831, #14825, #14817).
       Now when an email address is entered, the app automatically determines the next step and directs the user accordingly. (i.e. signup or login with the appropriate login view).
* [**] Added iCloud Keychain login functionality. (#14770)
* [***] Reader: We’re introducing a new Reader experience that allows users to tailor their Discover feed to their chosen interests.
* [*] Media editing: Reduced memory usage when marking up an image, which could cause a crash.
* [**] Block Editor: Fixed Dark Mode transition for editor menus.

15.6
-----
* [***] Block Editor: Fixed empty text fields on RTL layout. Now they are selectable and placeholders are visible.
* [**] Block Editor: Add settings to allow changing column widths
* [**] Block Editor: Media editing support in Gallery block.
* [**] Updated UI when logging in with a Site Address.
* [**] Updated UI when logging in/signing up with Apple.
* [**] Updated UI when logging in/signing up with Google.
* [**] Simplified Google authentication. If signup is attempted with an existing WordPress account, automatically redirects to login. If login is attempted without a matching WordPress account, automatically redirects to signup.
* [**] Fixes issue where the stats were not updating when switching between sites in My Sites.
* [*] Block Editor: Improved logic for creating undo levels.
* [*] Social account login: Fixed an issue that could have inadvertently linked two social accounts.

15.5
-----
* [*] Reader: revamped UI for your site header.
* [***] Block Editor: New feature for WordPress.com and Jetpack sites: auto-complete username mentions. An auto-complete popup will show up when the user types the @ character in the block editor.
* [*] Block Editor: Media editing support in Cover block.
* [*] Block Editor: Fixed a bug on the Heading block, where a heading with a link and string formatting showed a white shadow in dark mode.

15.4
-----
 * [**] Fixes issue where the new page editor wouldn't always show when selected from the "My Site" page on iOS versions 12.4 and below.
 * [***] Block Editor: Media editing support in Media & Text block.
 * [***] Block Editor: New block: Social Icons
 * [*] Block Editor: Cover block placeholder is updated to allow users to start the block with a background color
 * [**] Improved support for the Classic block to give folks a smooth transition from the classic editor to the block editor

15.3
-----
* [***] Block Editor: Adds Copy, Cut, Paste, and Duplicate functionality to blocks
* [***] Block Editor: Users can now individually edit unsupported blocks found in posts or pages. Not available on selfhosted sites or sites defaulting to classic editor.
* [*] Block Editor: Improved editor loading experience with Ghost Effect.

15.2
----
* [*] Block editor: Display content metrics information (blocks, words, characters count).
* [*] Fixed a crash that results in navigating to the block editor quickly after logging out and immediately back in.
* [***] Reader content improved: a lot of fixes in how the content appears when you're reading a post.
* [**] A site's title can now be changed by tapping on the title in the site detail screen.
* [**] Added a new Quick Start task to set a title for a new site.
* [**] Block editor: Add support for customizing gradient type and angle in Buttons and Cover blocks.

-----

15.1
-----
* [**] Block Editor: Add support to upload videos to Cover Blocks after the editor has closed.
* [*] Block Editor: Display the animation of animated GIFs while editing image blocks.
* [**] Block editor: Adds support for theme colors and gradients.
* [*] App Settings: Added an app-level toggle for light or dark appearance.
* [*] Fix a bug where the Latest Post date on Insights Stats was being calculated incorrectly.
* Block editor: [*] Support for breaking out of captions/citation authors by pressing enter on the following blocks: image, video, gallery, quote, and pullquote.
* Block editor: [**] Adds editor support for theme defined colors and theme defined gradients on cover and button blocks.
* [*] Fixed a bug where "Follow another site" was using the wrong steps in the "Grow Your Audience" Quick Start tour.
* [*] Fix a bug where Quick Start completed tasks were not communicated to VoiceOver users.
* [**] Quick Start: added VoiceOver support to the Next Steps section.
* [*] Fixed a bug where the "Publish a post" Quick Start tour didn't reflect the app's new information architecture
* [***] Free GIFs can now be added to the media library, posts, and pages.
* [**] You can now set pages as your site's homepage or posts page directly from the Pages list.
* [**] Fixed a bug that prevented some logins via 'Continue with Apple'.
* [**] Reader: Fixed a bug where tapping on the more menu may not present the menu
* [*] Block editor: Fix 'Take a Photo' option failing after adding an image to gallery block

15.0
-----
* [**] Block editor: Fix media upload progress when there's no connection.
* [*] Fix a bug where taking a photo for your user gravatar got you blocked in the crop screen.
* Reader: Updated card design
* [internal] Logging in via 'Continue with Google' has changes that can cause regressions. See https://git.io/Jf2LF for full testing details.
* [***] Block Editor: New block: Verse
* [***] Block Editor: Trash icon that is used to remove blocks is moved to the new menu reachable via ellipsis button in the block toolbar
* [**] Block Editor: Add support for changing overlay color settings in Cover block
* [**] Block Editor: Add enter/exit animation in FloatingToolbar
* [**] Block Editor: Block toolbar can now collapse when the block width is smaller than the toolbar content
* [**] Block Editor: Tooltip for page template selection buttons
* [*] Block Editor: Fix merging of text blocks when text had active formatting (bold, italic, strike, link)
* [*] Block Editor: Fix button alignment in page templates and make strings consistent
* [*] Block Editor: Add support for displaying radial gradients in Buttons and Cover blocks
* [*] Block Editor: Fix a bug where it was not possible to add a second image after previewing a post
* [internal] Signing up via 'Continue with Google' has changes that can cause regressions. See https://git.io/JfwjX for full testing details.
* My Site: Add support for setting the Homepage and Posts Page for a site.

14.9
-----
* Streamlined navigation: now there are fewer and better organized tabs, posting shortcuts and more, so you can find what you need fast.
* My Site: the "Add Posts and Pages" features has been moved. There is a new "Floating Action Button" in "My Site" that lets you create a new post or page without having to navigate to another screen.
* My Site: the "Me" section has been moved. There is a new button on the top right of "My Site" that lets you access the "Me" section from there.
* Reader: revamped UI with a tab bar that lets you quickly switch between sections, and filtering and settings panes to easily access and manage your favorite content.
* [internal] the "Change Username" on the Signup Epilogue screen has navigation changes that can cause regressions. See https://git.io/JfGnv for testing details.
* [internal] the "3 button view" (WP.com email, Google, SIWA, Site Address) presented after pressing the "Log In" button has navigation changes that can cause regressions. See https://git.io/JfZUV for testing details.
* [**] Support the superscript and subscript HTML formatting on the Block Editor and Classic Editor.
* [**] Block editor: Support for the pullquote block.
* [**] Block editor: Fix the icons and buttons in Gallery, Paragraph, List and MediaText block on RTL mode.
* [**] Block editor: Update page templates to use new blocks.
* [**] Block editor: Fix a crash when uploading new videos on a video block.
* [**] Block Editor: Add support for changing background and text color in Buttons block
* [internal] the "enter your password" screen has navigation changes that can cause regressions. See https://git.io/Jfl1C for full testing details.
* Support the superscript and subscript HTML formatting on the Block Editor and Classic Editor.
* [***] You can now draw on images to annotate them using the Edit image feature in the post editor.
* [*] Fixed a bug on the editors where changing a featured image didn't trigger that the post/page changed.

14.8.1
-----
* Fix adding and removing of featured images to posts.

14.8
-----
* Block editor: Prefill caption for image blocks when available on the Media library
* Block editor: New block: Buttons. From now you’ll be able to add the individual Button block only inside the Buttons block
* Block editor: Fix bug where whitespaces at start of text blocks were being removed
* Block editor: Add support for upload options in Cover block
* Block editor: Floating toolbar, previously located above nested blocks, is now placed at the bottom of the screen
* Block editor: Fix the icons in FloatingToolbar on RTL mode
* Block editor: Fix Quote block so it visually reflects selected alignment
* Block editor: Fix bug where buttons in page templates were not rendering correctly on web
* Block editor: Remove Subscription Button from the Blog template since it didn't have an initial functionality and it is hard to configure for users.
* [internal] the "send magic link" screen has navigation changes that can cause regressions. See https://git.io/Jfqiz for testing details.
* Updated UI for Login and Signup epilogues.
* Fixes delayed split view resizing while rotating your device.

14.7
-----
* Classic Editor: Fixed action sheet position for additional Media sources picker on iPad
* [internal] the signup flow using email has code changes that can cause regressions. See https://git.io/JvALZ for testing details.
* [internal] Notifications tab should pop to the root of the navigation stack when tapping on the tab from within a notification detail screen. See https://git.io/Jvxka for testing details.
* Classic and Block editor: Prefill caption for image blocks when available on the Media library.
* [internal] the "login by email" flow and the self-hosted login flow have code changes that can cause regressions. See https://git.io/JfeFN for testing details.
* Block editor: Disable ripple effect in all BottomSheet's controls.
* Block editor: New block: Columns
* Block editor: New starter page template: Blog
* Block editor: Make Starter Page Template picker buttons visible only when the screen height is enough
* Block editor: Fix a bug which caused to show URL settings modal randomly when changing the device orientation multiple times during the time Starter Page Template Preview is open
* [internal] the login by email flow and the self-hosted login flow have code changes that can cause regressions. See https://git.io/JfeFN for testing details.
* Updated the appearance of the login and signup buttons to make signup more prominent.
* [internal] the navigation to the "login by site address" flow has code changes that can cause regressions. See https://git.io/JfvP9 for testing details.
* Updated site details screen title to My Site, to avoid duplicating the title of the current site which is displayed in the screen's header area.
* You can now schedule your post, add tags or change the visibility before hitting "Publish Now" — and you don't have to go to the Post Settings for this!

* Login Epilogue: fixed issue where account information never stopped loading for some self-hosted sites.
* Updated site details screen title to My Site, to avoid duplicating the title of the current site which is displayed in the screen's header area.

14.6
-----
* [internal] the login flow with 2-factor authentication enabled has code changes that can cause regressions. See https://git.io/Jvdil for testing details.
* [internal] the login and signup Magic Link flows have code changes that could cause regressions. See https://git.io/JvSD6 and https://git.io/Jvy4P for testing details.
* [internal] the login and signup Magic Link flows have code changes that can cause regressions. See https://git.io/Jvy4P for testing details.
* [internal] the login and signup Continue with Google flows have code changes that can cause regressions. See https://git.io/JvypB for testing details.
* Notifications: Fix layout on screens with a notch.
* Post Commenting: fixed issue that prevented selecting an @ mention suggestion.
* Fixed an issue that could have caused the app to crash when accessing Site Pages.
* Site Creation: faster site creation, removed intermediate steps. Just select what kind of site you'd like, enter the domain name and the site will be created.
* Post Preview: Increase Post and Page Preview size on iPads running iOS 13.
* Block editor: Added the Cover block
* Block editor: Removed the dimming effect on unselected blocks
* Block editor: Add alignment options for Heading block
* Block editor: Implemented dropdown toolbar for alignment toolbar in Heading, Paragraph, Image, MediaText blocks
* Block Editor: When editing link settings, tapping the keyboard return button now closes the settings panel as well as closing the keyboard.
* Fixed a crash when a blog's URL became `nil` from a Core Data operation.
* Added Share action to the more menu in the Posts list
* Period Stats: fix colors when switching between light and dark modes.
* Media uploads from "Other Apps": Fixed an issue where the Cancel button on the document picker/browser was not showing up in Light Mode.
* Fix a crash when accessing Blog Posts from the Quick Actions button on iPads running iOS 12 and below.
* Reader post detail: fix colors when switching between light and dark modes.
* Fixed an issue where Continue with Apple button wouldn't respond after Jetpack Setup > Sign up flow completed.


14.5
-----
* Block editor: New block: Latest Posts
* Block editor: Fix Quote block's left border not being visible in Dark Mode
* Block editor: Added Starter Page Templates: when you create a new page, we now show you a few templates to get started more quickly.
* Block editor: Fix crash when pasting HTML content with embeded images on paragraphs
* Post Settings: Fix issue where the status of a post showed "Scheduled" instead of "Published" after scheduling before the current date.
* Stats: Fix background color in Dark Mode on wider screen sizes.
* Post Settings: Fix issue where the calendar selection may not match the selected date when site timezone differs from device timezone.
* Dark Mode fixes:
  - Border color on Search bars.
  - Stats background color on wider screen sizes.
  - Media Picker action bar background color.
  - Login and Signup button colors.
  - Reader comments colors.
  - Jetpack install flow colors.
* Reader: Fix toolbar and search bar width on wider screen sizes.
* Updated the Signup and Login Magic Link confirmation screen advising the user to check their spam/junk folder.
* Updated appearance of Google login/signup button.
* Updated appearance of Apple login/signup button.

14.4.1
-----
* Block Editor: Fix crash when inserting a Button Block.

14.4
-----
* Post Settings: Fixes the displayed publish date of posts which are to be immediately published.

14.3
-----
* Aztec and Block Editor: Fix the presentation of ordered lists with large numbers.
* Added Quick Action buttons on the Site Details page to access the most frequently used parts of a site.
* Block editor: Add support for changing image sizes in Image blocks
* Block editor: Add support for upload options in Gallery block
* Block editor: Added the Button block
* Block editor: Added the Group block
* Block editor: Add scroll support inside block picker and block settings
* Block editor: Fix issue where adding emojis to the post title added strong HTML elements to the title of the post
* Block editor: Fix issue where alignment of paragraph blocks was not always being respected when splitting the paragraph or reading the post's html content.
* Block editor: We’ve introduced a new toolbar that floats above the block you’re editing, which makes navigating your blocks easier — especially complex ones.

* Block editor: Add support for upload options in Gallery block
* Aztec and Block Editor: Fix the presentation of ordered lists with large numbers.
* Added Quick Action buttons on the Site Details page to access the most frequently used parts of a site.
* Post Settings: Adjusts the weekday symbols in the calendar depending on Regional settings.


14.2
-----
* Comment Editing: Fixed a bug that could cause the text selection to be on the wrong line
* Comments: Fixed an bug that could cause HTML markup to be displayed in the comment content
* Media editing: You can now crop, zoom in/out and rotate images that are inserted or being inserted in a post.
* Post Preview: Added a new Desktop preview mode on iPhone and Mobile preview on iPad when previewing posts or pages.
* Post Preview: Added new navigation, "Open in Safari" and Share options when previewing posts or pages.
* Block editor: Long-press Inserter icon to show options to add before/after
* Block editor: Retry displaying image when connectivity restores
* Block editor: Show an "Edit" button overlay on selected image blocks
* Block editor: Add support for image size options in the gallery block
* Signup and Login: signup or login via magic link now supports multiple email clients.
                    Tapping on the "Open Email" button will present a list of installed email client to choose from.
* Posts: Fixed a bug that could disable comments on a draft post when previewing that post.
* Reader: Fixed an issue where a new comment may not appear.
* Reader: Added Post Reblogging feature. You can now reblog a post from the reader to your site(s). There is a new "reblog" button in the post action bar.
          Tapping on it allows to choose the site where to post, and opens the editor of your choice with pre-populated content from the original post.
* Fixed a bug that was causing the app to crash when the user tapped "Retry" on Post List

14.1
-----
* Fixes a bug that could cause some web page previews to remain unauthenticated even after logging in.
* Stats: added a This Week widget to display Views for the past week.
* Block Editor: Reduced padding around text on Rich Text based blocks.
* Block Editor: New block "Shortcode". You can now create and edit Shortcode blocks in the editor.
* Publicize: connecting with Facebook is working again.
* Web Views: the title and button colors in the header of web views was grey, and is now white.

14.0
-----
* Stats: Updated default cards for the Insights view.
* Fixed a bug that displayed incorrect time stamps for scheduled posts.
* Post Settings: Added a new Calendar picker to select a Post's publish date
* Fixed bugs with the "Save as Draft" action extension's navigation bar colors and iPad sizing in iOS 13.
* Fixes appearance issues with navigation bar colors when logged out of the app.
* Fixed a bug that was causing the App to crash when the user tapped on certain notifications.
* Block Editor: Hide image size selection options when image is a url
* Block Editor: Fix displaying placeholder for images
* Block Editor: Fix crash on undo
* Block Editor: Fix styling on navigation UI
* Block Editor: Fix a focus issue
* Fixed a bug that displayed incorrect time stamps for scheduled posts.
* Post Settings: Added a new Calendar picker to select a Post's publish date
* Comment: Add ability to comment in fullscreen
* Stats: fixed issue that could cause incorrect Stats to be displayed when viewing Stats from a widget.
* Stats Today widgets: large numbers are now abbreviated.
* Fixed a bug where files imported from other apps were being renamed to a random name.
* Fixes a crash that could happen in the notifications tab.

13.9
-----
* Stats: added a Today widget to display All-Time stats.
* Block Editor: New block "Gallery". You can now create image galleries using WordPress Media library.
* Block Editor: Fix crash dismissing bottom-sheet after device rotation.
* Block Editor: Add support for changing Settings in the List Block.
* Block Editor: Add support for Video block settings.
* Quick Start: fixed issue that caused 'Follow other sites' tour to not be marked complete.
* Fixed a bug that was causing the App to crash when the user tapped on certain notifications.

13.8
-----
* When a post has an autosave, the autosave version can be loaded into the editor.
* Support: Fix issue that caused 'Message failed to send' error.
* WebView: Fix iOS 13 crash with popover.
* Fixed an issue where the Me screen would sometimes be blank.
* Block editor: New Spacer block to create white space between two blocks.
* Block editor: Images from Image Block can now be previewed full screen by tapping on them.
* Fixed an issue that caused logging in with a 2FA Google account to fail.
* Sign in with Apple: now supports logging in with 2FA enabled on linked WordPress accounts.
* Stats: Fixed issue that caused incorrect data to be displayed.

13.7
-----
* Updated the mobile apps blog address to a non-retired blog.
* Block editor: Added option to insert images from "Free Photo Library".
* Block editor: Fix issue where the keyboard would not capitalize sentences correctly on some cases
* Block editor: Add alignment to paragraph blocks
* Fixed a bug that made comment moderation fail on the first attempt for self-hosted sites.
* Stats Refresh: Stats will reload when the application will move to foreground state.
* Stats: each Period and Post stat now loads independently.
* Block editor: Added support for the preformatted block.
* Stats Today widget: updated design and enabled expanding.

* Block editor: Added option to insert images from "Free Photo Library" and "Other Apps".

13.6
-----
* Fixed a bug that was not submiting posts for review
* Better support for creating or editing posts while offline. Posts can be saved while offline and they will be automatically uploaded (or published) when the device is back online.
* Support: fix issue where issues could be created via Help Center search without setting a contact email.

* Me view: fix issue where view was blank when logging in with a self-hosted site.
* Block Editor: Added support for image alignment options.

13.5
-----
* Block editor: Fix issue when "New Photo Post" shortcut won't add the selected photo to the post.
* Block editor: Add Link Target (Open in new tab) to Image Block settings.
* Block editor: DarkMode improvements.
* Block editor: New block "Media & Text".
* Block Editor: Fix issue where the block inserter layout wasn't correct after device rotation.
* Dark Mode: General improvements
* Stats: each Insight stat now loads independently.
* Stats: added ability to customize Insights.

13.4.1
-----
Post Settings: Fixed a crash with featured image.
Removed Giphy as a media source due to changes in their SDK.

13.4
-----
* Sign In With Apple: if the Apple ID has been disconnected from the WordPress app, log out the account.
* Sign In With Apple: if the Apple ID has been disconnected from the WordPress app, log out the account on app launch.
* Dark Mode: General improvements
* Share Extension: Fixed the text view content inset

* Universal links: Pass back to Safari if we can't handle a URL.
* Sign In With Apple: fixed issue with re-logging in on an existing WP account.
* Block editor: Fix a bug on iOS 13.0 were tapping on a link opens Safari
* Block editor: Fix a link editing issue, where trying to add a empty link at the start of another link would remove the existing link.

13.3
-----
* Block editor: Add rich text styling to video captions
* Block editor: Blocks that would be replaced are now hidden when add block bottom sheet displays
* Block editor: Tapping on empty editor area now always inserts new block at end of post
* Block editor: Fixed a performance issue that caused a freeze in the editor with long text content.
* Dark Mode: Fixed colors in rich notifications
* Reader: Fixed issue with links opening while scrolling in reader posts and comments.

13.2
-----
* When Log In is selected, all available options are displayed.
* Shows an alert instead of showing a new screen for facebook publicize error.

13.1
-----
* Moved Notification Settings from the Me tab to the Notifications tab.
* Account Settings: added the ability to change the username.
* Stats: added File Downloads to period stats.
* Stats Periods: Fixed an issue that made the Post stats title button unable.
* Adds a Publish Now action to posts in the posts list.
* Stats Periods: Fixed a bug that affected the header date when the site and the device timezones were different.
* My Sites: Fixed a problem where some sites would appear duplicated.

* Stats Periods: Fixed an issue that made the Post stats title button unable.
* Stats Periods: Fixed a bug that affected the header date when the site and the device timezones were different.
* Adds a Publish Now action to posts in the posts list.
* My Sites: Fixed a problem where some sites would appear duplicated.

13.0
-----
* Stats: now use site timezone instead of device.
* Improved color scheme consistency.
* Post Stats: date bar no longer goes prior to earliest date available.
* Block editor: Adding a block from the post title now shows the add block here indicator.
* Block editor: Deselect post title any time a block is added
* Block editor: Auto-enabled upon first open of a block post, unless opted out in v12.9.
* Block editor: You can now enable and disable the block editor on a per-site basis.

12.9
-----
* Offline support: Create Post is now available from empty results view in offline mode.
* Post Preview: Displaying preview generation status in navigation bar instead of a
                blocking spinner.
* Block editor: Tapping on an empty editor area will create a new paragraph block
* Block editor: Fix content loss issue when loading unsupported blocks containing inner blocks.
* Block editor: Adding a block from the Post Title now inserts the block at the top of the Post.
* Stats Insights: Fixed issue that prevented some stats from showing for low volume sites.

12.8
-----
* Stats Insights: New two-column layout for Follower Totals stats.
* Stats Periods: Countries Map added in countries section.
* Updated copy for preview unavailable screen
* Stats Insights: New two-column layout for This Year stats.
* Stats Insights: added details option for This Year stats.
* Stats Insights: New two-column layout for Most Popular Time stats.
* Stats: modified appearance of empty charts.
* Stats Insights: Fixed issue where refreshing would sometimes clear the stats.
* Stats overview chart: Fixed issue with legend location on iOS 11.
* Stats Periods: Fixed crash when the Countries map displayed one country only
* Added a selection of user customizable app icons. Change it via Me > App Settings > App Icon.
* Update the app's colors using the Muriel color palette.
* Stats Periods detail views: Fixed an issue where rotation would truncate data.
* Stats Periods: Fixed an issue when a period interval was selected.

12.7
-----
* Block Editor: Video, Quote and More blocks are available now.
* Post Settings: Setting a Featured Image on a Post/Site should now work better in poor network conditions.
* Offline Improvements: Posts that failed to upload due to connectivity issues will be auto-uploaded.
* Block Editor: Copy/Paste of text with attributes( bold, italic, ...) will be respected on the editor.
* Block Editor: Updated color scheme.
* Block Editor: Nested lists are now available on the toolbar.
* Post Settings: Setting a Featured Image on a Post/Site should now work better in poor netowrk conditions.
* Stats Insights: New two-column layout for All-Time stats.
* Stats Insights: New two-column layout for Today stats.
* Post preview: Fixed issue with preview for self hosted sites not working.

12.6
-----
* Block Editor: Added UI to display a warning when a block has invalid content.
* Block Editor: Fixed issue with link settings where “Open in New Tab” was always OFF on open.
* Removed the limit of number of photos that can be shared from other apps.
* Account Settings Primary Site now shows the site domain if the site has no name.
* The app now launches a bit more quickly.
* Added a list of third-party library acknowledgements.
* Updated messaging experience for a reply upload result.
* Stats: Fixed an issue where chart axes may be formatted incorrectly in some locales.

12.5
-----
* Fixed Notices sometimes showing behind the keyboard
* Implemented Domain Credit feature
* Implemented auto saving a post on preview
* The app now launches a bit more quickly.
* Fixed broken images in posts created by the share extension.
* Deprecated local previews

12.4.1
------
* Copy/Paste from post contents to other apps is working again.

12.4
-----
* You can now mark notifications as unread with just a swipe.
* Fixed crash when searching Free Photo Library.
* Better URL validation when logging in with a self hosted site.
* Account Settings Primary Site now shows the site URL if the site has no name.
* Implemented incremental improvements to accessibility experience across the app.
* Updated error message when tag loading failed.

12.3
-----
* Images are now imported from TextBundle and TextPack files shared from other apps
* Added support for importing Markdown files shared from other apps
* Resolved a crash that might occur during the new Site Creation flow.
* Improved connectivity errors messaging in sharing screen.
* Quotes in Reader are now easier to read, thanks to a vertical bar on the left making them more visually distinct
* Fixed an issue where some text in Activity Log would show up in a wrong language
* Jetpack Remote Install: enabled the native feature to install and activate Jetpack on a self-hosted site

12.2
-----
* Draft preview now shows the remote version of the post.
* Initial support for importing TextBundle and TextPack from other apps.
* Support for lists in Gutenberg posts.
* Several UI details were polished in the Site Creation flow.

12.1
-----
* Improve messages when updates to user account details fail because of server logic, for exanple email being used for another account.
* Improved text import from other apps, such as Bear or Ulysses 🥰
* Added support on the editor for video elements that use the source elements. For example:
```<video alt="Another video with bunnies">
<source src="https://videos.files.wordpress.com/kUJmAcSf/bbb_sunflower_1080p_30fps_normal.mp4" type="video/mp4">
</video>```
* Block editor now supports the creation of posts with pre-inserted photos and the the 3touch action of starting a post with photo.

12.1
-----
* Improve messages when updates to user account details fail because of server logic, for exanple email being used for another account.
* Improved text import from other apps, such as Bear or Ulysses 🥰
* Reader: fixed issue where empty state buttons were not functional.

12.0
-----
* Redesigned Notices
* Changed offline error messages to be less disruptive.
* Resolved a defect in the new Site Creation flow where the site preview address bar could be edited.
* Made it easier to find a domain for your new site, by moving the best match to the top of the search results.

11.9
------
* Quick Start v2: After creating a new site with WordPress.com there are more tutorials available, now including tips to improve growth.
* Quick Start will also be suggested less often, but when it's more likely to be helpful.
* Added connection error alert in Sharing screen.
* Increased padding at the bottom of the share extension's editor, to make typing a longer post a bit more comfortable.
* Removes the white background color applied to the site icon on the site details screen.
* Updated No Results View illustration and copy displayed on connectivity issue.
* Enhanced Site Creation flow for smarter, more personalized sites.<|MERGE_RESOLUTION|>--- conflicted
+++ resolved
@@ -2,11 +2,8 @@
 -----
 * [**] Some of the screens of the app has a new, fresh and more modern visual, including the initial one: My Site. [#17812]
 * [**] Notifications: added a button to mark all notifications in the selected filter as read. [#17840]
-<<<<<<< HEAD
 * [*] Stats: fix navigation between Stats tab. [#17856]
-=======
 * [*] Quick Start: Fixed a bug where a user logging in via a self-hosted site not connected to Jetpack would see Quick Start when selecting "No thanks" on the Quick Start prompt. [#17855] 
->>>>>>> f8900643
 
 19.1
 -----
