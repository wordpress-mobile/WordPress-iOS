14.7
-----
<<<<<<< HEAD
* [internal] the signup flow using email has code changes that can cause regressions. See https://git.io/JvALZ for testing details.
* Classic Editor: Fixed action sheet position for additional Media sources picker on iPad
=======
* [internal] Notifications tab should pop to the root of the navigation stack when tapping on the tab from within a notification detail screen. See https://git.io/Jvxka for testing details.
>>>>>>> a3d48654
 
14.6
-----
* [internal] the login flow with 2-factor authentication enabled has code changes that can cause regressions. See https://git.io/Jvdil for testing details.
* [internal] the login and signup Magic Link flows have code changes that could cause regressions. See https://git.io/JvSD6 and https://git.io/Jvy4P for testing details.
* [internal] the login and signup Magic Link flows have code changes that can cause regressions. See https://git.io/Jvy4P for testing details.
* [internal] the login and signup Continue with Google flows have code changes that can cause regressions. See https://git.io/JvypB for testing details.
* Notifications: Fix layout on screens with a notch.
* Post Commenting: fixed issue that prevented selecting an @ mention suggestion.
* Fixed an issue that could have caused the app to crash when accessing Site Pages.
* Site Creation: faster site creation, removed intermediate steps. Just select what kind of site you'd like, enter the domain name and the site will be created.
* Post Preview: Increase Post and Page Preview size on iPads running iOS 13.
* Block editor: Added the Cover block
* Block editor: Removed the dimming effect on unselected blocks
* Block editor: Add alignment options for Heading block
* Block editor: Implemented dropdown toolbar for alignment toolbar in Heading, Paragraph, Image, MediaText blocks
* Block Editor: When editing link settings, tapping the keyboard return button now closes the settings panel as well as closing the keyboard.
* Fixed a crash when a blog's URL became `nil` from a Core Data operation.
* Added Share action to the more menu in the Posts list
* Period Stats: fix colors when switching between light and dark modes.
* Media uploads from "Other Apps": Fixed an issue where the Cancel button on the document picker/browser was not showing up in Light Mode.
* Fix a crash when accessing Blog Posts from the Quick Actions button on iPads running iOS 12 and below.
* Reader post detail: fix colors when switching between light and dark modes.
* Fixed an issue where Continue with Apple button wouldn't respond after Jetpack Setup > Sign up flow completed.

 
14.5
-----
* Block editor: New block: Latest Posts
* Block editor: Fix Quote block's left border not being visible in Dark Mode
* Block editor: Added Starter Page Templates: when you create a new page, we now show you a few templates to get started more quickly.
* Block editor: Fix crash when pasting HTML content with embeded images on paragraphs
* Post Settings: Fix issue where the status of a post showed "Scheduled" instead of "Published" after scheduling before the current date.
* Stats: Fix background color in Dark Mode on wider screen sizes. 
* Post Settings: Fix issue where the calendar selection may not match the selected date when site timezone differs from device timezone.
* Dark Mode fixes:
  - Border color on Search bars.
  - Stats background color on wider screen sizes.
  - Media Picker action bar background color.
  - Login and Signup button colors.
  - Reader comments colors.
  - Jetpack install flow colors.
* Reader: Fix toolbar and search bar width on wider screen sizes.
* Updated the Signup and Login Magic Link confirmation screen advising the user to check their spam/junk folder.
* Updated appearance of Google login/signup button.
* Updated appearance of Apple login/signup button.

14.4.1
-----
* Block Editor: Fix crash when inserting a Button Block.
 
14.4
-----
* Post Settings: Fixes the displayed publish date of posts which are to be immediately published.
 
14.3
-----
* Aztec and Block Editor: Fix the presentation of ordered lists with large numbers.
* Added Quick Action buttons on the Site Details page to access the most frequently used parts of a site.
* Block editor: Add support for changing image sizes in Image blocks
* Block editor: Add support for upload options in Gallery block
* Block editor: Added the Button block
* Block editor: Added the Group block
* Block editor: Add scroll support inside block picker and block settings
* Block editor: Fix issue where adding emojis to the post title added strong HTML elements to the title of the post
* Block editor: Fix issue where alignment of paragraph blocks was not always being respected when splitting the paragraph or reading the post's html content.
* Block editor: We’ve introduced a new toolbar that floats above the block you’re editing, which makes navigating your blocks easier — especially complex ones.

* Block editor: Add support for upload options in Gallery block
* Aztec and Block Editor: Fix the presentation of ordered lists with large numbers.
* Added Quick Action buttons on the Site Details page to access the most frequently used parts of a site.
* Post Settings: Adjusts the weekday symbols in the calendar depending on Regional settings. 
 

14.2
-----
* Comment Editing: Fixed a bug that could cause the text selection to be on the wrong line
* Comments: Fixed an bug that could cause HTML markup to be displayed in the comment content
* Media editing: You can now crop, zoom in/out and rotate images that are inserted or being inserted in a post.
* Post Preview: Added a new Desktop preview mode on iPhone and Mobile preview on iPad when previewing posts or pages.
* Post Preview: Added new navigation, "Open in Safari" and Share options when previewing posts or pages.
* Block editor: Long-press Inserter icon to show options to add before/after
* Block editor: Retry displaying image when connectivity restores
* Block editor: Show an "Edit" button overlay on selected image blocks
* Block editor: Add support for image size options in the gallery block
* Signup and Login: signup or login via magic link now supports multiple email clients.
                    Tapping on the "Open Email" button will present a list of installed email client to choose from.
* Posts: Fixed a bug that could disable comments on a draft post when previewing that post.
* Reader: Fixed an issue where a new comment may not appear.
* Reader: Added Post Reblogging feature. You can now reblog a post from the reader to your site(s). There is a new "reblog" button in the post action bar.
          Tapping on it allows to choose the site where to post, and opens the editor of your choice with pre-populated content from the original post.
* Fixed a bug that was causing the app to crash when the user tapped "Retry" on Post List

14.1
-----
* Fixes a bug that could cause some web page previews to remain unauthenticated even after logging in.
* Stats: added a This Week widget to display Views for the past week.
* Block Editor: Reduced padding around text on Rich Text based blocks.
* Block Editor: New block "Shortcode". You can now create and edit Shortcode blocks in the editor.
* Publicize: connecting with Facebook is working again.
* Web Views: the title and button colors in the header of web views was grey, and is now white.

14.0
-----
* Stats: Updated default cards for the Insights view.
* Fixed a bug that displayed incorrect time stamps for scheduled posts.
* Post Settings: Added a new Calendar picker to select a Post's publish date
* Fixed bugs with the "Save as Draft" action extension's navigation bar colors and iPad sizing in iOS 13.
* Fixes appearance issues with navigation bar colors when logged out of the app.
* Fixed a bug that was causing the App to crash when the user tapped on certain notifications.
* Block Editor: Hide image size selection options when image is a url
* Block Editor: Fix displaying placeholder for images
* Block Editor: Fix crash on undo
* Block Editor: Fix styling on navigation UI
* Block Editor: Fix a focus issue
* Fixed a bug that displayed incorrect time stamps for scheduled posts.
* Post Settings: Added a new Calendar picker to select a Post's publish date
* Comment: Add ability to comment in fullscreen
* Stats: fixed issue that could cause incorrect Stats to be displayed when viewing Stats from a widget.
* Stats Today widgets: large numbers are now abbreviated.
* Fixed a bug where files imported from other apps were being renamed to a random name.
* Fixes a crash that could happen in the notifications tab.

13.9
-----
* Stats: added a Today widget to display All-Time stats.
* Block Editor: New block "Gallery". You can now create image galleries using WordPress Media library.
* Block Editor: Fix crash dismissing bottom-sheet after device rotation.
* Block Editor: Add support for changing Settings in the List Block.
* Block Editor: Add support for Video block settings.
* Quick Start: fixed issue that caused 'Follow other sites' tour to not be marked complete.
* Fixed a bug that was causing the App to crash when the user tapped on certain notifications.

13.8
-----
* When a post has an autosave, the autosave version can be loaded into the editor.
* Support: Fix issue that caused 'Message failed to send' error.
* WebView: Fix iOS 13 crash with popover.
* Fixed an issue where the Me screen would sometimes be blank.
* Block editor: New Spacer block to create white space between two blocks.
* Block editor: Images from Image Block can now be previewed full screen by tapping on them.
* Fixed an issue that caused logging in with a 2FA Google account to fail.
* Sign in with Apple: now supports logging in with 2FA enabled on linked WordPress accounts.
* Stats: Fixed issue that caused incorrect data to be displayed.

13.7
-----
* Updated the mobile apps blog address to a non-retired blog.
* Block editor: Added option to insert images from "Free Photo Library".
* Block editor: Fix issue where the keyboard would not capitalize sentences correctly on some cases
* Block editor: Add alignment to paragraph blocks
* Fixed a bug that made comment moderation fail on the first attempt for self-hosted sites.
* Stats Refresh: Stats will reload when the application will move to foreground state.
* Stats: each Period and Post stat now loads independently.
* Block editor: Added support for the preformatted block.
* Stats Today widget: updated design and enabled expanding.

* Block editor: Added option to insert images from "Free Photo Library" and "Other Apps".

13.6
-----
* Fixed a bug that was not submiting posts for review
* Better support for creating or editing posts while offline. Posts can be saved while offline and they will be automatically uploaded (or published) when the device is back online.
* Support: fix issue where issues could be created via Help Center search without setting a contact email.

* Me view: fix issue where view was blank when logging in with a self-hosted site.
* Block Editor: Added support for image alignment options.

13.5
-----
* Block editor: Fix issue when "New Photo Post" shortcut won't add the selected photo to the post.
* Block editor: Add Link Target (Open in new tab) to Image Block settings.
* Block editor: DarkMode improvements.
* Block editor: New block "Media & Text".
* Block Editor: Fix issue where the block inserter layout wasn't correct after device rotation.
* Dark Mode: General improvements
* Stats: each Insight stat now loads independently.
* Stats: added ability to customize Insights.

13.4.1
-----
Post Settings: Fixed a crash with featured image.
Removed Giphy as a media source due to changes in their SDK.

13.4
-----
* Sign In With Apple: if the Apple ID has been disconnected from the WordPress app, log out the account.
* Sign In With Apple: if the Apple ID has been disconnected from the WordPress app, log out the account on app launch.
* Dark Mode: General improvements
* Share Extension: Fixed the text view content inset

* Universal links: Pass back to Safari if we can't handle a URL.
* Sign In With Apple: fixed issue with re-logging in on an existing WP account.
* Block editor: Fix a bug on iOS 13.0 were tapping on a link opens Safari
* Block editor: Fix a link editing issue, where trying to add a empty link at the start of another link would remove the existing link.

13.3
-----
* Block editor: Add rich text styling to video captions
* Block editor: Blocks that would be replaced are now hidden when add block bottom sheet displays
* Block editor: Tapping on empty editor area now always inserts new block at end of post
* Block editor: Fixed a performance issue that caused a freeze in the editor with long text content.
* Dark Mode: Fixed colors in rich notifications
* Reader: Fixed issue with links opening while scrolling in reader posts and comments.

13.2
-----
* When Log In is selected, all available options are displayed.
* Shows an alert instead of showing a new screen for facebook publicize error.

13.1
-----
* Moved Notification Settings from the Me tab to the Notifications tab.
* Account Settings: added the ability to change the username.
* Stats: added File Downloads to period stats.
* Stats Periods: Fixed an issue that made the Post stats title button unable.
* Adds a Publish Now action to posts in the posts list.
* Stats Periods: Fixed a bug that affected the header date when the site and the device timezones were different.
* My Sites: Fixed a problem where some sites would appear duplicated.

* Stats Periods: Fixed an issue that made the Post stats title button unable.
* Stats Periods: Fixed a bug that affected the header date when the site and the device timezones were different.
* Adds a Publish Now action to posts in the posts list.
* My Sites: Fixed a problem where some sites would appear duplicated.

13.0
-----
* Stats: now use site timezone instead of device.
* Improved color scheme consistency.
* Post Stats: date bar no longer goes prior to earliest date available.
* Block editor: Adding a block from the post title now shows the add block here indicator.
* Block editor: Deselect post title any time a block is added
* Block editor: Auto-enabled upon first open of a block post, unless opted out in v12.9.
* Block editor: You can now enable and disable the block editor on a per-site basis.

12.9
-----
* Offline support: Create Post is now available from empty results view in offline mode.
* Post Preview: Displaying preview generation status in navigation bar instead of a
                blocking spinner.
* Block editor: Tapping on an empty editor area will create a new paragraph block
* Block editor: Fix content loss issue when loading unsupported blocks containing inner blocks.
* Block editor: Adding a block from the Post Title now inserts the block at the top of the Post.
* Stats Insights: Fixed issue that prevented some stats from showing for low volume sites.

12.8
-----
* Stats Insights: New two-column layout for Follower Totals stats.
* Stats Periods: Countries Map added in countries section.
* Updated copy for preview unavailable screen
* Stats Insights: New two-column layout for This Year stats.
* Stats Insights: added details option for This Year stats.
* Stats Insights: New two-column layout for Most Popular Time stats.
* Stats: modified appearance of empty charts.
* Stats Insights: Fixed issue where refreshing would sometimes clear the stats.
* Stats overview chart: Fixed issue with legend location on iOS 11.
* Stats Periods: Fixed crash when the Countries map displayed one country only
* Added a selection of user customizable app icons. Change it via Me > App Settings > App Icon.
* Update the app's colors using the Muriel color palette.
* Stats Periods detail views: Fixed an issue where rotation would truncate data.
* Stats Periods: Fixed an issue when a period interval was selected.

12.7
-----
* Block Editor: Video, Quote and More blocks are available now.
* Post Settings: Setting a Featured Image on a Post/Site should now work better in poor network conditions.
* Offline Improvements: Posts that failed to upload due to connectivity issues will be auto-uploaded.
* Block Editor: Copy/Paste of text with attributes( bold, italic, ...) will be respected on the editor.
* Block Editor: Updated color scheme.
* Block Editor: Nested lists are now available on the toolbar.
* Post Settings: Setting a Featured Image on a Post/Site should now work better in poor netowrk conditions.
* Stats Insights: New two-column layout for All-Time stats.
* Stats Insights: New two-column layout for Today stats.
* Post preview: Fixed issue with preview for self hosted sites not working.

12.6
-----
* Block Editor: Added UI to display a warning when a block has invalid content.
* Block Editor: Fixed issue with link settings where “Open in New Tab” was always OFF on open.
* Removed the limit of number of photos that can be shared from other apps.
* Account Settings Primary Site now shows the site domain if the site has no name.
* The app now launches a bit more quickly.
* Added a list of third-party library acknowledgements.
* Updated messaging experience for a reply upload result.
* Stats: Fixed an issue where chart axes may be formatted incorrectly in some locales.

12.5
-----
* Fixed Notices sometimes showing behind the keyboard
* Implemented Domain Credit feature
* Implemented auto saving a post on preview
* The app now launches a bit more quickly.
* Fixed broken images in posts created by the share extension.
* Deprecated local previews

12.4.1
------
* Copy/Paste from post contents to other apps is working again.

12.4
-----
* You can now mark notifications as unread with just a swipe.
* Fixed crash when searching Free Photo Library.
* Better URL validation when logging in with a self hosted site.
* Account Settings Primary Site now shows the site URL if the site has no name.
* Implemented incremental improvements to accessibility experience across the app.
* Updated error message when tag loading failed.

12.3
-----
* Images are now imported from TextBundle and TextPack files shared from other apps
* Added support for importing Markdown files shared from other apps
* Resolved a crash that might occur during the new Site Creation flow.
* Improved connectivity errors messaging in sharing screen.
* Quotes in Reader are now easier to read, thanks to a vertical bar on the left making them more visually distinct
* Fixed an issue where some text in Activity Log would show up in a wrong language
* Jetpack Remote Install: enabled the native feature to install and activate Jetpack on a self-hosted site

12.2
-----
* Draft preview now shows the remote version of the post.
* Initial support for importing TextBundle and TextPack from other apps.
* Support for lists in Gutenberg posts.
* Several UI details were polished in the Site Creation flow.

12.1
-----
* Improve messages when updates to user account details fail because of server logic, for exanple email being used for another account.
* Improved text import from other apps, such as Bear or Ulysses 🥰
* Added support on the editor for video elements that use the source elements. For example:
```<video alt="Another video with bunnies">
<source src="https://videos.files.wordpress.com/kUJmAcSf/bbb_sunflower_1080p_30fps_normal.mp4" type="video/mp4">
</video>```
* Block editor now supports the creation of posts with pre-inserted photos and the the 3touch action of starting a post with photo.

12.1
-----
* Improve messages when updates to user account details fail because of server logic, for exanple email being used for another account.
* Improved text import from other apps, such as Bear or Ulysses 🥰
* Reader: fixed issue where empty state buttons were not functional.

12.0
-----
* Redesigned Notices
* Changed offline error messages to be less disruptive.
* Resolved a defect in the new Site Creation flow where the site preview address bar could be edited.
* Made it easier to find a domain for your new site, by moving the best match to the top of the search results.

11.9
------
* Quick Start v2: After creating a new site with WordPress.com there are more tutorials available, now including tips to improve growth.
* Quick Start will also be suggested less often, but when it's more likely to be helpful.
* Added connection error alert in Sharing screen.
* Increased padding at the bottom of the share extension's editor, to make typing a longer post a bit more comfortable.
* Removes the white background color applied to the site icon on the site details screen.
* Updated No Results View illustration and copy displayed on connectivity issue.
* Enhanced Site Creation flow for smarter, more personalized sites.<|MERGE_RESOLUTION|>--- conflicted
+++ resolved
@@ -1,11 +1,8 @@
 14.7
 -----
-<<<<<<< HEAD
 * [internal] the signup flow using email has code changes that can cause regressions. See https://git.io/JvALZ for testing details.
 * Classic Editor: Fixed action sheet position for additional Media sources picker on iPad
-=======
 * [internal] Notifications tab should pop to the root of the navigation stack when tapping on the tab from within a notification detail screen. See https://git.io/Jvxka for testing details.
->>>>>>> a3d48654
  
 14.6
 -----
