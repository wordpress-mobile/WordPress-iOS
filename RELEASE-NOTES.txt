--- conflicted
+++ resolved
@@ -1,10 +1,7 @@
 20.8
 -----
-<<<<<<< HEAD
+* [*] User Mention: When replying to a post or a comment, sort user-mentions suggestions by prefix first then alphabetically. [#19218]
 * [*] User Mention: Fixed an issue where the user-mentions suggestions were disappearing after expanding/collapsing the reply field. [#19248]
-=======
-* [*] User Mention: When replying to a post or a comment, sort user-mentions suggestions by prefix first then alphabetically. [#19218]
->>>>>>> 0a65c536
 
 20.7
 -----
