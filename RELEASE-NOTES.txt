19.1
-----
* [*] Signup: Fixed bug where username selection screen could be pushed twice. [#17624]
<<<<<<< HEAD
* [**] Threaded comments: comments can now be moderated via a drop-down menu on each comment. [#17758]
=======
* [**] Reader post details Comments snippet: added ability to manage conversation subscription and notifications. [#17749]
* [**] Accessibility: VoiceOver improvements on Activity Log and Schedule Post calendars [#17756, #17761]
>>>>>>> c8ddc471

19.0
-----
* [**] Video uploads: video upload is now limited to 5 minutes per video on free plans.
* [*] Block editor: Give multi-line block names central alignment in inserter [https://github.com/wordpress-mobile/gutenberg-mobile/pull/4343]
* [**] Block editor: Fix missing translations by refactoring the editor initialization code [https://github.com/wordpress-mobile/gutenberg-mobile/pull/4332]
* [**] Block editor: Add Jetpack and Layout Grid translations [https://github.com/wordpress-mobile/gutenberg-mobile/pull/4359]
* [**] Block editor: Fix text formatting mode lost after backspace is used [https://github.com/wordpress-mobile/gutenberg-mobile/pull/4423]
* [*] Block editor: Add missing translations of unsupported block editor modal [https://github.com/wordpress-mobile/gutenberg-mobile/pull/4410]
* [**] Time zone suggester: we have a new time zone selection screen that suggests the time zone based on the device, and improves search.

18.9
-----
* [***] Reader Comments: Updated comment threads with a new design and some new capabilities. [#17659]
* [**] Block editor: Fix issue where editor doesn't auto-scroll so you can see what is being typed. [https://github.com/wordpress-mobile/gutenberg-mobile/pull/4299]
* [*] Block editor: Preformatted block: Fix an issue where the background color is not showing up for standard themes. [https://github.com/wordpress-mobile/gutenberg-mobile/pull/4292]
* [**] Block editor: Update Gallery Block to default to the new format and auto-convert old galleries to the new format. [https://github.com/wordpress-mobile/gutenberg-mobile/pull/4315]
* [***] Block editor: Highlight text: Enables color customization for specific text within a Paragraph block. [https://github.com/wordpress-mobile/gutenberg-mobile/pull/4175]
* [**] Reader post details: a Comments snippet is now displayed after the post content. [#17650]

18.8
-----
* [*] Added a new About screen, with links to rate the app, share it with others, visit our Twitter profile, view our other apps, and more. [https://github.com/orgs/wordpress-mobile/projects/107]
* [*] Editor: Show a compact notice when switching between HTML or Visual mode. [https://github.com/wordpress-mobile/WordPress-iOS/pull/17521]
* [*] Onboarding Improvements: Need a little help after login? We're here for you. We've made a few changes to the login flow that will make it easier for you to start managing your site or create a new one. [#17564]
* [***] Fixed crash where uploading image when offline crashes iOS app. [#17488]
* [***] Fixed crash that was sometimes triggered when deleting media. [#17559]
* [***] Fixes a crasher that was sometimes triggered when seeing the details for like notifications. [#17529]
* [**] Block editor: Add clipboard link suggestion to image block and button block. [https://github.com/WordPress/gutenberg/pull/35972]
* [*] Block editor: Embed block: Include link in block settings. [https://github.com/wordpress-mobile/gutenberg-mobile/pull/4189]
* [**] Block editor: Fix tab titles translation of inserter menu. [https://github.com/wordpress-mobile/gutenberg-mobile/pull/4248]
* [**] Block editor: Gallery block: When a gallery block is added, the media options are auto opened for v2 of the Gallery block. [https://github.com/wordpress-mobile/gutenberg-mobile/pull/4277]
* [*] Block editor: Media & Text block: Fix an issue where the text font size would be bigger than expected in some cases. [https://github.com/wordpress-mobile/gutenberg-mobile/pull/4252]

18.7
-----
* [*] Comment Reply: updated UI. [#17443, #17445]
* [***] Two-step Authentication notifications now require an unlocked device to approve or deny them.
* [***] Site Comments: Updated comment details with a fresh new look and capability to display rich contents. [#17466]
* [**] Block editor: Image block: Add ability to quickly link images to Media Files and Attachment Pages [https://github.com/wordpress-mobile/gutenberg-mobile/pull/3971]
* [**] Block editor: Fixed a crash that could occur when copying lists from Microsoft Word. [https://github.com/wordpress-mobile/gutenberg-mobile/pull/4174]
* [***] Fixed an issue where trying to upload an image while offline crashes the app. [#17488]

18.6
-----
* [**] Comments: Users can now follow conversation via notifications, in addition to emails. [#17363]
* [**] Block editor: Block inserter indicates newly available block types [https://github.com/wordpress-mobile/gutenberg-mobile/pull/4047]
* [*] Reader post comments: fixed an issue that prevented all comments from displaying. [#17373]
* [**] Stats: added Reader Discover nudge for sites with low traffic in order to increase it. [#17349, #17352, #17354, #17377]
* [**] Block editor: Search block - Text and background color support [https://github.com/wordpress-mobile/gutenberg-mobile/pull/4127]
* [*] Block editor: Fix Embed Block loading glitch with resolver resolution approach [https://github.com/wordpress-mobile/gutenberg-mobile/pull/4146]
* [*] Block editor: Fixed an issue where the Help screens may not respect an iOS device's notch. [https://github.com/wordpress-mobile/gutenberg-mobile/pull/4110]
* [**] Block editor: Block inserter indicates newly available block types [https://github.com/wordpress-mobile/gutenberg-mobile/pull/4047]
* [*] Block editor: Add support for the Mark HTML tag [https://github.com/wordpress-mobile/gutenberg-mobile/pull/4162]
* [*] Stats Insights: HTML tags no longer display in post titles. [#17380]

18.5
-----
* [**] Block editor: Embed block: Include Jetpack embed variants. [https://github.com/wordpress-mobile/gutenberg-mobile/pull/4008]
* [*] Fixed a minor visual glitch on the pre-publishing nudge bottom sheet. [https://github.com/wordpress-mobile/WordPress-iOS/pull/17300]
* [*] Improved support for larger text sizes when choosing a homepage layout or page layout. [#17325]
* [*] Site Comments: fixed an issue that caused the lists to not refresh. [#17303]
* [*] Block editor: Embed block: Fix inline preview cut-off when editing URL [https://github.com/wordpress-mobile/gutenberg-mobile/pull/4072]
* [*] Block editor: Embed block: Fix URL not editable after dismissing the edit URL bottom sheet with empty value [https://github.com/wordpress-mobile/gutenberg-mobile/pull/4094]
* [**] Block editor: Embed block: Detect when an embeddable URL is pasted into an empty paragraph. [https://github.com/wordpress-mobile/gutenberg-mobile/pull/4048]
* [**] Block editor: Pullquote block - Added support for text and background color customization [https://github.com/WordPress/gutenberg/pull/34451]
* [**] Block editor: Preformatted block - Added support for text and background color customization [https://github.com/wordpress-mobile/gutenberg-mobile/pull/4071]
* [**] Stats: added Publicize and Blogging Reminders nudges for sites with low traffic in order to increase it. [#17142, #17261, #17294, #17312, #17323]
* [**] Fixed an issue that made it impossible to log in when emails had an apostrophe. [#17334]

18.4
-----
* [*] Improves our user images download logic to avoid synchronization issues. [#17197]
* [*] Fixed an issue where images point to local URLs in the editor when saving a post with ongoing uploads. [#17157]
* [**] Embed block: Add the top 5 specific embed blocks to the Block inserter list. [https://github.com/wordpress-mobile/gutenberg-mobile/pull/3995]
* [*] Embed block: Fix URL update when edited after setting a bad URL of a provider. [https://github.com/wordpress-mobile/gutenberg-mobile/pull/4002]
* [**] Users can now contact support from inside the block editor screen. [https://github.com/wordpress-mobile/gutenberg-mobile/pull/3975]
* [**] Block editor: Help menu with guides about how to work with blocks [#17265]

18.3
-----
* [*] Fixed a bug on Reader that prevented Saved posts to be removed
* [*] Share Extension: Allow creation of Pages in addition to Posts. [#16084]
* [*] Updated the wording for the "Posts" and "Pages" entries in My Site screen [https://github.com/wordpress-mobile/WordPress-iOS/pull/17156]
* [**] Fixed a bug that prevented sharing images and videos out of your site's media library. [#17164]
* [*] Fixed an issue that caused `Follow conversation by email` to not appear on some post's comments. [#17159]
* [**] Block editor: Embed block: Enable WordPress embed preview [https://github.com/wordpress-mobile/gutenberg-mobile/pull/3853]
* [**] Block editor: Embed block: Add error bottom sheet with retry and convert to link actions. [https://github.com/wordpress-mobile/gutenberg-mobile/pull/3921]
* [**] Block editor: Embed block: Implemented the No Preview UI when an embed is successful, but we're unable to show an inline preview [https://github.com/wordpress-mobile/gutenberg-mobile/pull/3927]
* [*] Block editor: Embed block: Add device's locale to preview content [https://github.com/wordpress-mobile/gutenberg-mobile/pull/3788]
* [*] Block editor: Column block: Translate column width's control labels [https://github.com/wordpress-mobile/gutenberg-mobile/pull/3952]
* [**] Block editor: Embed block: Enable embed preview for Instagram and Vimeo providers. [https://github.com/wordpress-mobile/gutenberg-mobile/pull/3918]

18.2
-----
* [internal] Fixed an issue where source and platform tags were not added to a Zendesk ticket if the account has no blogs. [#17084]
* [*] Set the post formats to have 'Standard' first and then alphabetized the remaining items. [#17074]
* [*] Fixed wording of theme customization screen's menu bar by using "Activate" on inactive themes. [#17060]
* [*] Added pull-to-refresh to My Site. [#17089]
* [***] Weekly Roundup: users will receive a weekly notification that presents a summary of the activity on their most used sites [#17066, #17116]
* [**] Site Comments: when editing a Comment, the author's name, email address, and web address can now be changed. [#17111]
* [**] Block editor: Enable embed preview for a list of providers (for now only YouTube and Twitter) [https://github.com/WordPress/gutenberg/pull/34446]
* [***] Block editor: Add Inserter Block Search [https://github.com/WordPress/gutenberg/pull/33237]

18.1
-----
* [*] Reader: Fixes an issue where the top of an article could be cropped after rotating a device. [#17041]
* [*] Posts Settings: Removed deprecated Location feature. [#17052]
* [**] Added a time selection feature to Blogging Reminders: users can now choose at what time they will receive the reminders [#17024, #17033]
* [**] Block editor: Embed block: Add "Resize for smaller devices" setting. [https://github.com/wordpress-mobile/gutenberg-mobile/pull/3753]
* [**] Account Settings: added the ability to close user account.
* [*] Users can now share WordPress app with friends. Accessible from Me and About screen. [#16995]

18.0
-----
* [*] Fixed a bug that would make it impossible to scroll the plugins the first time the plugin section was opened.
* [*] Resolved an issue where authentication tokens weren't be regenerated when disabled on the server. [#16920]
* [*] Updated the header text sizes to better support large texts on Choose a Domain and Choose a Design flows. [#16923]
* [internal] Made a change to how Comment content is displayed. Should be no visible changes, but could cause regressions. [#16933]
* [internal] Converted Comment model properties to Swift. Should be no functional changes, but could cause regressions. [#16969, #16980]
* [internal] Updated GoogleSignIn to 6.0.1 through WordPressAuthenticator. Should be no visible changes, but could cause regression in Google sign in flow. [#16974]
* [internal] Converted Comment model properties to Swift. Should be no functional changes, but could cause regressions. [#16969]
* [*] Posts: Ampersands are correctly decoded in publishing notices instead of showing as HTML entites. [#16972]
* [***] Adjusted the image size of Theme Images for more optimal download speeds. [#16914]
* [*] Comments and Notifications list are now displayed with a unified design. [#16985]
* [*] Block editor: Add a "featured" banner and ability to set or remove an image as featured. [https://github.com/wordpress-mobile/gutenberg-mobile/pull/3449]

17.9
-----
* [internal] Redirect Terms and service to open the page in an external web view [#16907]
* [internal] Converted Comment model methods to Swift. Should be no functional changes, but could cause regressions. [#16898, #16905, #16908, #16913]
* [*] Enables Support for Global Style Colors with Full Site Editing Themes [#16823]
* [***] Block editor: New Block: Embed block. [https://github.com/wordpress-mobile/gutenberg-mobile/pull/3727]

17.8
-----
* [*] Authors and Contributors can now view a site's Comments via My Site > Comments. [#16783]
* [*] [Jetpack-only] Fix bugs when tapping to notifications
* [*] Fixed some refresh issues with the site follow buttons in the reader. [#16819]
* [*] Block editor: Update loading and failed screens for web version of the editor [https://github.com/wordpress-mobile/gutenberg-mobile/pull/3573]
* [*] Block editor: Handle floating keyboard case - Fix issue with the block selector on iPad. [https://github.com/wordpress-mobile/gutenberg-mobile/pull/3687]
* [**] Block editor: Added color/background customization for text blocks. [https://github.com/WordPress/gutenberg/pull/33250]

17.7
-----
* [***] Added blogging reminders. Choose which days you'd like to be reminded, and we'll send you a notification prompting you to post on your site
* [** Does not apply to Jetpack app] Self hosted sites that do not use Jetpack can now manage (install, uninstall, activate, and deactivate) their plugins [#16675]
* [*] Upgraded the Zendesk SDK to version 5.3.0
* [*] You can now subscribe to conversations by email from Reader lists and articles. [#16599]
* [*] Block editor: Tablet view fixes for inserter button. [https://github.com/wordpress-mobile/gutenberg-mobile/pull/3602]
* [*] Block editor: Tweaks to the badge component's styling, including change of background color and reduced padding. [https://github.com/wordpress-mobile/gutenberg-mobile/pull/3642]
* [***] Block editor: New block Layout grid. [https://github.com/wordpress-mobile/gutenberg-mobile/pull/3513]
* [*] Fixed an issue where the SignUp flow could not be dismissed sometimes. [#16824]

17.6
-----
* [**] Reader Post details: now shows a summary of Likes for the post. Tapping it displays the full list of Likes. [#16628]
* [*] Fix notice overlapping the ActionSheet that displays the Site Icon controls. [#16579]
* [*] Fix login error for WordPress.org sites to show inline. [#16614]
* [*] Disables the ability to open the editor for Post Pages [#16369]
* [*] Fixed an issue that could cause a crash when moderating Comments. [#16645]
* [*] Fix notice overlapping the ActionSheet that displays the QuickStart Removal. [#16609]
* [*] Site Pages: when setting a parent, placeholder text is now displayed for pages with blank titles. [#16661]
* [***] Block Editor: Audio block now available on WP.com sites on the free plan. [https://github.com/wordpress-mobile/gutenberg-mobile/pull/3523]
* [**] You can now create a Site Icon for your site using an emoji. [#16670]
* [*] Fix notice overlapping the ActionSheet that displays the More Actions in the Editor. [#16658]
* [*] The quick action buttons will be hidden when iOS is using a accessibility font sizes. [#16701]
* [*] Block Editor: Improve unsupported block message for reusable block. [https://github.com/wordpress-mobile/gutenberg-mobile/pull/3621]
* [**] Block Editor: Fix incorrect block insertion point after blurring the post title field. [https://github.com/wordpress-mobile/gutenberg-mobile/pull/3640]
* [*] Fixed a crash when sharing photos to WordPress [#16737]

17.5
-----
* [*] Fixed a crash when rendering the Noticons font in rich notification. [#16525]
* [**] Block Editor: Audio block: Add Insert from URL functionality. [https://github.com/wordpress-mobile/gutenberg-mobile/pull/3031]
* [***] Block Editor: Slash command to insert new blocks. [https://github.com/wordpress-mobile/gutenberg-mobile/pull/3250]
* [**] Like Notifications: now displays all users who liked a post or comment. [#15662]
* [*] Fixed a bug that was causing some fonts to become enormous when large text was enabled.
* [*] Fixed scrolling and item selection in the Plugins directory. [#16087]
* [*] Improved large text support in the blog details header in My Sites. [#16521]
* [***] Block Editor: New Block: Reusable block. [https://github.com/wordpress-mobile/gutenberg-mobile/pull/3490]
* [***] Block Editor: Add reusable blocks to the block inserter menu. [https://github.com/wordpress-mobile/gutenberg-mobile/pull/3054]
* [*] Fixed a bug where the web version of the editor did not load when using an account created before December 2018. [#16586]

17.4
-----
* [**] A new author can be chosen for Posts and Pages on multi-author sites. [#16281]
* [*] Fixed the Follow Sites Quick Start Tour so that Reader Search is highlighted. [#16391]
* [*] Enabled approving login authentication requests via push notification while the app is in the foreground. [#16075]
* [**] Added pull-to-refresh to the My Site screen when a user has no sites. [#16241]
* [***] Fixed a bug that was causing uploaded videos to not be viewable in other platforms. [#16548]

17.3
-----
* [**] Fix issue where deleting a post and selecting undo would sometimes convert the content to the classic editor. [#16342]
* [**] Fix issue where restoring a post left the restored post in the published list even though it has been converted to a draft. [#16358]
* [**] Fix issue where trashing a post converted it to Classic content. [#16367]
* [**] Fix issue where users could not leave the username selection screen due to styling issues. [#16380]
* [*] Comments can be filtered to show the most recent unreplied comments from other users. [#16215]
* [*] Fixed the background color of search fields. [#16365]
* [*] Fixed the navigation bar color in dark mode. [#16348]
* [*] Fix translation issues for templates fetched on the site creation design selection screen. [#16404]
* [*] Fix translation issues for templates fetched on the page creation design selection screen. [#16404]
* [*] Fix translation issue for the Choose button on the template preview in the site creation flow. [#16404]
* [***]  Block Editor: New Block: Search Block [#https://github.com/wordpress-mobile/gutenberg-mobile/pull/3210]
* [**]  Block Editor: The media upload options of the Image, Video and Gallery block automatically opens when the respective block is inserted. [https://github.com/wordpress-mobile/gutenberg-mobile/pull/2700]
* [**]  Block Editor: The media upload options of the File and Audio block automatically opens when the respective block is inserted. [https://github.com/wordpress-mobile/gutenberg-mobile/pull/3399]
* [*]  Block Editor: Remove visual feedback from non-interactive bottom-sheet cell sections [https://github.com/wordpress-mobile/gutenberg-mobile/pull/3404]
* [*]  Block Editor: Fixed an issue that was causing the featured image badge to be shown on images in an incorrect manner. [https://github.com/wordpress-mobile/gutenberg-mobile/pull/3494]


17.2
-----

* [**] Added transform block capability [https://github.com/wordpress-mobile/gutenberg-mobile/pull/3321]
* [*] Fixed an issue where some author display names weren't visible for self-hosted sites. [#16297]
* [***] Updated custom app icons. [#16261]
* [**] Removed Site Switcher in the Editor
* [*] a11y: Bug fix: Allow stepper cell to be selected by screenreader [https://github.com/wordpress-mobile/gutenberg-mobile/pull/3362]
* [*] Image block: Improve text entry for long alt text. [https://github.com/WordPress/gutenberg/pull/29670]
* [***] New Block: Jetpack contact info. [https://github.com/wordpress-mobile/gutenberg-mobile/pull/3340]

17.1
-----

* [*] Reordered categories in page layout picker [#16156]
* [*] Added preview device mode selector in the page layout previews [#16141]
* [***] Block Editor: Improved the accessibility of range and step-type block settings. [https://github.com/wordpress-mobile/gutenberg-mobile/pull/3255]
* [**] Block Editor: Added Contact Info block to sites on WPcom or with Jetpack version >= 8.5.
* [**] We updated the app's color scheme with a brighter new blue used throughout. [#16213, #16207]
* [**] We updated the login prologue with brand new content and graphics. [#16159, #16177, #16185, #16187, #16200, #16217, #16219, #16221, #16222]
* [**] We updated the app's color scheme with a brighter new blue used throughout. [#16213, #16207]
* [**] Updated the app icon to match the new color scheme within the app. [#16220]
* [*] Fixed an issue where some webview navigation bar controls weren't visible. [#16257]

17.0
-----
* [internal] Updated Zendesk to latest version. Should be no functional changes. [#16051]
* [*] Reader: fixed an issue that caused unfollowing external sites to fail. [#16060]
* [*] Stats: fixed an issue where an error was displayed for Latest Post Summary if the site had no posts. [#16074]
* [*] Fixed an issue where password text on Post Settings was showing as black in dark mode. [#15768]
* [*] Added a thumbnail device mode selector in the page layout, and use a default setting based on the current device. [#16019]
* [**] Comments can now be filtered by status (All, Pending, Approved, Trashed, or Spam). [#15955, #16110]
* [*] Notifications: Enabled the new view milestone notifications [#16144]
* [***] We updated the app's design, with fresh new headers throughout and a new site switcher in My Site. [#15750]

16.9
-----
* [*] Adds helper UI to Choose a Domain screen to provide a hint of what a domain is. [#15962]
* [**] Site Creation: Adds filterable categories to the site design picker when creating a WordPress.com site, and includes single-page site designs [#15933]
* [**] The classic editor will no longer be available for new posts soon, but this won’t affect editing any existing posts or pages. Users should consider switching over to the Block Editor now. [#16008]
* [**] Reader: Added related posts to the bottom of reader posts
* [*] Reader: We redesigned the recommended topics section of Discover
* [*] Reader: Added a way to discover new topics from the Manage Topics view
* [*] P2 users can create and share group invite links via the Invite Person screen under the People Management feature. [#16005]
* [*] Fixed an issue that prevented searching for plugins and the Popular Plugins section from appearing: [#16070]
* [**] Stories: Fixed a video playback issue when recording on iPhone 7, 8, and SE devices. [#16109]
* [*] Stories: Fixed a video playback issue when selecting an exported Story video from a site's library. [#16109]

16.8.1
-----

* [**] Stories: Fixed an issue which could remove content from a post when a new Story block was edited. [#16059]

16.8
-----
* [**] Prevent deleting published homepages which would have the effect of breaking a site. [#15797]
* [**] Prevent converting published homepage to a draft in the page list and settings which would have the effect of breaking a site. [#15797]
* [*] Fix app crash when device is offline and user visits Notification or Reader screens [#15916]
* [*] Under-the-hood improvements to the Reader Stream, People Management, and Sharing Buttons [#15849, #15861, #15862]
* [*] Block Editor: Fixed block mover title wording for better clarity from 'Move block position' to 'Change block position'. [https://github.com/wordpress-mobile/gutenberg-mobile/pull/3049]
* [**] Block Editor: Add support for setting Cover block focal point. [https://github.com/wordpress-mobile/gutenberg-mobile/pull/3028]
* [**] Prevent converting published homepage to a draft in the page list and editor's status settings which would have the effect of breaking a site. [#15797]
* [*] Prevent selection of unpublished homepages the homepage settings which would have the effect of breaking a site. [#15885]
* [*] Quick Start: Completing a step outside of a tour now automatically marks it as complete. [#15712]
* [internal] Site Comments: updated UI. Should be no functional changes. [#15944]
* [***] iOS 14 Widgets: new This Week Widgets to display This Week Stats in your home screen. [#15844]
* [***] Stories: There is now a new Story post type available to quickly and conveniently post images and videos to your blog.

16.7
-----
* [**] Site Creation: Adds the option to choose between mobile, tablet or desktop thumbnails and previews in the home page design picker when creating a WordPress.com site [https://github.com/wordpress-mobile/WordPress-iOS/pull/15688]
* [*] Block Editor: Fix issue with uploading media after exiting the editor multiple times [https://github.com/wordpress-mobile/WordPress-iOS/pull/15656].
* [**] Site Creation: Enables dot blog subdomains for each site design. [#15736]
* [**] Reader post card and post details: added ability to mark a followed post as seen/unseen. [#15638, #15645, #15676]
* [**] Reader site filter: show unseen post count. [#15581]
* [***] Block Editor: New Block: Audio [https://github.com/wordpress-mobile/gutenberg-mobile/pull/2854, https://github.com/wordpress-mobile/gutenberg-mobile/pull/3070]
* [**] Block Editor: Add support for setting heading anchors [https://github.com/wordpress-mobile/gutenberg-mobile/pull/2947]
* [**] Block Editor: Disable Unsupported Block Editor for Reusable blocks [https://github.com/wordpress-mobile/gutenberg-mobile/pull/3067]
* [**] Block Editor: Add proper handling for single use blocks such as the more block [https://github.com/wordpress-mobile/gutenberg-mobile/pull/3042]
* [*] Reader post options: fixed an issue where the options in post details did not match those on post cards. [#15778]
* [***] iOS 14 Widgets: new All Time Widgets to display All Time Stats in your home screen. [#15771, #15794]
* [***] Jetpack: Backup and Restore is now available, depending on your sites plan you can now restore your site to a point in time, or download a backup file. [https://github.com/wordpress-mobile/WordPress-iOS/issues/15191]
* [***] Jetpack: For sites that have Jetpack Scan enabled you will now see a new section that allows you to scan your site for threats, as well as fix or ignore them. [https://github.com/wordpress-mobile/WordPress-iOS/issues/15190]
* [**] Block Editor: Make inserter long-press options "add to beginning" and "add to end" always available. [https://github.com/wordpress-mobile/gutenberg-mobile/pull/3074]
* [*] Block Editor: Fix crash when Column block width attribute was empty. [https://github.com/WordPress/gutenberg/pull/29015]

16.6
-----
* [**] Activity Log: adds support for Date Range and Activity Type filters. [https://github.com/wordpress-mobile/WordPress-iOS/issues/15192]
* [*] Quick Start: Removed the Browse theme step and added guidance for reviewing pages and editing your Homepage. [#15680]
* [**] iOS 14 Widgets: new Today Widgets to display your Today Stats in your home screen.
* [*] Fixes an issue where the submit button was invisible during the domain registration flow.

16.5
-----

* [*] In the Pages screen, the options to delete posts are styled to reflect that they are destructive actions, and show confirmation alerts. [#15622]
* [*] In the Comments view, overly-large twemoji are sized the same as Apple's emoji. [#15503]
* [*] Reader 'P2s': added ability to filter by site. [#15484]
* [**] Choose a Domain will now return more options in the search results, sort the results to have exact matches first, and let you know if no exact matches were found. [#15482]
* [**] Page List: Adds duplicate page functionality [#15515]
* [*] Invite People: add link to user roles definition web page. [#15530]
* [***] Block Editor: Cross-post suggestions are now available by typing the + character (or long-pressing the toolbar button labelled with an @-symbol) in a post on a P2 site [#15139]
* [***] Block Editor: Full-width and wide alignment support for Columns (https://github.com/wordpress-mobile/gutenberg-mobile/pull/2919)
* [**] Block Editor: Image block - Add link picker to the block settings and enhance link settings with auto-hide options (https://github.com/wordpress-mobile/gutenberg-mobile/pull/2841)
* [*] Block Editor: Fix button link setting, rel link will not be overwritten if modified by the user (https://github.com/wordpress-mobile/gutenberg-mobile/pull/2894)
* [**] Block Editor: Added move to top/bottom when long pressing on respective block movers (https://github.com/wordpress-mobile/gutenberg-mobile/pull/2872)
* [**] Reader: Following now only shows non-P2 sites. [#15585]
* [**] Reader site filter: selected filters now persist while in app.[#15594]
* [**] Block Editor: Fix crash in text-based blocks with custom font size [https://github.com/WordPress/gutenberg/pull/28121]

16.4
-----

* [internal] Removed unused Reader files. Should be no functional changes. [#15414]
* [*] Adjusted the search box background color in dark mode on Choose a domain screen to be full width. [https://github.com/wordpress-mobile/WordPress-iOS/pull/15419]
* [**] Added shadow to thumbnail cells on Site Creation and Page Creation design pickers to add better contrast [https://github.com/wordpress-mobile/WordPress-iOS/pull/15418]
* [*] For DotCom and Jetpack sites, you can now subscribe to comments by tapping the "Follow conversation" button in the Comments view. [#15424]
* [**] Reader: Added 'P2s' stream. [#15442]
* [*] Add a new P2 default site icon to replace the generic default site icon. [#15430]
* [*] Block Editor: Fix Gallery block uploads when the editor is closed. [#15457]
* [*] Reader: Removes gray tint from site icons that contain transparency (located in Reader > Settings > Followed sites). [#15474]
* [*] Prologue: updates site address button to say "Enter your existing site address" to reduce confusion with site creation actions. [#15481]
* [**] Posts List: Adds duplicate post functionality [#15460]
* [***] Block Editor: New Block: File [https://github.com/wordpress-mobile/gutenberg-mobile/pull/2835]
* [*] Reader: Removes gray tint from site icons that contain transparency (located in Reader > Settings > Followed sites).
* [*] Block Editor: Remove popup informing user that they will be using the block editor by default [#15492]
* [**] Fixed an issue where the Prepublishing Nudges Publish button could be cut off smaller devices [#15525]

16.3
-----
* [***] Login: Updated to new iOS 14 pasteboard APIs for 2FA auto-fill. Pasteboard prompts should be less intrusive now! [#15454]
* [***] Site Creation: Adds an option to pick a home page design when creating a WordPress.com site. [multiple PRs](https://github.com/search?q=repo%3Awordpress-mobile%2FWordPress-iOS+++repo%3Awordpress-mobile%2FWordPress-iOS-Shared+repo%3Awordpress-mobile%2FWordPressUI-iOS+repo%3Awordpress-mobile%2FWordPressKit-iOS+repo%3Awordpress-mobile%2FAztecEditor-iOS+is%3Apr+closed%3A%3C2020-11-17+%22Home+Page+Picker%22&type=Issues)

* [**] Fixed a bug where @-mentions didn't work on WordPress.com sites with plugins enabled [#14844]
* [***] Site Creation: Adds an option to pick a home page design when creating a WordPress.com site. [multiple PRs](https://github.com/search?q=repo%3Awordpress-mobile%2FWordPress-iOS+++repo%3Awordpress-mobile%2FWordPress-iOS-Shared+repo%3Awordpress-mobile%2FWordPressUI-iOS+repo%3Awordpress-mobile%2FWordPressKit-iOS+repo%3Awordpress-mobile%2FAztecEditor-iOS+is%3Apr+closed%3A%3C2020-11-30+%22Home+Page+Picker%22&type=Issues)
* [*] Fixed an issue where `tel:` and `mailto:` links weren't launching actions in the webview found in Reader > post > more > Visit. [#15310]
* [*] Reader bug fix: tapping a telephone, sms or email link in a detail post in Reader will now respond with the correct action. [#15307]
* [**] Block Editor: Button block - Add link picker to the block settings [https://github.com/WordPress/gutenberg/pull/26206]
* [***] Block Editor: Adding support for selecting different unit of value in Cover and Columns blocks [https://github.com/WordPress/gutenberg/pull/26161]
* [*] Block Editor: Fix theme colors syncing with the editor [https://github.com/WordPress/gutenberg/pull/26821]
* [*] My Site > Settings > Start Over. Correcting a translation error in the detailed instructions on the Start Over view. [#15358]

16.2
-----
* [**] Support contact email: fixed issue that prevented non-alpha characters from being entered. [#15210]
* [*] Support contact information prompt: fixed issue that could cause the app to crash when entering email address. [#15210]
* [*] Fixed an issue where comments viewed in the Reader would always be italicized.
* [**] Jetpack Section - Added quick and easy access for all the Jetpack features (Stats, Activity Log, Jetpack and Settings) [#15287].
* [*] Fixed a display issue with the time picker when scheduling posts on iOS 14. [#15392]

16.1
-----
* [***] Block Editor: Adds new option to select from a variety of predefined page templates when creating a new page for a Gutenberg site.
* [*] Fixed an issue that was causing the refresh control to show up on top of the list of sites. [https://github.com/wordpress-mobile/WordPress-iOS/pull/15136]
* [***] The "Floating Action Button" now appears on the list of posts and pages for quick and convenient creation. [https://github.com/wordpress-mobile/WordPress-iOS/pull/15149l]

16.0
-----
* [***] Block Editor: Full-width and wide alignment support for Video, Latest-posts, Gallery, Media & text, and Pullquote block. [https://github.com/wordpress-mobile/gutenberg-mobile/pull/2605]
* [***] Block Editor: Fix unsupported block bottom sheet is triggered when device is rotated. [https://github.com/wordpress-mobile/gutenberg-mobile/pull/2710]
* [***] Block Editor: Unsupported Block Editor: Fixed issue when cannot view or interact with the classic block on Jetpack site. [https://github.com/wordpress-mobile/gutenberg-mobile/pull/2709]
* [**] Reader: Select interests is now displayed under the Discover tab. [#15097]
* [**] Reader: The reader now displays site recommendations in the Discover feed [#15116]
* [***] Reader: The new redesigned Reader detail shows your post as beautiful as ever. And if you add a featured image it would be twice as beautiful! [#15107]

15.9
-----
* [*] Fixed issue that caused duplicate views to be displayed when requesting a login link. [#14975]
* [internal] Modified feature flags that show unified Site Address, Google, Apple, WordPress views and iCloud keychain login. Could cause regressions. [#14954, #14969, #14970, #14971, #14972]
* [*] Fixed an issue that caused page editor to become an invisible overlay. [#15012]
* [**] Block Editor: Increase tap-target of primary action on unsupported blocks. [https://github.com/wordpress-mobile/gutenberg-mobile/pull/2608]
* [***] Block Editor: On Jetpack connected sites, Unsupported Block Editor can be enabled via enabling Jetpack SSO setting directly from within the missing block alert. [https://github.com/wordpress-mobile/gutenberg-mobile/pull/2610]
* [***] Block Editor: Add support for selecting user's post when configuring the link [https://github.com/wordpress-mobile/gutenberg-mobile/pull/2484]
* [*] Reader: Fixed an issue that resulted in no action when tapping a link with an anchor. [#15027]
* [***] Block Editor: Unsupported Block Editor: Fixed issue when cannot view or interact with the classic block on Jetpack sites [https://github.com/wordpress-mobile/gutenberg-mobile/issues/2695]

15.8
-----
* [*] Image Preview: Fixes an issue where an image would be incorrectly positioned after changing device orientation.
* [***] Block Editor: Full-width and wide alignment support for Group, Cover and Image block [https://github.com/wordpress-mobile/gutenberg-mobile/pull/2559]
* [**] Block Editor: Add support for rounded style in Image block [https://github.com/wordpress-mobile/gutenberg-mobile/pull/2591]
* [*] Fixed an issue where the username didn't display on the Signup Epilogue after signing up with Apple and hiding the email address. [#14882]
* [*] Login: display correct error message when the max number of failed login attempts is reached. [#14914]
* [**] Block Editor: Fixed a case where adding a block made the toolbar jump [https://github.com/WordPress/gutenberg/pull/24573]

15.7
-----
* [**] Updated UI when connecting a self-hosted site from Login Epilogue, My Sites, and Post Signup Interstitial. (#14742)
* [**] You can now follow conversations for P2 sites
* [**] Block Editor: Block settings now immediately reflect changes from menu sliders.
* [**] Simplified authentication and updated UI.(#14845, #14831, #14825, #14817).
       Now when an email address is entered, the app automatically determines the next step and directs the user accordingly. (i.e. signup or login with the appropriate login view).
* [**] Added iCloud Keychain login functionality. (#14770)
* [***] Reader: We’re introducing a new Reader experience that allows users to tailor their Discover feed to their chosen interests.
* [*] Media editing: Reduced memory usage when marking up an image, which could cause a crash.
* [**] Block Editor: Fixed Dark Mode transition for editor menus.

15.6
-----
* [***] Block Editor: Fixed empty text fields on RTL layout. Now they are selectable and placeholders are visible.
* [**] Block Editor: Add settings to allow changing column widths
* [**] Block Editor: Media editing support in Gallery block.
* [**] Updated UI when logging in with a Site Address.
* [**] Updated UI when logging in/signing up with Apple.
* [**] Updated UI when logging in/signing up with Google.
* [**] Simplified Google authentication. If signup is attempted with an existing WordPress account, automatically redirects to login. If login is attempted without a matching WordPress account, automatically redirects to signup.
* [**] Fixes issue where the stats were not updating when switching between sites in My Sites.
* [*] Block Editor: Improved logic for creating undo levels.
* [*] Social account login: Fixed an issue that could have inadvertently linked two social accounts.

15.5
-----
* [*] Reader: revamped UI for your site header.
* [***] Block Editor: New feature for WordPress.com and Jetpack sites: auto-complete username mentions. An auto-complete popup will show up when the user types the @ character in the block editor.
* [*] Block Editor: Media editing support in Cover block.
* [*] Block Editor: Fixed a bug on the Heading block, where a heading with a link and string formatting showed a white shadow in dark mode.

15.4
-----
 * [**] Fixes issue where the new page editor wouldn't always show when selected from the "My Site" page on iOS versions 12.4 and below.
 * [***] Block Editor: Media editing support in Media & Text block.
 * [***] Block Editor: New block: Social Icons
 * [*] Block Editor: Cover block placeholder is updated to allow users to start the block with a background color
 * [**] Improved support for the Classic block to give folks a smooth transition from the classic editor to the block editor

15.3
-----
* [***] Block Editor: Adds Copy, Cut, Paste, and Duplicate functionality to blocks
* [***] Block Editor: Users can now individually edit unsupported blocks found in posts or pages. Not available on selfhosted sites or sites defaulting to classic editor.
* [*] Block Editor: Improved editor loading experience with Ghost Effect.

15.2
----
* [*] Block editor: Display content metrics information (blocks, words, characters count).
* [*] Fixed a crash that results in navigating to the block editor quickly after logging out and immediately back in.
* [***] Reader content improved: a lot of fixes in how the content appears when you're reading a post.
* [**] A site's title can now be changed by tapping on the title in the site detail screen.
* [**] Added a new Quick Start task to set a title for a new site.
* [**] Block editor: Add support for customizing gradient type and angle in Buttons and Cover blocks.

-----

15.1
-----
* [**] Block Editor: Add support to upload videos to Cover Blocks after the editor has closed.
* [*] Block Editor: Display the animation of animated GIFs while editing image blocks.
* [**] Block editor: Adds support for theme colors and gradients.
* [*] App Settings: Added an app-level toggle for light or dark appearance.
* [*] Fix a bug where the Latest Post date on Insights Stats was being calculated incorrectly.
* Block editor: [*] Support for breaking out of captions/citation authors by pressing enter on the following blocks: image, video, gallery, quote, and pullquote.
* Block editor: [**] Adds editor support for theme defined colors and theme defined gradients on cover and button blocks.
* [*] Fixed a bug where "Follow another site" was using the wrong steps in the "Grow Your Audience" Quick Start tour.
* [*] Fix a bug where Quick Start completed tasks were not communicated to VoiceOver users.
* [**] Quick Start: added VoiceOver support to the Next Steps section.
* [*] Fixed a bug where the "Publish a post" Quick Start tour didn't reflect the app's new information architecture
* [***] Free GIFs can now be added to the media library, posts, and pages.
* [**] You can now set pages as your site's homepage or posts page directly from the Pages list.
* [**] Fixed a bug that prevented some logins via 'Continue with Apple'.
* [**] Reader: Fixed a bug where tapping on the more menu may not present the menu
* [*] Block editor: Fix 'Take a Photo' option failing after adding an image to gallery block

15.0
-----
* [**] Block editor: Fix media upload progress when there's no connection.
* [*] Fix a bug where taking a photo for your user gravatar got you blocked in the crop screen.
* Reader: Updated card design
* [internal] Logging in via 'Continue with Google' has changes that can cause regressions. See https://git.io/Jf2LF for full testing details.
* [***] Block Editor: New block: Verse
* [***] Block Editor: Trash icon that is used to remove blocks is moved to the new menu reachable via ellipsis button in the block toolbar
* [**] Block Editor: Add support for changing overlay color settings in Cover block
* [**] Block Editor: Add enter/exit animation in FloatingToolbar
* [**] Block Editor: Block toolbar can now collapse when the block width is smaller than the toolbar content
* [**] Block Editor: Tooltip for page template selection buttons
* [*] Block Editor: Fix merging of text blocks when text had active formatting (bold, italic, strike, link)
* [*] Block Editor: Fix button alignment in page templates and make strings consistent
* [*] Block Editor: Add support for displaying radial gradients in Buttons and Cover blocks
* [*] Block Editor: Fix a bug where it was not possible to add a second image after previewing a post
* [internal] Signing up via 'Continue with Google' has changes that can cause regressions. See https://git.io/JfwjX for full testing details.
* My Site: Add support for setting the Homepage and Posts Page for a site.

14.9
-----
* Streamlined navigation: now there are fewer and better organized tabs, posting shortcuts and more, so you can find what you need fast.
* My Site: the "Add Posts and Pages" features has been moved. There is a new "Floating Action Button" in "My Site" that lets you create a new post or page without having to navigate to another screen.
* My Site: the "Me" section has been moved. There is a new button on the top right of "My Site" that lets you access the "Me" section from there.
* Reader: revamped UI with a tab bar that lets you quickly switch between sections, and filtering and settings panes to easily access and manage your favorite content.
* [internal] the "Change Username" on the Signup Epilogue screen has navigation changes that can cause regressions. See https://git.io/JfGnv for testing details.
* [internal] the "3 button view" (WP.com email, Google, SIWA, Site Address) presented after pressing the "Log In" button has navigation changes that can cause regressions. See https://git.io/JfZUV for testing details.
* [**] Support the superscript and subscript HTML formatting on the Block Editor and Classic Editor.
* [**] Block editor: Support for the pullquote block.
* [**] Block editor: Fix the icons and buttons in Gallery, Paragraph, List and MediaText block on RTL mode.
* [**] Block editor: Update page templates to use new blocks.
* [**] Block editor: Fix a crash when uploading new videos on a video block.
* [**] Block Editor: Add support for changing background and text color in Buttons block
* [internal] the "enter your password" screen has navigation changes that can cause regressions. See https://git.io/Jfl1C for full testing details.
* Support the superscript and subscript HTML formatting on the Block Editor and Classic Editor.
* [***] You can now draw on images to annotate them using the Edit image feature in the post editor.
* [*] Fixed a bug on the editors where changing a featured image didn't trigger that the post/page changed.

14.8.1
-----
* Fix adding and removing of featured images to posts.

14.8
-----
* Block editor: Prefill caption for image blocks when available on the Media library
* Block editor: New block: Buttons. From now you’ll be able to add the individual Button block only inside the Buttons block
* Block editor: Fix bug where whitespaces at start of text blocks were being removed
* Block editor: Add support for upload options in Cover block
* Block editor: Floating toolbar, previously located above nested blocks, is now placed at the bottom of the screen
* Block editor: Fix the icons in FloatingToolbar on RTL mode
* Block editor: Fix Quote block so it visually reflects selected alignment
* Block editor: Fix bug where buttons in page templates were not rendering correctly on web
* Block editor: Remove Subscription Button from the Blog template since it didn't have an initial functionality and it is hard to configure for users.
* [internal] the "send magic link" screen has navigation changes that can cause regressions. See https://git.io/Jfqiz for testing details.
* Updated UI for Login and Signup epilogues.
* Fixes delayed split view resizing while rotating your device.

14.7
-----
* Classic Editor: Fixed action sheet position for additional Media sources picker on iPad
* [internal] the signup flow using email has code changes that can cause regressions. See https://git.io/JvALZ for testing details.
* [internal] Notifications tab should pop to the root of the navigation stack when tapping on the tab from within a notification detail screen. See https://git.io/Jvxka for testing details.
* Classic and Block editor: Prefill caption for image blocks when available on the Media library.
* [internal] the "login by email" flow and the self-hosted login flow have code changes that can cause regressions. See https://git.io/JfeFN for testing details.
* Block editor: Disable ripple effect in all BottomSheet's controls.
* Block editor: New block: Columns
* Block editor: New starter page template: Blog
* Block editor: Make Starter Page Template picker buttons visible only when the screen height is enough
* Block editor: Fix a bug which caused to show URL settings modal randomly when changing the device orientation multiple times during the time Starter Page Template Preview is open
* [internal] the login by email flow and the self-hosted login flow have code changes that can cause regressions. See https://git.io/JfeFN for testing details.
* Updated the appearance of the login and signup buttons to make signup more prominent.
* [internal] the navigation to the "login by site address" flow has code changes that can cause regressions. See https://git.io/JfvP9 for testing details.
* Updated site details screen title to My Site, to avoid duplicating the title of the current site which is displayed in the screen's header area.
* You can now schedule your post, add tags or change the visibility before hitting "Publish Now" — and you don't have to go to the Post Settings for this!

* Login Epilogue: fixed issue where account information never stopped loading for some self-hosted sites.
* Updated site details screen title to My Site, to avoid duplicating the title of the current site which is displayed in the screen's header area.

14.6
-----
* [internal] the login flow with 2-factor authentication enabled has code changes that can cause regressions. See https://git.io/Jvdil for testing details.
* [internal] the login and signup Magic Link flows have code changes that could cause regressions. See https://git.io/JvSD6 and https://git.io/Jvy4P for testing details.
* [internal] the login and signup Magic Link flows have code changes that can cause regressions. See https://git.io/Jvy4P for testing details.
* [internal] the login and signup Continue with Google flows have code changes that can cause regressions. See https://git.io/JvypB for testing details.
* Notifications: Fix layout on screens with a notch.
* Post Commenting: fixed issue that prevented selecting an @ mention suggestion.
* Fixed an issue that could have caused the app to crash when accessing Site Pages.
* Site Creation: faster site creation, removed intermediate steps. Just select what kind of site you'd like, enter the domain name and the site will be created.
* Post Preview: Increase Post and Page Preview size on iPads running iOS 13.
* Block editor: Added the Cover block
* Block editor: Removed the dimming effect on unselected blocks
* Block editor: Add alignment options for Heading block
* Block editor: Implemented dropdown toolbar for alignment toolbar in Heading, Paragraph, Image, MediaText blocks
* Block Editor: When editing link settings, tapping the keyboard return button now closes the settings panel as well as closing the keyboard.
* Fixed a crash when a blog's URL became `nil` from a Core Data operation.
* Added Share action to the more menu in the Posts list
* Period Stats: fix colors when switching between light and dark modes.
* Media uploads from "Other Apps": Fixed an issue where the Cancel button on the document picker/browser was not showing up in Light Mode.
* Fix a crash when accessing Blog Posts from the Quick Actions button on iPads running iOS 12 and below.
* Reader post detail: fix colors when switching between light and dark modes.
* Fixed an issue where Continue with Apple button wouldn't respond after Jetpack Setup > Sign up flow completed.


14.5
-----
* Block editor: New block: Latest Posts
* Block editor: Fix Quote block's left border not being visible in Dark Mode
* Block editor: Added Starter Page Templates: when you create a new page, we now show you a few templates to get started more quickly.
* Block editor: Fix crash when pasting HTML content with embeded images on paragraphs
* Post Settings: Fix issue where the status of a post showed "Scheduled" instead of "Published" after scheduling before the current date.
* Stats: Fix background color in Dark Mode on wider screen sizes.
* Post Settings: Fix issue where the calendar selection may not match the selected date when site timezone differs from device timezone.
* Dark Mode fixes:
  - Border color on Search bars.
  - Stats background color on wider screen sizes.
  - Media Picker action bar background color.
  - Login and Signup button colors.
  - Reader comments colors.
  - Jetpack install flow colors.
* Reader: Fix toolbar and search bar width on wider screen sizes.
* Updated the Signup and Login Magic Link confirmation screen advising the user to check their spam/junk folder.
* Updated appearance of Google login/signup button.
* Updated appearance of Apple login/signup button.

14.4.1
-----
* Block Editor: Fix crash when inserting a Button Block.

14.4
-----
* Post Settings: Fixes the displayed publish date of posts which are to be immediately published.

14.3
-----
* Aztec and Block Editor: Fix the presentation of ordered lists with large numbers.
* Added Quick Action buttons on the Site Details page to access the most frequently used parts of a site.
* Block editor: Add support for changing image sizes in Image blocks
* Block editor: Add support for upload options in Gallery block
* Block editor: Added the Button block
* Block editor: Added the Group block
* Block editor: Add scroll support inside block picker and block settings
* Block editor: Fix issue where adding emojis to the post title added strong HTML elements to the title of the post
* Block editor: Fix issue where alignment of paragraph blocks was not always being respected when splitting the paragraph or reading the post's html content.
* Block editor: We’ve introduced a new toolbar that floats above the block you’re editing, which makes navigating your blocks easier — especially complex ones.

* Block editor: Add support for upload options in Gallery block
* Aztec and Block Editor: Fix the presentation of ordered lists with large numbers.
* Added Quick Action buttons on the Site Details page to access the most frequently used parts of a site.
* Post Settings: Adjusts the weekday symbols in the calendar depending on Regional settings.


14.2
-----
* Comment Editing: Fixed a bug that could cause the text selection to be on the wrong line
* Comments: Fixed an bug that could cause HTML markup to be displayed in the comment content
* Media editing: You can now crop, zoom in/out and rotate images that are inserted or being inserted in a post.
* Post Preview: Added a new Desktop preview mode on iPhone and Mobile preview on iPad when previewing posts or pages.
* Post Preview: Added new navigation, "Open in Safari" and Share options when previewing posts or pages.
* Block editor: Long-press Inserter icon to show options to add before/after
* Block editor: Retry displaying image when connectivity restores
* Block editor: Show an "Edit" button overlay on selected image blocks
* Block editor: Add support for image size options in the gallery block
* Signup and Login: signup or login via magic link now supports multiple email clients.
                    Tapping on the "Open Email" button will present a list of installed email client to choose from.
* Posts: Fixed a bug that could disable comments on a draft post when previewing that post.
* Reader: Fixed an issue where a new comment may not appear.
* Reader: Added Post Reblogging feature. You can now reblog a post from the reader to your site(s). There is a new "reblog" button in the post action bar.
          Tapping on it allows to choose the site where to post, and opens the editor of your choice with pre-populated content from the original post.
* Fixed a bug that was causing the app to crash when the user tapped "Retry" on Post List

14.1
-----
* Fixes a bug that could cause some web page previews to remain unauthenticated even after logging in.
* Stats: added a This Week widget to display Views for the past week.
* Block Editor: Reduced padding around text on Rich Text based blocks.
* Block Editor: New block "Shortcode". You can now create and edit Shortcode blocks in the editor.
* Publicize: connecting with Facebook is working again.
* Web Views: the title and button colors in the header of web views was grey, and is now white.

14.0
-----
* Stats: Updated default cards for the Insights view.
* Fixed a bug that displayed incorrect time stamps for scheduled posts.
* Post Settings: Added a new Calendar picker to select a Post's publish date
* Fixed bugs with the "Save as Draft" action extension's navigation bar colors and iPad sizing in iOS 13.
* Fixes appearance issues with navigation bar colors when logged out of the app.
* Fixed a bug that was causing the App to crash when the user tapped on certain notifications.
* Block Editor: Hide image size selection options when image is a url
* Block Editor: Fix displaying placeholder for images
* Block Editor: Fix crash on undo
* Block Editor: Fix styling on navigation UI
* Block Editor: Fix a focus issue
* Fixed a bug that displayed incorrect time stamps for scheduled posts.
* Post Settings: Added a new Calendar picker to select a Post's publish date
* Comment: Add ability to comment in fullscreen
* Stats: fixed issue that could cause incorrect Stats to be displayed when viewing Stats from a widget.
* Stats Today widgets: large numbers are now abbreviated.
* Fixed a bug where files imported from other apps were being renamed to a random name.
* Fixes a crash that could happen in the notifications tab.

13.9
-----
* Stats: added a Today widget to display All-Time stats.
* Block Editor: New block "Gallery". You can now create image galleries using WordPress Media library.
* Block Editor: Fix crash dismissing bottom-sheet after device rotation.
* Block Editor: Add support for changing Settings in the List Block.
* Block Editor: Add support for Video block settings.
* Quick Start: fixed issue that caused 'Follow other sites' tour to not be marked complete.
* Fixed a bug that was causing the App to crash when the user tapped on certain notifications.

13.8
-----
* When a post has an autosave, the autosave version can be loaded into the editor.
* Support: Fix issue that caused 'Message failed to send' error.
* WebView: Fix iOS 13 crash with popover.
* Fixed an issue where the Me screen would sometimes be blank.
* Block editor: New Spacer block to create white space between two blocks.
* Block editor: Images from Image Block can now be previewed full screen by tapping on them.
* Fixed an issue that caused logging in with a 2FA Google account to fail.
* Sign in with Apple: now supports logging in with 2FA enabled on linked WordPress accounts.
* Stats: Fixed issue that caused incorrect data to be displayed.

13.7
-----
* Updated the mobile apps blog address to a non-retired blog.
* Block editor: Added option to insert images from "Free Photo Library".
* Block editor: Fix issue where the keyboard would not capitalize sentences correctly on some cases
* Block editor: Add alignment to paragraph blocks
* Fixed a bug that made comment moderation fail on the first attempt for self-hosted sites.
* Stats Refresh: Stats will reload when the application will move to foreground state.
* Stats: each Period and Post stat now loads independently.
* Block editor: Added support for the preformatted block.
* Stats Today widget: updated design and enabled expanding.

* Block editor: Added option to insert images from "Free Photo Library" and "Other Apps".

13.6
-----
* Fixed a bug that was not submiting posts for review
* Better support for creating or editing posts while offline. Posts can be saved while offline and they will be automatically uploaded (or published) when the device is back online.
* Support: fix issue where issues could be created via Help Center search without setting a contact email.

* Me view: fix issue where view was blank when logging in with a self-hosted site.
* Block Editor: Added support for image alignment options.

13.5
-----
* Block editor: Fix issue when "New Photo Post" shortcut won't add the selected photo to the post.
* Block editor: Add Link Target (Open in new tab) to Image Block settings.
* Block editor: DarkMode improvements.
* Block editor: New block "Media & Text".
* Block Editor: Fix issue where the block inserter layout wasn't correct after device rotation.
* Dark Mode: General improvements
* Stats: each Insight stat now loads independently.
* Stats: added ability to customize Insights.

13.4.1
-----
Post Settings: Fixed a crash with featured image.
Removed Giphy as a media source due to changes in their SDK.

13.4
-----
* Sign In With Apple: if the Apple ID has been disconnected from the WordPress app, log out the account.
* Sign In With Apple: if the Apple ID has been disconnected from the WordPress app, log out the account on app launch.
* Dark Mode: General improvements
* Share Extension: Fixed the text view content inset

* Universal links: Pass back to Safari if we can't handle a URL.
* Sign In With Apple: fixed issue with re-logging in on an existing WP account.
* Block editor: Fix a bug on iOS 13.0 were tapping on a link opens Safari
* Block editor: Fix a link editing issue, where trying to add a empty link at the start of another link would remove the existing link.

13.3
-----
* Block editor: Add rich text styling to video captions
* Block editor: Blocks that would be replaced are now hidden when add block bottom sheet displays
* Block editor: Tapping on empty editor area now always inserts new block at end of post
* Block editor: Fixed a performance issue that caused a freeze in the editor with long text content.
* Dark Mode: Fixed colors in rich notifications
* Reader: Fixed issue with links opening while scrolling in reader posts and comments.

13.2
-----
* When Log In is selected, all available options are displayed.
* Shows an alert instead of showing a new screen for facebook publicize error.

13.1
-----
* Moved Notification Settings from the Me tab to the Notifications tab.
* Account Settings: added the ability to change the username.
* Stats: added File Downloads to period stats.
* Stats Periods: Fixed an issue that made the Post stats title button unable.
* Adds a Publish Now action to posts in the posts list.
* Stats Periods: Fixed a bug that affected the header date when the site and the device timezones were different.
* My Sites: Fixed a problem where some sites would appear duplicated.

* Stats Periods: Fixed an issue that made the Post stats title button unable.
* Stats Periods: Fixed a bug that affected the header date when the site and the device timezones were different.
* Adds a Publish Now action to posts in the posts list.
* My Sites: Fixed a problem where some sites would appear duplicated.

13.0
-----
* Stats: now use site timezone instead of device.
* Improved color scheme consistency.
* Post Stats: date bar no longer goes prior to earliest date available.
* Block editor: Adding a block from the post title now shows the add block here indicator.
* Block editor: Deselect post title any time a block is added
* Block editor: Auto-enabled upon first open of a block post, unless opted out in v12.9.
* Block editor: You can now enable and disable the block editor on a per-site basis.

12.9
-----
* Offline support: Create Post is now available from empty results view in offline mode.
* Post Preview: Displaying preview generation status in navigation bar instead of a
                blocking spinner.
* Block editor: Tapping on an empty editor area will create a new paragraph block
* Block editor: Fix content loss issue when loading unsupported blocks containing inner blocks.
* Block editor: Adding a block from the Post Title now inserts the block at the top of the Post.
* Stats Insights: Fixed issue that prevented some stats from showing for low volume sites.

12.8
-----
* Stats Insights: New two-column layout for Follower Totals stats.
* Stats Periods: Countries Map added in countries section.
* Updated copy for preview unavailable screen
* Stats Insights: New two-column layout for This Year stats.
* Stats Insights: added details option for This Year stats.
* Stats Insights: New two-column layout for Most Popular Time stats.
* Stats: modified appearance of empty charts.
* Stats Insights: Fixed issue where refreshing would sometimes clear the stats.
* Stats overview chart: Fixed issue with legend location on iOS 11.
* Stats Periods: Fixed crash when the Countries map displayed one country only
* Added a selection of user customizable app icons. Change it via Me > App Settings > App Icon.
* Update the app's colors using the Muriel color palette.
* Stats Periods detail views: Fixed an issue where rotation would truncate data.
* Stats Periods: Fixed an issue when a period interval was selected.

12.7
-----
* Block Editor: Video, Quote and More blocks are available now.
* Post Settings: Setting a Featured Image on a Post/Site should now work better in poor network conditions.
* Offline Improvements: Posts that failed to upload due to connectivity issues will be auto-uploaded.
* Block Editor: Copy/Paste of text with attributes( bold, italic, ...) will be respected on the editor.
* Block Editor: Updated color scheme.
* Block Editor: Nested lists are now available on the toolbar.
* Post Settings: Setting a Featured Image on a Post/Site should now work better in poor netowrk conditions.
* Stats Insights: New two-column layout for All-Time stats.
* Stats Insights: New two-column layout for Today stats.
* Post preview: Fixed issue with preview for self hosted sites not working.

12.6
-----
* Block Editor: Added UI to display a warning when a block has invalid content.
* Block Editor: Fixed issue with link settings where “Open in New Tab” was always OFF on open.
* Removed the limit of number of photos that can be shared from other apps.
* Account Settings Primary Site now shows the site domain if the site has no name.
* The app now launches a bit more quickly.
* Added a list of third-party library acknowledgements.
* Updated messaging experience for a reply upload result.
* Stats: Fixed an issue where chart axes may be formatted incorrectly in some locales.

12.5
-----
* Fixed Notices sometimes showing behind the keyboard
* Implemented Domain Credit feature
* Implemented auto saving a post on preview
* The app now launches a bit more quickly.
* Fixed broken images in posts created by the share extension.
* Deprecated local previews

12.4.1
------
* Copy/Paste from post contents to other apps is working again.

12.4
-----
* You can now mark notifications as unread with just a swipe.
* Fixed crash when searching Free Photo Library.
* Better URL validation when logging in with a self hosted site.
* Account Settings Primary Site now shows the site URL if the site has no name.
* Implemented incremental improvements to accessibility experience across the app.
* Updated error message when tag loading failed.

12.3
-----
* Images are now imported from TextBundle and TextPack files shared from other apps
* Added support for importing Markdown files shared from other apps
* Resolved a crash that might occur during the new Site Creation flow.
* Improved connectivity errors messaging in sharing screen.
* Quotes in Reader are now easier to read, thanks to a vertical bar on the left making them more visually distinct
* Fixed an issue where some text in Activity Log would show up in a wrong language
* Jetpack Remote Install: enabled the native feature to install and activate Jetpack on a self-hosted site

12.2
-----
* Draft preview now shows the remote version of the post.
* Initial support for importing TextBundle and TextPack from other apps.
* Support for lists in Gutenberg posts.
* Several UI details were polished in the Site Creation flow.

12.1
-----
* Improve messages when updates to user account details fail because of server logic, for exanple email being used for another account.
* Improved text import from other apps, such as Bear or Ulysses 🥰
* Added support on the editor for video elements that use the source elements. For example:
```<video alt="Another video with bunnies">
<source src="https://videos.files.wordpress.com/kUJmAcSf/bbb_sunflower_1080p_30fps_normal.mp4" type="video/mp4">
</video>```
* Block editor now supports the creation of posts with pre-inserted photos and the the 3touch action of starting a post with photo.

12.1
-----
* Improve messages when updates to user account details fail because of server logic, for exanple email being used for another account.
* Improved text import from other apps, such as Bear or Ulysses 🥰
* Reader: fixed issue where empty state buttons were not functional.

12.0
-----
* Redesigned Notices
* Changed offline error messages to be less disruptive.
* Resolved a defect in the new Site Creation flow where the site preview address bar could be edited.
* Made it easier to find a domain for your new site, by moving the best match to the top of the search results.

11.9
------
* Quick Start v2: After creating a new site with WordPress.com there are more tutorials available, now including tips to improve growth.
* Quick Start will also be suggested less often, but when it's more likely to be helpful.
* Added connection error alert in Sharing screen.
* Increased padding at the bottom of the share extension's editor, to make typing a longer post a bit more comfortable.
* Removes the white background color applied to the site icon on the site details screen.
* Updated No Results View illustration and copy displayed on connectivity issue.
* Enhanced Site Creation flow for smarter, more personalized sites.<|MERGE_RESOLUTION|>--- conflicted
+++ resolved
@@ -1,12 +1,9 @@
 19.1
 -----
 * [*] Signup: Fixed bug where username selection screen could be pushed twice. [#17624]
-<<<<<<< HEAD
 * [**] Threaded comments: comments can now be moderated via a drop-down menu on each comment. [#17758]
-=======
 * [**] Reader post details Comments snippet: added ability to manage conversation subscription and notifications. [#17749]
 * [**] Accessibility: VoiceOver improvements on Activity Log and Schedule Post calendars [#17756, #17761]
->>>>>>> c8ddc471
 
 19.0
 -----
