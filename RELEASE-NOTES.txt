--- conflicted
+++ resolved
@@ -1,11 +1,8 @@
 21.8
 -----
 * [*] [WordPress-only] We have redesigned and simplified the landing screen. [#20061]
-<<<<<<< HEAD
 * [**] [internal] New Forum Support Help Card Screen. [#19993]
-=======
 * [*] [internal] Refactored account related operations (i.e. log in and out of the app). [#19893]
->>>>>>> 84f9ddf1
 
 21.7
 -----
