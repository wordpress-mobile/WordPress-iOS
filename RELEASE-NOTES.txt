--- conflicted
+++ resolved
@@ -8,9 +8,7 @@
 * [*] Impove the "Post Settings" screen groups/ordering to better align with Gutenberg [#23164]
 * [*] Update the "More" menu in the Editor to use modern iOS design and update copy to match Gutenberg [#23145]
 * [*] Update the "Revisions" list design and fix an issue with the footer displaying incorrect "Date Created" for drafts [#23145]
-<<<<<<< HEAD
 * [*] Fix an issue where the keyboard got stuck in some cases after selecting a new site icon [#23180]
-=======
 * [***] Fix multiple post sync issues: [#21895], [#22037], [#8111], [#10168], [#17343], [#14221], [#12800], [#12073], [#14572], [#9319], [#21941], [#3070], [#3978], [#9449], [#13023], [#21472]
 * [**] Fix [#4870], [#14798], an issue where the app sometimes overwrites the changes made on the remote. The app will now show a new "Conflict Resolution" screen if there is a conflict. It will also no longer try to auto-upload changes to an existing published post or publish a draft, eliminating multiple possible failure points.
 * [**] Fix [#12121], [#13724], [#14251], [#18517], [#17086], [#15767], [#16514], [#13654] and other untracked issues with the "Publish Date" field in Post Settings. The app now has a new date picker that makes it easier to pick and remove the selected date. It also makes it clear if the blog is in a different time zones from your local timezone. The "Publish Date" field was also removed from the Post Settings screen for draft posts – the date needs to be selected right before publishing.
@@ -28,7 +26,6 @@
 * [*] Fix [#21093], a rare crash in "View Stats for Posts" – [#23155]
 * [*] Fix [#22247], a rare crash in Post List
 * [*] Update the app to use `wp.createPost` and `wp.editPost` instead of the respective deprecated `metaWeblog.*` methods (closes [#1385])
->>>>>>> 65bed381
 
 24.8
 -----
