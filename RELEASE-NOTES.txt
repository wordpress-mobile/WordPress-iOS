20.0
-----


19.9
-----
* [*] Site Settings: we fixed an issue that prevented the site title to be updated when it changed in Site Settings [#18543]
* [*] Media Picker: Fixed an issue where the empty state view was being displayed incorrectly. [#18471]
* [*] Quick Start: We are now showing a different set of Quick Start tasks for existing sites and new sites. The existing sites checklist includes new tours such as: "Check your notifications" and "Upload photos or videos".  [#18395, #18412, #18443, #18471]
* [*] Site Creation: we fixed an issue where the navigation buttons were not scaling when large fonts were selected on the device [#18559]
* [**] Block Editor: Cover Block: Improve color contrast between background and text [https://github.com/wordpress-mobile/gutenberg-mobile/pull/4808]
* [***] Block Editor: Add drag & drop blocks feature [https://github.com/wordpress-mobile/gutenberg-mobile/pull/4832]
* [*] Block Editor: Gallery block: Fix broken "Link To" settings and add "Image Size" settings [https://github.com/wordpress-mobile/gutenberg-mobile/pull/4841]
* [*] Block Editor: Unsupported Block Editor: Prevent WordPress.com tour banner from displaying. [https://github.com/wordpress-mobile/gutenberg-mobile/pull/4820]
* [*] Widgets: we fixed an issue where text appeared flipped in rtl languages [#18567]
<<<<<<< HEAD
* [*] Stats: we fixed a crash that occurred sometimes in Stats [#18613]
=======
* [*] Posts list: we fixed an issue where the create button was not shown on iPad in split screen [#18609]
>>>>>>> cf2a4b86

19.8
-----
* [**] Self hosted sites are not restricted by video length during media uploads [https://github.com/wordpress-mobile/WordPress-iOS/pull/18414]
* [*] [internal] My Site Dashboard: Made some changes to the code architecture of the dashboard. The majority of the changes are related to the posts cards. It should have no visible changes but could cause regressions. Please test it by creating/trashing drafts and scheduled posts and testing that they appear correctly on the dashboard. [#18405]
* [*] Quick Start: Updated the Stats tour. The tour can now be accessed from either the dashboard or the menu tab. [#18413]
* [*] Quick Start: Updated the Reader tour. The tour now highlights the Discover tab and guides users to follow topics via the Settings screen. [#18450]
* [*] [internal] Quick Start: Deleted the Edit your homepage tour. [#18469]
* [*] [internal] Quick Start: Refactored some code related to the tasks displayed in the Quick Start Card and the Quick Start modal. It should have no visible changes but could cause regressions. [#18395]
* [**] Follow Conversation flow now enables in-app notifications by default. They were updated to be opt-out rather than opt-in. [#18449]
* [*] Block Editor: Latest Posts block: Add featured image settings [https://github.com/WordPress/gutenberg/pull/39257]
* [*] Block Editor: Prevent incorrect notices displaying when switching between HTML-Visual mode quickly [https://github.com/WordPress/gutenberg/pull/40415]
* [*] Block Editor: Embed block: Fix inline preview cut-off when editing URL [https://github.com/WordPress/gutenberg/pull/35326]
* [*] Block Editor: Prevent gaps shown around floating toolbar when using external keyboard [https://github.com/WordPress/gutenberg/pull/40266]
* [**] We'll now ask users logging in which area of the app they'd like to focus on to build towards a more personalized experience. [#18385]

19.7
-----
* [*] a11y: VoiceOver has been improved on the Menus view and now announces changes to ordering. [#18155]
* [*] Notifications list: remove comment Trash swipe action. [#18349]
* [*] Web previews now abide by safe areas when a toolbar is shown [#18127]
* [*] Site creation: Adds a new screen asking the user the intent of the site [#18367]
* [**] Block Editor: Quote block: Adds support for V2 behind a feature flag [https://github.com/WordPress/gutenberg/pull/40133]
* [**] Block Editor: Update "add block" button's style in default editor view [https://github.com/WordPress/gutenberg/pull/39726]
* [*] Block Editor: Remove banner error notification on upload failure [https://github.com/WordPress/gutenberg/pull/39694]
* [*] My Site: display site name in My Site screen nav title [#18373]
* [*] [internal] Site creation: Adds a new screen asking the user the name of the site [#18280]

19.6
-----
* [*] Enhances the exit animation of notices. [#18182]
* [*] Media Permissions: display error message when using camera to capture photos and media permission not given [https://github.com/wordpress-mobile/WordPress-iOS/pull/18139]
* [***] My Site: your My Site screen now has two tabs, "Menu" and "Home". Under "Home", you'll find contextual cards with some highlights of whats going on with your site. Check your drafts or scheduled posts, your today's stats or go directly to another section of the app. [#18240]
* [*] [internal] Site creation: Adds a new screen asking the user the intent of the site [#18270]

19.5
-----
* [*] Improves the error message shown when trying to create a new site with non-English characters in the domain name [https://github.com/wordpress-mobile/WordPress-iOS/pull/17985]
* [*] Quick Start: updated the design for the Quick Start cell on My Site [#18095]
* [*] Reader: Fixed a bug where comment replies are misplaced after its parent comment is moderated [#18094]
* [*] Bug fix: Allow keyboard to be dismissed when the password field is focused during WP.com account creation.
* [*] iPad: Fixed a bug where the current displayed section wasn't selected on the menu [#18118]
* [**] Comment Notifications: updated UI and functionality to match My Site Comments. [#18141]
* [*] Block Editor: Add GIF badge for animated GIFs uploaded to Image blocks [https://github.com/WordPress/gutenberg/pull/38996]
* [*] Block Editor: Small refinement to media upload errors, including centering and tweaking copy. [https://github.com/wordpress-mobile/gutenberg-mobile/pull/4597]
* [*] Block Editor: Fix issue with list's starting index and the order [https://github.com/WordPress/gutenberg/pull/39354]
* [*] Quick Start: Fixed a bug where a user creating a new site is displayed a quick start tour containing data from their presviously active site.

19.4
-----
* [*] Site Creation: Fixed layout of domain input field for RTL languages. [#18006]
* [*] [internal] The FAB (blue button to create posts/stories/pages) creation/life cycle was changed [#18026]
* [*] Stats: we fixed a variety of performance issues in the Insight screen. [#17926, #17936, #18017]
* [*] Stats: we re-organized the default view in Insights, presenting more interesting data at a glance [#18072]
* [*] Push notifications will now display rich media when long pressed. [#18048]
* [*] Weekly Roundup: We made some further changes to try and ensure that Weekly Roundup notifications are showing up for everybody who's enabled them [#18029]
* [*] Block editor: Autocorrected Headings no longer apply bold formatting if they weren't already bold. [#17844]
* [***] Block editor: Support for multiple color palettes [https://github.com/wordpress-mobile/gutenberg-mobile/pull/4588]
* [**] User profiles: Fixed issue where the app wasn't displaying any of the device photos which the user had granted the app access to.

19.3
-----
* [*] Site previews: Reduced visual flickering when previewing sites and templates. [#17861]
* [*] Stats: Scroll to new Insights card when added. [#17894]
* [*] Add "Copy Link" functionality to Posts List and Pages List [#17911]
* [*] [Jetpack-only] Enables the ability to use and create WordPress.com sites, and enables the Reader tab. [#17914, #17948]
* [*] Block editor: Additional error messages for media upload failures. [#17971]
* [**] Adds animated Gif support in notifications and comments [#17981]

19.2
-----
* [*] Site creation: Fixed bug where sites created within the app were not given the correct time zone, leading to post scheduling issues. [#17821]
* [*] Block editor: Replacing the media for an image set as featured prompts to update the featured image [https://github.com/wordpress-mobile/gutenberg-mobile/pull/3930]
* [***] Block editor: Font size and line-height support for text-based blocks used in block-based themes [https://github.com/wordpress-mobile/gutenberg-mobile/pull/4519]
* [**] Some of the screens of the app has a new, fresh and more modern visual, including the initial one: My Site. [#17812]
* [**] Notifications: added a button to mark all notifications in the selected filter as read. [#17840]
* [**] People: you can now manage Email Followers on the People section! [#17854]
* [*] Stats: fix navigation between Stats tab. [#17856]
* [*] Quick Start: Fixed a bug where a user logging in via a self-hosted site not connected to Jetpack would see Quick Start when selecting "No thanks" on the Quick Start prompt. [#17855]
* [**] Threaded comments: comments can now be moderated via a drop-down menu on each comment. [#17888]
* [*] Stats: Users can now add a new Insights card from the navigation bar. [#17867]
* [*] Site creation: The checkbox that appears when choosing a design no longer flickers when toggled. [#17868]

19.1
-----
* [*] Signup: Fixed bug where username selection screen could be pushed twice. [#17624]
* [**] Reader post details Comments snippet: added ability to manage conversation subscription and notifications. [#17749]
* [**] Accessibility: VoiceOver and Dynamic Type improvements on Activity Log and Schedule Post calendars [#17756, #17761, #17780]
* [*] Weekly Roundup: Fix a crash which was preventing weekly roundup notifications from appearing [#17765]
* [*] Self-hosted login: Improved error messages. [#17724]
* [*] Share Sheet from Photos: Fix an issue where certain filenames would not upload or render in Post [#16773]
* [*] Block editor: Fixed an issue where video thumbnails could show when selecting images, and vice versa. [#17670]
* [**] Media: If a user has only enabled limited device media access, we now show a prompt to allow the user to change their selection. [#17795]
* [**] Block editor: Fix content justification attribute in Buttons block [https://github.com/wordpress-mobile/gutenberg-mobile/pull/4451]
* [*] Block editor: Hide help button from Unsupported Block Editor. [https://github.com/wordpress-mobile/gutenberg-mobile/pull/4352]
* [*] Block editor: Add contrast checker to text-based blocks [https://github.com/wordpress-mobile/gutenberg-mobile/pull/4357]
* [*] Block editor: Fix missing translations of color settings [https://github.com/wordpress-mobile/gutenberg-mobile/pull/4479]
* [*] Block editor: Highlight text: fix applying formatting for non-selected text [https://github.com/wordpress-mobile/gutenberg-mobile/pull/4471]
* [***] Self-hosted sites: Fixed a crash when saving media and no Internet connection was available. [#17759]
* [*] Publicize: Fixed an issue where a successful login was not automatically detected when connecting a Facebook account to Publicize. [#17803]

19.0
-----
* [**] Video uploads: video upload is now limited to 5 minutes per video on free plans. [#17689]
* [*] Block editor: Give multi-line block names central alignment in inserter [https://github.com/wordpress-mobile/gutenberg-mobile/pull/4343]
* [**] Block editor: Fix missing translations by refactoring the editor initialization code [https://github.com/wordpress-mobile/gutenberg-mobile/pull/4332]
* [**] Block editor: Add Jetpack and Layout Grid translations [https://github.com/wordpress-mobile/gutenberg-mobile/pull/4359]
* [**] Block editor: Fix text formatting mode lost after backspace is used [https://github.com/wordpress-mobile/gutenberg-mobile/pull/4423]
* [*] Block editor: Add missing translations of unsupported block editor modal [https://github.com/wordpress-mobile/gutenberg-mobile/pull/4410]
* [**] Time zone suggester: we have a new time zone selection screen that suggests the time zone based on the device, and improves search. [#17699]
* [*] Added the "Share WordPress with a friend" row back to the Me screen. [#17748]
* [***] Updated default app icon. [#17793]

18.9
-----
* [***] Reader Comments: Updated comment threads with a new design and some new capabilities. [#17659]
* [**] Block editor: Fix issue where editor doesn't auto-scroll so you can see what is being typed. [https://github.com/wordpress-mobile/gutenberg-mobile/pull/4299]
* [*] Block editor: Preformatted block: Fix an issue where the background color is not showing up for standard themes. [https://github.com/wordpress-mobile/gutenberg-mobile/pull/4292]
* [**] Block editor: Update Gallery Block to default to the new format and auto-convert old galleries to the new format. [https://github.com/wordpress-mobile/gutenberg-mobile/pull/4315]
* [***] Block editor: Highlight text: Enables color customization for specific text within a Paragraph block. [https://github.com/wordpress-mobile/gutenberg-mobile/pull/4175]
* [**] Reader post details: a Comments snippet is now displayed after the post content. [#17650]

18.8
-----
* [*] Added a new About screen, with links to rate the app, share it with others, visit our Twitter profile, view our other apps, and more. [https://github.com/orgs/wordpress-mobile/projects/107]
* [*] Editor: Show a compact notice when switching between HTML or Visual mode. [https://github.com/wordpress-mobile/WordPress-iOS/pull/17521]
* [*] Onboarding Improvements: Need a little help after login? We're here for you. We've made a few changes to the login flow that will make it easier for you to start managing your site or create a new one. [#17564]
* [***] Fixed crash where uploading image when offline crashes iOS app. [#17488]
* [***] Fixed crash that was sometimes triggered when deleting media. [#17559]
* [***] Fixes a crasher that was sometimes triggered when seeing the details for like notifications. [#17529]
* [**] Block editor: Add clipboard link suggestion to image block and button block. [https://github.com/WordPress/gutenberg/pull/35972]
* [*] Block editor: Embed block: Include link in block settings. [https://github.com/wordpress-mobile/gutenberg-mobile/pull/4189]
* [**] Block editor: Fix tab titles translation of inserter menu. [https://github.com/wordpress-mobile/gutenberg-mobile/pull/4248]
* [**] Block editor: Gallery block: When a gallery block is added, the media options are auto opened for v2 of the Gallery block. [https://github.com/wordpress-mobile/gutenberg-mobile/pull/4277]
* [*] Block editor: Media & Text block: Fix an issue where the text font size would be bigger than expected in some cases. [https://github.com/wordpress-mobile/gutenberg-mobile/pull/4252]

18.7
-----
* [*] Comment Reply: updated UI. [#17443, #17445]
* [***] Two-step Authentication notifications now require an unlocked device to approve or deny them.
* [***] Site Comments: Updated comment details with a fresh new look and capability to display rich contents. [#17466]
* [**] Block editor: Image block: Add ability to quickly link images to Media Files and Attachment Pages [https://github.com/wordpress-mobile/gutenberg-mobile/pull/3971]
* [**] Block editor: Fixed a crash that could occur when copying lists from Microsoft Word. [https://github.com/wordpress-mobile/gutenberg-mobile/pull/4174]
* [***] Fixed an issue where trying to upload an image while offline crashes the app. [#17488]

18.6
-----
* [**] Comments: Users can now follow conversation via notifications, in addition to emails. [#17363]
* [**] Block editor: Block inserter indicates newly available block types [https://github.com/wordpress-mobile/gutenberg-mobile/pull/4047]
* [*] Reader post comments: fixed an issue that prevented all comments from displaying. [#17373]
* [**] Stats: added Reader Discover nudge for sites with low traffic in order to increase it. [#17349, #17352, #17354, #17377]
* [**] Block editor: Search block - Text and background color support [https://github.com/wordpress-mobile/gutenberg-mobile/pull/4127]
* [*] Block editor: Fix Embed Block loading glitch with resolver resolution approach [https://github.com/wordpress-mobile/gutenberg-mobile/pull/4146]
* [*] Block editor: Fixed an issue where the Help screens may not respect an iOS device's notch. [https://github.com/wordpress-mobile/gutenberg-mobile/pull/4110]
* [**] Block editor: Block inserter indicates newly available block types [https://github.com/wordpress-mobile/gutenberg-mobile/pull/4047]
* [*] Block editor: Add support for the Mark HTML tag [https://github.com/wordpress-mobile/gutenberg-mobile/pull/4162]
* [*] Stats Insights: HTML tags no longer display in post titles. [#17380]

18.5
-----
* [**] Block editor: Embed block: Include Jetpack embed variants. [https://github.com/wordpress-mobile/gutenberg-mobile/pull/4008]
* [*] Fixed a minor visual glitch on the pre-publishing nudge bottom sheet. [https://github.com/wordpress-mobile/WordPress-iOS/pull/17300]
* [*] Improved support for larger text sizes when choosing a homepage layout or page layout. [#17325]
* [*] Site Comments: fixed an issue that caused the lists to not refresh. [#17303]
* [*] Block editor: Embed block: Fix inline preview cut-off when editing URL [https://github.com/wordpress-mobile/gutenberg-mobile/pull/4072]
* [*] Block editor: Embed block: Fix URL not editable after dismissing the edit URL bottom sheet with empty value [https://github.com/wordpress-mobile/gutenberg-mobile/pull/4094]
* [**] Block editor: Embed block: Detect when an embeddable URL is pasted into an empty paragraph. [https://github.com/wordpress-mobile/gutenberg-mobile/pull/4048]
* [**] Block editor: Pullquote block - Added support for text and background color customization [https://github.com/WordPress/gutenberg/pull/34451]
* [**] Block editor: Preformatted block - Added support for text and background color customization [https://github.com/wordpress-mobile/gutenberg-mobile/pull/4071]
* [**] Stats: added Publicize and Blogging Reminders nudges for sites with low traffic in order to increase it. [#17142, #17261, #17294, #17312, #17323]
* [**] Fixed an issue that made it impossible to log in when emails had an apostrophe. [#17334]

18.4
-----
* [*] Improves our user images download logic to avoid synchronization issues. [#17197]
* [*] Fixed an issue where images point to local URLs in the editor when saving a post with ongoing uploads. [#17157]
* [**] Embed block: Add the top 5 specific embed blocks to the Block inserter list. [https://github.com/wordpress-mobile/gutenberg-mobile/pull/3995]
* [*] Embed block: Fix URL update when edited after setting a bad URL of a provider. [https://github.com/wordpress-mobile/gutenberg-mobile/pull/4002]
* [**] Users can now contact support from inside the block editor screen. [https://github.com/wordpress-mobile/gutenberg-mobile/pull/3975]
* [**] Block editor: Help menu with guides about how to work with blocks [#17265]

18.3
-----
* [*] Fixed a bug on Reader that prevented Saved posts to be removed
* [*] Share Extension: Allow creation of Pages in addition to Posts. [#16084]
* [*] Updated the wording for the "Posts" and "Pages" entries in My Site screen [https://github.com/wordpress-mobile/WordPress-iOS/pull/17156]
* [**] Fixed a bug that prevented sharing images and videos out of your site's media library. [#17164]
* [*] Fixed an issue that caused `Follow conversation by email` to not appear on some post's comments. [#17159]
* [**] Block editor: Embed block: Enable WordPress embed preview [https://github.com/wordpress-mobile/gutenberg-mobile/pull/3853]
* [**] Block editor: Embed block: Add error bottom sheet with retry and convert to link actions. [https://github.com/wordpress-mobile/gutenberg-mobile/pull/3921]
* [**] Block editor: Embed block: Implemented the No Preview UI when an embed is successful, but we're unable to show an inline preview [https://github.com/wordpress-mobile/gutenberg-mobile/pull/3927]
* [*] Block editor: Embed block: Add device's locale to preview content [https://github.com/wordpress-mobile/gutenberg-mobile/pull/3788]
* [*] Block editor: Column block: Translate column width's control labels [https://github.com/wordpress-mobile/gutenberg-mobile/pull/3952]
* [**] Block editor: Embed block: Enable embed preview for Instagram and Vimeo providers. [https://github.com/wordpress-mobile/gutenberg-mobile/pull/3918]

18.2
-----
* [internal] Fixed an issue where source and platform tags were not added to a Zendesk ticket if the account has no blogs. [#17084]
* [*] Set the post formats to have 'Standard' first and then alphabetized the remaining items. [#17074]
* [*] Fixed wording of theme customization screen's menu bar by using "Activate" on inactive themes. [#17060]
* [*] Added pull-to-refresh to My Site. [#17089]
* [***] Weekly Roundup: users will receive a weekly notification that presents a summary of the activity on their most used sites [#17066, #17116]
* [**] Site Comments: when editing a Comment, the author's name, email address, and web address can now be changed. [#17111]
* [**] Block editor: Enable embed preview for a list of providers (for now only YouTube and Twitter) [https://github.com/WordPress/gutenberg/pull/34446]
* [***] Block editor: Add Inserter Block Search [https://github.com/WordPress/gutenberg/pull/33237]

18.1
-----
* [*] Reader: Fixes an issue where the top of an article could be cropped after rotating a device. [#17041]
* [*] Posts Settings: Removed deprecated Location feature. [#17052]
* [**] Added a time selection feature to Blogging Reminders: users can now choose at what time they will receive the reminders [#17024, #17033]
* [**] Block editor: Embed block: Add "Resize for smaller devices" setting. [https://github.com/wordpress-mobile/gutenberg-mobile/pull/3753]
* [**] Account Settings: added the ability to close user account.
* [*] Users can now share WordPress app with friends. Accessible from Me and About screen. [#16995]

18.0
-----
* [*] Fixed a bug that would make it impossible to scroll the plugins the first time the plugin section was opened.
* [*] Resolved an issue where authentication tokens weren't be regenerated when disabled on the server. [#16920]
* [*] Updated the header text sizes to better support large texts on Choose a Domain and Choose a Design flows. [#16923]
* [internal] Made a change to how Comment content is displayed. Should be no visible changes, but could cause regressions. [#16933]
* [internal] Converted Comment model properties to Swift. Should be no functional changes, but could cause regressions. [#16969, #16980]
* [internal] Updated GoogleSignIn to 6.0.1 through WordPressAuthenticator. Should be no visible changes, but could cause regression in Google sign in flow. [#16974]
* [internal] Converted Comment model properties to Swift. Should be no functional changes, but could cause regressions. [#16969]
* [*] Posts: Ampersands are correctly decoded in publishing notices instead of showing as HTML entites. [#16972]
* [***] Adjusted the image size of Theme Images for more optimal download speeds. [#16914]
* [*] Comments and Notifications list are now displayed with a unified design. [#16985]
* [*] Block editor: Add a "featured" banner and ability to set or remove an image as featured. [https://github.com/wordpress-mobile/gutenberg-mobile/pull/3449]

17.9
-----
* [internal] Redirect Terms and service to open the page in an external web view [#16907]
* [internal] Converted Comment model methods to Swift. Should be no functional changes, but could cause regressions. [#16898, #16905, #16908, #16913]
* [*] Enables Support for Global Style Colors with Full Site Editing Themes [#16823]
* [***] Block editor: New Block: Embed block. [https://github.com/wordpress-mobile/gutenberg-mobile/pull/3727]

17.8
-----
* [*] Authors and Contributors can now view a site's Comments via My Site > Comments. [#16783]
* [*] [Jetpack-only] Fix bugs when tapping to notifications
* [*] Fixed some refresh issues with the site follow buttons in the reader. [#16819]
* [*] Block editor: Update loading and failed screens for web version of the editor [https://github.com/wordpress-mobile/gutenberg-mobile/pull/3573]
* [*] Block editor: Handle floating keyboard case - Fix issue with the block selector on iPad. [https://github.com/wordpress-mobile/gutenberg-mobile/pull/3687]
* [**] Block editor: Added color/background customization for text blocks. [https://github.com/WordPress/gutenberg/pull/33250]

17.7
-----
* [***] Added blogging reminders. Choose which days you'd like to be reminded, and we'll send you a notification prompting you to post on your site
* [** Does not apply to Jetpack app] Self hosted sites that do not use Jetpack can now manage (install, uninstall, activate, and deactivate) their plugins [#16675]
* [*] Upgraded the Zendesk SDK to version 5.3.0
* [*] You can now subscribe to conversations by email from Reader lists and articles. [#16599]
* [*] Block editor: Tablet view fixes for inserter button. [https://github.com/wordpress-mobile/gutenberg-mobile/pull/3602]
* [*] Block editor: Tweaks to the badge component's styling, including change of background color and reduced padding. [https://github.com/wordpress-mobile/gutenberg-mobile/pull/3642]
* [***] Block editor: New block Layout grid. [https://github.com/wordpress-mobile/gutenberg-mobile/pull/3513]
* [*] Fixed an issue where the SignUp flow could not be dismissed sometimes. [#16824]

17.6
-----
* [**] Reader Post details: now shows a summary of Likes for the post. Tapping it displays the full list of Likes. [#16628]
* [*] Fix notice overlapping the ActionSheet that displays the Site Icon controls. [#16579]
* [*] Fix login error for WordPress.org sites to show inline. [#16614]
* [*] Disables the ability to open the editor for Post Pages [#16369]
* [*] Fixed an issue that could cause a crash when moderating Comments. [#16645]
* [*] Fix notice overlapping the ActionSheet that displays the QuickStart Removal. [#16609]
* [*] Site Pages: when setting a parent, placeholder text is now displayed for pages with blank titles. [#16661]
* [***] Block Editor: Audio block now available on WP.com sites on the free plan. [https://github.com/wordpress-mobile/gutenberg-mobile/pull/3523]
* [**] You can now create a Site Icon for your site using an emoji. [#16670]
* [*] Fix notice overlapping the ActionSheet that displays the More Actions in the Editor. [#16658]
* [*] The quick action buttons will be hidden when iOS is using a accessibility font sizes. [#16701]
* [*] Block Editor: Improve unsupported block message for reusable block. [https://github.com/wordpress-mobile/gutenberg-mobile/pull/3621]
* [**] Block Editor: Fix incorrect block insertion point after blurring the post title field. [https://github.com/wordpress-mobile/gutenberg-mobile/pull/3640]
* [*] Fixed a crash when sharing photos to WordPress [#16737]

17.5
-----
* [*] Fixed a crash when rendering the Noticons font in rich notification. [#16525]
* [**] Block Editor: Audio block: Add Insert from URL functionality. [https://github.com/wordpress-mobile/gutenberg-mobile/pull/3031]
* [***] Block Editor: Slash command to insert new blocks. [https://github.com/wordpress-mobile/gutenberg-mobile/pull/3250]
* [**] Like Notifications: now displays all users who liked a post or comment. [#15662]
* [*] Fixed a bug that was causing some fonts to become enormous when large text was enabled.
* [*] Fixed scrolling and item selection in the Plugins directory. [#16087]
* [*] Improved large text support in the blog details header in My Sites. [#16521]
* [***] Block Editor: New Block: Reusable block. [https://github.com/wordpress-mobile/gutenberg-mobile/pull/3490]
* [***] Block Editor: Add reusable blocks to the block inserter menu. [https://github.com/wordpress-mobile/gutenberg-mobile/pull/3054]
* [*] Fixed a bug where the web version of the editor did not load when using an account created before December 2018. [#16586]

17.4
-----
* [**] A new author can be chosen for Posts and Pages on multi-author sites. [#16281]
* [*] Fixed the Follow Sites Quick Start Tour so that Reader Search is highlighted. [#16391]
* [*] Enabled approving login authentication requests via push notification while the app is in the foreground. [#16075]
* [**] Added pull-to-refresh to the My Site screen when a user has no sites. [#16241]
* [***] Fixed a bug that was causing uploaded videos to not be viewable in other platforms. [#16548]

17.3
-----
* [**] Fix issue where deleting a post and selecting undo would sometimes convert the content to the classic editor. [#16342]
* [**] Fix issue where restoring a post left the restored post in the published list even though it has been converted to a draft. [#16358]
* [**] Fix issue where trashing a post converted it to Classic content. [#16367]
* [**] Fix issue where users could not leave the username selection screen due to styling issues. [#16380]
* [*] Comments can be filtered to show the most recent unreplied comments from other users. [#16215]
* [*] Fixed the background color of search fields. [#16365]
* [*] Fixed the navigation bar color in dark mode. [#16348]
* [*] Fix translation issues for templates fetched on the site creation design selection screen. [#16404]
* [*] Fix translation issues for templates fetched on the page creation design selection screen. [#16404]
* [*] Fix translation issue for the Choose button on the template preview in the site creation flow. [#16404]
* [***]  Block Editor: New Block: Search Block [#https://github.com/wordpress-mobile/gutenberg-mobile/pull/3210]
* [**]  Block Editor: The media upload options of the Image, Video and Gallery block automatically opens when the respective block is inserted. [https://github.com/wordpress-mobile/gutenberg-mobile/pull/2700]
* [**]  Block Editor: The media upload options of the File and Audio block automatically opens when the respective block is inserted. [https://github.com/wordpress-mobile/gutenberg-mobile/pull/3399]
* [*]  Block Editor: Remove visual feedback from non-interactive bottom-sheet cell sections [https://github.com/wordpress-mobile/gutenberg-mobile/pull/3404]
* [*]  Block Editor: Fixed an issue that was causing the featured image badge to be shown on images in an incorrect manner. [https://github.com/wordpress-mobile/gutenberg-mobile/pull/3494]


17.2
-----

* [**] Added transform block capability [https://github.com/wordpress-mobile/gutenberg-mobile/pull/3321]
* [*] Fixed an issue where some author display names weren't visible for self-hosted sites. [#16297]
* [***] Updated custom app icons. [#16261]
* [**] Removed Site Switcher in the Editor
* [*] a11y: Bug fix: Allow stepper cell to be selected by screenreader [https://github.com/wordpress-mobile/gutenberg-mobile/pull/3362]
* [*] Image block: Improve text entry for long alt text. [https://github.com/WordPress/gutenberg/pull/29670]
* [***] New Block: Jetpack contact info. [https://github.com/wordpress-mobile/gutenberg-mobile/pull/3340]

17.1
-----

* [*] Reordered categories in page layout picker [#16156]
* [*] Added preview device mode selector in the page layout previews [#16141]
* [***] Block Editor: Improved the accessibility of range and step-type block settings. [https://github.com/wordpress-mobile/gutenberg-mobile/pull/3255]
* [**] Block Editor: Added Contact Info block to sites on WPcom or with Jetpack version >= 8.5.
* [**] We updated the app's color scheme with a brighter new blue used throughout. [#16213, #16207]
* [**] We updated the login prologue with brand new content and graphics. [#16159, #16177, #16185, #16187, #16200, #16217, #16219, #16221, #16222]
* [**] We updated the app's color scheme with a brighter new blue used throughout. [#16213, #16207]
* [**] Updated the app icon to match the new color scheme within the app. [#16220]
* [*] Fixed an issue where some webview navigation bar controls weren't visible. [#16257]

17.0
-----
* [internal] Updated Zendesk to latest version. Should be no functional changes. [#16051]
* [*] Reader: fixed an issue that caused unfollowing external sites to fail. [#16060]
* [*] Stats: fixed an issue where an error was displayed for Latest Post Summary if the site had no posts. [#16074]
* [*] Fixed an issue where password text on Post Settings was showing as black in dark mode. [#15768]
* [*] Added a thumbnail device mode selector in the page layout, and use a default setting based on the current device. [#16019]
* [**] Comments can now be filtered by status (All, Pending, Approved, Trashed, or Spam). [#15955, #16110]
* [*] Notifications: Enabled the new view milestone notifications [#16144]
* [***] We updated the app's design, with fresh new headers throughout and a new site switcher in My Site. [#15750]

16.9
-----
* [*] Adds helper UI to Choose a Domain screen to provide a hint of what a domain is. [#15962]
* [**] Site Creation: Adds filterable categories to the site design picker when creating a WordPress.com site, and includes single-page site designs [#15933]
* [**] The classic editor will no longer be available for new posts soon, but this won’t affect editing any existing posts or pages. Users should consider switching over to the Block Editor now. [#16008]
* [**] Reader: Added related posts to the bottom of reader posts
* [*] Reader: We redesigned the recommended topics section of Discover
* [*] Reader: Added a way to discover new topics from the Manage Topics view
* [*] P2 users can create and share group invite links via the Invite Person screen under the People Management feature. [#16005]
* [*] Fixed an issue that prevented searching for plugins and the Popular Plugins section from appearing: [#16070]
* [**] Stories: Fixed a video playback issue when recording on iPhone 7, 8, and SE devices. [#16109]
* [*] Stories: Fixed a video playback issue when selecting an exported Story video from a site's library. [#16109]

16.8.1
-----

* [**] Stories: Fixed an issue which could remove content from a post when a new Story block was edited. [#16059]

16.8
-----
* [**] Prevent deleting published homepages which would have the effect of breaking a site. [#15797]
* [**] Prevent converting published homepage to a draft in the page list and settings which would have the effect of breaking a site. [#15797]
* [*] Fix app crash when device is offline and user visits Notification or Reader screens [#15916]
* [*] Under-the-hood improvements to the Reader Stream, People Management, and Sharing Buttons [#15849, #15861, #15862]
* [*] Block Editor: Fixed block mover title wording for better clarity from 'Move block position' to 'Change block position'. [https://github.com/wordpress-mobile/gutenberg-mobile/pull/3049]
* [**] Block Editor: Add support for setting Cover block focal point. [https://github.com/wordpress-mobile/gutenberg-mobile/pull/3028]
* [**] Prevent converting published homepage to a draft in the page list and editor's status settings which would have the effect of breaking a site. [#15797]
* [*] Prevent selection of unpublished homepages the homepage settings which would have the effect of breaking a site. [#15885]
* [*] Quick Start: Completing a step outside of a tour now automatically marks it as complete. [#15712]
* [internal] Site Comments: updated UI. Should be no functional changes. [#15944]
* [***] iOS 14 Widgets: new This Week Widgets to display This Week Stats in your home screen. [#15844]
* [***] Stories: There is now a new Story post type available to quickly and conveniently post images and videos to your blog.

16.7
-----
* [**] Site Creation: Adds the option to choose between mobile, tablet or desktop thumbnails and previews in the home page design picker when creating a WordPress.com site [https://github.com/wordpress-mobile/WordPress-iOS/pull/15688]
* [*] Block Editor: Fix issue with uploading media after exiting the editor multiple times [https://github.com/wordpress-mobile/WordPress-iOS/pull/15656].
* [**] Site Creation: Enables dot blog subdomains for each site design. [#15736]
* [**] Reader post card and post details: added ability to mark a followed post as seen/unseen. [#15638, #15645, #15676]
* [**] Reader site filter: show unseen post count. [#15581]
* [***] Block Editor: New Block: Audio [https://github.com/wordpress-mobile/gutenberg-mobile/pull/2854, https://github.com/wordpress-mobile/gutenberg-mobile/pull/3070]
* [**] Block Editor: Add support for setting heading anchors [https://github.com/wordpress-mobile/gutenberg-mobile/pull/2947]
* [**] Block Editor: Disable Unsupported Block Editor for Reusable blocks [https://github.com/wordpress-mobile/gutenberg-mobile/pull/3067]
* [**] Block Editor: Add proper handling for single use blocks such as the more block [https://github.com/wordpress-mobile/gutenberg-mobile/pull/3042]
* [*] Reader post options: fixed an issue where the options in post details did not match those on post cards. [#15778]
* [***] iOS 14 Widgets: new All Time Widgets to display All Time Stats in your home screen. [#15771, #15794]
* [***] Jetpack: Backup and Restore is now available, depending on your sites plan you can now restore your site to a point in time, or download a backup file. [https://github.com/wordpress-mobile/WordPress-iOS/issues/15191]
* [***] Jetpack: For sites that have Jetpack Scan enabled you will now see a new section that allows you to scan your site for threats, as well as fix or ignore them. [https://github.com/wordpress-mobile/WordPress-iOS/issues/15190]
* [**] Block Editor: Make inserter long-press options "add to beginning" and "add to end" always available. [https://github.com/wordpress-mobile/gutenberg-mobile/pull/3074]
* [*] Block Editor: Fix crash when Column block width attribute was empty. [https://github.com/WordPress/gutenberg/pull/29015]

16.6
-----
* [**] Activity Log: adds support for Date Range and Activity Type filters. [https://github.com/wordpress-mobile/WordPress-iOS/issues/15192]
* [*] Quick Start: Removed the Browse theme step and added guidance for reviewing pages and editing your Homepage. [#15680]
* [**] iOS 14 Widgets: new Today Widgets to display your Today Stats in your home screen.
* [*] Fixes an issue where the submit button was invisible during the domain registration flow.

16.5
-----

* [*] In the Pages screen, the options to delete posts are styled to reflect that they are destructive actions, and show confirmation alerts. [#15622]
* [*] In the Comments view, overly-large twemoji are sized the same as Apple's emoji. [#15503]
* [*] Reader 'P2s': added ability to filter by site. [#15484]
* [**] Choose a Domain will now return more options in the search results, sort the results to have exact matches first, and let you know if no exact matches were found. [#15482]
* [**] Page List: Adds duplicate page functionality [#15515]
* [*] Invite People: add link to user roles definition web page. [#15530]
* [***] Block Editor: Cross-post suggestions are now available by typing the + character (or long-pressing the toolbar button labelled with an @-symbol) in a post on a P2 site [#15139]
* [***] Block Editor: Full-width and wide alignment support for Columns (https://github.com/wordpress-mobile/gutenberg-mobile/pull/2919)
* [**] Block Editor: Image block - Add link picker to the block settings and enhance link settings with auto-hide options (https://github.com/wordpress-mobile/gutenberg-mobile/pull/2841)
* [*] Block Editor: Fix button link setting, rel link will not be overwritten if modified by the user (https://github.com/wordpress-mobile/gutenberg-mobile/pull/2894)
* [**] Block Editor: Added move to top/bottom when long pressing on respective block movers (https://github.com/wordpress-mobile/gutenberg-mobile/pull/2872)
* [**] Reader: Following now only shows non-P2 sites. [#15585]
* [**] Reader site filter: selected filters now persist while in app.[#15594]
* [**] Block Editor: Fix crash in text-based blocks with custom font size [https://github.com/WordPress/gutenberg/pull/28121]

16.4
-----

* [internal] Removed unused Reader files. Should be no functional changes. [#15414]
* [*] Adjusted the search box background color in dark mode on Choose a domain screen to be full width. [https://github.com/wordpress-mobile/WordPress-iOS/pull/15419]
* [**] Added shadow to thumbnail cells on Site Creation and Page Creation design pickers to add better contrast [https://github.com/wordpress-mobile/WordPress-iOS/pull/15418]
* [*] For DotCom and Jetpack sites, you can now subscribe to comments by tapping the "Follow conversation" button in the Comments view. [#15424]
* [**] Reader: Added 'P2s' stream. [#15442]
* [*] Add a new P2 default site icon to replace the generic default site icon. [#15430]
* [*] Block Editor: Fix Gallery block uploads when the editor is closed. [#15457]
* [*] Reader: Removes gray tint from site icons that contain transparency (located in Reader > Settings > Followed sites). [#15474]
* [*] Prologue: updates site address button to say "Enter your existing site address" to reduce confusion with site creation actions. [#15481]
* [**] Posts List: Adds duplicate post functionality [#15460]
* [***] Block Editor: New Block: File [https://github.com/wordpress-mobile/gutenberg-mobile/pull/2835]
* [*] Reader: Removes gray tint from site icons that contain transparency (located in Reader > Settings > Followed sites).
* [*] Block Editor: Remove popup informing user that they will be using the block editor by default [#15492]
* [**] Fixed an issue where the Prepublishing Nudges Publish button could be cut off smaller devices [#15525]

16.3
-----
* [***] Login: Updated to new iOS 14 pasteboard APIs for 2FA auto-fill. Pasteboard prompts should be less intrusive now! [#15454]
* [***] Site Creation: Adds an option to pick a home page design when creating a WordPress.com site. [multiple PRs](https://github.com/search?q=repo%3Awordpress-mobile%2FWordPress-iOS+++repo%3Awordpress-mobile%2FWordPress-iOS-Shared+repo%3Awordpress-mobile%2FWordPressUI-iOS+repo%3Awordpress-mobile%2FWordPressKit-iOS+repo%3Awordpress-mobile%2FAztecEditor-iOS+is%3Apr+closed%3A%3C2020-11-17+%22Home+Page+Picker%22&type=Issues)

* [**] Fixed a bug where @-mentions didn't work on WordPress.com sites with plugins enabled [#14844]
* [***] Site Creation: Adds an option to pick a home page design when creating a WordPress.com site. [multiple PRs](https://github.com/search?q=repo%3Awordpress-mobile%2FWordPress-iOS+++repo%3Awordpress-mobile%2FWordPress-iOS-Shared+repo%3Awordpress-mobile%2FWordPressUI-iOS+repo%3Awordpress-mobile%2FWordPressKit-iOS+repo%3Awordpress-mobile%2FAztecEditor-iOS+is%3Apr+closed%3A%3C2020-11-30+%22Home+Page+Picker%22&type=Issues)
* [*] Fixed an issue where `tel:` and `mailto:` links weren't launching actions in the webview found in Reader > post > more > Visit. [#15310]
* [*] Reader bug fix: tapping a telephone, sms or email link in a detail post in Reader will now respond with the correct action. [#15307]
* [**] Block Editor: Button block - Add link picker to the block settings [https://github.com/WordPress/gutenberg/pull/26206]
* [***] Block Editor: Adding support for selecting different unit of value in Cover and Columns blocks [https://github.com/WordPress/gutenberg/pull/26161]
* [*] Block Editor: Fix theme colors syncing with the editor [https://github.com/WordPress/gutenberg/pull/26821]
* [*] My Site > Settings > Start Over. Correcting a translation error in the detailed instructions on the Start Over view. [#15358]

16.2
-----
* [**] Support contact email: fixed issue that prevented non-alpha characters from being entered. [#15210]
* [*] Support contact information prompt: fixed issue that could cause the app to crash when entering email address. [#15210]
* [*] Fixed an issue where comments viewed in the Reader would always be italicized.
* [**] Jetpack Section - Added quick and easy access for all the Jetpack features (Stats, Activity Log, Jetpack and Settings) [#15287].
* [*] Fixed a display issue with the time picker when scheduling posts on iOS 14. [#15392]

16.1
-----
* [***] Block Editor: Adds new option to select from a variety of predefined page templates when creating a new page for a Gutenberg site.
* [*] Fixed an issue that was causing the refresh control to show up on top of the list of sites. [https://github.com/wordpress-mobile/WordPress-iOS/pull/15136]
* [***] The "Floating Action Button" now appears on the list of posts and pages for quick and convenient creation. [https://github.com/wordpress-mobile/WordPress-iOS/pull/15149l]

16.0
-----
* [***] Block Editor: Full-width and wide alignment support for Video, Latest-posts, Gallery, Media & text, and Pullquote block. [https://github.com/wordpress-mobile/gutenberg-mobile/pull/2605]
* [***] Block Editor: Fix unsupported block bottom sheet is triggered when device is rotated. [https://github.com/wordpress-mobile/gutenberg-mobile/pull/2710]
* [***] Block Editor: Unsupported Block Editor: Fixed issue when cannot view or interact with the classic block on Jetpack site. [https://github.com/wordpress-mobile/gutenberg-mobile/pull/2709]
* [**] Reader: Select interests is now displayed under the Discover tab. [#15097]
* [**] Reader: The reader now displays site recommendations in the Discover feed [#15116]
* [***] Reader: The new redesigned Reader detail shows your post as beautiful as ever. And if you add a featured image it would be twice as beautiful! [#15107]

15.9
-----
* [*] Fixed issue that caused duplicate views to be displayed when requesting a login link. [#14975]
* [internal] Modified feature flags that show unified Site Address, Google, Apple, WordPress views and iCloud keychain login. Could cause regressions. [#14954, #14969, #14970, #14971, #14972]
* [*] Fixed an issue that caused page editor to become an invisible overlay. [#15012]
* [**] Block Editor: Increase tap-target of primary action on unsupported blocks. [https://github.com/wordpress-mobile/gutenberg-mobile/pull/2608]
* [***] Block Editor: On Jetpack connected sites, Unsupported Block Editor can be enabled via enabling Jetpack SSO setting directly from within the missing block alert. [https://github.com/wordpress-mobile/gutenberg-mobile/pull/2610]
* [***] Block Editor: Add support for selecting user's post when configuring the link [https://github.com/wordpress-mobile/gutenberg-mobile/pull/2484]
* [*] Reader: Fixed an issue that resulted in no action when tapping a link with an anchor. [#15027]
* [***] Block Editor: Unsupported Block Editor: Fixed issue when cannot view or interact with the classic block on Jetpack sites [https://github.com/wordpress-mobile/gutenberg-mobile/issues/2695]

15.8
-----
* [*] Image Preview: Fixes an issue where an image would be incorrectly positioned after changing device orientation.
* [***] Block Editor: Full-width and wide alignment support for Group, Cover and Image block [https://github.com/wordpress-mobile/gutenberg-mobile/pull/2559]
* [**] Block Editor: Add support for rounded style in Image block [https://github.com/wordpress-mobile/gutenberg-mobile/pull/2591]
* [*] Fixed an issue where the username didn't display on the Signup Epilogue after signing up with Apple and hiding the email address. [#14882]
* [*] Login: display correct error message when the max number of failed login attempts is reached. [#14914]
* [**] Block Editor: Fixed a case where adding a block made the toolbar jump [https://github.com/WordPress/gutenberg/pull/24573]

15.7
-----
* [**] Updated UI when connecting a self-hosted site from Login Epilogue, My Sites, and Post Signup Interstitial. (#14742)
* [**] You can now follow conversations for P2 sites
* [**] Block Editor: Block settings now immediately reflect changes from menu sliders.
* [**] Simplified authentication and updated UI.(#14845, #14831, #14825, #14817).
       Now when an email address is entered, the app automatically determines the next step and directs the user accordingly. (i.e. signup or login with the appropriate login view).
* [**] Added iCloud Keychain login functionality. (#14770)
* [***] Reader: We’re introducing a new Reader experience that allows users to tailor their Discover feed to their chosen interests.
* [*] Media editing: Reduced memory usage when marking up an image, which could cause a crash.
* [**] Block Editor: Fixed Dark Mode transition for editor menus.

15.6
-----
* [***] Block Editor: Fixed empty text fields on RTL layout. Now they are selectable and placeholders are visible.
* [**] Block Editor: Add settings to allow changing column widths
* [**] Block Editor: Media editing support in Gallery block.
* [**] Updated UI when logging in with a Site Address.
* [**] Updated UI when logging in/signing up with Apple.
* [**] Updated UI when logging in/signing up with Google.
* [**] Simplified Google authentication. If signup is attempted with an existing WordPress account, automatically redirects to login. If login is attempted without a matching WordPress account, automatically redirects to signup.
* [**] Fixes issue where the stats were not updating when switching between sites in My Sites.
* [*] Block Editor: Improved logic for creating undo levels.
* [*] Social account login: Fixed an issue that could have inadvertently linked two social accounts.

15.5
-----
* [*] Reader: revamped UI for your site header.
* [***] Block Editor: New feature for WordPress.com and Jetpack sites: auto-complete username mentions. An auto-complete popup will show up when the user types the @ character in the block editor.
* [*] Block Editor: Media editing support in Cover block.
* [*] Block Editor: Fixed a bug on the Heading block, where a heading with a link and string formatting showed a white shadow in dark mode.

15.4
-----
 * [**] Fixes issue where the new page editor wouldn't always show when selected from the "My Site" page on iOS versions 12.4 and below.
 * [***] Block Editor: Media editing support in Media & Text block.
 * [***] Block Editor: New block: Social Icons
 * [*] Block Editor: Cover block placeholder is updated to allow users to start the block with a background color
 * [**] Improved support for the Classic block to give folks a smooth transition from the classic editor to the block editor

15.3
-----
* [***] Block Editor: Adds Copy, Cut, Paste, and Duplicate functionality to blocks
* [***] Block Editor: Users can now individually edit unsupported blocks found in posts or pages. Not available on selfhosted sites or sites defaulting to classic editor.
* [*] Block Editor: Improved editor loading experience with Ghost Effect.

15.2
----
* [*] Block editor: Display content metrics information (blocks, words, characters count).
* [*] Fixed a crash that results in navigating to the block editor quickly after logging out and immediately back in.
* [***] Reader content improved: a lot of fixes in how the content appears when you're reading a post.
* [**] A site's title can now be changed by tapping on the title in the site detail screen.
* [**] Added a new Quick Start task to set a title for a new site.
* [**] Block editor: Add support for customizing gradient type and angle in Buttons and Cover blocks.

-----

15.1
-----
* [**] Block Editor: Add support to upload videos to Cover Blocks after the editor has closed.
* [*] Block Editor: Display the animation of animated GIFs while editing image blocks.
* [**] Block editor: Adds support for theme colors and gradients.
* [*] App Settings: Added an app-level toggle for light or dark appearance.
* [*] Fix a bug where the Latest Post date on Insights Stats was being calculated incorrectly.
* Block editor: [*] Support for breaking out of captions/citation authors by pressing enter on the following blocks: image, video, gallery, quote, and pullquote.
* Block editor: [**] Adds editor support for theme defined colors and theme defined gradients on cover and button blocks.
* [*] Fixed a bug where "Follow another site" was using the wrong steps in the "Grow Your Audience" Quick Start tour.
* [*] Fix a bug where Quick Start completed tasks were not communicated to VoiceOver users.
* [**] Quick Start: added VoiceOver support to the Next Steps section.
* [*] Fixed a bug where the "Publish a post" Quick Start tour didn't reflect the app's new information architecture
* [***] Free GIFs can now be added to the media library, posts, and pages.
* [**] You can now set pages as your site's homepage or posts page directly from the Pages list.
* [**] Fixed a bug that prevented some logins via 'Continue with Apple'.
* [**] Reader: Fixed a bug where tapping on the more menu may not present the menu
* [*] Block editor: Fix 'Take a Photo' option failing after adding an image to gallery block

15.0
-----
* [**] Block editor: Fix media upload progress when there's no connection.
* [*] Fix a bug where taking a photo for your user gravatar got you blocked in the crop screen.
* Reader: Updated card design
* [internal] Logging in via 'Continue with Google' has changes that can cause regressions. See https://git.io/Jf2LF for full testing details.
* [***] Block Editor: New block: Verse
* [***] Block Editor: Trash icon that is used to remove blocks is moved to the new menu reachable via ellipsis button in the block toolbar
* [**] Block Editor: Add support for changing overlay color settings in Cover block
* [**] Block Editor: Add enter/exit animation in FloatingToolbar
* [**] Block Editor: Block toolbar can now collapse when the block width is smaller than the toolbar content
* [**] Block Editor: Tooltip for page template selection buttons
* [*] Block Editor: Fix merging of text blocks when text had active formatting (bold, italic, strike, link)
* [*] Block Editor: Fix button alignment in page templates and make strings consistent
* [*] Block Editor: Add support for displaying radial gradients in Buttons and Cover blocks
* [*] Block Editor: Fix a bug where it was not possible to add a second image after previewing a post
* [internal] Signing up via 'Continue with Google' has changes that can cause regressions. See https://git.io/JfwjX for full testing details.
* My Site: Add support for setting the Homepage and Posts Page for a site.

14.9
-----
* Streamlined navigation: now there are fewer and better organized tabs, posting shortcuts and more, so you can find what you need fast.
* My Site: the "Add Posts and Pages" features has been moved. There is a new "Floating Action Button" in "My Site" that lets you create a new post or page without having to navigate to another screen.
* My Site: the "Me" section has been moved. There is a new button on the top right of "My Site" that lets you access the "Me" section from there.
* Reader: revamped UI with a tab bar that lets you quickly switch between sections, and filtering and settings panes to easily access and manage your favorite content.
* [internal] the "Change Username" on the Signup Epilogue screen has navigation changes that can cause regressions. See https://git.io/JfGnv for testing details.
* [internal] the "3 button view" (WP.com email, Google, SIWA, Site Address) presented after pressing the "Log In" button has navigation changes that can cause regressions. See https://git.io/JfZUV for testing details.
* [**] Support the superscript and subscript HTML formatting on the Block Editor and Classic Editor.
* [**] Block editor: Support for the pullquote block.
* [**] Block editor: Fix the icons and buttons in Gallery, Paragraph, List and MediaText block on RTL mode.
* [**] Block editor: Update page templates to use new blocks.
* [**] Block editor: Fix a crash when uploading new videos on a video block.
* [**] Block Editor: Add support for changing background and text color in Buttons block
* [internal] the "enter your password" screen has navigation changes that can cause regressions. See https://git.io/Jfl1C for full testing details.
* Support the superscript and subscript HTML formatting on the Block Editor and Classic Editor.
* [***] You can now draw on images to annotate them using the Edit image feature in the post editor.
* [*] Fixed a bug on the editors where changing a featured image didn't trigger that the post/page changed.

14.8.1
-----
* Fix adding and removing of featured images to posts.

14.8
-----
* Block editor: Prefill caption for image blocks when available on the Media library
* Block editor: New block: Buttons. From now you’ll be able to add the individual Button block only inside the Buttons block
* Block editor: Fix bug where whitespaces at start of text blocks were being removed
* Block editor: Add support for upload options in Cover block
* Block editor: Floating toolbar, previously located above nested blocks, is now placed at the bottom of the screen
* Block editor: Fix the icons in FloatingToolbar on RTL mode
* Block editor: Fix Quote block so it visually reflects selected alignment
* Block editor: Fix bug where buttons in page templates were not rendering correctly on web
* Block editor: Remove Subscription Button from the Blog template since it didn't have an initial functionality and it is hard to configure for users.
* [internal] the "send magic link" screen has navigation changes that can cause regressions. See https://git.io/Jfqiz for testing details.
* Updated UI for Login and Signup epilogues.
* Fixes delayed split view resizing while rotating your device.

14.7
-----
* Classic Editor: Fixed action sheet position for additional Media sources picker on iPad
* [internal] the signup flow using email has code changes that can cause regressions. See https://git.io/JvALZ for testing details.
* [internal] Notifications tab should pop to the root of the navigation stack when tapping on the tab from within a notification detail screen. See https://git.io/Jvxka for testing details.
* Classic and Block editor: Prefill caption for image blocks when available on the Media library.
* [internal] the "login by email" flow and the self-hosted login flow have code changes that can cause regressions. See https://git.io/JfeFN for testing details.
* Block editor: Disable ripple effect in all BottomSheet's controls.
* Block editor: New block: Columns
* Block editor: New starter page template: Blog
* Block editor: Make Starter Page Template picker buttons visible only when the screen height is enough
* Block editor: Fix a bug which caused to show URL settings modal randomly when changing the device orientation multiple times during the time Starter Page Template Preview is open
* [internal] the login by email flow and the self-hosted login flow have code changes that can cause regressions. See https://git.io/JfeFN for testing details.
* Updated the appearance of the login and signup buttons to make signup more prominent.
* [internal] the navigation to the "login by site address" flow has code changes that can cause regressions. See https://git.io/JfvP9 for testing details.
* Updated site details screen title to My Site, to avoid duplicating the title of the current site which is displayed in the screen's header area.
* You can now schedule your post, add tags or change the visibility before hitting "Publish Now" — and you don't have to go to the Post Settings for this!

* Login Epilogue: fixed issue where account information never stopped loading for some self-hosted sites.
* Updated site details screen title to My Site, to avoid duplicating the title of the current site which is displayed in the screen's header area.

14.6
-----
* [internal] the login flow with 2-factor authentication enabled has code changes that can cause regressions. See https://git.io/Jvdil for testing details.
* [internal] the login and signup Magic Link flows have code changes that could cause regressions. See https://git.io/JvSD6 and https://git.io/Jvy4P for testing details.
* [internal] the login and signup Magic Link flows have code changes that can cause regressions. See https://git.io/Jvy4P for testing details.
* [internal] the login and signup Continue with Google flows have code changes that can cause regressions. See https://git.io/JvypB for testing details.
* Notifications: Fix layout on screens with a notch.
* Post Commenting: fixed issue that prevented selecting an @ mention suggestion.
* Fixed an issue that could have caused the app to crash when accessing Site Pages.
* Site Creation: faster site creation, removed intermediate steps. Just select what kind of site you'd like, enter the domain name and the site will be created.
* Post Preview: Increase Post and Page Preview size on iPads running iOS 13.
* Block editor: Added the Cover block
* Block editor: Removed the dimming effect on unselected blocks
* Block editor: Add alignment options for Heading block
* Block editor: Implemented dropdown toolbar for alignment toolbar in Heading, Paragraph, Image, MediaText blocks
* Block Editor: When editing link settings, tapping the keyboard return button now closes the settings panel as well as closing the keyboard.
* Fixed a crash when a blog's URL became `nil` from a Core Data operation.
* Added Share action to the more menu in the Posts list
* Period Stats: fix colors when switching between light and dark modes.
* Media uploads from "Other Apps": Fixed an issue where the Cancel button on the document picker/browser was not showing up in Light Mode.
* Fix a crash when accessing Blog Posts from the Quick Actions button on iPads running iOS 12 and below.
* Reader post detail: fix colors when switching between light and dark modes.
* Fixed an issue where Continue with Apple button wouldn't respond after Jetpack Setup > Sign up flow completed.


14.5
-----
* Block editor: New block: Latest Posts
* Block editor: Fix Quote block's left border not being visible in Dark Mode
* Block editor: Added Starter Page Templates: when you create a new page, we now show you a few templates to get started more quickly.
* Block editor: Fix crash when pasting HTML content with embeded images on paragraphs
* Post Settings: Fix issue where the status of a post showed "Scheduled" instead of "Published" after scheduling before the current date.
* Stats: Fix background color in Dark Mode on wider screen sizes.
* Post Settings: Fix issue where the calendar selection may not match the selected date when site timezone differs from device timezone.
* Dark Mode fixes:
  - Border color on Search bars.
  - Stats background color on wider screen sizes.
  - Media Picker action bar background color.
  - Login and Signup button colors.
  - Reader comments colors.
  - Jetpack install flow colors.
* Reader: Fix toolbar and search bar width on wider screen sizes.
* Updated the Signup and Login Magic Link confirmation screen advising the user to check their spam/junk folder.
* Updated appearance of Google login/signup button.
* Updated appearance of Apple login/signup button.

14.4.1
-----
* Block Editor: Fix crash when inserting a Button Block.

14.4
-----
* Post Settings: Fixes the displayed publish date of posts which are to be immediately published.

14.3
-----
* Aztec and Block Editor: Fix the presentation of ordered lists with large numbers.
* Added Quick Action buttons on the Site Details page to access the most frequently used parts of a site.
* Block editor: Add support for changing image sizes in Image blocks
* Block editor: Add support for upload options in Gallery block
* Block editor: Added the Button block
* Block editor: Added the Group block
* Block editor: Add scroll support inside block picker and block settings
* Block editor: Fix issue where adding emojis to the post title added strong HTML elements to the title of the post
* Block editor: Fix issue where alignment of paragraph blocks was not always being respected when splitting the paragraph or reading the post's html content.
* Block editor: We’ve introduced a new toolbar that floats above the block you’re editing, which makes navigating your blocks easier — especially complex ones.

* Block editor: Add support for upload options in Gallery block
* Aztec and Block Editor: Fix the presentation of ordered lists with large numbers.
* Added Quick Action buttons on the Site Details page to access the most frequently used parts of a site.
* Post Settings: Adjusts the weekday symbols in the calendar depending on Regional settings.


14.2
-----
* Comment Editing: Fixed a bug that could cause the text selection to be on the wrong line
* Comments: Fixed an bug that could cause HTML markup to be displayed in the comment content
* Media editing: You can now crop, zoom in/out and rotate images that are inserted or being inserted in a post.
* Post Preview: Added a new Desktop preview mode on iPhone and Mobile preview on iPad when previewing posts or pages.
* Post Preview: Added new navigation, "Open in Safari" and Share options when previewing posts or pages.
* Block editor: Long-press Inserter icon to show options to add before/after
* Block editor: Retry displaying image when connectivity restores
* Block editor: Show an "Edit" button overlay on selected image blocks
* Block editor: Add support for image size options in the gallery block
* Signup and Login: signup or login via magic link now supports multiple email clients.
                    Tapping on the "Open Email" button will present a list of installed email client to choose from.
* Posts: Fixed a bug that could disable comments on a draft post when previewing that post.
* Reader: Fixed an issue where a new comment may not appear.
* Reader: Added Post Reblogging feature. You can now reblog a post from the reader to your site(s). There is a new "reblog" button in the post action bar.
          Tapping on it allows to choose the site where to post, and opens the editor of your choice with pre-populated content from the original post.
* Fixed a bug that was causing the app to crash when the user tapped "Retry" on Post List

14.1
-----
* Fixes a bug that could cause some web page previews to remain unauthenticated even after logging in.
* Stats: added a This Week widget to display Views for the past week.
* Block Editor: Reduced padding around text on Rich Text based blocks.
* Block Editor: New block "Shortcode". You can now create and edit Shortcode blocks in the editor.
* Publicize: connecting with Facebook is working again.
* Web Views: the title and button colors in the header of web views was grey, and is now white.

14.0
-----
* Stats: Updated default cards for the Insights view.
* Fixed a bug that displayed incorrect time stamps for scheduled posts.
* Post Settings: Added a new Calendar picker to select a Post's publish date
* Fixed bugs with the "Save as Draft" action extension's navigation bar colors and iPad sizing in iOS 13.
* Fixes appearance issues with navigation bar colors when logged out of the app.
* Fixed a bug that was causing the App to crash when the user tapped on certain notifications.
* Block Editor: Hide image size selection options when image is a url
* Block Editor: Fix displaying placeholder for images
* Block Editor: Fix crash on undo
* Block Editor: Fix styling on navigation UI
* Block Editor: Fix a focus issue
* Fixed a bug that displayed incorrect time stamps for scheduled posts.
* Post Settings: Added a new Calendar picker to select a Post's publish date
* Comment: Add ability to comment in fullscreen
* Stats: fixed issue that could cause incorrect Stats to be displayed when viewing Stats from a widget.
* Stats Today widgets: large numbers are now abbreviated.
* Fixed a bug where files imported from other apps were being renamed to a random name.
* Fixes a crash that could happen in the notifications tab.

13.9
-----
* Stats: added a Today widget to display All-Time stats.
* Block Editor: New block "Gallery". You can now create image galleries using WordPress Media library.
* Block Editor: Fix crash dismissing bottom-sheet after device rotation.
* Block Editor: Add support for changing Settings in the List Block.
* Block Editor: Add support for Video block settings.
* Quick Start: fixed issue that caused 'Follow other sites' tour to not be marked complete.
* Fixed a bug that was causing the App to crash when the user tapped on certain notifications.

13.8
-----
* When a post has an autosave, the autosave version can be loaded into the editor.
* Support: Fix issue that caused 'Message failed to send' error.
* WebView: Fix iOS 13 crash with popover.
* Fixed an issue where the Me screen would sometimes be blank.
* Block editor: New Spacer block to create white space between two blocks.
* Block editor: Images from Image Block can now be previewed full screen by tapping on them.
* Fixed an issue that caused logging in with a 2FA Google account to fail.
* Sign in with Apple: now supports logging in with 2FA enabled on linked WordPress accounts.
* Stats: Fixed issue that caused incorrect data to be displayed.

13.7
-----
* Updated the mobile apps blog address to a non-retired blog.
* Block editor: Added option to insert images from "Free Photo Library".
* Block editor: Fix issue where the keyboard would not capitalize sentences correctly on some cases
* Block editor: Add alignment to paragraph blocks
* Fixed a bug that made comment moderation fail on the first attempt for self-hosted sites.
* Stats Refresh: Stats will reload when the application will move to foreground state.
* Stats: each Period and Post stat now loads independently.
* Block editor: Added support for the preformatted block.
* Stats Today widget: updated design and enabled expanding.

* Block editor: Added option to insert images from "Free Photo Library" and "Other Apps".

13.6
-----
* Fixed a bug that was not submiting posts for review
* Better support for creating or editing posts while offline. Posts can be saved while offline and they will be automatically uploaded (or published) when the device is back online.
* Support: fix issue where issues could be created via Help Center search without setting a contact email.

* Me view: fix issue where view was blank when logging in with a self-hosted site.
* Block Editor: Added support for image alignment options.

13.5
-----
* Block editor: Fix issue when "New Photo Post" shortcut won't add the selected photo to the post.
* Block editor: Add Link Target (Open in new tab) to Image Block settings.
* Block editor: DarkMode improvements.
* Block editor: New block "Media & Text".
* Block Editor: Fix issue where the block inserter layout wasn't correct after device rotation.
* Dark Mode: General improvements
* Stats: each Insight stat now loads independently.
* Stats: added ability to customize Insights.

13.4.1
-----
Post Settings: Fixed a crash with featured image.
Removed Giphy as a media source due to changes in their SDK.

13.4
-----
* Sign In With Apple: if the Apple ID has been disconnected from the WordPress app, log out the account.
* Sign In With Apple: if the Apple ID has been disconnected from the WordPress app, log out the account on app launch.
* Dark Mode: General improvements
* Share Extension: Fixed the text view content inset

* Universal links: Pass back to Safari if we can't handle a URL.
* Sign In With Apple: fixed issue with re-logging in on an existing WP account.
* Block editor: Fix a bug on iOS 13.0 were tapping on a link opens Safari
* Block editor: Fix a link editing issue, where trying to add a empty link at the start of another link would remove the existing link.

13.3
-----
* Block editor: Add rich text styling to video captions
* Block editor: Blocks that would be replaced are now hidden when add block bottom sheet displays
* Block editor: Tapping on empty editor area now always inserts new block at end of post
* Block editor: Fixed a performance issue that caused a freeze in the editor with long text content.
* Dark Mode: Fixed colors in rich notifications
* Reader: Fixed issue with links opening while scrolling in reader posts and comments.

13.2
-----
* When Log In is selected, all available options are displayed.
* Shows an alert instead of showing a new screen for facebook publicize error.

13.1
-----
* Moved Notification Settings from the Me tab to the Notifications tab.
* Account Settings: added the ability to change the username.
* Stats: added File Downloads to period stats.
* Stats Periods: Fixed an issue that made the Post stats title button unable.
* Adds a Publish Now action to posts in the posts list.
* Stats Periods: Fixed a bug that affected the header date when the site and the device timezones were different.
* My Sites: Fixed a problem where some sites would appear duplicated.

* Stats Periods: Fixed an issue that made the Post stats title button unable.
* Stats Periods: Fixed a bug that affected the header date when the site and the device timezones were different.
* Adds a Publish Now action to posts in the posts list.
* My Sites: Fixed a problem where some sites would appear duplicated.

13.0
-----
* Stats: now use site timezone instead of device.
* Improved color scheme consistency.
* Post Stats: date bar no longer goes prior to earliest date available.
* Block editor: Adding a block from the post title now shows the add block here indicator.
* Block editor: Deselect post title any time a block is added
* Block editor: Auto-enabled upon first open of a block post, unless opted out in v12.9.
* Block editor: You can now enable and disable the block editor on a per-site basis.

12.9
-----
* Offline support: Create Post is now available from empty results view in offline mode.
* Post Preview: Displaying preview generation status in navigation bar instead of a
                blocking spinner.
* Block editor: Tapping on an empty editor area will create a new paragraph block
* Block editor: Fix content loss issue when loading unsupported blocks containing inner blocks.
* Block editor: Adding a block from the Post Title now inserts the block at the top of the Post.
* Stats Insights: Fixed issue that prevented some stats from showing for low volume sites.

12.8
-----
* Stats Insights: New two-column layout for Follower Totals stats.
* Stats Periods: Countries Map added in countries section.
* Updated copy for preview unavailable screen
* Stats Insights: New two-column layout for This Year stats.
* Stats Insights: added details option for This Year stats.
* Stats Insights: New two-column layout for Most Popular Time stats.
* Stats: modified appearance of empty charts.
* Stats Insights: Fixed issue where refreshing would sometimes clear the stats.
* Stats overview chart: Fixed issue with legend location on iOS 11.
* Stats Periods: Fixed crash when the Countries map displayed one country only
* Added a selection of user customizable app icons. Change it via Me > App Settings > App Icon.
* Update the app's colors using the Muriel color palette.
* Stats Periods detail views: Fixed an issue where rotation would truncate data.
* Stats Periods: Fixed an issue when a period interval was selected.

12.7
-----
* Block Editor: Video, Quote and More blocks are available now.
* Post Settings: Setting a Featured Image on a Post/Site should now work better in poor network conditions.
* Offline Improvements: Posts that failed to upload due to connectivity issues will be auto-uploaded.
* Block Editor: Copy/Paste of text with attributes( bold, italic, ...) will be respected on the editor.
* Block Editor: Updated color scheme.
* Block Editor: Nested lists are now available on the toolbar.
* Post Settings: Setting a Featured Image on a Post/Site should now work better in poor netowrk conditions.
* Stats Insights: New two-column layout for All-Time stats.
* Stats Insights: New two-column layout for Today stats.
* Post preview: Fixed issue with preview for self hosted sites not working.

12.6
-----
* Block Editor: Added UI to display a warning when a block has invalid content.
* Block Editor: Fixed issue with link settings where “Open in New Tab” was always OFF on open.
* Removed the limit of number of photos that can be shared from other apps.
* Account Settings Primary Site now shows the site domain if the site has no name.
* The app now launches a bit more quickly.
* Added a list of third-party library acknowledgements.
* Updated messaging experience for a reply upload result.
* Stats: Fixed an issue where chart axes may be formatted incorrectly in some locales.

12.5
-----
* Fixed Notices sometimes showing behind the keyboard
* Implemented Domain Credit feature
* Implemented auto saving a post on preview
* The app now launches a bit more quickly.
* Fixed broken images in posts created by the share extension.
* Deprecated local previews

12.4.1
------
* Copy/Paste from post contents to other apps is working again.

12.4
-----
* You can now mark notifications as unread with just a swipe.
* Fixed crash when searching Free Photo Library.
* Better URL validation when logging in with a self hosted site.
* Account Settings Primary Site now shows the site URL if the site has no name.
* Implemented incremental improvements to accessibility experience across the app.
* Updated error message when tag loading failed.

12.3
-----
* Images are now imported from TextBundle and TextPack files shared from other apps
* Added support for importing Markdown files shared from other apps
* Resolved a crash that might occur during the new Site Creation flow.
* Improved connectivity errors messaging in sharing screen.
* Quotes in Reader are now easier to read, thanks to a vertical bar on the left making them more visually distinct
* Fixed an issue where some text in Activity Log would show up in a wrong language
* Jetpack Remote Install: enabled the native feature to install and activate Jetpack on a self-hosted site

12.2
-----
* Draft preview now shows the remote version of the post.
* Initial support for importing TextBundle and TextPack from other apps.
* Support for lists in Gutenberg posts.
* Several UI details were polished in the Site Creation flow.

12.1
-----
* Improve messages when updates to user account details fail because of server logic, for exanple email being used for another account.
* Improved text import from other apps, such as Bear or Ulysses 🥰
* Added support on the editor for video elements that use the source elements. For example:
```<video alt="Another video with bunnies">
<source src="https://videos.files.wordpress.com/kUJmAcSf/bbb_sunflower_1080p_30fps_normal.mp4" type="video/mp4">
</video>```
* Block editor now supports the creation of posts with pre-inserted photos and the the 3touch action of starting a post with photo.

12.1
-----
* Improve messages when updates to user account details fail because of server logic, for exanple email being used for another account.
* Improved text import from other apps, such as Bear or Ulysses 🥰
* Reader: fixed issue where empty state buttons were not functional.

12.0
-----
* Redesigned Notices
* Changed offline error messages to be less disruptive.
* Resolved a defect in the new Site Creation flow where the site preview address bar could be edited.
* Made it easier to find a domain for your new site, by moving the best match to the top of the search results.

11.9
------
* Quick Start v2: After creating a new site with WordPress.com there are more tutorials available, now including tips to improve growth.
* Quick Start will also be suggested less often, but when it's more likely to be helpful.
* Added connection error alert in Sharing screen.
* Increased padding at the bottom of the share extension's editor, to make typing a longer post a bit more comfortable.
* Removes the white background color applied to the site icon on the site details screen.
* Updated No Results View illustration and copy displayed on connectivity issue.
* Enhanced Site Creation flow for smarter, more personalized sites.<|MERGE_RESOLUTION|>--- conflicted
+++ resolved
@@ -13,11 +13,8 @@
 * [*] Block Editor: Gallery block: Fix broken "Link To" settings and add "Image Size" settings [https://github.com/wordpress-mobile/gutenberg-mobile/pull/4841]
 * [*] Block Editor: Unsupported Block Editor: Prevent WordPress.com tour banner from displaying. [https://github.com/wordpress-mobile/gutenberg-mobile/pull/4820]
 * [*] Widgets: we fixed an issue where text appeared flipped in rtl languages [#18567]
-<<<<<<< HEAD
 * [*] Stats: we fixed a crash that occurred sometimes in Stats [#18613]
-=======
 * [*] Posts list: we fixed an issue where the create button was not shown on iPad in split screen [#18609]
->>>>>>> cf2a4b86
 
 19.8
 -----
