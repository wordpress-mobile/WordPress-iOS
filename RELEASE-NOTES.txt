24.9
-----
* [*] Add "Parent Page" to "Page Settings" [#23136]
* [*] Add "Slug" and "Excerpt" fields to "Page Settings" [#23135]
* [*] Make it easier to "Share" and "Blaze" a published post with an updated success view [##23128]
* [*] Add support for viewing trashed posts and pages and restoring them from the editor [#23142]
<<<<<<< HEAD
* [***] [Jetpack-only] Reorganized Stats to include updated Traffic and Insights tabs, along with a newly added Subscribers tab to improve subscriber metrics analysis [#23159]
=======
* [*] Impove the "Post Settings" screen groups/ordering to better align with Gutenberg [#23164]
* [*] Update the "More" menu in the Editor to use modern iOS design and update copy to match Gutenberg [#23145]
* [*] Update the "Revisions" list design and fix an issue with the footer displaying incorrect "Date Created" for drafts [#23145]
>>>>>>> 91fef43e

24.8
-----
* [*] [internal] Update Reachability. [#23030]
* [*] Move "Settings" context menu action in "Pages" from the submenu to a separate section to make it easily discoverable and make it available for unpublished posts [#23065]
* [*] [Jetpack-only] Add "Stats" context menu action to "Pages" [#23065]

24.7
-----

* [**] [Jetpack-only] Reader: Introducing Reading Preferences, an experimental feature that allows users to customize their Reader post content screen with the color, font, and size that they like the most. [#22999]
* [*] [Jetpack-only] Stats: Optimized the Insights tab to enhance loading and scrolling performance. [#22592]


24.6
-----
* [**] Block editor: Highlight text fixes [https://github.com/WordPress/gutenberg/pull/57650]
* [*] [Jetpack-only] Stats: Eliminated common error causes in the Insights tab. [#22890]
* [*] [Jetpack-only] Reader: Fix displaying stale site information [#22885]

24.5
-----
* [*] [internal] Block editor: Remove code associated to Story block [#22758]
* [**] [internal] Block editor: Upgrade React Native to version 0.73.3 [#22588]
* [*] Remove "Edit" button from "Post Published" screen [#22762]
* [*] Remove "Publish" button from "Preview" screen [#22763]
* [**] Block editor: Add error boundary components and exception logging [#22655]

24.4
-----
* [***] [Jetpack-only] Improved Notifications experience with richer UI elements and interactions
* [**] [Jetpack-only] Block editor: Introduce VideoPress v5 support, to fix issues using video block with dotcom and Jetpack sites [https://github.com/wordpress-mobile/gutenberg-mobile/pull/6634]
* [*] Block editor: Prevent crash when autoscrolling to blocks [https://github.com/WordPress/gutenberg/pull/59110]
* [*] Block editor: Remove opacity change when images are being uploaded [https://github.com/WordPress/gutenberg/pull/59264]
* [*] Block editor: Media & Text blocks correctly show an error message when the attached video upload fails [https://github.com/WordPress/gutenberg/pull/59288]
* [**] [internal] Refactored .org REST API calls. [#22612]
* [**] [internal] Update loading images in Reader posts list and Posts list. [#22707]
* [***] [Jetpack-only] Stats: Introducing Traffic tab, delivering improved graphs, and combining Days/Weeks/Months/Years tabs into one, behind a feature flag. [#22746]

24.3
-----
* [***] [internal] Refactored websocket connections to Pinghub. [#22611]
* [**] Multiple pre-publishing sheet fixes and improvements [#22606]
* [*] Gravatar: Adds informative new view about Gravatar to the profile editing page. [#22615]
* [*] [internal][WordPress-only] Updates Jetpack banners and badges copy for consistency [#20123]

24.2
-----
* [*] [Jetpack-only] Fixed a UI bug where the Dynamic Dashboard Card would slightly jump on first launch.
* [**] Prevent images from temporarily disappearing when uploading media [https://github.com/WordPress/gutenberg/pull/57869]
* [*] [Jetpack-only] Site Monitoring: Add Metrics, PHP Logs, and Web Server Logs under Site Monitoring [#22475, #22499, #22504, #22500]
* [***] [Jetpack-only] Reader: introduced new UI/UX for content navigation and filtering [#22536]

24.0.1
-----
* [**] Fix crash when RichText values are not defined [https://github.com/wordpress-mobile/gutenberg-mobile/pull/6563]

24.1
-----
* [*] Block Editor: Fix missing custom color indicator for custom gradients [https://github.com/WordPress/gutenberg/pull/57605]
* [**] Block Editor: Display a notice when a network connection is unavailable [https://github.com/WordPress/gutenberg/pull/56934]
* [**] Block Editor: Image block media uploads display a custom error message when there is no internet connection [https://github.com/wordpress-mobile/WordPress-iOS/pull/22282]
* [**] Image block media uploads display a custom error message when there is no internet connection [https://github.com/wordpress-mobile/WordPress-iOS/pull/22282]
* [**] Improve media previews on long-press: load higher-resolution thumbnails and increase the preview size, add support for GIFs and video playback, enable for documents and other files [#22274]
* [*] Add prefetching to Site Media details screen [#22292]
* [*] Allow trashing draft and scheduled posts with no confirmation [#22337]
* [*] Add "Share" action to the site context menu [#22298]
* [*] Update the post "Publish" context action for Contributors to  "Submit for Review" instead of "Publish" [#22358]
* [**] Add a pre-publishing sheet to the "Publish" flow invoked from the post context menu as a replacement for a simple confirmation sheet [#22358]
* [**] Block Editor: Media uploads that failed due to lack of internet connectivity automatically retry once a connection is re-established [https://github.com/wordpress-mobile/WordPress-iOS/pull/22238]
* [**] Block Editor: Manually retrying a single failed media upload will retry all failed media uploads in a post [https://github.com/wordpress-mobile/WordPress-iOS/pull/22240]
* [*] [internal] Drop iOS 14 Support: Remove deprecated UIDocumentPickerViewController API [#22286]
* [**] [internal] Site creation is re-enabled for WordPress users with no sites. [#22415]
* [***] [internal] Refactor WP.com sign in API requests [#22421]
* [*] Add In-App Feedback Prompt. [#22050]
* [**] Disabled the ability of creating new Story posts. [#22453]
* [**] Disabled Story block [#22449]

24.0
-----
* [**] [internal] A minor refactor in authentication flow, including but not limited to social sign-in and two factor authentication. [#22086]
* [***] [Jetpack-only] Plans: Upgrade to a WPCOM plan from domains dashboard in Jetpack app. [#22261]
* [**] [internal] Refactor domain selection flows to use the same domain selection UI. [22254]
* [**] Re-enable the support for using Security Keys as a second factor during login [#22258]
* [*] Fix crash in editor that sometimes happens after modifying tags or categories [#22265]
* [**] Updated login screen's colors to highlight WordPress - Jetpack brand relationship
* [*] Add defensive code to make sure the retain cycles in the editor don't lead to crashes [#22252]
* [*] [Jetpack-only] Updated Site Domains screen to make domains management more convenient [#22294, #22311]
* [**] [internal] [Jetpack-only] Adds support for dynamic dashboard cards driven by the backend [#22326]
* [**] [internal] Add support for the Phase One Fast Media Uploads banner [#22330]
* [*] [internal] Remove personalizeHomeTab feature flag [#22280]
* [*] Fix a rare crash in post search related to tags [#22275]
* [*] Fix a rare crash when deleting posts [#22277]
* [*] Fix a rare crash in Site Media prefetching cancellation [#22278]
* [*] Fix an issue with BlogDashboardPersonalizationService being used on the background thread [#22335]
* [***] Block Editor: Avoid keyboard dismiss when interacting with text blocks [https://github.com/WordPress/gutenberg/pull/57070]
* [**] Block Editor: Auto-scroll upon block insertion [https://github.com/WordPress/gutenberg/pull/57273]
* [**] Fix an issue in Pages List where the pages are not displayed in a hierarchical order [#22345]

23.9
-----
* [**] Updates the My Site header to show site actions in a context menu [#22151]
* [**] Add media fitlers to the Site Media screen [#22096]
* [*] The "aspect ratio" mode on the Site Media screen is now also available on iPhone via the new title menu [#22096]
* [**] Update the classic editor to use the new Photos and Site Media pickers [#22060]
* [**] [internal] Remove WPMediaPicker dependency [#22103]
* [*] [internal] Rework Tenor (Free GIF) and Stock Photos (Free Photos) pickers [#22066, #22074]
* [*] [internal] Remove MediaThumbnailService and reduce the size of the large thumbnails, reducing disk usage [#22106]
* [*] [Jetpack-only] Fix an occasional crash when changing Reader comment status [#22155]
* [*] [Jetpack-only] Fix an occasional crash when logging out after interacting with Reader [#22147]
* [*] Fix an issue where the Compliance Popover breaks other screens presentation. [#22085]
* [*] [Jetpack-only] Fix an occassional crash when logging out after interacting with Reader [#22147]
* [*] [Jetpack-only] Fix an issue where VoiceOver could lose focus when liking posts in Reader. [#22232]

23.8
-----
* [**] Add Optimize Images setting for image uploads and enable it by default [#21981]
* [*] Fix the media item details screen layout on iPad [#22042]
* [*] Improve the performance of loading thumbnails and original images in the Site Media screen [#22043]
* [*] Integrate native photos picker (`PHPickerViewController`) in Story Editor [#22059]
* [*] Fix an issue [#21959] where WordPress → Jetpack migration was not working for accounts with no sites. These users are now presented with a shortened migration flow. The "Uninstall WordPress" prompt will now also appear only as a card on the Dashboard. [#22064]
* [*] Add Select and Deselect button to previews in Site Media picker [#22078]
* [*] [internal] Fix an issue with scheduling of posts not working on iOS 17 with Xcode 15 [#22012]
* [*] [internal] Remove SDWebImage dependency from the app and improve cache cost calculation for GIFs [#21285]
* [*] Stats: Fix an issue where sites for clicked URLs do not open [#22061]
* [*] Improve pages list performance when there are hundreds of pages in the site [#22070]
* [*] Fix an issue with local thumbnails for GIFs inserted to Site Media not being animated [#22083]
* [*] [internal] Make Reader web views inspectable on iOS 16.4 and higher [#22077]
* [*] [internal] Add workarounds for large emoji on P2. [#22080]
* [*] [Jetpack-only] Block Editor: Ensure text is always visible within Contact Info block [https://github.com/Automattic/jetpack/pull/33873]
* [*] Block Editor: Ensure uploaded audio is always visible within Audio block [https://github.com/WordPress/gutenberg/pull/55627]
* [*] Block Editor: In the deeply nested block warning, only display the ungroup option for blocks that support it [https://github.com/WordPress/gutenberg/pull/56445]
* [**] Refactor deleting media [#21748]
* [*] [Jetpack-only] Add a dashboard card for Bloganuary. [https://github.com/wordpress-mobile/WordPress-iOS/pull/22136]
* [*] Fix an issue where the Compliance Popover breaks other screens presentation. [#22085]

23.7
-----
* [**] Posts & Pages: Redesigned the posts and pages screen. We’ve consolidated the “default” and “compact” display options (#21804, #21842)
* [*] Posts & Pages: Moved actions to a context menu and added new actions such as “Comments”, “Settings”, and “Set as regular page”. Made the context menu available via long-press (#21886, #21965, #21963, #21967)
* [*] Posts & Pages: Added swipe actions - left to view, right to share and/or delete (#21917)
* [***] Posts & Pages: Added paging, full-text search, and searching via “author” / “tag” filters (#21789)
* [*] Posts & Pages: Search now works across all authors unless you explicitly add the author filter (#21966)
* [*] Posts & Pages: Fix an issue with the Pages list not refreshing when the pages are added or modified
* [*] Posts & Pages: Fix an issue where “View” action was available for Trashed posts (#21958)
* [*] Posts & Pages: Fix rare crashes in Posts & Pages (#21298)
* [***] Site Media: Update the design of the Site Media screen with an improved selection mode, updated context menus, a way to share more than one item at a time, better support for animated GIFs, fix a couple of visual issues with state views and search, and more [#21457]
* [**] Site Media: Improve performance by moving the work to the background, reducing memory usage, prefetching images, decompressing jpegs in the background, canceling unneeded requests, and more [#21470], [#21615], [#21664]
* [**] Site Media: Add support for selecting site media with a pan gesture [#21702]
* [*] Site Media: Add storage quota shown proactively in the context menu when adding media [#22013]
* [*] Site Media: Add aspect ratio mode to Site Media on iPad, which is a new default [#22009]
* [**] Site Media: Update the design of the Site Media details view that now allows swiping between photos, makes it easier to modify metadata, and delete items [#22008]
* [*] Site Media: Fix an issue with blank image placeholders on the Site Media screen [#21457]
* [*] Site Media: Fix an issue with 'you have no media' appears just before the media does [#9922] [#21457]
* [*] Site Media: Fix an issue with media occasionally flashing white on the Site Media screen
* [*] Site Media: Fix rare crashes in the Site Media screen and media picker [#21572]
* [*] Site Media: Fix an issue with sharing PDF and other documents [#22021]
* [*] Bug fix: Reader now scrolls to the top when tapping the status bar. [#21914]
* [*] Fix an issue with incorrect description for "Hidden" post privacy status [#21955]
* [*] [internal] Refactor sending the API requests for searching posts and pages. [#21976]
* [*] Fix an issue in Menu screen where it fails to create default menu items. [#21949]
* [*] [internal] Refactor how site's pages are loaded in Site Settings -> Homepage Settings. [#21974]
* [*] Block Editor: Fix error when pasting deeply nested structure content [https://github.com/WordPress/gutenberg/pull/55613]
* [*] Block Editor: Fix crash related to accessing undefined value in `TextColorEdit` [https://github.com/WordPress/gutenberg/pull/55664]
* [***] [Jetpack-only] Added the All Domains screen enabling the users to manage their domains from within the app [#22033]

23.6
-----
* [***] Added support for logging in with security keys [#22001]
* [***] [Jetpack-only] Added paid domain selection, plan selection, and checkout screens in site creation flow [#21688]
* [**] When moving a post to trash, show a toast message with undo action instead of an inline undo row. [#21724]
* [*] Site Domains: Fixed an issue where the message shared while adding a domain was inaccurate. [#21827]
* [*] Fix an issue where login with site address is blocked after failing the first attempt. [#21848]
* [*] Fix an issue with an issue [#16999] with HTML not being stripped from post titles [#21846]
* [*] Fix an issue that leads to an ambiguous error message when an incorrect SMS 2FA code is submitted. [#21863]
* [*] Fix an issue where two 2FA controllers were being opened at the same time when logging in. [#21865]
* [*] Block Editor Social Icons: Fix visibility of inactive icons when used with block based themes in dark mode [https://github.com/WordPress/gutenberg/pull/55398]
* [*] Block Editor Classic block: Add option to convert to blocks [https://github.com/WordPress/gutenberg/pull/55461]
* [*] Block Editor Synced Patterns: Fix visibility of heading section when used with block based themes in dark mode [https://github.com/WordPress/gutenberg/pull/55399]

23.5
-----
* [*] Fix a crash when the blog's blogging prompt settings contain invalid JSON [#21677]
* [*] [WordPress-only] Fixes an issue where users would land on the Reader after signup while it should not be accessible. [#21751]
* [*] Block Editor: Split formatted text on triple Enter [https://github.com/WordPress/gutenberg/pull/53354]
* [*] Block Editor: Quote block: Ensure border is visible with block-based themes in dark [https://github.com/WordPress/gutenberg/pull/54964]
* [*] (Internal) Remove .nativePhotoPicker feature flag and the disabled code [#21681](https://github.com/wordpress-mobile/WordPress-iOS/pull/21681)
* [*] [WordPress-only] fixes an issue where users attempting to create a .com site in the post-sign-up flow are presented with two consecutive overlays. [#21752]
* [**] [Jetpack-only] Reader: Improvement of core UI elements, including feed cards, tag and site headers, buttons and recommendation sections. [#21772]

23.4
-----
* [*] Resolve the unresponsiveness of the compliance popover on iPhone SE devices when large fonts are enabled. [#21609]
* [*] Fix an issue with a New Page action visible for Contributors [https://github.com/wordpress-mobile/WordPress-iOS/pull/21659]
* [*] Block Editor: Prevent crash from invalid media URLs [https://github.com/WordPress/gutenberg/pull/54834]
* [*] Fix an issue with contributors seeing pre-publishing popup and a wrong confirmation message after submitting a post for review [https://github.com/wordpress-mobile/WordPress-iOS/pull/21658]
* [*] Block Editor: Limit inner blocks nesting depth to avoid call stack size exceeded crash [https://github.com/WordPress/gutenberg/pull/54382]
* [*] Fix an issue with non-admins being able to see the plugin menu on the Atomic sites [https://github.com/wordpress-mobile/WordPress-iOS/pull/21657]
* [**] Block Editor: Fallback to Twitter provider when embedding X URLs [https://github.com/WordPress/gutenberg/pull/54876]

23.3.1
-----
* [*] Resolve the unresponsiveness of the compliance popover on iPhone SE devices when large fonts are enabled. [#21609]

23.3
-----
* [***] [Jetpack-only] Lock Screen Widgets are now available on Jetpack. Quickly view your site stats without unlocking your phone. [#21535]
* [*] Block editor: Fix the obscurred "Insert from URL" input for media blocks when using a device in landscape orientation. [https://github.com/wordpress-mobile/gutenberg-mobile/pull/6143]
* [**] Block editor: Updated placeholder text colors for block-based themes [https://github.com/wordpress-mobile/gutenberg-mobile/pull/6182]
* [**] Update the main site navigation on the My Site screen, making it easier to access the common site sections. The new shortcuts can be modified using the Personalize Home Tab screen. [21502](https://github.com/wordpress-mobile/WordPress-iOS/pull/21502)
* [**] [internal] Refactor fetching one single media item. [#21567]
* [**] [internal] Refactored how the total number of WordPress Media is fetched. [#21568]
* [**] [internal] Refactor fetching metadata of VideoPress videos. [#21569]

23.2
-----
* [**] Integrate the native media picker (`PHPickerViewController`), which is familiar to all Apple Photos users. It has a powerful search; you can filter by favorites, zoom in, filter by different media types, and more. And it doesn't require any access permissions or dialogs to work and handles large Photos libaries with ease. [#21190](https://github.com/wordpress-mobile/WordPress-iOS/issues/21190).
* [*] Remove the "New Photo Post" app quick action [#21369](https://github.com/wordpress-mobile/WordPress-iOS/pull/21369)
* [*] (Internal) Fix unbounded growth of number media observers in Post Editor (performance issue) [#21352](https://github.com/wordpress-mobile/WordPress-iOS/pull/21352)
* [**] [internal] Fix a crash when disconnecting the app from the "Connected Applications" on WordPress.com. [#21375]
* [*] Fix an issue where the "Take Photo" flow was not working without the "All Photos" access [#21398](https://github.com/wordpress-mobile/WordPress-iOS/pull/21398)
* [*] Fix a couple of small issues with media uploads error handling [#21411](https://github.com/wordpress-mobile/WordPress-iOS/pull/21411)
* [*] [internal] Change how a post is fetched when selecting a post in Spotlight search result. [#21439]
* [*] [internal] Change how a post's revision is fetched from the post history screen. [#21440]
* [**] [internal] Replace the progress indicator implementation in uploading featured image from "Post Settings" [#21438]
* [**] [Jetpack-only] Block Editor: Add basic support to view, relocate, and remove the Jetpack Paywall block. [https://github.com/wordpress-mobile/gutenberg-mobile/pull/6076]
* [*] Block Editor: Columns block - Fix transforming into a Group block crash [https://github.com/wordpress-mobile/gutenberg-mobile/pull/6129]
* [**] Block Editor: Add block outline to all Social Link blocks when selected [https://github.com/WordPress/gutenberg/pull/54011]
* [***] [Jetpack-only] Contact Support: Add a new chat-based support channel where users can get answers from a bot trained to help app users. Users can still create a support ticket to talk to a Happiness Engineer if they don't find the answer they're looking for [#21467]
* [*] Fix a crash on the pages list when the authentication token is invalid. [#21471]
* [**] Me tab: move Me to the bottom tab bar [https://github.com/wordpress-mobile/WordPress-iOS/pull/21348]
* [*] Fix Stats menu option not visible for self-hosted sites without a Jetpack connection. [#21548]

23.0.1
-----
 * [**] Fix Voice Over and assistive keyboards [https://github.com/WordPress/gutenberg/pull/53895]

23.1
-----
* [*] Block editor: Hide undo/redo buttons when using the HTML editor [#21253]
* [*] Block editor: Display custom color value in mobile Cover Block color picker [https://github.com/WordPress/gutenberg/pull/51414]
* [**] Block editor: Display outline around selected Social Link block [https://github.com/WordPress/gutenberg/pull/53377]
* [**] Block editor: Fix font customization not getting updated. [https://github.com/WordPress/gutenberg/pull/53391]
* [*] [internal] Fix Core Data multithreaded access exception in Blogging Reminders [#21232]
* [*] [internal] Remove one of the image loading subsystems for avatars and consolidate the cache [#21259]
* [*] Fixed a crash that could occur when following sites in Reader. [#21341]
* [**] [Jetpack-only] Add a "Domain Focus" Card to the Dashboard that opens a screen that allows tranfer of Google Domains. This card can also be hidden across all sites of the account by accesing the More button. [#21368]
* [**] Fix Voice Over and assistive keyboards [https://github.com/WordPress/gutenberg/pull/53895]
* [*] Fix an issue with widget data sometimes showing zeros [https://github.com/wordpress-mobile/WordPress-iOS/pull/21430]

23.0
-----
* [***] [Jetpack-only] Jetpack Social: UI improvements to access and control your social sharing from more locations throughout the app [#21258]
* [**] [Jetpack-only] Blaze Manage Campaigns: Added a dashboard card that displays the most recent campaign, a campaigns list screen, and a campaign details screen. [#20821, #20977, #20950]
* [**] [Jetpack-only] Made significant performance improvements for Total Likes stats card. [#21168]
* [**] [internal] Upgrade React Native to 0.71.11 [#20956]
* [*] Fix incorrect WordPress Media images count in Media Picker. [#21181]
* [*] [Jetpack-only] Fix app hangs on the Stats screen [#21067]
* [*] Fix an issue with the size of the thumbnails in the media picker so it now loads faster and uses less memory [#21204]
* [*] Fix an issue with unstable order of assets on the media screen [#21210]
* [*] Fix an issue with media screen flashing when opened [#21211]
* [*] Block editor: Remove visual gap in mobile toolbar when a Gallery block is selected [https://github.com/WordPress/gutenberg/pull/52966]
* [*] Block editor: Remove Gallery caption button on mobile [https://github.com/WordPress/gutenberg/pull/53010]
* [*] Block editor: Fix Gallery block selection when adding media [https://github.com/WordPress/gutenberg/pull/53127]
* [*] [internal] Fix an issue with some media pickers not deallocating after selection in post editor [#21225]
* [*] Fix occasional crashes when updating Notification, Posts, and Reader content [#21250]
* [*] Fix an issue in Reader topics cleanup that could cause the app to crash. [#21243]
* [*] [internal] Fix incorrectly terminated background task [#21254]
* [**] [internal] Refactor how image is downloaded in Gutenberg Editor and Aztec Editor. [#21227]
* [**] Fixed an occassional crash when reloading Media picker. [#21337]

22.9
-----
* [*] [internal] Fix multiple memory leaks after logging in and logging out. [#21047, #21092]
* [**] Block editor: Move undo/redo buttons to the navigation bar. [#20930]
* [*] Fixed an issue that caused the UI to be briefly unresponsive in certain case when opening the app. [#21065]
* [**] Blogging Prompts: Fixed a crash in Reader after tapping on a blogging prompt multiple times. [#21112]
* [*] [internal] Update calls to use UserDefaults singleton. [#21088]
* [*] Fix memory leaks in setting up Jetpack connection. [#21052]
* [*] Fix a memory leak caused by the theme customization web view. [#21051]
* [**] [internal] Updated the code that enables Gutenberg editor in all blogs when the user is in the Gutenberg rollout group. [#21146]
* [**] [internal] Fix a few potential Core Data issues in Blogging Prompts & Reminders. [#21016]
* [*] [Jetpack-only] Made performance improvements for Posting Activity stats. [#21136]
* [*] Fixed a crash that could occur when following sites in Reader. [#21140]
* [*] Fix an issue with avatars not loading in mentions [#21169]
* [*] [Jetpack-only] Fixed a crash that could occur when the user deletes the WordPress app upon a successful migration. [#21167]
* [*] Fixed a crash that occurs in Weekly Roundup Background task due to a Core Data Concurrency violation. [#21076]
* [***] Block editor: Editor UX improvements with new icons, colors and additional design enhancements. [https://github.com/wordpress-mobile/gutenberg-mobile/pull/5985]
* [**] Fixed an occassional crash when opening Media picker. [#21231]

22.8
-----
* [*] Blogging Reminders: Disabled prompt for self-hosted sites not connected to Jetpack. [#20970]
* [**] [internal] Do not save synced blogs if the app has signed out. [#20959]
* [**] [internal] Make sure synced posts are saved before calling completion block. [#20960]
* [**] [internal] Fix observing Quick Start notifications. [#20997]
* [**] [internal] Fixed an issue that was causing a memory leak in the domain selection flow. [#20813]
* [*] [Jetpack-only] Block editor: Rename "Reusable blocks" to "Synced patterns", aligning with the web editor. [https://github.com/wordpress-mobile/gutenberg-mobile/pull/5885]
* [**] [internal] Block editor: Fix a crash related to Reanimated when closing the editor [https://github.com/wordpress-mobile/gutenberg-mobile/pull/5938]

22.7
-----
* [**] [internal] Blaze: Switch to using new canBlaze property to determine Blaze eligiblity. [#20916]
* [**] Fixed crash issue when accessing drafts that are mid-upload from the Home 'Work on a Draft Post' card. [#20872]
* [**] [internal] Make sure media-related features function correctly. [#20889], [20887]
* [*] [internal] Posts list: Disable action bar/menu button when a post is being uploaded [#20885]
* [*] Block editor: Image block - Fix issue where in some cases the image doesn't display the right aspect ratio [https://github.com/wordpress-mobile/gutenberg-mobile/pull/5869]
* [*] Block editor: Fix cursor positioning when dictating text on iOS [https://github.com/WordPress/gutenberg/issues/51227]

22.6
-----
* [**] [internal] Check required WordPress version to set "galleryWithImageBlocks" flag [#20736]
* [**] [Jetpack-only] Add a "Personalize Home Tab" button to the bottom of the My Site Dashboard that opens a new screen where you can customize which dashboard cards are visible. You can now also hide any of the dashboard cards directly from My Site Dashboard using the "more" menu. [#20296]
* [*] [Jetpack-only] Domains selection: Show error message when selecting unsupported domains. [#20786]
* [***] [Jetpack-only] Plans: Bringing WPCOM plans to Jetpack app. [#20822]
* [**] Block editor: [iOS] Fix dictation regression, in which typing/dictating at the same time caused content loss. [https://github.com/WordPress/gutenberg/pull/49452]
* [*] Block editor: Display lock icon in disabled state of `Cell` component [https://github.com/wordpress-mobile/gutenberg-mobile/pull/5798]
* [*] Block editor: Show "No title"/"No description" placeholder for not belonged videos in VideoPress block [https://github.com/wordpress-mobile/gutenberg-mobile/pull/5840]

22.5.1
-----
* [*] Resolve an issue that was causing the app crash when `CrashLogging.logError` is called from a background thread. [#20846]
* [**] [internal] Make sure a database tidy-up task (null blog property sanitizer) is completed before any other Core Data queries. [#20867]

22.5
-----
* [*] [Jetpack-only] Reader: Fix the display of the followed topics in the filter sheet when they're written in non-latin languages. [#20702]
* [*] [Jetpack-only] Reader: Fixed an issue that was causing the Report and Block actions to be missing from Post Menu actions sheet. [#20705]
* [***] Enables editing of the site homepage for sites using block-based themes directly from the pages list. [#20713]
* [*] Block editor: Add disabled style to `Cell` component [https://github.com/WordPress/gutenberg/pull/50665]
* [**] Block editor: Fix undo/redo history when inserting a link configured to open in a new tab [https://github.com/WordPress/gutenberg/pull/50460]
* [**] [Jetpack-only] Block editor: Disable details settings for not belonged VideoPress videos [https://github.com/wordpress-mobile/gutenberg-mobile/pull/5782]
* [*] Block editor: [List block] Fix an issue when merging a list item into a Paragraph would remove its nested list items [https://github.com/wordpress-mobile/gutenberg-mobile/pull/5785]
* [**] Block editor: Tapping any type of nested block moves focus to the nested block directly, rather than requiring multiple taps to navigate down each nesting levels. [https://github.com/wordpress-mobile/gutenberg-mobile/pull/5781]

22.4
-----
* [*] [internal] [Jetpack-only] Domains Dashboard Card: Immediately opening domains search after tapping the card. [#20638]
* [**] [Jetpack-only] Adds a dashboard card for viewing activity log. [#20569]
* [**] [Jetpack-only] Adds a dashboard card for viewing pages. [#20524]
* [*] [Jetpack-only] Block editor: Fix crash when trying to convert to regular blocks an undefined/deleted reusable block [https://github.com/WordPress/gutenberg/pull/50475]
* [**] Block editor: Tapping on a nested block now gets focus directly instead of having to tap multiple times depending on the nesting levels. [https://github.com/WordPress/gutenberg/pull/50108]
* [*] [Jetpack-only] Block editor: Use host app namespace in reusable block message [https://github.com/WordPress/gutenberg/pull/50478]
* [*] [internal] [Jetpack-only] Enables domain purchases in site creation A/B experiment. [#20670]
* [*] Classic Block: Fixes a crash that happens when attempting to add media to a classic block while the library permissions are missing. [#20666]

22.3
-----
* [*] [internal] Allow updating specific fields when updating media details. [#20606]
* [**] Block Editor: Enable VideoPress block (only on Simple WPCOM sites) [#20580]
* [**] [internal] Attempt to fix an image loading crash in post editor. [#20633]

22.2
-----
* [**] [Jetpack-only] Added a dashboard card for purchasing domains. [#20424]
* [*] [internal] [Jetpack-only] Redesigned the migration success card. [#20515]
* [**] [internal] Refactored Google SignIn implementation to not use the Google SDK [#20128]
* [***] Block Editor: Resolved scroll-jump issues and enhanced caret focus management [https://github.com/WordPress/gutenberg/pull/48791]
* [**] [Jetpack-only] Blogging Prompts: adds the ability to view other users' responses to a prompt. [#20540]

22.1
-----
* [**] [internal] Refactor updating account related Core Data operations, which ususally happens during log in and out of the app. [#20394]
* [***] [internal] Refactor uploading photos (from the device photo, the Free Photo library, and other sources) to the WordPress Media Library. Affected areas are where you can choose a photo and upload, including the "Media" screen, adding images to a post, updating site icon, etc. [#20322]
* [**] [WordPress-only] Warns user about sites with only individual plugins not supporting core app features and offers the option to switch to the Jetpack app. [#20408]
* [*] [Reader] Fix an issue that was causing the app to crash when tapping the More or Share buttons in Reader Detail screen. [#20490]
* [*] Block editor: Avoid empty Gallery block error [https://github.com/WordPress/gutenberg/pull/49557]

22.0
-----
* [*] Remove large title in Reader and Notifications tabs. [#20271]
* [*] Reader: Change the following button cog icon. [#20274]
* [*] [Jetpack-only] Change the dark background color of toolbars and top tabs across the whole app. [#20278]
* [*] Change the Reader's navigation bar background color to match other screens. [#20278]
* [*] Tweak My Site Dashboard Cards UI. [#20303]
* [*] [Jetpack-only] Change My Sites tab bar icon. [#20310]
* [*] [internal] Refactored the Core Data operations (saving the site data) after a new site is created. [#20270]
* [*] [internal] Refactored updating user role in the "People" screen on the "My Sites" tab. [#20244]
* [*] [internal] Refactor managing social connections and social buttons in the "Sharing" screen. [#20265]
* [*] [internal] Refactor uploading media assets. [#20294]
* [*] Block editor: Allow new block transforms for most blocks. [https://github.com/WordPress/gutenberg/pull/48792]
* [*] Visual improvements were made to the in-app survey along with updated text to differentiate between the WordPress and Jetpack apps. [#20276]
* [*] Reader: Resolve an issue that could cause the app to crash when blocking a post author. [#20421]

21.9
-----
* [*] [internal] Refactored fetching posts in the Reader tab, including post related operations (i.e. like/unlike, save for later, etc.) [#20197]
* [**] Reader: Add a button in the post menu to block an author and stop seeing their posts. [#20193]
* [**] [Jetpack-only] Jetpack individual plugin support: Warns user about sites with only individual plugins not supporting all features of the app yet and gives the ability to install the full Jetpack plugin. [#20223]
* [**] [Jetpack-only] Help: Display the Jetpack app FAQ card on Help screen when switching from the WordPress app to the Jetpack app is complete. [#20232]
* [***] [Jetpack-only] Blaze: We added support for Blaze in the app. The user can now promote a post or page from the app to reach new audiences. [#20253]

21.8.1
-----
* [**] [internal] Fixes a crash that happens in the background when the weekly roundup notification is being processed. [#20275]

21.8
-----
* [*] [WordPress-only] We have redesigned and simplified the landing screen. [#20061]
* [*] [internal] Refactored account related operations (i.e. log in and out of the app). [#19893]
* [*] [internal] Refactored comment related operations (i.e. like a comment, reply to a post or comment).
* [*] [internal] Refactored how reader topics are fetched from the database. [#20129]
* [*] [internal] Refactored blog related operations (i.e. loading blogs of the logged in account, updating blog settings). [#20047]
* [*] Reader: Add ability to block a followed site. [#20053]
* [*] Reader: Add ability to report a post's author. [#20064]
* [*] [internal] Refactored the topic related features in the Reader tab (i.e. following, unfollowing, and search). [#20150]
* [*] Fix inaccessible block settings within the unsupported block editor [https://github.com/WordPress/gutenberg/pull/48435]

21.7
-----
* [*] [Jetpack-only] Fixed an issue where stats were not displaying latest data when the system date rolls over to the next day while the app is in background. [#19989]
* [*] [Jetpack-only] Hide Scan Login Code when logged into an account with 2FA. [#19567]
* [**] [Jetpack-only] Blogging Prompts: add the ability to answer previous prompts, disable prompts, and other minor enhancements. [#20055]

21.6
-----
* [*] Fix a layout issue impacting the "No media matching your search" empty state message of the Media Picker screen.  [#19820]
* [**] [internal] Refactor saving changes in the "Account Settings" page. [#19910]
* [*] The Migration flow doesn't complete automatically if the user interrupts the migration mid flow. [#19888]
* [**] [internal] Refactored fetching blog editor settings. [#19915]
* [*] [Jetpack-only] The Migration flow doesn't complete automatically if the user interrupts the migration mid flow. [#19888]
* [***] [Jetpack-only] Stats Insights Update. Helps you understand how your content is performing and what’s resonating with your audience. [#19909]
* [***] [internal] Delete all the activity logs after logging out. [#19930]
* [*] [Jetpack-only] Fixed an issue where Stats Followers details did not update on Pull-to-refresh in the Stats Followers Details screen [#19935]
* [**] Refactored loading WP.com plans. [#19949]
* [*] Resolve an edge case that was causing the user to be stuck in the "Onboading Questions" screen. [#19791]
* [*] [Jetpack-only] Tweak Migration Screens UI when fonts are enlarged. [#19944]

21.5.1
-----
* [*] [Jetpack-only] Fixed a bug where the Login flow was restarting every time the app enters the foreground. [#19961]

21.5
-----
* [***] [internal] A significant refactor to the app’s architecture was made to allow for the new simplified UI. Regression testing on the app’s main flows is needed. [#19817]
* [**] [internal] Disable Story posts when Jetpack features are removed [#19823]
* [*] [internal] Editor: Only register core blocks when `onlyCoreBlocks` capability is enabled [https://github.com/wordpress-mobile/gutenberg-mobile/pull/5293]
* [**] [internal] Disable StockPhoto and Tenor media sources when Jetpack features are removed [#19826]
* [*] [Jetpack-only] Fixed a bug where analytics calls weren't synced to the user account. [#19926]

21.4
-----
* [*] Fixed an issue where publishing Posts and Pages could fail under certain conditions. [#19717]
* [*] Share extension navigation bar is no longer transparent [#19700]
* [***] [Jetpack-only] Adds a smooth, opt-in transition to the Jetpack app for users migrating from the WordPress app. [#19759]
* [***] You can now migrate your site content to the Jetpack app without a hitch. [#19759]
* [**] [internal] Upgrade React Native from 0.66.2 to 0.69.4 [https://github.com/wordpress-mobile/gutenberg-mobile/pull/5193]
* [*] [internal] When a user migrates to the Jetpack app and allows notifications, WordPress app notifications are disabled. [#19616, #19611, #19590]
* [*] Reader now scrolls to the top if the tab bar button is tapped. [#19769]
* [*] [Internal] Update WordPressShared, WordPressKit, and WordPressAuthenticator to their latest versions. [#19643]

21.3
-----
* [*] Fixed a minor UI issue where the segmented control under My SIte was being clipped when "Home" is selected. [#19595]
* [*] Fixed an issue where the site wasn't removed and the app wasn't refreshed after disconnecting the site from WordPress.com. [#19634]
* [*] [internal] Fixed an issue where Jetpack extensions were conflicting with WordPress extensions. [#19665]

21.2
-----
* [*] [internal] Refactored fetching posts in the Reader tab. [#19539]
* [*] Fixed an issue where the message "No media matching your search" for the media picker is not visible [#19555]

21.1
-----
* [**] [Jetpack-only] We added a new landing screen with a cool animation that responds to device motion! [#19251, #19264, #19277, #19381, #19404, #19410, #19432, #19434, #19442, #19443, #19468, #19469]
* [*] [internal] Database access change: the 'new Core Data context structure' feature flag is turned on by default. [#19433]
* [***] [Jetpack-only] Widgets are now on Jetpack. Find Today, This Week, and All Time Widgets to display your Stats on your home screen. [#19479]
* [*] Block Editor: Fixed iOS Voice Control support within Image block captions. [https://github.com/WordPress/gutenberg/pull/44850]
* [***] Dropped support for iOS 13. Now supporting iOS 14.0 and above. [#19509]

21.0
-----
* [*] Fixed an issue where the cached notifications are retained after logging out of WordPress.com account [#19360]
* [**] [Jetpack-only] Added a share extension. Now users can share content to Jetpack through iOS's share sheet. This was previously only available on the WordPress app. [#19383]
* [*] Update launch screen. [#19341]
* [*] [Jetpack-only] Add ability to set custom app icon for Jetpack app. [#19378]
* [**] [Jetpack-only] Added a "Save as Draft" extension. Now users can save content to Jetpack through iOS's share sheet. This was previously only available on the WordPress app. [#19414]
* [**] [Jetpack-only] Enables Rich Notifications for the Jetpack app. Now we display more details on most of the push notifications. This was previously only available on the WordPress app. [#19415]
* [*] Reader: Comment Details have been redesigned. [#19387]
* [*] [internal] A refactor in weekly roundup notification scheduler. [#19422]
* [*] [internal] A low level database refactor around fetching cards in the Reader tab. [#19427]
* [*] Stories: Fixed an issue where the keyboard would overlap with the publish dialog in landscape. [#19350]
* [*] [internal] A refactor in fetch Reader posts and their comments. [#19458]
* [*] Fixed an issue where the navigation bar becomes invisible when swiping back to Login Prologue screen.  [#19461]

20.9
-----
* [*] Login Flow: Provide ability for user to cancel login WP.com flow when already logged in to a self-hosted site [#19349]
* [*] [WordPress-only] Powered by Jetpack banner: Fixed an edge case where some scroll views could momentarily become unresponsive to touch. [#19369]
* [*] [Jetpack-only] Weekly roundup: Adds support for weekly roundup notifications to the Jetpack app. [#19364]
* [*] Fixed an issue where the push notifications prompt button would overlap on iPad. [#19304]
* [*] Story Post: Fixed an issue where deleting one image in a story draft would cause the following image not to load. [#16966]
* [*] Fixed an issue where the no result label on the side menu is oversize on iPad. [#19305]
* [*] [internal] Various low level database refactors around posts, pages, and comments. [#19353, #19363, #19386]

20.8
-----
* [*] User Mention: When replying to a post or a comment, sort user-mentions suggestions by prefix first then alphabetically. [#19218]
* [*] User Mention: Fixed an issue where the user-mentions suggestions were disappearing after expanding/collapsing the reply field. [#19248]
* [***] [internal] Update Sentry, our crash monitoring tool, to its latest major version [#19315]

20.7
-----
* [*] [Jetpack-only] Block Editor: Update link colors in action sheets from green to blue [https://github.com/WordPress/gutenberg/pull/42996]
* [*] Jetpack Social: Rebrand Publicize to Jetpack Social [https://github.com/wordpress-mobile/WordPress-iOS/pull/19262]

20.6
-----
* [*] [Jetpack-only] Recommend App: you can now share the Jetpack app with your friends. [#19174]
* [*] [Jetpack-only] Feature Announcements: new features are highlighted via the What's New modals. [#19176]
* [**] [Jetpack-only] Self-hosted sites: enables logging in via a self-hosted site / adding a self-hosted site [#19194]
* [*] Pages List: Fixed an issue where the app would freeze when opening the pages list if one of the featured images is a GIF. [#19184]
* [*] Stats: Fixed an issue where File Downloads section was being displayed for Jetpack sites even though it's not supported. [#19200]

20.5
-----
* [*] [Jetpack-only] Block Editor: Makes some small changes to the editor's accent colours for consistency. [#19113]
* [*] User Mention: Split the suggestions list into a prominent section and a regular section. [#19064]
* [*] Use larger thumbnail previews for recommended themes during site creation [https://github.com/wordpress-mobile/WordPress-iOS/pull/18972]
* [***] [internal] Block Editor: List block: Adds support for V2 behind a feature flag [https://github.com/WordPress/gutenberg/pull/42702]
* [**] Fix for Referrers Card Not Showing Search Engine Details [https://github.com/wordpress-mobile/WordPress-iOS/pull/19158]
* [*] WeeklyRoundupBackgroundTask - format notification body [https://github.com/wordpress-mobile/WordPress-iOS/pull/19144]

20.4
-----
* [*] Site Creation: Fixed a bug in the design picker where the horizontal position of designs could be reset. [#19020]
* [*] [internal] Block Editor: Add React Native FastImage [https://github.com/WordPress/gutenberg/pull/42009]
* [*] Block Editor: Inserter displays block collections [https://github.com/WordPress/gutenberg/pull/42405]
* [*] Block Editor: Fix incorrect spacing within Image alt text footnote [https://github.com/WordPress/gutenberg/pull/42504]
* [***] Block Editor: Gallery and Image block - Performance improvements [https://github.com/WordPress/gutenberg/pull/42178]
* [**] [WP.com and Jetpack sites with VideoPress] Prevent validation error when viewing VideoPress markup within app [https://github.com/Automattic/jetpack/pull/24548]
* [*] [internal] Add Jetpack branding elements (badges and banners) [#19007, #19040, #19049, #19059, #19062, #19065, #19071, #19073, #19103, #19074, #19085, #19094, #19102, #19104]

20.3
-----
* [*] Stories: Fixed a crash that could occur when adding multiple items to a Story post. [#18967]
* [*] User Mention: When replying to a post or a comment, the post author or comment author shows up at the top of the suggestions list. [#18979]
* [*] Block Editor: Fixed an issue where the media picker search query was being retained after dismissing the picker and opening it again. [#18980]
* [*] Block Editor: Add 'Insert from URL' option to Video block [https://github.com/WordPress/gutenberg/pull/41493]
* [*] Block Editor: Image block copies the alt text from the media library when selecting an item [https://github.com/WordPress/gutenberg/pull/41839]
* [*] Block Editor: Introduce "block recovery" option for invalid blocks [https://github.com/WordPress/gutenberg/pull/41988]

20.2
-----
* [*] Preview: Post preview now resizes to account for device orientation change. [#18921]
* [***] [Jetpack-only] Enables QR Code Login scanning from the Me menu. [#18904]
* [*] Reverted the app icon back to Cool Blue. Users can reselect last month's icon in Me > App Settings > App Icon if they'd like. [#18934]

20.1
-----
* [*] Notifications: Fixed an issue where the first notification opened in landscape mode was not scrollable. [#18823]
* [*] Site Creation: Enhances the design selection screen with recommended designs. [#18740]
* [***] [Jetpack-only] Introducing blogging prompts. Build a writing habit and support creativity with a periodic prompt for inspiration. [#18860]
* [**] Follow Conversation: A tooltip has been added to highlight the follow conversation feature. [#18848]
* [*] [internal] Block Editor: Bump react-native-gesture-handler to version 2.3.2. [#18742]
* [*] People Management: Fixed a crash that can occur when loading the People view. [#18907]

20.0
-----
* [*] Quick Start: The "Get to know the WordPress app" card has a fresh new look [#18688, #18747]
* [*] Block Editor: A11y: Improve text read by screen readers for BottomSheetSelectControl [https://github.com/WordPress/gutenberg/pull/41036]
* [*] Block Editor: Add 'Insert from URL' option to Image block [https://github.com/WordPress/gutenberg/pull/40334]
* [*] App Settings: refreshed the UI with updated colors for Media Cache Size controls, Clear Spot Index row button, and Clear Siri Shortcut Suggestions row button. From destructive (red color) to standard and brand colors. [#18636]
* [*] [internal] Quick Start: Fixed an issue where the Quick Start modal was not displayed after login if the user's default tab is Home. [#18721]
* [*] Quick Start: The Next Steps modal has a fresh new look [#18711]
* [*] [internal] Quick Start: Fixed a couple of layout issues with the Quick Start notices when rotating the device. [#18758]

19.9
-----
* [*] Site Settings: we fixed an issue that prevented the site title to be updated when it changed in Site Settings [#18543]
* [*] Media Picker: Fixed an issue where the empty state view was being displayed incorrectly. [#18471]
* [*] Quick Start: We are now showing a different set of Quick Start tasks for existing sites and new sites. The existing sites checklist includes new tours such as: "Check your notifications" and "Upload photos or videos".  [#18395, #18412, #18443, #18471]
* [*] Site Creation: we fixed an issue where the navigation buttons were not scaling when large fonts were selected on the device [#18559]
* [**] Block Editor: Cover Block: Improve color contrast between background and text [https://github.com/wordpress-mobile/gutenberg-mobile/pull/4808]
* [***] Block Editor: Add drag & drop blocks feature [https://github.com/wordpress-mobile/gutenberg-mobile/pull/4832]
* [*] Block Editor: Gallery block: Fix broken "Link To" settings and add "Image Size" settings [https://github.com/wordpress-mobile/gutenberg-mobile/pull/4841]
* [*] Block Editor: Unsupported Block Editor: Prevent WordPress.com tour banner from displaying. [https://github.com/wordpress-mobile/gutenberg-mobile/pull/4820]
* [*] Widgets: we fixed an issue where text appeared flipped in rtl languages [#18567]
* [*] Stats: we fixed a crash that occurred sometimes in Stats [#18613]
* [*] Posts list: we fixed an issue where the create button was not shown on iPad in split screen [#18609]

19.8
-----
* [**] Self hosted sites are not restricted by video length during media uploads [https://github.com/wordpress-mobile/WordPress-iOS/pull/18414]
* [*] [internal] My Site Dashboard: Made some changes to the code architecture of the dashboard. The majority of the changes are related to the posts cards. It should have no visible changes but could cause regressions. Please test it by creating/trashing drafts and scheduled posts and testing that they appear correctly on the dashboard. [#18405]
* [*] Quick Start: Updated the Stats tour. The tour can now be accessed from either the dashboard or the menu tab. [#18413]
* [*] Quick Start: Updated the Reader tour. The tour now highlights the Discover tab and guides users to follow topics via the Settings screen. [#18450]
* [*] [internal] Quick Start: Deleted the Edit your homepage tour. [#18469]
* [*] [internal] Quick Start: Refactored some code related to the tasks displayed in the Quick Start Card and the Quick Start modal. It should have no visible changes but could cause regressions. [#18395]
* [**] Follow Conversation flow now enables in-app notifications by default. They were updated to be opt-out rather than opt-in. [#18449]
* [*] Block Editor: Latest Posts block: Add featured image settings [https://github.com/WordPress/gutenberg/pull/39257]
* [*] Block Editor: Prevent incorrect notices displaying when switching between HTML-Visual mode quickly [https://github.com/WordPress/gutenberg/pull/40415]
* [*] Block Editor: Embed block: Fix inline preview cut-off when editing URL [https://github.com/WordPress/gutenberg/pull/35326]
* [*] Block Editor: Prevent gaps shown around floating toolbar when using external keyboard [https://github.com/WordPress/gutenberg/pull/40266]
* [**] We'll now ask users logging in which area of the app they'd like to focus on to build towards a more personalized experience. [#18385]

19.7
-----
* [*] a11y: VoiceOver has been improved on the Menus view and now announces changes to ordering. [#18155]
* [*] Notifications list: remove comment Trash swipe action. [#18349]
* [*] Web previews now abide by safe areas when a toolbar is shown [#18127]
* [*] Site creation: Adds a new screen asking the user the intent of the site [#18367]
* [**] Block Editor: Quote block: Adds support for V2 behind a feature flag [https://github.com/WordPress/gutenberg/pull/40133]
* [**] Block Editor: Update "add block" button's style in default editor view [https://github.com/WordPress/gutenberg/pull/39726]
* [*] Block Editor: Remove banner error notification on upload failure [https://github.com/WordPress/gutenberg/pull/39694]
* [*] My Site: display site name in My Site screen nav title [#18373]
* [*] [internal] Site creation: Adds a new screen asking the user the name of the site [#18280]

19.6
-----
* [*] Enhances the exit animation of notices. [#18182]
* [*] Media Permissions: display error message when using camera to capture photos and media permission not given [https://github.com/wordpress-mobile/WordPress-iOS/pull/18139]
* [***] My Site: your My Site screen now has two tabs, "Menu" and "Home". Under "Home", you'll find contextual cards with some highlights of whats going on with your site. Check your drafts or scheduled posts, your today's stats or go directly to another section of the app. [#18240]
* [*] [internal] Site creation: Adds a new screen asking the user the intent of the site [#18270]

19.5
-----
* [*] Improves the error message shown when trying to create a new site with non-English characters in the domain name [https://github.com/wordpress-mobile/WordPress-iOS/pull/17985]
* [*] Quick Start: updated the design for the Quick Start cell on My Site [#18095]
* [*] Reader: Fixed a bug where comment replies are misplaced after its parent comment is moderated [#18094]
* [*] Bug fix: Allow keyboard to be dismissed when the password field is focused during WP.com account creation.
* [*] iPad: Fixed a bug where the current displayed section wasn't selected on the menu [#18118]
* [**] Comment Notifications: updated UI and functionality to match My Site Comments. [#18141]
* [*] Block Editor: Add GIF badge for animated GIFs uploaded to Image blocks [https://github.com/WordPress/gutenberg/pull/38996]
* [*] Block Editor: Small refinement to media upload errors, including centering and tweaking copy. [https://github.com/wordpress-mobile/gutenberg-mobile/pull/4597]
* [*] Block Editor: Fix issue with list's starting index and the order [https://github.com/WordPress/gutenberg/pull/39354]
* [*] Quick Start: Fixed a bug where a user creating a new site is displayed a quick start tour containing data from their presviously active site.

19.4
-----
* [*] Site Creation: Fixed layout of domain input field for RTL languages. [#18006]
* [*] [internal] The FAB (blue button to create posts/stories/pages) creation/life cycle was changed [#18026]
* [*] Stats: we fixed a variety of performance issues in the Insight screen. [#17926, #17936, #18017]
* [*] Stats: we re-organized the default view in Insights, presenting more interesting data at a glance [#18072]
* [*] Push notifications will now display rich media when long pressed. [#18048]
* [*] Weekly Roundup: We made some further changes to try and ensure that Weekly Roundup notifications are showing up for everybody who's enabled them [#18029]
* [*] Block editor: Autocorrected Headings no longer apply bold formatting if they weren't already bold. [#17844]
* [***] Block editor: Support for multiple color palettes [https://github.com/wordpress-mobile/gutenberg-mobile/pull/4588]
* [**] User profiles: Fixed issue where the app wasn't displaying any of the device photos which the user had granted the app access to.

19.3
-----
* [*] Site previews: Reduced visual flickering when previewing sites and templates. [#17861]
* [*] Stats: Scroll to new Insights card when added. [#17894]
* [*] Add "Copy Link" functionality to Posts List and Pages List [#17911]
* [*] [Jetpack-only] Enables the ability to use and create WordPress.com sites, and enables the Reader tab. [#17914, #17948]
* [*] Block editor: Additional error messages for media upload failures. [#17971]
* [**] Adds animated Gif support in notifications and comments [#17981]

19.2
-----
* [*] Site creation: Fixed bug where sites created within the app were not given the correct time zone, leading to post scheduling issues. [#17821]
* [*] Block editor: Replacing the media for an image set as featured prompts to update the featured image [https://github.com/wordpress-mobile/gutenberg-mobile/pull/3930]
* [***] Block editor: Font size and line-height support for text-based blocks used in block-based themes [https://github.com/wordpress-mobile/gutenberg-mobile/pull/4519]
* [**] Some of the screens of the app has a new, fresh and more modern visual, including the initial one: My Site. [#17812]
* [**] Notifications: added a button to mark all notifications in the selected filter as read. [#17840]
* [**] People: you can now manage Email Followers on the People section! [#17854]
* [*] Stats: fix navigation between Stats tab. [#17856]
* [*] Quick Start: Fixed a bug where a user logging in via a self-hosted site not connected to Jetpack would see Quick Start when selecting "No thanks" on the Quick Start prompt. [#17855]
* [**] Threaded comments: comments can now be moderated via a drop-down menu on each comment. [#17888]
* [*] Stats: Users can now add a new Insights card from the navigation bar. [#17867]
* [*] Site creation: The checkbox that appears when choosing a design no longer flickers when toggled. [#17868]

19.1
-----
* [*] Signup: Fixed bug where username selection screen could be pushed twice. [#17624]
* [**] Reader post details Comments snippet: added ability to manage conversation subscription and notifications. [#17749]
* [**] Accessibility: VoiceOver and Dynamic Type improvements on Activity Log and Schedule Post calendars [#17756, #17761, #17780]
* [*] Weekly Roundup: Fix a crash which was preventing weekly roundup notifications from appearing [#17765]
* [*] Self-hosted login: Improved error messages. [#17724]
* [*] Share Sheet from Photos: Fix an issue where certain filenames would not upload or render in Post [#16773]
* [*] Block editor: Fixed an issue where video thumbnails could show when selecting images, and vice versa. [#17670]
* [**] Media: If a user has only enabled limited device media access, we now show a prompt to allow the user to change their selection. [#17795]
* [**] Block editor: Fix content justification attribute in Buttons block [https://github.com/wordpress-mobile/gutenberg-mobile/pull/4451]
* [*] Block editor: Hide help button from Unsupported Block Editor. [https://github.com/wordpress-mobile/gutenberg-mobile/pull/4352]
* [*] Block editor: Add contrast checker to text-based blocks [https://github.com/wordpress-mobile/gutenberg-mobile/pull/4357]
* [*] Block editor: Fix missing translations of color settings [https://github.com/wordpress-mobile/gutenberg-mobile/pull/4479]
* [*] Block editor: Highlight text: fix applying formatting for non-selected text [https://github.com/wordpress-mobile/gutenberg-mobile/pull/4471]
* [***] Self-hosted sites: Fixed a crash when saving media and no Internet connection was available. [#17759]
* [*] Publicize: Fixed an issue where a successful login was not automatically detected when connecting a Facebook account to Publicize. [#17803]

19.0
-----
* [**] Video uploads: video upload is now limited to 5 minutes per video on free plans. [#17689]
* [*] Block editor: Give multi-line block names central alignment in inserter [https://github.com/wordpress-mobile/gutenberg-mobile/pull/4343]
* [**] Block editor: Fix missing translations by refactoring the editor initialization code [https://github.com/wordpress-mobile/gutenberg-mobile/pull/4332]
* [**] Block editor: Add Jetpack and Layout Grid translations [https://github.com/wordpress-mobile/gutenberg-mobile/pull/4359]
* [**] Block editor: Fix text formatting mode lost after backspace is used [https://github.com/wordpress-mobile/gutenberg-mobile/pull/4423]
* [*] Block editor: Add missing translations of unsupported block editor modal [https://github.com/wordpress-mobile/gutenberg-mobile/pull/4410]
* [**] Time zone suggester: we have a new time zone selection screen that suggests the time zone based on the device, and improves search. [#17699]
* [*] Added the "Share WordPress with a friend" row back to the Me screen. [#17748]
* [***] Updated default app icon. [#17793]

18.9
-----
* [***] Reader Comments: Updated comment threads with a new design and some new capabilities. [#17659]
* [**] Block editor: Fix issue where editor doesn't auto-scroll so you can see what is being typed. [https://github.com/wordpress-mobile/gutenberg-mobile/pull/4299]
* [*] Block editor: Preformatted block: Fix an issue where the background color is not showing up for standard themes. [https://github.com/wordpress-mobile/gutenberg-mobile/pull/4292]
* [**] Block editor: Update Gallery Block to default to the new format and auto-convert old galleries to the new format. [https://github.com/wordpress-mobile/gutenberg-mobile/pull/4315]
* [***] Block editor: Highlight text: Enables color customization for specific text within a Paragraph block. [https://github.com/wordpress-mobile/gutenberg-mobile/pull/4175]
* [**] Reader post details: a Comments snippet is now displayed after the post content. [#17650]

18.8
-----
* [*] Added a new About screen, with links to rate the app, share it with others, visit our Twitter profile, view our other apps, and more. [https://github.com/orgs/wordpress-mobile/projects/107]
* [*] Editor: Show a compact notice when switching between HTML or Visual mode. [https://github.com/wordpress-mobile/WordPress-iOS/pull/17521]
* [*] Onboarding Improvements: Need a little help after login? We're here for you. We've made a few changes to the login flow that will make it easier for you to start managing your site or create a new one. [#17564]
* [***] Fixed crash where uploading image when offline crashes iOS app. [#17488]
* [***] Fixed crash that was sometimes triggered when deleting media. [#17559]
* [***] Fixes a crasher that was sometimes triggered when seeing the details for like notifications. [#17529]
* [**] Block editor: Add clipboard link suggestion to image block and button block. [https://github.com/WordPress/gutenberg/pull/35972]
* [*] Block editor: Embed block: Include link in block settings. [https://github.com/wordpress-mobile/gutenberg-mobile/pull/4189]
* [**] Block editor: Fix tab titles translation of inserter menu. [https://github.com/wordpress-mobile/gutenberg-mobile/pull/4248]
* [**] Block editor: Gallery block: When a gallery block is added, the media options are auto opened for v2 of the Gallery block. [https://github.com/wordpress-mobile/gutenberg-mobile/pull/4277]
* [*] Block editor: Media & Text block: Fix an issue where the text font size would be bigger than expected in some cases. [https://github.com/wordpress-mobile/gutenberg-mobile/pull/4252]

18.7
-----
* [*] Comment Reply: updated UI. [#17443, #17445]
* [***] Two-step Authentication notifications now require an unlocked device to approve or deny them.
* [***] Site Comments: Updated comment details with a fresh new look and capability to display rich contents. [#17466]
* [**] Block editor: Image block: Add ability to quickly link images to Media Files and Attachment Pages [https://github.com/wordpress-mobile/gutenberg-mobile/pull/3971]
* [**] Block editor: Fixed a crash that could occur when copying lists from Microsoft Word. [https://github.com/wordpress-mobile/gutenberg-mobile/pull/4174]
* [***] Fixed an issue where trying to upload an image while offline crashes the app. [#17488]

18.6
-----
* [**] Comments: Users can now follow conversation via notifications, in addition to emails. [#17363]
* [**] Block editor: Block inserter indicates newly available block types [https://github.com/wordpress-mobile/gutenberg-mobile/pull/4047]
* [*] Reader post comments: fixed an issue that prevented all comments from displaying. [#17373]
* [**] Stats: added Reader Discover nudge for sites with low traffic in order to increase it. [#17349, #17352, #17354, #17377]
* [**] Block editor: Search block - Text and background color support [https://github.com/wordpress-mobile/gutenberg-mobile/pull/4127]
* [*] Block editor: Fix Embed Block loading glitch with resolver resolution approach [https://github.com/wordpress-mobile/gutenberg-mobile/pull/4146]
* [*] Block editor: Fixed an issue where the Help screens may not respect an iOS device's notch. [https://github.com/wordpress-mobile/gutenberg-mobile/pull/4110]
* [**] Block editor: Block inserter indicates newly available block types [https://github.com/wordpress-mobile/gutenberg-mobile/pull/4047]
* [*] Block editor: Add support for the Mark HTML tag [https://github.com/wordpress-mobile/gutenberg-mobile/pull/4162]
* [*] Stats Insights: HTML tags no longer display in post titles. [#17380]

18.5
-----
* [**] Block editor: Embed block: Include Jetpack embed variants. [https://github.com/wordpress-mobile/gutenberg-mobile/pull/4008]
* [*] Fixed a minor visual glitch on the pre-publishing nudge bottom sheet. [https://github.com/wordpress-mobile/WordPress-iOS/pull/17300]
* [*] Improved support for larger text sizes when choosing a homepage layout or page layout. [#17325]
* [*] Site Comments: fixed an issue that caused the lists to not refresh. [#17303]
* [*] Block editor: Embed block: Fix inline preview cut-off when editing URL [https://github.com/wordpress-mobile/gutenberg-mobile/pull/4072]
* [*] Block editor: Embed block: Fix URL not editable after dismissing the edit URL bottom sheet with empty value [https://github.com/wordpress-mobile/gutenberg-mobile/pull/4094]
* [**] Block editor: Embed block: Detect when an embeddable URL is pasted into an empty paragraph. [https://github.com/wordpress-mobile/gutenberg-mobile/pull/4048]
* [**] Block editor: Pullquote block - Added support for text and background color customization [https://github.com/WordPress/gutenberg/pull/34451]
* [**] Block editor: Preformatted block - Added support for text and background color customization [https://github.com/wordpress-mobile/gutenberg-mobile/pull/4071]
* [**] Stats: added Publicize and Blogging Reminders nudges for sites with low traffic in order to increase it. [#17142, #17261, #17294, #17312, #17323]
* [**] Fixed an issue that made it impossible to log in when emails had an apostrophe. [#17334]

18.4
-----
* [*] Improves our user images download logic to avoid synchronization issues. [#17197]
* [*] Fixed an issue where images point to local URLs in the editor when saving a post with ongoing uploads. [#17157]
* [**] Embed block: Add the top 5 specific embed blocks to the Block inserter list. [https://github.com/wordpress-mobile/gutenberg-mobile/pull/3995]
* [*] Embed block: Fix URL update when edited after setting a bad URL of a provider. [https://github.com/wordpress-mobile/gutenberg-mobile/pull/4002]
* [**] Users can now contact support from inside the block editor screen. [https://github.com/wordpress-mobile/gutenberg-mobile/pull/3975]
* [**] Block editor: Help menu with guides about how to work with blocks [#17265]

18.3
-----
* [*] Fixed a bug on Reader that prevented Saved posts to be removed
* [*] Share Extension: Allow creation of Pages in addition to Posts. [#16084]
* [*] Updated the wording for the "Posts" and "Pages" entries in My Site screen [https://github.com/wordpress-mobile/WordPress-iOS/pull/17156]
* [**] Fixed a bug that prevented sharing images and videos out of your site's media library. [#17164]
* [*] Fixed an issue that caused `Follow conversation by email` to not appear on some post's comments. [#17159]
* [**] Block editor: Embed block: Enable WordPress embed preview [https://github.com/wordpress-mobile/gutenberg-mobile/pull/3853]
* [**] Block editor: Embed block: Add error bottom sheet with retry and convert to link actions. [https://github.com/wordpress-mobile/gutenberg-mobile/pull/3921]
* [**] Block editor: Embed block: Implemented the No Preview UI when an embed is successful, but we're unable to show an inline preview [https://github.com/wordpress-mobile/gutenberg-mobile/pull/3927]
* [*] Block editor: Embed block: Add device's locale to preview content [https://github.com/wordpress-mobile/gutenberg-mobile/pull/3788]
* [*] Block editor: Column block: Translate column width's control labels [https://github.com/wordpress-mobile/gutenberg-mobile/pull/3952]
* [**] Block editor: Embed block: Enable embed preview for Instagram and Vimeo providers. [https://github.com/wordpress-mobile/gutenberg-mobile/pull/3918]

18.2
-----
* [internal] Fixed an issue where source and platform tags were not added to a Zendesk ticket if the account has no blogs. [#17084]
* [*] Set the post formats to have 'Standard' first and then alphabetized the remaining items. [#17074]
* [*] Fixed wording of theme customization screen's menu bar by using "Activate" on inactive themes. [#17060]
* [*] Added pull-to-refresh to My Site. [#17089]
* [***] Weekly Roundup: users will receive a weekly notification that presents a summary of the activity on their most used sites [#17066, #17116]
* [**] Site Comments: when editing a Comment, the author's name, email address, and web address can now be changed. [#17111]
* [**] Block editor: Enable embed preview for a list of providers (for now only YouTube and Twitter) [https://github.com/WordPress/gutenberg/pull/34446]
* [***] Block editor: Add Inserter Block Search [https://github.com/WordPress/gutenberg/pull/33237]

18.1
-----
* [*] Reader: Fixes an issue where the top of an article could be cropped after rotating a device. [#17041]
* [*] Posts Settings: Removed deprecated Location feature. [#17052]
* [**] Added a time selection feature to Blogging Reminders: users can now choose at what time they will receive the reminders [#17024, #17033]
* [**] Block editor: Embed block: Add "Resize for smaller devices" setting. [https://github.com/wordpress-mobile/gutenberg-mobile/pull/3753]
* [**] Account Settings: added the ability to close user account.
* [*] Users can now share WordPress app with friends. Accessible from Me and About screen. [#16995]

18.0
-----
* [*] Fixed a bug that would make it impossible to scroll the plugins the first time the plugin section was opened.
* [*] Resolved an issue where authentication tokens weren't be regenerated when disabled on the server. [#16920]
* [*] Updated the header text sizes to better support large texts on Choose a Domain and Choose a Design flows. [#16923]
* [internal] Made a change to how Comment content is displayed. Should be no visible changes, but could cause regressions. [#16933]
* [internal] Converted Comment model properties to Swift. Should be no functional changes, but could cause regressions. [#16969, #16980]
* [internal] Updated GoogleSignIn to 6.0.1 through WordPressAuthenticator. Should be no visible changes, but could cause regression in Google sign in flow. [#16974]
* [internal] Converted Comment model properties to Swift. Should be no functional changes, but could cause regressions. [#16969]
* [*] Posts: Ampersands are correctly decoded in publishing notices instead of showing as HTML entites. [#16972]
* [***] Adjusted the image size of Theme Images for more optimal download speeds. [#16914]
* [*] Comments and Notifications list are now displayed with a unified design. [#16985]
* [*] Block editor: Add a "featured" banner and ability to set or remove an image as featured. [https://github.com/wordpress-mobile/gutenberg-mobile/pull/3449]

17.9
-----
* [internal] Redirect Terms and service to open the page in an external web view [#16907]
* [internal] Converted Comment model methods to Swift. Should be no functional changes, but could cause regressions. [#16898, #16905, #16908, #16913]
* [*] Enables Support for Global Style Colors with Full Site Editing Themes [#16823]
* [***] Block editor: New Block: Embed block. [https://github.com/wordpress-mobile/gutenberg-mobile/pull/3727]

17.8
-----
* [*] Authors and Contributors can now view a site's Comments via My Site > Comments. [#16783]
* [*] [Jetpack-only] Fix bugs when tapping to notifications
* [*] Fixed some refresh issues with the site follow buttons in the reader. [#16819]
* [*] Block editor: Update loading and failed screens for web version of the editor [https://github.com/wordpress-mobile/gutenberg-mobile/pull/3573]
* [*] Block editor: Handle floating keyboard case - Fix issue with the block selector on iPad. [https://github.com/wordpress-mobile/gutenberg-mobile/pull/3687]
* [**] Block editor: Added color/background customization for text blocks. [https://github.com/WordPress/gutenberg/pull/33250]

17.7
-----
* [***] Added blogging reminders. Choose which days you'd like to be reminded, and we'll send you a notification prompting you to post on your site
* [** Does not apply to Jetpack app] Self hosted sites that do not use Jetpack can now manage (install, uninstall, activate, and deactivate) their plugins [#16675]
* [*] Upgraded the Zendesk SDK to version 5.3.0
* [*] You can now subscribe to conversations by email from Reader lists and articles. [#16599]
* [*] Block editor: Tablet view fixes for inserter button. [https://github.com/wordpress-mobile/gutenberg-mobile/pull/3602]
* [*] Block editor: Tweaks to the badge component's styling, including change of background color and reduced padding. [https://github.com/wordpress-mobile/gutenberg-mobile/pull/3642]
* [***] Block editor: New block Layout grid. [https://github.com/wordpress-mobile/gutenberg-mobile/pull/3513]
* [*] Fixed an issue where the SignUp flow could not be dismissed sometimes. [#16824]

17.6
-----
* [**] Reader Post details: now shows a summary of Likes for the post. Tapping it displays the full list of Likes. [#16628]
* [*] Fix notice overlapping the ActionSheet that displays the Site Icon controls. [#16579]
* [*] Fix login error for WordPress.org sites to show inline. [#16614]
* [*] Disables the ability to open the editor for Post Pages [#16369]
* [*] Fixed an issue that could cause a crash when moderating Comments. [#16645]
* [*] Fix notice overlapping the ActionSheet that displays the QuickStart Removal. [#16609]
* [*] Site Pages: when setting a parent, placeholder text is now displayed for pages with blank titles. [#16661]
* [***] Block Editor: Audio block now available on WP.com sites on the free plan. [https://github.com/wordpress-mobile/gutenberg-mobile/pull/3523]
* [**] You can now create a Site Icon for your site using an emoji. [#16670]
* [*] Fix notice overlapping the ActionSheet that displays the More Actions in the Editor. [#16658]
* [*] The quick action buttons will be hidden when iOS is using a accessibility font sizes. [#16701]
* [*] Block Editor: Improve unsupported block message for reusable block. [https://github.com/wordpress-mobile/gutenberg-mobile/pull/3621]
* [**] Block Editor: Fix incorrect block insertion point after blurring the post title field. [https://github.com/wordpress-mobile/gutenberg-mobile/pull/3640]
* [*] Fixed a crash when sharing photos to WordPress [#16737]

17.5
-----
* [*] Fixed a crash when rendering the Noticons font in rich notification. [#16525]
* [**] Block Editor: Audio block: Add Insert from URL functionality. [https://github.com/wordpress-mobile/gutenberg-mobile/pull/3031]
* [***] Block Editor: Slash command to insert new blocks. [https://github.com/wordpress-mobile/gutenberg-mobile/pull/3250]
* [**] Like Notifications: now displays all users who liked a post or comment. [#15662]
* [*] Fixed a bug that was causing some fonts to become enormous when large text was enabled.
* [*] Fixed scrolling and item selection in the Plugins directory. [#16087]
* [*] Improved large text support in the blog details header in My Sites. [#16521]
* [***] Block Editor: New Block: Reusable block. [https://github.com/wordpress-mobile/gutenberg-mobile/pull/3490]
* [***] Block Editor: Add reusable blocks to the block inserter menu. [https://github.com/wordpress-mobile/gutenberg-mobile/pull/3054]
* [*] Fixed a bug where the web version of the editor did not load when using an account created before December 2018. [#16586]

17.4
-----
* [**] A new author can be chosen for Posts and Pages on multi-author sites. [#16281]
* [*] Fixed the Follow Sites Quick Start Tour so that Reader Search is highlighted. [#16391]
* [*] Enabled approving login authentication requests via push notification while the app is in the foreground. [#16075]
* [**] Added pull-to-refresh to the My Site screen when a user has no sites. [#16241]
* [***] Fixed a bug that was causing uploaded videos to not be viewable in other platforms. [#16548]

17.3
-----
* [**] Fix issue where deleting a post and selecting undo would sometimes convert the content to the classic editor. [#16342]
* [**] Fix issue where restoring a post left the restored post in the published list even though it has been converted to a draft. [#16358]
* [**] Fix issue where trashing a post converted it to Classic content. [#16367]
* [**] Fix issue where users could not leave the username selection screen due to styling issues. [#16380]
* [*] Comments can be filtered to show the most recent unreplied comments from other users. [#16215]
* [*] Fixed the background color of search fields. [#16365]
* [*] Fixed the navigation bar color in dark mode. [#16348]
* [*] Fix translation issues for templates fetched on the site creation design selection screen. [#16404]
* [*] Fix translation issues for templates fetched on the page creation design selection screen. [#16404]
* [*] Fix translation issue for the Choose button on the template preview in the site creation flow. [#16404]
* [***]  Block Editor: New Block: Search Block [#https://github.com/wordpress-mobile/gutenberg-mobile/pull/3210]
* [**]  Block Editor: The media upload options of the Image, Video and Gallery block automatically opens when the respective block is inserted. [https://github.com/wordpress-mobile/gutenberg-mobile/pull/2700]
* [**]  Block Editor: The media upload options of the File and Audio block automatically opens when the respective block is inserted. [https://github.com/wordpress-mobile/gutenberg-mobile/pull/3399]
* [*]  Block Editor: Remove visual feedback from non-interactive bottom-sheet cell sections [https://github.com/wordpress-mobile/gutenberg-mobile/pull/3404]
* [*]  Block Editor: Fixed an issue that was causing the featured image badge to be shown on images in an incorrect manner. [https://github.com/wordpress-mobile/gutenberg-mobile/pull/3494]


17.2
-----

* [**] Added transform block capability [https://github.com/wordpress-mobile/gutenberg-mobile/pull/3321]
* [*] Fixed an issue where some author display names weren't visible for self-hosted sites. [#16297]
* [***] Updated custom app icons. [#16261]
* [**] Removed Site Switcher in the Editor
* [*] a11y: Bug fix: Allow stepper cell to be selected by screenreader [https://github.com/wordpress-mobile/gutenberg-mobile/pull/3362]
* [*] Image block: Improve text entry for long alt text. [https://github.com/WordPress/gutenberg/pull/29670]
* [***] New Block: Jetpack contact info. [https://github.com/wordpress-mobile/gutenberg-mobile/pull/3340]

17.1
-----

* [*] Reordered categories in page layout picker [#16156]
* [*] Added preview device mode selector in the page layout previews [#16141]
* [***] Block Editor: Improved the accessibility of range and step-type block settings. [https://github.com/wordpress-mobile/gutenberg-mobile/pull/3255]
* [**] Block Editor: Added Contact Info block to sites on WPcom or with Jetpack version >= 8.5.
* [**] We updated the app's color scheme with a brighter new blue used throughout. [#16213, #16207]
* [**] We updated the login prologue with brand new content and graphics. [#16159, #16177, #16185, #16187, #16200, #16217, #16219, #16221, #16222]
* [**] We updated the app's color scheme with a brighter new blue used throughout. [#16213, #16207]
* [**] Updated the app icon to match the new color scheme within the app. [#16220]
* [*] Fixed an issue where some webview navigation bar controls weren't visible. [#16257]

17.0
-----
* [internal] Updated Zendesk to latest version. Should be no functional changes. [#16051]
* [*] Reader: fixed an issue that caused unfollowing external sites to fail. [#16060]
* [*] Stats: fixed an issue where an error was displayed for Latest Post Summary if the site had no posts. [#16074]
* [*] Fixed an issue where password text on Post Settings was showing as black in dark mode. [#15768]
* [*] Added a thumbnail device mode selector in the page layout, and use a default setting based on the current device. [#16019]
* [**] Comments can now be filtered by status (All, Pending, Approved, Trashed, or Spam). [#15955, #16110]
* [*] Notifications: Enabled the new view milestone notifications [#16144]
* [***] We updated the app's design, with fresh new headers throughout and a new site switcher in My Site. [#15750]

16.9
-----
* [*] Adds helper UI to Choose a Domain screen to provide a hint of what a domain is. [#15962]
* [**] Site Creation: Adds filterable categories to the site design picker when creating a WordPress.com site, and includes single-page site designs [#15933]
* [**] The classic editor will no longer be available for new posts soon, but this won’t affect editing any existing posts or pages. Users should consider switching over to the Block Editor now. [#16008]
* [**] Reader: Added related posts to the bottom of reader posts
* [*] Reader: We redesigned the recommended topics section of Discover
* [*] Reader: Added a way to discover new topics from the Manage Topics view
* [*] P2 users can create and share group invite links via the Invite Person screen under the People Management feature. [#16005]
* [*] Fixed an issue that prevented searching for plugins and the Popular Plugins section from appearing: [#16070]
* [**] Stories: Fixed a video playback issue when recording on iPhone 7, 8, and SE devices. [#16109]
* [*] Stories: Fixed a video playback issue when selecting an exported Story video from a site's library. [#16109]

16.8.1
-----

* [**] Stories: Fixed an issue which could remove content from a post when a new Story block was edited. [#16059]

16.8
-----
* [**] Prevent deleting published homepages which would have the effect of breaking a site. [#15797]
* [**] Prevent converting published homepage to a draft in the page list and settings which would have the effect of breaking a site. [#15797]
* [*] Fix app crash when device is offline and user visits Notification or Reader screens [#15916]
* [*] Under-the-hood improvements to the Reader Stream, People Management, and Sharing Buttons [#15849, #15861, #15862]
* [*] Block Editor: Fixed block mover title wording for better clarity from 'Move block position' to 'Change block position'. [https://github.com/wordpress-mobile/gutenberg-mobile/pull/3049]
* [**] Block Editor: Add support for setting Cover block focal point. [https://github.com/wordpress-mobile/gutenberg-mobile/pull/3028]
* [**] Prevent converting published homepage to a draft in the page list and editor's status settings which would have the effect of breaking a site. [#15797]
* [*] Prevent selection of unpublished homepages the homepage settings which would have the effect of breaking a site. [#15885]
* [*] Quick Start: Completing a step outside of a tour now automatically marks it as complete. [#15712]
* [internal] Site Comments: updated UI. Should be no functional changes. [#15944]
* [***] iOS 14 Widgets: new This Week Widgets to display This Week Stats in your home screen. [#15844]
* [***] Stories: There is now a new Story post type available to quickly and conveniently post images and videos to your blog.

16.7
-----
* [**] Site Creation: Adds the option to choose between mobile, tablet or desktop thumbnails and previews in the home page design picker when creating a WordPress.com site [https://github.com/wordpress-mobile/WordPress-iOS/pull/15688]
* [*] Block Editor: Fix issue with uploading media after exiting the editor multiple times [https://github.com/wordpress-mobile/WordPress-iOS/pull/15656].
* [**] Site Creation: Enables dot blog subdomains for each site design. [#15736]
* [**] Reader post card and post details: added ability to mark a followed post as seen/unseen. [#15638, #15645, #15676]
* [**] Reader site filter: show unseen post count. [#15581]
* [***] Block Editor: New Block: Audio [https://github.com/wordpress-mobile/gutenberg-mobile/pull/2854, https://github.com/wordpress-mobile/gutenberg-mobile/pull/3070]
* [**] Block Editor: Add support for setting heading anchors [https://github.com/wordpress-mobile/gutenberg-mobile/pull/2947]
* [**] Block Editor: Disable Unsupported Block Editor for Reusable blocks [https://github.com/wordpress-mobile/gutenberg-mobile/pull/3067]
* [**] Block Editor: Add proper handling for single use blocks such as the more block [https://github.com/wordpress-mobile/gutenberg-mobile/pull/3042]
* [*] Reader post options: fixed an issue where the options in post details did not match those on post cards. [#15778]
* [***] iOS 14 Widgets: new All Time Widgets to display All Time Stats in your home screen. [#15771, #15794]
* [***] Jetpack: Backup and Restore is now available, depending on your sites plan you can now restore your site to a point in time, or download a backup file. [https://github.com/wordpress-mobile/WordPress-iOS/issues/15191]
* [***] Jetpack: For sites that have Jetpack Scan enabled you will now see a new section that allows you to scan your site for threats, as well as fix or ignore them. [https://github.com/wordpress-mobile/WordPress-iOS/issues/15190]
* [**] Block Editor: Make inserter long-press options "add to beginning" and "add to end" always available. [https://github.com/wordpress-mobile/gutenberg-mobile/pull/3074]
* [*] Block Editor: Fix crash when Column block width attribute was empty. [https://github.com/WordPress/gutenberg/pull/29015]

16.6
-----
* [**] Activity Log: adds support for Date Range and Activity Type filters. [https://github.com/wordpress-mobile/WordPress-iOS/issues/15192]
* [*] Quick Start: Removed the Browse theme step and added guidance for reviewing pages and editing your Homepage. [#15680]
* [**] iOS 14 Widgets: new Today Widgets to display your Today Stats in your home screen.
* [*] Fixes an issue where the submit button was invisible during the domain registration flow.

16.5
-----

* [*] In the Pages screen, the options to delete posts are styled to reflect that they are destructive actions, and show confirmation alerts. [#15622]
* [*] In the Comments view, overly-large twemoji are sized the same as Apple's emoji. [#15503]
* [*] Reader 'P2s': added ability to filter by site. [#15484]
* [**] Choose a Domain will now return more options in the search results, sort the results to have exact matches first, and let you know if no exact matches were found. [#15482]
* [**] Page List: Adds duplicate page functionality [#15515]
* [*] Invite People: add link to user roles definition web page. [#15530]
* [***] Block Editor: Cross-post suggestions are now available by typing the + character (or long-pressing the toolbar button labelled with an @-symbol) in a post on a P2 site [#15139]
* [***] Block Editor: Full-width and wide alignment support for Columns (https://github.com/wordpress-mobile/gutenberg-mobile/pull/2919)
* [**] Block Editor: Image block - Add link picker to the block settings and enhance link settings with auto-hide options (https://github.com/wordpress-mobile/gutenberg-mobile/pull/2841)
* [*] Block Editor: Fix button link setting, rel link will not be overwritten if modified by the user (https://github.com/wordpress-mobile/gutenberg-mobile/pull/2894)
* [**] Block Editor: Added move to top/bottom when long pressing on respective block movers (https://github.com/wordpress-mobile/gutenberg-mobile/pull/2872)
* [**] Reader: Following now only shows non-P2 sites. [#15585]
* [**] Reader site filter: selected filters now persist while in app.[#15594]
* [**] Block Editor: Fix crash in text-based blocks with custom font size [https://github.com/WordPress/gutenberg/pull/28121]

16.4
-----

* [internal] Removed unused Reader files. Should be no functional changes. [#15414]
* [*] Adjusted the search box background color in dark mode on Choose a domain screen to be full width. [https://github.com/wordpress-mobile/WordPress-iOS/pull/15419]
* [**] Added shadow to thumbnail cells on Site Creation and Page Creation design pickers to add better contrast [https://github.com/wordpress-mobile/WordPress-iOS/pull/15418]
* [*] For DotCom and Jetpack sites, you can now subscribe to comments by tapping the "Follow conversation" button in the Comments view. [#15424]
* [**] Reader: Added 'P2s' stream. [#15442]
* [*] Add a new P2 default site icon to replace the generic default site icon. [#15430]
* [*] Block Editor: Fix Gallery block uploads when the editor is closed. [#15457]
* [*] Reader: Removes gray tint from site icons that contain transparency (located in Reader > Settings > Followed sites). [#15474]
* [*] Prologue: updates site address button to say "Enter your existing site address" to reduce confusion with site creation actions. [#15481]
* [**] Posts List: Adds duplicate post functionality [#15460]
* [***] Block Editor: New Block: File [https://github.com/wordpress-mobile/gutenberg-mobile/pull/2835]
* [*] Reader: Removes gray tint from site icons that contain transparency (located in Reader > Settings > Followed sites).
* [*] Block Editor: Remove popup informing user that they will be using the block editor by default [#15492]
* [**] Fixed an issue where the Prepublishing Nudges Publish button could be cut off smaller devices [#15525]

16.3
-----
* [***] Login: Updated to new iOS 14 pasteboard APIs for 2FA auto-fill. Pasteboard prompts should be less intrusive now! [#15454]
* [***] Site Creation: Adds an option to pick a home page design when creating a WordPress.com site. [multiple PRs](https://github.com/search?q=repo%3Awordpress-mobile%2FWordPress-iOS+++repo%3Awordpress-mobile%2FWordPress-iOS-Shared+repo%3Awordpress-mobile%2FWordPressUI-iOS+repo%3Awordpress-mobile%2FWordPressKit-iOS+repo%3Awordpress-mobile%2FAztecEditor-iOS+is%3Apr+closed%3A%3C2020-11-17+%22Home+Page+Picker%22&type=Issues)

* [**] Fixed a bug where @-mentions didn't work on WordPress.com sites with plugins enabled [#14844]
* [***] Site Creation: Adds an option to pick a home page design when creating a WordPress.com site. [multiple PRs](https://github.com/search?q=repo%3Awordpress-mobile%2FWordPress-iOS+++repo%3Awordpress-mobile%2FWordPress-iOS-Shared+repo%3Awordpress-mobile%2FWordPressUI-iOS+repo%3Awordpress-mobile%2FWordPressKit-iOS+repo%3Awordpress-mobile%2FAztecEditor-iOS+is%3Apr+closed%3A%3C2020-11-30+%22Home+Page+Picker%22&type=Issues)
* [*] Fixed an issue where `tel:` and `mailto:` links weren't launching actions in the webview found in Reader > post > more > Visit. [#15310]
* [*] Reader bug fix: tapping a telephone, sms or email link in a detail post in Reader will now respond with the correct action. [#15307]
* [**] Block Editor: Button block - Add link picker to the block settings [https://github.com/WordPress/gutenberg/pull/26206]
* [***] Block Editor: Adding support for selecting different unit of value in Cover and Columns blocks [https://github.com/WordPress/gutenberg/pull/26161]
* [*] Block Editor: Fix theme colors syncing with the editor [https://github.com/WordPress/gutenberg/pull/26821]
* [*] My Site > Settings > Start Over. Correcting a translation error in the detailed instructions on the Start Over view. [#15358]

16.2
-----
* [**] Support contact email: fixed issue that prevented non-alpha characters from being entered. [#15210]
* [*] Support contact information prompt: fixed issue that could cause the app to crash when entering email address. [#15210]
* [*] Fixed an issue where comments viewed in the Reader would always be italicized.
* [**] Jetpack Section - Added quick and easy access for all the Jetpack features (Stats, Activity Log, Jetpack and Settings) [#15287].
* [*] Fixed a display issue with the time picker when scheduling posts on iOS 14. [#15392]

16.1
-----
* [***] Block Editor: Adds new option to select from a variety of predefined page templates when creating a new page for a Gutenberg site.
* [*] Fixed an issue that was causing the refresh control to show up on top of the list of sites. [https://github.com/wordpress-mobile/WordPress-iOS/pull/15136]
* [***] The "Floating Action Button" now appears on the list of posts and pages for quick and convenient creation. [https://github.com/wordpress-mobile/WordPress-iOS/pull/15149l]

16.0
-----
* [***] Block Editor: Full-width and wide alignment support for Video, Latest-posts, Gallery, Media & text, and Pullquote block. [https://github.com/wordpress-mobile/gutenberg-mobile/pull/2605]
* [***] Block Editor: Fix unsupported block bottom sheet is triggered when device is rotated. [https://github.com/wordpress-mobile/gutenberg-mobile/pull/2710]
* [***] Block Editor: Unsupported Block Editor: Fixed issue when cannot view or interact with the classic block on Jetpack site. [https://github.com/wordpress-mobile/gutenberg-mobile/pull/2709]
* [**] Reader: Select interests is now displayed under the Discover tab. [#15097]
* [**] Reader: The reader now displays site recommendations in the Discover feed [#15116]
* [***] Reader: The new redesigned Reader detail shows your post as beautiful as ever. And if you add a featured image it would be twice as beautiful! [#15107]

15.9
-----
* [*] Fixed issue that caused duplicate views to be displayed when requesting a login link. [#14975]
* [internal] Modified feature flags that show unified Site Address, Google, Apple, WordPress views and iCloud keychain login. Could cause regressions. [#14954, #14969, #14970, #14971, #14972]
* [*] Fixed an issue that caused page editor to become an invisible overlay. [#15012]
* [**] Block Editor: Increase tap-target of primary action on unsupported blocks. [https://github.com/wordpress-mobile/gutenberg-mobile/pull/2608]
* [***] Block Editor: On Jetpack connected sites, Unsupported Block Editor can be enabled via enabling Jetpack SSO setting directly from within the missing block alert. [https://github.com/wordpress-mobile/gutenberg-mobile/pull/2610]
* [***] Block Editor: Add support for selecting user's post when configuring the link [https://github.com/wordpress-mobile/gutenberg-mobile/pull/2484]
* [*] Reader: Fixed an issue that resulted in no action when tapping a link with an anchor. [#15027]
* [***] Block Editor: Unsupported Block Editor: Fixed issue when cannot view or interact with the classic block on Jetpack sites [https://github.com/wordpress-mobile/gutenberg-mobile/issues/2695]

15.8
-----
* [*] Image Preview: Fixes an issue where an image would be incorrectly positioned after changing device orientation.
* [***] Block Editor: Full-width and wide alignment support for Group, Cover and Image block [https://github.com/wordpress-mobile/gutenberg-mobile/pull/2559]
* [**] Block Editor: Add support for rounded style in Image block [https://github.com/wordpress-mobile/gutenberg-mobile/pull/2591]
* [*] Fixed an issue where the username didn't display on the Signup Epilogue after signing up with Apple and hiding the email address. [#14882]
* [*] Login: display correct error message when the max number of failed login attempts is reached. [#14914]
* [**] Block Editor: Fixed a case where adding a block made the toolbar jump [https://github.com/WordPress/gutenberg/pull/24573]

15.7
-----
* [**] Updated UI when connecting a self-hosted site from Login Epilogue, My Sites, and Post Signup Interstitial. (#14742)
* [**] You can now follow conversations for P2 sites
* [**] Block Editor: Block settings now immediately reflect changes from menu sliders.
* [**] Simplified authentication and updated UI.(#14845, #14831, #14825, #14817).
       Now when an email address is entered, the app automatically determines the next step and directs the user accordingly. (i.e. signup or login with the appropriate login view).
* [**] Added iCloud Keychain login functionality. (#14770)
* [***] Reader: We’re introducing a new Reader experience that allows users to tailor their Discover feed to their chosen interests.
* [*] Media editing: Reduced memory usage when marking up an image, which could cause a crash.
* [**] Block Editor: Fixed Dark Mode transition for editor menus.

15.6
-----
* [***] Block Editor: Fixed empty text fields on RTL layout. Now they are selectable and placeholders are visible.
* [**] Block Editor: Add settings to allow changing column widths
* [**] Block Editor: Media editing support in Gallery block.
* [**] Updated UI when logging in with a Site Address.
* [**] Updated UI when logging in/signing up with Apple.
* [**] Updated UI when logging in/signing up with Google.
* [**] Simplified Google authentication. If signup is attempted with an existing WordPress account, automatically redirects to login. If login is attempted without a matching WordPress account, automatically redirects to signup.
* [**] Fixes issue where the stats were not updating when switching between sites in My Sites.
* [*] Block Editor: Improved logic for creating undo levels.
* [*] Social account login: Fixed an issue that could have inadvertently linked two social accounts.

15.5
-----
* [*] Reader: revamped UI for your site header.
* [***] Block Editor: New feature for WordPress.com and Jetpack sites: auto-complete username mentions. An auto-complete popup will show up when the user types the @ character in the block editor.
* [*] Block Editor: Media editing support in Cover block.
* [*] Block Editor: Fixed a bug on the Heading block, where a heading with a link and string formatting showed a white shadow in dark mode.

15.4
-----
 * [**] Fixes issue where the new page editor wouldn't always show when selected from the "My Site" page on iOS versions 12.4 and below.
 * [***] Block Editor: Media editing support in Media & Text block.
 * [***] Block Editor: New block: Social Icons
 * [*] Block Editor: Cover block placeholder is updated to allow users to start the block with a background color
 * [**] Improved support for the Classic block to give folks a smooth transition from the classic editor to the block editor

15.3
-----
* [***] Block Editor: Adds Copy, Cut, Paste, and Duplicate functionality to blocks
* [***] Block Editor: Users can now individually edit unsupported blocks found in posts or pages. Not available on selfhosted sites or sites defaulting to classic editor.
* [*] Block Editor: Improved editor loading experience with Ghost Effect.

15.2
----
* [*] Block editor: Display content metrics information (blocks, words, characters count).
* [*] Fixed a crash that results in navigating to the block editor quickly after logging out and immediately back in.
* [***] Reader content improved: a lot of fixes in how the content appears when you're reading a post.
* [**] A site's title can now be changed by tapping on the title in the site detail screen.
* [**] Added a new Quick Start task to set a title for a new site.
* [**] Block editor: Add support for customizing gradient type and angle in Buttons and Cover blocks.

-----

15.1
-----
* [**] Block Editor: Add support to upload videos to Cover Blocks after the editor has closed.
* [*] Block Editor: Display the animation of animated GIFs while editing image blocks.
* [**] Block editor: Adds support for theme colors and gradients.
* [*] App Settings: Added an app-level toggle for light or dark appearance.
* [*] Fix a bug where the Latest Post date on Insights Stats was being calculated incorrectly.
* Block editor: [*] Support for breaking out of captions/citation authors by pressing enter on the following blocks: image, video, gallery, quote, and pullquote.
* Block editor: [**] Adds editor support for theme defined colors and theme defined gradients on cover and button blocks.
* [*] Fixed a bug where "Follow another site" was using the wrong steps in the "Grow Your Audience" Quick Start tour.
* [*] Fix a bug where Quick Start completed tasks were not communicated to VoiceOver users.
* [**] Quick Start: added VoiceOver support to the Next Steps section.
* [*] Fixed a bug where the "Publish a post" Quick Start tour didn't reflect the app's new information architecture
* [***] Free GIFs can now be added to the media library, posts, and pages.
* [**] You can now set pages as your site's homepage or posts page directly from the Pages list.
* [**] Fixed a bug that prevented some logins via 'Continue with Apple'.
* [**] Reader: Fixed a bug where tapping on the more menu may not present the menu
* [*] Block editor: Fix 'Take a Photo' option failing after adding an image to gallery block

15.0
-----
* [**] Block editor: Fix media upload progress when there's no connection.
* [*] Fix a bug where taking a photo for your user gravatar got you blocked in the crop screen.
* Reader: Updated card design
* [internal] Logging in via 'Continue with Google' has changes that can cause regressions. See https://git.io/Jf2LF for full testing details.
* [***] Block Editor: New block: Verse
* [***] Block Editor: Trash icon that is used to remove blocks is moved to the new menu reachable via ellipsis button in the block toolbar
* [**] Block Editor: Add support for changing overlay color settings in Cover block
* [**] Block Editor: Add enter/exit animation in FloatingToolbar
* [**] Block Editor: Block toolbar can now collapse when the block width is smaller than the toolbar content
* [**] Block Editor: Tooltip for page template selection buttons
* [*] Block Editor: Fix merging of text blocks when text had active formatting (bold, italic, strike, link)
* [*] Block Editor: Fix button alignment in page templates and make strings consistent
* [*] Block Editor: Add support for displaying radial gradients in Buttons and Cover blocks
* [*] Block Editor: Fix a bug where it was not possible to add a second image after previewing a post
* [internal] Signing up via 'Continue with Google' has changes that can cause regressions. See https://git.io/JfwjX for full testing details.
* My Site: Add support for setting the Homepage and Posts Page for a site.

14.9
-----
* Streamlined navigation: now there are fewer and better organized tabs, posting shortcuts and more, so you can find what you need fast.
* My Site: the "Add Posts and Pages" features has been moved. There is a new "Floating Action Button" in "My Site" that lets you create a new post or page without having to navigate to another screen.
* My Site: the "Me" section has been moved. There is a new button on the top right of "My Site" that lets you access the "Me" section from there.
* Reader: revamped UI with a tab bar that lets you quickly switch between sections, and filtering and settings panes to easily access and manage your favorite content.
* [internal] the "Change Username" on the Signup Epilogue screen has navigation changes that can cause regressions. See https://git.io/JfGnv for testing details.
* [internal] the "3 button view" (WP.com email, Google, SIWA, Site Address) presented after pressing the "Log In" button has navigation changes that can cause regressions. See https://git.io/JfZUV for testing details.
* [**] Support the superscript and subscript HTML formatting on the Block Editor and Classic Editor.
* [**] Block editor: Support for the pullquote block.
* [**] Block editor: Fix the icons and buttons in Gallery, Paragraph, List and MediaText block on RTL mode.
* [**] Block editor: Update page templates to use new blocks.
* [**] Block editor: Fix a crash when uploading new videos on a video block.
* [**] Block Editor: Add support for changing background and text color in Buttons block
* [internal] the "enter your password" screen has navigation changes that can cause regressions. See https://git.io/Jfl1C for full testing details.
* Support the superscript and subscript HTML formatting on the Block Editor and Classic Editor.
* [***] You can now draw on images to annotate them using the Edit image feature in the post editor.
* [*] Fixed a bug on the editors where changing a featured image didn't trigger that the post/page changed.

14.8.1
-----
* Fix adding and removing of featured images to posts.

14.8
-----
* Block editor: Prefill caption for image blocks when available on the Media library
* Block editor: New block: Buttons. From now you’ll be able to add the individual Button block only inside the Buttons block
* Block editor: Fix bug where whitespaces at start of text blocks were being removed
* Block editor: Add support for upload options in Cover block
* Block editor: Floating toolbar, previously located above nested blocks, is now placed at the bottom of the screen
* Block editor: Fix the icons in FloatingToolbar on RTL mode
* Block editor: Fix Quote block so it visually reflects selected alignment
* Block editor: Fix bug where buttons in page templates were not rendering correctly on web
* Block editor: Remove Subscription Button from the Blog template since it didn't have an initial functionality and it is hard to configure for users.
* [internal] the "send magic link" screen has navigation changes that can cause regressions. See https://git.io/Jfqiz for testing details.
* Updated UI for Login and Signup epilogues.
* Fixes delayed split view resizing while rotating your device.

14.7
-----
* Classic Editor: Fixed action sheet position for additional Media sources picker on iPad
* [internal] the signup flow using email has code changes that can cause regressions. See https://git.io/JvALZ for testing details.
* [internal] Notifications tab should pop to the root of the navigation stack when tapping on the tab from within a notification detail screen. See https://git.io/Jvxka for testing details.
* Classic and Block editor: Prefill caption for image blocks when available on the Media library.
* [internal] the "login by email" flow and the self-hosted login flow have code changes that can cause regressions. See https://git.io/JfeFN for testing details.
* Block editor: Disable ripple effect in all BottomSheet's controls.
* Block editor: New block: Columns
* Block editor: New starter page template: Blog
* Block editor: Make Starter Page Template picker buttons visible only when the screen height is enough
* Block editor: Fix a bug which caused to show URL settings modal randomly when changing the device orientation multiple times during the time Starter Page Template Preview is open
* [internal] the login by email flow and the self-hosted login flow have code changes that can cause regressions. See https://git.io/JfeFN for testing details.
* Updated the appearance of the login and signup buttons to make signup more prominent.
* [internal] the navigation to the "login by site address" flow has code changes that can cause regressions. See https://git.io/JfvP9 for testing details.
* Updated site details screen title to My Site, to avoid duplicating the title of the current site which is displayed in the screen's header area.
* You can now schedule your post, add tags or change the visibility before hitting "Publish Now" — and you don't have to go to the Post Settings for this!

* Login Epilogue: fixed issue where account information never stopped loading for some self-hosted sites.
* Updated site details screen title to My Site, to avoid duplicating the title of the current site which is displayed in the screen's header area.

14.6
-----
* [internal] the login flow with 2-factor authentication enabled has code changes that can cause regressions. See https://git.io/Jvdil for testing details.
* [internal] the login and signup Magic Link flows have code changes that could cause regressions. See https://git.io/JvSD6 and https://git.io/Jvy4P for testing details.
* [internal] the login and signup Magic Link flows have code changes that can cause regressions. See https://git.io/Jvy4P for testing details.
* [internal] the login and signup Continue with Google flows have code changes that can cause regressions. See https://git.io/JvypB for testing details.
* Notifications: Fix layout on screens with a notch.
* Post Commenting: fixed issue that prevented selecting an @ mention suggestion.
* Fixed an issue that could have caused the app to crash when accessing Site Pages.
* Site Creation: faster site creation, removed intermediate steps. Just select what kind of site you'd like, enter the domain name and the site will be created.
* Post Preview: Increase Post and Page Preview size on iPads running iOS 13.
* Block editor: Added the Cover block
* Block editor: Removed the dimming effect on unselected blocks
* Block editor: Add alignment options for Heading block
* Block editor: Implemented dropdown toolbar for alignment toolbar in Heading, Paragraph, Image, MediaText blocks
* Block Editor: When editing link settings, tapping the keyboard return button now closes the settings panel as well as closing the keyboard.
* Fixed a crash when a blog's URL became `nil` from a Core Data operation.
* Added Share action to the more menu in the Posts list
* Period Stats: fix colors when switching between light and dark modes.
* Media uploads from "Other Apps": Fixed an issue where the Cancel button on the document picker/browser was not showing up in Light Mode.
* Fix a crash when accessing Blog Posts from the Quick Actions button on iPads running iOS 12 and below.
* Reader post detail: fix colors when switching between light and dark modes.
* Fixed an issue where Continue with Apple button wouldn't respond after Jetpack Setup > Sign up flow completed.


14.5
-----
* Block editor: New block: Latest Posts
* Block editor: Fix Quote block's left border not being visible in Dark Mode
* Block editor: Added Starter Page Templates: when you create a new page, we now show you a few templates to get started more quickly.
* Block editor: Fix crash when pasting HTML content with embeded images on paragraphs
* Post Settings: Fix issue where the status of a post showed "Scheduled" instead of "Published" after scheduling before the current date.
* Stats: Fix background color in Dark Mode on wider screen sizes.
* Post Settings: Fix issue where the calendar selection may not match the selected date when site timezone differs from device timezone.
* Dark Mode fixes:
  - Border color on Search bars.
  - Stats background color on wider screen sizes.
  - Media Picker action bar background color.
  - Login and Signup button colors.
  - Reader comments colors.
  - Jetpack install flow colors.
* Reader: Fix toolbar and search bar width on wider screen sizes.
* Updated the Signup and Login Magic Link confirmation screen advising the user to check their spam/junk folder.
* Updated appearance of Google login/signup button.
* Updated appearance of Apple login/signup button.

14.4.1
-----
* Block Editor: Fix crash when inserting a Button Block.

14.4
-----
* Post Settings: Fixes the displayed publish date of posts which are to be immediately published.

14.3
-----
* Aztec and Block Editor: Fix the presentation of ordered lists with large numbers.
* Added Quick Action buttons on the Site Details page to access the most frequently used parts of a site.
* Block editor: Add support for changing image sizes in Image blocks
* Block editor: Add support for upload options in Gallery block
* Block editor: Added the Button block
* Block editor: Added the Group block
* Block editor: Add scroll support inside block picker and block settings
* Block editor: Fix issue where adding emojis to the post title added strong HTML elements to the title of the post
* Block editor: Fix issue where alignment of paragraph blocks was not always being respected when splitting the paragraph or reading the post's html content.
* Block editor: We’ve introduced a new toolbar that floats above the block you’re editing, which makes navigating your blocks easier — especially complex ones.

* Block editor: Add support for upload options in Gallery block
* Aztec and Block Editor: Fix the presentation of ordered lists with large numbers.
* Added Quick Action buttons on the Site Details page to access the most frequently used parts of a site.
* Post Settings: Adjusts the weekday symbols in the calendar depending on Regional settings.


14.2
-----
* Comment Editing: Fixed a bug that could cause the text selection to be on the wrong line
* Comments: Fixed an bug that could cause HTML markup to be displayed in the comment content
* Media editing: You can now crop, zoom in/out and rotate images that are inserted or being inserted in a post.
* Post Preview: Added a new Desktop preview mode on iPhone and Mobile preview on iPad when previewing posts or pages.
* Post Preview: Added new navigation, "Open in Safari" and Share options when previewing posts or pages.
* Block editor: Long-press Inserter icon to show options to add before/after
* Block editor: Retry displaying image when connectivity restores
* Block editor: Show an "Edit" button overlay on selected image blocks
* Block editor: Add support for image size options in the gallery block
* Signup and Login: signup or login via magic link now supports multiple email clients.
                    Tapping on the "Open Email" button will present a list of installed email client to choose from.
* Posts: Fixed a bug that could disable comments on a draft post when previewing that post.
* Reader: Fixed an issue where a new comment may not appear.
* Reader: Added Post Reblogging feature. You can now reblog a post from the reader to your site(s). There is a new "reblog" button in the post action bar.
          Tapping on it allows to choose the site where to post, and opens the editor of your choice with pre-populated content from the original post.
* Fixed a bug that was causing the app to crash when the user tapped "Retry" on Post List

14.1
-----
* Fixes a bug that could cause some web page previews to remain unauthenticated even after logging in.
* Stats: added a This Week widget to display Views for the past week.
* Block Editor: Reduced padding around text on Rich Text based blocks.
* Block Editor: New block "Shortcode". You can now create and edit Shortcode blocks in the editor.
* Publicize: connecting with Facebook is working again.
* Web Views: the title and button colors in the header of web views was grey, and is now white.

14.0
-----
* Stats: Updated default cards for the Insights view.
* Fixed a bug that displayed incorrect time stamps for scheduled posts.
* Post Settings: Added a new Calendar picker to select a Post's publish date
* Fixed bugs with the "Save as Draft" action extension's navigation bar colors and iPad sizing in iOS 13.
* Fixes appearance issues with navigation bar colors when logged out of the app.
* Fixed a bug that was causing the App to crash when the user tapped on certain notifications.
* Block Editor: Hide image size selection options when image is a url
* Block Editor: Fix displaying placeholder for images
* Block Editor: Fix crash on undo
* Block Editor: Fix styling on navigation UI
* Block Editor: Fix a focus issue
* Fixed a bug that displayed incorrect time stamps for scheduled posts.
* Post Settings: Added a new Calendar picker to select a Post's publish date
* Comment: Add ability to comment in fullscreen
* Stats: fixed issue that could cause incorrect Stats to be displayed when viewing Stats from a widget.
* Stats Today widgets: large numbers are now abbreviated.
* Fixed a bug where files imported from other apps were being renamed to a random name.
* Fixes a crash that could happen in the notifications tab.

13.9
-----
* Stats: added a Today widget to display All-Time stats.
* Block Editor: New block "Gallery". You can now create image galleries using WordPress Media library.
* Block Editor: Fix crash dismissing bottom-sheet after device rotation.
* Block Editor: Add support for changing Settings in the List Block.
* Block Editor: Add support for Video block settings.
* Quick Start: fixed issue that caused 'Follow other sites' tour to not be marked complete.
* Fixed a bug that was causing the App to crash when the user tapped on certain notifications.

13.8
-----
* When a post has an autosave, the autosave version can be loaded into the editor.
* Support: Fix issue that caused 'Message failed to send' error.
* WebView: Fix iOS 13 crash with popover.
* Fixed an issue where the Me screen would sometimes be blank.
* Block editor: New Spacer block to create white space between two blocks.
* Block editor: Images from Image Block can now be previewed full screen by tapping on them.
* Fixed an issue that caused logging in with a 2FA Google account to fail.
* Sign in with Apple: now supports logging in with 2FA enabled on linked WordPress accounts.
* Stats: Fixed issue that caused incorrect data to be displayed.

13.7
-----
* Updated the mobile apps blog address to a non-retired blog.
* Block editor: Added option to insert images from "Free Photo Library".
* Block editor: Fix issue where the keyboard would not capitalize sentences correctly on some cases
* Block editor: Add alignment to paragraph blocks
* Fixed a bug that made comment moderation fail on the first attempt for self-hosted sites.
* Stats Refresh: Stats will reload when the application will move to foreground state.
* Stats: each Period and Post stat now loads independently.
* Block editor: Added support for the preformatted block.
* Stats Today widget: updated design and enabled expanding.

* Block editor: Added option to insert images from "Free Photo Library" and "Other Apps".

13.6
-----
* Fixed a bug that was not submiting posts for review
* Better support for creating or editing posts while offline. Posts can be saved while offline and they will be automatically uploaded (or published) when the device is back online.
* Support: fix issue where issues could be created via Help Center search without setting a contact email.

* Me view: fix issue where view was blank when logging in with a self-hosted site.
* Block Editor: Added support for image alignment options.

13.5
-----
* Block editor: Fix issue when "New Photo Post" shortcut won't add the selected photo to the post.
* Block editor: Add Link Target (Open in new tab) to Image Block settings.
* Block editor: DarkMode improvements.
* Block editor: New block "Media & Text".
* Block Editor: Fix issue where the block inserter layout wasn't correct after device rotation.
* Dark Mode: General improvements
* Stats: each Insight stat now loads independently.
* Stats: added ability to customize Insights.

13.4.1
-----
Post Settings: Fixed a crash with featured image.
Removed Giphy as a media source due to changes in their SDK.

13.4
-----
* Sign In With Apple: if the Apple ID has been disconnected from the WordPress app, log out the account.
* Sign In With Apple: if the Apple ID has been disconnected from the WordPress app, log out the account on app launch.
* Dark Mode: General improvements
* Share Extension: Fixed the text view content inset

* Universal links: Pass back to Safari if we can't handle a URL.
* Sign In With Apple: fixed issue with re-logging in on an existing WP account.
* Block editor: Fix a bug on iOS 13.0 were tapping on a link opens Safari
* Block editor: Fix a link editing issue, where trying to add a empty link at the start of another link would remove the existing link.

13.3
-----
* Block editor: Add rich text styling to video captions
* Block editor: Blocks that would be replaced are now hidden when add block bottom sheet displays
* Block editor: Tapping on empty editor area now always inserts new block at end of post
* Block editor: Fixed a performance issue that caused a freeze in the editor with long text content.
* Dark Mode: Fixed colors in rich notifications
* Reader: Fixed issue with links opening while scrolling in reader posts and comments.

13.2
-----
* When Log In is selected, all available options are displayed.
* Shows an alert instead of showing a new screen for facebook publicize error.

13.1
-----
* Moved Notification Settings from the Me tab to the Notifications tab.
* Account Settings: added the ability to change the username.
* Stats: added File Downloads to period stats.
* Stats Periods: Fixed an issue that made the Post stats title button unable.
* Adds a Publish Now action to posts in the posts list.
* Stats Periods: Fixed a bug that affected the header date when the site and the device timezones were different.
* My Sites: Fixed a problem where some sites would appear duplicated.

* Stats Periods: Fixed an issue that made the Post stats title button unable.
* Stats Periods: Fixed a bug that affected the header date when the site and the device timezones were different.
* Adds a Publish Now action to posts in the posts list.
* My Sites: Fixed a problem where some sites would appear duplicated.

13.0
-----
* Stats: now use site timezone instead of device.
* Improved color scheme consistency.
* Post Stats: date bar no longer goes prior to earliest date available.
* Block editor: Adding a block from the post title now shows the add block here indicator.
* Block editor: Deselect post title any time a block is added
* Block editor: Auto-enabled upon first open of a block post, unless opted out in v12.9.
* Block editor: You can now enable and disable the block editor on a per-site basis.

12.9
-----
* Offline support: Create Post is now available from empty results view in offline mode.
* Post Preview: Displaying preview generation status in navigation bar instead of a
                blocking spinner.
* Block editor: Tapping on an empty editor area will create a new paragraph block
* Block editor: Fix content loss issue when loading unsupported blocks containing inner blocks.
* Block editor: Adding a block from the Post Title now inserts the block at the top of the Post.
* Stats Insights: Fixed issue that prevented some stats from showing for low volume sites.

12.8
-----
* Stats Insights: New two-column layout for Follower Totals stats.
* Stats Periods: Countries Map added in countries section.
* Updated copy for preview unavailable screen
* Stats Insights: New two-column layout for This Year stats.
* Stats Insights: added details option for This Year stats.
* Stats Insights: New two-column layout for Most Popular Time stats.
* Stats: modified appearance of empty charts.
* Stats Insights: Fixed issue where refreshing would sometimes clear the stats.
* Stats overview chart: Fixed issue with legend location on iOS 11.
* Stats Periods: Fixed crash when the Countries map displayed one country only
* Added a selection of user customizable app icons. Change it via Me > App Settings > App Icon.
* Update the app's colors using the Muriel color palette.
* Stats Periods detail views: Fixed an issue where rotation would truncate data.
* Stats Periods: Fixed an issue when a period interval was selected.

12.7
-----
* Block Editor: Video, Quote and More blocks are available now.
* Post Settings: Setting a Featured Image on a Post/Site should now work better in poor network conditions.
* Offline Improvements: Posts that failed to upload due to connectivity issues will be auto-uploaded.
* Block Editor: Copy/Paste of text with attributes( bold, italic, ...) will be respected on the editor.
* Block Editor: Updated color scheme.
* Block Editor: Nested lists are now available on the toolbar.
* Post Settings: Setting a Featured Image on a Post/Site should now work better in poor netowrk conditions.
* Stats Insights: New two-column layout for All-Time stats.
* Stats Insights: New two-column layout for Today stats.
* Post preview: Fixed issue with preview for self hosted sites not working.

12.6
-----
* Block Editor: Added UI to display a warning when a block has invalid content.
* Block Editor: Fixed issue with link settings where “Open in New Tab” was always OFF on open.
* Removed the limit of number of photos that can be shared from other apps.
* Account Settings Primary Site now shows the site domain if the site has no name.
* The app now launches a bit more quickly.
* Added a list of third-party library acknowledgements.
* Updated messaging experience for a reply upload result.
* Stats: Fixed an issue where chart axes may be formatted incorrectly in some locales.

12.5
-----
* Fixed Notices sometimes showing behind the keyboard
* Implemented Domain Credit feature
* Implemented auto saving a post on preview
* The app now launches a bit more quickly.
* Fixed broken images in posts created by the share extension.
* Deprecated local previews

12.4.1
------
* Copy/Paste from post contents to other apps is working again.

12.4
-----
* You can now mark notifications as unread with just a swipe.
* Fixed crash when searching Free Photo Library.
* Better URL validation when logging in with a self hosted site.
* Account Settings Primary Site now shows the site URL if the site has no name.
* Implemented incremental improvements to accessibility experience across the app.
* Updated error message when tag loading failed.

12.3
-----
* Images are now imported from TextBundle and TextPack files shared from other apps
* Added support for importing Markdown files shared from other apps
* Resolved a crash that might occur during the new Site Creation flow.
* Improved connectivity errors messaging in sharing screen.
* Quotes in Reader are now easier to read, thanks to a vertical bar on the left making them more visually distinct
* Fixed an issue where some text in Activity Log would show up in a wrong language
* Jetpack Remote Install: enabled the native feature to install and activate Jetpack on a self-hosted site

12.2
-----
* Draft preview now shows the remote version of the post.
* Initial support for importing TextBundle and TextPack from other apps.
* Support for lists in Gutenberg posts.
* Several UI details were polished in the Site Creation flow.

12.1
-----
* Improve messages when updates to user account details fail because of server logic, for exanple email being used for another account.
* Improved text import from other apps, such as Bear or Ulysses 🥰
* Added support on the editor for video elements that use the source elements. For example:
```<video alt="Another video with bunnies">
<source src="https://videos.files.wordpress.com/kUJmAcSf/bbb_sunflower_1080p_30fps_normal.mp4" type="video/mp4">
</video>```
* Block editor now supports the creation of posts with pre-inserted photos and the the 3touch action of starting a post with photo.

12.1
-----
* Improve messages when updates to user account details fail because of server logic, for exanple email being used for another account.
* Improved text import from other apps, such as Bear or Ulysses 🥰
* Reader: fixed issue where empty state buttons were not functional.

12.0
-----
* Redesigned Notices
* Changed offline error messages to be less disruptive.
* Resolved a defect in the new Site Creation flow where the site preview address bar could be edited.
* Made it easier to find a domain for your new site, by moving the best match to the top of the search results.

11.9
------
* Quick Start v2: After creating a new site with WordPress.com there are more tutorials available, now including tips to improve growth.
* Quick Start will also be suggested less often, but when it's more likely to be helpful.
* Added connection error alert in Sharing screen.
* Increased padding at the bottom of the share extension's editor, to make typing a longer post a bit more comfortable.
* Removes the white background color applied to the site icon on the site details screen.
* Updated No Results View illustration and copy displayed on connectivity issue.
* Enhanced Site Creation flow for smarter, more personalized sites.<|MERGE_RESOLUTION|>--- conflicted
+++ resolved
@@ -4,13 +4,10 @@
 * [*] Add "Slug" and "Excerpt" fields to "Page Settings" [#23135]
 * [*] Make it easier to "Share" and "Blaze" a published post with an updated success view [##23128]
 * [*] Add support for viewing trashed posts and pages and restoring them from the editor [#23142]
-<<<<<<< HEAD
 * [***] [Jetpack-only] Reorganized Stats to include updated Traffic and Insights tabs, along with a newly added Subscribers tab to improve subscriber metrics analysis [#23159]
-=======
 * [*] Impove the "Post Settings" screen groups/ordering to better align with Gutenberg [#23164]
 * [*] Update the "More" menu in the Editor to use modern iOS design and update copy to match Gutenberg [#23145]
 * [*] Update the "Revisions" list design and fix an issue with the footer displaying incorrect "Date Created" for drafts [#23145]
->>>>>>> 91fef43e
 
 24.8
 -----
