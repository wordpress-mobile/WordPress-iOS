24.1
-----
<<<<<<< HEAD
* [**] Block Editor: Image block media uploads display a custom error message when there is no internet connection [https://github.com/wordpress-mobile/WordPress-iOS/pull/22282]
=======
* [**] Image block media uploads display a custom error message when there is no internet connection [https://github.com/wordpress-mobile/WordPress-iOS/pull/22282]
* [**] Improve media previews on long-press: load higher-resolution thumbnails and increase the preview size, add support for GIFs and video playback, enable for documents and other files [#22274]
* [*] Add prefetching to Site Media details screen [#22292]
>>>>>>> 98c7e659
* [*] Allow trashing draft and scheduled posts with no confirmation [#22337]
* [*] Add "Share" action to the site context menu [#22298]
* [**] Block Editor: Media uploads that failed due to lack of internet connectivity automatically retry once a connection is re-established [https://github.com/wordpress-mobile/WordPress-iOS/pull/22238]
* [**] Block Editor: Manually retrying a single failed media upload will retry all failed media uploads in a post [https://github.com/wordpress-mobile/WordPress-iOS/pull/22240]

24.0
-----
* [**] [internal] A minor refactor in authentication flow, including but not limited to social sign-in and two factor authentication. [#22086]
* [***] [Jetpack-only] Plans: Upgrade to a WPCOM plan from domains dashboard in Jetpack app. [#22261]
* [**] [internal] Refactor domain selection flows to use the same domain selection UI. [22254]
* [**] Re-enable the support for using Security Keys as a second factor during login [#22258]
* [*] Fix crash in editor that sometimes happens after modifying tags or categories [#22265]
* [**] Updated login screen's colors to highlight WordPress - Jetpack brand relationship
* [*] Add defensive code to make sure the retain cycles in the editor don't lead to crashes [#22252]
* [*] [Jetpack-only] Updated Site Domains screen to make domains management more convenient [#22294, #22311]
* [**] [internal] [Jetpack-only] Adds support for dynamic dashboard cards driven by the backend [#22326]
* [**] [internal] Add support for the Phase One Fast Media Uploads banner [#22330]
* [*] [internal] Remove personalizeHomeTab feature flag [#22280]
* [*] Fix a rare crash in post search related to tags [#22275]
* [*] Fix a rare crash when deleting posts [#22277]
* [*] Fix a rare crash in Site Media prefetching cancellation [#22278]
* [*] Fix an issue with BlogDashboardPersonalizationService being used on the background thread [#22335]
* [***] Block Editor: Avoid keyboard dismiss when interacting with text blocks [https://github.com/WordPress/gutenberg/pull/57070]
* [**] Block Editor: Auto-scroll upon block insertion [https://github.com/WordPress/gutenberg/pull/57273]
* [**] Fix an issue in Pages List where the pages are not displayed in a hierarchical order [#22345]

23.9
-----
* [**] Updates the My Site header to show site actions in a context menu [#22151]
* [**] Add media fitlers to the Site Media screen [#22096]
* [*] The "aspect ratio" mode on the Site Media screen is now also available on iPhone via the new title menu [#22096]
* [**] Update the classic editor to use the new Photos and Site Media pickers [#22060]
* [**] [internal] Remove WPMediaPicker dependency [#22103]
* [*] [internal] Rework Tenor (Free GIF) and Stock Photos (Free Photos) pickers [#22066, #22074]
* [*] [internal] Remove MediaThumbnailService and reduce the size of the large thumbnails, reducing disk usage [#22106]
* [*] [Jetpack-only] Fix an occasional crash when changing Reader comment status [#22155]
* [*] [Jetpack-only] Fix an occasional crash when logging out after interacting with Reader [#22147]
* [*] Fix an issue where the Compliance Popover breaks other screens presentation. [#22085]
* [*] [Jetpack-only] Fix an occassional crash when logging out after interacting with Reader [#22147]
* [*] [Jetpack-only] Fix an issue where VoiceOver could lose focus when liking posts in Reader. [#22232]

23.8
-----
* [**] Add Optimize Images setting for image uploads and enable it by default [#21981]
* [*] Fix the media item details screen layout on iPad [#22042]
* [*] Improve the performance of loading thumbnails and original images in the Site Media screen [#22043]
* [*] Integrate native photos picker (`PHPickerViewController`) in Story Editor [#22059]
* [*] Fix an issue [#21959] where WordPress → Jetpack migration was not working for accounts with no sites. These users are now presented with a shortened migration flow. The "Uninstall WordPress" prompt will now also appear only as a card on the Dashboard. [#22064]
* [*] Add Select and Deselect button to previews in Site Media picker [#22078]
* [*] [internal] Fix an issue with scheduling of posts not working on iOS 17 with Xcode 15 [#22012]
* [*] [internal] Remove SDWebImage dependency from the app and improve cache cost calculation for GIFs [#21285]
* [*] Stats: Fix an issue where sites for clicked URLs do not open [#22061]
* [*] Improve pages list performance when there are hundreds of pages in the site [#22070]
* [*] Fix an issue with local thumbnails for GIFs inserted to Site Media not being animated [#22083]
* [*] [internal] Make Reader web views inspectable on iOS 16.4 and higher [#22077]
* [*] [internal] Add workarounds for large emoji on P2. [#22080]
* [*] [Jetpack-only] Block Editor: Ensure text is always visible within Contact Info block [https://github.com/Automattic/jetpack/pull/33873]
* [*] Block Editor: Ensure uploaded audio is always visible within Audio block [https://github.com/WordPress/gutenberg/pull/55627]
* [*] Block Editor: In the deeply nested block warning, only display the ungroup option for blocks that support it [https://github.com/WordPress/gutenberg/pull/56445]
* [**] Refactor deleting media [#21748]
* [*] [Jetpack-only] Add a dashboard card for Bloganuary. [https://github.com/wordpress-mobile/WordPress-iOS/pull/22136]
* [*] Fix an issue where the Compliance Popover breaks other screens presentation. [#22085]

23.7
-----
* [**] Posts & Pages: Redesigned the posts and pages screen. We’ve consolidated the “default” and “compact” display options (#21804, #21842)
* [*] Posts & Pages: Moved actions to a context menu and added new actions such as “Comments”, “Settings”, and “Set as regular page”. Made the context menu available via long-press (#21886, #21965, #21963, #21967)
* [*] Posts & Pages: Added swipe actions - left to view, right to share and/or delete (#21917)
* [***] Posts & Pages: Added paging, full-text search, and searching via “author” / “tag” filters (#21789)
* [*] Posts & Pages: Search now works across all authors unless you explicitly add the author filter (#21966)
* [*] Posts & Pages: Fix an issue with the Pages list not refreshing when the pages are added or modified
* [*] Posts & Pages: Fix an issue where “View” action was available for Trashed posts (#21958)
* [*] Posts & Pages: Fix rare crashes in Posts & Pages (#21298)
* [***] Site Media: Update the design of the Site Media screen with an improved selection mode, updated context menus, a way to share more than one item at a time, better support for animated GIFs, fix a couple of visual issues with state views and search, and more [#21457]
* [**] Site Media: Improve performance by moving the work to the background, reducing memory usage, prefetching images, decompressing jpegs in the background, canceling unneeded requests, and more [#21470], [#21615], [#21664]
* [**] Site Media: Add support for selecting site media with a pan gesture [#21702]
* [*] Site Media: Add storage quota shown proactively in the context menu when adding media [#22013]
* [*] Site Media: Add aspect ratio mode to Site Media on iPad, which is a new default [#22009]
* [**] Site Media: Update the design of the Site Media details view that now allows swiping between photos, makes it easier to modify metadata, and delete items [#22008]
* [*] Site Media: Fix an issue with blank image placeholders on the Site Media screen [#21457]
* [*] Site Media: Fix an issue with 'you have no media' appears just before the media does [#9922] [#21457]
* [*] Site Media: Fix an issue with media occasionally flashing white on the Site Media screen
* [*] Site Media: Fix rare crashes in the Site Media screen and media picker [#21572]
* [*] Site Media: Fix an issue with sharing PDF and other documents [#22021]
* [*] Bug fix: Reader now scrolls to the top when tapping the status bar. [#21914]
* [*] Fix an issue with incorrect description for "Hidden" post privacy status [#21955]
* [*] [internal] Refactor sending the API requests for searching posts and pages. [#21976]
* [*] Fix an issue in Menu screen where it fails to create default menu items. [#21949]
* [*] [internal] Refactor how site's pages are loaded in Site Settings -> Homepage Settings. [#21974]
* [*] Block Editor: Fix error when pasting deeply nested structure content [https://github.com/WordPress/gutenberg/pull/55613]
* [*] Block Editor: Fix crash related to accessing undefined value in `TextColorEdit` [https://github.com/WordPress/gutenberg/pull/55664]
* [***] [Jetpack-only] Added the All Domains screen enabling the users to manage their domains from within the app [#22033]

23.6
-----
* [***] Added support for logging in with security keys [#22001]
* [***] [Jetpack-only] Added paid domain selection, plan selection, and checkout screens in site creation flow [#21688]
* [**] When moving a post to trash, show a toast message with undo action instead of an inline undo row. [#21724]
* [*] Site Domains: Fixed an issue where the message shared while adding a domain was inaccurate. [#21827]
* [*] Fix an issue where login with site address is blocked after failing the first attempt. [#21848]
* [*] Fix an issue with an issue [#16999] with HTML not being stripped from post titles [#21846]
* [*] Fix an issue that leads to an ambiguous error message when an incorrect SMS 2FA code is submitted. [#21863]
* [*] Fix an issue where two 2FA controllers were being opened at the same time when logging in. [#21865]
* [*] Block Editor Social Icons: Fix visibility of inactive icons when used with block based themes in dark mode [https://github.com/WordPress/gutenberg/pull/55398]
* [*] Block Editor Classic block: Add option to convert to blocks [https://github.com/WordPress/gutenberg/pull/55461]
* [*] Block Editor Synced Patterns: Fix visibility of heading section when used with block based themes in dark mode [https://github.com/WordPress/gutenberg/pull/55399]

23.5
-----
* [*] Fix a crash when the blog's blogging prompt settings contain invalid JSON [#21677]
* [*] [WordPress-only] Fixes an issue where users would land on the Reader after signup while it should not be accessible. [#21751]
* [*] Block Editor: Split formatted text on triple Enter [https://github.com/WordPress/gutenberg/pull/53354]
* [*] Block Editor: Quote block: Ensure border is visible with block-based themes in dark [https://github.com/WordPress/gutenberg/pull/54964]
* [*] (Internal) Remove .nativePhotoPicker feature flag and the disabled code [#21681](https://github.com/wordpress-mobile/WordPress-iOS/pull/21681)
* [*] [WordPress-only] fixes an issue where users attempting to create a .com site in the post-sign-up flow are presented with two consecutive overlays. [#21752]
* [**] [Jetpack-only] Reader: Improvement of core UI elements, including feed cards, tag and site headers, buttons and recommendation sections. [#21772]

23.4
-----
* [*] Resolve the unresponsiveness of the compliance popover on iPhone SE devices when large fonts are enabled. [#21609]
* [*] Fix an issue with a New Page action visible for Contributors [https://github.com/wordpress-mobile/WordPress-iOS/pull/21659]
* [*] Block Editor: Prevent crash from invalid media URLs [https://github.com/WordPress/gutenberg/pull/54834]
* [*] Fix an issue with contributors seeing pre-publishing popup and a wrong confirmation message after submitting a post for review [https://github.com/wordpress-mobile/WordPress-iOS/pull/21658]
* [*] Block Editor: Limit inner blocks nesting depth to avoid call stack size exceeded crash [https://github.com/WordPress/gutenberg/pull/54382]
* [*] Fix an issue with non-admins being able to see the plugin menu on the Atomic sites [https://github.com/wordpress-mobile/WordPress-iOS/pull/21657]
* [**] Block Editor: Fallback to Twitter provider when embedding X URLs [https://github.com/WordPress/gutenberg/pull/54876]

23.3.1
-----
* [*] Resolve the unresponsiveness of the compliance popover on iPhone SE devices when large fonts are enabled. [#21609]

23.3
-----
* [***] [Jetpack-only] Lock Screen Widgets are now available on Jetpack. Quickly view your site stats without unlocking your phone. [#21535]
* [*] Block editor: Fix the obscurred "Insert from URL" input for media blocks when using a device in landscape orientation. [https://github.com/wordpress-mobile/gutenberg-mobile/pull/6143]
* [**] Block editor: Updated placeholder text colors for block-based themes [https://github.com/wordpress-mobile/gutenberg-mobile/pull/6182]
* [**] Update the main site navigation on the My Site screen, making it easier to access the common site sections. The new shortcuts can be modified using the Personalize Home Tab screen. [21502](https://github.com/wordpress-mobile/WordPress-iOS/pull/21502)
* [**] [internal] Refactor fetching one single media item. [#21567]
* [**] [internal] Refactored how the total number of WordPress Media is fetched. [#21568]
* [**] [internal] Refactor fetching metadata of VideoPress videos. [#21569]

23.2
-----
* [**] Integrate the native media picker (`PHPickerViewController`), which is familiar to all Apple Photos users. It has a powerful search; you can filter by favorites, zoom in, filter by different media types, and more. And it doesn't require any access permissions or dialogs to work and handles large Photos libaries with ease. [#21190](https://github.com/wordpress-mobile/WordPress-iOS/issues/21190).
* [*] Remove the "New Photo Post" app quick action [#21369](https://github.com/wordpress-mobile/WordPress-iOS/pull/21369)
* [*] (Internal) Fix unbounded growth of number media observers in Post Editor (performance issue) [#21352](https://github.com/wordpress-mobile/WordPress-iOS/pull/21352)
* [**] [internal] Fix a crash when disconnecting the app from the "Connected Applications" on WordPress.com. [#21375]
* [*] Fix an issue where the "Take Photo" flow was not working without the "All Photos" access [#21398](https://github.com/wordpress-mobile/WordPress-iOS/pull/21398)
* [*] Fix a couple of small issues with media uploads error handling [#21411](https://github.com/wordpress-mobile/WordPress-iOS/pull/21411)
* [*] [internal] Change how a post is fetched when selecting a post in Spotlight search result. [#21439]
* [*] [internal] Change how a post's revision is fetched from the post history screen. [#21440]
* [**] [internal] Replace the progress indicator implementation in uploading featured image from "Post Settings" [#21438]
* [**] [Jetpack-only] Block Editor: Add basic support to view, relocate, and remove the Jetpack Paywall block. [https://github.com/wordpress-mobile/gutenberg-mobile/pull/6076]
* [*] Block Editor: Columns block - Fix transforming into a Group block crash [https://github.com/wordpress-mobile/gutenberg-mobile/pull/6129]
* [**] Block Editor: Add block outline to all Social Link blocks when selected [https://github.com/WordPress/gutenberg/pull/54011]
* [***] [Jetpack-only] Contact Support: Add a new chat-based support channel where users can get answers from a bot trained to help app users. Users can still create a support ticket to talk to a Happiness Engineer if they don't find the answer they're looking for [#21467]
* [*] Fix a crash on the pages list when the authentication token is invalid. [#21471]
* [**] Me tab: move Me to the bottom tab bar [https://github.com/wordpress-mobile/WordPress-iOS/pull/21348]
* [*] Fix Stats menu option not visible for self-hosted sites without a Jetpack connection. [#21548]

23.0.1
-----
 * [**] Fix Voice Over and assistive keyboards [https://github.com/WordPress/gutenberg/pull/53895]

23.1
-----
* [*] Block editor: Hide undo/redo buttons when using the HTML editor [#21253]
* [*] Block editor: Display custom color value in mobile Cover Block color picker [https://github.com/WordPress/gutenberg/pull/51414]
* [**] Block editor: Display outline around selected Social Link block [https://github.com/WordPress/gutenberg/pull/53377]
* [**] Block editor: Fix font customization not getting updated. [https://github.com/WordPress/gutenberg/pull/53391]
* [*] [internal] Fix Core Data multithreaded access exception in Blogging Reminders [#21232]
* [*] [internal] Remove one of the image loading subsystems for avatars and consolidate the cache [#21259]
* [*] Fixed a crash that could occur when following sites in Reader. [#21341]
* [**] [Jetpack-only] Add a "Domain Focus" Card to the Dashboard that opens a screen that allows tranfer of Google Domains. This card can also be hidden across all sites of the account by accesing the More button. [#21368]
* [**] Fix Voice Over and assistive keyboards [https://github.com/WordPress/gutenberg/pull/53895]
* [*] Fix an issue with widget data sometimes showing zeros [https://github.com/wordpress-mobile/WordPress-iOS/pull/21430]

23.0
-----
* [***] [Jetpack-only] Jetpack Social: UI improvements to access and control your social sharing from more locations throughout the app [#21258]
* [**] [Jetpack-only] Blaze Manage Campaigns: Added a dashboard card that displays the most recent campaign, a campaigns list screen, and a campaign details screen. [#20821, #20977, #20950]
* [**] [Jetpack-only] Made significant performance improvements for Total Likes stats card. [#21168]
* [**] [internal] Upgrade React Native to 0.71.11 [#20956]
* [*] Fix incorrect WordPress Media images count in Media Picker. [#21181]
* [*] [Jetpack-only] Fix app hangs on the Stats screen [#21067]
* [*] Fix an issue with the size of the thumbnails in the media picker so it now loads faster and uses less memory [#21204]
* [*] Fix an issue with unstable order of assets on the media screen [#21210]
* [*] Fix an issue with media screen flashing when opened [#21211]
* [*] Block editor: Remove visual gap in mobile toolbar when a Gallery block is selected [https://github.com/WordPress/gutenberg/pull/52966]
* [*] Block editor: Remove Gallery caption button on mobile [https://github.com/WordPress/gutenberg/pull/53010]
* [*] Block editor: Fix Gallery block selection when adding media [https://github.com/WordPress/gutenberg/pull/53127]
* [*] [internal] Fix an issue with some media pickers not deallocating after selection in post editor [#21225]
* [*] Fix occasional crashes when updating Notification, Posts, and Reader content [#21250]
* [*] Fix an issue in Reader topics cleanup that could cause the app to crash. [#21243]
* [*] [internal] Fix incorrectly terminated background task [#21254]
* [**] [internal] Refactor how image is downloaded in Gutenberg Editor and Aztec Editor. [#21227]
* [**] Fixed an occassional crash when reloading Media picker. [#21337]

22.9
-----
* [*] [internal] Fix multiple memory leaks after logging in and logging out. [#21047, #21092]
* [**] Block editor: Move undo/redo buttons to the navigation bar. [#20930]
* [*] Fixed an issue that caused the UI to be briefly unresponsive in certain case when opening the app. [#21065]
* [**] Blogging Prompts: Fixed a crash in Reader after tapping on a blogging prompt multiple times. [#21112]
* [*] [internal] Update calls to use UserDefaults singleton. [#21088]
* [*] Fix memory leaks in setting up Jetpack connection. [#21052]
* [*] Fix a memory leak caused by the theme customization web view. [#21051]
* [**] [internal] Updated the code that enables Gutenberg editor in all blogs when the user is in the Gutenberg rollout group. [#21146]
* [**] [internal] Fix a few potential Core Data issues in Blogging Prompts & Reminders. [#21016]
* [*] [Jetpack-only] Made performance improvements for Posting Activity stats. [#21136]
* [*] Fixed a crash that could occur when following sites in Reader. [#21140]
* [*] Fix an issue with avatars not loading in mentions [#21169]
* [*] [Jetpack-only] Fixed a crash that could occur when the user deletes the WordPress app upon a successful migration. [#21167]
* [*] Fixed a crash that occurs in Weekly Roundup Background task due to a Core Data Concurrency violation. [#21076]
* [***] Block editor: Editor UX improvements with new icons, colors and additional design enhancements. [https://github.com/wordpress-mobile/gutenberg-mobile/pull/5985]
* [**] Fixed an occassional crash when opening Media picker. [#21231]

22.8
-----
* [*] Blogging Reminders: Disabled prompt for self-hosted sites not connected to Jetpack. [#20970]
* [**] [internal] Do not save synced blogs if the app has signed out. [#20959]
* [**] [internal] Make sure synced posts are saved before calling completion block. [#20960]
* [**] [internal] Fix observing Quick Start notifications. [#20997]
* [**] [internal] Fixed an issue that was causing a memory leak in the domain selection flow. [#20813]
* [*] [Jetpack-only] Block editor: Rename "Reusable blocks" to "Synced patterns", aligning with the web editor. [https://github.com/wordpress-mobile/gutenberg-mobile/pull/5885]
* [**] [internal] Block editor: Fix a crash related to Reanimated when closing the editor [https://github.com/wordpress-mobile/gutenberg-mobile/pull/5938]

22.7
-----
* [**] [internal] Blaze: Switch to using new canBlaze property to determine Blaze eligiblity. [#20916]
* [**] Fixed crash issue when accessing drafts that are mid-upload from the Home 'Work on a Draft Post' card. [#20872]
* [**] [internal] Make sure media-related features function correctly. [#20889], [20887]
* [*] [internal] Posts list: Disable action bar/menu button when a post is being uploaded [#20885]
* [*] Block editor: Image block - Fix issue where in some cases the image doesn't display the right aspect ratio [https://github.com/wordpress-mobile/gutenberg-mobile/pull/5869]
* [*] Block editor: Fix cursor positioning when dictating text on iOS [https://github.com/WordPress/gutenberg/issues/51227]

22.6
-----
* [**] [internal] Check required WordPress version to set "galleryWithImageBlocks" flag [#20736]
* [**] [Jetpack-only] Add a "Personalize Home Tab" button to the bottom of the My Site Dashboard that opens a new screen where you can customize which dashboard cards are visible. You can now also hide any of the dashboard cards directly from My Site Dashboard using the "more" menu. [#20296]
* [*] [Jetpack-only] Domains selection: Show error message when selecting unsupported domains. [#20786]
* [***] [Jetpack-only] Plans: Bringing WPCOM plans to Jetpack app. [#20822]
* [**] Block editor: [iOS] Fix dictation regression, in which typing/dictating at the same time caused content loss. [https://github.com/WordPress/gutenberg/pull/49452]
* [*] Block editor: Display lock icon in disabled state of `Cell` component [https://github.com/wordpress-mobile/gutenberg-mobile/pull/5798]
* [*] Block editor: Show "No title"/"No description" placeholder for not belonged videos in VideoPress block [https://github.com/wordpress-mobile/gutenberg-mobile/pull/5840]

22.5.1
-----
* [*] Resolve an issue that was causing the app crash when `CrashLogging.logError` is called from a background thread. [#20846]
* [**] [internal] Make sure a database tidy-up task (null blog property sanitizer) is completed before any other Core Data queries. [#20867]

22.5
-----
* [*] [Jetpack-only] Reader: Fix the display of the followed topics in the filter sheet when they're written in non-latin languages. [#20702]
* [*] [Jetpack-only] Reader: Fixed an issue that was causing the Report and Block actions to be missing from Post Menu actions sheet. [#20705]
* [***] Enables editing of the site homepage for sites using block-based themes directly from the pages list. [#20713]
* [*] Block editor: Add disabled style to `Cell` component [https://github.com/WordPress/gutenberg/pull/50665]
* [**] Block editor: Fix undo/redo history when inserting a link configured to open in a new tab [https://github.com/WordPress/gutenberg/pull/50460]
* [**] [Jetpack-only] Block editor: Disable details settings for not belonged VideoPress videos [https://github.com/wordpress-mobile/gutenberg-mobile/pull/5782]
* [*] Block editor: [List block] Fix an issue when merging a list item into a Paragraph would remove its nested list items [https://github.com/wordpress-mobile/gutenberg-mobile/pull/5785]
* [**] Block editor: Tapping any type of nested block moves focus to the nested block directly, rather than requiring multiple taps to navigate down each nesting levels. [https://github.com/wordpress-mobile/gutenberg-mobile/pull/5781]

22.4
-----
* [*] [internal] [Jetpack-only] Domains Dashboard Card: Immediately opening domains search after tapping the card. [#20638]
* [**] [Jetpack-only] Adds a dashboard card for viewing activity log. [#20569]
* [**] [Jetpack-only] Adds a dashboard card for viewing pages. [#20524]
* [*] [Jetpack-only] Block editor: Fix crash when trying to convert to regular blocks an undefined/deleted reusable block [https://github.com/WordPress/gutenberg/pull/50475]
* [**] Block editor: Tapping on a nested block now gets focus directly instead of having to tap multiple times depending on the nesting levels. [https://github.com/WordPress/gutenberg/pull/50108]
* [*] [Jetpack-only] Block editor: Use host app namespace in reusable block message [https://github.com/WordPress/gutenberg/pull/50478]
* [*] [internal] [Jetpack-only] Enables domain purchases in site creation A/B experiment. [#20670]
* [*] Classic Block: Fixes a crash that happens when attempting to add media to a classic block while the library permissions are missing. [#20666]

22.3
-----
* [*] [internal] Allow updating specific fields when updating media details. [#20606]
* [**] Block Editor: Enable VideoPress block (only on Simple WPCOM sites) [#20580]
* [**] [internal] Attempt to fix an image loading crash in post editor. [#20633]

22.2
-----
* [**] [Jetpack-only] Added a dashboard card for purchasing domains. [#20424]
* [*] [internal] [Jetpack-only] Redesigned the migration success card. [#20515]
* [**] [internal] Refactored Google SignIn implementation to not use the Google SDK [#20128]
* [***] Block Editor: Resolved scroll-jump issues and enhanced caret focus management [https://github.com/WordPress/gutenberg/pull/48791]
* [**] [Jetpack-only] Blogging Prompts: adds the ability to view other users' responses to a prompt. [#20540]

22.1
-----
* [**] [internal] Refactor updating account related Core Data operations, which ususally happens during log in and out of the app. [#20394]
* [***] [internal] Refactor uploading photos (from the device photo, the Free Photo library, and other sources) to the WordPress Media Library. Affected areas are where you can choose a photo and upload, including the "Media" screen, adding images to a post, updating site icon, etc. [#20322]
* [**] [WordPress-only] Warns user about sites with only individual plugins not supporting core app features and offers the option to switch to the Jetpack app. [#20408]
* [*] [Reader] Fix an issue that was causing the app to crash when tapping the More or Share buttons in Reader Detail screen. [#20490]
* [*] Block editor: Avoid empty Gallery block error [https://github.com/WordPress/gutenberg/pull/49557]

22.0
-----
* [*] Remove large title in Reader and Notifications tabs. [#20271]
* [*] Reader: Change the following button cog icon. [#20274]
* [*] [Jetpack-only] Change the dark background color of toolbars and top tabs across the whole app. [#20278]
* [*] Change the Reader's navigation bar background color to match other screens. [#20278]
* [*] Tweak My Site Dashboard Cards UI. [#20303]
* [*] [Jetpack-only] Change My Sites tab bar icon. [#20310]
* [*] [internal] Refactored the Core Data operations (saving the site data) after a new site is created. [#20270]
* [*] [internal] Refactored updating user role in the "People" screen on the "My Sites" tab. [#20244]
* [*] [internal] Refactor managing social connections and social buttons in the "Sharing" screen. [#20265]
* [*] [internal] Refactor uploading media assets. [#20294]
* [*] Block editor: Allow new block transforms for most blocks. [https://github.com/WordPress/gutenberg/pull/48792]
* [*] Visual improvements were made to the in-app survey along with updated text to differentiate between the WordPress and Jetpack apps. [#20276]
* [*] Reader: Resolve an issue that could cause the app to crash when blocking a post author. [#20421]

21.9
-----
* [*] [internal] Refactored fetching posts in the Reader tab, including post related operations (i.e. like/unlike, save for later, etc.) [#20197]
* [**] Reader: Add a button in the post menu to block an author and stop seeing their posts. [#20193]
* [**] [Jetpack-only] Jetpack individual plugin support: Warns user about sites with only individual plugins not supporting all features of the app yet and gives the ability to install the full Jetpack plugin. [#20223]
* [**] [Jetpack-only] Help: Display the Jetpack app FAQ card on Help screen when switching from the WordPress app to the Jetpack app is complete. [#20232]
* [***] [Jetpack-only] Blaze: We added support for Blaze in the app. The user can now promote a post or page from the app to reach new audiences. [#20253]

21.8.1
-----
* [**] [internal] Fixes a crash that happens in the background when the weekly roundup notification is being processed. [#20275]

21.8
-----
* [*] [WordPress-only] We have redesigned and simplified the landing screen. [#20061]
* [*] [internal] Refactored account related operations (i.e. log in and out of the app). [#19893]
* [*] [internal] Refactored comment related operations (i.e. like a comment, reply to a post or comment).
* [*] [internal] Refactored how reader topics are fetched from the database. [#20129]
* [*] [internal] Refactored blog related operations (i.e. loading blogs of the logged in account, updating blog settings). [#20047]
* [*] Reader: Add ability to block a followed site. [#20053]
* [*] Reader: Add ability to report a post's author. [#20064]
* [*] [internal] Refactored the topic related features in the Reader tab (i.e. following, unfollowing, and search). [#20150]
* [*] Fix inaccessible block settings within the unsupported block editor [https://github.com/WordPress/gutenberg/pull/48435]

21.7
-----
* [*] [Jetpack-only] Fixed an issue where stats were not displaying latest data when the system date rolls over to the next day while the app is in background. [#19989]
* [*] [Jetpack-only] Hide Scan Login Code when logged into an account with 2FA. [#19567]
* [**] [Jetpack-only] Blogging Prompts: add the ability to answer previous prompts, disable prompts, and other minor enhancements. [#20055]

21.6
-----
* [*] Fix a layout issue impacting the "No media matching your search" empty state message of the Media Picker screen.  [#19820]
* [**] [internal] Refactor saving changes in the "Account Settings" page. [#19910]
* [*] The Migration flow doesn't complete automatically if the user interrupts the migration mid flow. [#19888]
* [**] [internal] Refactored fetching blog editor settings. [#19915]
* [*] [Jetpack-only] The Migration flow doesn't complete automatically if the user interrupts the migration mid flow. [#19888]
* [***] [Jetpack-only] Stats Insights Update. Helps you understand how your content is performing and what’s resonating with your audience. [#19909]
* [***] [internal] Delete all the activity logs after logging out. [#19930]
* [*] [Jetpack-only] Fixed an issue where Stats Followers details did not update on Pull-to-refresh in the Stats Followers Details screen [#19935]
* [**] Refactored loading WP.com plans. [#19949]
* [*] Resolve an edge case that was causing the user to be stuck in the "Onboading Questions" screen. [#19791]
* [*] [Jetpack-only] Tweak Migration Screens UI when fonts are enlarged. [#19944]

21.5.1
-----
* [*] [Jetpack-only] Fixed a bug where the Login flow was restarting every time the app enters the foreground. [#19961]

21.5
-----
* [***] [internal] A significant refactor to the app’s architecture was made to allow for the new simplified UI. Regression testing on the app’s main flows is needed. [#19817]
* [**] [internal] Disable Story posts when Jetpack features are removed [#19823]
* [*] [internal] Editor: Only register core blocks when `onlyCoreBlocks` capability is enabled [https://github.com/wordpress-mobile/gutenberg-mobile/pull/5293]
* [**] [internal] Disable StockPhoto and Tenor media sources when Jetpack features are removed [#19826]
* [*] [Jetpack-only] Fixed a bug where analytics calls weren't synced to the user account. [#19926]

21.4
-----
* [*] Fixed an issue where publishing Posts and Pages could fail under certain conditions. [#19717]
* [*] Share extension navigation bar is no longer transparent [#19700]
* [***] [Jetpack-only] Adds a smooth, opt-in transition to the Jetpack app for users migrating from the WordPress app. [#19759]
* [***] You can now migrate your site content to the Jetpack app without a hitch. [#19759]
* [**] [internal] Upgrade React Native from 0.66.2 to 0.69.4 [https://github.com/wordpress-mobile/gutenberg-mobile/pull/5193]
* [*] [internal] When a user migrates to the Jetpack app and allows notifications, WordPress app notifications are disabled. [#19616, #19611, #19590]
* [*] Reader now scrolls to the top if the tab bar button is tapped. [#19769]
* [*] [Internal] Update WordPressShared, WordPressKit, and WordPressAuthenticator to their latest versions. [#19643]

21.3
-----
* [*] Fixed a minor UI issue where the segmented control under My SIte was being clipped when "Home" is selected. [#19595]
* [*] Fixed an issue where the site wasn't removed and the app wasn't refreshed after disconnecting the site from WordPress.com. [#19634]
* [*] [internal] Fixed an issue where Jetpack extensions were conflicting with WordPress extensions. [#19665]

21.2
-----
* [*] [internal] Refactored fetching posts in the Reader tab. [#19539]
* [*] Fixed an issue where the message "No media matching your search" for the media picker is not visible [#19555]

21.1
-----
* [**] [Jetpack-only] We added a new landing screen with a cool animation that responds to device motion! [#19251, #19264, #19277, #19381, #19404, #19410, #19432, #19434, #19442, #19443, #19468, #19469]
* [*] [internal] Database access change: the 'new Core Data context structure' feature flag is turned on by default. [#19433]
* [***] [Jetpack-only] Widgets are now on Jetpack. Find Today, This Week, and All Time Widgets to display your Stats on your home screen. [#19479]
* [*] Block Editor: Fixed iOS Voice Control support within Image block captions. [https://github.com/WordPress/gutenberg/pull/44850]
* [***] Dropped support for iOS 13. Now supporting iOS 14.0 and above. [#19509]

21.0
-----
* [*] Fixed an issue where the cached notifications are retained after logging out of WordPress.com account [#19360]
* [**] [Jetpack-only] Added a share extension. Now users can share content to Jetpack through iOS's share sheet. This was previously only available on the WordPress app. [#19383]
* [*] Update launch screen. [#19341]
* [*] [Jetpack-only] Add ability to set custom app icon for Jetpack app. [#19378]
* [**] [Jetpack-only] Added a "Save as Draft" extension. Now users can save content to Jetpack through iOS's share sheet. This was previously only available on the WordPress app. [#19414]
* [**] [Jetpack-only] Enables Rich Notifications for the Jetpack app. Now we display more details on most of the push notifications. This was previously only available on the WordPress app. [#19415]
* [*] Reader: Comment Details have been redesigned. [#19387]
* [*] [internal] A refactor in weekly roundup notification scheduler. [#19422]
* [*] [internal] A low level database refactor around fetching cards in the Reader tab. [#19427]
* [*] Stories: Fixed an issue where the keyboard would overlap with the publish dialog in landscape. [#19350]
* [*] [internal] A refactor in fetch Reader posts and their comments. [#19458]
* [*] Fixed an issue where the navigation bar becomes invisible when swiping back to Login Prologue screen.  [#19461]

20.9
-----
* [*] Login Flow: Provide ability for user to cancel login WP.com flow when already logged in to a self-hosted site [#19349]
* [*] [WordPress-only] Powered by Jetpack banner: Fixed an edge case where some scroll views could momentarily become unresponsive to touch. [#19369]
* [*] [Jetpack-only] Weekly roundup: Adds support for weekly roundup notifications to the Jetpack app. [#19364]
* [*] Fixed an issue where the push notifications prompt button would overlap on iPad. [#19304]
* [*] Story Post: Fixed an issue where deleting one image in a story draft would cause the following image not to load. [#16966]
* [*] Fixed an issue where the no result label on the side menu is oversize on iPad. [#19305]
* [*] [internal] Various low level database refactors around posts, pages, and comments. [#19353, #19363, #19386]

20.8
-----
* [*] User Mention: When replying to a post or a comment, sort user-mentions suggestions by prefix first then alphabetically. [#19218]
* [*] User Mention: Fixed an issue where the user-mentions suggestions were disappearing after expanding/collapsing the reply field. [#19248]
* [***] [internal] Update Sentry, our crash monitoring tool, to its latest major version [#19315]

20.7
-----
* [*] [Jetpack-only] Block Editor: Update link colors in action sheets from green to blue [https://github.com/WordPress/gutenberg/pull/42996]
* [*] Jetpack Social: Rebrand Publicize to Jetpack Social [https://github.com/wordpress-mobile/WordPress-iOS/pull/19262]

20.6
-----
* [*] [Jetpack-only] Recommend App: you can now share the Jetpack app with your friends. [#19174]
* [*] [Jetpack-only] Feature Announcements: new features are highlighted via the What's New modals. [#19176]
* [**] [Jetpack-only] Self-hosted sites: enables logging in via a self-hosted site / adding a self-hosted site [#19194]
* [*] Pages List: Fixed an issue where the app would freeze when opening the pages list if one of the featured images is a GIF. [#19184]
* [*] Stats: Fixed an issue where File Downloads section was being displayed for Jetpack sites even though it's not supported. [#19200]

20.5
-----
* [*] [Jetpack-only] Block Editor: Makes some small changes to the editor's accent colours for consistency. [#19113]
* [*] User Mention: Split the suggestions list into a prominent section and a regular section. [#19064]
* [*] Use larger thumbnail previews for recommended themes during site creation [https://github.com/wordpress-mobile/WordPress-iOS/pull/18972]
* [***] [internal] Block Editor: List block: Adds support for V2 behind a feature flag [https://github.com/WordPress/gutenberg/pull/42702]
* [**] Fix for Referrers Card Not Showing Search Engine Details [https://github.com/wordpress-mobile/WordPress-iOS/pull/19158]
* [*] WeeklyRoundupBackgroundTask - format notification body [https://github.com/wordpress-mobile/WordPress-iOS/pull/19144]

20.4
-----
* [*] Site Creation: Fixed a bug in the design picker where the horizontal position of designs could be reset. [#19020]
* [*] [internal] Block Editor: Add React Native FastImage [https://github.com/WordPress/gutenberg/pull/42009]
* [*] Block Editor: Inserter displays block collections [https://github.com/WordPress/gutenberg/pull/42405]
* [*] Block Editor: Fix incorrect spacing within Image alt text footnote [https://github.com/WordPress/gutenberg/pull/42504]
* [***] Block Editor: Gallery and Image block - Performance improvements [https://github.com/WordPress/gutenberg/pull/42178]
* [**] [WP.com and Jetpack sites with VideoPress] Prevent validation error when viewing VideoPress markup within app [https://github.com/Automattic/jetpack/pull/24548]
* [*] [internal] Add Jetpack branding elements (badges and banners) [#19007, #19040, #19049, #19059, #19062, #19065, #19071, #19073, #19103, #19074, #19085, #19094, #19102, #19104]

20.3
-----
* [*] Stories: Fixed a crash that could occur when adding multiple items to a Story post. [#18967]
* [*] User Mention: When replying to a post or a comment, the post author or comment author shows up at the top of the suggestions list. [#18979]
* [*] Block Editor: Fixed an issue where the media picker search query was being retained after dismissing the picker and opening it again. [#18980]
* [*] Block Editor: Add 'Insert from URL' option to Video block [https://github.com/WordPress/gutenberg/pull/41493]
* [*] Block Editor: Image block copies the alt text from the media library when selecting an item [https://github.com/WordPress/gutenberg/pull/41839]
* [*] Block Editor: Introduce "block recovery" option for invalid blocks [https://github.com/WordPress/gutenberg/pull/41988]

20.2
-----
* [*] Preview: Post preview now resizes to account for device orientation change. [#18921]
* [***] [Jetpack-only] Enables QR Code Login scanning from the Me menu. [#18904]
* [*] Reverted the app icon back to Cool Blue. Users can reselect last month's icon in Me > App Settings > App Icon if they'd like. [#18934]

20.1
-----
* [*] Notifications: Fixed an issue where the first notification opened in landscape mode was not scrollable. [#18823]
* [*] Site Creation: Enhances the design selection screen with recommended designs. [#18740]
* [***] [Jetpack-only] Introducing blogging prompts. Build a writing habit and support creativity with a periodic prompt for inspiration. [#18860]
* [**] Follow Conversation: A tooltip has been added to highlight the follow conversation feature. [#18848]
* [*] [internal] Block Editor: Bump react-native-gesture-handler to version 2.3.2. [#18742]
* [*] People Management: Fixed a crash that can occur when loading the People view. [#18907]

20.0
-----
* [*] Quick Start: The "Get to know the WordPress app" card has a fresh new look [#18688, #18747]
* [*] Block Editor: A11y: Improve text read by screen readers for BottomSheetSelectControl [https://github.com/WordPress/gutenberg/pull/41036]
* [*] Block Editor: Add 'Insert from URL' option to Image block [https://github.com/WordPress/gutenberg/pull/40334]
* [*] App Settings: refreshed the UI with updated colors for Media Cache Size controls, Clear Spot Index row button, and Clear Siri Shortcut Suggestions row button. From destructive (red color) to standard and brand colors. [#18636]
* [*] [internal] Quick Start: Fixed an issue where the Quick Start modal was not displayed after login if the user's default tab is Home. [#18721]
* [*] Quick Start: The Next Steps modal has a fresh new look [#18711]
* [*] [internal] Quick Start: Fixed a couple of layout issues with the Quick Start notices when rotating the device. [#18758]

19.9
-----
* [*] Site Settings: we fixed an issue that prevented the site title to be updated when it changed in Site Settings [#18543]
* [*] Media Picker: Fixed an issue where the empty state view was being displayed incorrectly. [#18471]
* [*] Quick Start: We are now showing a different set of Quick Start tasks for existing sites and new sites. The existing sites checklist includes new tours such as: "Check your notifications" and "Upload photos or videos".  [#18395, #18412, #18443, #18471]
* [*] Site Creation: we fixed an issue where the navigation buttons were not scaling when large fonts were selected on the device [#18559]
* [**] Block Editor: Cover Block: Improve color contrast between background and text [https://github.com/wordpress-mobile/gutenberg-mobile/pull/4808]
* [***] Block Editor: Add drag & drop blocks feature [https://github.com/wordpress-mobile/gutenberg-mobile/pull/4832]
* [*] Block Editor: Gallery block: Fix broken "Link To" settings and add "Image Size" settings [https://github.com/wordpress-mobile/gutenberg-mobile/pull/4841]
* [*] Block Editor: Unsupported Block Editor: Prevent WordPress.com tour banner from displaying. [https://github.com/wordpress-mobile/gutenberg-mobile/pull/4820]
* [*] Widgets: we fixed an issue where text appeared flipped in rtl languages [#18567]
* [*] Stats: we fixed a crash that occurred sometimes in Stats [#18613]
* [*] Posts list: we fixed an issue where the create button was not shown on iPad in split screen [#18609]

19.8
-----
* [**] Self hosted sites are not restricted by video length during media uploads [https://github.com/wordpress-mobile/WordPress-iOS/pull/18414]
* [*] [internal] My Site Dashboard: Made some changes to the code architecture of the dashboard. The majority of the changes are related to the posts cards. It should have no visible changes but could cause regressions. Please test it by creating/trashing drafts and scheduled posts and testing that they appear correctly on the dashboard. [#18405]
* [*] Quick Start: Updated the Stats tour. The tour can now be accessed from either the dashboard or the menu tab. [#18413]
* [*] Quick Start: Updated the Reader tour. The tour now highlights the Discover tab and guides users to follow topics via the Settings screen. [#18450]
* [*] [internal] Quick Start: Deleted the Edit your homepage tour. [#18469]
* [*] [internal] Quick Start: Refactored some code related to the tasks displayed in the Quick Start Card and the Quick Start modal. It should have no visible changes but could cause regressions. [#18395]
* [**] Follow Conversation flow now enables in-app notifications by default. They were updated to be opt-out rather than opt-in. [#18449]
* [*] Block Editor: Latest Posts block: Add featured image settings [https://github.com/WordPress/gutenberg/pull/39257]
* [*] Block Editor: Prevent incorrect notices displaying when switching between HTML-Visual mode quickly [https://github.com/WordPress/gutenberg/pull/40415]
* [*] Block Editor: Embed block: Fix inline preview cut-off when editing URL [https://github.com/WordPress/gutenberg/pull/35326]
* [*] Block Editor: Prevent gaps shown around floating toolbar when using external keyboard [https://github.com/WordPress/gutenberg/pull/40266]
* [**] We'll now ask users logging in which area of the app they'd like to focus on to build towards a more personalized experience. [#18385]

19.7
-----
* [*] a11y: VoiceOver has been improved on the Menus view and now announces changes to ordering. [#18155]
* [*] Notifications list: remove comment Trash swipe action. [#18349]
* [*] Web previews now abide by safe areas when a toolbar is shown [#18127]
* [*] Site creation: Adds a new screen asking the user the intent of the site [#18367]
* [**] Block Editor: Quote block: Adds support for V2 behind a feature flag [https://github.com/WordPress/gutenberg/pull/40133]
* [**] Block Editor: Update "add block" button's style in default editor view [https://github.com/WordPress/gutenberg/pull/39726]
* [*] Block Editor: Remove banner error notification on upload failure [https://github.com/WordPress/gutenberg/pull/39694]
* [*] My Site: display site name in My Site screen nav title [#18373]
* [*] [internal] Site creation: Adds a new screen asking the user the name of the site [#18280]

19.6
-----
* [*] Enhances the exit animation of notices. [#18182]
* [*] Media Permissions: display error message when using camera to capture photos and media permission not given [https://github.com/wordpress-mobile/WordPress-iOS/pull/18139]
* [***] My Site: your My Site screen now has two tabs, "Menu" and "Home". Under "Home", you'll find contextual cards with some highlights of whats going on with your site. Check your drafts or scheduled posts, your today's stats or go directly to another section of the app. [#18240]
* [*] [internal] Site creation: Adds a new screen asking the user the intent of the site [#18270]

19.5
-----
* [*] Improves the error message shown when trying to create a new site with non-English characters in the domain name [https://github.com/wordpress-mobile/WordPress-iOS/pull/17985]
* [*] Quick Start: updated the design for the Quick Start cell on My Site [#18095]
* [*] Reader: Fixed a bug where comment replies are misplaced after its parent comment is moderated [#18094]
* [*] Bug fix: Allow keyboard to be dismissed when the password field is focused during WP.com account creation.
* [*] iPad: Fixed a bug where the current displayed section wasn't selected on the menu [#18118]
* [**] Comment Notifications: updated UI and functionality to match My Site Comments. [#18141]
* [*] Block Editor: Add GIF badge for animated GIFs uploaded to Image blocks [https://github.com/WordPress/gutenberg/pull/38996]
* [*] Block Editor: Small refinement to media upload errors, including centering and tweaking copy. [https://github.com/wordpress-mobile/gutenberg-mobile/pull/4597]
* [*] Block Editor: Fix issue with list's starting index and the order [https://github.com/WordPress/gutenberg/pull/39354]
* [*] Quick Start: Fixed a bug where a user creating a new site is displayed a quick start tour containing data from their presviously active site.

19.4
-----
* [*] Site Creation: Fixed layout of domain input field for RTL languages. [#18006]
* [*] [internal] The FAB (blue button to create posts/stories/pages) creation/life cycle was changed [#18026]
* [*] Stats: we fixed a variety of performance issues in the Insight screen. [#17926, #17936, #18017]
* [*] Stats: we re-organized the default view in Insights, presenting more interesting data at a glance [#18072]
* [*] Push notifications will now display rich media when long pressed. [#18048]
* [*] Weekly Roundup: We made some further changes to try and ensure that Weekly Roundup notifications are showing up for everybody who's enabled them [#18029]
* [*] Block editor: Autocorrected Headings no longer apply bold formatting if they weren't already bold. [#17844]
* [***] Block editor: Support for multiple color palettes [https://github.com/wordpress-mobile/gutenberg-mobile/pull/4588]
* [**] User profiles: Fixed issue where the app wasn't displaying any of the device photos which the user had granted the app access to.

19.3
-----
* [*] Site previews: Reduced visual flickering when previewing sites and templates. [#17861]
* [*] Stats: Scroll to new Insights card when added. [#17894]
* [*] Add "Copy Link" functionality to Posts List and Pages List [#17911]
* [*] [Jetpack-only] Enables the ability to use and create WordPress.com sites, and enables the Reader tab. [#17914, #17948]
* [*] Block editor: Additional error messages for media upload failures. [#17971]
* [**] Adds animated Gif support in notifications and comments [#17981]

19.2
-----
* [*] Site creation: Fixed bug where sites created within the app were not given the correct time zone, leading to post scheduling issues. [#17821]
* [*] Block editor: Replacing the media for an image set as featured prompts to update the featured image [https://github.com/wordpress-mobile/gutenberg-mobile/pull/3930]
* [***] Block editor: Font size and line-height support for text-based blocks used in block-based themes [https://github.com/wordpress-mobile/gutenberg-mobile/pull/4519]
* [**] Some of the screens of the app has a new, fresh and more modern visual, including the initial one: My Site. [#17812]
* [**] Notifications: added a button to mark all notifications in the selected filter as read. [#17840]
* [**] People: you can now manage Email Followers on the People section! [#17854]
* [*] Stats: fix navigation between Stats tab. [#17856]
* [*] Quick Start: Fixed a bug where a user logging in via a self-hosted site not connected to Jetpack would see Quick Start when selecting "No thanks" on the Quick Start prompt. [#17855]
* [**] Threaded comments: comments can now be moderated via a drop-down menu on each comment. [#17888]
* [*] Stats: Users can now add a new Insights card from the navigation bar. [#17867]
* [*] Site creation: The checkbox that appears when choosing a design no longer flickers when toggled. [#17868]

19.1
-----
* [*] Signup: Fixed bug where username selection screen could be pushed twice. [#17624]
* [**] Reader post details Comments snippet: added ability to manage conversation subscription and notifications. [#17749]
* [**] Accessibility: VoiceOver and Dynamic Type improvements on Activity Log and Schedule Post calendars [#17756, #17761, #17780]
* [*] Weekly Roundup: Fix a crash which was preventing weekly roundup notifications from appearing [#17765]
* [*] Self-hosted login: Improved error messages. [#17724]
* [*] Share Sheet from Photos: Fix an issue where certain filenames would not upload or render in Post [#16773]
* [*] Block editor: Fixed an issue where video thumbnails could show when selecting images, and vice versa. [#17670]
* [**] Media: If a user has only enabled limited device media access, we now show a prompt to allow the user to change their selection. [#17795]
* [**] Block editor: Fix content justification attribute in Buttons block [https://github.com/wordpress-mobile/gutenberg-mobile/pull/4451]
* [*] Block editor: Hide help button from Unsupported Block Editor. [https://github.com/wordpress-mobile/gutenberg-mobile/pull/4352]
* [*] Block editor: Add contrast checker to text-based blocks [https://github.com/wordpress-mobile/gutenberg-mobile/pull/4357]
* [*] Block editor: Fix missing translations of color settings [https://github.com/wordpress-mobile/gutenberg-mobile/pull/4479]
* [*] Block editor: Highlight text: fix applying formatting for non-selected text [https://github.com/wordpress-mobile/gutenberg-mobile/pull/4471]
* [***] Self-hosted sites: Fixed a crash when saving media and no Internet connection was available. [#17759]
* [*] Publicize: Fixed an issue where a successful login was not automatically detected when connecting a Facebook account to Publicize. [#17803]

19.0
-----
* [**] Video uploads: video upload is now limited to 5 minutes per video on free plans. [#17689]
* [*] Block editor: Give multi-line block names central alignment in inserter [https://github.com/wordpress-mobile/gutenberg-mobile/pull/4343]
* [**] Block editor: Fix missing translations by refactoring the editor initialization code [https://github.com/wordpress-mobile/gutenberg-mobile/pull/4332]
* [**] Block editor: Add Jetpack and Layout Grid translations [https://github.com/wordpress-mobile/gutenberg-mobile/pull/4359]
* [**] Block editor: Fix text formatting mode lost after backspace is used [https://github.com/wordpress-mobile/gutenberg-mobile/pull/4423]
* [*] Block editor: Add missing translations of unsupported block editor modal [https://github.com/wordpress-mobile/gutenberg-mobile/pull/4410]
* [**] Time zone suggester: we have a new time zone selection screen that suggests the time zone based on the device, and improves search. [#17699]
* [*] Added the "Share WordPress with a friend" row back to the Me screen. [#17748]
* [***] Updated default app icon. [#17793]

18.9
-----
* [***] Reader Comments: Updated comment threads with a new design and some new capabilities. [#17659]
* [**] Block editor: Fix issue where editor doesn't auto-scroll so you can see what is being typed. [https://github.com/wordpress-mobile/gutenberg-mobile/pull/4299]
* [*] Block editor: Preformatted block: Fix an issue where the background color is not showing up for standard themes. [https://github.com/wordpress-mobile/gutenberg-mobile/pull/4292]
* [**] Block editor: Update Gallery Block to default to the new format and auto-convert old galleries to the new format. [https://github.com/wordpress-mobile/gutenberg-mobile/pull/4315]
* [***] Block editor: Highlight text: Enables color customization for specific text within a Paragraph block. [https://github.com/wordpress-mobile/gutenberg-mobile/pull/4175]
* [**] Reader post details: a Comments snippet is now displayed after the post content. [#17650]

18.8
-----
* [*] Added a new About screen, with links to rate the app, share it with others, visit our Twitter profile, view our other apps, and more. [https://github.com/orgs/wordpress-mobile/projects/107]
* [*] Editor: Show a compact notice when switching between HTML or Visual mode. [https://github.com/wordpress-mobile/WordPress-iOS/pull/17521]
* [*] Onboarding Improvements: Need a little help after login? We're here for you. We've made a few changes to the login flow that will make it easier for you to start managing your site or create a new one. [#17564]
* [***] Fixed crash where uploading image when offline crashes iOS app. [#17488]
* [***] Fixed crash that was sometimes triggered when deleting media. [#17559]
* [***] Fixes a crasher that was sometimes triggered when seeing the details for like notifications. [#17529]
* [**] Block editor: Add clipboard link suggestion to image block and button block. [https://github.com/WordPress/gutenberg/pull/35972]
* [*] Block editor: Embed block: Include link in block settings. [https://github.com/wordpress-mobile/gutenberg-mobile/pull/4189]
* [**] Block editor: Fix tab titles translation of inserter menu. [https://github.com/wordpress-mobile/gutenberg-mobile/pull/4248]
* [**] Block editor: Gallery block: When a gallery block is added, the media options are auto opened for v2 of the Gallery block. [https://github.com/wordpress-mobile/gutenberg-mobile/pull/4277]
* [*] Block editor: Media & Text block: Fix an issue where the text font size would be bigger than expected in some cases. [https://github.com/wordpress-mobile/gutenberg-mobile/pull/4252]

18.7
-----
* [*] Comment Reply: updated UI. [#17443, #17445]
* [***] Two-step Authentication notifications now require an unlocked device to approve or deny them.
* [***] Site Comments: Updated comment details with a fresh new look and capability to display rich contents. [#17466]
* [**] Block editor: Image block: Add ability to quickly link images to Media Files and Attachment Pages [https://github.com/wordpress-mobile/gutenberg-mobile/pull/3971]
* [**] Block editor: Fixed a crash that could occur when copying lists from Microsoft Word. [https://github.com/wordpress-mobile/gutenberg-mobile/pull/4174]
* [***] Fixed an issue where trying to upload an image while offline crashes the app. [#17488]

18.6
-----
* [**] Comments: Users can now follow conversation via notifications, in addition to emails. [#17363]
* [**] Block editor: Block inserter indicates newly available block types [https://github.com/wordpress-mobile/gutenberg-mobile/pull/4047]
* [*] Reader post comments: fixed an issue that prevented all comments from displaying. [#17373]
* [**] Stats: added Reader Discover nudge for sites with low traffic in order to increase it. [#17349, #17352, #17354, #17377]
* [**] Block editor: Search block - Text and background color support [https://github.com/wordpress-mobile/gutenberg-mobile/pull/4127]
* [*] Block editor: Fix Embed Block loading glitch with resolver resolution approach [https://github.com/wordpress-mobile/gutenberg-mobile/pull/4146]
* [*] Block editor: Fixed an issue where the Help screens may not respect an iOS device's notch. [https://github.com/wordpress-mobile/gutenberg-mobile/pull/4110]
* [**] Block editor: Block inserter indicates newly available block types [https://github.com/wordpress-mobile/gutenberg-mobile/pull/4047]
* [*] Block editor: Add support for the Mark HTML tag [https://github.com/wordpress-mobile/gutenberg-mobile/pull/4162]
* [*] Stats Insights: HTML tags no longer display in post titles. [#17380]

18.5
-----
* [**] Block editor: Embed block: Include Jetpack embed variants. [https://github.com/wordpress-mobile/gutenberg-mobile/pull/4008]
* [*] Fixed a minor visual glitch on the pre-publishing nudge bottom sheet. [https://github.com/wordpress-mobile/WordPress-iOS/pull/17300]
* [*] Improved support for larger text sizes when choosing a homepage layout or page layout. [#17325]
* [*] Site Comments: fixed an issue that caused the lists to not refresh. [#17303]
* [*] Block editor: Embed block: Fix inline preview cut-off when editing URL [https://github.com/wordpress-mobile/gutenberg-mobile/pull/4072]
* [*] Block editor: Embed block: Fix URL not editable after dismissing the edit URL bottom sheet with empty value [https://github.com/wordpress-mobile/gutenberg-mobile/pull/4094]
* [**] Block editor: Embed block: Detect when an embeddable URL is pasted into an empty paragraph. [https://github.com/wordpress-mobile/gutenberg-mobile/pull/4048]
* [**] Block editor: Pullquote block - Added support for text and background color customization [https://github.com/WordPress/gutenberg/pull/34451]
* [**] Block editor: Preformatted block - Added support for text and background color customization [https://github.com/wordpress-mobile/gutenberg-mobile/pull/4071]
* [**] Stats: added Publicize and Blogging Reminders nudges for sites with low traffic in order to increase it. [#17142, #17261, #17294, #17312, #17323]
* [**] Fixed an issue that made it impossible to log in when emails had an apostrophe. [#17334]

18.4
-----
* [*] Improves our user images download logic to avoid synchronization issues. [#17197]
* [*] Fixed an issue where images point to local URLs in the editor when saving a post with ongoing uploads. [#17157]
* [**] Embed block: Add the top 5 specific embed blocks to the Block inserter list. [https://github.com/wordpress-mobile/gutenberg-mobile/pull/3995]
* [*] Embed block: Fix URL update when edited after setting a bad URL of a provider. [https://github.com/wordpress-mobile/gutenberg-mobile/pull/4002]
* [**] Users can now contact support from inside the block editor screen. [https://github.com/wordpress-mobile/gutenberg-mobile/pull/3975]
* [**] Block editor: Help menu with guides about how to work with blocks [#17265]

18.3
-----
* [*] Fixed a bug on Reader that prevented Saved posts to be removed
* [*] Share Extension: Allow creation of Pages in addition to Posts. [#16084]
* [*] Updated the wording for the "Posts" and "Pages" entries in My Site screen [https://github.com/wordpress-mobile/WordPress-iOS/pull/17156]
* [**] Fixed a bug that prevented sharing images and videos out of your site's media library. [#17164]
* [*] Fixed an issue that caused `Follow conversation by email` to not appear on some post's comments. [#17159]
* [**] Block editor: Embed block: Enable WordPress embed preview [https://github.com/wordpress-mobile/gutenberg-mobile/pull/3853]
* [**] Block editor: Embed block: Add error bottom sheet with retry and convert to link actions. [https://github.com/wordpress-mobile/gutenberg-mobile/pull/3921]
* [**] Block editor: Embed block: Implemented the No Preview UI when an embed is successful, but we're unable to show an inline preview [https://github.com/wordpress-mobile/gutenberg-mobile/pull/3927]
* [*] Block editor: Embed block: Add device's locale to preview content [https://github.com/wordpress-mobile/gutenberg-mobile/pull/3788]
* [*] Block editor: Column block: Translate column width's control labels [https://github.com/wordpress-mobile/gutenberg-mobile/pull/3952]
* [**] Block editor: Embed block: Enable embed preview for Instagram and Vimeo providers. [https://github.com/wordpress-mobile/gutenberg-mobile/pull/3918]

18.2
-----
* [internal] Fixed an issue where source and platform tags were not added to a Zendesk ticket if the account has no blogs. [#17084]
* [*] Set the post formats to have 'Standard' first and then alphabetized the remaining items. [#17074]
* [*] Fixed wording of theme customization screen's menu bar by using "Activate" on inactive themes. [#17060]
* [*] Added pull-to-refresh to My Site. [#17089]
* [***] Weekly Roundup: users will receive a weekly notification that presents a summary of the activity on their most used sites [#17066, #17116]
* [**] Site Comments: when editing a Comment, the author's name, email address, and web address can now be changed. [#17111]
* [**] Block editor: Enable embed preview for a list of providers (for now only YouTube and Twitter) [https://github.com/WordPress/gutenberg/pull/34446]
* [***] Block editor: Add Inserter Block Search [https://github.com/WordPress/gutenberg/pull/33237]

18.1
-----
* [*] Reader: Fixes an issue where the top of an article could be cropped after rotating a device. [#17041]
* [*] Posts Settings: Removed deprecated Location feature. [#17052]
* [**] Added a time selection feature to Blogging Reminders: users can now choose at what time they will receive the reminders [#17024, #17033]
* [**] Block editor: Embed block: Add "Resize for smaller devices" setting. [https://github.com/wordpress-mobile/gutenberg-mobile/pull/3753]
* [**] Account Settings: added the ability to close user account.
* [*] Users can now share WordPress app with friends. Accessible from Me and About screen. [#16995]

18.0
-----
* [*] Fixed a bug that would make it impossible to scroll the plugins the first time the plugin section was opened.
* [*] Resolved an issue where authentication tokens weren't be regenerated when disabled on the server. [#16920]
* [*] Updated the header text sizes to better support large texts on Choose a Domain and Choose a Design flows. [#16923]
* [internal] Made a change to how Comment content is displayed. Should be no visible changes, but could cause regressions. [#16933]
* [internal] Converted Comment model properties to Swift. Should be no functional changes, but could cause regressions. [#16969, #16980]
* [internal] Updated GoogleSignIn to 6.0.1 through WordPressAuthenticator. Should be no visible changes, but could cause regression in Google sign in flow. [#16974]
* [internal] Converted Comment model properties to Swift. Should be no functional changes, but could cause regressions. [#16969]
* [*] Posts: Ampersands are correctly decoded in publishing notices instead of showing as HTML entites. [#16972]
* [***] Adjusted the image size of Theme Images for more optimal download speeds. [#16914]
* [*] Comments and Notifications list are now displayed with a unified design. [#16985]
* [*] Block editor: Add a "featured" banner and ability to set or remove an image as featured. [https://github.com/wordpress-mobile/gutenberg-mobile/pull/3449]

17.9
-----
* [internal] Redirect Terms and service to open the page in an external web view [#16907]
* [internal] Converted Comment model methods to Swift. Should be no functional changes, but could cause regressions. [#16898, #16905, #16908, #16913]
* [*] Enables Support for Global Style Colors with Full Site Editing Themes [#16823]
* [***] Block editor: New Block: Embed block. [https://github.com/wordpress-mobile/gutenberg-mobile/pull/3727]

17.8
-----
* [*] Authors and Contributors can now view a site's Comments via My Site > Comments. [#16783]
* [*] [Jetpack-only] Fix bugs when tapping to notifications
* [*] Fixed some refresh issues with the site follow buttons in the reader. [#16819]
* [*] Block editor: Update loading and failed screens for web version of the editor [https://github.com/wordpress-mobile/gutenberg-mobile/pull/3573]
* [*] Block editor: Handle floating keyboard case - Fix issue with the block selector on iPad. [https://github.com/wordpress-mobile/gutenberg-mobile/pull/3687]
* [**] Block editor: Added color/background customization for text blocks. [https://github.com/WordPress/gutenberg/pull/33250]

17.7
-----
* [***] Added blogging reminders. Choose which days you'd like to be reminded, and we'll send you a notification prompting you to post on your site
* [** Does not apply to Jetpack app] Self hosted sites that do not use Jetpack can now manage (install, uninstall, activate, and deactivate) their plugins [#16675]
* [*] Upgraded the Zendesk SDK to version 5.3.0
* [*] You can now subscribe to conversations by email from Reader lists and articles. [#16599]
* [*] Block editor: Tablet view fixes for inserter button. [https://github.com/wordpress-mobile/gutenberg-mobile/pull/3602]
* [*] Block editor: Tweaks to the badge component's styling, including change of background color and reduced padding. [https://github.com/wordpress-mobile/gutenberg-mobile/pull/3642]
* [***] Block editor: New block Layout grid. [https://github.com/wordpress-mobile/gutenberg-mobile/pull/3513]
* [*] Fixed an issue where the SignUp flow could not be dismissed sometimes. [#16824]

17.6
-----
* [**] Reader Post details: now shows a summary of Likes for the post. Tapping it displays the full list of Likes. [#16628]
* [*] Fix notice overlapping the ActionSheet that displays the Site Icon controls. [#16579]
* [*] Fix login error for WordPress.org sites to show inline. [#16614]
* [*] Disables the ability to open the editor for Post Pages [#16369]
* [*] Fixed an issue that could cause a crash when moderating Comments. [#16645]
* [*] Fix notice overlapping the ActionSheet that displays the QuickStart Removal. [#16609]
* [*] Site Pages: when setting a parent, placeholder text is now displayed for pages with blank titles. [#16661]
* [***] Block Editor: Audio block now available on WP.com sites on the free plan. [https://github.com/wordpress-mobile/gutenberg-mobile/pull/3523]
* [**] You can now create a Site Icon for your site using an emoji. [#16670]
* [*] Fix notice overlapping the ActionSheet that displays the More Actions in the Editor. [#16658]
* [*] The quick action buttons will be hidden when iOS is using a accessibility font sizes. [#16701]
* [*] Block Editor: Improve unsupported block message for reusable block. [https://github.com/wordpress-mobile/gutenberg-mobile/pull/3621]
* [**] Block Editor: Fix incorrect block insertion point after blurring the post title field. [https://github.com/wordpress-mobile/gutenberg-mobile/pull/3640]
* [*] Fixed a crash when sharing photos to WordPress [#16737]

17.5
-----
* [*] Fixed a crash when rendering the Noticons font in rich notification. [#16525]
* [**] Block Editor: Audio block: Add Insert from URL functionality. [https://github.com/wordpress-mobile/gutenberg-mobile/pull/3031]
* [***] Block Editor: Slash command to insert new blocks. [https://github.com/wordpress-mobile/gutenberg-mobile/pull/3250]
* [**] Like Notifications: now displays all users who liked a post or comment. [#15662]
* [*] Fixed a bug that was causing some fonts to become enormous when large text was enabled.
* [*] Fixed scrolling and item selection in the Plugins directory. [#16087]
* [*] Improved large text support in the blog details header in My Sites. [#16521]
* [***] Block Editor: New Block: Reusable block. [https://github.com/wordpress-mobile/gutenberg-mobile/pull/3490]
* [***] Block Editor: Add reusable blocks to the block inserter menu. [https://github.com/wordpress-mobile/gutenberg-mobile/pull/3054]
* [*] Fixed a bug where the web version of the editor did not load when using an account created before December 2018. [#16586]

17.4
-----
* [**] A new author can be chosen for Posts and Pages on multi-author sites. [#16281]
* [*] Fixed the Follow Sites Quick Start Tour so that Reader Search is highlighted. [#16391]
* [*] Enabled approving login authentication requests via push notification while the app is in the foreground. [#16075]
* [**] Added pull-to-refresh to the My Site screen when a user has no sites. [#16241]
* [***] Fixed a bug that was causing uploaded videos to not be viewable in other platforms. [#16548]

17.3
-----
* [**] Fix issue where deleting a post and selecting undo would sometimes convert the content to the classic editor. [#16342]
* [**] Fix issue where restoring a post left the restored post in the published list even though it has been converted to a draft. [#16358]
* [**] Fix issue where trashing a post converted it to Classic content. [#16367]
* [**] Fix issue where users could not leave the username selection screen due to styling issues. [#16380]
* [*] Comments can be filtered to show the most recent unreplied comments from other users. [#16215]
* [*] Fixed the background color of search fields. [#16365]
* [*] Fixed the navigation bar color in dark mode. [#16348]
* [*] Fix translation issues for templates fetched on the site creation design selection screen. [#16404]
* [*] Fix translation issues for templates fetched on the page creation design selection screen. [#16404]
* [*] Fix translation issue for the Choose button on the template preview in the site creation flow. [#16404]
* [***]  Block Editor: New Block: Search Block [#https://github.com/wordpress-mobile/gutenberg-mobile/pull/3210]
* [**]  Block Editor: The media upload options of the Image, Video and Gallery block automatically opens when the respective block is inserted. [https://github.com/wordpress-mobile/gutenberg-mobile/pull/2700]
* [**]  Block Editor: The media upload options of the File and Audio block automatically opens when the respective block is inserted. [https://github.com/wordpress-mobile/gutenberg-mobile/pull/3399]
* [*]  Block Editor: Remove visual feedback from non-interactive bottom-sheet cell sections [https://github.com/wordpress-mobile/gutenberg-mobile/pull/3404]
* [*]  Block Editor: Fixed an issue that was causing the featured image badge to be shown on images in an incorrect manner. [https://github.com/wordpress-mobile/gutenberg-mobile/pull/3494]


17.2
-----

* [**] Added transform block capability [https://github.com/wordpress-mobile/gutenberg-mobile/pull/3321]
* [*] Fixed an issue where some author display names weren't visible for self-hosted sites. [#16297]
* [***] Updated custom app icons. [#16261]
* [**] Removed Site Switcher in the Editor
* [*] a11y: Bug fix: Allow stepper cell to be selected by screenreader [https://github.com/wordpress-mobile/gutenberg-mobile/pull/3362]
* [*] Image block: Improve text entry for long alt text. [https://github.com/WordPress/gutenberg/pull/29670]
* [***] New Block: Jetpack contact info. [https://github.com/wordpress-mobile/gutenberg-mobile/pull/3340]

17.1
-----

* [*] Reordered categories in page layout picker [#16156]
* [*] Added preview device mode selector in the page layout previews [#16141]
* [***] Block Editor: Improved the accessibility of range and step-type block settings. [https://github.com/wordpress-mobile/gutenberg-mobile/pull/3255]
* [**] Block Editor: Added Contact Info block to sites on WPcom or with Jetpack version >= 8.5.
* [**] We updated the app's color scheme with a brighter new blue used throughout. [#16213, #16207]
* [**] We updated the login prologue with brand new content and graphics. [#16159, #16177, #16185, #16187, #16200, #16217, #16219, #16221, #16222]
* [**] We updated the app's color scheme with a brighter new blue used throughout. [#16213, #16207]
* [**] Updated the app icon to match the new color scheme within the app. [#16220]
* [*] Fixed an issue where some webview navigation bar controls weren't visible. [#16257]

17.0
-----
* [internal] Updated Zendesk to latest version. Should be no functional changes. [#16051]
* [*] Reader: fixed an issue that caused unfollowing external sites to fail. [#16060]
* [*] Stats: fixed an issue where an error was displayed for Latest Post Summary if the site had no posts. [#16074]
* [*] Fixed an issue where password text on Post Settings was showing as black in dark mode. [#15768]
* [*] Added a thumbnail device mode selector in the page layout, and use a default setting based on the current device. [#16019]
* [**] Comments can now be filtered by status (All, Pending, Approved, Trashed, or Spam). [#15955, #16110]
* [*] Notifications: Enabled the new view milestone notifications [#16144]
* [***] We updated the app's design, with fresh new headers throughout and a new site switcher in My Site. [#15750]

16.9
-----
* [*] Adds helper UI to Choose a Domain screen to provide a hint of what a domain is. [#15962]
* [**] Site Creation: Adds filterable categories to the site design picker when creating a WordPress.com site, and includes single-page site designs [#15933]
* [**] The classic editor will no longer be available for new posts soon, but this won’t affect editing any existing posts or pages. Users should consider switching over to the Block Editor now. [#16008]
* [**] Reader: Added related posts to the bottom of reader posts
* [*] Reader: We redesigned the recommended topics section of Discover
* [*] Reader: Added a way to discover new topics from the Manage Topics view
* [*] P2 users can create and share group invite links via the Invite Person screen under the People Management feature. [#16005]
* [*] Fixed an issue that prevented searching for plugins and the Popular Plugins section from appearing: [#16070]
* [**] Stories: Fixed a video playback issue when recording on iPhone 7, 8, and SE devices. [#16109]
* [*] Stories: Fixed a video playback issue when selecting an exported Story video from a site's library. [#16109]

16.8.1
-----

* [**] Stories: Fixed an issue which could remove content from a post when a new Story block was edited. [#16059]

16.8
-----
* [**] Prevent deleting published homepages which would have the effect of breaking a site. [#15797]
* [**] Prevent converting published homepage to a draft in the page list and settings which would have the effect of breaking a site. [#15797]
* [*] Fix app crash when device is offline and user visits Notification or Reader screens [#15916]
* [*] Under-the-hood improvements to the Reader Stream, People Management, and Sharing Buttons [#15849, #15861, #15862]
* [*] Block Editor: Fixed block mover title wording for better clarity from 'Move block position' to 'Change block position'. [https://github.com/wordpress-mobile/gutenberg-mobile/pull/3049]
* [**] Block Editor: Add support for setting Cover block focal point. [https://github.com/wordpress-mobile/gutenberg-mobile/pull/3028]
* [**] Prevent converting published homepage to a draft in the page list and editor's status settings which would have the effect of breaking a site. [#15797]
* [*] Prevent selection of unpublished homepages the homepage settings which would have the effect of breaking a site. [#15885]
* [*] Quick Start: Completing a step outside of a tour now automatically marks it as complete. [#15712]
* [internal] Site Comments: updated UI. Should be no functional changes. [#15944]
* [***] iOS 14 Widgets: new This Week Widgets to display This Week Stats in your home screen. [#15844]
* [***] Stories: There is now a new Story post type available to quickly and conveniently post images and videos to your blog.

16.7
-----
* [**] Site Creation: Adds the option to choose between mobile, tablet or desktop thumbnails and previews in the home page design picker when creating a WordPress.com site [https://github.com/wordpress-mobile/WordPress-iOS/pull/15688]
* [*] Block Editor: Fix issue with uploading media after exiting the editor multiple times [https://github.com/wordpress-mobile/WordPress-iOS/pull/15656].
* [**] Site Creation: Enables dot blog subdomains for each site design. [#15736]
* [**] Reader post card and post details: added ability to mark a followed post as seen/unseen. [#15638, #15645, #15676]
* [**] Reader site filter: show unseen post count. [#15581]
* [***] Block Editor: New Block: Audio [https://github.com/wordpress-mobile/gutenberg-mobile/pull/2854, https://github.com/wordpress-mobile/gutenberg-mobile/pull/3070]
* [**] Block Editor: Add support for setting heading anchors [https://github.com/wordpress-mobile/gutenberg-mobile/pull/2947]
* [**] Block Editor: Disable Unsupported Block Editor for Reusable blocks [https://github.com/wordpress-mobile/gutenberg-mobile/pull/3067]
* [**] Block Editor: Add proper handling for single use blocks such as the more block [https://github.com/wordpress-mobile/gutenberg-mobile/pull/3042]
* [*] Reader post options: fixed an issue where the options in post details did not match those on post cards. [#15778]
* [***] iOS 14 Widgets: new All Time Widgets to display All Time Stats in your home screen. [#15771, #15794]
* [***] Jetpack: Backup and Restore is now available, depending on your sites plan you can now restore your site to a point in time, or download a backup file. [https://github.com/wordpress-mobile/WordPress-iOS/issues/15191]
* [***] Jetpack: For sites that have Jetpack Scan enabled you will now see a new section that allows you to scan your site for threats, as well as fix or ignore them. [https://github.com/wordpress-mobile/WordPress-iOS/issues/15190]
* [**] Block Editor: Make inserter long-press options "add to beginning" and "add to end" always available. [https://github.com/wordpress-mobile/gutenberg-mobile/pull/3074]
* [*] Block Editor: Fix crash when Column block width attribute was empty. [https://github.com/WordPress/gutenberg/pull/29015]

16.6
-----
* [**] Activity Log: adds support for Date Range and Activity Type filters. [https://github.com/wordpress-mobile/WordPress-iOS/issues/15192]
* [*] Quick Start: Removed the Browse theme step and added guidance for reviewing pages and editing your Homepage. [#15680]
* [**] iOS 14 Widgets: new Today Widgets to display your Today Stats in your home screen.
* [*] Fixes an issue where the submit button was invisible during the domain registration flow.

16.5
-----

* [*] In the Pages screen, the options to delete posts are styled to reflect that they are destructive actions, and show confirmation alerts. [#15622]
* [*] In the Comments view, overly-large twemoji are sized the same as Apple's emoji. [#15503]
* [*] Reader 'P2s': added ability to filter by site. [#15484]
* [**] Choose a Domain will now return more options in the search results, sort the results to have exact matches first, and let you know if no exact matches were found. [#15482]
* [**] Page List: Adds duplicate page functionality [#15515]
* [*] Invite People: add link to user roles definition web page. [#15530]
* [***] Block Editor: Cross-post suggestions are now available by typing the + character (or long-pressing the toolbar button labelled with an @-symbol) in a post on a P2 site [#15139]
* [***] Block Editor: Full-width and wide alignment support for Columns (https://github.com/wordpress-mobile/gutenberg-mobile/pull/2919)
* [**] Block Editor: Image block - Add link picker to the block settings and enhance link settings with auto-hide options (https://github.com/wordpress-mobile/gutenberg-mobile/pull/2841)
* [*] Block Editor: Fix button link setting, rel link will not be overwritten if modified by the user (https://github.com/wordpress-mobile/gutenberg-mobile/pull/2894)
* [**] Block Editor: Added move to top/bottom when long pressing on respective block movers (https://github.com/wordpress-mobile/gutenberg-mobile/pull/2872)
* [**] Reader: Following now only shows non-P2 sites. [#15585]
* [**] Reader site filter: selected filters now persist while in app.[#15594]
* [**] Block Editor: Fix crash in text-based blocks with custom font size [https://github.com/WordPress/gutenberg/pull/28121]

16.4
-----

* [internal] Removed unused Reader files. Should be no functional changes. [#15414]
* [*] Adjusted the search box background color in dark mode on Choose a domain screen to be full width. [https://github.com/wordpress-mobile/WordPress-iOS/pull/15419]
* [**] Added shadow to thumbnail cells on Site Creation and Page Creation design pickers to add better contrast [https://github.com/wordpress-mobile/WordPress-iOS/pull/15418]
* [*] For DotCom and Jetpack sites, you can now subscribe to comments by tapping the "Follow conversation" button in the Comments view. [#15424]
* [**] Reader: Added 'P2s' stream. [#15442]
* [*] Add a new P2 default site icon to replace the generic default site icon. [#15430]
* [*] Block Editor: Fix Gallery block uploads when the editor is closed. [#15457]
* [*] Reader: Removes gray tint from site icons that contain transparency (located in Reader > Settings > Followed sites). [#15474]
* [*] Prologue: updates site address button to say "Enter your existing site address" to reduce confusion with site creation actions. [#15481]
* [**] Posts List: Adds duplicate post functionality [#15460]
* [***] Block Editor: New Block: File [https://github.com/wordpress-mobile/gutenberg-mobile/pull/2835]
* [*] Reader: Removes gray tint from site icons that contain transparency (located in Reader > Settings > Followed sites).
* [*] Block Editor: Remove popup informing user that they will be using the block editor by default [#15492]
* [**] Fixed an issue where the Prepublishing Nudges Publish button could be cut off smaller devices [#15525]

16.3
-----
* [***] Login: Updated to new iOS 14 pasteboard APIs for 2FA auto-fill. Pasteboard prompts should be less intrusive now! [#15454]
* [***] Site Creation: Adds an option to pick a home page design when creating a WordPress.com site. [multiple PRs](https://github.com/search?q=repo%3Awordpress-mobile%2FWordPress-iOS+++repo%3Awordpress-mobile%2FWordPress-iOS-Shared+repo%3Awordpress-mobile%2FWordPressUI-iOS+repo%3Awordpress-mobile%2FWordPressKit-iOS+repo%3Awordpress-mobile%2FAztecEditor-iOS+is%3Apr+closed%3A%3C2020-11-17+%22Home+Page+Picker%22&type=Issues)

* [**] Fixed a bug where @-mentions didn't work on WordPress.com sites with plugins enabled [#14844]
* [***] Site Creation: Adds an option to pick a home page design when creating a WordPress.com site. [multiple PRs](https://github.com/search?q=repo%3Awordpress-mobile%2FWordPress-iOS+++repo%3Awordpress-mobile%2FWordPress-iOS-Shared+repo%3Awordpress-mobile%2FWordPressUI-iOS+repo%3Awordpress-mobile%2FWordPressKit-iOS+repo%3Awordpress-mobile%2FAztecEditor-iOS+is%3Apr+closed%3A%3C2020-11-30+%22Home+Page+Picker%22&type=Issues)
* [*] Fixed an issue where `tel:` and `mailto:` links weren't launching actions in the webview found in Reader > post > more > Visit. [#15310]
* [*] Reader bug fix: tapping a telephone, sms or email link in a detail post in Reader will now respond with the correct action. [#15307]
* [**] Block Editor: Button block - Add link picker to the block settings [https://github.com/WordPress/gutenberg/pull/26206]
* [***] Block Editor: Adding support for selecting different unit of value in Cover and Columns blocks [https://github.com/WordPress/gutenberg/pull/26161]
* [*] Block Editor: Fix theme colors syncing with the editor [https://github.com/WordPress/gutenberg/pull/26821]
* [*] My Site > Settings > Start Over. Correcting a translation error in the detailed instructions on the Start Over view. [#15358]

16.2
-----
* [**] Support contact email: fixed issue that prevented non-alpha characters from being entered. [#15210]
* [*] Support contact information prompt: fixed issue that could cause the app to crash when entering email address. [#15210]
* [*] Fixed an issue where comments viewed in the Reader would always be italicized.
* [**] Jetpack Section - Added quick and easy access for all the Jetpack features (Stats, Activity Log, Jetpack and Settings) [#15287].
* [*] Fixed a display issue with the time picker when scheduling posts on iOS 14. [#15392]

16.1
-----
* [***] Block Editor: Adds new option to select from a variety of predefined page templates when creating a new page for a Gutenberg site.
* [*] Fixed an issue that was causing the refresh control to show up on top of the list of sites. [https://github.com/wordpress-mobile/WordPress-iOS/pull/15136]
* [***] The "Floating Action Button" now appears on the list of posts and pages for quick and convenient creation. [https://github.com/wordpress-mobile/WordPress-iOS/pull/15149l]

16.0
-----
* [***] Block Editor: Full-width and wide alignment support for Video, Latest-posts, Gallery, Media & text, and Pullquote block. [https://github.com/wordpress-mobile/gutenberg-mobile/pull/2605]
* [***] Block Editor: Fix unsupported block bottom sheet is triggered when device is rotated. [https://github.com/wordpress-mobile/gutenberg-mobile/pull/2710]
* [***] Block Editor: Unsupported Block Editor: Fixed issue when cannot view or interact with the classic block on Jetpack site. [https://github.com/wordpress-mobile/gutenberg-mobile/pull/2709]
* [**] Reader: Select interests is now displayed under the Discover tab. [#15097]
* [**] Reader: The reader now displays site recommendations in the Discover feed [#15116]
* [***] Reader: The new redesigned Reader detail shows your post as beautiful as ever. And if you add a featured image it would be twice as beautiful! [#15107]

15.9
-----
* [*] Fixed issue that caused duplicate views to be displayed when requesting a login link. [#14975]
* [internal] Modified feature flags that show unified Site Address, Google, Apple, WordPress views and iCloud keychain login. Could cause regressions. [#14954, #14969, #14970, #14971, #14972]
* [*] Fixed an issue that caused page editor to become an invisible overlay. [#15012]
* [**] Block Editor: Increase tap-target of primary action on unsupported blocks. [https://github.com/wordpress-mobile/gutenberg-mobile/pull/2608]
* [***] Block Editor: On Jetpack connected sites, Unsupported Block Editor can be enabled via enabling Jetpack SSO setting directly from within the missing block alert. [https://github.com/wordpress-mobile/gutenberg-mobile/pull/2610]
* [***] Block Editor: Add support for selecting user's post when configuring the link [https://github.com/wordpress-mobile/gutenberg-mobile/pull/2484]
* [*] Reader: Fixed an issue that resulted in no action when tapping a link with an anchor. [#15027]
* [***] Block Editor: Unsupported Block Editor: Fixed issue when cannot view or interact with the classic block on Jetpack sites [https://github.com/wordpress-mobile/gutenberg-mobile/issues/2695]

15.8
-----
* [*] Image Preview: Fixes an issue where an image would be incorrectly positioned after changing device orientation.
* [***] Block Editor: Full-width and wide alignment support for Group, Cover and Image block [https://github.com/wordpress-mobile/gutenberg-mobile/pull/2559]
* [**] Block Editor: Add support for rounded style in Image block [https://github.com/wordpress-mobile/gutenberg-mobile/pull/2591]
* [*] Fixed an issue where the username didn't display on the Signup Epilogue after signing up with Apple and hiding the email address. [#14882]
* [*] Login: display correct error message when the max number of failed login attempts is reached. [#14914]
* [**] Block Editor: Fixed a case where adding a block made the toolbar jump [https://github.com/WordPress/gutenberg/pull/24573]

15.7
-----
* [**] Updated UI when connecting a self-hosted site from Login Epilogue, My Sites, and Post Signup Interstitial. (#14742)
* [**] You can now follow conversations for P2 sites
* [**] Block Editor: Block settings now immediately reflect changes from menu sliders.
* [**] Simplified authentication and updated UI.(#14845, #14831, #14825, #14817).
       Now when an email address is entered, the app automatically determines the next step and directs the user accordingly. (i.e. signup or login with the appropriate login view).
* [**] Added iCloud Keychain login functionality. (#14770)
* [***] Reader: We’re introducing a new Reader experience that allows users to tailor their Discover feed to their chosen interests.
* [*] Media editing: Reduced memory usage when marking up an image, which could cause a crash.
* [**] Block Editor: Fixed Dark Mode transition for editor menus.

15.6
-----
* [***] Block Editor: Fixed empty text fields on RTL layout. Now they are selectable and placeholders are visible.
* [**] Block Editor: Add settings to allow changing column widths
* [**] Block Editor: Media editing support in Gallery block.
* [**] Updated UI when logging in with a Site Address.
* [**] Updated UI when logging in/signing up with Apple.
* [**] Updated UI when logging in/signing up with Google.
* [**] Simplified Google authentication. If signup is attempted with an existing WordPress account, automatically redirects to login. If login is attempted without a matching WordPress account, automatically redirects to signup.
* [**] Fixes issue where the stats were not updating when switching between sites in My Sites.
* [*] Block Editor: Improved logic for creating undo levels.
* [*] Social account login: Fixed an issue that could have inadvertently linked two social accounts.

15.5
-----
* [*] Reader: revamped UI for your site header.
* [***] Block Editor: New feature for WordPress.com and Jetpack sites: auto-complete username mentions. An auto-complete popup will show up when the user types the @ character in the block editor.
* [*] Block Editor: Media editing support in Cover block.
* [*] Block Editor: Fixed a bug on the Heading block, where a heading with a link and string formatting showed a white shadow in dark mode.

15.4
-----
 * [**] Fixes issue where the new page editor wouldn't always show when selected from the "My Site" page on iOS versions 12.4 and below.
 * [***] Block Editor: Media editing support in Media & Text block.
 * [***] Block Editor: New block: Social Icons
 * [*] Block Editor: Cover block placeholder is updated to allow users to start the block with a background color
 * [**] Improved support for the Classic block to give folks a smooth transition from the classic editor to the block editor

15.3
-----
* [***] Block Editor: Adds Copy, Cut, Paste, and Duplicate functionality to blocks
* [***] Block Editor: Users can now individually edit unsupported blocks found in posts or pages. Not available on selfhosted sites or sites defaulting to classic editor.
* [*] Block Editor: Improved editor loading experience with Ghost Effect.

15.2
----
* [*] Block editor: Display content metrics information (blocks, words, characters count).
* [*] Fixed a crash that results in navigating to the block editor quickly after logging out and immediately back in.
* [***] Reader content improved: a lot of fixes in how the content appears when you're reading a post.
* [**] A site's title can now be changed by tapping on the title in the site detail screen.
* [**] Added a new Quick Start task to set a title for a new site.
* [**] Block editor: Add support for customizing gradient type and angle in Buttons and Cover blocks.

-----

15.1
-----
* [**] Block Editor: Add support to upload videos to Cover Blocks after the editor has closed.
* [*] Block Editor: Display the animation of animated GIFs while editing image blocks.
* [**] Block editor: Adds support for theme colors and gradients.
* [*] App Settings: Added an app-level toggle for light or dark appearance.
* [*] Fix a bug where the Latest Post date on Insights Stats was being calculated incorrectly.
* Block editor: [*] Support for breaking out of captions/citation authors by pressing enter on the following blocks: image, video, gallery, quote, and pullquote.
* Block editor: [**] Adds editor support for theme defined colors and theme defined gradients on cover and button blocks.
* [*] Fixed a bug where "Follow another site" was using the wrong steps in the "Grow Your Audience" Quick Start tour.
* [*] Fix a bug where Quick Start completed tasks were not communicated to VoiceOver users.
* [**] Quick Start: added VoiceOver support to the Next Steps section.
* [*] Fixed a bug where the "Publish a post" Quick Start tour didn't reflect the app's new information architecture
* [***] Free GIFs can now be added to the media library, posts, and pages.
* [**] You can now set pages as your site's homepage or posts page directly from the Pages list.
* [**] Fixed a bug that prevented some logins via 'Continue with Apple'.
* [**] Reader: Fixed a bug where tapping on the more menu may not present the menu
* [*] Block editor: Fix 'Take a Photo' option failing after adding an image to gallery block

15.0
-----
* [**] Block editor: Fix media upload progress when there's no connection.
* [*] Fix a bug where taking a photo for your user gravatar got you blocked in the crop screen.
* Reader: Updated card design
* [internal] Logging in via 'Continue with Google' has changes that can cause regressions. See https://git.io/Jf2LF for full testing details.
* [***] Block Editor: New block: Verse
* [***] Block Editor: Trash icon that is used to remove blocks is moved to the new menu reachable via ellipsis button in the block toolbar
* [**] Block Editor: Add support for changing overlay color settings in Cover block
* [**] Block Editor: Add enter/exit animation in FloatingToolbar
* [**] Block Editor: Block toolbar can now collapse when the block width is smaller than the toolbar content
* [**] Block Editor: Tooltip for page template selection buttons
* [*] Block Editor: Fix merging of text blocks when text had active formatting (bold, italic, strike, link)
* [*] Block Editor: Fix button alignment in page templates and make strings consistent
* [*] Block Editor: Add support for displaying radial gradients in Buttons and Cover blocks
* [*] Block Editor: Fix a bug where it was not possible to add a second image after previewing a post
* [internal] Signing up via 'Continue with Google' has changes that can cause regressions. See https://git.io/JfwjX for full testing details.
* My Site: Add support for setting the Homepage and Posts Page for a site.

14.9
-----
* Streamlined navigation: now there are fewer and better organized tabs, posting shortcuts and more, so you can find what you need fast.
* My Site: the "Add Posts and Pages" features has been moved. There is a new "Floating Action Button" in "My Site" that lets you create a new post or page without having to navigate to another screen.
* My Site: the "Me" section has been moved. There is a new button on the top right of "My Site" that lets you access the "Me" section from there.
* Reader: revamped UI with a tab bar that lets you quickly switch between sections, and filtering and settings panes to easily access and manage your favorite content.
* [internal] the "Change Username" on the Signup Epilogue screen has navigation changes that can cause regressions. See https://git.io/JfGnv for testing details.
* [internal] the "3 button view" (WP.com email, Google, SIWA, Site Address) presented after pressing the "Log In" button has navigation changes that can cause regressions. See https://git.io/JfZUV for testing details.
* [**] Support the superscript and subscript HTML formatting on the Block Editor and Classic Editor.
* [**] Block editor: Support for the pullquote block.
* [**] Block editor: Fix the icons and buttons in Gallery, Paragraph, List and MediaText block on RTL mode.
* [**] Block editor: Update page templates to use new blocks.
* [**] Block editor: Fix a crash when uploading new videos on a video block.
* [**] Block Editor: Add support for changing background and text color in Buttons block
* [internal] the "enter your password" screen has navigation changes that can cause regressions. See https://git.io/Jfl1C for full testing details.
* Support the superscript and subscript HTML formatting on the Block Editor and Classic Editor.
* [***] You can now draw on images to annotate them using the Edit image feature in the post editor.
* [*] Fixed a bug on the editors where changing a featured image didn't trigger that the post/page changed.

14.8.1
-----
* Fix adding and removing of featured images to posts.

14.8
-----
* Block editor: Prefill caption for image blocks when available on the Media library
* Block editor: New block: Buttons. From now you’ll be able to add the individual Button block only inside the Buttons block
* Block editor: Fix bug where whitespaces at start of text blocks were being removed
* Block editor: Add support for upload options in Cover block
* Block editor: Floating toolbar, previously located above nested blocks, is now placed at the bottom of the screen
* Block editor: Fix the icons in FloatingToolbar on RTL mode
* Block editor: Fix Quote block so it visually reflects selected alignment
* Block editor: Fix bug where buttons in page templates were not rendering correctly on web
* Block editor: Remove Subscription Button from the Blog template since it didn't have an initial functionality and it is hard to configure for users.
* [internal] the "send magic link" screen has navigation changes that can cause regressions. See https://git.io/Jfqiz for testing details.
* Updated UI for Login and Signup epilogues.
* Fixes delayed split view resizing while rotating your device.

14.7
-----
* Classic Editor: Fixed action sheet position for additional Media sources picker on iPad
* [internal] the signup flow using email has code changes that can cause regressions. See https://git.io/JvALZ for testing details.
* [internal] Notifications tab should pop to the root of the navigation stack when tapping on the tab from within a notification detail screen. See https://git.io/Jvxka for testing details.
* Classic and Block editor: Prefill caption for image blocks when available on the Media library.
* [internal] the "login by email" flow and the self-hosted login flow have code changes that can cause regressions. See https://git.io/JfeFN for testing details.
* Block editor: Disable ripple effect in all BottomSheet's controls.
* Block editor: New block: Columns
* Block editor: New starter page template: Blog
* Block editor: Make Starter Page Template picker buttons visible only when the screen height is enough
* Block editor: Fix a bug which caused to show URL settings modal randomly when changing the device orientation multiple times during the time Starter Page Template Preview is open
* [internal] the login by email flow and the self-hosted login flow have code changes that can cause regressions. See https://git.io/JfeFN for testing details.
* Updated the appearance of the login and signup buttons to make signup more prominent.
* [internal] the navigation to the "login by site address" flow has code changes that can cause regressions. See https://git.io/JfvP9 for testing details.
* Updated site details screen title to My Site, to avoid duplicating the title of the current site which is displayed in the screen's header area.
* You can now schedule your post, add tags or change the visibility before hitting "Publish Now" — and you don't have to go to the Post Settings for this!

* Login Epilogue: fixed issue where account information never stopped loading for some self-hosted sites.
* Updated site details screen title to My Site, to avoid duplicating the title of the current site which is displayed in the screen's header area.

14.6
-----
* [internal] the login flow with 2-factor authentication enabled has code changes that can cause regressions. See https://git.io/Jvdil for testing details.
* [internal] the login and signup Magic Link flows have code changes that could cause regressions. See https://git.io/JvSD6 and https://git.io/Jvy4P for testing details.
* [internal] the login and signup Magic Link flows have code changes that can cause regressions. See https://git.io/Jvy4P for testing details.
* [internal] the login and signup Continue with Google flows have code changes that can cause regressions. See https://git.io/JvypB for testing details.
* Notifications: Fix layout on screens with a notch.
* Post Commenting: fixed issue that prevented selecting an @ mention suggestion.
* Fixed an issue that could have caused the app to crash when accessing Site Pages.
* Site Creation: faster site creation, removed intermediate steps. Just select what kind of site you'd like, enter the domain name and the site will be created.
* Post Preview: Increase Post and Page Preview size on iPads running iOS 13.
* Block editor: Added the Cover block
* Block editor: Removed the dimming effect on unselected blocks
* Block editor: Add alignment options for Heading block
* Block editor: Implemented dropdown toolbar for alignment toolbar in Heading, Paragraph, Image, MediaText blocks
* Block Editor: When editing link settings, tapping the keyboard return button now closes the settings panel as well as closing the keyboard.
* Fixed a crash when a blog's URL became `nil` from a Core Data operation.
* Added Share action to the more menu in the Posts list
* Period Stats: fix colors when switching between light and dark modes.
* Media uploads from "Other Apps": Fixed an issue where the Cancel button on the document picker/browser was not showing up in Light Mode.
* Fix a crash when accessing Blog Posts from the Quick Actions button on iPads running iOS 12 and below.
* Reader post detail: fix colors when switching between light and dark modes.
* Fixed an issue where Continue with Apple button wouldn't respond after Jetpack Setup > Sign up flow completed.


14.5
-----
* Block editor: New block: Latest Posts
* Block editor: Fix Quote block's left border not being visible in Dark Mode
* Block editor: Added Starter Page Templates: when you create a new page, we now show you a few templates to get started more quickly.
* Block editor: Fix crash when pasting HTML content with embeded images on paragraphs
* Post Settings: Fix issue where the status of a post showed "Scheduled" instead of "Published" after scheduling before the current date.
* Stats: Fix background color in Dark Mode on wider screen sizes.
* Post Settings: Fix issue where the calendar selection may not match the selected date when site timezone differs from device timezone.
* Dark Mode fixes:
  - Border color on Search bars.
  - Stats background color on wider screen sizes.
  - Media Picker action bar background color.
  - Login and Signup button colors.
  - Reader comments colors.
  - Jetpack install flow colors.
* Reader: Fix toolbar and search bar width on wider screen sizes.
* Updated the Signup and Login Magic Link confirmation screen advising the user to check their spam/junk folder.
* Updated appearance of Google login/signup button.
* Updated appearance of Apple login/signup button.

14.4.1
-----
* Block Editor: Fix crash when inserting a Button Block.

14.4
-----
* Post Settings: Fixes the displayed publish date of posts which are to be immediately published.

14.3
-----
* Aztec and Block Editor: Fix the presentation of ordered lists with large numbers.
* Added Quick Action buttons on the Site Details page to access the most frequently used parts of a site.
* Block editor: Add support for changing image sizes in Image blocks
* Block editor: Add support for upload options in Gallery block
* Block editor: Added the Button block
* Block editor: Added the Group block
* Block editor: Add scroll support inside block picker and block settings
* Block editor: Fix issue where adding emojis to the post title added strong HTML elements to the title of the post
* Block editor: Fix issue where alignment of paragraph blocks was not always being respected when splitting the paragraph or reading the post's html content.
* Block editor: We’ve introduced a new toolbar that floats above the block you’re editing, which makes navigating your blocks easier — especially complex ones.

* Block editor: Add support for upload options in Gallery block
* Aztec and Block Editor: Fix the presentation of ordered lists with large numbers.
* Added Quick Action buttons on the Site Details page to access the most frequently used parts of a site.
* Post Settings: Adjusts the weekday symbols in the calendar depending on Regional settings.


14.2
-----
* Comment Editing: Fixed a bug that could cause the text selection to be on the wrong line
* Comments: Fixed an bug that could cause HTML markup to be displayed in the comment content
* Media editing: You can now crop, zoom in/out and rotate images that are inserted or being inserted in a post.
* Post Preview: Added a new Desktop preview mode on iPhone and Mobile preview on iPad when previewing posts or pages.
* Post Preview: Added new navigation, "Open in Safari" and Share options when previewing posts or pages.
* Block editor: Long-press Inserter icon to show options to add before/after
* Block editor: Retry displaying image when connectivity restores
* Block editor: Show an "Edit" button overlay on selected image blocks
* Block editor: Add support for image size options in the gallery block
* Signup and Login: signup or login via magic link now supports multiple email clients.
                    Tapping on the "Open Email" button will present a list of installed email client to choose from.
* Posts: Fixed a bug that could disable comments on a draft post when previewing that post.
* Reader: Fixed an issue where a new comment may not appear.
* Reader: Added Post Reblogging feature. You can now reblog a post from the reader to your site(s). There is a new "reblog" button in the post action bar.
          Tapping on it allows to choose the site where to post, and opens the editor of your choice with pre-populated content from the original post.
* Fixed a bug that was causing the app to crash when the user tapped "Retry" on Post List

14.1
-----
* Fixes a bug that could cause some web page previews to remain unauthenticated even after logging in.
* Stats: added a This Week widget to display Views for the past week.
* Block Editor: Reduced padding around text on Rich Text based blocks.
* Block Editor: New block "Shortcode". You can now create and edit Shortcode blocks in the editor.
* Publicize: connecting with Facebook is working again.
* Web Views: the title and button colors in the header of web views was grey, and is now white.

14.0
-----
* Stats: Updated default cards for the Insights view.
* Fixed a bug that displayed incorrect time stamps for scheduled posts.
* Post Settings: Added a new Calendar picker to select a Post's publish date
* Fixed bugs with the "Save as Draft" action extension's navigation bar colors and iPad sizing in iOS 13.
* Fixes appearance issues with navigation bar colors when logged out of the app.
* Fixed a bug that was causing the App to crash when the user tapped on certain notifications.
* Block Editor: Hide image size selection options when image is a url
* Block Editor: Fix displaying placeholder for images
* Block Editor: Fix crash on undo
* Block Editor: Fix styling on navigation UI
* Block Editor: Fix a focus issue
* Fixed a bug that displayed incorrect time stamps for scheduled posts.
* Post Settings: Added a new Calendar picker to select a Post's publish date
* Comment: Add ability to comment in fullscreen
* Stats: fixed issue that could cause incorrect Stats to be displayed when viewing Stats from a widget.
* Stats Today widgets: large numbers are now abbreviated.
* Fixed a bug where files imported from other apps were being renamed to a random name.
* Fixes a crash that could happen in the notifications tab.

13.9
-----
* Stats: added a Today widget to display All-Time stats.
* Block Editor: New block "Gallery". You can now create image galleries using WordPress Media library.
* Block Editor: Fix crash dismissing bottom-sheet after device rotation.
* Block Editor: Add support for changing Settings in the List Block.
* Block Editor: Add support for Video block settings.
* Quick Start: fixed issue that caused 'Follow other sites' tour to not be marked complete.
* Fixed a bug that was causing the App to crash when the user tapped on certain notifications.

13.8
-----
* When a post has an autosave, the autosave version can be loaded into the editor.
* Support: Fix issue that caused 'Message failed to send' error.
* WebView: Fix iOS 13 crash with popover.
* Fixed an issue where the Me screen would sometimes be blank.
* Block editor: New Spacer block to create white space between two blocks.
* Block editor: Images from Image Block can now be previewed full screen by tapping on them.
* Fixed an issue that caused logging in with a 2FA Google account to fail.
* Sign in with Apple: now supports logging in with 2FA enabled on linked WordPress accounts.
* Stats: Fixed issue that caused incorrect data to be displayed.

13.7
-----
* Updated the mobile apps blog address to a non-retired blog.
* Block editor: Added option to insert images from "Free Photo Library".
* Block editor: Fix issue where the keyboard would not capitalize sentences correctly on some cases
* Block editor: Add alignment to paragraph blocks
* Fixed a bug that made comment moderation fail on the first attempt for self-hosted sites.
* Stats Refresh: Stats will reload when the application will move to foreground state.
* Stats: each Period and Post stat now loads independently.
* Block editor: Added support for the preformatted block.
* Stats Today widget: updated design and enabled expanding.

* Block editor: Added option to insert images from "Free Photo Library" and "Other Apps".

13.6
-----
* Fixed a bug that was not submiting posts for review
* Better support for creating or editing posts while offline. Posts can be saved while offline and they will be automatically uploaded (or published) when the device is back online.
* Support: fix issue where issues could be created via Help Center search without setting a contact email.

* Me view: fix issue where view was blank when logging in with a self-hosted site.
* Block Editor: Added support for image alignment options.

13.5
-----
* Block editor: Fix issue when "New Photo Post" shortcut won't add the selected photo to the post.
* Block editor: Add Link Target (Open in new tab) to Image Block settings.
* Block editor: DarkMode improvements.
* Block editor: New block "Media & Text".
* Block Editor: Fix issue where the block inserter layout wasn't correct after device rotation.
* Dark Mode: General improvements
* Stats: each Insight stat now loads independently.
* Stats: added ability to customize Insights.

13.4.1
-----
Post Settings: Fixed a crash with featured image.
Removed Giphy as a media source due to changes in their SDK.

13.4
-----
* Sign In With Apple: if the Apple ID has been disconnected from the WordPress app, log out the account.
* Sign In With Apple: if the Apple ID has been disconnected from the WordPress app, log out the account on app launch.
* Dark Mode: General improvements
* Share Extension: Fixed the text view content inset

* Universal links: Pass back to Safari if we can't handle a URL.
* Sign In With Apple: fixed issue with re-logging in on an existing WP account.
* Block editor: Fix a bug on iOS 13.0 were tapping on a link opens Safari
* Block editor: Fix a link editing issue, where trying to add a empty link at the start of another link would remove the existing link.

13.3
-----
* Block editor: Add rich text styling to video captions
* Block editor: Blocks that would be replaced are now hidden when add block bottom sheet displays
* Block editor: Tapping on empty editor area now always inserts new block at end of post
* Block editor: Fixed a performance issue that caused a freeze in the editor with long text content.
* Dark Mode: Fixed colors in rich notifications
* Reader: Fixed issue with links opening while scrolling in reader posts and comments.

13.2
-----
* When Log In is selected, all available options are displayed.
* Shows an alert instead of showing a new screen for facebook publicize error.

13.1
-----
* Moved Notification Settings from the Me tab to the Notifications tab.
* Account Settings: added the ability to change the username.
* Stats: added File Downloads to period stats.
* Stats Periods: Fixed an issue that made the Post stats title button unable.
* Adds a Publish Now action to posts in the posts list.
* Stats Periods: Fixed a bug that affected the header date when the site and the device timezones were different.
* My Sites: Fixed a problem where some sites would appear duplicated.

* Stats Periods: Fixed an issue that made the Post stats title button unable.
* Stats Periods: Fixed a bug that affected the header date when the site and the device timezones were different.
* Adds a Publish Now action to posts in the posts list.
* My Sites: Fixed a problem where some sites would appear duplicated.

13.0
-----
* Stats: now use site timezone instead of device.
* Improved color scheme consistency.
* Post Stats: date bar no longer goes prior to earliest date available.
* Block editor: Adding a block from the post title now shows the add block here indicator.
* Block editor: Deselect post title any time a block is added
* Block editor: Auto-enabled upon first open of a block post, unless opted out in v12.9.
* Block editor: You can now enable and disable the block editor on a per-site basis.

12.9
-----
* Offline support: Create Post is now available from empty results view in offline mode.
* Post Preview: Displaying preview generation status in navigation bar instead of a
                blocking spinner.
* Block editor: Tapping on an empty editor area will create a new paragraph block
* Block editor: Fix content loss issue when loading unsupported blocks containing inner blocks.
* Block editor: Adding a block from the Post Title now inserts the block at the top of the Post.
* Stats Insights: Fixed issue that prevented some stats from showing for low volume sites.

12.8
-----
* Stats Insights: New two-column layout for Follower Totals stats.
* Stats Periods: Countries Map added in countries section.
* Updated copy for preview unavailable screen
* Stats Insights: New two-column layout for This Year stats.
* Stats Insights: added details option for This Year stats.
* Stats Insights: New two-column layout for Most Popular Time stats.
* Stats: modified appearance of empty charts.
* Stats Insights: Fixed issue where refreshing would sometimes clear the stats.
* Stats overview chart: Fixed issue with legend location on iOS 11.
* Stats Periods: Fixed crash when the Countries map displayed one country only
* Added a selection of user customizable app icons. Change it via Me > App Settings > App Icon.
* Update the app's colors using the Muriel color palette.
* Stats Periods detail views: Fixed an issue where rotation would truncate data.
* Stats Periods: Fixed an issue when a period interval was selected.

12.7
-----
* Block Editor: Video, Quote and More blocks are available now.
* Post Settings: Setting a Featured Image on a Post/Site should now work better in poor network conditions.
* Offline Improvements: Posts that failed to upload due to connectivity issues will be auto-uploaded.
* Block Editor: Copy/Paste of text with attributes( bold, italic, ...) will be respected on the editor.
* Block Editor: Updated color scheme.
* Block Editor: Nested lists are now available on the toolbar.
* Post Settings: Setting a Featured Image on a Post/Site should now work better in poor netowrk conditions.
* Stats Insights: New two-column layout for All-Time stats.
* Stats Insights: New two-column layout for Today stats.
* Post preview: Fixed issue with preview for self hosted sites not working.

12.6
-----
* Block Editor: Added UI to display a warning when a block has invalid content.
* Block Editor: Fixed issue with link settings where “Open in New Tab” was always OFF on open.
* Removed the limit of number of photos that can be shared from other apps.
* Account Settings Primary Site now shows the site domain if the site has no name.
* The app now launches a bit more quickly.
* Added a list of third-party library acknowledgements.
* Updated messaging experience for a reply upload result.
* Stats: Fixed an issue where chart axes may be formatted incorrectly in some locales.

12.5
-----
* Fixed Notices sometimes showing behind the keyboard
* Implemented Domain Credit feature
* Implemented auto saving a post on preview
* The app now launches a bit more quickly.
* Fixed broken images in posts created by the share extension.
* Deprecated local previews

12.4.1
------
* Copy/Paste from post contents to other apps is working again.

12.4
-----
* You can now mark notifications as unread with just a swipe.
* Fixed crash when searching Free Photo Library.
* Better URL validation when logging in with a self hosted site.
* Account Settings Primary Site now shows the site URL if the site has no name.
* Implemented incremental improvements to accessibility experience across the app.
* Updated error message when tag loading failed.

12.3
-----
* Images are now imported from TextBundle and TextPack files shared from other apps
* Added support for importing Markdown files shared from other apps
* Resolved a crash that might occur during the new Site Creation flow.
* Improved connectivity errors messaging in sharing screen.
* Quotes in Reader are now easier to read, thanks to a vertical bar on the left making them more visually distinct
* Fixed an issue where some text in Activity Log would show up in a wrong language
* Jetpack Remote Install: enabled the native feature to install and activate Jetpack on a self-hosted site

12.2
-----
* Draft preview now shows the remote version of the post.
* Initial support for importing TextBundle and TextPack from other apps.
* Support for lists in Gutenberg posts.
* Several UI details were polished in the Site Creation flow.

12.1
-----
* Improve messages when updates to user account details fail because of server logic, for exanple email being used for another account.
* Improved text import from other apps, such as Bear or Ulysses 🥰
* Added support on the editor for video elements that use the source elements. For example:
```<video alt="Another video with bunnies">
<source src="https://videos.files.wordpress.com/kUJmAcSf/bbb_sunflower_1080p_30fps_normal.mp4" type="video/mp4">
</video>```
* Block editor now supports the creation of posts with pre-inserted photos and the the 3touch action of starting a post with photo.

12.1
-----
* Improve messages when updates to user account details fail because of server logic, for exanple email being used for another account.
* Improved text import from other apps, such as Bear or Ulysses 🥰
* Reader: fixed issue where empty state buttons were not functional.

12.0
-----
* Redesigned Notices
* Changed offline error messages to be less disruptive.
* Resolved a defect in the new Site Creation flow where the site preview address bar could be edited.
* Made it easier to find a domain for your new site, by moving the best match to the top of the search results.

11.9
------
* Quick Start v2: After creating a new site with WordPress.com there are more tutorials available, now including tips to improve growth.
* Quick Start will also be suggested less often, but when it's more likely to be helpful.
* Added connection error alert in Sharing screen.
* Increased padding at the bottom of the share extension's editor, to make typing a longer post a bit more comfortable.
* Removes the white background color applied to the site icon on the site details screen.
* Updated No Results View illustration and copy displayed on connectivity issue.
* Enhanced Site Creation flow for smarter, more personalized sites.<|MERGE_RESOLUTION|>--- conflicted
+++ resolved
@@ -1,12 +1,9 @@
 24.1
 -----
-<<<<<<< HEAD
 * [**] Block Editor: Image block media uploads display a custom error message when there is no internet connection [https://github.com/wordpress-mobile/WordPress-iOS/pull/22282]
-=======
 * [**] Image block media uploads display a custom error message when there is no internet connection [https://github.com/wordpress-mobile/WordPress-iOS/pull/22282]
 * [**] Improve media previews on long-press: load higher-resolution thumbnails and increase the preview size, add support for GIFs and video playback, enable for documents and other files [#22274]
 * [*] Add prefetching to Site Media details screen [#22292]
->>>>>>> 98c7e659
 * [*] Allow trashing draft and scheduled posts with no confirmation [#22337]
 * [*] Add "Share" action to the site context menu [#22298]
 * [**] Block Editor: Media uploads that failed due to lack of internet connectivity automatically retry once a connection is re-established [https://github.com/wordpress-mobile/WordPress-iOS/pull/22238]
