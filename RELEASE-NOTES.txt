--- conflicted
+++ resolved
@@ -1,12 +1,9 @@
 18.8
 -----
-<<<<<<< HEAD
 * [***] Fixes a crasher that was sometimes triggered when seeing the details for like notifications.
 
-=======
 * [*] Editor: Show a compact notice when switching between HTML or Visual mode. [https://github.com/wordpress-mobile/WordPress-iOS/pull/17521]
 * [***] Fixed crash where uploading image when offline crashes iOS app. [#17488]
->>>>>>> 0553ad68
 
 18.7
 -----
