--- conflicted
+++ resolved
@@ -209,27 +209,6 @@
   return (installed_version != SWIFTLINT_VERSION)
 end
 
-<<<<<<< HEAD
-def dependency_failed(component)
-  msg = "#{component} dependencies missing or outdated. "
-  if ENV['DRY_RUN']
-    msg += "Run rake dependencies to install them."
-    fail msg
-  else
-    msg += "Installing..."
-    puts msg
-  end
-end
-
-def check_dependencies_hook
-  ENV['DRY_RUN'] = "1"
-  begin
-    Rake::Task['dependencies'].invoke
-  rescue Exception => e
-    puts e.message
-    exit 1
-  end
-=======
 def xcodebuild(*build_cmds)
   cmd = "xcodebuild"
   cmd += " -destination 'platform=iOS Simulator,name=iPhone 6s'"
@@ -249,5 +228,24 @@
 
 def command?(command)
   system("which #{command} > /dev/null 2>&1")
->>>>>>> 337c3bfb
+end
+def dependency_failed(component)
+  msg = "#{component} dependencies missing or outdated. "
+  if ENV['DRY_RUN']
+    msg += "Run rake dependencies to install them."
+    fail msg
+  else
+    msg += "Installing..."
+    puts msg
+  end
+end
+
+def check_dependencies_hook
+  ENV['DRY_RUN'] = "1"
+  begin
+    Rake::Task['dependencies'].invoke
+  rescue Exception => e
+    puts e.message
+    exit 1
+  end
 end