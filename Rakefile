SWIFTLINT_VERSION="0.10.0"
XCODE_WORKSPACE="WordPress.xcworkspace"
XCODE_SCHEME="WordPress"
XCODE_CONFIGURATION="Debug"

require 'fileutils'
require 'tmpdir'
require 'rake/clean'
PROJECT_DIR = File.expand_path(File.dirname(__FILE__))

task default: %w[test]

desc "Install required dependencies"
task :dependencies => %w[dependencies:check]

namespace :dependencies do
  task :check => %w[bundler:check bundle:check pod:check lint:check]

  namespace :bundler do
    task :check do
      unless command?("bundler")
        Rake::Task["dependencies:bundler:install"].invoke
      end
    end

    task :install do
      puts "Bundler not found in PATH, installing to vendor"
      ENV['GEM_HOME'] = File.join(PROJECT_DIR, 'vendor', 'gems')
      ENV['PATH'] = File.join(PROJECT_DIR, 'vendor', 'gems', 'bin') + ":#{ENV['PATH']}"
      sh "gem install bundler" unless command?("bundler")
    end
    CLOBBER << "vendor/gems"
  end

  namespace :bundle do
    lockfile = 'Gemfile.lock'
    manifest = 'vendor/bundle/Manifest.lock'

    task :check do
      unless check_manifest(lockfile, manifest) and File.exist?('.bundle/config')
<<<<<<< HEAD
=======
        dependency_failed("Bundler")
>>>>>>> ae336719
        Rake::Task["dependencies:bundle:install"].invoke
      end
    end

    task :install do
      fold("install.bundler") do
        sh "bundle install --jobs=3 --retry=3 --path=${BUNDLE_PATH:-vendor/bundle}"
        FileUtils.cp(lockfile, manifest)
      end
    end
    CLOBBER << "vendor/bundle"
    CLOBBER << ".bundle"
  end

  namespace :pod do
    task :check do
      lockfile = 'Podfile.lock'
      manifest = 'Pods/Manifest.lock'
      unless check_manifest(lockfile, manifest)
        dependency_failed("CocoaPods")
        Rake::Task["dependencies:pod:install"].invoke
      end
    end

    task :install do
      fold("install.cocoapds") do
        pod %w[repo update --silent]
        pod %w[install]
      end
    end
    CLOBBER << "Pods"
  end

  namespace :lint do

    task :check do
      if swiftlint_needs_install
        dependency_failed("SwiftLint")
        Rake::Task["dependencies:lint:install"].invoke
      end
    end

    task :install do
      fold("install.swiftlint") do
        puts "Installing SwiftLint #{SWIFTLINT_VERSION} into #{swiftlint_path}"
        Dir.mktmpdir do |tmpdir|
          sh "git clone --quiet https://github.com/realm/SwiftLint.git #{tmpdir}"
          Dir.chdir(tmpdir) do
            sh "git checkout --quiet #{SWIFTLINT_VERSION}"
            sh "git submodule --quiet update --init --recursive"
            FileUtils.remove_entry_secure(swiftlint_path) if Dir.exist?(swiftlint_path)
            FileUtils.mkdir_p(swiftlint_path)
            sh "make prefix_install PREFIX='#{swiftlint_path}'"
          end
        end
      end
    end
    CLOBBER << "vendor/swiftlint"
  end

end

CLOBBER << "vendor"

desc "Build #{XCODE_SCHEME}"
task :build => [:dependencies] do
  xcodebuild(:build)
end

desc "Run test suite"
task :test => [:dependencies] do
  xcodebuild(:build, :test)
end

desc "Remove any temporary products"
task :clean do
  xcodebuild(:clean)
end

desc "Checks the source for style errors"
task :lint => %w[dependencies:lint:check] do
  swiftlint %w[lint --quiet]
end

namespace :lint do
  desc "Automatically corrects style errors where possible"
  task :autocorrect => %w[dependencies:lint:check] do
    swiftlint %w[autocorrect]
  end
end

namespace :git do
  hooks = %w[pre-commit post-checkout post-merge]

  desc "Install git hooks"
  task :instal_hooks do
    hooks.each do |hook|
      target = hook_target(hook)
      source = hook_source(hook)
      backup = hook_backup(hook)

      next if File.symlink?(target) and File.readlink(target) == source
      next if File.file?(target) and File.identical?(target, source)
      if File.exist?(target)
        puts "Existing hook for #{hook}. Creating backup at #{target} -> #{backup}"
        FileUtils.mv(target, backup, :force => true)
      end
      FileUtils.ln_s(source, target)
      puts "Installed #{hook} hook"
    end
  end

  desc "Uninstall git hooks"
  task :uninstall_hooks do
    hooks.each do |hook|
      target = hook_target(hook)
      source = hook_source(hook)
      backup = hook_backup(hook)

      next unless File.symlink?(target) and File.readlink(target) == source
      puts "Removing hook for #{hook}"
      File.unlink(target)
      if File.exist?(backup)
        puts "Restoring hook for #{hook} from backup"
        FileUtils.mv(backup, target)
      end
    end
  end

  def hook_target(hook)
    ".git/hooks/#{hook}"
  end

  def hook_source(hook)
    "../../Scripts/hooks/#{hook}"
  end

  def hook_backup(hook)
    "#{hook_target(hook)}.bak"
  end
end

namespace :git do
  task :pre_commit => %[dependencies:lint:check] do
    begin
      swiftlint %w[lint --quiet --strict]
    rescue
      exit $?.exitstatus
    end
  end

  task :post_merge do
    check_dependencies_hook
  end

  task :post_checkout do
    check_dependencies_hook
  end
end

desc "Open the project in Xcode"
task :xcode => [:dependencies] do
  sh "open #{XCODE_WORKSPACE}"
end

def check_manifest(file, manifest)
  return false unless File.exist?(file)
  return false unless File.exist?(manifest)
  FileUtils.identical?(file, manifest)
end

def fold(label, &block)
  puts "travis_fold:start:#{label}" if is_travis?
  yield
  puts "travis_fold:end:#{label}" if is_travis?
end

def is_travis?
  return ENV["TRAVIS"] != nil
end

def pod(args)
  args = %w[bundle exec pod] + args
  sh(*args)
end

def swiftlint_path
    "#{PROJECT_DIR}/vendor/swiftlint"
end

def swiftlint(args)
  args = [swiftlint_bin] + args
  sh(*args)
end

def swiftlint_bin
    "#{swiftlint_path}/bin/swiftlint"
end

def swiftlint_needs_install
  return true unless File.exist?(swiftlint_bin)
  installed_version = `#{swiftlint_bin} version`.chomp
  return (installed_version != SWIFTLINT_VERSION)
end

def xcodebuild(*build_cmds)
  cmd = "xcodebuild"
  cmd += " -destination 'platform=iOS Simulator,name=iPhone 6s'"
  cmd += " -sdk iphonesimulator"
  cmd += " -workspace #{XCODE_WORKSPACE}"
  cmd += " -scheme #{XCODE_SCHEME}"
  cmd += " -configuration #{xcode_configuration}"
  cmd += " "
  cmd += build_cmds.map(&:to_s).join(" ")
  cmd += " | bundle exec xcpretty -f `bundle exec xcpretty-travis-formatter`" unless ENV['verbose']
  sh(cmd)
end

def xcode_configuration
  ENV['XCODE_CONFIGURATION'] || XCODE_CONFIGURATION
end

def command?(command)
  system("which #{command} > /dev/null 2>&1")
end
def dependency_failed(component)
  msg = "#{component} dependencies missing or outdated. "
  if ENV['DRY_RUN']
    msg += "Run rake dependencies to install them."
    fail msg
  else
    msg += "Installing..."
    puts msg
  end
end

def check_dependencies_hook
  ENV['DRY_RUN'] = "1"
  begin
    Rake::Task['dependencies'].invoke
  rescue Exception => e
    puts e.message
    exit 1
  end
end<|MERGE_RESOLUTION|>--- conflicted
+++ resolved
@@ -38,10 +38,7 @@
 
     task :check do
       unless check_manifest(lockfile, manifest) and File.exist?('.bundle/config')
-<<<<<<< HEAD
-=======
         dependency_failed("Bundler")
->>>>>>> ae336719
         Rake::Task["dependencies:bundle:install"].invoke
       end
     end
