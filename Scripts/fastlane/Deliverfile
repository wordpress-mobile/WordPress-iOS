#
# For more information about each property, visit the GitHub documentation: https://github.com/krausefx/deliver
# Everything next to a # is a comment and will be ignored

# hide_transporter_output # remove the '#' in the beginning of the line, to hide the output while uploading

########################################
# App Metadata
########################################

# This folder has to include one folder for each language
# More information about automatic screenshot upload:
# https://github.com/KrauseFx/deliver#upload-screenshots-to-itunes-connect
screenshots_path "./screenshots/"
app_identifier "org.wordpress"

# Make sure to update these keys for a new version
<<<<<<< HEAD
app_version "9.7.2"
=======
app_version "9.8"
>>>>>>> 52bbf381

privacy_url({
  'default' => 'https://automattic.com/privacy/',
})

copyright('2018 Automattic Inc.')

skip_binary_upload true
overwrite_screenshots true
phased_release true

# version '1.2' # you can pass this if you want to verify the version number with the ipa file

# config_json_folder './deliver'

########################################
# Building and Testing
########################################

# Dynamic generation of the ipa file
# I'm using Shenzhen by Mattt, but you can use any build tool you want
# Remove the whole block if you do not want to upload an ipa file
# ipa do
    # Add any code you want, like incrementing the build 
    # number or changing the app identifier

    # Attention: When you return a valid ipa file, this file will get uploaded and released
    # If you only want to upload app metadata, remove the complete ipa block.

    # system("ipa build --verbose") # build your project using Shenzhen
    # "./WordPress-Deliver-iOS.ipa" # Tell 'Deliver' where it can find the finished ipa file
# end

# ipa "./latest.ipa" # this can be used instead of the `do` block, if you prefer manually building the ipa file

# beta_ipa do
    # system("ipa build --verbose") # customize this to build beta version
    # "./ad_hoc_build.ipa" # upload ipa file using `deliver --beta`
# end

# unit_tests do
#   If you use fastlane (http://github.com/krausefx/fastlane), run the tests there
#   system("xctool test")
# end

# success do
  # system("say 'Successfully deployed a new version.'")
# end<|MERGE_RESOLUTION|>--- conflicted
+++ resolved
@@ -15,11 +15,7 @@
 app_identifier "org.wordpress"
 
 # Make sure to update these keys for a new version
-<<<<<<< HEAD
-app_version "9.7.2"
-=======
 app_version "9.8"
->>>>>>> 52bbf381
 
 privacy_url({
   'default' => 'https://automattic.com/privacy/',
