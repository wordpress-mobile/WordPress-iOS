default_platform(:ios)
fastlane_require 'dotenv'

platform :ios do
########################################################################
# Environment
########################################################################
Dotenv.load('~/.wpios-env.default')
ENV[GHHELPER_REPO="wordpress-mobile/wordpress-iOS"]

########################################################################
# Screenshots 
########################################################################
import "./ScreenshotFastfile"

########################################################################
# Release Lanes
########################################################################
  #####################################################################################
  # code_freeze
  # -----------------------------------------------------------------------------------
  # This lane executes the steps planned on code freeze
  # -----------------------------------------------------------------------------------
  # Usage:
  # bundle exec fastlane code_freeze [skip_confirm:<skip confirm>]
  #
  # Example:
  # bundle exec fastlane code_freeze
  # bundle exec fastlane code_freeze skip_confirm:true
  #####################################################################################
  desc "Creates a new release branch from the current develop"
  lane :code_freeze do | options |
    old_version = ios_codefreeze_prechecks(options)
    
    ios_bump_version_release()
    new_version = ios_get_app_version()
    ios_update_release_notes(new_version: new_version)
    setbranchprotection(repository:GHHELPER_REPO, branch: "release/#{new_version}")
    setfrozentag(repository:GHHELPER_REPO, milestone: new_version)

    ios_localize_project()
    ios_tag_build()
    get_prs_list(repository:GHHELPER_REPO, start_tag:"#{old_version}", report_path:"#{File.expand_path('~')}/wpios_prs_list_#{old_version}_#{new_version}.txt")
  end

  #####################################################################################
  # update_appstore_strings
  # -----------------------------------------------------------------------------------
  # This lane updates the AppStoreStrings.po files with the latest content from
  # the release_notes.txt file and the other text sources
  # -----------------------------------------------------------------------------------
  # Usage:
  # bundle exec fastlane update_appstore_strings version:<release note version>
  #
  # Example:
  # bundle exec fastlane update_appstore_strings version:10.7
  #####################################################################################
  desc "Updates the AppStoreStrings.po file with the latest data"
  lane :update_appstore_strings do | options |
    prj_folder = Pathname.new(File.join(Dir.pwd, "../..")).expand_path.to_s
    source_metadata_folder = File.join(prj_folder, "Scripts/fastlane/appstoreres/metadata/source")

    files = {
      whats_new: File.join(prj_folder,  "/WordPress/Resources/release_notes.txt"),
      app_store_subtitle: File.join(source_metadata_folder, "subtitle.txt"),
      app_store_desc: File.join(source_metadata_folder, "description.txt"),
      app_store_keywords: File.join(source_metadata_folder, "keywords.txt"),
      "standard-whats-new-1" => File.join(source_metadata_folder, "standard_whats_new_1.txt"),
      "standard-whats-new-2" => File.join(source_metadata_folder, "standard_whats_new_2.txt"),
      "standard-whats-new-3" => File.join(source_metadata_folder, "standard_whats_new_3.txt"),
      "standard-whats-new-4" => File.join(source_metadata_folder, "standard_whats_new_4.txt"),
      "app_store_screenshot-1" => File.join(source_metadata_folder, "promo_screenshot_1.txt"),
      "app_store_screenshot-2" => File.join(source_metadata_folder, "promo_screenshot_2.txt"),
      "app_store_screenshot-3" => File.join(source_metadata_folder, "promo_screenshot_3.txt"),
      "app_store_screenshot-4" => File.join(source_metadata_folder, "promo_screenshot_4.txt"),
      "app_store_screenshot-5" => File.join(source_metadata_folder, "promo_screenshot_5.txt"),
<<<<<<< HEAD

      "enhanced_app_store_screenshot-1" => File.join(source_metadata_folder, "enhanced_screenshot_1.txt"),
      "enhanced_app_store_screenshot-2" => File.join(source_metadata_folder, "enhanced_screenshot_2.txt"),
      "enhanced_app_store_screenshot-3" => File.join(source_metadata_folder, "enhanced_screenshot_3.txt"),
      "enhanced_app_store_screenshot-4" => File.join(source_metadata_folder, "enhanced_screenshot_4.txt"),
      "enhanced_app_store_screenshot-5" => File.join(source_metadata_folder, "enhanced_screenshot_5.txt"),
=======
>>>>>>> 96d241f6
    }

    ios_update_metadata_source(po_file_path: prj_folder + "/WordPress/Resources/AppStoreStrings.po", 
      source_files: files, 
      release_version: options[:version])
  end

  #####################################################################################
  # new_beta_release
  # -----------------------------------------------------------------------------------
  # This lane updates the release branch for a new beta release. It will update the
  # current release branch by default. If you want to update a different branch
  # (i.e. hotfix branch) pass the related version with the 'base_version' param
  # (example: base_version:10.6.1 will work on the 10.6.1 branch)
  # -----------------------------------------------------------------------------------
  # Usage:
  # bundle exec fastlane new_beta_release [skip_confirm:<skip confirm>] [base_version:<version>]
  #
  # Example:
  # bundle exec fastlane new_beta_release
  # bundle exec fastlane new_beta_release skip_confirm:true
  # bundle exec fastlane new_beta_release base_version:10.6.1
  #####################################################################################
  desc "Updates a release branch for a new beta release"
  lane :new_beta_release do | options |
    ios_betabuild_prechecks(options)
    ios_bump_version_beta()
    ios_tag_build()
  end

  #####################################################################################
  # new_hotfix_release
  # -----------------------------------------------------------------------------------
  # This lane updates the release branch for a new hotix release. 
  # -----------------------------------------------------------------------------------
  # Usage:
  # bundle exec fastlane new_hotfix_release [skip_confirm:<skip confirm>] [version:<version>]
  #
  # Example:
  # bundle exec fastlane new_hotfix_release version:10.6.1
  # bundle exec fastlane new_hotfix_release skip_confirm:true version:10.6.1
  #####################################################################################
  desc "Creates a new hotfix branch from the given tag"
  lane :new_hotfix_release do | options |
    prev_ver = ios_hotfix_prechecks(options)
    ios_bump_version_hotfix(previous_version: prev_ver, version: options[:version])
    ios_tag_build()
  end

  #####################################################################################
  # finalize_release
  # -----------------------------------------------------------------------------------
  # This lane finalize a release: updates store metadata, pushes the final tag and  
  # cleans all the temp ones
  # -----------------------------------------------------------------------------------
  # Usage:
  # bundle exec fastlane finalize_release [skip_confirm:<skip confirm>] [version:<version>] 
  #
  # Example:
  # bundle exec fastlane finalize_release 
  # bundle exec fastlane finalize_release skip_confirm:true 
  #####################################################################################
  desc "Removes all the temp tags and puts the final one"
  lane :finalize_release do | options |
    ios_finalize_prechecks(options)
    ios_update_metadata(options) unless ios_current_branch_is_hotfix
    ios_bump_version_beta() unless ios_current_branch_is_hotfix
    ios_final_tag(options)
  end

  #####################################################################################
  # build_and_upload_release
  # -----------------------------------------------------------------------------------
  # This lane builds the app and upload it for both internal and external distribution 
  # -----------------------------------------------------------------------------------
  # Usage:
  # bundle exec fastlane build_and_upload_release [skip_confirm:<skip confirm>]
  #
  # Example:
  # bundle exec fastlane build_and_upload_release 
  # bundle exec fastlane build_and_upload_release skip_confirm:true 
  #####################################################################################
  desc "Builds and updates for distribution"
  lane :build_and_upload_release do | options |
    ios_build_prechecks(skip_confirm: options[:skip_confirm], 
      internal: true,
      external: true)
    ios_build_preflight()
    build_and_upload_internal(skip_prechecks: true, skip_confirm: options[:skip_confirm])
    build_and_upload_itc(skip_prechecks: true, skip_confirm: options[:skip_confirm])
  end

  #####################################################################################
  # build_and_upload_internal
  # -----------------------------------------------------------------------------------
  # This lane builds the app and upload it for internal testing  
  # -----------------------------------------------------------------------------------
  # Usage:
  # bundle exec fastlane build_and_upload_internal [skip_confirm:<skip confirm>]
  #
  # Example:
  # bundle exec fastlane build_and_upload_internal 
  # bundle exec fastlane build_and_upload_internal skip_confirm:true 
  #####################################################################################
  desc "Builds and updates for distribution"
  lane :build_and_upload_internal do | options |
    ios_build_prechecks(skip_confirm: options[:skip_confirm], internal: true) unless (options[:skip_prechecks])
    ios_build_preflight() unless (options[:skip_prechecks])
    
    gym(scheme: "WordPress Internal", workspace: "../WordPress.xcworkspace",
      export_method: "enterprise", clean: true,
      output_directory: "../build/", export_team_id: ENV["INT_EXPORT_TEAM_ID"],
      export_options: {
        method: "enterprise",
        provisioningProfiles: { 
          "org.wordpress.internal" => "WordPress Internal Distribution",
          "org.wordpress.internal.WordPressShare" => "WordPress Internal Share Distribution",
          "org.wordpress.internal.WordPressDraftAction" => "WordPress Internal Draft Action Distribution",
          "org.wordpress.internal.WordPressTodayWidget" => "WordPress Internal Today Widget Distribution",
          "org.wordpress.internal.WordPressNotificationServiceExtension" => "WordPress Internal Notification Service Distrib",
          "org.wordpress.internal.WordPressNotificationContentExtension" => "WordPress Internal Notification Content Distrib"
      }})

    sh("mv ../../build/WordPress.ipa \"../../build/WordPress Internal.ipa\"")

    hockey(
        api_token: ENV["HOCKEY_API_TOKEN"],        
        public_identifier: ENV["HOCKEY_PUBLIC_ID"],
        notify: "0",
        status: "1",
        ipa: "../build/WordPress Internal.ipa",
        dsym: "../build/WordPress.app.dSYM.zip")
    
    upload_symbols_to_crashlytics(dsym_path: "../build/WordPress.app.dSYM.zip", api_token: ENV["FABRIC_APP_TOKEN"])
  end

  #####################################################################################
  # build_and_upload_itc
  # -----------------------------------------------------------------------------------
  # This lane builds the app and upload it for external distribution  
  # -----------------------------------------------------------------------------------
  # Usage:
  # bundle exec fastlane build_and_upload_itc [skip_confirm:<skip confirm>]
  #
  # Example:
  # bundle exec fastlane build_and_upload_itc 
  # bundle exec fastlane build_and_upload_itc skip_confirm:true 
  #####################################################################################
  desc "Builds and updates for distribution"
  lane :build_and_upload_itc do | options |
    ios_build_prechecks(skip_confirm: options[:skip_confirm], external: true) unless (options[:skip_prechecks])
    ios_build_preflight() unless (options[:skip_prechecks])

    gym(scheme: "WordPress", workspace: "../WordPress.xcworkspace",
      clean: true, export_team_id: ENV["EXT_EXPORT_TEAM_ID"], 
      export_options: {
        method: "app-store",
        provisioningProfiles: { 
          "org.wordpress" => "WordPress App Store",
          "org.wordpress.WordPressShare" => "WordPress Share App Store Distribution",
          "org.wordpress.WordPressDraftAction" => "WordPress Draft Action App Store Distribution",
          "org.wordpress.WordPressTodayWidget" => "WordPress Today Widget App Store Distribution",
          "org.wordpress.WordPressNotificationServiceExtension" => "WordPress Notification Service Extension",
          "org.wordpress.WordPressNotificationContentExtension" => "WordPress Notification Content Extension"
        }
      }
    )
    
    testflight(skip_waiting_for_build_processing: true)
    sh("cd .. && rm WordPress.ipa")
    upload_symbols_to_crashlytics(dsym_path: "./WordPress.app.dSYM.zip", api_token: ENV["FABRIC_APP_TOKEN"])
    sh("cd .. && rm WordPress.app.dSYM.zip")
  end

########################################################################
# Helper Lanes
########################################################################  
  desc "Get a list of pull request from `start_tag` to the current state"
  lane :get_pullrequests_list do | options |
    get_prs_list(repository:GHHELPER_REPO, start_tag:"#{options[:start_tag]}", report_path:"#{File.expand_path('~')}/wpios_prs_list.txt")
  end

end<|MERGE_RESOLUTION|>--- conflicted
+++ resolved
@@ -74,15 +74,6 @@
       "app_store_screenshot-3" => File.join(source_metadata_folder, "promo_screenshot_3.txt"),
       "app_store_screenshot-4" => File.join(source_metadata_folder, "promo_screenshot_4.txt"),
       "app_store_screenshot-5" => File.join(source_metadata_folder, "promo_screenshot_5.txt"),
-<<<<<<< HEAD
-
-      "enhanced_app_store_screenshot-1" => File.join(source_metadata_folder, "enhanced_screenshot_1.txt"),
-      "enhanced_app_store_screenshot-2" => File.join(source_metadata_folder, "enhanced_screenshot_2.txt"),
-      "enhanced_app_store_screenshot-3" => File.join(source_metadata_folder, "enhanced_screenshot_3.txt"),
-      "enhanced_app_store_screenshot-4" => File.join(source_metadata_folder, "enhanced_screenshot_4.txt"),
-      "enhanced_app_store_screenshot-5" => File.join(source_metadata_folder, "enhanced_screenshot_5.txt"),
-=======
->>>>>>> 96d241f6
     }
 
     ios_update_metadata_source(po_file_path: prj_folder + "/WordPress/Resources/AppStoreStrings.po", 
