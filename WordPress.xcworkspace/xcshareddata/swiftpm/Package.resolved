{
  "pins" : [
    {
      "identity" : "alamofire",
      "kind" : "remoteSourceControl",
      "location" : "https://github.com/Alamofire/Alamofire",
      "state" : {
        "revision" : "f455c2975872ccd2d9c81594c658af65716e9b9a",
        "version" : "5.9.1"
      }
    },
    {
      "identity" : "alamofireimage",
      "kind" : "remoteSourceControl",
      "location" : "https://github.com/Alamofire/AlamofireImage",
      "state" : {
        "revision" : "1eaf3b6c6882bed10f6e7b119665599dd2329aa1",
        "version" : "4.3.0"
      }
    },
    {
      "identity" : "automattic-tracks-ios",
      "kind" : "remoteSourceControl",
      "location" : "https://github.com/Automattic/Automattic-Tracks-iOS",
      "state" : {
        "revision" : "948c7642009237c74ef30dad59f03835416873eb",
        "version" : "3.4.2"
      }
    },
    {
      "identity" : "automatticabout-swift",
      "kind" : "remoteSourceControl",
      "location" : "https://github.com/automattic/AutomatticAbout-swift",
      "state" : {
        "revision" : "31045d654bcc1f2b56c85dd658f160fad5b50a29",
        "version" : "1.1.4"
      }
    },
    {
      "identity" : "charts",
      "kind" : "remoteSourceControl",
      "location" : "https://github.com/ChartsOrg/Charts",
      "state" : {
        "revision" : "dd9c72e3d7e751e769971092a6bd72d39198ae63",
        "version" : "5.1.0"
      }
    },
    {
      "identity" : "cocoalumberjack",
      "kind" : "remoteSourceControl",
      "location" : "https://github.com/CocoaLumberjack/CocoaLumberjack",
      "state" : {
        "revision" : "4b8714a7fb84d42393314ce897127b3939885ec3",
        "version" : "3.8.5"
      }
    },
    {
      "identity" : "color-studio",
      "kind" : "remoteSourceControl",
      "location" : "https://github.com/Automattic/color-studio",
      "state" : {
        "branch" : "add/swift-file-output",
        "revision" : "890728292f60dd1fbf043228e952ef92bd8c7bcf"
      }
    },
    {
      "identity" : "commonui_sdk_ios",
      "kind" : "remoteSourceControl",
      "location" : "https://github.com/zendesk/commonui_sdk_ios",
      "state" : {
        "revision" : "8729e7f4e316b46f6d33f046e663b6eedfe9955a",
        "version" : "9.0.1"
      }
    },
    {
      "identity" : "core_sdk_ios",
      "kind" : "remoteSourceControl",
      "location" : "https://github.com/zendesk/core_sdk_ios",
      "state" : {
        "revision" : "8163d4d67f3aa8954467aa8191ee13cb4f1a2b9e",
        "version" : "5.0.3"
      }
    },
    {
      "identity" : "cwlcatchexception",
      "kind" : "remoteSourceControl",
      "location" : "https://github.com/mattgallagher/CwlCatchException.git",
      "state" : {
        "revision" : "35f9e770f54ce62dd8526470f14c6e137cef3eea",
        "version" : "2.1.1"
      }
    },
    {
      "identity" : "cwlpreconditiontesting",
      "kind" : "remoteSourceControl",
      "location" : "https://github.com/mattgallagher/CwlPreconditionTesting.git",
      "state" : {
        "revision" : "c21f7bab5ca8eee0a9998bbd17ca1d0eb45d4688",
        "version" : "2.1.0"
      }
    },
    {
      "identity" : "down",
      "kind" : "remoteSourceControl",
      "location" : "https://github.com/johnxnguyen/Down",
      "state" : {
        "branch" : "master",
        "revision" : "e754ab1c80920dd51a8e08290c912ac1c2ac8b58"
      }
    },
    {
      "identity" : "fsinteractivemap",
      "kind" : "remoteSourceControl",
      "location" : "https://github.com/wordpress-mobile/FSInteractiveMap",
      "state" : {
        "revision" : "3a05cd433c4f6bfe66f09253459cef2be058b3ec",
        "version" : "0.3.0"
      }
    },
    {
      "identity" : "gifu",
      "kind" : "remoteSourceControl",
      "location" : "https://github.com/kaishin/Gifu",
      "state" : {
        "revision" : "82da0086dea14ca9afc9801234ad8dc4cd9e2738",
        "version" : "3.4.1"
      }
    },
    {
      "identity" : "gravatar-sdk-ios",
      "kind" : "remoteSourceControl",
      "location" : "https://github.com/Automattic/Gravatar-SDK-iOS",
      "state" : {
        "revision" : "337a2b639ecafc5159eb0d2af49391a95ad1637a",
        "version" : "2.1.0"
      }
    },
    {
      "identity" : "gridicons-ios",
      "kind" : "remoteSourceControl",
      "location" : "https://github.com/Automattic/Gridicons-iOS",
      "state" : {
        "branch" : "develop",
        "revision" : "79c7e58c81ea5cfad954974b1982b9ed9a0a48ad"
      }
    },
    {
      "identity" : "gutenbergkit",
      "kind" : "remoteSourceControl",
      "location" : "https://github.com/wordpress-mobile/GutenbergKit",
      "state" : {
<<<<<<< HEAD
        "revision" : "21bc472bbbe9e6bea683e40a60a7502dec5aaf3f"
=======
        "revision" : "0987aa05587342f531b646dbb36d5622df12cfea"
>>>>>>> 09d82f18
      }
    },
    {
      "identity" : "jtapplecalendar",
      "kind" : "remoteSourceControl",
      "location" : "https://github.com/patchthecode/JTAppleCalendar",
      "state" : {
        "revision" : "718f0ab68ba0fcd2bc134f6e9d30edc1b9b038e1",
        "version" : "8.0.5"
      }
    },
    {
      "identity" : "lottie-ios",
      "kind" : "remoteSourceControl",
      "location" : "https://github.com/airbnb/lottie-ios.git",
      "state" : {
        "revision" : "f522990668c2f9132323a2e68d924c7dcb9130b4",
        "version" : "4.4.0"
      }
    },
    {
      "identity" : "mediaeditor-ios",
      "kind" : "remoteSourceControl",
      "location" : "https://github.com/wordpress-mobile/MediaEditor-iOS",
      "state" : {
        "branch" : "task/spm-support",
        "revision" : "4f3fe298a95d1de81099f8c9e5612e0c59c9bf53"
      }
    },
    {
      "identity" : "messaging_sdk_ios",
      "kind" : "remoteSourceControl",
      "location" : "https://github.com/zendesk/messaging_sdk_ios",
      "state" : {
        "revision" : "4dbb16d26b90452c1d41cba8e8dc81a1bcea7f1e",
        "version" : "6.0.1"
      }
    },
    {
      "identity" : "messagingapi_sdk_ios",
      "kind" : "remoteSourceControl",
      "location" : "https://github.com/zendesk/messagingapi_sdk_ios",
      "state" : {
        "revision" : "2f21e014a1f284edf484faf39b2b6fe377ec8c64",
        "version" : "6.0.0"
      }
    },
    {
      "identity" : "nimble",
      "kind" : "remoteSourceControl",
      "location" : "https://github.com/Quick/Nimble",
      "state" : {
        "revision" : "1f3bde57bde12f5e7b07909848c071e9b73d6edc",
        "version" : "10.0.0"
      }
    },
    {
      "identity" : "nsobject-safeexpectations",
      "kind" : "remoteSourceControl",
      "location" : "https://github.com/wordpress-mobile/NSObject-SafeExpectations",
      "state" : {
        "revision" : "eb84d994ab13a153888a19e5b99f536aafa77434",
        "version" : "0.0.6"
      }
    },
    {
      "identity" : "nsurl-idn",
      "kind" : "remoteSourceControl",
      "location" : "https://github.com/wordpress-mobile/NSURL-IDN",
      "state" : {
        "branch" : "trunk",
        "revision" : "50a0ffd324bb27ef76a5ca685b990307528dd9ea"
      }
    },
    {
      "identity" : "ocmock",
      "kind" : "remoteSourceControl",
      "location" : "https://github.com/erikdoe/ocmock",
      "state" : {
        "revision" : "2c0bfd373289f4a7716db5d6db471640f91a6507"
      }
    },
    {
      "identity" : "ohhttpstubs",
      "kind" : "remoteSourceControl",
      "location" : "https://github.com/AliSoftware/OHHTTPStubs",
      "state" : {
        "revision" : "12f19662426d0434d6c330c6974d53e2eb10ecd9",
        "version" : "9.1.0"
      }
    },
    {
      "identity" : "reachability",
      "kind" : "remoteSourceControl",
      "location" : "https://github.com/tonymillion/Reachability",
      "state" : {
        "revision" : "3e16ffa862dda39ca9c49722d9bcb68cc2ae83d5",
        "version" : "3.7.6"
      }
    },
    {
      "identity" : "screenobject",
      "kind" : "remoteSourceControl",
      "location" : "https://github.com/Automattic/ScreenObject",
      "state" : {
        "revision" : "328db56c62aab91440ec5e07cc9f7eef6e26a26e",
        "version" : "0.2.3"
      }
    },
    {
      "identity" : "sdkconfigurations_sdk_ios",
      "kind" : "remoteSourceControl",
      "location" : "https://github.com/zendesk/sdkconfigurations_sdk_ios",
      "state" : {
        "revision" : "fec7b8bf3d85cb895a0820a2f9d102f9d6ba3070",
        "version" : "4.0.0"
      }
    },
    {
      "identity" : "sentry-cocoa",
      "kind" : "remoteSourceControl",
      "location" : "https://github.com/getsentry/sentry-cocoa",
      "state" : {
        "revision" : "08862789e1cbba7a9561bed69832a9306f339cd3",
        "version" : "8.29.1"
      }
    },
    {
      "identity" : "starscream",
      "kind" : "remoteSourceControl",
      "location" : "https://github.com/daltoniam/Starscream",
      "state" : {
        "revision" : "c6bfd1af48efcc9a9ad203665db12375ba6b145a",
        "version" : "4.0.8"
      }
    },
    {
      "identity" : "support_providers_sdk_ios",
      "kind" : "remoteSourceControl",
      "location" : "https://github.com/zendesk/support_providers_sdk_ios",
      "state" : {
        "revision" : "16da780d8a0aa905b3935eee7836b9a0ee276597",
        "version" : "8.0.3"
      }
    },
    {
      "identity" : "support_sdk_ios",
      "kind" : "remoteSourceControl",
      "location" : "https://github.com/zendesk/support_sdk_ios",
      "state" : {
        "revision" : "44cf26111bf0bc608a2474578b3d506793eef483",
        "version" : "8.0.3"
      }
    },
    {
      "identity" : "svprogresshud",
      "kind" : "remoteSourceControl",
      "location" : "https://github.com/SVProgressHUD/SVProgressHUD",
      "state" : {
        "revision" : "c33f7c775ba7feea6047a1fc3257f2e5863b44f7",
        "version" : "2.3.1"
      }
    },
    {
      "identity" : "swift-log",
      "kind" : "remoteSourceControl",
      "location" : "https://github.com/apple/swift-log",
      "state" : {
        "revision" : "e97a6fcb1ab07462881ac165fdbb37f067e205d5",
        "version" : "1.5.4"
      }
    },
    {
      "identity" : "swift-sodium",
      "kind" : "remoteSourceControl",
      "location" : "https://github.com/jedisct1/swift-sodium",
      "state" : {
        "revision" : "4f9164a0a2c9a6a7ff53a2833d54a5c79c957342",
        "version" : "0.9.1"
      }
    },
    {
      "identity" : "swiftsoup",
      "kind" : "remoteSourceControl",
      "location" : "https://github.com/scinfu/SwiftSoup.git",
      "state" : {
        "revision" : "3c2c7e1e72b8abd96eafbae80323c5c1e5317437",
        "version" : "2.7.5"
      }
    },
    {
      "identity" : "test-collector-swift",
      "kind" : "remoteSourceControl",
      "location" : "https://github.com/buildkite/test-collector-swift",
      "state" : {
        "revision" : "77c7f492f5c1c9ca159f73d18f56bbd1186390b0",
        "version" : "0.3.0"
      }
    },
    {
      "identity" : "tocropviewcontroller",
      "kind" : "remoteSourceControl",
      "location" : "https://github.com/TimOliver/TOCropViewController",
      "state" : {
        "revision" : "a634cb7cdfd580006e79a6e74e64417fe9e9783b",
        "version" : "2.7.4"
      }
    },
    {
      "identity" : "uideviceidentifier",
      "kind" : "remoteSourceControl",
      "location" : "https://github.com/squarefrog/UIDeviceIdentifier",
      "state" : {
        "revision" : "4699794b08bb79a4d77785edaba6ea739e298e4b",
        "version" : "2.3.0"
      }
    },
    {
      "identity" : "wordpress-rs",
      "kind" : "remoteSourceControl",
      "location" : "https://github.com/Automattic/wordpress-rs",
      "state" : {
        "branch" : "alpha-swift-20240813",
        "revision" : "b51c560d83a61917eb3361441e65779b71fb96ce"
      }
    },
    {
      "identity" : "wordpresskit-ios",
      "kind" : "remoteSourceControl",
      "location" : "https://github.com/wordpress-mobile/WordPressKit-iOS",
      "state" : {
        "branch" : "wpios-edition",
        "revision" : "c3eeb90e7a4f3664f85ff53f1fef009cda17d5b6"
      }
    },
    {
      "identity" : "xcuitesthelpers",
      "kind" : "remoteSourceControl",
      "location" : "https://github.com/Automattic/XCUITestHelpers",
      "state" : {
        "revision" : "5179cb69d58b90761cc713bdee7740c4889d3295",
        "version" : "0.4.0"
      }
    },
    {
      "identity" : "zipfoundation",
      "kind" : "remoteSourceControl",
      "location" : "https://github.com/weichsel/ZIPFoundation",
      "state" : {
        "revision" : "02b6abe5f6eef7e3cbd5f247c5cc24e246efcfe0",
        "version" : "0.9.19"
      }
    }
  ],
  "version" : 2
}<|MERGE_RESOLUTION|>--- conflicted
+++ resolved
@@ -149,11 +149,7 @@
       "kind" : "remoteSourceControl",
       "location" : "https://github.com/wordpress-mobile/GutenbergKit",
       "state" : {
-<<<<<<< HEAD
-        "revision" : "21bc472bbbe9e6bea683e40a60a7502dec5aaf3f"
-=======
         "revision" : "0987aa05587342f531b646dbb36d5622df12cfea"
->>>>>>> 09d82f18
       }
     },
     {
