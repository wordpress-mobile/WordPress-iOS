--- conflicted
+++ resolved
@@ -149,15 +149,11 @@
     [client authenticateWithUsername:username
                             password:password
                              success:^(NSString *authToken) {
-<<<<<<< HEAD
-                                 WPAccount *account = [WPAccount createOrUpdateWordPressComAccountWithUsername:username password:password authToken:authToken];
-                                 self.jetpackAccount = (WPAccount *)[self.managedObjectContext objectWithID:account.objectID];
 #warning CHECK THIS LINE!
-=======
                                  AccountService *accountService = [[AccountService alloc] initWithManagedObjectContext:self.managedObjectContext];
                                  WPAccount *account = [accountService createOrUpdateWordPressComAccountWithUsername:username password:password authToken:authToken];
                                  self.jetpackAccount = account;
->>>>>>> cf21ab12
+
                                  [account addJetpackBlogsObject:self];
                                  [self dataSave];
 
@@ -167,14 +163,7 @@
                                      [self dataSave];
                                      
                                      // Sadly we don't care if this succeeds or not
-<<<<<<< HEAD
-                                     [account syncBlogsWithSuccess:nil failure:nil];
-=======
                                      [accountService syncBlogsForAccount:account success:nil failure:nil];
-                                     
-                                     NoteService *noteService = [[NoteService alloc] initWithManagedObjectContext:account.managedObjectContext];
-                                     [noteService fetchNewNotificationsWithSuccess:nil failure:nil];
->>>>>>> cf21ab12
                                  }
                                  
                                  if (success) {
@@ -185,14 +174,10 @@
                                  
                                  // OAuth2 login failed - we can still create the WPAccount without the token
                                  // TODO: This is the behavior prior to 3.9 and could get removed
-<<<<<<< HEAD
-                                 WPAccount *account = [WPAccount createOrUpdateWordPressComAccountWithUsername:username password:password authToken:nil];
-                                 self.jetpackAccount = (WPAccount *)[self.managedObjectContext objectWithID:account.objectID];
-=======
                                  AccountService *accountService = [[AccountService alloc] initWithManagedObjectContext:self.managedObjectContext];
                                  WPAccount *account = [accountService createOrUpdateWordPressComAccountWithUsername:username password:password authToken:nil];
                                  self.jetpackAccount = account;
->>>>>>> cf21ab12
+                                 
                                  [self dataSave];
                                  
                                  // If the default 3.9 behavior is removed above, this should call the failure block, not success
