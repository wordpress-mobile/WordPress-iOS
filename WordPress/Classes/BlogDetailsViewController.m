//
//  BlogDetailsViewController.m
//  WordPress
//
//  Created by Michael Johnston on 11/9/13.
//  Copyright (c) 2013 WordPress. All rights reserved.
//

#import "BlogDetailsViewController.h"
#import "Blog+Jetpack.h"
#import "EditSiteViewController.h"
#import "PagesViewController.h"
#import "CommentsViewController.h"
#import "StatsWebViewController.h"
#import "ThemeBrowserViewController.h"
<<<<<<< HEAD
#import "MediaBrowserViewController.h"
=======
>>>>>>> 95fed275
#import "WPWebViewController.h"
#import "WPTableViewCell.h"
#import "ContextManager.h"

static NSString *const BlogDetailsCellIdentifier = @"BlogDetailsCell";

typedef enum {
    BlogDetailsRowPosts = 0,
    BlogDetailsRowPages,
    BlogDetailsRowComments,
    BlogDetailsRowStats,
    BlogDetailsRowThemes,
<<<<<<< HEAD
    BlogDetailsRowMedia,
=======
>>>>>>> 95fed275
    BlogDetailsRowViewSite,
    BlogDetailsRowViewAdmin,
    BlogDetailsRowEdit,
    BlogDetailsRowCount
} BlogDetailsRow;

NSString * const WPBlogDetailsRestorationID = @"WPBlogDetailsID";
NSString * const WPBlogDetailsBlogKey = @"WPBlogDetailsBlogKey";


@interface BlogDetailsViewController ()

@end

@implementation BlogDetailsViewController
@synthesize blog = _blog;

+ (UIViewController *)viewControllerWithRestorationIdentifierPath:(NSArray *)identifierComponents coder:(NSCoder *)coder {
    NSString *blogID = [coder decodeObjectForKey:WPBlogDetailsBlogKey];
    if (!blogID)
        return nil;
    
    NSManagedObjectContext *context = [[ContextManager sharedInstance] mainContext];
    NSManagedObjectID *objectID = [context.persistentStoreCoordinator managedObjectIDForURIRepresentation:[NSURL URLWithString:blogID]];
    if (!objectID)
        return nil;
    
    NSError *error = nil;
    Blog *restoredBlog = (Blog *)[context existingObjectWithID:objectID error:&error];
    if (error || !restoredBlog) {
        return nil;
    }
    
    BlogDetailsViewController *viewController = [[self alloc] initWithStyle:UITableViewStyleGrouped];
    viewController.blog = restoredBlog;

    return viewController;
}

- (id)initWithStyle:(UITableViewStyle)style {
    self = [super initWithStyle:UITableViewStyleGrouped];
    if (self) {
        self.restorationIdentifier = WPBlogDetailsRestorationID;
        self.restorationClass = [self class];
    }
    return self;
}

- (void)encodeRestorableStateWithCoder:(NSCoder *)coder {
    [coder encodeObject:[[self.blog.objectID URIRepresentation] absoluteString] forKey:WPBlogDetailsBlogKey];
    [super encodeRestorableStateWithCoder:coder];
}

- (void)viewDidLoad {
    [super viewDidLoad];
    
    [WPStyleGuide configureColorsForView:self.view andTableView:self.tableView];
    
    if (IS_IPHONE) {
        // Account for 1 pixel header height
        UIEdgeInsets tableInset = [self.tableView contentInset];
        tableInset.top = -1;
        self.tableView.contentInset = tableInset;
    }
    
    [self.tableView registerClass:[WPTableViewCell class] forCellReuseIdentifier:BlogDetailsCellIdentifier];
}

- (void)viewWillAppear:(BOOL)animated {
    [self.tableView reloadData];
}

- (void)setBlog:(Blog *)blog {
    _blog = blog;
    self.title = blog.blogName;
}

#pragma mark - Table view data source

- (NSInteger)numberOfSectionsInTableView:(UITableView *)tableView{
    return 1;
}

- (NSInteger)tableView:(UITableView *)tableView numberOfRowsInSection:(NSInteger)section {
<<<<<<< HEAD
=======
    // Return the number of rows in the section.
>>>>>>> 95fed275
    return [self shouldShowThemesOption] ? BlogDetailsRowCount : BlogDetailsRowCount - 1;
}

- (void)configureCell:(UITableViewCell *)cell atIndexPath:(NSIndexPath *)indexPath {
    if (indexPath.row == BlogDetailsRowPosts) {
        cell.textLabel.text = NSLocalizedString(@"Posts", nil);
        cell.imageView.image = [UIImage imageNamed:@"icon-menu-posts"];
    } else if (indexPath.row == BlogDetailsRowPages) {
        cell.textLabel.text = NSLocalizedString(@"Pages", nil);
        cell.imageView.image = [UIImage imageNamed:@"icon-menu-pages"];
    } else if (indexPath.row == BlogDetailsRowComments) {
        cell.textLabel.text = NSLocalizedString(@"Comments", nil);
        cell.imageView.image = [UIImage imageNamed:@"icon-menu-comments"];
        int numberOfPendingComments = [self.blog numberOfPendingComments];
        if (numberOfPendingComments > 0) {
            cell.detailTextLabel.text = [NSString stringWithFormat:@"%d", numberOfPendingComments];
        }
    } else if (indexPath.row == BlogDetailsRowStats) {
        cell.textLabel.text = NSLocalizedString(@"Stats", nil);
        cell.imageView.image = [UIImage imageNamed:@"icon-menu-stats"];
    } else if ([self shouldShowThemesOption] && indexPath.row == BlogDetailsRowThemes) {
        cell.textLabel.text = NSLocalizedString(@"Themes", nil);
<<<<<<< HEAD
    } else if ([self isRowForMedia:indexPath.row]) {
        cell.textLabel.text = NSLocalizedString(@"Media", nil);
        cell.imageView.image = [UIImage imageNamed:@"icon-menu-media"];
=======
        cell.imageView.image = [UIImage imageNamed:@"icon-menu-themes"];
>>>>>>> 95fed275
    } else if ([self isRowForViewSite:indexPath.row]) {
        cell.textLabel.text = NSLocalizedString(@"View Site", nil);
        cell.imageView.image = [UIImage imageNamed:@"icon-menu-viewsite"];
    } else if ([self isRowForViewAdmin:indexPath.row]) {
        cell.textLabel.text = NSLocalizedString(@"View Admin", nil);
        cell.imageView.image = [UIImage imageNamed:@"icon-menu-viewadmin"];
    } else if ([self isRowForEditBlog:indexPath.row]) {
        cell.textLabel.text = NSLocalizedString(@"Edit Blog", nil);
        cell.imageView.image = [UIImage imageNamed:@"icon-menu-settings"];
    }
}

- (UITableViewCell *)tableView:(UITableView *)tableView cellForRowAtIndexPath:(NSIndexPath *)indexPath {
    UITableViewCell *cell = [tableView dequeueReusableCellWithIdentifier:BlogDetailsCellIdentifier];
    cell.accessoryType = UITableViewCellAccessoryDisclosureIndicator;
    [self configureCell:cell atIndexPath:indexPath];
    [WPStyleGuide configureTableViewCell:cell];

    return cell;
}

- (void)tableView:(UITableView *)tableView didSelectRowAtIndexPath:(NSIndexPath *)indexPath {
    [tableView deselectRowAtIndexPath:indexPath animated:YES];
    
    if ([self isRowForEditBlog:indexPath.row]) {
        [WPMobileStats trackEventForWPCom:StatsEventSettingsClickedEditBlog];
        
        EditSiteViewController *editSiteViewController = [[EditSiteViewController alloc] initWithBlog:self.blog];
        [self.navigationController pushViewController:editSiteViewController animated:YES];
    }
    
    Class controllerClass;
    if (indexPath.row == BlogDetailsRowPosts) {
        [WPMobileStats incrementProperty:StatsPropertySidebarSiteClickedPosts forEvent:StatsEventAppClosed];
        controllerClass = [PostsViewController class];
    } else if (indexPath.row == BlogDetailsRowPages) {
        [WPMobileStats incrementProperty:StatsPropertySidebarSiteClickedPages forEvent:StatsEventAppClosed];
        controllerClass = [PagesViewController class];
    } else if (indexPath.row == BlogDetailsRowComments) {
        [WPMobileStats incrementProperty:StatsPropertySidebarSiteClickedComments forEvent:StatsEventAppClosed];
        controllerClass = [CommentsViewController class];
    } else if (indexPath.row == BlogDetailsRowStats) {
        [WPMobileStats incrementProperty:StatsPropertySidebarSiteClickedStats forEvent:StatsEventAppClosed];
        controllerClass =  [StatsWebViewController class];
    } else if ([self shouldShowThemesOption] && indexPath.row == BlogDetailsRowThemes) {
        [WPMobileStats incrementProperty:StatsPropertySidebarSiteClickedThemes forEvent:StatsEventAppClosed];
        controllerClass = [ThemeBrowserViewController class];
<<<<<<< HEAD
    } else if ([self isRowForMedia:indexPath.row]) {
        [WPMobileStats incrementProperty:StatsPropertySidebarSiteClickedMediaLibrary forEvent:StatsEventAppClosed];
        controllerClass = [MediaBrowserViewController class];
=======
>>>>>>> 95fed275
    } else if ([self isRowForViewSite:indexPath.row]) {
        [self showViewSiteForBlog:self.blog];
    } else if ([self isRowForViewAdmin:indexPath.row]) {
        [self showViewAdminForBlog:self.blog];
    }
  
    // Check if the controller is already on the screen
    if ([self.navigationController.visibleViewController isMemberOfClass:controllerClass]) {
        if ([self.navigationController.visibleViewController respondsToSelector:@selector(setBlog:)]) {
            [self.navigationController.visibleViewController performSelector:@selector(setBlog:) withObject:self.blog];
        }
        [self.navigationController popToRootViewControllerAnimated:NO];
    
        return;
    }

    UIViewController *viewController = (UIViewController *)[[controllerClass alloc] init];
    viewController.restorationIdentifier = NSStringFromClass(controllerClass);
    viewController.restorationClass = controllerClass;
    if ([viewController respondsToSelector:@selector(setBlog:)]) {
        [viewController performSelector:@selector(setBlog:) withObject:self.blog];
        [self.navigationController pushViewController:viewController animated:YES];
    }
    
}

- (CGFloat)tableView:(UITableView *)tableView heightForRowAtIndexPath:(NSIndexPath *)indexPath {
    return 54;
}

- (CGFloat)tableView:(UITableView *)tableView heightForHeaderInSection:(NSInteger)section {
    // No top margin on iPhone
    if (IS_IPHONE)
        return 1;
    
    return 40;
}


#pragma mark - Private methods
- (void)showViewSiteForBlog:(Blog *)blog {
    [WPMobileStats incrementProperty:StatsPropertySidebarSiteClickedViewSite forEvent:StatsEventAppClosed];
    
    NSString *blogURL = blog.homeURL;
    if (![blogURL hasPrefix:@"http"]) {
        blogURL = [NSString stringWithFormat:@"http://%@", blogURL];
    } else if ([blog isWPcom] && [blog.url rangeOfString:@"wordpress.com"].location == NSNotFound) {
        blogURL = [blog.xmlrpc stringByReplacingOccurrencesOfString:@"xmlrpc.php" withString:@""];
    }
    
    // Check if the same site already loaded
    if ([self.navigationController.visibleViewController isMemberOfClass:[WPWebViewController class]] &&
        [((WPWebViewController*)self.navigationController.visibleViewController).url.absoluteString isEqual:blogURL]) {
        // Do nothing
    } else {
        WPWebViewController *webViewController = [[WPWebViewController alloc] init];
        [webViewController setUrl:[NSURL URLWithString:blogURL]];
        if ([blog isPrivate]) {
            [webViewController setUsername:blog.username];
            [webViewController setPassword:blog.password];
            [webViewController setWpLoginURL:[NSURL URLWithString:blog.loginUrl]];
        }
        [self.navigationController pushViewController:webViewController animated:YES];
    }
    return;
}

- (void)showViewAdminForBlog:(Blog *)blog
{
    [WPMobileStats incrementProperty:StatsPropertySidebarSiteClickedViewAdmin forEvent:StatsEventAppClosed];
    
    NSString *dashboardUrl = [blog.xmlrpc stringByReplacingOccurrencesOfString:@"xmlrpc.php" withString:@"wp-admin/"];
    [[UIApplication sharedApplication] openURL:[NSURL URLWithString:dashboardUrl]];
}

<<<<<<< HEAD
- (BOOL)isRowForMedia:(NSUInteger)index {
    return index == ([self shouldShowThemesOption] ? BlogDetailsRowMedia : BlogDetailsRowMedia - 1);
}

=======
>>>>>>> 95fed275
- (BOOL)isRowForViewSite:(NSUInteger)index {
    return index == ([self shouldShowThemesOption] ? BlogDetailsRowViewSite : BlogDetailsRowViewSite - 1);
}

- (BOOL)isRowForViewAdmin:(NSUInteger)index {
    return index == ([self shouldShowThemesOption] ? BlogDetailsRowViewAdmin : BlogDetailsRowViewAdmin - 1);
}

- (BOOL)isRowForEditBlog:(NSUInteger)index {
    return index == ([self shouldShowThemesOption] ? BlogDetailsRowEdit : BlogDetailsRowEdit - 1);
}

- (BOOL)shouldShowThemesOption {
    return self.blog.isWPcom;
}

/*
// Override to support conditional editing of the table view.
- (BOOL)tableView:(UITableView *)tableView canEditRowAtIndexPath:(NSIndexPath *)indexPath
{
    // Return NO if you do not want the specified item to be editable.
    return YES;
}
*/

/*
// Override to support editing the table view.
- (void)tableView:(UITableView *)tableView commitEditingStyle:(UITableViewCellEditingStyle)editingStyle forRowAtIndexPath:(NSIndexPath *)indexPath
{
    if (editingStyle == UITableViewCellEditingStyleDelete) {
        // Delete the row from the data source
        [tableView deleteRowsAtIndexPaths:@[indexPath] withRowAnimation:UITableViewRowAnimationFade];
    }   
    else if (editingStyle == UITableViewCellEditingStyleInsert) {
        // Create a new instance of the appropriate class, insert it into the array, and add a new row to the table view
    }   
}
*/

/*
// Override to support rearranging the table view.
- (void)tableView:(UITableView *)tableView moveRowAtIndexPath:(NSIndexPath *)fromIndexPath toIndexPath:(NSIndexPath *)toIndexPath
{
}
*/

/*
// Override to support conditional rearranging of the table view.
- (BOOL)tableView:(UITableView *)tableView canMoveRowAtIndexPath:(NSIndexPath *)indexPath
{
    // Return NO if you do not want the item to be re-orderable.
    return YES;
}
*/


@end<|MERGE_RESOLUTION|>--- conflicted
+++ resolved
@@ -13,10 +13,7 @@
 #import "CommentsViewController.h"
 #import "StatsWebViewController.h"
 #import "ThemeBrowserViewController.h"
-<<<<<<< HEAD
 #import "MediaBrowserViewController.h"
-=======
->>>>>>> 95fed275
 #import "WPWebViewController.h"
 #import "WPTableViewCell.h"
 #import "ContextManager.h"
@@ -29,10 +26,7 @@
     BlogDetailsRowComments,
     BlogDetailsRowStats,
     BlogDetailsRowThemes,
-<<<<<<< HEAD
     BlogDetailsRowMedia,
-=======
->>>>>>> 95fed275
     BlogDetailsRowViewSite,
     BlogDetailsRowViewAdmin,
     BlogDetailsRowEdit,
@@ -117,10 +111,6 @@
 }
 
 - (NSInteger)tableView:(UITableView *)tableView numberOfRowsInSection:(NSInteger)section {
-<<<<<<< HEAD
-=======
-    // Return the number of rows in the section.
->>>>>>> 95fed275
     return [self shouldShowThemesOption] ? BlogDetailsRowCount : BlogDetailsRowCount - 1;
 }
 
@@ -143,13 +133,10 @@
         cell.imageView.image = [UIImage imageNamed:@"icon-menu-stats"];
     } else if ([self shouldShowThemesOption] && indexPath.row == BlogDetailsRowThemes) {
         cell.textLabel.text = NSLocalizedString(@"Themes", nil);
-<<<<<<< HEAD
+        cell.imageView.image = [UIImage imageNamed:@"icon-menu-themes"];
     } else if ([self isRowForMedia:indexPath.row]) {
         cell.textLabel.text = NSLocalizedString(@"Media", nil);
         cell.imageView.image = [UIImage imageNamed:@"icon-menu-media"];
-=======
-        cell.imageView.image = [UIImage imageNamed:@"icon-menu-themes"];
->>>>>>> 95fed275
     } else if ([self isRowForViewSite:indexPath.row]) {
         cell.textLabel.text = NSLocalizedString(@"View Site", nil);
         cell.imageView.image = [UIImage imageNamed:@"icon-menu-viewsite"];
@@ -197,12 +184,9 @@
     } else if ([self shouldShowThemesOption] && indexPath.row == BlogDetailsRowThemes) {
         [WPMobileStats incrementProperty:StatsPropertySidebarSiteClickedThemes forEvent:StatsEventAppClosed];
         controllerClass = [ThemeBrowserViewController class];
-<<<<<<< HEAD
     } else if ([self isRowForMedia:indexPath.row]) {
         [WPMobileStats incrementProperty:StatsPropertySidebarSiteClickedMediaLibrary forEvent:StatsEventAppClosed];
         controllerClass = [MediaBrowserViewController class];
-=======
->>>>>>> 95fed275
     } else if ([self isRowForViewSite:indexPath.row]) {
         [self showViewSiteForBlog:self.blog];
     } else if ([self isRowForViewAdmin:indexPath.row]) {
@@ -278,13 +262,10 @@
     [[UIApplication sharedApplication] openURL:[NSURL URLWithString:dashboardUrl]];
 }
 
-<<<<<<< HEAD
 - (BOOL)isRowForMedia:(NSUInteger)index {
     return index == ([self shouldShowThemesOption] ? BlogDetailsRowMedia : BlogDetailsRowMedia - 1);
 }
 
-=======
->>>>>>> 95fed275
 - (BOOL)isRowForViewSite:(NSUInteger)index {
     return index == ([self shouldShowThemesOption] ? BlogDetailsRowViewSite : BlogDetailsRowViewSite - 1);
 }
