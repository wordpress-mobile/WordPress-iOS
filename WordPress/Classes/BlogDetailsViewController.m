--- conflicted
+++ resolved
@@ -13,10 +13,7 @@
 #import "CommentsViewController.h"
 #import "StatsWebViewController.h"
 #import "ThemeBrowserViewController.h"
-<<<<<<< HEAD
 #import "MediaBrowserViewController.h"
-=======
->>>>>>> 60a335cd
 #import "WPWebViewController.h"
 #import "WPTableViewCell.h"
 #import "ContextManager.h"
@@ -29,10 +26,7 @@
     BlogDetailsRowComments,
     BlogDetailsRowStats,
     BlogDetailsRowThemes,
-<<<<<<< HEAD
     BlogDetailsRowMedia,
-=======
->>>>>>> 60a335cd
     BlogDetailsRowViewSite,
     BlogDetailsRowViewAdmin,
     BlogDetailsRowEdit,
@@ -117,10 +111,6 @@
 }
 
 - (NSInteger)tableView:(UITableView *)tableView numberOfRowsInSection:(NSInteger)section {
-<<<<<<< HEAD
-=======
-    // Return the number of rows in the section.
->>>>>>> 60a335cd
     return [self shouldShowThemesOption] ? BlogDetailsRowCount : BlogDetailsRowCount - 1;
 }
 
@@ -143,11 +133,8 @@
         cell.imageView.image = [UIImage imageNamed:@"icon-menu-stats"];
     } else if ([self shouldShowThemesOption] && indexPath.row == BlogDetailsRowThemes) {
         cell.textLabel.text = NSLocalizedString(@"Themes", nil);
-<<<<<<< HEAD
     } else if ([self isRowForMedia:indexPath.row]) {
         cell.textLabel.text = NSLocalizedString(@"Media", nil);
-=======
->>>>>>> 60a335cd
     } else if ([self isRowForViewSite:indexPath.row]) {
         cell.textLabel.text = NSLocalizedString(@"View Site", nil);
         cell.imageView.image = [UIImage imageNamed:@"icon-menu-viewsite"];
@@ -195,12 +182,9 @@
     } else if ([self shouldShowThemesOption] && indexPath.row == BlogDetailsRowThemes) {
         [WPMobileStats incrementProperty:StatsPropertySidebarSiteClickedThemes forEvent:StatsEventAppClosed];
         controllerClass = [ThemeBrowserViewController class];
-<<<<<<< HEAD
     } else if ([self isRowForMedia:indexPath.row]) {
         [WPMobileStats incrementProperty:StatsPropertySidebarSiteClickedMediaLibrary forEvent:StatsEventAppClosed];
         controllerClass = [MediaBrowserViewController class];
-=======
->>>>>>> 60a335cd
     } else if ([self isRowForViewSite:indexPath.row]) {
         [self showViewSiteForBlog:self.blog];
     } else if ([self isRowForViewAdmin:indexPath.row]) {
@@ -276,13 +260,10 @@
     [[UIApplication sharedApplication] openURL:[NSURL URLWithString:dashboardUrl]];
 }
 
-<<<<<<< HEAD
 - (BOOL)isRowForMedia:(NSUInteger)index {
     return index == ([self shouldShowThemesOption] ? BlogDetailsRowMedia : BlogDetailsRowMedia - 1);
 }
 
-=======
->>>>>>> 60a335cd
 - (BOOL)isRowForViewSite:(NSUInteger)index {
     return index == ([self shouldShowThemesOption] ? BlogDetailsRowViewSite : BlogDetailsRowViewSite - 1);
 }
@@ -296,11 +277,7 @@
 }
 
 - (BOOL)shouldShowThemesOption {
-<<<<<<< HEAD
-    return self.blog.isWPcom;// && [self.blog.isAdmin isEqualToNumber:@(1)];
-=======
     return self.blog.isWPcom;
->>>>>>> 60a335cd
 }
 
 /*
