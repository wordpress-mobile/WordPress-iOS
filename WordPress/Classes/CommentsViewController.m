--- conflicted
+++ resolved
@@ -142,40 +142,7 @@
 }
 
 - (NSString *)tableView:(UITableView *)tableView titleForHeaderInSection:(NSInteger)section {
-<<<<<<< HEAD
     return nil;
-=======
-    // Don't show a section title if there's only one section
-    if ([tableView numberOfSections] <= 1)
-        return nil;
-    
-    id <NSFetchedResultsSectionInfo> sectionInfo = [[self.resultsController sections] objectAtIndex:section];
-    NSString *title = [Comment titleForStatus:[sectionInfo name]];
-    return title;
-}
-
-- (UIView *)tableView:(UITableView *)tableView viewForHeaderInSection:(NSInteger)section {
-    
-    // Don't show a section title if there's only one section
-    if ([tableView numberOfSections] <= 1) {
-        return nil;
-    }
-    
-    WPTableViewSectionHeaderView *header = [[WPTableViewSectionHeaderView alloc] initWithFrame:CGRectMake(0, 0, CGRectGetWidth(self.view.bounds), 0)];
-    header.title = [self tableView:self.tableView titleForHeaderInSection:section];
-    return header;
-}
-
-- (CGFloat)tableView:(UITableView *)tableView heightForHeaderInSection:(NSInteger)section {
-    
-    // Don't show a section title if there's only one section
-    if ([tableView numberOfSections] <= 1) {
-        return IS_IPHONE ? 1 : WPTableViewTopMargin;
-    }
-    
-    NSString *title = [self tableView:self.tableView titleForHeaderInSection:section];
-    return [WPTableViewSectionHeaderView heightForTitle:title andWidth:CGRectGetWidth(self.view.bounds)];
->>>>>>> 467d7b08
 }
 
 - (CGFloat)tableView:(UITableView *)tableView heightForRowAtIndexPath:(NSIndexPath *)indexPath {
@@ -203,7 +170,7 @@
 
 - (NSFetchRequest *)fetchRequest {
     NSFetchRequest *fetchRequest = [NSFetchRequest fetchRequestWithEntityName:[self entityName]];
-    fetchRequest.predicate = [NSPredicate predicateWithFormat:@"(blog == %@ AND status != %@ AND status != %@)", self.blog, CommentStatusSpam, CommentStatusDraft];
+    fetchRequest.predicate = [NSPredicate predicateWithFormat:@"(blog == %@ AND status != %@)", self.blog, @"spam"];
     NSSortDescriptor *sortDescriptorStatus = [NSSortDescriptor sortDescriptorWithKey:@"status" ascending:NO];
     NSSortDescriptor *sortDescriptorDate = [NSSortDescriptor sortDescriptorWithKey:@"dateCreated" ascending:NO];
     fetchRequest.sortDescriptors = @[sortDescriptorStatus, sortDescriptorDate];
