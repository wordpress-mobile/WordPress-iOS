--- conflicted
+++ resolved
@@ -76,21 +76,18 @@
 }
 
 - (void)saveContext:(NSManagedObjectContext *)context {
-<<<<<<< HEAD
 	[self saveContext:context withCompletionBlock:nil];
 }
 
 - (void)saveContext:(NSManagedObjectContext *)context withCompletionBlock:(void (^)())completionBlock {
-=======
     // Save derived contexts a little differently
     // TODO - When the service refactor is complete, remove this - calling methods to Services should know what kind of context
     //        it is and call the saveDerivedContext at the end of the work
     if (context.parentContext == self.mainContext) {
-        [self saveDerivedContext:context];
+        [self saveDerivedContext:context withCompletionBlock:completionBlock];
         return;
     }
     
->>>>>>> cd6037f4
     [context performBlock:^{
         NSError *error;
         if (![context obtainPermanentIDsForObjects:context.insertedObjects.allObjects error:&error]) {
