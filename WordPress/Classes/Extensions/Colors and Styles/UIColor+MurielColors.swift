--- conflicted
+++ resolved
@@ -261,29 +261,24 @@
 
     static var secondaryButtonBackground: UIColor {
         #if XCODE11
-<<<<<<< HEAD
-            if #available(iOS 13, *) {
-                return UIColor(light: .white, dark: .systemGray5)
-            }
-=======
         if #available(iOS 13, *) {
             return UIColor(light: .white, dark: .systemGray5)
         }
->>>>>>> fe584796
         #endif
         return .white
     }
 
     static var secondaryButtonBorder: UIColor {
         #if XCODE11
-<<<<<<< HEAD
             if #available(iOS 13, *) {
                 return .systemGray3
             }
         #endif
         return .neutral(.shade20)
     }
-=======
+
+    static var secondaryButtonDownBackground: UIColor {
+        #if XCODE11
         if #available(iOS 13, *) {
             return .systemGray3
         }
@@ -291,19 +286,9 @@
         return .neutral(.shade20)
     }
 
-    static var secondaryButtonDownBackground: UIColor {
-        #if XCODE11
-        if #available(iOS 13, *) {
-            return .systemGray3
-        }
-        #endif
-        return .neutral(.shade20)
-    }
-
     static var secondaryButtonDownBorder: UIColor {
         return secondaryButtonBorder
     }
->>>>>>> fe584796
 }
 
 extension UIColor {
