import Foundation
import WordPressShared

extension WPStyleGuide {
    @objc
    public class var preferredStatusBarStyle: UIStatusBarStyle {
        if FeatureFlag.newNavBarAppearance.enabled {
            return .default
        }

        return .lightContent
    }

    @objc
    public class var navigationBarStandardFont: UIFont {
        return WPStyleGuide.fixedSerifFontForTextStyle(.headline, fontWeight: .semibold)
    }

    @objc
    public class var navigationBarLargeFont: UIFont {
        return WPStyleGuide.fixedSerifFontForTextStyle(.largeTitle, fontWeight: .semibold)
    }

    // MARK: - styles used before Muriel colors are enabled
    public class func navigationBarBackgroundImage() -> UIImage {
        return UIImage(color: WPStyleGuide.wordPressBlue())
    }

    public class func navigationBarBarStyle() -> UIBarStyle {
        return .black
    }

    public class func navigationBarShadowImage() -> UIImage {
        return UIImage(color: UIColor(fromHex: 0x007eb1))
    }

    class func configureDefaultTint() {
        UIWindow.appearance().tintColor = .primary
    }

    /// Style the navigation appearance using Muriel colors
    class func configureNavigationAppearance() {
        let navigationAppearance = UINavigationBar.appearance()
        navigationAppearance.isTranslucent = false
        navigationAppearance.tintColor = .appBarTint
        navigationAppearance.barTintColor = .appBarBackground
        navigationAppearance.titleTextAttributes = [.foregroundColor: UIColor.appBarText]

        var textAttributes: [NSAttributedString.Key: Any] = [.foregroundColor: UIColor.appBarText]
        if FeatureFlag.newNavBarAppearance.enabled {
            textAttributes[.font] = WPStyleGuide.navigationBarStandardFont
        }

        navigationAppearance.titleTextAttributes = textAttributes

<<<<<<< HEAD
        if #available(iOS 13.0, *) {
            // Required to fix detail navigation controller appearance due to https://stackoverflow.com/q/56615513
            let appearance = UINavigationBarAppearance()
            appearance.configureWithOpaqueBackground()
            appearance.backgroundColor = .appBarBackground
            appearance.titleTextAttributes = textAttributes

            if FeatureFlag.newNavBarAppearance.enabled {
                appearance.shadowColor = .clear
            }

            navigationAppearance.standardAppearance = appearance
            navigationAppearance.scrollEdgeAppearance = navigationAppearance.standardAppearance
        }
=======
        // Required to fix detail navigation controller appearance due to https://stackoverflow.com/q/56615513
        let appearance = UINavigationBarAppearance()
        appearance.configureWithOpaqueBackground()
        appearance.backgroundColor = .appBarBackground
        appearance.titleTextAttributes = textAttributes

        navigationAppearance.standardAppearance = appearance
        navigationAppearance.scrollEdgeAppearance = navigationAppearance.standardAppearance

>>>>>>> e7f82024

        // Makes bar buttons visible in "Other Apps" media source picker.
        // Setting title text attributes makes bar button items not go blank when switching between the tabs of the picker.
        if FeatureFlag.newNavBarAppearance.enabled {
            let buttonBarAppearance = UIBarButtonItem.appearance()
            buttonBarAppearance.tintColor = .appBarTint
        } else {
            navigationAppearance.barStyle = .black

            let barButtonItemAppearance = UIBarButtonItem.appearance(whenContainedInInstancesOf: [UIDocumentBrowserViewController.self])
            barButtonItemAppearance.tintColor = .barButtonItemTitle
            barButtonItemAppearance.setTitleTextAttributes([NSAttributedString.Key.foregroundColor: UIColor.barButtonItemTitle], for: .normal)

            let buttonBarAppearance = UIBarButtonItem.appearance(whenContainedInInstancesOf: [UINavigationBar.self])
            buttonBarAppearance.tintColor = .white
            buttonBarAppearance.setTitleTextAttributes([NSAttributedString.Key.font: WPFontManager.systemRegularFont(ofSize: 17.0),
                                                        NSAttributedString.Key.foregroundColor: UIColor.white],
                                                       for: .normal)
            buttonBarAppearance.setTitleTextAttributes([NSAttributedString.Key.font: WPFontManager.systemRegularFont(ofSize: 17.0),
                                                        NSAttributedString.Key.foregroundColor: UIColor.white.withAlphaComponent(0.25)],
                                                       for: .disabled)
        }
    }

    /// Style the tab bar using Muriel colors
    class func configureTabBarAppearance() {
        UITabBar.appearance().tintColor = .primary
        UITabBar.appearance().unselectedItemTintColor = .tabUnselected
    }

    /// Style the `LightNavigationController` UINavigationBar and BarButtonItems
    class func configureLightNavigationBarAppearance() {
        let separatorColor: UIColor
        separatorColor = .systemGray4

        let navigationBarAppearanceProxy = UINavigationBar.appearance(whenContainedInInstancesOf: [LightNavigationController.self])
        navigationBarAppearanceProxy.backgroundColor = .white // Only used on iOS 12 so doesn't need dark mode support
        navigationBarAppearanceProxy.barStyle = .default
        navigationBarAppearanceProxy.barTintColor = .white

        navigationBarAppearanceProxy.titleTextAttributes = [
            NSAttributedString.Key.foregroundColor: UIColor.text
        ]

        let appearance = UINavigationBarAppearance()
        appearance.backgroundColor = .systemBackground
        appearance.shadowColor = separatorColor
        navigationBarAppearanceProxy.standardAppearance = appearance

        let tintColor = UIColor(light: .brand, dark: .white)

        let buttonBarAppearance = UIBarButtonItem.appearance(whenContainedInInstancesOf: [LightNavigationController.self])
        buttonBarAppearance.tintColor = tintColor
        buttonBarAppearance.setTitleTextAttributes([NSAttributedString.Key.font: WPFontManager.systemRegularFont(ofSize: 17.0),
                                                    NSAttributedString.Key.foregroundColor: tintColor],
                                                   for: .normal)
        buttonBarAppearance.setTitleTextAttributes([NSAttributedString.Key.font: WPFontManager.systemRegularFont(ofSize: 17.0),
                                                    NSAttributedString.Key.foregroundColor: tintColor.withAlphaComponent(0.25)],
                                                   for: .disabled)

    }
}


extension WPStyleGuide {
    @objc(configureColorsForView:andTableView:)
    open class func configureColors(view: UIView?, tableView: UITableView?) {
        configureTableViewColors(view: view)
        configureTableViewColors(tableView: tableView)
    }
    class func configureTableViewColors(view: UIView?) {
        guard let view = view else {
            return
        }
        view.backgroundColor = .basicBackground
    }
    class func configureTableViewColors(tableView: UITableView?) {
        guard let tableView = tableView else {
            return
        }

        tableView.backgroundColor = .listBackground
        tableView.separatorColor = .neutral(.shade10)
    }

    class func configureColors(view: UIView, collectionView: UICollectionView) {
        configureTableViewColors(view: view)
        collectionView.backgroundView = nil
        collectionView.backgroundColor = .listBackground
    }

    @objc
    class func configureTableViewCell(_ cell: UITableViewCell?) {
        guard let cell = cell else {
            return
        }

        cell.textLabel?.font = tableviewTextFont()
        cell.textLabel?.sizeToFit()
        cell.detailTextLabel?.font = tableviewSubtitleFont()
        cell.detailTextLabel?.sizeToFit()

        // we only set the text subtle color, so that system colors are used otherwise
        cell.detailTextLabel?.textColor = .textSubtle
        cell.imageView?.tintColor = .neutral(.shade30)

    }

    class func configureTableViewSmallSubtitleCell(_ cell: UITableViewCell) {
        configureTableViewColors(view: cell)
        cell.detailTextLabel?.font = subtitleFont()
        cell.detailTextLabel?.textColor = .textSubtle
    }

    @objc
    class func configureTableViewActionCell(_ cell: UITableViewCell?) {
        configureTableViewCell(cell)
        cell?.textLabel?.textColor = .text
    }

    @objc
    class func configureTableViewDestructiveActionCell(_ cell: UITableViewCell) {
        configureTableViewCell(cell)

        cell.textLabel?.textAlignment = .center
        cell.textLabel?.textColor = UIColor.error
    }

    @objc
    class func configureTableViewTextCell(_ cell: WPTextFieldTableViewCell) {
        configureTableViewCell(cell)

        if cell.textField.isEnabled {
            cell.detailTextLabel?.textColor = .text
            cell.textField.textAlignment = .natural
        } else {
            cell.detailTextLabel?.textColor = .textSubtle
            if cell.effectiveUserInterfaceLayoutDirection == .leftToRight {
                // swiftlint:disable:next inverse_text_alignment
                cell.textField.textAlignment = .right
            } else {
                // swiftlint:disable:next natural_text_alignment
                cell.textField.textAlignment = .left
            }
        }
    }

    @objc
    class func configureTableViewSectionFooter(_ footer: UIView) {
        guard let footer = footer as? UITableViewHeaderFooterView,
            let textLabel = footer.textLabel else {
            return
        }
        if textLabel.isUserInteractionEnabled {
            textLabel.textColor = .primary
        }
    }

}<|MERGE_RESOLUTION|>--- conflicted
+++ resolved
@@ -53,32 +53,18 @@
 
         navigationAppearance.titleTextAttributes = textAttributes
 
-<<<<<<< HEAD
-        if #available(iOS 13.0, *) {
-            // Required to fix detail navigation controller appearance due to https://stackoverflow.com/q/56615513
-            let appearance = UINavigationBarAppearance()
-            appearance.configureWithOpaqueBackground()
-            appearance.backgroundColor = .appBarBackground
-            appearance.titleTextAttributes = textAttributes
-
-            if FeatureFlag.newNavBarAppearance.enabled {
-                appearance.shadowColor = .clear
-            }
-
-            navigationAppearance.standardAppearance = appearance
-            navigationAppearance.scrollEdgeAppearance = navigationAppearance.standardAppearance
-        }
-=======
         // Required to fix detail navigation controller appearance due to https://stackoverflow.com/q/56615513
         let appearance = UINavigationBarAppearance()
         appearance.configureWithOpaqueBackground()
         appearance.backgroundColor = .appBarBackground
         appearance.titleTextAttributes = textAttributes
 
+        if FeatureFlag.newNavBarAppearance.enabled {
+            appearance.shadowColor = .clear
+        }
+
         navigationAppearance.standardAppearance = appearance
         navigationAppearance.scrollEdgeAppearance = navigationAppearance.standardAppearance
-
->>>>>>> e7f82024
 
         // Makes bar buttons visible in "Other Apps" media source picker.
         // Setting title text attributes makes bar button items not go blank when switching between the tabs of the picker.
