import Foundation
import WordPressShared

extension String {
    func stringByDecodingXMLCharacters() -> String {
        return NSString.decodeXMLCharactersIn(self)
    }

    func stringByEncodingXMLCharacters() -> String {
        return NSString.encodeXMLCharactersIn(self)
    }

    func trim() -> String {
        return stringByTrimmingCharactersInSet(NSCharacterSet.whitespaceAndNewlineCharacterSet())
    }

    /// Returns `self` if not empty, or `nil` otherwise
    ///
    func nonEmptyString() -> String? {
        return isEmpty ? nil : self
    }

    /// Remove the specified suffix from the string and returns the new string.
    ///
<<<<<<< HEAD
    /// - Parameter suffix: The suffix to remove. If this is a regular expression it should not include an ending `$`.
=======
    /// - Parameters:
    ///     - suffix: The suffix to remove.If this is a regular expression it should not include an ending `$`.
>>>>>>> d659ec48
    ///
    func trimSuffix(regexp suffix: String) -> String {
        if let regex = try? NSRegularExpression(pattern: "\(suffix)$", options: .CaseInsensitive) {
            return regex.stringByReplacingMatchesInString(self, options: .ReportCompletion, range: NSRange(location: 0, length: self.characters.count), withTemplate: "")
        }
        return self
    }
}<|MERGE_RESOLUTION|>--- conflicted
+++ resolved
@@ -22,12 +22,7 @@
 
     /// Remove the specified suffix from the string and returns the new string.
     ///
-<<<<<<< HEAD
     /// - Parameter suffix: The suffix to remove. If this is a regular expression it should not include an ending `$`.
-=======
-    /// - Parameters:
-    ///     - suffix: The suffix to remove.If this is a regular expression it should not include an ending `$`.
->>>>>>> d659ec48
     ///
     func trimSuffix(regexp suffix: String) -> String {
         if let regex = try? NSRegularExpression(pattern: "\(suffix)$", options: .CaseInsensitive) {
