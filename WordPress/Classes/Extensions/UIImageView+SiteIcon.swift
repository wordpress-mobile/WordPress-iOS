import AutomatticTracks
import Foundation

/// UIImageView Helper Methods that allow us to download a SiteIcon, given a website's "Icon Path"
///
extension UIImageView {

    /// Default Settings
    ///
    struct SiteIconDefaults {

        /// Default SiteIcon's Image Size, in points.
        ///
        static let imageSize = 40

        /// Default SiteIcon's Image Size, in pixels.
        ///
        static var imageSizeInPixels: Int {
            return imageSize * Int(UIScreen.main.scale)
        }
    }


    /// Downloads the SiteIcon Image, hosted at the specified path. This method will attempt to optimize the URL, so that
    /// the download Image Size matches `SiteIconDefaults.imageSize`.
    ///
    /// TODO: This is a convenience method. Nuke me once we're all swifted.
    ///
    /// - Parameter path: SiteIcon's url (string encoded) to be downloaded.
    ///
    @objc
    func downloadSiteIcon(at path: String) {
        downloadSiteIcon(at: path, placeholderImage: .siteIconPlaceholder)
    }


    /// Downloads the SiteIcon Image, hosted at the specified path. This method will attempt to optimize the URL, so that
    /// the download Image Size matches `SiteIconDefaults.imageSize`.
    ///
    /// - Parameters:
    ///     - path: SiteIcon's url (string encoded) to be downloaded.
    ///     - placeholderImage: Yes. It's the "place holder image", Sherlock.
    ///
    @objc
    func downloadSiteIcon(at path: String, placeholderImage: UIImage?) {
        guard let siteIconURL = optimizedURL(for: path) else {
            image = placeholderImage
            return
        }

        downloadImage(from: siteIconURL, placeholderImage: placeholderImage)
    }


    /// Downloads the SiteIcon Image, associated to a given Blog. This method will attempt to optimize the URL, so that
    /// the download Image Size matches `SiteIconDefaults.imageSize`.
    ///
    /// - Parameters:
    ///     - blog: reference to the source blog
    ///     - placeholderImage: Yes. It's the "place holder image".
    ///
    @objc
    func downloadSiteIcon(for blog: Blog, placeholderImage: UIImage? = .siteIconPlaceholder) {
        func downloadImage(with request: URLRequest) {
            self.downloadImage(
                usingRequest: request,
                placeholderImage: placeholderImage,
                success: { [weak self] (image) in
<<<<<<< HEAD
                    self?.image = image
                    self?.removePlaceholderBorder()
=======
                    guard let self = self else {
                        return
                    }

                    // In `MediaRequesAuthenticator.authenticatedRequestForPrivateAtomicSiteThroughPhoton` we're
                    // having to replace photon URLs for Atomic Private Sites, with a call to the Atomic Media Proxy
                    // endpoint.  The downside of calling that endpoint is that it doesn't always return images of
                    // the requested size.
                    //
                    // The following lines of code ensure that we resize the image to the default Site Icon size, to
                    // ensure there is no UI breakage due to having larger images set here.
                    //
                    let expectedSize = CGSize(width: SiteIconDefaults.imageSize, height: SiteIconDefaults.imageSize)

                    if image.size != expectedSize {
                        self.image = image.resizedImage(with: .scaleAspectFill, bounds: expectedSize, interpolationQuality: .default)
                    } else {
                        self.image = image
                    }

                    self.removePlaceholderBorder()
>>>>>>> f9adeaa9
            },
                failure: { error -> () in
                    if let error = error {
                        CrashLogging.logError(error)
                    }
            })
        }

        guard let siteIconPath = blog.icon, let siteIconURL = optimizedURL(for: siteIconPath) else {
            image = placeholderImage
            return
        }

        let host = MediaHost(with: blog) { error in
            // We'll log the error, so we know it's there, but we won't halt execution.
            CrashLogging.logError(error)
        }

        let mediaRequestAuthenticator = MediaRequestAuthenticator()
        mediaRequestAuthenticator.authenticatedRequest(
            for: siteIconURL,
            from: host,
            onComplete: { request in

            downloadImage(with: request)
        }) { error in
            CrashLogging.logError(error)
        }
    }
}


// MARK: - Private Methods
//
private extension UIImageView {

    /// Returns the Size Optimized URL for a given Path.
    ///
    func optimizedURL(for path: String) -> URL? {
        if isPhotonURL(path) || isDotcomURL(path) {
            return optimizedDotcomURL(from: path)
        }

        if isBlavatarURL(path) {
            return optimizedBlavatarURL(from: path)
        }

        return optimizedPhotonURL(from: path)
    }


    // MARK: - Private Helpers

    /// Returns the download URL for a square icon with a size of `SiteIconDefaults.imageSizeInPixels`
    ///
    /// - Parameter path: SiteIcon URL (string encoded).
    ///
    private func optimizedDotcomURL(from path: String) -> URL? {
        let size = SiteIconDefaults.imageSizeInPixels
        let query = String(format: "w=%d&h=%d", size, size)

        return parseURL(path: path, query: query)
    }


    /// Returns the icon URL corresponding to the provided path
    ///
    /// - Parameter path: Blavatar URL (string encoded).
    ///
    private func optimizedBlavatarURL(from path: String) -> URL? {
        let size = SiteIconDefaults.imageSizeInPixels
        let query = String(format: "d=404&s=%d", size)

        return parseURL(path: path, query: query)
    }


    /// Returs the photon URL for the provided path
    ///
    /// - Parameter siteIconPath: SiteIcon URL (string encoded).
    ///
    private func optimizedPhotonURL(from path: String) -> URL? {
        guard let url = URL(string: path) else {
            return nil
        }

        let size = CGSize(width: SiteIconDefaults.imageSize, height: SiteIconDefaults.imageSize)
        return PhotonImageURLHelper.photonURL(with: size, forImageURL: url)
    }


    /// Indicates if the received URL is hosted at WordPress.com
    ///
    private func isDotcomURL(_ path: String) -> Bool {
        return path.contains(".files.wordpress.com")
    }


    /// Indicates if the received URL is hosted at Gravatar.com
    ///
    private func isBlavatarURL(_ path: String) -> Bool {
        return path.contains("gravatar.com/blavatar")
    }


    /// Indicates if the received URL is a Photon Endpoint
    /// Possible matches are "i0.wp.com", "i1.wp.com" & "i2.wp.com" -> https://developer.wordpress.com/docs/photon/
    ///
    private func isPhotonURL(_ path: String) -> Bool {
        return path.contains(".wp.com")
    }


    /// Attempts to parse the URL contained within a Path, with a given query. Returns nil on failure.
    ///
    private func parseURL(path: String, query: String) -> URL? {
        guard var components = URLComponents(string: path) else {
            return nil
        }

        components.query = query

        return components.url
    }
}

// MARK: - Border handling

@objc
extension UIImageView {

    func removePlaceholderBorder() {
        layer.borderColor = UIColor.clear.cgColor
    }
}<|MERGE_RESOLUTION|>--- conflicted
+++ resolved
@@ -66,10 +66,6 @@
                 usingRequest: request,
                 placeholderImage: placeholderImage,
                 success: { [weak self] (image) in
-<<<<<<< HEAD
-                    self?.image = image
-                    self?.removePlaceholderBorder()
-=======
                     guard let self = self else {
                         return
                     }
@@ -91,7 +87,6 @@
                     }
 
                     self.removePlaceholderBorder()
->>>>>>> f9adeaa9
             },
                 failure: { error -> () in
                     if let error = error {
