--- conflicted
+++ resolved
@@ -70,7 +70,6 @@
         return service.findBlog(withXmlrpc: xmlrpc, andUsername: username)
     }
 
-<<<<<<< HEAD
     @objc(countInContext:)
     static func count(in context: NSManagedObjectContext) -> Int {
         BlogQuery().count(in: context)
@@ -85,7 +84,7 @@
     static func selfHosted(in context: NSManagedObjectContext) -> [Blog] {
         (try? BlogQuery().hostedByWPCom(false).blogs(in: context)) ?? []
     }
-=======
+
     /// Find a cached comment with given ID.
     ///
     /// - Parameter id: The comment id
@@ -103,5 +102,4 @@
         (comments as? Set<Comment>)?.first { $0.commentID == id }
     }
 
->>>>>>> 614c816c
 }