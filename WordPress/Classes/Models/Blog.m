#import "Blog.h"
#import "Comment.h"
#import "WPAccount.h"
#import "AccountService.h"
#import "NSURL+IDN.h"
#import "ContextManager.h"
#import "Constants.h"
#import "WordPress-Swift.h"
#import "SFHFKeychainUtils.h"
#import "WPUserAgent.h"
#import "WordPress-Swift.h"

static NSInteger const ImageSizeSmallWidth = 240;
static NSInteger const ImageSizeSmallHeight = 180;
static NSInteger const ImageSizeMediumWidth = 480;
static NSInteger const ImageSizeMediumHeight = 360;
static NSInteger const ImageSizeLargeWidth = 640;
static NSInteger const ImageSizeLargeHeight = 480;
static NSInteger const JetpackProfessionalYearlyPlanId = 2004;
static NSInteger const JetpackProfessionalMonthlyPlanId = 2001;

NSString * const BlogEntityName = @"Blog";
NSString * const PostFormatStandard = @"standard";
NSString * const ActiveModulesKeyPublicize = @"publicize";
NSString * const ActiveModulesKeySharingButtons = @"sharedaddy";
NSString * const OptionsKeyActiveModules = @"active_modules";
NSString * const OptionsKeyPublicizeDisabled = @"publicize_permanently_disabled";
NSString * const OptionsKeyIsAutomatedTransfer = @"is_automated_transfer";
NSString * const OptionsKeyIsAtomic = @"is_wpcom_atomic";

@interface Blog ()

@property (nonatomic, strong, readwrite) WordPressOrgXMLRPCApi *xmlrpcApi;
@property (nonatomic, strong, readwrite) WordPressOrgRestApi *wordPressOrgRestApi;

@end

@implementation Blog

@dynamic accountForDefaultBlog;
@dynamic blogID;
@dynamic url;
@dynamic xmlrpc;
@dynamic apiKey;
@dynamic hasOlderPosts;
@dynamic hasOlderPages;
@dynamic hasDomainCredit;
@dynamic posts;
@dynamic categories;
@dynamic tags;
@dynamic comments;
@dynamic connections;
@dynamic domains;
@dynamic themes;
@dynamic media;
@dynamic menus;
@dynamic menuLocations;
@dynamic roles;
@dynamic currentThemeId;
@dynamic lastPostsSync;
@dynamic lastStatsSync;
@dynamic lastPagesSync;
@dynamic lastCommentsSync;
@dynamic lastUpdateWarning;
@dynamic options;
@dynamic postTypes;
@dynamic postFormats;
@dynamic isActivated;
@dynamic visible;
@dynamic account;
@dynamic isAdmin;
@dynamic isMultiAuthor;
@dynamic isHostedAtWPcom;
@dynamic icon;
@dynamic username;
@dynamic settings;
@dynamic planID;
@dynamic planTitle;
@dynamic hasPaidPlan;
@dynamic sharingButtons;
@dynamic capabilities;
@dynamic quickStartTours;
@dynamic userID;
@dynamic quotaSpaceAllowed;
@dynamic quotaSpaceUsed;

@synthesize isSyncingPosts;
@synthesize isSyncingPages;
@synthesize videoPressEnabled;
@synthesize isSyncingMedia;
@synthesize xmlrpcApi = _xmlrpcApi;
@synthesize wordPressOrgRestApi = _wordPressOrgRestApi;

#pragma mark - NSManagedObject subclass methods

- (void)prepareForDeletion
{
    [super prepareForDeletion];

    [_xmlrpcApi invalidateAndCancelTasks];
    [_wordPressOrgRestApi invalidateAndCancelTasks];
}

- (void)didTurnIntoFault
{
    [super didTurnIntoFault];

    // Clean up instance variables
    self.xmlrpcApi = nil;
    self.wordPressOrgRestApi = nil;
    [[NSNotificationCenter defaultCenter] removeObserver:self];
}

#pragma mark -
#pragma mark Custom methods

- (BOOL)isAtomic
{
    NSNumber *value = (NSNumber *)[self getOptionValue:OptionsKeyIsAtomic];
    return [value boolValue];
}

- (BOOL)isAutomatedTransfer
{
    NSNumber *value = (NSNumber *)[self getOptionValue:OptionsKeyIsAutomatedTransfer];
    return [value boolValue];
}

- (NSString *)icon
{
    [self willAccessValueForKey:@"icon"];
    NSString *icon = [self primitiveValueForKey:@"icon"];
    [self didAccessValueForKey:@"icon"];

    if (icon) {
        return icon;
    }

    // if the icon is not set we can use the host url to construct it
    NSString *hostUrl = [[NSURL URLWithString:self.xmlrpc] host];
    if (hostUrl == nil) {
        hostUrl = self.xmlrpc;
    }
    return hostUrl;
}

// Used as a key to store passwords, if you change the algorithm, logins will break
- (NSString *)displayURL
{
    if (self.url == nil) {
        DDLogInfo(@"Blog display URL is nil");
        return nil;
    }
    
    NSError *error = nil;
    NSRegularExpression *protocol = [NSRegularExpression regularExpressionWithPattern:@"http(s?)://" options:NSRegularExpressionCaseInsensitive error:&error];
    NSString *result = [NSString stringWithFormat:@"%@", [protocol stringByReplacingMatchesInString:self.url options:0 range:NSMakeRange(0, [self.url length]) withTemplate:@""]];

    if ([result hasSuffix:@"/"]) {
        result = [result substringToIndex:[result length] - 1];
    }

    NSString *decodedResult = [NSURL IDNDecodedHostname:result];
    NSAssert(decodedResult != nil, @"Decoded url shouldn't be nil");
    if (decodedResult == nil) {
        DDLogInfo(@"displayURL: decoded url is nil: %@", self.url);
        return result;
    }

    return decodedResult;
}

- (NSString *)hostURL
{
    return [self displayURL];
}

- (NSString *)homeURL
{
    NSString *homeURL = [self getOptionValue:@"home_url"];
    if (!homeURL) {
        homeURL = self.url;
    }
    return homeURL;
}

- (NSString *)hostname
{
    NSString *hostname = [[NSURL URLWithString:self.xmlrpc] host];
    if (hostname == nil) {
        NSError *error = nil;
        NSRegularExpression *protocol = [NSRegularExpression regularExpressionWithPattern:@"^.*://" options:NSRegularExpressionCaseInsensitive error:&error];
        hostname = [protocol stringByReplacingMatchesInString:self.url options:0 range:NSMakeRange(0, [self.url length]) withTemplate:@""];
    }

    // NSURL seems to not recongnize some TLDs like .me and .it, which results in hostname returning a full path.
    // This can break reachibility (among other things) for the blog.
    // As a saftey net, make sure we drop any path component before returning the hostname.
    NSArray *parts = [hostname componentsSeparatedByString:@"/"];
    if (parts.count) {
        hostname = [parts firstObject];
    }

    return hostname;
}

- (NSString *)loginUrl
{
    NSString *loginUrl = [self getOptionValue:@"login_url"];
    if (!loginUrl) {
        loginUrl = [self urlWithPath:@"wp-login.php"];
    }
    return loginUrl;
}

- (NSString *)urlWithPath:(NSString *)path
{
    NSError *error = nil;
    NSRegularExpression *xmlrpc = [NSRegularExpression regularExpressionWithPattern:@"xmlrpc.php$" options:NSRegularExpressionCaseInsensitive error:&error];
    return [xmlrpc stringByReplacingMatchesInString:self.xmlrpc options:0 range:NSMakeRange(0, [self.xmlrpc length]) withTemplate:path];
}

- (NSString *)adminUrlWithPath:(NSString *)path
{
    NSString *adminBaseUrl = [self getOptionValue:@"admin_url"];
    if (!adminBaseUrl) {
        adminBaseUrl = [self urlWithPath:@"wp-admin/"];
    }
    if (![adminBaseUrl hasSuffix:@"/"]) {
        adminBaseUrl = [adminBaseUrl stringByAppendingString:@"/"];
    }
    return [NSString stringWithFormat:@"%@%@", adminBaseUrl, path];
}

- (NSUInteger)numberOfPendingComments
{
    NSUInteger pendingComments = 0;
    if ([self hasFaultForRelationshipNamed:@"comments"]) {
        NSFetchRequest *request = [NSFetchRequest fetchRequestWithEntityName:@"Comment"];
        [request setPredicate:[NSPredicate predicateWithFormat:@"blog = %@ AND status like 'hold'", self]];
        [request setIncludesSubentities:NO];
        NSError *error;
        pendingComments = [self.managedObjectContext countForFetchRequest:request error:&error];
    } else {
        for (Comment *element in self.comments) {
            if ( [CommentStatusPending isEqualToString:element.status] ) {
                pendingComments++;
            }
        }
    }

    return pendingComments;
}

- (NSArray *)sortedCategories
{
    NSSortDescriptor *sortNameDescriptor = [[NSSortDescriptor alloc] initWithKey:@"categoryName"
                                                                        ascending:YES
                                                                         selector:@selector(caseInsensitiveCompare:)];
    NSArray *sortDescriptors = [[NSArray alloc] initWithObjects:sortNameDescriptor, nil];

    return [[self.categories allObjects] sortedArrayUsingDescriptors:sortDescriptors];
}

- (NSArray *)sortedPostFormats
{
    if ([self.postFormats count] == 0) {
        return @[];
    }
    NSMutableArray *sortedFormats = [NSMutableArray arrayWithCapacity:[self.postFormats count]];
 
    if (self.postFormats[PostFormatStandard]) {
        [sortedFormats addObject:PostFormatStandard];
    }
    [self.postFormats enumerateKeysAndObjectsUsingBlock:^(id key, id obj, BOOL *stop) {
        if (![key isEqual:PostFormatStandard]) {
            [sortedFormats addObject:key];
        }
    }];

    return [NSArray arrayWithArray:sortedFormats];
}

- (NSArray *)sortedPostFormatNames
{    
    return [[self sortedPostFormats] wp_map:^id(NSString *key) {
        return self.postFormats[key];
    }];
}

- (NSArray *)sortedConnections
{
    NSSortDescriptor *sortServiceDescriptor = [[NSSortDescriptor alloc] initWithKey:@"service"
                                                                          ascending:YES
                                                                           selector:@selector(localizedCaseInsensitiveCompare:)];
    NSSortDescriptor *sortExternalNameDescriptor = [[NSSortDescriptor alloc] initWithKey:@"externalName"
                                                                               ascending:YES
                                                                                selector:@selector(caseInsensitiveCompare:)];
    NSArray *sortDescriptors = @[sortServiceDescriptor, sortExternalNameDescriptor];
    return [[self.connections allObjects] sortedArrayUsingDescriptors:sortDescriptors];
}

- (NSArray<Role *> *)sortedRoles
{
    return [self.roles sortedArrayUsingDescriptors:@[[NSSortDescriptor sortDescriptorWithKey:@"order" ascending:YES]]];
}

- (NSString *)defaultPostFormatText
{
    return [self postFormatTextFromSlug:self.settings.defaultPostFormat];
}

- (BOOL)hasIcon
{
    // A blog without an icon has the blog url in icon, so we can't directly check its
    // length to determine if we have an icon or not
    return self.icon.length > 0 ? [NSURL URLWithString:self.icon].pathComponents.count > 1 : NO;
}

- (NSString *)postFormatTextFromSlug:(NSString *)postFormatSlug
{
    NSDictionary *allFormats = self.postFormats;
    NSString *formatText = postFormatSlug;
    if (postFormatSlug && allFormats[postFormatSlug]) {
        formatText = allFormats[postFormatSlug];
    }
    // Default to standard if no name is found
    if ((formatText == nil || [formatText isEqualToString:@""]) && allFormats[PostFormatStandard]) {
        formatText = allFormats[PostFormatStandard];
    }
    return formatText;
}

- (BOOL)isPrivate
{
    return [self.settings.privacy isEqualToNumber:@(SiteVisibilityPrivate)];
<<<<<<< HEAD
=======
}

// WP.COM private blog.
- (BOOL)isPrivateAtWPCom
{
    return (self.isHostedAtWPcom && [self isPrivate]);
>>>>>>> f9adeaa9
}

- (SiteVisibility)siteVisibility
{
    switch ([self.settings.privacy integerValue]) {
        case (SiteVisibilityHidden):
            return SiteVisibilityHidden;
            break;
        case (SiteVisibilityPublic):
            return SiteVisibilityPublic;
            break;
        case (SiteVisibilityPrivate):
            return SiteVisibilityPrivate;
            break;
        default:
            break;
    }
    return SiteVisibilityUnknown;
}

- (void)setSiteVisibility:(SiteVisibility)siteVisibility
{
    switch (siteVisibility) {
        case (SiteVisibilityHidden):
            self.settings.privacy = @(SiteVisibilityHidden);
            break;
        case (SiteVisibilityPublic):
            self.settings.privacy = @(SiteVisibilityPublic);
            break;
        case (SiteVisibilityPrivate):
            self.settings.privacy = @(SiteVisibilityPrivate);
            break;
        default:
            NSParameterAssert(siteVisibility >= SiteVisibilityPrivate && siteVisibility <= SiteVisibilityPublic);
            break;
    }
}

- (NSDictionary *)getImageResizeDimensions
{
    CGSize smallSize, mediumSize, largeSize;
    CGFloat smallSizeWidth = [[self getOptionValue:@"thumbnail_size_w"] floatValue] > 0 ? [[self getOptionValue:@"thumbnail_size_w"] floatValue] : ImageSizeSmallWidth;
    CGFloat smallSizeHeight = [[self getOptionValue:@"thumbnail_size_h"] floatValue] > 0 ? [[self getOptionValue:@"thumbnail_size_h"] floatValue] : ImageSizeSmallHeight;
    CGFloat mediumSizeWidth = [[self getOptionValue:@"medium_size_w"] floatValue] > 0 ? [[self getOptionValue:@"medium_size_w"] floatValue] : ImageSizeMediumWidth;
    CGFloat mediumSizeHeight = [[self getOptionValue:@"medium_size_h"] floatValue] > 0 ? [[self getOptionValue:@"medium_size_h"] floatValue] : ImageSizeMediumHeight;
    CGFloat largeSizeWidth = [[self getOptionValue:@"large_size_w"] floatValue] > 0 ? [[self getOptionValue:@"large_size_w"] floatValue] : ImageSizeLargeWidth;
    CGFloat largeSizeHeight = [[self getOptionValue:@"large_size_h"] floatValue] > 0 ? [[self getOptionValue:@"large_size_h"] floatValue] : ImageSizeLargeHeight;

    smallSize = CGSizeMake(smallSizeWidth, smallSizeHeight);
    mediumSize = CGSizeMake(mediumSizeWidth, mediumSizeHeight);
    largeSize = CGSizeMake(largeSizeWidth, largeSizeHeight);

    return @{@"smallSize": [NSValue valueWithCGSize:smallSize],
             @"mediumSize": [NSValue valueWithCGSize:mediumSize],
             @"largeSize": [NSValue valueWithCGSize:largeSize]};
}

- (void)setXmlrpc:(NSString *)xmlrpc
{
    [self willChangeValueForKey:@"xmlrpc"];
    [self setPrimitiveValue:xmlrpc forKey:@"xmlrpc"];
    [self didChangeValueForKey:@"xmlrpc"];

    // Reset the api client so next time we use the new XML-RPC URL
    self.xmlrpcApi = nil;
}

- (NSString *)version
{
    return [self getOptionValue:@"software_version"];
}

- (NSString *)password
{
    return [SFHFKeychainUtils getPasswordForUsername:self.username andServiceName:self.xmlrpc error:nil];
}

- (void)setPassword:(NSString *)password
{
    NSAssert(self.username != nil, @"Can't set password if we don't know the username yet");
    NSAssert(self.xmlrpc != nil, @"Can't set password if we don't know the XML-RPC endpoint yet");
    if (password) {
        [SFHFKeychainUtils storeUsername:self.username
                             andPassword:password
                          forServiceName:self.xmlrpc
                          updateExisting:YES
                                   error:nil];
    } else {
        [SFHFKeychainUtils deleteItemForUsername:self.username
                                  andServiceName:self.xmlrpc
                                           error:nil];
    }
}

- (NSString *)authToken
{
    return self.account.authToken;
}

- (NSString *)usernameForSite
{
    if (self.username) {
        return self.username;
    } else if (self.account && self.isAccessibleThroughWPCom) {
        return self.account.username;
    } else {
        // FIXME: Figure out how to get the self hosted username when using Jetpack REST (@koke 2015-06-15)
        return nil;
    }
}

- (BOOL)supportsFeaturedImages
{
    id hasSupport = [self getOptionValue:@"post_thumbnail"];
    if (hasSupport) {
        return [hasSupport boolValue];
    }

    return NO;
}

- (BOOL)supports:(BlogFeature)feature
{
    switch (feature) {
        case BlogFeatureRemovable:
            return ![self accountIsDefaultAccount];
        case BlogFeatureVisibility:
            /*
             See -[BlogListViewController fetchRequestPredicateForHideableBlogs]
             If the logic for this changes that needs to be updated as well
             */
            return [self accountIsDefaultAccount];
        case BlogFeaturePeople:
            return [self supportsRestApi] && self.isListingUsersAllowed;
        case BlogFeatureWPComRESTAPI:
        case BlogFeatureCommentLikes:
        case BlogFeatureStats:
        case BlogFeatureStockPhotos:
            return [self supportsRestApi];
        case BlogFeatureSharing:
            return [self supportsSharing];
        case BlogFeatureOAuth2Login:
            return [self isHostedAtWPcom];
        case BlogFeatureMentions:
            return [self isHostedAtWPcom];
        case BlogFeatureReblog:
        case BlogFeaturePlans:
            return [self isHostedAtWPcom] && [self isAdmin];
        case BlogFeaturePluginManagement:
            return [self supportsPluginManagement];
        case BlogFeatureJetpackImageSettings:
            return [self supportsJetpackImageSettings];
        case BlogFeatureJetpackSettings:
            return [self supportsRestApi] && ![self isHostedAtWPcom] && [self isAdmin];
        case BlogFeaturePushNotifications:
            return [self supportsPushNotifications];
        case BlogFeatureThemeBrowsing:
            return [self supportsRestApi] && [self isAdmin];
        case BlogFeatureActivity: {
            // For now Activity is suported for admin users
            return [self supportsRestApi] && [self isAdmin];
        }
        case BlogFeatureCustomThemes:
            return [self supportsRestApi] && [self isAdmin] && ![self isHostedAtWPcom];
        case BlogFeaturePremiumThemes:
            return [self supports:BlogFeatureCustomThemes] && (self.planID.integerValue == JetpackProfessionalYearlyPlanId
                                                               || self.planID.integerValue == JetpackProfessionalMonthlyPlanId);
        case BlogFeatureMenus:
            return [self supportsRestApi] && [self isAdmin];
        case BlogFeaturePrivate:
            // Private visibility is only supported by wpcom blogs
            return [self isHostedAtWPcom];
        case BlogFeatureSiteManagement:
            return [self supportsSiteManagementServices];
        case BlogFeatureDomains:
            return [self isHostedAtWPcom] && [self supportsSiteManagementServices];
        case BlogFeatureNoncePreviews:
            return [self supportsRestApi] && ![self isHostedAtWPcom];
        case BlogFeatureMediaMetadataEditing:
            return [self supportsRestApi] && [self isAdmin];
        case BlogFeatureMediaDeletion:
            return [self isAdmin];
    }
}

-(BOOL)supportsSharing
{
    return [self supportsPublicize] || [self supportsShareButtons];
}

- (BOOL)supportsPublicize
{
    // Publicize is only supported via REST
    if (![self supports:BlogFeatureWPComRESTAPI]) {
        return NO;
    }

    if (![self isPublishingPostsAllowed]) {
        return NO;
    }

    if (self.isHostedAtWPcom) {
        // For WordPress.com YES unless it's disabled
        return ![[self getOptionValue:OptionsKeyPublicizeDisabled] boolValue];

    } else {
        // For Jetpack, check if the module is enabled
        return [self jetpackPublicizeModuleEnabled];
    }
}

- (BOOL)supportsShareButtons
{
    // Share Button settings are only supported via REST, and for admins
    if (![self isAdmin] || ![self supports:BlogFeatureWPComRESTAPI]) {
        return NO;
    }

    if (self.isHostedAtWPcom) {
        // For WordPress.com YES
        return YES;

    } else {
        // For Jetpack, check if the module is enabled
        return [self jetpackSharingButtonsModuleEnabled];
    }
}

- (BOOL)supportsPushNotifications
{
    return [self accountIsDefaultAccount];
}

- (BOOL)supportsJetpackImageSettings
{
    return [self hasRequiredJetpackVersion:@"5.6"];
}

- (BOOL)supportsPluginManagement
{
    BOOL hasRequiredJetpack = [self hasRequiredJetpackVersion:@"5.6"];

    BOOL isTransferrable = self.isHostedAtWPcom
        && self.hasBusinessPlan
        && self.siteVisibility != SiteVisibilityPrivate
        && self.isAdmin;

    return isTransferrable || hasRequiredJetpack;
}

- (BOOL)accountIsDefaultAccount
{
    AccountService *accountService = [[AccountService alloc] initWithManagedObjectContext:self.managedObjectContext];
    return [accountService isDefaultWordPressComAccount:self.account];
}

- (NSNumber *)dotComID
{
    [self willAccessValueForKey:@"blogID"];
    NSNumber *dotComID = [self primitiveValueForKey:@"blogID"];
    if (dotComID.integerValue == 0) {
        dotComID = self.jetpack.siteID;
        if (dotComID.integerValue > 0) {
            self.dotComID = dotComID;
        }
    }
    [self didAccessValueForKey:@"blogID"];
    return dotComID;
}

- (void)setDotComID:(NSNumber *)dotComID
{
    [self willChangeValueForKey:@"blogID"];
    [self setPrimitiveValue:dotComID forKey:@"blogID"];
    [self didChangeValueForKey:@"blogID"];
}

- (NSSet *)allowedFileTypes
{
    NSArray *allowedFileTypes = [self.options arrayForKeyPath:@"allowed_file_types.value"];
    if (!allowedFileTypes || allowedFileTypes.count == 0) {
        return nil;
    }
    
    return [NSSet setWithArray:allowedFileTypes];
}

- (void)setOptions:(NSDictionary *)options
{
    [self willChangeValueForKey:@"options"];
    [self setPrimitiveValue:options forKey:@"options"];
    [self didChangeValueForKey:@"options"];

    self.siteVisibility = (SiteVisibility)([[self getOptionValue:@"blog_public"] integerValue]);
    // HACK:Sergio Estevao (2015-08-31): Because there is no direct way to
    // know if a user has permissions to change the options we check if the blog title property is read only or not.
    // (Moved from BlogService, 2016-01-28 by aerych)
    if ([self.options numberForKeyPath:@"blog_title.readonly"]) {
        self.isAdmin = ![[self.options numberForKeyPath:@"blog_title.readonly"] boolValue];
    }
}

+ (NSSet *)keyPathsForValuesAffectingJetpack
{
    return [NSSet setWithObject:@"options"];
}

- (NSString *)logDescription
{
    NSString *extra = @"";
    if (self.account) {
        extra = [NSString stringWithFormat:@" wp.com account: %@ blogId: %@ plan: %@ (%@)", self.account ? self.account.username : @"NO", self.dotComID, self.planTitle, self.planID];
    } else {
        extra = [NSString stringWithFormat:@" jetpack: %@", [self.jetpack description]];
    }
    return [NSString stringWithFormat:@"<Blog Name: %@ URL: %@ XML-RPC: %@%@ ObjectID: %@>", self.settings.name, self.url, self.xmlrpc, extra, self.objectID.URIRepresentation];
}

- (NSString *)supportDescription
{
    // Gather information
    
    NSString *blogType = [NSString stringWithFormat:@"Type: (%@)", [self stateDescription]];
    NSString *urlType = [self wordPressComRestApi] ? @"REST" : @"Self-hosted";
    NSString *url = [NSString stringWithFormat:@"URL: %@", self.url];

    NSString *username;
    NSString *planDescription;
    if (self.account) {
        planDescription = [NSString stringWithFormat:@"Plan: %@ (%@)", self.planTitle, self.planID];
    } else {
        username = [self.jetpack connectedUsername];
    }
    
    NSString *jetpackVersion;
    if ([self.jetpack isInstalled]) {
        jetpackVersion = [NSString stringWithFormat:@"Jetpack-version: %@", [self.jetpack version]];
    }
    
    // Add information to array in the order we want to display it.
    
    NSMutableArray *blogInformation = [[NSMutableArray alloc] init];
    [blogInformation addObject:blogType];
    if (username) {
        [blogInformation addObject:username];
    }
    [blogInformation addObject:urlType];
    [blogInformation addObject:url];
    if (planDescription) {
        [blogInformation addObject:planDescription];
    }
    if (jetpackVersion) {
        [blogInformation addObject:jetpackVersion];
    }
    
    // Combine and return.
    return [NSString stringWithFormat:@"<%@>", [blogInformation componentsJoinedByString:@" "]];
}

- (NSString *)stateDescription
{
    if (self.account) {
        return @"wpcom";
    }
    
    if ([self.jetpack isConnected]) {
        NSString *apiType = [self wordPressComRestApi] ? @"REST" : @"XML-RPC";
        return [NSString stringWithFormat:@"jetpack_connected - %@", apiType];
    }
    
    if ([self.jetpack isInstalled]) {
        return @"self-hosted - jetpack_installed";
    }
    
    return @"self_hosted";
}

#pragma mark - api accessor

- (WordPressOrgXMLRPCApi *)xmlrpcApi
{
    NSURL *xmlRPCEndpoint = [NSURL URLWithString:self.xmlrpc];
    if (_xmlrpcApi == nil) {
        if (xmlRPCEndpoint != nil) {
        _xmlrpcApi = [[WordPressOrgXMLRPCApi alloc] initWithEndpoint:xmlRPCEndpoint
                                                                   userAgent:[WPUserAgent wordPressUserAgent]];
        }
    }
    return _xmlrpcApi;
}

- (WordPressOrgRestApi *)wordPressOrgRestApi
{
    if (_wordPressOrgRestApi == nil) {
        _wordPressOrgRestApi = [[WordPressOrgRestApi alloc] initWithBlog:self];
    }
    return _wordPressOrgRestApi;
}

- (WordPressComRestApi *)wordPressComRestApi
{
    if (self.account) {
        return self.account.wordPressComRestApi;
    }
    return nil;
}

- (BOOL)isAccessibleThroughWPCom {
    return self.wordPressComRestApi != nil;
}

- (BOOL)supportsRestApi {
    // We don't want to check for `restApi` as it can be `nil` when the token
    // is missing from the keychain.
    return self.account != nil;
}

#pragma mark - Jetpack

- (BOOL)jetpackActiveModule:(NSString *)moduleName
{
    NSArray *activeModules = (NSArray *)[self getOptionValue:OptionsKeyActiveModules];
    return [activeModules containsObject:moduleName] ?: NO;
}

- (BOOL)jetpackPublicizeModuleEnabled
{
    return [self jetpackActiveModule:ActiveModulesKeyPublicize];
}

- (BOOL)jetpackSharingButtonsModuleEnabled
{
    return [self jetpackActiveModule:ActiveModulesKeySharingButtons];
}

- (BOOL)isBasicAuthCredentialStored
{
    NSURLCredentialStorage *storage = [NSURLCredentialStorage sharedCredentialStorage];
    NSURL *url = [NSURL URLWithString:self.url];
    NSDictionary * credentials = storage.allCredentials;
    for (NSURLProtectionSpace *protectionSpace in credentials.allKeys) {
        if ( [protectionSpace.host isEqual:url.host]
           && (protectionSpace.port == ([url.port integerValue] ? : 80))
           && (protectionSpace.authenticationMethod == NSURLAuthenticationMethodHTTPBasic)) {
            return YES;
        }
    }
    return NO;
}

- (BOOL)hasRequiredJetpackVersion:(NSString *)requiredJetpackVersion
{
    return [self supportsRestApi]
    && ![self isHostedAtWPcom]
    && [self.jetpack.version compare:requiredJetpackVersion options:NSNumericSearch] != NSOrderedAscending;
}

#pragma mark - Private Methods

- (id)getOptionValue:(NSString *)name
{
    __block id optionValue;
    [self.managedObjectContext performBlockAndWait:^{
        if ( self.options == nil || (self.options.count == 0) ) {
            optionValue = nil;
        }
        NSDictionary *currentOption = [self.options objectForKey:name];
        optionValue = currentOption[@"value"];
    }];
    return optionValue;
}

@end<|MERGE_RESOLUTION|>--- conflicted
+++ resolved
@@ -334,15 +334,12 @@
 - (BOOL)isPrivate
 {
     return [self.settings.privacy isEqualToNumber:@(SiteVisibilityPrivate)];
-<<<<<<< HEAD
-=======
 }
 
 // WP.COM private blog.
 - (BOOL)isPrivateAtWPCom
 {
     return (self.isHostedAtWPcom && [self isPrivate]);
->>>>>>> f9adeaa9
 }
 
 - (SiteVisibility)siteVisibility
