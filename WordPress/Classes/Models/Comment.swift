import Foundation

// When CommentViewController and CommentService are converted to Swift, this can be simplified to a String enum.
@objc enum CommentStatusType: Int {
    case pending
    case approved
    case unapproved
    case spam
    // Draft status is for comments that have not yet been successfully published/uploaded.
    // We can use this status to restore comment replies that the user has written.
    case draft

    var description: String {
        switch self {
        case .pending:
            return "hold"
        case .approved:
            return "approve"
        case .unapproved:
            return "trash"
        case .spam:
            return "spam"
        case .draft:
            return "draft"
        }
    }
}

extension Comment {

    @objc static func descriptionFor(_ commentStatus: CommentStatusType) -> String {
        return commentStatus.description
    }

    @objc func authorUrlForDisplay() -> String {
        return authorURL()?.host ?? String()
    }

    @objc func contentForEdit() -> String {
        return rawContent ?? content ?? String()
    }

    @objc func isApproved() -> Bool {
        return status.isEqual(to: CommentStatusType.approved.description)
    }

    @objc func isReadOnly() -> Bool {
        // If the current user cannot moderate the comment, they can only Like and Reply if the comment is Approved.
        return (blog.isHostedAtWPcom || blog.isAtomic()) && !canModerate && !isApproved()
    }

    @objc func sectionIdentifier() -> String {
        let formatter = DateFormatter()
        formatter.dateStyle = .long
        formatter.timeStyle = .none
        return formatter.string(from: dateCreated ?? Date())
    }

    func numberOfLikes() -> Int {
        return likeCount.intValue
    }

    func hasAuthorUrl() -> Bool {
        return author_url != nil && !author_url.isEmpty
    }

}

private extension Comment {

    func decodedContent() -> String {
<<<<<<< HEAD
        return content?.stringByDecodingXMLCharacters().trim().strippingHTML().normalizingWhitespace() ?? String()
=======
        guard let displayContent = rawContent ?? content else {
            return String()
        }
        // rawContent/content contains markup for Gutenberg comments. Remove it so it's not displayed.
        return displayContent.stringByDecodingXMLCharacters().trim().strippingHTML().normalizingWhitespace() ?? String()
>>>>>>> 9a691039
    }

    func authorName() -> String {
        guard let authorName = author,
              !authorName.isEmpty else {
            return NSLocalizedString("Anonymous", comment: "the comment has an anonymous author.")
        }

        return authorName
    }

}

extension Comment: PostContentProvider {

    public func titleForDisplay() -> String {
        guard let title = post?.postTitle ?? postTitle,
              !title.isEmpty else {
            return NSLocalizedString("(No Title)", comment: "Empty Post Title")
        }

        return title.stringByDecodingXMLCharacters()
    }

    public func authorForDisplay() -> String {
        var displayAuthor = authorName().stringByDecodingXMLCharacters().trim()

        if displayAuthor.isEmpty {
            displayAuthor = author_email.trim()
        }

        return displayAuthor.isEmpty ? String() : displayAuthor
    }

    // Used in Comment details (non-threaded)
    public func contentForDisplay() -> String {
        return decodedContent()
    }

    // Used in Comments list (non-threaded)
    public func contentPreviewForDisplay() -> String {
        return decodedContent()
    }

    public func avatarURLForDisplay() -> URL? {
        guard let url = authorAvatarURL,
              !url.isEmpty else {
            return nil
        }
        return URL(string: url)
    }

    public func gravatarEmailForDisplay() -> String {
        return author_email?.trim() ?? String()
    }

    public func dateForDisplay() -> Date? {
        return dateCreated
    }

    public func authorURL() -> URL? {
        return URL(string: author_url)
    }

}<|MERGE_RESOLUTION|>--- conflicted
+++ resolved
@@ -69,15 +69,11 @@
 private extension Comment {
 
     func decodedContent() -> String {
-<<<<<<< HEAD
-        return content?.stringByDecodingXMLCharacters().trim().strippingHTML().normalizingWhitespace() ?? String()
-=======
         guard let displayContent = rawContent ?? content else {
             return String()
         }
         // rawContent/content contains markup for Gutenberg comments. Remove it so it's not displayed.
         return displayContent.stringByDecodingXMLCharacters().trim().strippingHTML().normalizingWhitespace() ?? String()
->>>>>>> 9a691039
     }
 
     func authorName() -> String {
