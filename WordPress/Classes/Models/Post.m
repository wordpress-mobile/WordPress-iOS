--- conflicted
+++ resolved
@@ -203,31 +203,7 @@
     return self.storedContentPreviewForDisplay;
 }
 
-<<<<<<< HEAD
-- (NSString *)gravatarEmailForDisplay
-{
-    return nil;
-}
-
-- (NSString *)blavatarForDisplay
-{
-    return self.blog.icon;
-}
-
-- (NSURL *)avatarURLForDisplay
-{
-    return nil;
-}
-
-- (BOOL)supportsStats
-{
-    return [self.blog supports:BlogFeatureStats];
-}
-
-- (BOOL)isPrivate
-=======
 - (NSString *)statusForDisplay
->>>>>>> d0cfa222
 {
     NSString *statusString = [self statusTitle];
     if ([self.status isEqualToString:PostStatusPublish] || [self.status isEqualToString:PostStatusDraft]) {
