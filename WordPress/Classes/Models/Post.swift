--- conflicted
+++ resolved
@@ -306,16 +306,6 @@
 
         return title
     }
-<<<<<<< HEAD
-
-    override func featuredImageURLForDisplay() -> URL? {
-
-        guard let path = pathForDisplayImage else {
-            return nil
-        }
-
-        return URL(string: path)
-    }
 
     override func additionalContentHashes() -> [Data] {
         // Since the relationship between the categories and a Post is a `Set` and not a `OrderedSet`, we
@@ -332,6 +322,4 @@
                 hash(for: geolocation?.longitude ?? 0),
                 hash(for: isStickyPost ? 1 : 0)]
     }
-=======
->>>>>>> 1d158952
 }