#import "WPAccount.h"
#import "SFHFKeychainUtils.h"
#import "WordPressComOAuthClient.h"

NSString * const WPAccountHideViewAdminTimeZone = @"GMT";
NSInteger const WPAccountHideViewAdminYear = 2015;
NSInteger const WPAccountHideViewAdminMonth = 9;
NSInteger const WPAccountHideViewAdminDay = 7;

@interface WPAccount ()

@property (nonatomic, strong, readwrite) WordPressComApi *restApi;

@end

@implementation WPAccount

@dynamic username;
@dynamic blogs;
@dynamic jetpackBlogs;
@dynamic defaultBlog;
@dynamic uuid;
@dynamic dateCreated;
@dynamic email;
@dynamic displayName;
@dynamic userID;
@dynamic avatarURL;
@dynamic managedSettings;
@synthesize restApi = _restApi;

#pragma mark - NSManagedObject subclass methods

- (void)prepareForDeletion
{
    // Only do these deletions in the primary context (no parent)
    if (self.managedObjectContext.concurrencyType != NSMainQueueConcurrencyType) {
        return;
    }

    // Beware: Lazy getters below. Let's hit directly the ivar
    [_restApi.operationQueue cancelAllOperations];
    [_restApi reset];
    
    self.authToken = nil;
}

- (void)didTurnIntoFault
{
    [super didTurnIntoFault];
    
    self.restApi = nil;
}

#pragma mark - Custom accessors

- (void)setUsername:(NSString *)username
{
    NSString *previousUsername = self.username;
    
    BOOL usernameChanged = ![previousUsername isEqualToString:username];
    NSString *authToken = nil;
    
    if (usernameChanged) {
        authToken = self.authToken;
        self.authToken = nil;
    }
    
    [self willChangeValueForKey:@"username"];
    [self setPrimitiveValue:username forKey:@"username"];
    [self didChangeValueForKey:@"username"];
    
    if (usernameChanged) {
        self.authToken = authToken;
    }
}

- (NSString *)authToken
{
    NSError *error = nil;
    NSString *authToken = [SFHFKeychainUtils getPasswordForUsername:self.username andServiceName:WordPressComOAuthKeychainServiceName error:&error];
    
    if (error) {
        DDLogError(@"Error while retrieving WordPressComOAuthKeychainServiceName token: %@", error);
    }

    return authToken;
}

- (void)setAuthToken:(NSString *)authToken
{
    if (authToken) {
        NSError *error = nil;
        [SFHFKeychainUtils storeUsername:self.username
                             andPassword:authToken
                          forServiceName:WordPressComOAuthKeychainServiceName
                          updateExisting:YES
                                   error:&error];
        if (error) {
            DDLogError(@"Error while updating WordPressComOAuthKeychainServiceName token: %@", error);
        }

    } else {
        NSError *error = nil;
        [SFHFKeychainUtils deleteItemForUsername:self.username
                                  andServiceName:WordPressComOAuthKeychainServiceName
                                           error:&error];
        if (error) {
            DDLogError(@"Error while deleting WordPressComOAuthKeychainServiceName token: %@", error);
        }
    }
    
    // Make sure to release any RestAPI alloc'ed, since it might have an invalid token
    _restApi = nil;
}

- (NSArray *)visibleBlogs
{
    NSSet *visibleBlogs = [self.blogs filteredSetUsingPredicate:[NSPredicate predicateWithFormat:@"visible = YES"]];
    NSSortDescriptor *descriptor = [NSSortDescriptor sortDescriptorWithKey:@"settings.name"
                                                                 ascending:YES
                                                                  selector:@selector(localizedCaseInsensitiveCompare:)];

    return [visibleBlogs sortedArrayUsingDescriptors:@[descriptor]];
}

#pragma mark - API Helpers

- (WordPressComApi *)restApi
{
    if (!_restApi && self.authToken.length > 0) {
        _restApi = [[WordPressComApi alloc] initWithOAuthToken:self.authToken];
    }
    return _restApi;
}

<<<<<<< HEAD
#pragma mark - WordPress.com support methods

- (BOOL)isWPComAccount
{
    return self.restApi != nil;
}

- (BOOL)wasCreatedBeforeHideViewAdminDate
{
    NSCalendar *calendar = [[NSCalendar alloc] initWithCalendarIdentifier:NSCalendarIdentifierGregorian];
    calendar.timeZone = [NSTimeZone timeZoneWithName:WPAccountHideViewAdminTimeZone];
    
    NSDateComponents *hideAdminDateComponents = [NSDateComponents new];
    hideAdminDateComponents.year = WPAccountHideViewAdminYear;
    hideAdminDateComponents.month = WPAccountHideViewAdminMonth;
    hideAdminDateComponents.day = WPAccountHideViewAdminDay;
    NSDate *hideAdminDate = [calendar dateFromComponents:hideAdminDateComponents];
    
    return [self.dateCreated compare:hideAdminDate] == NSOrderedAscending;
}

=======
>>>>>>> 8baf4ca4
@end<|MERGE_RESOLUTION|>--- conflicted
+++ resolved
@@ -133,13 +133,7 @@
     return _restApi;
 }
 
-<<<<<<< HEAD
 #pragma mark - WordPress.com support methods
-
-- (BOOL)isWPComAccount
-{
-    return self.restApi != nil;
-}
 
 - (BOOL)wasCreatedBeforeHideViewAdminDate
 {
@@ -155,6 +149,4 @@
     return [self.dateCreated compare:hideAdminDate] == NSOrderedAscending;
 }
 
-=======
->>>>>>> 8baf4ca4
 @end