--- conflicted
+++ resolved
@@ -57,19 +57,19 @@
 - (void)setUsername:(NSString *)username
 {
     NSString *previousUsername = self.username;
-    
+
     BOOL usernameChanged = ![previousUsername isEqualToString:username];
     NSString *authToken = nil;
-    
+
     if (usernameChanged) {
         authToken = self.authToken;
         self.authToken = nil;
     }
-    
+
     [self willChangeValueForKey:@"username"];
     [self setPrimitiveValue:username forKey:@"username"];
     [self didChangeValueForKey:@"username"];
-    
+
     if (usernameChanged) {
         self.authToken = authToken;
     }
@@ -89,7 +89,7 @@
                           forServiceName:WordPressComOAuthKeychainServiceName
                           updateExisting:YES
                                    error:&error];
-        
+
         if (error) {
             DDLogError(@"Error while updating WordPressComOAuthKeychainServiceName token: %@", error);
         }
@@ -103,7 +103,7 @@
             DDLogError(@"Error while deleting WordPressComOAuthKeychainServiceName token: %@", error);
         }
     }
-    
+
     // Make sure to release any RestAPI alloc'ed, since it might have an invalid token
     _wordPressComRestApi = nil;
 }
@@ -118,14 +118,6 @@
     return [visibleBlogs sortedArrayUsingDescriptors:@[descriptor]];
 }
 
-<<<<<<< HEAD
-=======
-- (BOOL)isDefault {
-    AccountService *service = [[AccountService alloc] initWithManagedObjectContext:self.managedObjectContext];
-    WPAccount *defaultAccount = [service defaultWordPressComAccount];
-    return [defaultAccount isEqual:self];
-}
-
 - (BOOL)hasAtomicSite {
     for (Blog *blog in self.blogs) {
         if ([blog isAtomic]) {
@@ -135,7 +127,6 @@
     return NO;
 }
 
->>>>>>> ad6511eb
 #pragma mark - Static methods
 
 + (NSString *)tokenForUsername:(NSString *)username
