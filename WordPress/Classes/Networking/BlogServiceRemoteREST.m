#import "BlogServiceRemoteREST.h"
#import <WordPressComApi.h>
#import "RemoteBlogSettings.h"


static NSString const *BlogRemoteNameKey                = @"name";
static NSString const *BlogRemoteDescriptionKey         = @"description";
static NSString const *BlogRemoteSettingsKey            = @"settings";
static NSString const *BlogRemoteDefaultCategoryKey     = @"default_category";
static NSString const *BlogRemoteDefaultPostFormatKey   = @"default_post_format";
static NSString * const BlogRemoteDefaultPostFormat = @"standard";
static NSInteger const BlogRemoteUncategorizedCategory = 1;

@implementation BlogServiceRemoteREST

- (void)checkMultiAuthorForBlogID:(NSNumber *)blogID
                          success:(void(^)(BOOL isMultiAuthor))success
                          failure:(void (^)(NSError *error))failure
{
    NSParameterAssert([blogID isKindOfClass:[NSNumber class]]);
    
    NSDictionary *parameters = @{@"authors_only":@(YES)};
    
    NSString *path = [NSString stringWithFormat:@"sites/%@/users", blogID];
    NSString *requestUrl = [self pathForEndpoint:path
                                     withVersion:ServiceRemoteRESTApiVersion_1_1];
    
    [self.api GET:requestUrl
       parameters:parameters
          success:^(AFHTTPRequestOperation *operation, id responseObject) {
              if (success) {
                  NSDictionary *response = (NSDictionary *)responseObject;
                  BOOL isMultiAuthor = [[response arrayForKey:@"users"] count] > 1;
                  success(isMultiAuthor);
              }
          } failure:^(AFHTTPRequestOperation *operation, NSError *error) {
              if (failure) {
                  failure(error);
              }
          }];
}

- (void)syncOptionsForBlogID:(NSNumber *)blogID
                     success:(OptionsHandler)success
                     failure:(void (^)(NSError *))failure
{
    NSParameterAssert([blogID isKindOfClass:[NSNumber class]]);
    
    NSString *path = [self pathForOptionsWithBlogID:blogID];
    NSString *requestUrl = [self pathForEndpoint:path
                                     withVersion:ServiceRemoteRESTApiVersion_1_1];
    
    [self.api GET:requestUrl
       parameters:nil
          success:^(AFHTTPRequestOperation *operation, id responseObject) {
              NSDictionary *response = (NSDictionary *)responseObject;
              NSDictionary *options = [self mapOptionsFromResponse:response];
              if (success) {
                  success(options);
              }
          } failure:^(AFHTTPRequestOperation *operation, NSError *error) {
              if (failure) {
                  failure(error);
              }
          }];
}

- (void)syncPostFormatsForBlogID:(NSNumber *)blogID
                         success:(PostFormatsHandler)success
                         failure:(void (^)(NSError *))failure
{
    NSParameterAssert([blogID isKindOfClass:[NSNumber class]]);
    
    NSString *path = [self pathForPostFormatsWithBlogID:blogID];
    NSString *requestUrl = [self pathForEndpoint:path
                                     withVersion:ServiceRemoteRESTApiVersion_1_1];
    
    [self.api GET:requestUrl
       parameters:nil
          success:^(AFHTTPRequestOperation *operation, id responseObject) {
              NSDictionary *formats = [responseObject dictionaryForKey:@"formats"];
              if (success) {
                  success(formats ?: @{});
              }
          } failure:^(AFHTTPRequestOperation *operation, NSError *error) {
              if (failure) {
                  failure(error);
              }
          }];
}

- (void)syncConnectionsForBlog:(Blog *)blog
                       success:(ConnectionsHandler)success
                       failure:(void (^)(NSError *))failure
{
    NSParameterAssert([blog isKindOfClass:[Blog class]]);
    NSParameterAssert(blog.dotComID != nil);
    
    NSString *path = [self pathForConnectionsWithBlog:blog];
    NSString *requestUrl = [self pathForEndpoint:path
                                     withVersion:ServiceRemoteRESTApiVersion_1_1];
    
    [self.api GET:requestUrl
       parameters:nil
          success:^(AFHTTPRequestOperation *operation, id responseObject) {
              NSArray *connections = [responseObject arrayForKey:@"connections"];
              if (success) {
                  success(connections ?: @[]);
              }
          } failure:^(AFHTTPRequestOperation *operation, NSError *error) {
              if (failure) {
                  failure(error);
              }
          }];
}

- (void)syncSettingsForBlogID:(NSNumber *)blogID
                    success:(SettingsHandler)success
                    failure:(void (^)(NSError *error))failure
{
    NSParameterAssert([blogID isKindOfClass:[NSNumber class]]);
    
    NSString *path = [self pathForSettingsWithBlogID:blogID];
    NSString *requestUrl = [self pathForEndpoint:path
                                     withVersion:ServiceRemoteRESTApiVersion_1_1];
    
    [self.api GET:requestUrl
       parameters:nil
          success:^(AFHTTPRequestOperation *operation, id responseObject) {
              if (![responseObject isKindOfClass:[NSDictionary class]]){
                  if (failure) {
                      failure(nil);
                  }
              }
              NSDictionary *jsonDictionary = (NSDictionary *)responseObject;
              RemoteBlogSettings *remoteSettings = [self remoteBlogSettingFromJSONDictionary:jsonDictionary];
              if (success) {
                  success(remoteSettings);
              }
          } failure:^(AFHTTPRequestOperation *operation, NSError *error) {
              if (failure) {
                  failure(error);
              }
          }];
}

- (void)updateBlogSettings:(RemoteBlogSettings *)remoteBlogSettings
                 forBlogID:(NSNumber *)blogID
                   success:(SuccessHandler)success
                   failure:(void (^)(NSError *error))failure;
{
    NSParameterAssert([blogID isKindOfClass:[NSNumber class]]);
    NSMutableDictionary *parameters = [@{ @"blogname" : remoteBlogSettings.name,
                                  @"blogdescription" : remoteBlogSettings.desc,
                                  @"default_category" : remoteBlogSettings.defaultCategory,
                                  @"default_post_format" : remoteBlogSettings.defaultPostFormat,
                                  @"blog_public" : remoteBlogSettings.privacy,
                                  } mutableCopy];
    if (remoteBlogSettings.relatedPostsEnabled) {
        parameters[@"jetpack_relatedposts_enabled"] = remoteBlogSettings.relatedPostsEnabled;
        parameters[@"jetpack_relatedposts_show_headline"] = remoteBlogSettings.relatedPostsShowHeadline;
        parameters[@"jetpack_relatedposts_show_thumbnails"] = remoteBlogSettings.relatedPostsShowThumbnails;
    }
    NSString *path = [NSString stringWithFormat:@"sites/%@/settings?context=edit", blogID];
    NSString *requestUrl = [self pathForEndpoint:path
                                     withVersion:ServiceRemoteRESTApiVersion_1_1];
    
    [self.api POST:requestUrl
        parameters:parameters
           success:^(AFHTTPRequestOperation *operation, id responseObject) {
               if (![responseObject isKindOfClass:[NSDictionary class]]) {
                   if (failure) {
                       failure(nil);
                   }
               }
               NSDictionary *jsonDictionary = (NSDictionary *)responseObject;
               if (!jsonDictionary[@"updated"]) {
                   if (failure) {
                       failure(nil);
                   }
               }
               if (success) {
                   success();
               }
           }
           failure:^(AFHTTPRequestOperation *operation, NSError *error) {
               if (failure) {
                   failure(error);
               }
           }];
}

#pragma mark - API paths

- (NSString *)pathForOptionsWithBlogID:(NSNumber *)blogID
{
    return [NSString stringWithFormat:@"sites/%@", blogID];
}

- (NSString *)pathForPostFormatsWithBlogID:(NSNumber *)blogID
{
    return [NSString stringWithFormat:@"sites/%@/post-formats", blogID];
}

<<<<<<< HEAD
- (NSString *)pathForConnectionsWithBlog:(Blog *)blog
{
    return [NSString stringWithFormat:@"sites/%@/connections", blog.dotComID];
}

- (NSString *)pathForSettingsWithBlog:(Blog *)blog
=======
- (NSString *)pathForSettingsWithBlogID:(NSNumber *)blogID
>>>>>>> acccf629
{
    return [NSString stringWithFormat:@"sites/%@/settings", blogID];
}


#pragma mark - Mapping methods

- (NSDictionary *)mapOptionsFromResponse:(NSDictionary *)response
{
    NSMutableDictionary *options = [NSMutableDictionary dictionary];
    options[@"home_url"] = response[@"URL"];
    // We'd be better off saving this as a BOOL property on Blog, but let's do what XML-RPC does for now
    options[@"blog_public"] = [[response numberForKey:@"is_private"] boolValue] ? @"-1" : @"0";
    if ([[response numberForKey:@"jetpack"] boolValue]) {
        options[@"jetpack_client_id"] = [response numberForKey:@"ID"];
    }
    if ( response[@"options"] ) {
        options[@"post_thumbnail"] = [response valueForKeyPath:@"options.featured_images_enabled"];
        NSArray *optionsDirectMapKeys = @[
                                    @"admin_url",
                                    @"login_url",
                                    @"image_default_link_type",
                                    @"software_version",
                                    @"videopress_enabled",
                                    @"timezone",
                                    @"gmt_offset",
                                    @"allowed_file_types",
                                    ];

        for (NSString *key in optionsDirectMapKeys) {
            NSString *sourceKeyPath = [NSString stringWithFormat:@"options.%@", key];
            if ([response valueForKeyPath:sourceKeyPath] != nil) {
                options[key] = [response valueForKeyPath:sourceKeyPath];
            }
        }
    } else {
        //valid default values
        options[@"software_version"] = @"3.6";
    }
    NSMutableDictionary *valueOptions = [NSMutableDictionary dictionaryWithCapacity:options.count];
    [options enumerateKeysAndObjectsUsingBlock:^(id key, id obj, BOOL *stop) {
        valueOptions[key] = @{@"value": obj};
    }];

    return [NSDictionary dictionaryWithDictionary:valueOptions ];
}

- (RemoteBlogSettings *)remoteBlogSettingFromJSONDictionary:(NSDictionary *)json
{
    NSDictionary *rawSettings = [json dictionaryForKey:BlogRemoteSettingsKey];
    
    RemoteBlogSettings *remoteSettings = [RemoteBlogSettings new];
    
    remoteSettings.name = [json stringForKey:BlogRemoteNameKey];
    remoteSettings.desc = [json stringForKey:BlogRemoteDescriptionKey];
    remoteSettings.defaultCategory = [rawSettings numberForKey:BlogRemoteDefaultCategoryKey] ?: @(BlogRemoteUncategorizedCategory);

    // Note:
    // YES, the backend might send '0' as a number, OR a string value.
    // Reference: https://github.com/wordpress-mobile/WordPress-iOS/issues/4187
    //
    if ([[rawSettings numberForKey:BlogRemoteDefaultPostFormatKey] isEqualToNumber:@(0)] ||
        [[rawSettings stringForKey:BlogRemoteDefaultPostFormatKey] isEqualToString:@"0"]) {
        remoteSettings.defaultPostFormat = BlogRemoteDefaultPostFormat;
    } else {
        remoteSettings.defaultPostFormat = [rawSettings stringForKey:BlogRemoteDefaultPostFormatKey];
    }
    
    remoteSettings.privacy = [json numberForKeyPath:@"settings.blog_public"];
    remoteSettings.relatedPostsAllowed = [json numberForKeyPath:@"settings.jetpack_relatedposts_allowed"];
    remoteSettings.relatedPostsEnabled = [json numberForKeyPath:@"settings.jetpack_relatedposts_enabled"];
    remoteSettings.relatedPostsShowHeadline = [json numberForKeyPath:@"settings.jetpack_relatedposts_show_headline"];
    remoteSettings.relatedPostsShowThumbnails = [json numberForKeyPath:@"settings.jetpack_relatedposts_show_thumbnails"];
    
    return remoteSettings;
}

@end<|MERGE_RESOLUTION|>--- conflicted
+++ resolved
@@ -89,14 +89,13 @@
           }];
 }
 
-- (void)syncConnectionsForBlog:(Blog *)blog
+- (void)syncConnectionsForBlogID:(NSNumber *)blogID
                        success:(ConnectionsHandler)success
                        failure:(void (^)(NSError *))failure
 {
-    NSParameterAssert([blog isKindOfClass:[Blog class]]);
-    NSParameterAssert(blog.dotComID != nil);
-    
-    NSString *path = [self pathForConnectionsWithBlog:blog];
+    NSParameterAssert([blogID isKindOfClass:[NSNumber class]]);
+    
+    NSString *path = [self pathForConnectionsWithBlogID:blogID];
     NSString *requestUrl = [self pathForEndpoint:path
                                      withVersion:ServiceRemoteRESTApiVersion_1_1];
     
@@ -202,16 +201,12 @@
     return [NSString stringWithFormat:@"sites/%@/post-formats", blogID];
 }
 
-<<<<<<< HEAD
-- (NSString *)pathForConnectionsWithBlog:(Blog *)blog
-{
-    return [NSString stringWithFormat:@"sites/%@/connections", blog.dotComID];
-}
-
-- (NSString *)pathForSettingsWithBlog:(Blog *)blog
-=======
+- (NSString *)pathForConnectionsWithBlogID:(NSNumber *)blogID
+{
+    return [NSString stringWithFormat:@"sites/%@/connections", blogID];
+}
+
 - (NSString *)pathForSettingsWithBlogID:(NSNumber *)blogID
->>>>>>> acccf629
 {
     return [NSString stringWithFormat:@"sites/%@/settings", blogID];
 }
