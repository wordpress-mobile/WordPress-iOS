#import "BlogServiceRemoteXMLRPC.h"
#import <WordPressApi.h>
#import "RemoteBlogSettings.h"

@implementation BlogServiceRemoteXMLRPC

- (void)checkMultiAuthorForBlogID:(NSNumber *)blogID
                          success:(void(^)(BOOL isMultiAuthor))success
                          failure:(void (^)(NSError *error))failure
{
    NSParameterAssert(blogID != nil);
    NSDictionary *filter = @{@"who":@"authors"};
    NSArray *parameters = [self getXMLRPCArgsForBlogWithID:blogID extra:filter];
    [self.api callMethod:@"wp.getUsers"
              parameters:parameters
                 success:^(AFHTTPRequestOperation *operation, id responseObject) {
                     if (success) {
                         NSArray *response = (NSArray *)responseObject;
                         BOOL isMultiAuthor = [response count] > 1;
                         success(isMultiAuthor);
                     }
                 } failure:^(AFHTTPRequestOperation *operation, NSError *error) {
                     if (failure) {
                         failure(error);
                     }
                 }];
}

<<<<<<< HEAD
- (void)syncOptionsForBlog:(Blog *)blog
                   success:(OptionsHandler)success
                   failure:(void (^)(NSError *))failure
=======
- (void)syncOptionsForBlogID:(NSNumber *)blogID success:(OptionsHandler)success failure:(void (^)(NSError *))failure
>>>>>>> f47addb4
{
    WPXMLRPCRequestOperation *operation = [self operationForOptionsWithBlogID:blogID success:success failure:failure];
    [self.api enqueueXMLRPCRequestOperation:operation];
}

<<<<<<< HEAD
- (void)syncPostFormatsForBlog:(Blog *)blog
                       success:(PostFormatsHandler)success
                       failure:(void (^)(NSError *))failure
=======
- (void)syncPostFormatsForBlogID:(NSNumber *)blogID success:(PostFormatsHandler)success failure:(void (^)(NSError *))failure
>>>>>>> f47addb4
{
    WPXMLRPCRequestOperation *operation = [self operationForPostFormatsWithBlogID:blogID success:success failure:failure];
    [self.api enqueueXMLRPCRequestOperation:operation];
}

<<<<<<< HEAD
- (void)syncConnectionsForBlog:(Blog *)blog
                       success:(ConnectionsHandler)success
                       failure:(void (^)(NSError *))failure
{
    // not currently available
    if (failure) {
        NSError *error = [NSError errorWithDomain:WPXMLRPCClientErrorDomain code:NSURLErrorBadURL userInfo:nil];
        failure(error);
    }
}

- (void)checkAuthorizationForPublicizer:(Publicizer *)service
                                success:(AuthorizationHandler)success
                                failure:(void (^)(NSError *))failure
{
    // not currently available
    if (failure) {
        NSError *error = [NSError errorWithDomain:WPXMLRPCClientErrorDomain code:NSURLErrorBadURL userInfo:nil];
        failure(error);
    }
}

- (void)connectPublicizer:(Publicizer *)service
        withAuthorization:(NSNumber *)keyring
               andAccount:(NSString *)account
                  success:(SuccessHandler)success
                  failure:(void (^)(NSError *))failure
{
    // not currently available
    if (failure) {
        NSError *error = [NSError errorWithDomain:WPXMLRPCClientErrorDomain code:NSURLErrorBadURL userInfo:nil];
        failure(error);
    }
}

- (void)disconnectPublicizer:(Publicizer *)service
                     success:(SuccessHandler)success
                     failure:(void (^)(NSError *))failure
=======
- (void)syncConnectionsForBlogID:(NSNumber *)blogID success:(ConnectionsHandler)success failure:(void (^)(NSError *))failure
>>>>>>> f47addb4
{
    // not currently available
    if (failure) {
        NSError *error = [NSError errorWithDomain:WPXMLRPCClientErrorDomain code:NSURLErrorBadURL userInfo:nil];
        failure(error);
    }
}

- (void)syncSettingsForBlogID:(NSNumber *)blogID
                    success:(SettingsHandler)success
                    failure:(void (^)(NSError *error))failure
{
    NSArray *parameters = [self getXMLRPCArgsForBlogWithID:blogID extra:nil];
    [self.api callMethod:@"wp.getOptions" parameters:parameters success:^(AFHTTPRequestOperation *operation, id responseObject) {
        if (![responseObject isKindOfClass:[NSDictionary class]]) {
            if (failure) {
                failure(nil);
            }
            return;
        }
        NSDictionary *XMLRPCDictionary = (NSDictionary *)responseObject;
        RemoteBlogSettings *remoteSettings = [self remoteBlogSettingFromXMLRPCDictionary:XMLRPCDictionary];
        if (success) {
            success(remoteSettings);
        }
    } failure:^(AFHTTPRequestOperation *operation, NSError *error) {
        DDLogError(@"Error syncing settings: %@", error);
        if (failure) {
            failure(error);
        }
    }];
}

- (void)updateBlogSettings:(RemoteBlogSettings *)remoteBlogSettings
                 forBlogID:(NSNumber *)blogID
                   success:(SuccessHandler)success
                   failure:(void (^)(NSError *error))failure
{
    NSArray *parameters = [self getXMLRPCArgsForBlogWithID:blogID
                                                     extra:@{@"blog_title" : remoteBlogSettings.name,
                                                             @"blog_tagline": remoteBlogSettings.desc
                                                             }
                           ];
    [self.api callMethod:@"wp.setOptions" parameters:parameters success:^(AFHTTPRequestOperation *operation, id responseObject) {
        if (![responseObject isKindOfClass:[NSDictionary class]]) {
            if (failure) {
                failure(nil);
            }
            return;
        }
        NSDictionary *XMLRPCDictionary = (NSDictionary *)responseObject;
        RemoteBlogSettings *remoteSettings = [self remoteBlogSettingFromXMLRPCDictionary:XMLRPCDictionary];
        if (success) {
            success(remoteSettings);
        }
    } failure:^(AFHTTPRequestOperation *operation, NSError *error) {
        DDLogError(@"Error syncing settings: %@", error);
        if (failure) {
            failure(error);
        }
    }];
}



- (WPXMLRPCRequestOperation *)operationForOptionsWithBlogID:(NSNumber *)blogID
                                                    success:(OptionsHandler)success
                                                    failure:(void (^)(NSError *error))failure
{
    NSArray *parameters = [self getXMLRPCArgsForBlogWithID:blogID extra:nil];
    WPXMLRPCRequest *request = [self.api XMLRPCRequestWithMethod:@"wp.getOptions" parameters:parameters];
    WPXMLRPCRequestOperation *operation = [self.api XMLRPCRequestOperationWithRequest:request success:^(AFHTTPRequestOperation *operation, id responseObject) {
        NSAssert([responseObject isKindOfClass:[NSDictionary class]], @"Response should be a dictionary.");

        if (success) {
            success(responseObject);
        }
    } failure:^(AFHTTPRequestOperation *operation, NSError *error) {
        DDLogError(@"Error syncing options: %@", error);

        if (failure) {
            failure(error);
        }
    }];

    return operation;
}

- (WPXMLRPCRequestOperation *)operationForPostFormatsWithBlogID:(NSNumber *)blogID
                                                        success:(PostFormatsHandler)success
                                                        failure:(void (^)(NSError *error))failure
{
    NSDictionary *dict = @{@"show-supported": @"1"};
    NSArray *parameters = [self getXMLRPCArgsForBlogWithID:blogID extra:dict];

    WPXMLRPCRequest *request = [self.api XMLRPCRequestWithMethod:@"wp.getPostFormats" parameters:parameters];
    WPXMLRPCRequestOperation *operation = [self.api XMLRPCRequestOperationWithRequest:request success:^(AFHTTPRequestOperation *operation, id responseObject) {
        NSAssert([responseObject isKindOfClass:[NSDictionary class]], @"Response should be a dictionary.");

        NSDictionary *postFormats = responseObject;
        NSDictionary *respDict = responseObject;
        if ([postFormats objectForKey:@"supported"]) {
            NSMutableArray *supportedKeys;
            if ([[postFormats objectForKey:@"supported"] isKindOfClass:[NSArray class]]) {
                supportedKeys = [NSMutableArray arrayWithArray:[postFormats objectForKey:@"supported"]];
            } else if ([[postFormats objectForKey:@"supported"] isKindOfClass:[NSDictionary class]]) {
                supportedKeys = [NSMutableArray arrayWithArray:[[postFormats objectForKey:@"supported"] allValues]];
            }
            
            // Standard isn't included in the list of supported formats? Maybe it will be one day?
            if (![supportedKeys containsObject:@"standard"]) {
                [supportedKeys addObject:@"standard"];
            }

            NSDictionary *allFormats = [postFormats objectForKey:@"all"];
            NSMutableArray *supportedValues = [NSMutableArray array];
            for (NSString *key in supportedKeys) {
                [supportedValues addObject:[allFormats objectForKey:key]];
            }
            respDict = [NSDictionary dictionaryWithObjects:supportedValues forKeys:supportedKeys];
        }

        if (success) {
            success(respDict);
        }
    } failure:^(AFHTTPRequestOperation *operation, NSError *error) {
        DDLogError(@"Error syncing post formats (%@): %@", operation.request.URL, error);

        if (failure) {
            failure(error);
        }
    }];

    return operation;
}

- (RemoteBlogSettings *)remoteBlogSettingFromXMLRPCDictionary:(NSDictionary *)json
{
    RemoteBlogSettings *remoteSettings = [[RemoteBlogSettings alloc] init];
    
    remoteSettings.name = [json stringForKeyPath:@"blog_title.value"];
    remoteSettings.desc = [json stringForKeyPath:@"blog_tagline.value"];
    if (json[@"blog_public"]) {
        remoteSettings.privacy = [json numberForKeyPath:@"blog_public.value"];
    }
    return remoteSettings;
}

@end<|MERGE_RESOLUTION|>--- conflicted
+++ resolved
@@ -26,34 +26,19 @@
                  }];
 }
 
-<<<<<<< HEAD
-- (void)syncOptionsForBlog:(Blog *)blog
-                   success:(OptionsHandler)success
-                   failure:(void (^)(NSError *))failure
-=======
 - (void)syncOptionsForBlogID:(NSNumber *)blogID success:(OptionsHandler)success failure:(void (^)(NSError *))failure
->>>>>>> f47addb4
 {
     WPXMLRPCRequestOperation *operation = [self operationForOptionsWithBlogID:blogID success:success failure:failure];
     [self.api enqueueXMLRPCRequestOperation:operation];
 }
 
-<<<<<<< HEAD
-- (void)syncPostFormatsForBlog:(Blog *)blog
-                       success:(PostFormatsHandler)success
-                       failure:(void (^)(NSError *))failure
-=======
 - (void)syncPostFormatsForBlogID:(NSNumber *)blogID success:(PostFormatsHandler)success failure:(void (^)(NSError *))failure
->>>>>>> f47addb4
 {
     WPXMLRPCRequestOperation *operation = [self operationForPostFormatsWithBlogID:blogID success:success failure:failure];
     [self.api enqueueXMLRPCRequestOperation:operation];
 }
 
-<<<<<<< HEAD
-- (void)syncConnectionsForBlog:(Blog *)blog
-                       success:(ConnectionsHandler)success
-                       failure:(void (^)(NSError *))failure
+- (void)syncConnectionsForBlogID:(NSNumber *)blogID success:(ConnectionsHandler)success failure:(void (^)(NSError *))failure
 {
     // not currently available
     if (failure) {
@@ -89,9 +74,6 @@
 - (void)disconnectPublicizer:(Publicizer *)service
                      success:(SuccessHandler)success
                      failure:(void (^)(NSError *))failure
-=======
-- (void)syncConnectionsForBlogID:(NSNumber *)blogID success:(ConnectionsHandler)success failure:(void (^)(NSError *))failure
->>>>>>> f47addb4
 {
     // not currently available
     if (failure) {
