--- conflicted
+++ resolved
@@ -27,17 +27,7 @@
     NSString *title = [contentProvider titleForDisplay];
     NSString *content = [[contentProvider contentForDisplay] stringByNormalizingWhitespace];
     
-<<<<<<< HEAD
-    NSString *iconURL = self.note.icon;
-    if (iconURL) {
-        iconURL = [iconURL stringByReplacingOccurrencesOfString:@"s=256" withString:[NSString stringWithFormat:@"s=%f", NotificationCellImageWidth]];
-        [_gravatarImageView setImageWithURL:[NSURL URLWithString:iconURL] placeholderImage:[UIImage imageNamed:@"gravatar.jpg"]];
-    } else {
-        [_gravatarImageView setImage:[UIImage imageNamed:@"gravatar.jpg"]];
-    }
-=======
     NSMutableAttributedString *attributedPostTitle = [[NSMutableAttributedString alloc] initWithString:title attributes:[[self class] titleAttributes]];
->>>>>>> 5cd5b7a4
     
     // Bold text in quotes. This code should be rewritten when the API is more flexible
     // and includes out-of-band data
