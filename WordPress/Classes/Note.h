//
//  Note.h
//  WordPress
//
//  Created by Beau Collins on 11/18/12.
//  Copyright (c) 2012 WordPress. All rights reserved.
//

#import <Foundation/Foundation.h>
#import <CoreData/CoreData.h>
#import "WPAccount.h"
#import "WPContentViewProvider.h"

<<<<<<< HEAD
typedef enum {
    WPNoteTemplateUnknown,
    WPNoteTemplateSingleLineList,
    WPNoteTemplateMultiLineList,
    WPNoteTemplateBigBadge,
} WPNoteTemplateType;
=======

>>>>>>> 95a54178

@interface Note : NSManagedObject<WPContentViewProvider>

@property (nonatomic, retain) NSNumber *timestamp;
@property (nonatomic, retain) NSString *type;
@property (nonatomic, retain) NSString *subject;
@property (nonatomic, retain) NSData *payload;
@property (nonatomic, retain) NSNumber *unread;
@property (nonatomic, retain) NSString *icon;
@property (nonatomic, retain) NSString *noteID;
@property (nonatomic, strong, readonly) NSString *commentText;
@property (nonatomic, strong, readonly) NSDictionary *noteData;
@property (nonatomic, strong, readonly) NSArray *bodyItems;		// Array of NoteBodyItem Objects
@property (nonatomic, strong, readonly) NSString *bodyHeaderText;
@property (nonatomic, strong, readonly) NSString *bodyHeaderLink;
@property (nonatomic, strong, readonly) NSString *bodyFooterText;
@property (nonatomic, strong, readonly) NSString *bodyFooterLink;
@property (nonatomic, retain) WPAccount *account;

- (BOOL)isComment;
- (BOOL)isLike;
- (BOOL)isFollow;
- (BOOL)isRead;
- (BOOL)isUnread;

// Attempt to get the right blog for the note's stats event
- (Blog *)blogForStatsEvent;
- (BOOL)statsEvent;

- (void)syncAttributes:(NSDictionary *)data;

+ (void)mergeNewNotes:(NSArray *)notesData;

/**
 Remove old notes from Core Data storage

 It will keep at least the 40 latest notes
 @param timestamp if not nil, it well keep all notes newer this timestamp.
 @param context The context which contains the notes to delete.
 */
+ (void)pruneOldNotesBefore:(NSNumber *)timestamp withContext:(NSManagedObjectContext *)context;

@end

@interface Note (WordPressComApi)

+ (void)fetchNewNotificationsWithSuccess:(void (^)(BOOL hasNewNotes))success failure:(void (^)(NSError *error))failure;
+ (void)refreshUnreadNotesWithContext:(NSManagedObjectContext *)context;
+ (void)fetchNotificationsSince:(NSNumber *)timestamp success:(void (^)())success failure:(void (^)(NSError *error))failure;
+ (void)fetchNotificationsBefore:(NSNumber *)timestamp success:(void (^)())success failure:(void (^)(NSError *error))failure;
- (void)refreshNoteDataWithSuccess:(void (^)())success failure:(void (^)(NSError *error))failure;
- (void)markAsReadWithSuccess:(void (^)())success failure:(void (^)(NSError *error))failure;
- (WPNoteTemplateType)templateType;
- (NSString *)bodyContentHtml;

@end<|MERGE_RESOLUTION|>--- conflicted
+++ resolved
@@ -11,16 +11,12 @@
 #import "WPAccount.h"
 #import "WPContentViewProvider.h"
 
-<<<<<<< HEAD
 typedef enum {
     WPNoteTemplateUnknown,
     WPNoteTemplateSingleLineList,
     WPNoteTemplateMultiLineList,
     WPNoteTemplateBigBadge,
 } WPNoteTemplateType;
-=======
-
->>>>>>> 95a54178
 
 @interface Note : NSManagedObject<WPContentViewProvider>
 
@@ -38,6 +34,7 @@
 @property (nonatomic, strong, readonly) NSString *bodyHeaderLink;
 @property (nonatomic, strong, readonly) NSString *bodyFooterText;
 @property (nonatomic, strong, readonly) NSString *bodyFooterLink;
+@property (nonatomic, strong, readonly) NSString *bodyHtml;
 @property (nonatomic, retain) WPAccount *account;
 
 - (BOOL)isComment;
@@ -74,6 +71,5 @@
 - (void)refreshNoteDataWithSuccess:(void (^)())success failure:(void (^)(NSError *error))failure;
 - (void)markAsReadWithSuccess:(void (^)())success failure:(void (^)(NSError *error))failure;
 - (WPNoteTemplateType)templateType;
-- (NSString *)bodyContentHtml;
 
 @end