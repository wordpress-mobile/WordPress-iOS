#import "Note.h"
#import "NoteBodyItem.h"
#import "NSString+Helpers.h"
#import "NSString+XMLExtensions.h"
#import "WordPressComApi.h"
#import "WPAccount.h"
#import "ContextManager.h"
#import "XMLParserCollecter.h"
<<<<<<< HEAD


=======
>>>>>>> cf21ab12

const NSUInteger WPNoteKeepCount = 20;

<<<<<<< HEAD
=======
@property (nonatomic, strong) NSArray *bodyItems;
@property (nonatomic, strong) NSDictionary *noteData;
@property (nonatomic, strong) NSString *commentText;
@property (nonatomic, strong) NSDate *date;
>>>>>>> cf21ab12


@implementation Note

@dynamic noteID;
@dynamic timestamp;
@dynamic type;
@dynamic unread;
<<<<<<< HEAD
@dynamic subject;
@dynamic body;


#pragma mark - Derived Properties from subject / body dictionaries

- (NSString *)subjectText {
	NSString *subject = [self.subject stringForKey:@"text"] ?: [self.subject stringForKey:@"html"];
	return [subject trim];
}

- (NSString *)subjectIcon {
	return [self.subject stringForKey:@"icon"];
}

- (NSArray *)bodyItems {
	return [self.body arrayForKey:@"items"];
}

- (NSArray *)bodyActions {
	return [self.body arrayForKey:@"actions"];
}

- (NSString *)bodyTemplate {
	return [self.body stringForKey:@"template"];	
}
=======
@dynamic icon;
@dynamic noteID;
@dynamic account;
@synthesize bodyItems	= _bodyItems;
@synthesize commentText = _commentText;
@synthesize noteData	= _noteData;
@synthesize date		= _date;

>>>>>>> cf21ab12

- (NSString *)bodyHeaderText {
	return [self.body stringForKey:@"header_text"];
}

- (NSString *)bodyHeaderLink {
	return [self.body stringForKey:@"header_link"];
}

- (NSString *)bodyFooterText {
	return [self.body stringForKey:@"footer_text"];
}

<<<<<<< HEAD
- (NSString *)bodyFooterLink {
	return [self.body stringForKey:@"footer_link"];
}

- (NSString *)bodyCommentText {
	return [self parseBodyComments];
}

- (NSString *)parseBodyComments {
    
    if (self.isComment == NO) {
		return nil;
	}
	
	NSDictionary *bodyItem	= [self.bodyItems lastObject];
	NSString *comment		= [bodyItem stringForKey:@"html"];
	if (comment == (id)[NSNull null] || comment.length == 0 ) {
		return nil;
	}
	
	// Sanitize the string: strips HTML Tags and converts html entites
	comment = [comment stringByReplacingHTMLEmoticonsWithEmoji];
	comment = [comment stringByStrippingHTML];
	
	NSString *xmlString				= [NSString stringWithFormat:@"<d>%@</d>", comment];
	NSData *xml						= [xmlString dataUsingEncoding:NSUTF8StringEncoding allowLossyConversion:YES];
	
	// Parse please!
	NSXMLParser *parser				= [[NSXMLParser alloc] initWithData:xml];
	XMLParserCollecter *collector	= [XMLParserCollecter new];
	parser.delegate					= collector;
	[parser parse];
	
	return collector.result;
}


#pragma mark - Public Methods

=======
- (BOOL)isMatcher {
    return [self.type isEqualToString:@"automattcher"];
}

>>>>>>> cf21ab12
- (BOOL)isComment {
    return [self.type isEqualToString:@"comment"];
}

- (BOOL)isFollow {
    return [self.type isEqualToString:@"follow"];
}

- (BOOL)isLike {
    return [self.type isEqualToString:@"like"];
}

- (BOOL)isRead {
    return ![self.unread boolValue];
}

<<<<<<< HEAD
- (BOOL)isStatsEvent {
    return [self.type isEqualToString:@"traffic_surge"];
}

- (Blog *)blogForStatsEvent {
    NSScanner *scanner = [NSScanner scannerWithString:self.subjectText];
    NSString *blogName;
    
    while ([scanner isAtEnd] == NO) {
        [scanner scanUpToString:@"\"" intoString:NULL];
        [scanner scanString:@"\"" intoString:NULL];
        [scanner scanUpToString:@"\"" intoString:&blogName];
        [scanner scanString:@"\"" intoString:NULL];
    }
    
    if (blogName.length == 0) {
        return nil;
    }

    NSPredicate *subjectPredicate = [NSPredicate predicateWithFormat:@"self.blogName CONTAINS[cd] %@", blogName];
    NSPredicate *wpcomPredicate = [NSPredicate predicateWithFormat:@"self.account.isWpcom == YES"];
    NSPredicate *jetpackPredicate = [NSPredicate predicateWithFormat:@"self.jetpackAccount != nil"];
    NSPredicate *statsBlogsPredicate = [NSCompoundPredicate orPredicateWithSubpredicates:@[wpcomPredicate, jetpackPredicate]];
    NSPredicate *combinedPredicate = [NSCompoundPredicate andPredicateWithSubpredicates:@[subjectPredicate, statsBlogsPredicate]];

    NSFetchRequest *fetchRequest = [NSFetchRequest fetchRequestWithEntityName:@"Blog"];
    fetchRequest.predicate = combinedPredicate;
=======
- (BOOL)statsEvent {
    BOOL statsEvent = [self.type rangeOfString:@"_milestone_"].length > 0 || [self.type hasPrefix:@"traffic_"] || [self.type hasPrefix:@"best_"] || [self.type hasPrefix:@"most_"] ;
>>>>>>> cf21ab12
    
    return statsEvent;
}


#pragma mark - CoreData Helpers

<<<<<<< HEAD
+ (void)pruneOldNotesBefore:(NSNumber *)timestamp withContext:(NSManagedObjectContext *)context {
    NSError *error;
=======
- (NSDictionary *)meta {
    return [self.noteData dictionaryForKey:@"meta"];
}

- (NSNumber *)metaPostID {
    return [[self.meta dictionaryForKey:@"ids"] numberForKey:@"post"];
}

- (NSNumber *)metaSiteID {
    return [[self.meta dictionaryForKey:@"ids"] numberForKey:@"site"];
}

- (NSArray *)bodyItems {
	if (_bodyItems) {
		return _bodyItems;
	}
	
	NSArray *rawItems = [self.noteData[@"body"] arrayForKey:@"items"];
	if (rawItems.count) {
		_bodyItems = [NoteBodyItem parseItems:rawItems];
	}
	return _bodyItems;
}

- (NSString *)bodyHeaderText {
	return self.noteData[@"body"][@"header_text"];
}

- (NSString *)bodyHeaderLink {
	return self.noteData[@"body"][@"header_link"];
}

- (NSString *)bodyFooterText {
	return self.noteData[@"body"][@"footer_text"];
}

- (NSString *)bodyFooterLink {
	return self.noteData[@"body"][@"footer_link"];
}

- (NSString *)bodyHtml {
	return self.noteData[@"body"][@"html"];
}

- (WPNoteTemplateType)templateType {
    NSDictionary *noteBody = self.noteData[@"body"];
    if (noteBody) {
        NSString *noteTypeName = noteBody[@"template"];
        
        if ([noteTypeName isEqualToString:@"single-line-list"])
            return WPNoteTemplateSingleLineList;
        else if ([noteTypeName isEqualToString:@"multi-line-list"])
            return WPNoteTemplateMultiLineList;
        else if ([noteTypeName isEqualToString:@"big-badge"])
            return WPNoteTemplateBigBadge;
    }
    
    return WPNoteTemplateUnknown;
}

#pragma mark - NSManagedObject methods
>>>>>>> cf21ab12

    // For some strange reason, core data objects with changes are ignored when using fetchOffset
    // Even if you have 20 notes and fetchOffset is 20, any object with uncommitted changes would show up as a result
    // To avoid that we make sure to commit all changes before doing our request
    [context save:&error];
    NSUInteger keepCount = WPNoteKeepCount;
    if (timestamp) {
        NSFetchRequest *countRequest	= [NSFetchRequest fetchRequestWithEntityName:@"Note"];
        countRequest.predicate			= [NSPredicate predicateWithFormat:@"timestamp >= %@", timestamp];
        countRequest.sortDescriptors	= @[ [NSSortDescriptor sortDescriptorWithKey:@"timestamp" ascending:NO] ];
		
        NSError *error;
        NSUInteger notesCount = [context countForFetchRequest:countRequest error:&error];
        if (notesCount != NSNotFound) {
            keepCount = MAX(keepCount, notesCount);
        }
    }

    NSFetchRequest *request		= [NSFetchRequest fetchRequestWithEntityName:@"Note"];
    request.fetchOffset			= keepCount;
    request.sortDescriptors		= @[ [NSSortDescriptor sortDescriptorWithKey:@"timestamp" ascending:NO] ];
    NSArray *notes				= [context executeFetchRequest:request error:&error];
    if (error) {
        DDLogError(@"Error pruning old notes: %@", error);
        return;
    }
    for (Note *note in notes) {
        [context deleteObject:note];
    }
    if(![context save:&error]){
        DDLogError(@"Failed to save after pruning notes: %@", error);
    }
}

<<<<<<< HEAD
+ (NSNumber *)lastNoteTimestampWithContext:(NSManagedObjectContext *)context {
    NSFetchRequest *request		= [NSFetchRequest fetchRequestWithEntityName:@"Note"];
    request.resultType			= NSDictionaryResultType;
    request.propertiesToFetch	= @[@"timestamp"];
    request.fetchLimit			= 1;
    request.sortDescriptors		= @[[NSSortDescriptor sortDescriptorWithKey:@"timestamp" ascending:NO]];
    NSArray *results			= [context executeFetchRequest:request error:nil];
    NSNumber *timestamp			= nil;
    if (results.count) {
        NSDictionary *note = [results firstObject];
        timestamp = note[@"timestamp"];
    }
    return timestamp;
=======
/*
 * Strips HTML Tags and converts html entites
 */
- (void)parseComment {
    
    if ([self isComment]) {
        NSDictionary *bodyItem = [[[self.noteData objectForKey:@"body"] objectForKey:@"items"] lastObject];
        NSString *comment = [bodyItem objectForKey:@"html"];
        if (comment == (id)[NSNull null] || comment.length == 0)
            return;
        comment = [comment stringByReplacingHTMLEmoticonsWithEmoji];
        comment = [comment stringByStrippingHTML];
        comment = [comment stringByDecodingXMLCharacters];
        
        self.commentText = comment;
    }
}

- (NSString *)commentHtml {
    if (self.bodyItems) {
        NoteBodyItem *noteBodyItem = [self.bodyItems lastObject];
        NSString *commentHtml = noteBodyItem.bodyHtml;
        return [commentHtml stringByReplacingHTMLEmoticonsWithEmoji];
    }
    
    return nil;
>>>>>>> cf21ab12
}


#pragma mark - WPContentViewProvider protocol

- (NSString *)titleForDisplay {
    NSString *title = [self.subjectText trim];
    if (title.length > 0 && [title hasPrefix:@"["]) {
        // Find location of trailing bracket
        NSRange statusRange = [title rangeOfString:@"]"];
        if (statusRange.location != NSNotFound) {
            title = [title substringFromIndex:statusRange.location + 1];
            title = [title trim];
        }
    }
	return [title stringByDecodingXMLCharacters] ?: @"";
}

- (NSString *)authorForDisplay {
    // Annoyingly, not directly available; could try to parse from self.subject
    return nil;
}

- (NSString *)blogNameForDisplay {
    return nil;
}

- (NSString *)statusForDisplay {
    
    // This is clearly an error prone method of isolating the status,
    // but is necessary due to the current API. This should be changed
    // if/when the API is improved.
    
    NSString *status = [self.subjectText trim];
    if (status.length > 0 && [status hasPrefix:@"["]) {
        // Find location of trailing bracket
        NSRange statusRange = [status rangeOfString:@"]"];
        if (statusRange.location != NSNotFound) {
            status = [status substringWithRange:NSMakeRange(1, statusRange.location - 1)];
        }
    } else {
        status = nil;
    }
    return status;
}

- (NSString *)contentForDisplay {
    // Contains a lot of cruft
<<<<<<< HEAD
    return self.bodyCommentText;
=======
    return self.commentHtml;
>>>>>>> cf21ab12
}

- (NSString *)contentPreviewForDisplay {
    return self.bodyCommentText;
}

- (NSString *)gravatarEmailForDisplay {
    return nil;
}

- (NSURL *)avatarURLForDisplay {
    return [NSURL URLWithString:self.subjectIcon];
}

- (NSDate *)dateForDisplay {
	NSTimeInterval timeInterval = [self.timestamp doubleValue];
	return [NSDate dateWithTimeIntervalSince1970:timeInterval];
}

- (BOOL)unreadStatusForDisplay {
    return !self.isRead;
}

<<<<<<< HEAD
@end
=======
@end
>>>>>>> cf21ab12
<|MERGE_RESOLUTION|>--- conflicted
+++ resolved
@@ -6,21 +6,16 @@
 #import "WPAccount.h"
 #import "ContextManager.h"
 #import "XMLParserCollecter.h"
-<<<<<<< HEAD
-
-
-=======
->>>>>>> cf21ab12
+
 
 const NSUInteger WPNoteKeepCount = 20;
 
-<<<<<<< HEAD
-=======
+@interface Note ()
 @property (nonatomic, strong) NSArray *bodyItems;
 @property (nonatomic, strong) NSDictionary *noteData;
 @property (nonatomic, strong) NSString *commentText;
 @property (nonatomic, strong) NSDate *date;
->>>>>>> cf21ab12
+@end
 
 
 @implementation Note
@@ -28,60 +23,32 @@
 @dynamic noteID;
 @dynamic timestamp;
 @dynamic type;
-@dynamic unread;
-<<<<<<< HEAD
 @dynamic subject;
 @dynamic body;
-
-
-#pragma mark - Derived Properties from subject / body dictionaries
-
-- (NSString *)subjectText {
-	NSString *subject = [self.subject stringForKey:@"text"] ?: [self.subject stringForKey:@"html"];
-	return [subject trim];
-}
-
-- (NSString *)subjectIcon {
-	return [self.subject stringForKey:@"icon"];
-}
-
-- (NSArray *)bodyItems {
-	return [self.body arrayForKey:@"items"];
-}
-
-- (NSArray *)bodyActions {
-	return [self.body arrayForKey:@"actions"];
-}
-
-- (NSString *)bodyTemplate {
-	return [self.body stringForKey:@"template"];	
-}
-=======
-@dynamic icon;
-@dynamic noteID;
-@dynamic account;
+@dynamic unread;
 @synthesize bodyItems	= _bodyItems;
 @synthesize commentText = _commentText;
 @synthesize noteData	= _noteData;
 @synthesize date		= _date;
 
->>>>>>> cf21ab12
-
-- (NSString *)bodyHeaderText {
-	return [self.body stringForKey:@"header_text"];
-}
-
-- (NSString *)bodyHeaderLink {
-	return [self.body stringForKey:@"header_link"];
-}
-
-- (NSString *)bodyFooterText {
-	return [self.body stringForKey:@"footer_text"];
-}
-
-<<<<<<< HEAD
-- (NSString *)bodyFooterLink {
-	return [self.body stringForKey:@"footer_link"];
+
+#pragma mark - Derived Properties from subject / body dictionaries
+
+- (NSString *)subjectText {
+	NSString *subject = [self.subject stringForKey:@"text"] ?: [self.subject stringForKey:@"html"];
+	return [subject trim];
+}
+
+- (NSString *)subjectIcon {
+	return [self.subject stringForKey:@"icon"];
+}
+
+- (NSArray *)bodyActions {
+	return [self.body arrayForKey:@"actions"];
+}
+
+- (NSString *)bodyTemplate {
+	return [self.body stringForKey:@"template"];	
 }
 
 - (NSString *)bodyCommentText {
@@ -119,12 +86,10 @@
 
 #pragma mark - Public Methods
 
-=======
 - (BOOL)isMatcher {
     return [self.type isEqualToString:@"automattcher"];
 }
 
->>>>>>> cf21ab12
 - (BOOL)isComment {
     return [self.type isEqualToString:@"comment"];
 }
@@ -141,38 +106,8 @@
     return ![self.unread boolValue];
 }
 
-<<<<<<< HEAD
-- (BOOL)isStatsEvent {
-    return [self.type isEqualToString:@"traffic_surge"];
-}
-
-- (Blog *)blogForStatsEvent {
-    NSScanner *scanner = [NSScanner scannerWithString:self.subjectText];
-    NSString *blogName;
-    
-    while ([scanner isAtEnd] == NO) {
-        [scanner scanUpToString:@"\"" intoString:NULL];
-        [scanner scanString:@"\"" intoString:NULL];
-        [scanner scanUpToString:@"\"" intoString:&blogName];
-        [scanner scanString:@"\"" intoString:NULL];
-    }
-    
-    if (blogName.length == 0) {
-        return nil;
-    }
-
-    NSPredicate *subjectPredicate = [NSPredicate predicateWithFormat:@"self.blogName CONTAINS[cd] %@", blogName];
-    NSPredicate *wpcomPredicate = [NSPredicate predicateWithFormat:@"self.account.isWpcom == YES"];
-    NSPredicate *jetpackPredicate = [NSPredicate predicateWithFormat:@"self.jetpackAccount != nil"];
-    NSPredicate *statsBlogsPredicate = [NSCompoundPredicate orPredicateWithSubpredicates:@[wpcomPredicate, jetpackPredicate]];
-    NSPredicate *combinedPredicate = [NSCompoundPredicate andPredicateWithSubpredicates:@[subjectPredicate, statsBlogsPredicate]];
-
-    NSFetchRequest *fetchRequest = [NSFetchRequest fetchRequestWithEntityName:@"Blog"];
-    fetchRequest.predicate = combinedPredicate;
-=======
 - (BOOL)statsEvent {
     BOOL statsEvent = [self.type rangeOfString:@"_milestone_"].length > 0 || [self.type hasPrefix:@"traffic_"] || [self.type hasPrefix:@"best_"] || [self.type hasPrefix:@"most_"] ;
->>>>>>> cf21ab12
     
     return statsEvent;
 }
@@ -180,10 +115,6 @@
 
 #pragma mark - CoreData Helpers
 
-<<<<<<< HEAD
-+ (void)pruneOldNotesBefore:(NSNumber *)timestamp withContext:(NSManagedObjectContext *)context {
-    NSError *error;
-=======
 - (NSDictionary *)meta {
     return [self.noteData dictionaryForKey:@"meta"];
 }
@@ -245,42 +176,7 @@
 }
 
 #pragma mark - NSManagedObject methods
->>>>>>> cf21ab12
-
-    // For some strange reason, core data objects with changes are ignored when using fetchOffset
-    // Even if you have 20 notes and fetchOffset is 20, any object with uncommitted changes would show up as a result
-    // To avoid that we make sure to commit all changes before doing our request
-    [context save:&error];
-    NSUInteger keepCount = WPNoteKeepCount;
-    if (timestamp) {
-        NSFetchRequest *countRequest	= [NSFetchRequest fetchRequestWithEntityName:@"Note"];
-        countRequest.predicate			= [NSPredicate predicateWithFormat:@"timestamp >= %@", timestamp];
-        countRequest.sortDescriptors	= @[ [NSSortDescriptor sortDescriptorWithKey:@"timestamp" ascending:NO] ];
-		
-        NSError *error;
-        NSUInteger notesCount = [context countForFetchRequest:countRequest error:&error];
-        if (notesCount != NSNotFound) {
-            keepCount = MAX(keepCount, notesCount);
-        }
-    }
-
-    NSFetchRequest *request		= [NSFetchRequest fetchRequestWithEntityName:@"Note"];
-    request.fetchOffset			= keepCount;
-    request.sortDescriptors		= @[ [NSSortDescriptor sortDescriptorWithKey:@"timestamp" ascending:NO] ];
-    NSArray *notes				= [context executeFetchRequest:request error:&error];
-    if (error) {
-        DDLogError(@"Error pruning old notes: %@", error);
-        return;
-    }
-    for (Note *note in notes) {
-        [context deleteObject:note];
-    }
-    if(![context save:&error]){
-        DDLogError(@"Failed to save after pruning notes: %@", error);
-    }
-}
-
-<<<<<<< HEAD
+
 + (NSNumber *)lastNoteTimestampWithContext:(NSManagedObjectContext *)context {
     NSFetchRequest *request		= [NSFetchRequest fetchRequestWithEntityName:@"Note"];
     request.resultType			= NSDictionaryResultType;
@@ -294,24 +190,24 @@
         timestamp = note[@"timestamp"];
     }
     return timestamp;
-=======
+}
+
 /*
  * Strips HTML Tags and converts html entites
  */
-- (void)parseComment {
-    
-    if ([self isComment]) {
-        NSDictionary *bodyItem = [[[self.noteData objectForKey:@"body"] objectForKey:@"items"] lastObject];
-        NSString *comment = [bodyItem objectForKey:@"html"];
-        if (comment == (id)[NSNull null] || comment.length == 0)
-            return;
-        comment = [comment stringByReplacingHTMLEmoticonsWithEmoji];
-        comment = [comment stringByStrippingHTML];
-        comment = [comment stringByDecodingXMLCharacters];
-        
-        self.commentText = comment;
-    }
-}
+//- (void)parseComment {
+//    if ([self isComment]) {
+//        NSDictionary *bodyItem = [[[self.noteData objectForKey:@"body"] objectForKey:@"items"] lastObject];
+//        NSString *comment = [bodyItem objectForKey:@"html"];
+//        if (comment == (id)[NSNull null] || comment.length == 0)
+//            return;
+//        comment = [comment stringByReplacingHTMLEmoticonsWithEmoji];
+//        comment = [comment stringByStrippingHTML];
+//        comment = [comment stringByDecodingXMLCharacters];
+//        
+//        self.commentText = comment;
+//    }
+//}
 
 - (NSString *)commentHtml {
     if (self.bodyItems) {
@@ -321,7 +217,6 @@
     }
     
     return nil;
->>>>>>> cf21ab12
 }
 
 
@@ -370,11 +265,7 @@
 
 - (NSString *)contentForDisplay {
     // Contains a lot of cruft
-<<<<<<< HEAD
     return self.bodyCommentText;
-=======
-    return self.commentHtml;
->>>>>>> cf21ab12
 }
 
 - (NSString *)contentPreviewForDisplay {
@@ -398,8 +289,4 @@
     return !self.isRead;
 }
 
-<<<<<<< HEAD
-@end
-=======
-@end
->>>>>>> cf21ab12
+@end