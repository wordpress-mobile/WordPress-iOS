//
//  Note.m
//  WordPress
//
//  Created by Beau Collins on 11/18/12.
//  Copyright (c) 2012 WordPress. All rights reserved.
//

#import "Note.h"
#import "NSString+Helpers.h"
#import "WordPressComApi.h"
<<<<<<< HEAD
#import "WordPressAppDelegate.h"
#import "WPAccount.h"
=======
#import "ContextManager.h"
>>>>>>> 646897c6

const NSUInteger NoteKeepCount = 20;

@interface XMLParserCollecter : NSObject <NSXMLParserDelegate>
@property (nonatomic, strong) NSMutableString *result;
@end
@implementation XMLParserCollecter

- (id)init {
    if (self = [super init]) {
        self.result = [[NSMutableString alloc] init];
    }
    return self;
}

- (void)parser:(NSXMLParser *)parser foundCharacters:(NSString *)string {
    [self.result appendString:string];
}

@end

@interface Note ()
@property (nonatomic, strong, readwrite) NSDictionary *noteData;
@property (readwrite, nonatomic, strong) NSString *commentText;

@end

@implementation Note

@dynamic timestamp;
@dynamic type;
@dynamic subject;
@dynamic payload;
@dynamic unread;
@dynamic icon;
@dynamic noteID;
@dynamic account;
@synthesize commentText = _commentText, noteData = _noteData;


+ (void)syncNotesWithResponse:(NSArray *)notesData {
    NSManagedObjectContext *context = [[ContextManager sharedInstance] backgroundContext];
    [context performBlock:^{
        NSFetchRequest *request = [NSFetchRequest fetchRequestWithEntityName:@"Note"];
        NSError *error;
        NSArray *existingNotes = [context executeFetchRequest:request error:&error];
        if (error){
            DDLogError(@"Error finding notes: %@", error);
            return;
        }
        
        WPAccount *account = (WPAccount *)[context objectWithID:[WPAccount defaultWordPressComAccount].objectID];
        [notesData enumerateObjectsUsingBlock:^(NSDictionary *noteData, NSUInteger idx, BOOL *stop) {
            NSNumber *noteID = [noteData objectForKey:@"id"];
            NSArray *results = [existingNotes filteredArrayUsingPredicate:[NSPredicate predicateWithFormat:@"noteID == %@", noteID]];
            
            Note *note;
            if ([results count] != 0) {
                note = results[0];
            } else {
                note = [NSEntityDescription insertNewObjectForEntityForName:NSStringFromClass(self) inManagedObjectContext:context];
                note.noteID = [noteData objectForKey:@"id"];
                note.account = account;
            }
            [note syncAttributes:noteData];
        }];
        
        [[ContextManager sharedInstance] saveContext:context];
    }];
}

+ (void)refreshUnreadNotesWithContext:(NSManagedObjectContext *)context {
    NSFetchRequest *request = [[ContextManager sharedInstance].managedObjectModel fetchRequestTemplateForName:@"UnreadNotes"];
    NSError *error = nil;
    NSArray *notes = [context executeFetchRequest:request error:&error];
    if ([notes count] > 0) {
        [[WordPressComApi sharedApi] refreshNotifications:notes fields:@"id,unread" success:nil failure:nil];
    }
}

+ (void)pruneOldNotesBefore:(NSNumber *)timestamp withContext:(NSManagedObjectContext *)context {
    NSError *error;

    // For some strange reason, core data objects with changes are ignored when using fetchOffset
    // Even if you have 20 notes and fetchOffset is 20, any object with uncommitted changes would show up as a result
    // To avoid that we make sure to commit all changes before doing our request
    [context save:&error];
    NSUInteger keepCount = NoteKeepCount;
    if (timestamp) {
        NSFetchRequest *countRequest = [NSFetchRequest fetchRequestWithEntityName:@"Note"];
        countRequest.predicate = [NSPredicate predicateWithFormat:@"timestamp >= %@", timestamp];
        NSSortDescriptor *dateSortDescriptor = [NSSortDescriptor sortDescriptorWithKey:@"timestamp" ascending:NO];
        countRequest.sortDescriptors = @[ dateSortDescriptor ];
        NSError *error;
        NSUInteger notesCount = [context countForFetchRequest:countRequest error:&error];
        if (notesCount != NSNotFound) {
            keepCount = MAX(keepCount, notesCount);
        }
    }

    NSFetchRequest *request = [NSFetchRequest fetchRequestWithEntityName:@"Note"];
    request.fetchOffset = keepCount;
    NSSortDescriptor *dateSortDescriptor = [NSSortDescriptor sortDescriptorWithKey:@"timestamp" ascending:NO];
    request.sortDescriptors = @[ dateSortDescriptor ];
    NSArray *notes = [context executeFetchRequest:request error:&error];
    if (error) {
        DDLogError(@"Error pruning old notes: %@", error);
        return;
    }
    for (Note *note in notes) {
        [context deleteObject:note];
    }
    if(![context save:&error]){
        DDLogError(@"Failed to save after pruning notes: %@", error);
    }
    [context save:&error];
}

+ (void)getNewNotificationswithContext:(NSManagedObjectContext *)context success:(void (^)(BOOL hasNewNotes))success failure:(void (^)(NSError *error))failure {
    NSNumber *timestamp = [self lastNoteTimestampWithContext:context];

    [[WordPressComApi sharedApi] getNotificationsSince:timestamp success:^(AFHTTPRequestOperation *operation, id responseObject) {
        NSArray *notes = [responseObject arrayForKey:@"notes"];
        if (success) {
            success([notes count] > 0);
        }
    } failure:^(AFHTTPRequestOperation *operation, NSError *error) {
        if (failure) {
            failure(error);
        }
    }];
}

+ (NSNumber *)lastNoteTimestampWithContext:(NSManagedObjectContext *)context {
    NSFetchRequest *request = [NSFetchRequest fetchRequestWithEntityName:@"Note"];
    request.resultType = NSDictionaryResultType;
    request.propertiesToFetch = @[@"timestamp"];
    request.fetchLimit = 1;
    request.sortDescriptors = @[[NSSortDescriptor sortDescriptorWithKey:@"timestamp" ascending:NO]];
    NSArray *results = [context executeFetchRequest:request error:nil];
    NSNumber *timestamp;
    if ([results count]) {
        NSDictionary *note = results[0];
        timestamp = [note objectForKey:@"timestamp"];
    }
    return timestamp;
}

- (NSDictionary *)getNoteData {
    return self.noteData;
}

<<<<<<< HEAD
+ (void)createOrUpdateNoteWithData:(NSDictionary *)noteData withManagedObjectContext:(NSManagedObjectContext *)context {
    
    NSFetchRequest *request = [NSFetchRequest fetchRequestWithEntityName:@"Note"];
    request.predicate = [NSPredicate predicateWithFormat:@"noteID = %@", [noteData objectForKey:@"id"]];
    request.sortDescriptors = @[[NSSortDescriptor sortDescriptorWithKey:@"timestamp" ascending:NO]];
    request.fetchLimit = 1;
    
    NSError *error;
    NSArray *results = [context executeFetchRequest:request error:&error];
    if(error != nil){
        NSLog(@"Error finding note: %@", error);
        return;
    }
    Note *note;
    if ([results count] > 0) { // find a note so just update it
        note = (Note *)[results objectAtIndex:0];
    } else {
        note = (Note *)[NSEntityDescription insertNewObjectForEntityForName:@"Note"
                                                     inManagedObjectContext:context];
        
        note.noteID = [noteData objectForKey:@"id"];
        note.account = [WPAccount defaultWordPressComAccount];
    }
    
    [note syncAttributes:noteData];

}

=======
>>>>>>> 646897c6
- (void)syncAttributes:(NSDictionary *)noteData {
    self.payload = [NSJSONSerialization dataWithJSONObject:noteData options:0 error:nil];
    self.noteData = [NSJSONSerialization JSONObjectWithData:self.payload options:0 error:nil];
    self.type = [noteData objectForKey:@"type"];
    NSString *subject = [[noteData objectForKey:@"subject"] objectForKey:@"text"];
    if (!subject)
        subject = [[noteData objectForKey:@"subject"] objectForKey:@"html"];
    self.subject = [subject trim];
    self.icon = [[noteData objectForKey:@"subject"] objectForKey:@"icon"];
    NSInteger timestamp = [[noteData objectForKey:@"timestamp"] integerValue];
    self.timestamp = [NSNumber numberWithInteger:timestamp];
    NSInteger unread = [[noteData objectForKey:@"unread"] integerValue];
    self.unread = [NSNumber numberWithInteger:unread];
    [self parseComment];
}

- (void)updateAttributes:(NSDictionary *)noteData {
    if ([noteData objectForKey:@"type"]) {
        self.type = [noteData objectForKey:@"type"];
    }
    if ([noteData objectForKey:@"subject"]) {
        NSString *subject = [[noteData objectForKey:@"subject"] objectForKey:@"text"];
        if (!subject)
            subject = [[noteData objectForKey:@"subject"] objectForKey:@"html"];
        self.subject = [subject trim];
        self.icon = [[noteData objectForKey:@"subject"] objectForKey:@"icon"];
    }
    if ([noteData objectForKey:@"timestamp"]) {
        NSInteger timestamp = [[noteData objectForKey:@"timestamp"] integerValue];
        self.timestamp = [NSNumber numberWithInteger:timestamp];
    }
    if ([noteData objectForKey:@"unread"]) {
        NSInteger unread = [[noteData objectForKey:@"unread"] integerValue];
        self.unread = [NSNumber numberWithInteger:unread];
    }
    if ([self isComment] && [noteData objectForKey:@"body"]) {
        [self parseComment];
    }
}

- (BOOL)isComment {
    return [self.type isEqualToString:@"comment"];
}

- (BOOL)isFollow {
    return [self.type isEqualToString:@"follow"];
}

- (BOOL)isLike {
    return [self.type isEqualToString:@"like"];
}

- (BOOL)isUnread {
    return [self.unread boolValue];
}

- (BOOL)isRead {
    return ![self isUnread];
}

- (NSString *)commentText {
    if (_commentText == nil) {
        [self parseComment];
    }
    return _commentText;
}

- (id)noteData {
    if (_noteData == nil) {
        _noteData = [NSJSONSerialization JSONObjectWithData:self.payload options:0 error:nil];
    }
    return _noteData;
}

#pragma mark - Comment HTML parsing

/*
 * Strips HTML Tags and converts html entites
 */
- (void)parseComment {
    
    if ([self isComment]) {
        NSDictionary *bodyItem = [[[self.noteData objectForKey:@"body"] objectForKey:@"items"] lastObject];
        NSString *comment = [bodyItem objectForKey:@"html"];
        if (comment == (id)[NSNull null] || comment.length == 0 )
            return;
        comment = [comment stringByReplacingHTMLEmoticonsWithEmoji];
        comment = [comment stringByStrippingHTML];
        
        NSString *xmlString = [NSString stringWithFormat:@"<d>%@</d>", comment];
        NSData *xml = [xmlString dataUsingEncoding:NSUTF8StringEncoding allowLossyConversion:YES];
        NSXMLParser *parser = [[NSXMLParser alloc] initWithData:xml];
        XMLParserCollecter *collector = [[XMLParserCollecter alloc] init];
        parser.delegate = collector;
        [parser parse];
        
        self.commentText = collector.result;
        
    }
    
}

@end<|MERGE_RESOLUTION|>--- conflicted
+++ resolved
@@ -9,12 +9,9 @@
 #import "Note.h"
 #import "NSString+Helpers.h"
 #import "WordPressComApi.h"
-<<<<<<< HEAD
-#import "WordPressAppDelegate.h"
 #import "WPAccount.h"
-=======
 #import "ContextManager.h"
->>>>>>> 646897c6
+
 
 const NSUInteger NoteKeepCount = 20;
 
@@ -167,37 +164,6 @@
     return self.noteData;
 }
 
-<<<<<<< HEAD
-+ (void)createOrUpdateNoteWithData:(NSDictionary *)noteData withManagedObjectContext:(NSManagedObjectContext *)context {
-    
-    NSFetchRequest *request = [NSFetchRequest fetchRequestWithEntityName:@"Note"];
-    request.predicate = [NSPredicate predicateWithFormat:@"noteID = %@", [noteData objectForKey:@"id"]];
-    request.sortDescriptors = @[[NSSortDescriptor sortDescriptorWithKey:@"timestamp" ascending:NO]];
-    request.fetchLimit = 1;
-    
-    NSError *error;
-    NSArray *results = [context executeFetchRequest:request error:&error];
-    if(error != nil){
-        NSLog(@"Error finding note: %@", error);
-        return;
-    }
-    Note *note;
-    if ([results count] > 0) { // find a note so just update it
-        note = (Note *)[results objectAtIndex:0];
-    } else {
-        note = (Note *)[NSEntityDescription insertNewObjectForEntityForName:@"Note"
-                                                     inManagedObjectContext:context];
-        
-        note.noteID = [noteData objectForKey:@"id"];
-        note.account = [WPAccount defaultWordPressComAccount];
-    }
-    
-    [note syncAttributes:noteData];
-
-}
-
-=======
->>>>>>> 646897c6
 - (void)syncAttributes:(NSDictionary *)noteData {
     self.payload = [NSJSONSerialization dataWithJSONObject:noteData options:0 error:nil];
     self.noteData = [NSJSONSerialization JSONObjectWithData:self.payload options:0 error:nil];
