--- conflicted
+++ resolved
@@ -342,22 +342,8 @@
     AccountService *accountService = [[AccountService alloc] initWithManagedObjectContext:context];
     WPAccount *defaultAccount = [accountService defaultWordPressComAccount];
 
-<<<<<<< HEAD
-    [[defaultAccount restApi] postPath:path parameters:[commentAction valueForKeyPath:@"params.rest_body"] success:^(AFHTTPRequestOperation *operation, id responseObject) {
+    [[defaultAccount restApi] POST:path parameters:[commentAction valueForKeyPath:@"params.rest_body"] success:^(AFHTTPRequestOperation *operation, id responseObject) {
         // The Note will be automatically updated by Simperium
-=======
-    [[defaultAccount restApi] POST:path parameters:[commentAction valueForKeyPath:@"params.rest_body"] success:^(AFHTTPRequestOperation *operation, id responseObject) {
-        NSDictionary *response = (NSDictionary *)responseObject;
-        if (response) {
-            NoteService *noteService = [[NoteService alloc] initWithManagedObjectContext:self.note.managedObjectContext];
-            [noteService refreshNote:self.note success:^{
-                // Buttons are adjusted optimistically, so no need to update UI
-            } failure:^(NSError *error) {
-                // Fail silently but force a refresh to revert any optimistic changes
-                [self displayNote];
-            }];
-        }
->>>>>>> 07715c9a
     } failure:^(AFHTTPRequestOperation *operation, NSError *error) {
         DDLogVerbose(@"[Rest API] ! %@", [error localizedDescription]);
     }];
