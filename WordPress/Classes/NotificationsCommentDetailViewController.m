--- conflicted
+++ resolved
@@ -298,27 +298,14 @@
 
 - (void)performCommentAction:(NSDictionary *)commentAction {
     NSString *path = [NSString stringWithFormat:@"/rest/v1%@", [commentAction valueForKeyPath:@"params.rest_path"]];
-<<<<<<< HEAD
-
-    [[[WPAccount defaultWordPressComAccount] restApi] postPath:path parameters:[commentAction valueForKeyPath:@"params.rest_body"] success:^(AFHTTPRequestOperation *operation, id responseObject) {
-        NSDictionary *response = (NSDictionary *)responseObject;
-        if (response) {
-            NSArray *noteArray = [NSArray arrayWithObject:_note];
-            [[[WPAccount defaultWordPressComAccount] restApi] refreshNotifications:noteArray fields:nil success:^(AFHTTPRequestOperation *operation, id refreshResponseObject) {
-                // Buttons are adjusted optimistically, so no need to update
-            } failure:^(AFHTTPRequestOperation *operation, NSError *error) {
-                // Fail silently but force a refresh to revert any optimistic changes
-=======
     
     [[[WPAccount defaultWordPressComAccount] restApi] postPath:path parameters:[commentAction valueForKeyPath:@"params.rest_body"] success:^(AFHTTPRequestOperation *operation, id responseObject) {
         NSDictionary *response = (NSDictionary *)responseObject;
         if (response) {
             [_note refreshNoteDataWithSuccess:^{
-                [spinner stopAnimating];
-                [self displayNote];
+                // Buttons are adjusted optimistically, so no need to update UI
             } failure:^(NSError *error) {
-                [spinner stopAnimating];
->>>>>>> 1faad5bd
+                // Fail silently but force a refresh to revert any optimistic changes
                 [self displayNote];
             }];
         }
