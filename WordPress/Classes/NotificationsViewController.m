--- conflicted
+++ resolved
@@ -191,20 +191,12 @@
 
 - (void)updateLastSeenTime {
     // get the most recent note
-<<<<<<< HEAD
-    NSArray *notes = self.resultsController.fetchedObjects;
-    if ([notes count] > 0) {
-        Note *note = [notes objectAtIndex:0];
+    Note *note = [self.resultsController.fetchedObjects firstObject];
+    if (note) {
         NSManagedObjectContext *context = [[ContextManager sharedInstance] mainContext];
         AccountService *accountService = [[AccountService alloc] initWithManagedObjectContext:context];
         WPAccount *defaultAccount = [accountService defaultWordPressComAccount];
-        
         [[defaultAccount restApi] updateNoteLastSeenTime:note.timestamp success:nil failure:nil];
-=======
-    Note *note = [self.resultsController.fetchedObjects firstObject];
-    if (note) {
-        [[[WPAccount defaultWordPressComAccount] restApi] updateNoteLastSeenTime:note.timestamp success:nil failure:nil];
->>>>>>> 466bc5dc
     }
 }
 
