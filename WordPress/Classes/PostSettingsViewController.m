--- conflicted
+++ resolved
@@ -905,19 +905,9 @@
                 switch (indexPath.row) {
                     case 0:
                         if (!self.post.post_thumbnail) {
-<<<<<<< HEAD
-                            [WPMobileStats trackEventForWPCom:[self formattedStatEventString:StatsEventPostDetailSettingsClickedSetFeaturedImage]];
-                            
-                                MediaBrowserViewController *vc = [[MediaBrowserViewController alloc] initWithPost:self.apost settingFeaturedImage:YES];
-                                [self.navigationController pushViewController:vc animated:YES];
-=======
+                            MediaBrowserViewController *vc = [[MediaBrowserViewController alloc] initWithPost:self.apost settingFeaturedImage:YES];
+                            [self.navigationController pushViewController:vc animated:YES];
                             [WPMobileStats flagProperty:StatsPropertyPostDetailSettingsClickedSetFeaturedImage forEvent:[self formattedStatEventString:StatsEventPostDetailClosedEditor]];
-                            if (IS_IOS7) {
-                                [self showPhotoPickerForRect:cell.frame];
-                            } else {
-                                [self.postDetailViewController.postMediaViewController showPhotoPickerActionSheet:cell fromRect:cell.frame isFeaturedImage:YES];                                
-                            }
->>>>>>> 2979864a
                         }
                         break;
                     case 1:
