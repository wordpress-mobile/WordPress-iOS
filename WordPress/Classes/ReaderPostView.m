//
//  ReaderPostView.m
//  WordPress
//
//  Created by Michael Johnston on 11/19/13.
//  Copyright (c) 2013 WordPress. All rights reserved.
//

#import <QuartzCore/QuartzCore.h>
#import "ReaderPostView.h"
#import "WPContentViewSubclass.h"
#import "ContentActionButton.h"
#import "UILabel+SuggestSize.h"
#import "NSAttributedString+HTML.h"
#import "NSString+Helpers.h" 

static NSInteger const MaxNumberOfLinesForTitleForSummary = 3;

@interface ReaderPostView()

@property (nonatomic, assign) BOOL showImage;
@property (nonatomic, strong) UIButton *tagButton;
@property (nonatomic, strong) UIButton *likeButton;
@property (nonatomic, strong) UIButton *reblogButton;
@property (nonatomic, strong) UIButton *commentButton;
@property (assign) BOOL showFullContent;

@end

@implementation ReaderPostView

+ (CGFloat)heightForPost:(ReaderPost *)post withWidth:(CGFloat)width showFullContent:(BOOL)showFullContent {
	CGFloat desiredHeight = 0.0f;
    
    // Margins
    CGFloat contentWidth = width;
    if (IS_IPAD) {
        contentWidth = WPTableViewFixedWidth;
    }
    
    desiredHeight += RPVAuthorPadding;
    desiredHeight += RPVAuthorViewHeight;
    desiredHeight += RPVAuthorPadding;
    
	// Are we showing an image? What size should it be?
	if (post.featuredImageURL) {
		CGFloat height = ceilf((contentWidth * RPVMaxImageHeightPercentage));
		desiredHeight += height;
	}
    
    // Everything but the image has inner padding
    contentWidth -= RPVHorizontalInnerPadding * 2;
    
    // Title
    desiredHeight += RPVVerticalPadding;
    NSAttributedString *postTitle = [self titleAttributedStringForPost:post showFullContent:showFullContent withWidth:contentWidth];
    desiredHeight += [postTitle boundingRectWithSize:CGSizeMake(contentWidth, CGFLOAT_MAX) options:NSStringDrawingUsesLineFragmentOrigin | NSStringDrawingUsesFontLeading context:nil].size.height;
    desiredHeight += RPVTitlePaddingBottom;
    
    // Post summary
    if ([post.summary length] > 0) {
        NSAttributedString *postSummary = [self summaryAttributedStringForPost:post];
        desiredHeight += [postSummary boundingRectWithSize:CGSizeMake(contentWidth, CGFLOAT_MAX) options:NSStringDrawingUsesLineFragmentOrigin | NSStringDrawingUsesFontLeading context:nil].size.height;
    }
    desiredHeight += RPVVerticalPadding;
    
    // Tag
    // TODO: reenable tags once a better browsing experience is implemented
    /*    NSString *tagName = post.primaryTagName;
     if ([tagName length] > 0) {
     CGRect tagRect = [tagName boundingRectWithSize:CGSizeMake(contentWidth, CGFLOAT_MAX)
     options:NSStringDrawingUsesLineFragmentOrigin | NSStringDrawingUsesFontLeading
     attributes:@{NSFontAttributeName : [self summaryFont]}
     context:nil];
     desiredHeight += tagRect.size.height;
     }
     */
    
    // Padding below the line
	desiredHeight += RPVVerticalPadding;
    
	// Size of the meta view
    desiredHeight += RPVMetaViewHeight;
    
	return ceil(desiredHeight);
}

<<<<<<< HEAD
+ (CGFloat)heightWithoutAttributionForPost:(ReaderPost *)post withWidth:(CGFloat)width {
    CGFloat desiredHeight = [self heightForPost:post withWidth:width];
    desiredHeight -= RPVAuthorViewHeight;
    desiredHeight -= RPVAuthorPadding;
    return desiredHeight;
}

+ (NSAttributedString *)titleAttributedStringForPost:(ReaderPost *)post {
=======
+ (NSAttributedString *)titleAttributedStringForPost:(ReaderPost *)post showFullContent:(BOOL)showFullContent withWidth:(CGFloat) width {
>>>>>>> 5203cf47
    NSMutableParagraphStyle *style = [[NSMutableParagraphStyle alloc] init];
    [style setLineHeightMultiple:RPVLineHeightMultiple];
    NSDictionary *attributes = @{NSParagraphStyleAttributeName : style,
                                 NSFontAttributeName : [self titleFont]};
    NSString *postTitle = [post.postTitle trim];
    if (postTitle == nil) {
        postTitle = @"";
    }
    
    NSMutableAttributedString *titleString = [[NSMutableAttributedString alloc] initWithString:postTitle
                                                                                    attributes:attributes];
    if(!showFullContent) //Ellipsizing long titles
    {
        if([postTitle length] > 0)
        {
            
            CGFloat currentHeightOfTitle = [titleString
                                            boundingRectWithSize:CGSizeMake(width, CGFLOAT_MAX)
                                            options:NSStringDrawingUsesLineFragmentOrigin | NSStringDrawingUsesFontLeading
                                            context:nil].size.height;
            
            
            CGFloat heightOfSingleLine = [[titleString attributedSubstringFromRange:NSMakeRange(0,1)]
                                          boundingRectWithSize:CGSizeMake(width, CGFLOAT_MAX)
                                          options:NSStringDrawingUsesLineFragmentOrigin | NSStringDrawingUsesFontLeading
                                          context:nil].size.height;
            
            NSInteger numberOfLines = currentHeightOfTitle / heightOfSingleLine;
            
            if(numberOfLines > MaxNumberOfLinesForTitleForSummary)
            {
                NSInteger newLength = [ReaderPostView calculateTitleLengthWithSingleLineHeight:heightOfSingleLine
                                                                             currentLineHeight:currentHeightOfTitle
                                                                                  currentTitle:titleString];
                
                
                titleString = [[NSMutableAttributedString alloc]initWithString:[postTitle stringByEllipsizingWithMaxLength:newLength preserveWords:YES]
                                                                    attributes:attributes];
                
            }
        }
    }
    
    return titleString;
}

+ (NSInteger)calculateTitleLengthWithSingleLineHeight:(CGFloat)singleLineHeight currentLineHeight:(CGFloat)currentLineHeight currentTitle:(NSAttributedString *)postTitle
{
    CGFloat allowedHeight = singleLineHeight * MaxNumberOfLinesForTitleForSummary;
    CGFloat overageRatio = allowedHeight / currentLineHeight;
    return [postTitle length] * overageRatio;
    
}

+ (NSAttributedString *)summaryAttributedStringForPost:(ReaderPost *)post {
    NSString *summary = [post.summary trim];
    NSInteger newline = [post.summary rangeOfString:@"\n"].location;
    
    if (newline != NSNotFound)
        summary = [post.summary substringToIndex:newline];
    
    NSMutableParagraphStyle *style = [[NSMutableParagraphStyle alloc] init];
    [style setLineHeightMultiple:RPVLineHeightMultiple];
    NSDictionary *attributes = @{NSParagraphStyleAttributeName : style,
                                 NSFontAttributeName : [self summaryFont]};
    NSMutableAttributedString *attributedSummary = [[NSMutableAttributedString alloc] initWithString:summary
                                                                                          attributes:attributes];
    
    NSDictionary *moreContentAttributes = @{NSParagraphStyleAttributeName: style,
                                            NSFontAttributeName: [self moreContentFont],
                                            NSForegroundColorAttributeName: [WPStyleGuide baseLighterBlue]};
    NSAttributedString *moreContent = [[NSAttributedString alloc] initWithString:[@"   " stringByAppendingString:NSLocalizedString(@"more", @"")] attributes:moreContentAttributes];
    [attributedSummary appendAttributedString:moreContent];
    
    return attributedSummary;
}

- (id)initWithFrame:(CGRect)frame {
    self = [self initWithFrame:frame showFullContent:NO];
    
    return self;
}

- (id)initWithFrame:(CGRect)frame showFullContent:(BOOL)showFullContent {
    self = [super initWithFrame:frame];
    
    if (self) {
        _showFullContent = showFullContent;
        UIView *contentView = _showFullContent ? [self viewForFullContent] : [self viewForContentPreview];
        [self addSubview:contentView];

        // For the full view, allow the featured image to be tapped
        if (self.showFullContent) {
            UITapGestureRecognizer *imageTap = [[UITapGestureRecognizer alloc] initWithTarget:self action:@selector(featuredImageAction:)];
            super.cellImageView.userInteractionEnabled = YES;
            [super.cellImageView addGestureRecognizer:imageTap];
        }

        [self.followButton addTarget:self action:@selector(followAction:) forControlEvents:UIControlEventTouchUpInside];
        
        _tagButton = [ContentActionButton buttonWithType:UIButtonTypeCustom];
        _tagButton.contentHorizontalAlignment = UIControlContentHorizontalAlignmentLeft;
        _tagButton.backgroundColor = [UIColor clearColor];
        _tagButton.titleLabel.font = [UIFont fontWithName:@"OpenSans" size:12.0f];
        [_tagButton setTitleEdgeInsets: UIEdgeInsetsMake(0, RPVSmallButtonLeftPadding, 0, 0)];
        [_tagButton setImage:[UIImage imageNamed:@"reader-postaction-tag"] forState:UIControlStateNormal];
        [_tagButton setTitleColor:[UIColor colorWithHexString:@"aaa"] forState:UIControlStateNormal];
        [_tagButton addTarget:self action:@selector(tagAction:) forControlEvents:UIControlEventTouchUpInside];
        [self addSubview:_tagButton];

        // Action buttons
        _reblogButton = [super addActionButtonWithImage:[UIImage imageNamed:@"reader-postaction-reblog-blue"] selectedImage:[UIImage imageNamed:@"reader-postaction-reblog-done"]];
        [_reblogButton addTarget:self action:@selector(reblogAction:) forControlEvents:UIControlEventTouchUpInside];
        
        _commentButton = [super addActionButtonWithImage:[UIImage imageNamed:@"reader-postaction-comment-blue"] selectedImage:[UIImage imageNamed:@"reader-postaction-comment-active"]];
        [_commentButton addTarget:self action:@selector(commentAction:) forControlEvents:UIControlEventTouchUpInside];
        
        _likeButton = [super addActionButtonWithImage:[UIImage imageNamed:@"reader-postaction-like-blue"] selectedImage:[UIImage imageNamed:@"reader-postaction-like-active"]];
        [_likeButton addTarget:self action:@selector(likeAction:) forControlEvents:UIControlEventTouchUpInside];
    }
    
    return self;
}

- (void)configurePost:(ReaderPost *)post withWidth:(CGFloat)width {
   
    // Margins
    CGFloat contentWidth = width;
    if (IS_IPAD) {
        contentWidth = WPTableViewFixedWidth;
    }
    
    contentWidth -= RPVHorizontalInnerPadding * 2;
    
    
    _post = post;
    self.contentProvider = post;
    
    // This will show the placeholder avatar. Do this here instead of prepareForReuse
    // so avatars show up after a cell is created, and not dequeued.
    [self setAvatar:nil];
    
	self.titleLabel.attributedText = [[self class] titleAttributedStringForPost:post
                                                                showFullContent:self.showFullContent
                                                                      withWidth:contentWidth];
    
    if (self.showFullContent) {
        NSData *data = [self.post.content dataUsingEncoding:NSUTF8StringEncoding];
		self.textContentView.attributedString = [[NSAttributedString alloc] initWithHTMLData:data
                                                                                 options:[WPStyleGuide defaultDTCoreTextOptions]
                                                                      documentAttributes:nil];
        [self.textContentView relayoutText];
    } else {
        self.snippetLabel.attributedText = [[self class] summaryAttributedStringForPost:post];
    }
    
    self.attributionView.authorName = [post authorString];
    [self refreshDate];
    
	self.showImage = NO;
	self.cellImageView.hidden = YES;
	if (post.featuredImageURL) {
		self.showImage = YES;
		self.cellImageView.hidden = NO;
	}
    
    if ([self.post.primaryTagName length] > 0) {
        self.tagButton.hidden = NO;
        [self.tagButton setTitle:self.post.primaryTagName forState:UIControlStateNormal];
    } else {
        self.tagButton.hidden = YES;
    }
    
	if ([self.post isWPCom]) {
		self.likeButton.hidden = NO;
		self.reblogButton.hidden = NO;
        self.commentButton.hidden = NO;
	} else {
		self.likeButton.hidden = YES;
		self.reblogButton.hidden = YES;
        self.commentButton.hidden = YES;
	}
    
    [self.followButton setSelected:[self.post.isFollowing boolValue]];
	self.reblogButton.userInteractionEnabled = ![post.isReblogged boolValue];
	
	[self updateActionButtons];

}

- (void)layoutSubviews {

    // Determine button visibility before parent lays them out
    BOOL commentsOpen = [[self.post commentsOpen] boolValue] && [self.post isWPCom];
    self.commentButton.hidden = !commentsOpen;

	[super layoutSubviews];
    
	CGFloat contentWidth;
    
    // On iPad, get the width from the cell instead in order to account for margins
    if (IS_IPHONE) {
        contentWidth = self.frame.size.width;
    } else {
        contentWidth = self.superview.frame.size.width;
    }
    
    CGFloat innerContentWidth = contentWidth - RPVHorizontalInnerPadding * 2;
    CGFloat nextY = [self hidesAttribution] ? 0.0f : RPVAuthorPadding;
	CGFloat height = 0.0f;

    self.followButton.hidden = ![self.post isFollowable];
    
    if (!self.hidesAttribution) {
        nextY += RPVAuthorViewHeight + RPVAuthorPadding;
    }
    
	// Are we showing an image? What size should it be?
	if (_showImage) {
        self.titleBorder.hidden = YES;
		height = ceilf(contentWidth * RPVMaxImageHeightPercentage);
		self.cellImageView.frame = CGRectMake(0, nextY, contentWidth, height);
		nextY += height;
    } else {
        self.titleBorder.hidden = [self hidesAttribution];
        self.titleBorder.frame = CGRectMake(RPVHorizontalInnerPadding, nextY, contentWidth - RPVHorizontalInnerPadding * 2, RPVBorderHeight);
    }
    
	// Position the title
    nextY += RPVVerticalPadding;
	height = ceil([self.titleLabel suggestedSizeForWidth:innerContentWidth].height);
	self.titleLabel.frame = CGRectMake(RPVHorizontalInnerPadding, nextY, innerContentWidth, height);
	nextY += height + RPVTitlePaddingBottom * (self.showFullContent ? 2.0 : 1.0);
    
	// Position the snippet / content
    if ([self.post.summary length] > 0) {
        if (self.showFullContent) {
            [self.textContentView relayoutText];
            height = [self.textContentView suggestedFrameSizeToFitEntireStringConstraintedToWidth:contentWidth].height;
            CGRect textContainerFrame = self.textContentView.frame;
            textContainerFrame.size.width = contentWidth;
            textContainerFrame.size.height = height;
            textContainerFrame.origin.y = nextY;
            self.textContentView.frame = textContainerFrame;
        } else {
            height = ceil([self.snippetLabel suggestedSizeForWidth:innerContentWidth].height);
            self.snippetLabel.frame = CGRectMake(RPVHorizontalInnerPadding, nextY, innerContentWidth, height);
        }
        nextY += ceilf(height);
    }
    nextY += RPVVerticalPadding;
    
    // Tag
    // TODO: reenable tags once a better browsing experience is implemented
    /*    if ([self.post.primaryTagName length] > 0) {
     height = ceil([self.tagButton.titleLabel suggestedSizeForWidth:innerContentWidth].height);
     self.tagButton.frame = CGRectMake(RPVHorizontalInnerPadding, nextY, innerContentWidth, height);
     nextY += height + RPVVerticalPadding;
     self.tagButton.hidden = NO;
     } else {
     self.tagButton.hidden = YES;
     }
     */
    
	// Position the meta view and its subviews
	self.bottomView.frame = CGRectMake(0, nextY, contentWidth, RPVMetaViewHeight);
    self.bottomBorder.frame = CGRectMake(RPVHorizontalInnerPadding, 0, contentWidth - RPVHorizontalInnerPadding * 2, RPVBorderHeight);

    // Update own frame
    CGRect ownFrame = self.frame;
    
    ownFrame.size.height = nextY + RPVMetaViewHeight - 1;
    self.frame = ownFrame;
}

- (void)reset {
    [super reset];
    [self.tagButton setTitle:nil forState:UIControlStateNormal];
    [self.followButton setSelected:NO];
}

- (void)updateActionButtons {
    [super updateActionButtons];
    self.likeButton.selected = self.post.isLiked.boolValue;
    self.reblogButton.selected = self.post.isReblogged.boolValue;
	self.reblogButton.userInteractionEnabled = !self.reblogButton.selected;
}

- (void)setAvatar:(UIImage *)avatar {
    if (avatar) {
        self.avatarImageView.image = avatar;
    } else {
        self.avatarImageView.image = [UIImage imageNamed:@"gravatar-reader"];
    }
}

- (BOOL)privateContent {
    return self.post.isPrivate;
}

- (BOOL)hidesAttribution {
    return self.attributionView.hidden;
}

- (void)setHidesAttribution:(BOOL)hidesAttribution {
    self.attributionView.hidden = hidesAttribution;
}

#pragma mark - Actions

- (void)reblogAction:(id)sender {
    if ([self.delegate respondsToSelector:@selector(postView:didReceiveReblogAction:)]) {
        [self.delegate postView:self didReceiveReblogAction:sender];
    }
}

- (void)commentAction:(id)sender {
    if ([self.delegate respondsToSelector:@selector(postView:didReceiveCommentAction:)]) {
        [self.delegate postView:self didReceiveCommentAction:sender];
    }
}

- (void)likeAction:(id)sender {
    if ([self.delegate respondsToSelector:@selector(postView:didReceiveLikeAction:)]) {
        [self.delegate postView:self didReceiveLikeAction:sender];
    }
}

@end<|MERGE_RESOLUTION|>--- conflicted
+++ resolved
@@ -85,7 +85,6 @@
 	return ceil(desiredHeight);
 }
 
-<<<<<<< HEAD
 + (CGFloat)heightWithoutAttributionForPost:(ReaderPost *)post withWidth:(CGFloat)width {
     CGFloat desiredHeight = [self heightForPost:post withWidth:width];
     desiredHeight -= RPVAuthorViewHeight;
@@ -93,10 +92,7 @@
     return desiredHeight;
 }
 
-+ (NSAttributedString *)titleAttributedStringForPost:(ReaderPost *)post {
-=======
 + (NSAttributedString *)titleAttributedStringForPost:(ReaderPost *)post showFullContent:(BOOL)showFullContent withWidth:(CGFloat) width {
->>>>>>> 5203cf47
     NSMutableParagraphStyle *style = [[NSMutableParagraphStyle alloc] init];
     [style setLineHeightMultiple:RPVLineHeightMultiple];
     NSDictionary *attributes = @{NSParagraphStyleAttributeName : style,
