--- conflicted
+++ resolved
@@ -845,17 +845,8 @@
     [self resetResultsController];
     [self.tableView reloadData];
     [self.navigationController popToViewController:self animated:NO];
-<<<<<<< HEAD
-    
-    NSManagedObjectContext *context = [[ContextManager sharedInstance] mainContext];
-    AccountService *accountService = [[AccountService alloc] initWithManagedObjectContext:context];
-    WPAccount *defaultAccount = [accountService defaultWordPressComAccount];
-    
-    if (defaultAccount && [self isViewLoaded]) {
-=======
 
     if ([self isViewLoaded]) {
->>>>>>> cf30fd1b
         [self syncItems];
     }
 }
