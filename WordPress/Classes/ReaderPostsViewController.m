--- conflicted
+++ resolved
@@ -200,47 +200,6 @@
     // Force them to reload so they're pixel perfect
     [self loadImagesForVisibleRows];
 }
-
-
-<<<<<<< HEAD
-- (void)configureTableHeader {
-	if ([self.resultsController.fetchedObjects count] == 0) {
-		self.tableView.tableHeaderView = nil;
-		return;
-	}
-	
-	if (self.tableView.tableHeaderView != nil) {
-		return;
-	}
-	
-	UIView *paddingView = [[UIView alloc] initWithFrame:CGRectMake(0.0f, 0.0f, self.view.frame.size.width, 10.0f)];
-	paddingView.autoresizingMask = UIViewAutoresizingFlexibleWidth;
-	paddingView.backgroundColor = [WPStyleGuide itsEverywhereGrey];
-;
-	self.tableView.tableHeaderView = paddingView;
-}
-
-- (void)sidebarOpened {
-    [self dismissPopover];
-}
-
-- (void)handleTopicsButtonTapped:(id)sender {
-    if (_popover) {
-        [_popover dismissPopoverAnimated:NO];
-    }
-	ReaderTopicsViewController *controller = [[ReaderTopicsViewController alloc] initWithStyle:UITableViewStyleGrouped];
-	controller.delegate = self;
-    if (IS_IPAD) {
-        if (_popover) {
-            [self dismissPopover];
-            return;
-        }
-        
-        _popover = [[UIPopoverController alloc] initWithContentViewController:controller];
-        _popover.popoverBackgroundViewClass = [WPPopoverBackgroundView class];
-=======
-#pragma mark - Instance Methods
->>>>>>> 3a9ea054
 
 - (void)setTitle:(NSString *)title {
     [super setTitle:title];
