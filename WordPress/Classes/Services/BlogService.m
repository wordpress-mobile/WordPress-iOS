#import "BlogService.h"
#import "Blog.h"
#import "WPAccount.h"
#import "AccountService.h"
#import "ContextManager.h"
#import "WPError.h"
#import "Comment.h"
#import "Post.h"
#import "Page.h"
#import "Media.h"
#import "PostCategoryService.h"
#import "CommentService.h"
#import "PostService.h"
#import "BlogServiceRemote.h"
#import "BlogServiceRemoteXMLRPC.h"
#import "BlogServiceRemoteREST.h"
#import "AccountServiceRemote.h"
#import "AccountServiceRemoteREST.h"
#import "RemoteBlog.h"
#import "NSString+XMLExtensions.h"
#import "TodayExtensionService.h"
#import "RemoteBlogSettings.h"

NSString *const LastUsedBlogURLDefaultsKey = @"LastUsedBlogURLDefaultsKey";
NSString *const EditPostViewControllerLastUsedBlogURLOldKey = @"EditPostViewControllerLastUsedBlogURL";
NSString *const WPComGetFeatures = @"wpcom.getFeatures";
NSString *const VideopressEnabled = @"videopress_enabled";
NSString *const MinimumVersion = @"3.6";
NSString *const HttpsPrefix = @"https://";
CGFloat const OneHourInSeconds = 60.0 * 60.0;

@implementation BlogService

- (Blog *)blogByBlogId:(NSNumber *)blogID
{
    NSPredicate *predicate = [NSPredicate predicateWithFormat:@"blogID == %@", blogID];
    return [self blogWithPredicate:predicate];
}

- (void)flagBlogAsLastUsed:(Blog *)blog
{
    NSUserDefaults *defaults = [NSUserDefaults standardUserDefaults];
    [defaults setObject:blog.url
                 forKey:LastUsedBlogURLDefaultsKey];
    [defaults synchronize];
}

- (Blog *)lastUsedOrFirstBlog
{
    Blog *blog = [self lastUsedOrPrimaryBlog];

    if (!blog) {
        blog = [self firstBlog];
    }

    return blog;
}

- (Blog *)lastUsedOrFirstBlogThatSupports:(BlogFeature)feature
{
    Blog *blog = [self lastUsedOrPrimaryBlog];

    if (![blog supports:feature]) {
        blog = [self firstBlogThatSupports:feature];
    }

    return blog;
}

- (Blog *)lastUsedOrPrimaryBlog
{
    Blog *blog = [self lastUsedBlog];

    if (!blog) {
        blog = [self primaryBlog];
    }

    return blog;
}

- (Blog *)lastUsedBlog
{
    // Try to get the last used blog, if there is one.
    NSUserDefaults *defaults = [NSUserDefaults standardUserDefaults];
    NSString *url = [defaults stringForKey:LastUsedBlogURLDefaultsKey];
    if (!url) {
        // Check for the old key and migrate the value if it exists.
        // TODO: We can probably discard this in the 4.2 release.
        NSString *oldKey = EditPostViewControllerLastUsedBlogURLOldKey;
        url = [defaults stringForKey:oldKey];
        if (url) {
            [defaults setObject:url
                         forKey:LastUsedBlogURLDefaultsKey];
            [defaults removeObjectForKey:oldKey];
            [defaults synchronize];
        }
    }

    if (!url) {
        return nil;
    }

    NSPredicate *predicate = [NSPredicate predicateWithFormat:@"visible = YES AND url = %@", url];
    Blog *blog = [self blogWithPredicate:predicate];

    if (!blog) {
        // Blog might have been removed from the app. Clear the key.
        [defaults removeObjectForKey:LastUsedBlogURLDefaultsKey];
        [defaults synchronize];
    }

    return blog;
}

- (Blog *)primaryBlog
{
    AccountService *accountService = [[AccountService alloc] initWithManagedObjectContext:self.managedObjectContext];
    WPAccount *defaultAccount = [accountService defaultWordPressComAccount];
    return defaultAccount.defaultBlog;
}

- (Blog *)firstBlogThatSupports:(BlogFeature)feature
{
    NSPredicate *predicate = [self predicateForVisibleBlogs];
    NSArray *results = [self blogsWithPredicate:predicate];

    for (Blog *blog in results) {
        if ([blog supports:feature]) {
            return blog;
        }
    }
    return nil;
}

- (Blog *)firstBlog
{
    NSPredicate *predicate = [self predicateForVisibleBlogs];
    return [self blogWithPredicate:predicate];
}

- (void)syncBlogsForAccount:(WPAccount *)account
                    success:(void (^)())success
                    failure:(void (^)(NSError *error))failure
{
    DDLogMethod();

    NSManagedObjectID *accountID = account.objectID;
    id<AccountServiceRemote> remote = [self remoteForAccount:account];
    [remote getBlogsWithSuccess:^(NSArray *blogs) {
        [self.managedObjectContext performBlock:^{
            WPAccount *account = (WPAccount *)[self.managedObjectContext existingObjectWithID:accountID error:nil];
            if (!account) {
                return;
            }
            [self mergeBlogs:blogs
                 withAccount:account
                  completion:success];
            
            Blog *defaultBlog = account.defaultBlog;
            TodayExtensionService *service = [TodayExtensionService new];
            BOOL widgetIsConfigured = [service widgetIsConfigured];
            
            if (WIDGETS_EXIST
                && !widgetIsConfigured
                && defaultBlog != nil) {
                NSNumber *siteId = defaultBlog.blogID;
                NSString *blogName = defaultBlog.blogName;
                NSTimeZone *timeZone = [self timeZoneForBlog:defaultBlog];
                NSString *oauth2Token = account.authToken;
                
                dispatch_async(dispatch_get_main_queue(), ^{
                    TodayExtensionService *service = [TodayExtensionService new];
                    [service configureTodayWidgetWithSiteID:siteId
                                                   blogName:blogName
                                               siteTimeZone:timeZone
                                             andOAuth2Token:oauth2Token];
                });
            }
        }];
    } failure:^(NSError *error) {
        DDLogError(@"Error syncing blogs: %@", error);

        if (failure) {
            failure(error);
        }
    }];
}

- (void)syncOptionsForBlog:(Blog *)blog
                   success:(void (^)())success
                   failure:(void (^)(NSError *error))failure
{
    id<BlogServiceRemote> remote = [self remoteForBlog:blog];
    [remote syncOptionsForBlog:blog
                       success:[self optionsHandlerWithBlogObjectID:blog.objectID
                                                  completionHandler:success]
                       failure:failure];
}

- (void)syncSettingsForBlog:(Blog *)blog
                    success:(void (^)())success
                    failure:(void (^)(NSError *error))failure
{
    id<BlogServiceRemote> remote = [self remoteForBlog:blog];
    [remote syncSettingsForBlog:blog
                        success:^(RemoteBlogSettings *settings) {
                            blog.blogName = settings.name;
                            blog.blogTagline = settings.desc;
                            [self.managedObjectContext save:nil];
                            if (success) {
                                success();
                            }
                        }
                        failure:failure];
}

- (void)updateSettingForBlog:(Blog *)blog
                     success:(void (^)())success
                     failure:(void (^)(NSError *error))failure
{
    NSManagedObjectID *blogID = [blog objectID];
    [self.managedObjectContext performBlock:^{
        Blog *blogInContext = (Blog *)[self.managedObjectContext objectWithID:blogID];
        id<BlogServiceRemote> remote = [self remoteForBlog:blogInContext];
        [remote updateSettingsForBlog:blogInContext
                              success:^() {
                                [self.managedObjectContext performBlock:^{
                                    [self.managedObjectContext save:nil];
                                    if (success) {
                                        success();
                                    }
                                }];
                              }
                              failure:failure];
    }];
}

- (void)migrateJetpackBlogsToXMLRPCWithCompletion:(void (^)())success
{
    NSPredicate *predicate = [NSPredicate predicateWithFormat:@"username != NULL AND account != NULL"];
    NSArray *blogsToMigrate = [self blogsWithPredicate:predicate];
    for (Blog *blog in blogsToMigrate) {
        DDLogInfo(@"Migrating %@ with wp.com account %@ to Jetpack XML-RPC", [blog hostURL], blog.account.username);
        blog.jetpackAccount = blog.account;
        blog.account = nil;
    }
    [[ContextManager sharedInstance] saveContext:self.managedObjectContext];
    /*
     We could remove Jetpack blogs directly when we don't have a username for them,
     but triggering a sync seems safer.
     */
    AccountService *accountService = [[AccountService alloc] initWithManagedObjectContext:self.managedObjectContext];
    WPAccount *defaultAccount = [accountService defaultWordPressComAccount];
    if (defaultAccount) {
        /*
         If this fails, we call success anyway. If the network fails for this request
         we still want to allow disabling REST. Next time the site list reloads, it'll
         purge the old Jetpack sites anyway
         */
        [self syncBlogsForAccount:accountService.defaultWordPressComAccount success:success failure:success];
    } else if (success) {
        success();
    }
}

- (void)syncPostFormatsForBlog:(Blog *)blog
                       success:(void (^)())success
                       failure:(void (^)(NSError *error))failure
{
    id<BlogServiceRemote> remote = [self remoteForBlog:blog];
    [remote syncPostFormatsForBlog:blog
                           success:[self postFormatsHandlerWithBlogObjectID:blog.objectID
                                                          completionHandler:success]
                           failure:failure];
}

- (void)syncBlog:(Blog *)blog
{
    NSManagedObjectID *blogObjectID = blog.objectID;
    id<BlogServiceRemote> remote = [self remoteForBlog:blog];
    [remote syncOptionsForBlog:blog success:[self optionsHandlerWithBlogObjectID:blogObjectID
                                                               completionHandler:nil]
                       failure:^(NSError *error) { DDLogError(@"Failed syncing options for blog %@: %@", blog.url, error); }];

    [remote syncPostFormatsForBlog:blog
                           success:[self postFormatsHandlerWithBlogObjectID:blogObjectID
                                                          completionHandler:nil]
                           failure:^(NSError *error) { DDLogError(@"Failed syncing post formats for blog %@: %@", blog.url, error); }];

    PostCategoryService *categoryService = [[PostCategoryService alloc] initWithManagedObjectContext:self.managedObjectContext];
    [categoryService syncCategoriesForBlog:blog
                                   success:nil
<<<<<<< HEAD
                                   failure:nil];

    PostService *postService = [[PostService alloc] initWithManagedObjectContext:self.managedObjectContext];
    // FIXME: this is hacky, ideally we'd do a multicall and fetch both posts/pages, but it's out of scope for this commit
    [postService syncPostsOfType:PostServiceTypePost
                         forBlog:blog
                         success:nil
                         failure:nil];
    [postService syncPostsOfType:PostServiceTypePage
                         forBlog:blog
                         success:nil
                         failure:nil];

}

- (void)syncBlogStaggeringRequests:(Blog *)blog
{
    [self staggerSyncPostsForBlog:blog];
}

- (void)staggerSyncPostsForBlog:(Blog *)blog
{
    PostService *postService = [[PostService alloc] initWithManagedObjectContext:self.managedObjectContext];
    NSManagedObjectID *blogID = blog.objectID;
    void(^next)() = ^ {
        Blog *blog = (Blog *)[self.managedObjectContext existingObjectWithID:blogID error:nil];
        if (!blog) {
            return;
        }
        [self staggerSyncPagesForBlog:blog];
    };
    [postService syncPostsOfType:PostServiceTypePost forBlog:blog success:^{
        next();
    } failure:^(NSError *error) {
        next();
    }];
}

- (void)staggerSyncPagesForBlog:(Blog *)blog
{
    PostService *postService = [[PostService alloc] initWithManagedObjectContext:self.managedObjectContext];
    NSManagedObjectID *blogID = blog.objectID;
    void(^next)() = ^ {
        Blog *blog = (Blog *)[self.managedObjectContext existingObjectWithID:blogID error:nil];
        if (!blog) {
            return;
        }
        [self staggerSyncCommentsForBlog:blog];
    };
    [postService syncPostsOfType:PostServiceTypePage forBlog:blog success:^{
        next();
    } failure:^(NSError *error) {
        next();
    }];
}

- (void)staggerSyncCommentsForBlog:(Blog *)blog
{
    CommentService *commentService = [[CommentService alloc] initWithManagedObjectContext:self.managedObjectContext];
    NSManagedObjectID *blogID = blog.objectID;
    void(^next)() = ^ {
        Blog *blog = (Blog *)[self.managedObjectContext existingObjectWithID:blogID error:nil];
        if (!blog) {
            return;
        }
        [self staggerSyncCategoriesForBlog:blog];
    };

    [commentService syncCommentsForBlog:blog success:^{
        next();
    } failure:^(NSError *error) {
        next();
    }];
}

- (void)staggerSyncCategoriesForBlog:(Blog *)blog
{
    PostCategoryService *categoryService = [[PostCategoryService alloc] initWithManagedObjectContext:self.managedObjectContext];
    NSManagedObjectID *blogID = blog.objectID;
    void(^next)() = ^ {
        Blog *blog = (Blog *)[self.managedObjectContext existingObjectWithID:blogID error:nil];
        if (!blog) {
            return;
        }
        [self staggerSyncBlogMetaForBlog:blog];
    };

    [categoryService syncCategoriesForBlog:blog success:^{
        next();
    } failure:^(NSError *error) {
        next();
    }];
}

- (void)staggerSyncBlogMetaForBlog:(Blog *)blog
{
    id<BlogServiceRemote> remote = [self remoteForBlog:blog];
    NSManagedObjectID *blogObjectID = blog.objectID;
    NSString *url = blog.url;
    [remote syncOptionsForBlog:blog success:[self optionsHandlerWithBlogObjectID:blogObjectID completionHandler:nil] failure:^(NSError *error) {
        DDLogError(@"Failed syncing options for blog %@: %@", url, error);
    }];

    [remote syncPostFormatsForBlog:blog success:[self postFormatsHandlerWithBlogObjectID:blogObjectID completionHandler:nil] failure:^(NSError *error) {
        DDLogError(@"Failed syncing post formats for blog %@: %@", url, error);
    }];
=======
                                   failure:^(NSError *error) { DDLogError(@"Failed syncing categories for blog %@: %@", blog.url, error); }];
>>>>>>> ac770992

    [remote checkMultiAuthorForBlog:blog
                            success:^(BOOL isMultiAuthor) {
                                [self updateMutliAuthor:isMultiAuthor forBlog:blogObjectID];
                            } failure:^(NSError *error) {
                                DDLogError(@"Failed checking muti-author status for blog %@: %@", blog.url, error);
                            }];
}

- (BOOL)hasVisibleWPComAccounts
{
    return [self blogCountVisibleForWPComAccounts] > 0;
}

- (NSInteger)blogCountForAllAccounts
{
    return [self blogCountWithPredicate:nil];
}

- (NSInteger)blogCountSelfHosted
{
    NSPredicate *predicate = [NSPredicate predicateWithFormat:@"account = NULL"];
    return [self blogCountWithPredicate:predicate];
}

- (NSInteger)blogCountVisibleForWPComAccounts
{
    NSArray *subpredicates = @[
                            [self predicateForVisibleBlogs],
                            [NSPredicate predicateWithFormat:@"account != NULL"],
                            ];
    NSPredicate *predicate = [NSCompoundPredicate andPredicateWithSubpredicates:subpredicates];
    return [self blogCountWithPredicate:predicate];
}

- (NSInteger)blogCountVisibleForAllAccounts
{
    NSPredicate *predicate = [self predicateForVisibleBlogs];
    return [self blogCountWithPredicate:predicate];
}

- (NSArray *)blogsForAllAccounts
{
    return [self blogsWithPredicate:nil];
}

///--------------------
/// @name Blog creation
///--------------------

- (Blog *)findBlogWithXmlrpc:(NSString *)xmlrpc
                   inAccount:(WPAccount *)account
{
    NSSet *foundBlogs = [account.blogs filteredSetUsingPredicate:[NSPredicate predicateWithFormat:@"xmlrpc like %@", xmlrpc]];
    if ([foundBlogs count] == 1) {
        return [foundBlogs anyObject];
    }

    // If more than one blog matches, return the first and delete the rest
    if ([foundBlogs count] > 1) {
        Blog *blogToReturn = [foundBlogs anyObject];
        for (Blog *b in foundBlogs) {
            // Choose blogs with URL not starting with https to account for a glitch in the API in early 2014
            if (!([b.url hasPrefix:HttpsPrefix])) {
                blogToReturn = b;
                break;
            }
        }

        for (Blog *b in foundBlogs) {
            if (!([b isEqual:blogToReturn])) {
                [self.managedObjectContext deleteObject:b];
            }
        }

        return blogToReturn;
    }
    return nil;
}

- (Blog *)findBlogWithXmlrpc:(NSString *)xmlrpc
                 andUsername:(NSString *)username
{
    NSArray *foundBlogs = [self blogsWithPredicate:[NSPredicate predicateWithFormat:@"xmlrpc = %@ AND username = %@", xmlrpc, username]];
    return [foundBlogs firstObject];
}

- (Blog *)createBlogWithAccount:(WPAccount *)account
{
    Blog *blog = [NSEntityDescription insertNewObjectForEntityForName:NSStringFromClass([Blog class])
                                               inManagedObjectContext:self.managedObjectContext];
    blog.account = account;
    return blog;
}

- (void)removeBlog:(Blog *)blog
{
    DDLogInfo(@"<Blog:%@> remove", blog.hostURL);
    [blog.api cancelAllHTTPOperations];
    WPAccount *jetpackAccount = blog.jetpackAccount;

    [self.managedObjectContext deleteObject:blog];
    [self.managedObjectContext processPendingChanges];

    AccountService *accountService = [[AccountService alloc] initWithManagedObjectContext:self.managedObjectContext];
    if (jetpackAccount) {
        [accountService purgeAccount:jetpackAccount];
    }

    [[ContextManager sharedInstance] saveContext:self.managedObjectContext];
    [WPAnalytics refreshMetadata];
}

#pragma mark - Private methods

- (void)mergeBlogs:(NSArray *)blogs
       withAccount:(WPAccount *)account
        completion:(void (^)())completion
{
    NSSet *remoteSet = [NSSet setWithArray:[blogs valueForKey:@"xmlrpc"]];
    NSSet *localSet = [account.blogs valueForKey:@"xmlrpc"];
    NSMutableSet *toDelete = [localSet mutableCopy];
    [toDelete minusSet:remoteSet];

    if ([toDelete count] > 0) {
        for (Blog *blog in account.blogs) {
            if ([toDelete containsObject:blog.xmlrpc]) {
                [self.managedObjectContext deleteObject:blog];
            }
        }
    }

    // Go through each remote incoming blog and make sure we're up to date with titles, etc.
    // Also adds any blogs we don't have
    for (RemoteBlog *remoteBlog in blogs) {
        Blog *blog = [self findBlogWithXmlrpc:remoteBlog.xmlrpc
                                    inAccount:account];
        if (!blog && account.jetpackBlogs.count > 0) {
            blog = [self migrateRemoteJetpackBlog:remoteBlog
                                       forAccount:account];
        }
        if (!blog) {
            DDLogInfo(@"New blog from account %@: %@", account.username, remoteBlog);
            blog = [self createBlogWithAccount:account];
            blog.xmlrpc = remoteBlog.xmlrpc;
        }
        blog.url = remoteBlog.url;
        blog.blogName = [remoteBlog.title stringByDecodingXMLCharacters];
        blog.blogTagline = [remoteBlog.description stringByDecodingXMLCharacters];
        blog.blogID = remoteBlog.ID;
        blog.isHostedAtWPcom = !remoteBlog.jetpack;
        blog.icon = remoteBlog.icon;
    }

    [[ContextManager sharedInstance] saveContext:self.managedObjectContext];

    if (completion != nil) {
        dispatch_async(dispatch_get_main_queue(), completion);
    }
}

/**
 Searches for Jetpack blog on the specified account and transfers it as a WPCC blog

 When a Jetpack blog appears on the results to sync blogs, we want to see if it's
 already added in the app as a self hosted site. If that's the case, this method
 will take the blog and transfer it to the account.

 It would be the equivalent of just syncing and removing the previous self hosted,
 but this will preserve the synced blog objects and local drafts.

 @param remoteBlog the RemoteBlog object with the blog details
 @param account the account in which to search for the blog
 @returns the migrated blog if found, or nil otherwise
 */
- (Blog *)migrateRemoteJetpackBlog:(RemoteBlog *)remoteBlog
                        forAccount:(WPAccount *)account
{
    Blog *jetpackBlog = [[account.jetpackBlogs filteredSetUsingPredicate:[NSPredicate predicateWithBlock:^BOOL(id evaluatedObject, NSDictionary *bindings) {
        Blog *blogToTest = (Blog *)evaluatedObject;
        return [blogToTest.xmlrpc isEqualToString:remoteBlog.xmlrpc] && [blogToTest.dotComID isEqual:remoteBlog.ID];
    }]] anyObject];

    if (jetpackBlog) {
        DDLogInfo(@"Migrating %@ to wp.com account %@", [jetpackBlog hostURL], account.username);
        jetpackBlog.account = account;
        jetpackBlog.jetpackAccount = nil;
    }

    return jetpackBlog;
}

- (id<BlogServiceRemote>)remoteForBlog:(Blog *)blog
{
    id<BlogServiceRemote> remote;
    if (blog.restApi) {
        remote = [[BlogServiceRemoteREST alloc] initWithApi:blog.restApi];
    } else {
        remote = [[BlogServiceRemoteXMLRPC alloc] initWithApi:blog.api];
    }

    return remote;
}

- (id<AccountServiceRemote>)remoteForAccount:(WPAccount *)account
{
    return [[AccountServiceRemoteREST alloc] initWithApi:account.restApi];
}

- (Blog *)blogWithPredicate:(NSPredicate *)predicate
{
    return [[self blogsWithPredicate:predicate] firstObject];
}

- (NSArray *)blogsWithPredicate:(NSPredicate *)predicate
{
    NSFetchRequest *request = [self fetchRequestWithPredicate:predicate];
    NSSortDescriptor *sortDescriptor = [NSSortDescriptor sortDescriptorWithKey:@"blogName"
                                                                     ascending:YES];
    request.sortDescriptors = @[ sortDescriptor ];

    NSError *error;
    NSArray *results = [self.managedObjectContext executeFetchRequest:request
                                                                error:&error];
    if (error) {
        DDLogError(@"Couldn't fetch blogs with predicate %@: %@", predicate, error);
        return nil;
    }

    return results;
}

- (NSInteger)blogCountWithPredicate:(NSPredicate *)predicate
{
    NSFetchRequest *request = [self fetchRequestWithPredicate:predicate];

    NSError *err;
    NSUInteger count = [self.managedObjectContext countForFetchRequest:request
                                                                 error:&err];
    if (count == NSNotFound) {
        count = 0;
    }
    return count;
}

- (NSFetchRequest *)fetchRequestWithPredicate:(NSPredicate *)predicate
{
    NSFetchRequest *request = [NSFetchRequest fetchRequestWithEntityName:NSStringFromClass([Blog class])];
    request.includesSubentities = NO;
    request.predicate = predicate;
    return request;
}

- (NSPredicate *)predicateForVisibleBlogs
{
    return [NSPredicate predicateWithFormat:@"visible = YES"];
}

- (NSUInteger)countForSyncedPostsWithEntityName:(NSString *)entityName
                                        forBlog:(Blog *)blog
{
    __block NSUInteger count = 0;
    NSFetchRequest *request = [NSFetchRequest fetchRequestWithEntityName:entityName];
    NSPredicate *predicate = [NSPredicate predicateWithFormat:@"(remoteStatusNumber == %@) AND (postID != NULL) AND (original == NULL) AND (blog == %@)",
                              [NSNumber numberWithInt:AbstractPostRemoteStatusSync],
                              blog];
    [request setPredicate:predicate];
    NSSortDescriptor *sortDescriptor = [[NSSortDescriptor alloc] initWithKey:@"date_created_gmt"
                                                                   ascending:YES];
    [request setSortDescriptors:@[sortDescriptor]];
    request.includesSubentities = NO;
    request.resultType = NSCountResultType;

    [self.managedObjectContext performBlockAndWait:^{
        NSError *error = nil;
        count = [self.managedObjectContext countForFetchRequest:request
                                                          error:&error];
    }];
    return count;
}

#pragma mark - Completion handlers

- (void)updateMutliAuthor:(BOOL)isMultiAuthor forBlog:(NSManagedObjectID *)blogObjectID
{
    [self.managedObjectContext performBlock:^{
        NSError *error;
        Blog *blog = (Blog *)[self.managedObjectContext existingObjectWithID:blogObjectID error:&error];
        if (error) {
            DDLogError(@"%@", error);
        }
        if (!blog) {
            return;
        }
        blog.isMultiAuthor = isMultiAuthor;
        [[ContextManager sharedInstance] saveContext:self.managedObjectContext];
    }];
}

- (OptionsHandler)optionsHandlerWithBlogObjectID:(NSManagedObjectID *)blogObjectID
                               completionHandler:(void (^)(void))completion
{
    return ^void(NSDictionary *options) {
        [self.managedObjectContext performBlock:^{
            Blog *blog = (Blog *)[self.managedObjectContext existingObjectWithID:blogObjectID
                                                                           error:nil];
            if (blog) {
                blog.options = [NSDictionary dictionaryWithDictionary:options];
                float version = [[blog version] floatValue];
                if (version < [MinimumVersion floatValue]) {
                    if (blog.lastUpdateWarning == nil
                        || [blog.lastUpdateWarning floatValue] < [MinimumVersion floatValue])
                    {
                        // TODO :: Remove UI call from service layer
                        [WPError showAlertWithTitle:NSLocalizedString(@"WordPress version too old", @"")
                                            message:[NSString stringWithFormat:NSLocalizedString(@"The site at %@ uses WordPress %@. We recommend to update to the latest version, or at least %@", @""), [blog hostname], [blog version], MinimumVersion]];
                        blog.lastUpdateWarning = MinimumVersion;
                    }
                }

                [[ContextManager sharedInstance] saveContext:self.managedObjectContext];
            }
            if (completion) {
                completion();
            }
        }];
    };
}

- (PostFormatsHandler)postFormatsHandlerWithBlogObjectID:(NSManagedObjectID *)blogObjectID
                                       completionHandler:(void (^)(void))completion
{
    return ^void(NSDictionary *postFormats) {
        [self.managedObjectContext performBlock:^{
            Blog *blog = (Blog *)[self.managedObjectContext existingObjectWithID:blogObjectID
                                                                           error:nil];
            if (blog) {
                NSDictionary *formats = postFormats;
                if (![formats objectForKey:@"standard"]) {
                    NSMutableDictionary *mutablePostFormats = [formats mutableCopy];
                    mutablePostFormats[@"standard"] = NSLocalizedString(@"Standard", @"Standard post format label");
                    formats = [NSDictionary dictionaryWithDictionary:mutablePostFormats];
                }
                blog.postFormats = formats;

                [[ContextManager sharedInstance] saveContext:self.managedObjectContext];
            }

            if (completion) {
                completion();
            }
        }];
    };
}

- (NSTimeZone *)timeZoneForBlog:(Blog *)blog
{
    NSString *timeZoneName = [blog getOptionValue:@"timezone"];
    NSNumber *gmtOffSet = [blog getOptionValue:@"gmt_offset"];
    id optionValue = [blog getOptionValue:@"time_zone"];
    
    NSTimeZone *timeZone = nil;
    if (timeZoneName.length > 0) {
        timeZone = [NSTimeZone timeZoneWithName:timeZoneName];
    }
    
    if (!timeZone && gmtOffSet != nil) {
        timeZone = [NSTimeZone timeZoneForSecondsFromGMT:(gmtOffSet.floatValue * OneHourInSeconds)];
    }
    
    if (!timeZone && optionValue != nil) {
        NSInteger timeZoneOffsetSeconds = [optionValue floatValue] * OneHourInSeconds;
        timeZone = [NSTimeZone timeZoneForSecondsFromGMT:timeZoneOffsetSeconds];
    }
    
    if (!timeZone) {
        timeZone = [NSTimeZone timeZoneForSecondsFromGMT:0];
    }
    
    return timeZone;
}

@end<|MERGE_RESOLUTION|>--- conflicted
+++ resolved
@@ -290,116 +290,7 @@
     PostCategoryService *categoryService = [[PostCategoryService alloc] initWithManagedObjectContext:self.managedObjectContext];
     [categoryService syncCategoriesForBlog:blog
                                    success:nil
-<<<<<<< HEAD
-                                   failure:nil];
-
-    PostService *postService = [[PostService alloc] initWithManagedObjectContext:self.managedObjectContext];
-    // FIXME: this is hacky, ideally we'd do a multicall and fetch both posts/pages, but it's out of scope for this commit
-    [postService syncPostsOfType:PostServiceTypePost
-                         forBlog:blog
-                         success:nil
-                         failure:nil];
-    [postService syncPostsOfType:PostServiceTypePage
-                         forBlog:blog
-                         success:nil
-                         failure:nil];
-
-}
-
-- (void)syncBlogStaggeringRequests:(Blog *)blog
-{
-    [self staggerSyncPostsForBlog:blog];
-}
-
-- (void)staggerSyncPostsForBlog:(Blog *)blog
-{
-    PostService *postService = [[PostService alloc] initWithManagedObjectContext:self.managedObjectContext];
-    NSManagedObjectID *blogID = blog.objectID;
-    void(^next)() = ^ {
-        Blog *blog = (Blog *)[self.managedObjectContext existingObjectWithID:blogID error:nil];
-        if (!blog) {
-            return;
-        }
-        [self staggerSyncPagesForBlog:blog];
-    };
-    [postService syncPostsOfType:PostServiceTypePost forBlog:blog success:^{
-        next();
-    } failure:^(NSError *error) {
-        next();
-    }];
-}
-
-- (void)staggerSyncPagesForBlog:(Blog *)blog
-{
-    PostService *postService = [[PostService alloc] initWithManagedObjectContext:self.managedObjectContext];
-    NSManagedObjectID *blogID = blog.objectID;
-    void(^next)() = ^ {
-        Blog *blog = (Blog *)[self.managedObjectContext existingObjectWithID:blogID error:nil];
-        if (!blog) {
-            return;
-        }
-        [self staggerSyncCommentsForBlog:blog];
-    };
-    [postService syncPostsOfType:PostServiceTypePage forBlog:blog success:^{
-        next();
-    } failure:^(NSError *error) {
-        next();
-    }];
-}
-
-- (void)staggerSyncCommentsForBlog:(Blog *)blog
-{
-    CommentService *commentService = [[CommentService alloc] initWithManagedObjectContext:self.managedObjectContext];
-    NSManagedObjectID *blogID = blog.objectID;
-    void(^next)() = ^ {
-        Blog *blog = (Blog *)[self.managedObjectContext existingObjectWithID:blogID error:nil];
-        if (!blog) {
-            return;
-        }
-        [self staggerSyncCategoriesForBlog:blog];
-    };
-
-    [commentService syncCommentsForBlog:blog success:^{
-        next();
-    } failure:^(NSError *error) {
-        next();
-    }];
-}
-
-- (void)staggerSyncCategoriesForBlog:(Blog *)blog
-{
-    PostCategoryService *categoryService = [[PostCategoryService alloc] initWithManagedObjectContext:self.managedObjectContext];
-    NSManagedObjectID *blogID = blog.objectID;
-    void(^next)() = ^ {
-        Blog *blog = (Blog *)[self.managedObjectContext existingObjectWithID:blogID error:nil];
-        if (!blog) {
-            return;
-        }
-        [self staggerSyncBlogMetaForBlog:blog];
-    };
-
-    [categoryService syncCategoriesForBlog:blog success:^{
-        next();
-    } failure:^(NSError *error) {
-        next();
-    }];
-}
-
-- (void)staggerSyncBlogMetaForBlog:(Blog *)blog
-{
-    id<BlogServiceRemote> remote = [self remoteForBlog:blog];
-    NSManagedObjectID *blogObjectID = blog.objectID;
-    NSString *url = blog.url;
-    [remote syncOptionsForBlog:blog success:[self optionsHandlerWithBlogObjectID:blogObjectID completionHandler:nil] failure:^(NSError *error) {
-        DDLogError(@"Failed syncing options for blog %@: %@", url, error);
-    }];
-
-    [remote syncPostFormatsForBlog:blog success:[self postFormatsHandlerWithBlogObjectID:blogObjectID completionHandler:nil] failure:^(NSError *error) {
-        DDLogError(@"Failed syncing post formats for blog %@: %@", url, error);
-    }];
-=======
                                    failure:^(NSError *error) { DDLogError(@"Failed syncing categories for blog %@: %@", blog.url, error); }];
->>>>>>> ac770992
 
     [remote checkMultiAuthorForBlog:blog
                             success:^(BOOL isMultiAuthor) {
