import CoreData
import WordPressKit

class BloggingPromptsService {
    private let contextManager: CoreDataStack
    private let siteID: NSNumber
    private let remote: BloggingPromptsServiceRemote
    private let calendar: Calendar = .autoupdatingCurrent

    /// A UTC date formatter that ignores time information.
    private static var dateFormatter: DateFormatter = {
        let formatter = DateFormatter()
        formatter.locale = .init(identifier: "en_US_POSIX")
        formatter.timeZone = .init(secondsFromGMT: 0)
        formatter.dateFormat = "yyyy-MM-dd"

        return formatter
    }()

    /// Convenience computed variable that returns today's prompt from local store.
    ///
    var localTodaysPrompt: BloggingPrompt? {
        loadPrompts(from: Date(), number: 1).first
    }

    /// Fetches a number of blogging prompts starting from the specified date.
    /// When no parameters are specified, this method will attempt to return prompts from ten days ago and two weeks ahead.
    ///
    /// - Parameters:
    ///   - date: When specified, only prompts from the specified date will be returned. Defaults to 10 days ago.
    ///   - number: The amount of prompts to return. Defaults to 24 when unspecified.
    ///   - success: Closure to be called when the fetch process succeeded.
    ///   - failure: Closure to be called when the fetch process failed.
    func fetchPrompts(from date: Date? = nil,
                      number: Int = 24,
                      success: @escaping ([BloggingPrompt]) -> Void,
                      failure: @escaping (Error?) -> Void) {
        let fromDate = date ?? defaultStartDate
        remote.fetchPrompts(for: siteID, number: number, fromDate: fromDate) { result in
            switch result {
            case .success(let remotePrompts):
                self.upsert(with: remotePrompts) { innerResult in
                    if case .failure(let error) = innerResult {
                        failure(error)
                        return
                    }

                    success(self.loadPrompts(from: fromDate, number: number))
                }
            case .failure(let error):
                failure(error)
            }
        }
    }

    /// Convenience method to fetch the blogging prompt for the current day.
    ///
    /// - Parameters:
    ///   - success: Closure to be called when the fetch process succeeded.
    ///   - failure: Closure to be called when the fetch process failed.
    func fetchTodaysPrompt(success: @escaping (BloggingPrompt?) -> Void,
                           failure: @escaping (Error?) -> Void) {
        fetchPrompts(from: Date(), number: 1, success: { (prompts) in
            success(prompts.first)
        }, failure: failure)
    }

<<<<<<< HEAD
    required init?(contextManager: CoreDataStack = ContextManager.shared,
=======
    /// Convenience method to fetch the blogging prompts for the Prompts List.
    /// Fetches 11 prompts - the current day and 10 previous.
    ///
    /// - Parameters:
    ///   - success: Closure to be called when the fetch process succeeded.
    ///   - failure: Closure to be called when the fetch process failed.
    func fetchListPrompts(success: @escaping ([BloggingPrompt]) -> Void,
                          failure: @escaping (Error?) -> Void) {
        let fromDate = calendar.date(byAdding: .day, value: -9, to: Date()) ?? Date()
        fetchPrompts(from: fromDate, number: 11, success: success, failure: failure)
    }

    required init?(context: NSManagedObjectContext = ContextManager.shared.mainContext,
>>>>>>> 8c4b3cab
                   remote: BloggingPromptsServiceRemote? = nil,
                   blog: Blog? = nil) {
        guard let account = AccountService(managedObjectContext: contextManager.mainContext).defaultWordPressComAccount(),
              let siteID = blog?.dotComID ?? account.primaryBlogID else {
            return nil
        }

        self.contextManager = contextManager
        self.siteID = siteID
        self.remote = remote ?? .init(wordPressComRestApi: account.wordPressComRestV2Api)
    }
}

<<<<<<< HEAD
// MARK: - Private Helpers

private extension BloggingPromptsService {

    var defaultStartDate: Date {
        calendar.date(byAdding: .day, value: -10, to: Date()) ?? Date()
    }

    /// Converts the given date to UTC and ignores the time information.
    /// Example: Given `2022-05-01 03:00:00 UTC-5`, this should return `2022-05-01 00:00:00 UTC`.
    ///
    /// - Parameter date: The date to convert.
    /// - Returns: The UTC date without the time information.
    func utcDateIgnoringTime(from date: Date) -> Date? {
        let utcDateString = Self.dateFormatter.string(from: date)
        return Self.dateFormatter.date(from: utcDateString)
    }

    /// Loads local prompts based on the given parameters.
    ///
    /// - Parameters:
    ///   - date: When specified, only prompts from the specified date will be returned.
    ///   - number: The amount of prompts to return. Defaults to 24 when unspecified.
    /// - Returns: An array of `BloggingPrompt` objects sorted descending by date.
    func loadPrompts(from date: Date, number: Int) -> [BloggingPrompt] {
        guard let utcDate = utcDateIgnoringTime(from: date) else {
            DDLogError("Error converting date to UTC: \(date)")
            return []
        }

        let fetchRequest = BloggingPrompt.fetchRequest()
        fetchRequest.predicate = .init(format: "\(#keyPath(BloggingPrompt.siteID)) = %@ AND \(#keyPath(BloggingPrompt.date)) >= %@", siteID, utcDate as NSDate)
        fetchRequest.fetchLimit = number
        fetchRequest.sortDescriptors = [.init(key: #keyPath(BloggingPrompt.date), ascending: false)]
=======
// MARK: - Temporary model object

/// TODO: This is a temporary model to be replaced with Core Data model once the fields have all been finalized.
struct BloggingPrompt {
    let promptID: Int
    let text: String
    let title: String // for post title
    let content: String // for post content
    let date: Date
    let answered: Bool
    let answerCount: Int
    let displayAvatarURLs: [URL]
    let attribution: String

    static let examplePrompt = BloggingPrompt(
            promptID: 239,
            text: "Was there a toy or thing you always wanted as a child, during the holidays or on your birthday, but never received? Tell us about it.",
            title: "Prompt number 1",
            content: "<!-- wp:pullquote -->\n<figure class=\"wp-block-pullquote\"><blockquote><p>Was there a toy or thing you always wanted as a child, during the holidays or on your birthday, but never received? Tell us about it.</p><cite>(courtesy of plinky.com)</cite></blockquote></figure>\n<!-- /wp:pullquote -->",
            date: Date(),
            answered: false,
            answerCount: 5,
            displayAvatarURLs: [],
            attribution: "dayone"
    )
}
>>>>>>> 8c4b3cab

        return (try? self.contextManager.mainContext.fetch(fetchRequest)) ?? []
    }

    /// Find and update existing prompts, or insert new ones if they don't exist.
    ///
    /// - Parameters:
    ///   - remotePrompts: An array containing prompts obtained from remote.
    ///   - completion: Closure to be called after the process completes. Returns an array of prompts when successful.
    func upsert(with remotePrompts: [RemoteBloggingPrompt], completion: @escaping (Result<Void, Error>) -> Void) {
        if remotePrompts.isEmpty {
            completion(.success(()))
            return
        }

        let remoteIDs = Set(remotePrompts.map { Int32($0.promptID) })
        let remotePromptsDictionary = remotePrompts.reduce(into: [Int32: RemoteBloggingPrompt]()) { partialResult, remotePrompt in
            partialResult[Int32(remotePrompt.promptID)] = remotePrompt
        }

        let predicate = NSPredicate(format: "\(#keyPath(BloggingPrompt.siteID)) = %@ AND \(#keyPath(BloggingPrompt.promptID)) IN %@", siteID, remoteIDs)
        let fetchRequest = BloggingPrompt.fetchRequest()
        fetchRequest.predicate = predicate

        let derivedContext = contextManager.newDerivedContext()
        derivedContext.perform {
            do {
                // Update existing prompts
                var foundExistingIDs = [Int32]()
                let results = try derivedContext.fetch(fetchRequest)
                results.forEach { prompt in
                    guard let remotePrompt = remotePromptsDictionary[prompt.promptID] else {
                        return
                    }

                    foundExistingIDs.append(prompt.promptID)
                    prompt.configure(with: remotePrompt, for: self.siteID.int32Value)
                }

                // Insert new prompts
                let newPromptIDs = remoteIDs.subtracting(foundExistingIDs)
                newPromptIDs.forEach { newPromptID in
                    guard let remotePrompt = remotePromptsDictionary[newPromptID],
                          let newPrompt = BloggingPrompt.newObject(in: derivedContext) else {
                        return
                    }
                    newPrompt.configure(with: remotePrompt, for: self.siteID.int32Value)
                }

                self.contextManager.save(derivedContext) {
                    DispatchQueue.main.async {
                        completion(.success(()))
                    }
                }

            } catch let error {
                DispatchQueue.main.async {
                    completion(.failure(error))
                }
            }
        }
    }
}<|MERGE_RESOLUTION|>--- conflicted
+++ resolved
@@ -65,9 +65,6 @@
         }, failure: failure)
     }
 
-<<<<<<< HEAD
-    required init?(contextManager: CoreDataStack = ContextManager.shared,
-=======
     /// Convenience method to fetch the blogging prompts for the Prompts List.
     /// Fetches 11 prompts - the current day and 10 previous.
     ///
@@ -80,8 +77,7 @@
         fetchPrompts(from: fromDate, number: 11, success: success, failure: failure)
     }
 
-    required init?(context: NSManagedObjectContext = ContextManager.shared.mainContext,
->>>>>>> 8c4b3cab
+    required init?(contextManager: CoreDataStack = ContextManager.shared,
                    remote: BloggingPromptsServiceRemote? = nil,
                    blog: Blog? = nil) {
         guard let account = AccountService(managedObjectContext: contextManager.mainContext).defaultWordPressComAccount(),
@@ -95,7 +91,6 @@
     }
 }
 
-<<<<<<< HEAD
 // MARK: - Private Helpers
 
 private extension BloggingPromptsService {
@@ -130,34 +125,6 @@
         fetchRequest.predicate = .init(format: "\(#keyPath(BloggingPrompt.siteID)) = %@ AND \(#keyPath(BloggingPrompt.date)) >= %@", siteID, utcDate as NSDate)
         fetchRequest.fetchLimit = number
         fetchRequest.sortDescriptors = [.init(key: #keyPath(BloggingPrompt.date), ascending: false)]
-=======
-// MARK: - Temporary model object
-
-/// TODO: This is a temporary model to be replaced with Core Data model once the fields have all been finalized.
-struct BloggingPrompt {
-    let promptID: Int
-    let text: String
-    let title: String // for post title
-    let content: String // for post content
-    let date: Date
-    let answered: Bool
-    let answerCount: Int
-    let displayAvatarURLs: [URL]
-    let attribution: String
-
-    static let examplePrompt = BloggingPrompt(
-            promptID: 239,
-            text: "Was there a toy or thing you always wanted as a child, during the holidays or on your birthday, but never received? Tell us about it.",
-            title: "Prompt number 1",
-            content: "<!-- wp:pullquote -->\n<figure class=\"wp-block-pullquote\"><blockquote><p>Was there a toy or thing you always wanted as a child, during the holidays or on your birthday, but never received? Tell us about it.</p><cite>(courtesy of plinky.com)</cite></blockquote></figure>\n<!-- /wp:pullquote -->",
-            date: Date(),
-            answered: false,
-            answerCount: 5,
-            displayAvatarURLs: [],
-            attribution: "dayone"
-    )
-}
->>>>>>> 8c4b3cab
 
         return (try? self.contextManager.mainContext.fetch(fetchRequest)) ?? []
     }
