#import "CategoryService.h"
#import "Category.h"
#import "Blog.h"
#import "RemoteCategory.h"
#import "ContextManager.h"
#import "CategoryServiceRemote.h"
#import "CategoryServiceRemoteREST.h"
#import "CategoryServiceRemoteXMLRPC.h"

@interface CategoryService ()

@property (nonatomic, strong) NSManagedObjectContext *managedObjectContext;

@end

@implementation CategoryService

- (id)initWithManagedObjectContext:(NSManagedObjectContext *)context
{
    self = [super init];
    if (self) {
        _managedObjectContext = context;
    }

    return self;
}

- (Category *)newCategoryForBlog:(Blog *)blog
{
    Category *category = [NSEntityDescription insertNewObjectForEntityForName:@"Category"
                                                       inManagedObjectContext:self.managedObjectContext];
    category.blog = blog;
    return category;
}

- (Category *)newCategoryForBlogObjectID:(NSManagedObjectID *)blogObjectID {
    Blog *blog = [self blogWithObjectID:blogObjectID];
    return [self newCategoryForBlog:blog];
}

- (BOOL)existsName:(NSString *)name forBlogObjectID:(NSManagedObjectID *)blogObjectID withParentId:(NSNumber *)parentId
{
    Blog *blog = [self blogWithObjectID:blogObjectID];

    NSPredicate *predicate = [NSPredicate predicateWithFormat:@"(categoryName like %@) AND (parentID = %@)", name,
                              (parentId ? parentId : @0)];

    NSSet *items = [blog.categories filteredSetUsingPredicate:predicate];

    if ((items != nil) && (items.count > 0)) {
        // Already exists
        return YES;
    }

    return NO;
}

- (Category *)findWithBlogObjectID:(NSManagedObjectID *)blogObjectID andCategoryID:(NSNumber *)categoryID
{
    NSPredicate *predicate = [NSPredicate predicateWithFormat:@"categoryID == %@", categoryID];
    return [self findWithBlogObjectID:blogObjectID predicate:predicate];
}

- (Category *)findWithBlogObjectID:(NSManagedObjectID *)blogObjectID parentID:(NSNumber *)parentID andName:(NSString *)name
{
    NSPredicate *predicate = [NSPredicate predicateWithFormat:@"(categoryName like %@) AND (parentID = %@)", name,
                              (parentID ? parentID : @0)];
    return [self findWithBlogObjectID:blogObjectID predicate:predicate];
}

- (Category *)findWithBlogObjectID:(NSManagedObjectID *)blogObjectID predicate:(NSPredicate *)predicate
{
    Blog *blog = [self blogWithObjectID:blogObjectID];

    NSSet *results = [blog.categories filteredSetUsingPredicate:predicate];
<<<<<<< HEAD

    if (results && (results.count > 0)) {
        return [[results allObjects] objectAtIndex:0];
    }
    return nil;

=======
    return [results anyObject];

>>>>>>> eed3fe41
}

- (Category *)createOrReplaceFromDictionary:(NSDictionary *)categoryInfo
                            forBlogObjectID:(NSManagedObjectID *)blogObjectID
{
    Blog *blog = [self blogWithObjectID:blogObjectID];

    if ([categoryInfo objectForKey:@"categoryId"] == nil) {
        return nil;
    }
    if ([categoryInfo objectForKey:@"categoryName"] == nil) {
        return nil;
    }

    Category *category = [self findWithBlogObjectID:blog.objectID andCategoryID:[[categoryInfo objectForKey:@"categoryId"] numericValue]];

    if (category == nil) {
        category = [self newCategoryForBlog:blog];
    }

    category.categoryID     = [[categoryInfo objectForKey:@"categoryId"] numericValue];
    category.categoryName   = [categoryInfo objectForKey:@"categoryName"];
    category.parentID       = [[categoryInfo objectForKey:@"parentId"] numericValue];

    return category;
}

- (void)syncCategoriesForBlog:(Blog *)blog
                      success:(void (^)())success
                      failure:(void (^)(NSError *error))failure
{
    id<CategoryServiceRemote> remote = [self remoteForBlog:blog];
    [remote getCategoriesForBlog:blog
                         success:^(NSArray *categories) {
                             [self.managedObjectContext performBlock:^{
                                 [self mergeCategories:categories forBlog:blog completionHandler:success];
                             }];
                         } failure:failure];
}

- (void)createCategoryWithName:(NSString *)name
        parentCategoryObjectID:(NSManagedObjectID *)parentCategoryObjectID
               forBlogObjectID:(NSManagedObjectID *)blogObjectID
                       success:(void (^)(Category *category))success
                       failure:(void (^)(NSError *error))failure
{
    NSParameterAssert(name != nil);
    Blog *blog = [self blogWithObjectID:blogObjectID];

    Category *parent = [self categoryWithObjectID:parentCategoryObjectID];

    RemoteCategory *remoteCategory = [RemoteCategory new];
    remoteCategory.parentID = parent.categoryID;
    remoteCategory.name = name;

    id<CategoryServiceRemote> remote = [self remoteForBlog:blog];
    [remote createCategory:remoteCategory
                   forBlog:blog
                   success:^(RemoteCategory *receivedCategory) {
                       [self.managedObjectContext performBlock:^{
                           Category *newCategory = [self newCategoryForBlog:blog];
                           newCategory.categoryID = receivedCategory.categoryID;
                           if ([remote isKindOfClass:[CategoryServiceRemoteXMLRPC class]]) {
                               // XML-RPC only returns ID, let's fetch the new category as
                               // filters might change the content
                               [self syncCategoriesForBlog:blog success:nil failure:nil];
                               newCategory.categoryName = remoteCategory.name;
                               newCategory.parentID = remoteCategory.parentID;
                           } else {
                               newCategory.categoryName = receivedCategory.name;
                               newCategory.parentID = receivedCategory.parentID;
                           }
                           if (newCategory.parentID == nil) {
                               newCategory.parentID = @0;
                           }
                           [[ContextManager sharedInstance] saveContext:self.managedObjectContext];
                           if (success) {
                               success(newCategory);
                           }
                       }];
                   } failure:failure];
}

- (void)mergeCategories:(NSArray *)categories forBlog:(Blog *)blog completionHandler:(void (^)(void))completion
{
    NSSet *remoteSet = [NSSet setWithArray:[categories valueForKey:@"categoryID"]];
    NSSet *localSet = [blog.categories valueForKey:@"categoryID"];
    NSMutableSet *toDelete = [localSet mutableCopy];
    [toDelete minusSet:remoteSet];

    if ([toDelete count] > 0) {
        for (Category *category in blog.categories) {
            if ([toDelete containsObject:category.categoryID]) {
                [self.managedObjectContext deleteObject:category];
            }
        }
    }

    for (RemoteCategory *remoteCategory in categories) {
        Category *category = [self findWithBlogObjectID:blog.objectID andCategoryID:remoteCategory.categoryID];
        if (!category) {
            category = [self newCategoryForBlog:blog];
            category.categoryID = remoteCategory.categoryID;
        }
        category.categoryName = remoteCategory.name;
        category.parentID = remoteCategory.parentID;
    }

    [[ContextManager sharedInstance] saveContext:self.managedObjectContext];

    if (completion) {
        completion();
    }
}

- (Blog *)blogWithObjectID:(NSManagedObjectID *)objectID
{
    if (objectID == nil) {
        return nil;
    }

    NSError *error;
    Blog *blog = (Blog *)[self.managedObjectContext existingObjectWithID:objectID error:&error];
    if (error) {
        DDLogError(@"Error when retrieving Blog by ID: %@", error);
        return nil;
    }

    return blog;
}

- (Category *)categoryWithObjectID:(NSManagedObjectID *)objectID
{
    if (objectID == nil) {
        return nil;
    }

    NSError *error;
    Category *category = (Category *)[self.managedObjectContext existingObjectWithID:objectID error:&error];
    if (error) {
        DDLogError(@"Error when retrieving Category by ID: %@", error);
        return nil;
    }

    return category;
}

- (id<CategoryServiceRemote>)remoteForBlog:(Blog *)blog {
    if (blog.restApi) {
        return [[CategoryServiceRemoteREST alloc] initWithApi:blog.restApi];
    } else {
        return [[CategoryServiceRemoteXMLRPC alloc] initWithApi:blog.api];
    }
}

@end<|MERGE_RESOLUTION|>--- conflicted
+++ resolved
@@ -73,17 +73,8 @@
     Blog *blog = [self blogWithObjectID:blogObjectID];
 
     NSSet *results = [blog.categories filteredSetUsingPredicate:predicate];
-<<<<<<< HEAD
-
-    if (results && (results.count > 0)) {
-        return [[results allObjects] objectAtIndex:0];
-    }
-    return nil;
-
-=======
     return [results anyObject];
 
->>>>>>> eed3fe41
 }
 
 - (Category *)createOrReplaceFromDictionary:(NSDictionary *)categoryInfo
