#import "LoginFacade.h"
#import "NSURL+IDN.h"
#import "WordPressComOAuthClientFacade.h"
#import "WordPressXMLRPCAPIFacade.h"
#import <CocoaLumberjack/CocoaLumberjack.h>
#import "WordPress-Swift.h"



<<<<<<< HEAD
NSString *const WordPressOrgMinimumVersion = @"4.0";


=======
>>>>>>> 14f993a3
@implementation LoginFacade

@synthesize delegate;
@synthesize wordpressComOAuthClientFacade = _wordpressComOAuthClientFacade;
@synthesize wordpressXMLRPCAPIFacade = _wordpressXMLRPCAPIFacade;

- (instancetype)initWithDotcomClientID:(NSString *)dotcomClientID dotcomSecret:(NSString *)dotcomSecret userAgent:(NSString *)userAgent
{
    self = [super init];
    if (self) {
        _wordpressComOAuthClientFacade = [[WordPressComOAuthClientFacade alloc] initWithClient:dotcomClientID secret:dotcomSecret];
        _wordpressXMLRPCAPIFacade = [[WordPressXMLRPCAPIFacade alloc] initWithUserAgent:userAgent];
    }
    return self;
}

- (void)signInWithLoginFields:(LoginFields *)loginFields
{
    NSAssert(self.delegate != nil, @"Must set delegate to use service");
    
    if (loginFields.meta.userIsDotCom || loginFields.siteAddress.isWordPressComPath) {
        [self signInToWordpressDotCom:loginFields];
    } else {
        [self signInToSelfHosted:loginFields];
    }
}

- (void)requestOneTimeCodeWithLoginFields:(LoginFields *)loginFields
{
    [self.wordpressComOAuthClientFacade requestOneTimeCodeWithUsername:loginFields.username password:loginFields.password success:^{
        [self track:WPAnalyticsStatTwoFactorSentSMS];
    } failure:^(NSError *error) {
        DDLogError(@"Failed to request one time code");
    }];
}

- (void)requestSocial2FACodeWithLoginFields:(LoginFields *)loginFields
{
    [self.wordpressComOAuthClientFacade requestSocial2FACodeWithUserID:loginFields.nonceUserID
                                                                nonce:loginFields.nonceInfo.nonceSMS
                                                                 success:^(NSString *newNonce) {
                                                                     if (newNonce) {
                                                                         loginFields.nonceInfo.nonceSMS = newNonce;
                                                                     }
                                                                     [WPAnalytics track:WPAnalyticsStatTwoFactorSentSMS];
                                                                 } failure:^(NSError *error, NSString *newNonce) {
                                                                     if (newNonce) {
                                                                         loginFields.nonceInfo.nonceSMS = newNonce;
                                                                     }
                                                                     DDLogError(@"Failed to request one time code");
                                                                 }];
}

- (void)loginToWordPressDotComWithGoogleIDToken:(NSString *)googleIDToken
{
    if ([self.delegate respondsToSelector:@selector(displayLoginMessage:)]) {
        [self.delegate displayLoginMessage:NSLocalizedString(@"Connecting to WordPress.com", nil)];
    }

    [self.wordpressComOAuthClientFacade authenticateWithGoogleIDToken:googleIDToken success:^(NSString *authToken) {
        if ([self.delegate respondsToSelector:@selector(finishedLoginWithGoogleIDToken:authToken:)]) {
            [self.delegate finishedLoginWithGoogleIDToken:googleIDToken authToken:authToken];
        }
    } needsMultiFactor:^(NSInteger userID, SocialLogin2FANonceInfo *nonceInfo){
        if ([self.delegate respondsToSelector:@selector(needsMultifactorCodeForUserID:andNonceInfo:)]) {
            [self.delegate needsMultifactorCodeForUserID:userID andNonceInfo:nonceInfo];
        }
    } existingUserNeedsConnection: ^(NSString *email) {
        if ([self.delegate respondsToSelector:@selector(existingUserNeedsConnection:)]) {
            [self.delegate existingUserNeedsConnection: email];
        }
    } failure:^(NSError *error) {
        [self track:WPAnalyticsStatLoginFailed error:error];
        [self track:WPAnalyticsStatLoginSocialFailure error:error];
        if ([self.delegate respondsToSelector:@selector(displayRemoteError:)]) {
            [self.delegate displayRemoteError:error];
        }
    }];
}

- (void)loginToWordPressDotComWithUser:(NSInteger)userID
                              authType:(NSString *)authType
                           twoStepCode:(NSString *)twoStepCode
                          twoStepNonce:(NSString *)twoStepNonce
{
    if ([self.delegate respondsToSelector:@selector(displayLoginMessage:)]) {
        [self.delegate displayLoginMessage:NSLocalizedString(@"Connecting to WordPress.com", nil)];
    }

    [self.wordpressComOAuthClientFacade authenticateSocialLoginUser:userID
                                                           authType:authType
                                                        twoStepCode:twoStepCode
                                                       twoStepNonce:twoStepNonce
                                                            success:^(NSString *authToken) {
                                                                if ([self.delegate respondsToSelector:@selector(finishedLoginWithNonceAuthToken:)]) {
                                                                    [self.delegate finishedLoginWithNonceAuthToken:authToken];
                                                                }
                                                            } failure:^(NSError *error) {
                                                                [self track:WPAnalyticsStatLoginFailed error:error];
                                                                if ([self.delegate respondsToSelector:@selector(displayRemoteError:)]) {
                                                                    [self.delegate displayRemoteError:error];
                                                                }
                                                            }];
}

- (void)signInToWordpressDotCom:(LoginFields *)loginFields
{
    if ([self.delegate respondsToSelector:@selector(displayLoginMessage:)]) {
        [self.delegate displayLoginMessage:NSLocalizedString(@"Connecting to WordPress.com", nil)];
    }

    [self.wordpressComOAuthClientFacade authenticateWithUsername:loginFields.username password:loginFields.password multifactorCode:loginFields.multifactorCode success:^(NSString *authToken) {
        if ([self.delegate respondsToSelector:@selector(finishedLoginWithUsername:authToken:requiredMultifactorCode:)]) {
            [self.delegate finishedLoginWithUsername:loginFields.username authToken:authToken requiredMultifactorCode:loginFields.meta.requiredMultifactor];
        }
    } needsMultiFactor:^{
        if ([self.delegate respondsToSelector:@selector(needsMultifactorCode)]) {
            [self.delegate needsMultifactorCode];
        }
    } failure:^(NSError *error) {
        [self track:WPAnalyticsStatLoginFailed error:error];
        if ([self.delegate respondsToSelector:@selector(displayRemoteError:)]) {
            [self.delegate displayRemoteError:error];
        }
    }];
}

- (void)signInToSelfHosted:(LoginFields *)loginFields
{
    void (^guessXMLRPCURLSuccess)(NSURL *) = ^(NSURL *xmlRPCURL) {
        loginFields.meta.xmlrpcURL = xmlRPCURL;
        [self loginToSelfHosted:loginFields];
    };

    void (^guessXMLRPCURLFailure)(NSError *) = ^(NSError *error){
        [self track:WPAnalyticsStatLoginFailedToGuessXMLRPC error:error];
        [self track:WPAnalyticsStatLoginFailed error:error];
        [self.delegate displayRemoteError:error];
    };

    [self.delegate displayLoginMessage:NSLocalizedString(@"Authenticating", nil)];

    NSString *siteUrl = [NSURL IDNEncodedURL:loginFields.siteAddress];
    [self.wordpressXMLRPCAPIFacade guessXMLRPCURLForSite:siteUrl success:guessXMLRPCURLSuccess failure:guessXMLRPCURLFailure];
}

- (void)loginToSelfHosted:(LoginFields *)loginFields
{
    NSURL *xmlRPCURL = loginFields.meta.xmlrpcURL;
    [self.wordpressXMLRPCAPIFacade getBlogOptionsWithEndpoint:xmlRPCURL username:loginFields.username password:loginFields.password success:^(id options) {
        if ([options objectForKey:@"wordpress.com"] != nil) {
            [self signInToWordpressDotCom:loginFields];
        } else {
            NSString *versionString = options[@"software_version"][@"value"];
            NSString *minimumSupported = [WordPressOrgXMLRPCApi minimumSupportedVersion];
            CGFloat version = [versionString floatValue];
<<<<<<< HEAD
            if (version > 0 && version < [WordPressOrgMinimumVersion floatValue]) {
                NSString *errorMessage = [NSString stringWithFormat:NSLocalizedString(@"WordPress version too old. The site at %@ uses WordPress %@. We recommend to update to the latest version, or at least %@", nil), [xmlRPCURL host], versionString, WordPressOrgMinimumVersion];
=======

            if (version > 0 && version < [minimumSupported floatValue]) {
                NSString *errorMessage = [NSString stringWithFormat:NSLocalizedString(@"WordPress version too old. The site at %@ uses WordPress %@. We recommend to update to the latest version, or at least %@", nil), [xmlRPCURL host], versionString, minimumSupported];
>>>>>>> 14f993a3
                NSError *versionError = [NSError errorWithDomain:WordPressAuthenticator.errorDomain
                                                            code:WordPressAuthenticator.invalidVersionErrorCode
                                                        userInfo:@{NSLocalizedDescriptionKey:errorMessage}];
                [self track:WPAnalyticsStatLoginFailed error:versionError];
                [self.delegate displayRemoteError:versionError];
                return;
            }
            NSString *xmlrpc = [xmlRPCURL absoluteString];
            [self.delegate finishedLoginWithUsername:loginFields.username password:loginFields.password xmlrpc:xmlrpc options:options];
        }
    } failure:^(NSError *error) {
        [self track:WPAnalyticsStatLoginFailed error:error];
        [self.delegate displayRemoteError:error];
    }];
}

- (void)track:(WPAnalyticsStat)stat
{
    [WordPressAuthenticator track:stat];
}

- (void)track:(WPAnalyticsStat)stat error:(NSError *)error
{
    [WordPressAuthenticator track:stat error:error];
}

@end<|MERGE_RESOLUTION|>--- conflicted
+++ resolved
@@ -7,12 +7,6 @@
 
 
 
-<<<<<<< HEAD
-NSString *const WordPressOrgMinimumVersion = @"4.0";
-
-
-=======
->>>>>>> 14f993a3
 @implementation LoginFacade
 
 @synthesize delegate;
@@ -169,14 +163,9 @@
             NSString *versionString = options[@"software_version"][@"value"];
             NSString *minimumSupported = [WordPressOrgXMLRPCApi minimumSupportedVersion];
             CGFloat version = [versionString floatValue];
-<<<<<<< HEAD
-            if (version > 0 && version < [WordPressOrgMinimumVersion floatValue]) {
-                NSString *errorMessage = [NSString stringWithFormat:NSLocalizedString(@"WordPress version too old. The site at %@ uses WordPress %@. We recommend to update to the latest version, or at least %@", nil), [xmlRPCURL host], versionString, WordPressOrgMinimumVersion];
-=======
 
             if (version > 0 && version < [minimumSupported floatValue]) {
                 NSString *errorMessage = [NSString stringWithFormat:NSLocalizedString(@"WordPress version too old. The site at %@ uses WordPress %@. We recommend to update to the latest version, or at least %@", nil), [xmlRPCURL host], versionString, minimumSupported];
->>>>>>> 14f993a3
                 NSError *versionError = [NSError errorWithDomain:WordPressAuthenticator.errorDomain
                                                             code:WordPressAuthenticator.invalidVersionErrorCode
                                                         userInfo:@{NSLocalizedDescriptionKey:errorMessage}];
