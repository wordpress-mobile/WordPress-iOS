--- conflicted
+++ resolved
@@ -629,10 +629,6 @@
             }
 
             media.forEach() {
-<<<<<<< HEAD
-                self.addObserverForDeletedFiles(for: $0)
-=======
->>>>>>> 5b2b17d9
                 self.retryMedia($0)
             }
         }
@@ -645,31 +641,18 @@
     // `Documents` folder.
     // We want to collect more data about that, so we're going to log that info to Sentry,
     // and also delete the `Media` object, since there isn't really a reasonable way to recover from that failure.
-<<<<<<< HEAD
-    func addObserverForDeletedFiles(for media: Media) {
-        addObserver({ [weak self] (media, _) in
-=======
     func addObserverForDeletedFiles() {
         addObserver({ (media, _) in
->>>>>>> 5b2b17d9
             guard let mediaError = media.error,
                 media.hasMissingFileError else {
                 return
             }
 
-<<<<<<< HEAD
-            CrashLogging.logError(mediaError,
-                                  userInfo: ["description": "Deleting a media object that's failed to upload because of a missing local file."])
-            self?.cancelUploadAndDeleteMedia(media)
-
-        }, for: media)
-=======
             self.cancelUploadAndDeleteMedia(media)
             CrashLogging.logError(mediaError,
                                   userInfo: ["description": "Deleting a media object that's failed to upload because of a missing local file."])
 
         }, for: nil)
->>>>>>> 5b2b17d9
     }
 }
 
@@ -679,22 +662,6 @@
     }
 
     fileprivate var hasMissingFileError: Bool {
-<<<<<<< HEAD
-        guard
-            let afError = error as? AFError,
-            case .multipartEncodingFailed = afError,
-            case .multipartEncodingFailed(let encodingFailure) = afError else {
-                return false
-        }
-
-        switch encodingFailure {
-        case .bodyPartFileNotReachableWithError,
-             .bodyPartFileNotReachable:
-            return true
-        default:
-            return false
-        }
-=======
         // So this is weirdly complicated for a weird reason.
         // Turns out, Core Data and Swift-y `Error`s do not play super well together, but there's some magic here involved.
         // If you assing an `Error` property to a Core Data's object field, it will retain all it's Swifty-ish magic properties,
@@ -742,6 +709,5 @@
         }
 
         return false
->>>>>>> 5b2b17d9
     }
 }