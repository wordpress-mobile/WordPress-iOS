--- conflicted
+++ resolved
@@ -35,7 +35,6 @@
     /// - returns: The progress coordinator for the specified post. If a coordinator
     ///            does not exist, one will be created.
     private func coordinator(for post: AbstractPost) -> MediaProgressCoordinator {
-<<<<<<< HEAD
         var cachedCoordinator: MediaProgressCoordinator?
 
         // Use the original post so we don't create new coordinators for post revisions
@@ -45,10 +44,7 @@
             cachedCoordinator = postMediaProgressCoordinators[original]
         }
 
-        if let cachedCoordinator = cachedCoordinator {
-=======
         if let cachedCoordinator = cachedCoordinator(for: post) {
->>>>>>> 2c63dcc2
             return cachedCoordinator
         }
 
