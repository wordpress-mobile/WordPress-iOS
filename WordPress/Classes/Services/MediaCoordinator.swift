import Foundation
import WordPressFlux

/// MediaCoordinator is responsible for creating and uploading new media
/// items, independently of a specific view controller. It should be accessed
/// via the `shared` singleton.
///
class MediaCoordinator: NSObject {

    @objc static let shared = MediaCoordinator()

    private(set) var backgroundContext: NSManagedObjectContext = {
        let context = ContextManager.sharedInstance().newDerivedContext()
        context.automaticallyMergesChangesFromParent = true
        return context
    }()
    private let mainContext = ContextManager.sharedInstance().mainContext

    private let queue = DispatchQueue(label: "org.wordpress.mediauploadcoordinator")

    // MARK: - Progress Coordinators

    private let progressCoordinatorQueue = DispatchQueue(label: "org.wordpress.mediaprogresscoordinator", attributes: .concurrent)

    /// Tracks uploads that don't belong to a specific post
    private lazy var mediaLibraryProgressCoordinator: MediaProgressCoordinator = {
        let coordinator = MediaProgressCoordinator()
        coordinator.delegate = self
        return coordinator
    }()

    /// Tracks uploads of media for specific posts
    private var postMediaProgressCoordinators = [AbstractPost: MediaProgressCoordinator]()

    /// - returns: The progress coordinator for the specified post. If a coordinator
    ///            does not exist, one will be created.
    private func coordinator(for post: AbstractPost) -> MediaProgressCoordinator {
<<<<<<< HEAD
        var coordinator: MediaProgressCoordinator?

        progressCoordinatorQueue.sync {
            coordinator = postMediaProgressCoordinators[post]
        }

        if let coordinator = coordinator {
            return coordinator
        }

        coordinator = MediaProgressCoordinator()
        coordinator!.delegate = self
=======
        var cachedCoordinator: MediaProgressCoordinator?

        progressCoordinatorQueue.sync {
            cachedCoordinator = postMediaProgressCoordinators[post]
        }

        if let cachedCoordinator = cachedCoordinator {
            return cachedCoordinator
        }

        let coordinator = MediaProgressCoordinator()
        coordinator.delegate = self
>>>>>>> 5e09db01

        progressCoordinatorQueue.async(flags: .barrier) {
            self.postMediaProgressCoordinators[post] = coordinator
        }

<<<<<<< HEAD
        return coordinator!
=======
        return coordinator
>>>>>>> 5e09db01
    }

    /// - returns: The progress coordinator for the specified media item. Either
    ///            returns a post coordinator if the media item has a post, otherwise
    ///            returns the general media library coordinator.
    private func coordinator(for media: Media) -> MediaProgressCoordinator {
        // Media which is just being uploaded should only belong to at most one post
        if let post = media.posts?.first as? AbstractPost {
            return coordinator(for: post)
        }

        return mediaLibraryProgressCoordinator
    }

    private func removeCoordinator(_ progressCoordinator: MediaProgressCoordinator) {
        if let index = postMediaProgressCoordinators.index(where: { $0.value == progressCoordinator }) {
            progressCoordinatorQueue.async(flags: .barrier) {
                self.postMediaProgressCoordinators.remove(at: index)
            }
        }
    }

    // MARK: - Adding Media

    /// Adds the specified media asset to the specified blog. The upload process
    /// can be observed by adding an observer block using the `addObserver(_:for:)` method.
    ///
    /// - parameter asset: The asset to add.
    /// - parameter blog: The blog that the asset should be added to.
    /// - parameter origin: The location in the app where the upload was initiated (optional).
    ///
    @discardableResult
    func addMedia(from asset: ExportableAsset, to blog: Blog, origin: MediaUploadOrigin? = nil) -> Media {
        let coordinator = mediaLibraryProgressCoordinator
        return self.addMedia(from: asset, to: blog.objectID, coordinator: coordinator, origin: origin)
    }

    /// Adds the specified media asset to the specified post. The upload process
    /// can be observed by adding an observer block using the `addObserver(_:for:)` method.
    ///
    /// - parameter asset: The asset to add.
    /// - parameter post: The post that the asset should be added to.
    /// - parameter origin: The location in the app where the upload was initiated (optional).
    ///
    @discardableResult
    func addMedia(from asset: ExportableAsset, to post: AbstractPost, origin: MediaUploadOrigin? = nil) -> Media {
        let coordinator = self.coordinator(for: post)
        return self.addMedia(from: asset, to: post.objectID, coordinator: coordinator, origin: origin)
    }

    @discardableResult
    private func addMedia(from asset: ExportableAsset, to objectID: NSManagedObjectID, coordinator: MediaProgressCoordinator, origin: MediaUploadOrigin? = nil) -> Media {
        coordinator.track(numberOfItems: 1)
        let service = MediaService(managedObjectContext: mainContext)
        let totalProgress = Progress.discreteProgress(totalUnitCount: MediaExportProgressUnits.done)
        var creationProgress: Progress? = nil
        let media = service.createMedia(with: asset,
                            objectID: objectID,
                            progress: &creationProgress,
                            thumbnailCallback: { [weak self] media, url in
                                self?.thumbnailReady(url: url, for: media)
                            },
                            completion: { [weak self] media, error in
                                guard let strongSelf = self else {
                                    return
                                }
                                if let error = error as NSError? {
                                    if let media = media {
                                        coordinator.attach(error: error as NSError, toMediaID: media.uploadID)
                                        strongSelf.fail(error as NSError, media: media)
                                    } else {
                                        // If there was an error and we don't have a media object we just say to the coordinator that one item was finished
                                        coordinator.finishOneItem()
                                    }
                                    return
                                }
                                guard let media = media, !media.isDeleted else {
                                    return
                                }

                                let uploadProgress = strongSelf.uploadMedia(media, origin: origin)
                                totalProgress.addChild(uploadProgress, withPendingUnitCount: MediaExportProgressUnits.threeQuartersDone)
        })
        processing(media)
        if let creationProgress = creationProgress {
            totalProgress.addChild(creationProgress, withPendingUnitCount: MediaExportProgressUnits.quarterDone)
            coordinator.track(progress: totalProgress, of: media, withIdentifier: media.uploadID)
        }
        return media
    }

    /// Retry the upload of a media object that previously has failed.
    ///
    /// - Parameter media: the media object to retry the upload
    ///
    func retryMedia(_ media: Media) {
        guard media.remoteStatus == .failed else {
            DDLogError("Can't retry Media upload that hasn't failed. \(String(describing: media))")
            return
        }

        let coordinator = self.coordinator(for: media)
        coordinator.track(numberOfItems: 1)
        let uploadProgress = uploadMedia(media)
        coordinator.track(progress: uploadProgress, of: media, withIdentifier: media.uploadID)
    }

    /// Starts the upload of an already existing local media object
    ///
    /// - Parameter media: the media to upload
    ///
    func addMedia(_ media: Media) {
        guard media.remoteStatus == .local else {
            DDLogError("Can't try to upload Media that isn't local only. \(String(describing: media))")
            return
        }

        let coordinator = self.coordinator(for: media)
        coordinator.track(numberOfItems: 1)
        let uploadProgress = uploadMedia(media)
        coordinator.track(progress: uploadProgress, of: media, withIdentifier: media.uploadID)
    }

    /// Cancels any ongoing upload of the Media and deletes it.
    ///
    /// - Parameter media: the object to cancel and delete
    ///
    func cancelUploadAndDeleteMedia(_ media: Media) {
        cancelUpload(of: media)
        delete(media: [media])
    }

    /// Cancels any ongoing upload for the media object
    ///
    /// - Parameter media: the media object to cancel the upload
    ///
    func cancelUpload(of media: Media) {
        coordinator(for: media).cancelAndStopTrack(of: media.uploadID)
    }

    /// Cancels all ongoing uploads
    ///
    func cancelUploadOfAllMedia(for post: AbstractPost) {
        coordinator(for: post).cancelAndStopAllInProgressMedia()
    }

    /// Deletes a single Media object. If the object is currently being uploaded,
    /// the upload will be cancelled.
    ///
    /// - Parameter media: The media object to delete
    /// - Parameter onProgress: Optional progress block, called after each media item is deleted
    /// - Parameter success: Optional block called after all media items are deleted successfully
    /// - Parameter failure: Optional block called if deletion failed for any media items,
    ///                      after attempted deletion of all media items
    ///
    func delete(_ media: Media, onProgress: ((Progress?) -> Void)? = nil, success: (() -> Void)? = nil, failure: (() -> Void)? = nil) {
        delete(media: [media], onProgress: onProgress, success: success, failure: failure)
    }

    /// Deletes media objects. If the objects are currently being uploaded,
    /// the uploads will be cancelled.
    ///
    /// - Parameter media: The media objects to delete
    /// - Parameter onProgress: Optional progress block, called after each media item is deleted
    /// - Parameter success: Optional block called after all media items are deleted successfully
    /// - Parameter failure: Optional block called if deletion failed for any media items,
    ///                      after attempted deletion of all media items
    ///
    func delete(media: [Media], onProgress: ((Progress?) -> Void)? = nil, success: (() -> Void)? = nil, failure: (() -> Void)? = nil) {
        media.forEach({ self.cancelUpload(of: $0) })

        let service = MediaService(managedObjectContext: backgroundContext)
        service.deleteMedia(media,
                            progress: { onProgress?($0) },
                            success: success,
                            failure: failure)
    }

    @discardableResult private func uploadMedia(_ media: Media, origin: MediaUploadOrigin? = nil) -> Progress {
        let service = MediaService(managedObjectContext: backgroundContext)

        var progress: Progress? = nil
        uploading(media)
        service.uploadMedia(media,
                            progress: &progress,
                            success: {
                                self.trackUploadOf(media, origin: origin)
                                self.end(media)
        }, failure: { error in
            guard let nserror = error as NSError? else {
                return
            }
            self.coordinator(for: media).attach(error: nserror, toMediaID: media.uploadID)
            self.fail(nserror, media: media)
        })
        if let taskProgress = progress {
            return taskProgress
        } else {
            return Progress.discreteCompletedProgress()
        }
    }

    private func trackUploadOf(_ media: Media, origin: MediaUploadOrigin?) {
        guard let origin = origin,
            let event = origin.eventForMediaType(media.mediaType) else {
            return
        }

        let properties = WPAppAnalytics.properties(for: media)
        WPAppAnalytics.track(event,
                             withProperties: properties,
                             with: media.blog)
    }

    // MARK: - Progress

    /// - returns: The current progress for the specified media object.
    ///
    func progress(for media: Media) -> Progress? {
        return coordinator(for: media).progress(forMediaID: media.uploadID)
    }

    /// The global value of progress for all tasks running on the coordinator for the specified post.
    ///
    func totalProgress(for post: AbstractPost) -> Double {
        return coordinator(for: post).totalProgress
    }

    /// Returns the error associated to media if any
    ///
    /// - Parameter media: the media object from where to  fetch the associated error.
    /// - Returns: the error associated to media if any
    ///
    func error(for media: Media) -> NSError? {
        return coordinator(for: media).error(forMediaID: media.uploadID)
    }

    /// Returns the media object for the specified uploadID.
    ///
    /// - Parameter uploadID: the identifier for an ongoing upload
    /// - Returns: The media object for the specified uploadID.
    ///
    func media(withIdentifier uploadID: String, for post: AbstractPost) -> Media? {
        return coordinator(for: post).media(withIdentifier: uploadID)
    }

    /// Returns an existing media objcect with the specificed objectID
    ///
    /// - Parameter objectID: the object unique ID
    /// - Returns: an media object if it exists.
    ///
    func media(withObjectID objectID: String) -> Media? {
        guard let storeCoordinator = mainContext.persistentStoreCoordinator,
            let url = URL(string: objectID),
            let managedObjectID = storeCoordinator.managedObjectID(forURIRepresentation: url),
            let media = try? mainContext.existingObject(with: managedObjectID) as? Media else {
            return nil
        }
        return media
    }

    /// Returns true if any media is being processed or uploading
    ///
    func isUploadingMedia(for post: AbstractPost) -> Bool {
        return coordinator(for: post).isRunning
    }

    /// Returns true if there is any media with a fail state
    ///
    func hasFailedMedia(for post: AbstractPost) -> Bool {
        return coordinator(for: post).hasFailedMedia
    }

    /// Return an array with all failed media IDs
    ///
    func failedMediaIDs(for post: AbstractPost) -> [String] {
        return coordinator(for: post).failedMediaIDs
    }

    // MARK: - Observing

    typealias ObserverBlock = (Media, MediaState) -> Void

    private var mediaObservers = [UUID: MediaObserver]()

    /// Add an observer to receive updates when media items are updated.
    ///
    /// - parameter onUpdate: A block that will be called whenever media items
    ///                       (or a specific media item) are updated. The update
    ///                       block will always be called on the main queue.
    /// - parameter media: An optional specific media item to receive updates for.
    ///                    If provided, the `onUpdate` block will only be called
    ///                    for updates to this media item, otherwise it will be
    ///                    called when changes occur to _any_ media item.
    /// - returns: A UUID that can be used to unregister the observer block at a later time.
    ///
    func addObserver(_ onUpdate: @escaping ObserverBlock, for media: Media? = nil) -> UUID {
        let uuid = UUID()

        let observer = MediaObserver(media: media, onUpdate: onUpdate)

        queue.async {
            self.mediaObservers[uuid] = observer
        }

        return uuid
    }

    /// Add an observer to receive updates when media items for a post are updated.
    ///
    /// - parameter onUpdate: A block that will be called whenever media items
    ///                       associated with the specified post are updated.
    ///                       The update block will always be called on the main queue.
    /// - parameter post: The post to receive updates for. The `onUpdate` block
    ///                   for any upload progress changes for any media associated
    ///                   with this post via its media relationship.
    /// - returns: A UUID that can be used to unregister the observer block at a later time.
    ///
    func addObserver(_ onUpdate: @escaping ObserverBlock, forMediaFor post: AbstractPost) -> UUID {
        let uuid = UUID()

        let observer = MediaObserver(post: post, onUpdate: onUpdate)

        queue.async {
            self.mediaObservers[uuid] = observer
        }

        return uuid
    }

    /// Removes the observer block for the specified UUID.
    ///
    /// - parameter uuid: The UUID that matches the observer to be removed.
    ///
    func removeObserver(withUUID uuid: UUID) {
        queue.async {
            self.mediaObservers[uuid] = nil
        }
    }

    /// Encapsulates the state of a media item.
    ///
    enum MediaState: CustomDebugStringConvertible {
        case processing
        case thumbnailReady(url: URL)
        case uploading
        case ended
        case failed(error: NSError)
        case progress(value: Double)

        var debugDescription: String {
            switch self {
            case .processing:
                return "Processing"
            case .thumbnailReady(let url):
                return "Thumbnail Ready: \(url)"
            case .uploading:
                return "Uploading"
            case .ended:
                return "Ended"
            case .failed(let error):
                return "Failed: \(error)"
            case .progress(let value):
                return "Progress: \(value)"
            }
        }
    }

    /// Encapsulates an observer block and an optional observed media item or post.
    struct MediaObserver {
        let media: Media?
        let post: AbstractPost?
        let onUpdate: ObserverBlock

        init(onUpdate: @escaping ObserverBlock) {
            self.media = nil
            self.post = nil
            self.onUpdate = onUpdate
        }

        init(media: Media?, onUpdate: @escaping ObserverBlock) {
            self.media = media
            self.post = nil
            self.onUpdate = onUpdate
        }

        init(post: AbstractPost, onUpdate: @escaping ObserverBlock) {
            self.media = nil
            self.post = post
            self.onUpdate = onUpdate
        }
    }

    /// Utility method to return all observers for a specific media item,
    /// including any 'wildcard' observers that are observing _all_ media items.
    ///
    private func observersForMedia(_ media: Media) -> [MediaObserver] {
        let mediaObservers = self.mediaObservers.values.filter({ $0.media?.mediaID == media.mediaID })

        let postObservers = self.mediaObservers.values.filter({
            guard let posts = media.posts,
                let post = $0.post else { return false }

            return posts.contains(post)
        })

        return mediaObservers + postObservers + wildcardObservers
    }

    /// Utility method to return all 'wildcard' observers that are
    /// observing _all_ media items.
    ///
    private var wildcardObservers: [MediaObserver] {
        return mediaObservers.values.filter({ $0.media == nil && $0.post == nil })
    }

    // MARK: - Notifying observers

    /// Notifies observers that a media item is processing/importing.
    ///
    func processing(_ media: Media) {
        notifyObserversForMedia(media, ofStateChange: .processing)
    }
    /// Notifies observers that a media item has begun uploading.
    ///
    func uploading(_ media: Media) {
        notifyObserversForMedia(media, ofStateChange: .uploading)
    }

    /// Notifies observers that a thumbnail is ready for the media item
    ///
    func thumbnailReady(url: URL, for media: Media) {
        notifyObserversForMedia(media, ofStateChange: .thumbnailReady(url: url))
    }

    /// Notifies observers that a media item has ended uploading.
    ///
    func end(_ media: Media) {
        notifyObserversForMedia(media, ofStateChange: .ended)
    }

    /// Notifies observers that a media item has failed to upload.
    ///
    func fail(_ error: NSError, media: Media) {
        notifyObserversForMedia(media, ofStateChange: .failed(error: error))
    }

    /// Notifies observers that a media item is in progress.
    ///
    func progress(_ value: Double, media: Media) {
        notifyObserversForMedia(media, ofStateChange: .progress(value: value))
    }

    func notifyObserversForMedia(_ media: Media, ofStateChange state: MediaState) {
        queue.async {
            self.observersForMedia(media).forEach({ observer in
                DispatchQueue.main.async {
                    if let media = self.mainContext.object(with: media.objectID) as? Media {
                        observer.onUpdate(media, state)
                    }
                }
            })
        }
    }

    /// Sync the specified blog media library.
    ///
    /// - parameter blog: The blog from where to sync the media library from.
    ///
    @objc func syncMedia(for blog: Blog, success: (() -> Void)? = nil, failure: ((Error) ->Void)? = nil) {
        let service = MediaService(managedObjectContext: backgroundContext)
        service.syncMediaLibrary(for: blog, success: success, failure: failure)
    }

    /// This method checks the status of all media objects and updates them to the correct status if needed.
    /// The main cause of wrong status is the app being killed while uploads of media are happening.
    ///
    @objc func refreshMediaStatus() {
        let service = MediaService(managedObjectContext: backgroundContext)
        service.refreshMediaStatus()
    }
}

// MARK: - MediaProgressCoordinatorDelegate
extension MediaCoordinator: MediaProgressCoordinatorDelegate {

    func mediaProgressCoordinator(_ mediaProgressCoordinator: MediaProgressCoordinator, progressDidChange totalProgress: Double) {
        for (mediaID, mediaProgress) in mediaProgressCoordinator.mediaInProgress {
            guard let media = mediaProgressCoordinator.media(withIdentifier: mediaID) else {
                continue
            }
            if media.remoteStatus == .pushing || media.remoteStatus == .processing {
                progress(mediaProgress.fractionCompleted, media: media)
            }
        }
    }

    func mediaProgressCoordinatorDidStartUploading(_ mediaProgressCoordinator: MediaProgressCoordinator) {

    }

    func mediaProgressCoordinatorDidFinishUpload(_ mediaProgressCoordinator: MediaProgressCoordinator) {
        // Currently, we only want to show a successful upload notice for uploads
        // initiated within the media library.
        if mediaProgressCoordinator == mediaLibraryProgressCoordinator {
            let model = MediaProgressCoordinatorNoticeViewModel(mediaProgressCoordinator: mediaProgressCoordinator)
            if let notice = model?.notice {
                ActionDispatcher.dispatch(NoticeAction.post(notice))
            }
        }

        mediaProgressCoordinator.stopTrackingOfAllMedia()

        if mediaProgressCoordinator != mediaLibraryProgressCoordinator {
            removeCoordinator(mediaProgressCoordinator)
        }
    }
}

extension Media {
    var uploadID: String {
        return objectID.uriRepresentation().absoluteString
    }
}

/// Used for analytics to track where an upload was started within the app.
/// Currently only supports media library, but we'll add editor support
/// when we bring async there.
///
enum MediaUploadOrigin {
    case mediaLibrary

    func eventForMediaType(_ mediaType: MediaType) -> WPAnalyticsStat? {
        switch (self, mediaType) {
        case (.mediaLibrary, .image):
            return .mediaLibraryAddedPhoto
        case (.mediaLibrary, .video):
            return .mediaLibraryAddedVideo
        default: return nil
        }
    }
}<|MERGE_RESOLUTION|>--- conflicted
+++ resolved
@@ -35,20 +35,6 @@
     /// - returns: The progress coordinator for the specified post. If a coordinator
     ///            does not exist, one will be created.
     private func coordinator(for post: AbstractPost) -> MediaProgressCoordinator {
-<<<<<<< HEAD
-        var coordinator: MediaProgressCoordinator?
-
-        progressCoordinatorQueue.sync {
-            coordinator = postMediaProgressCoordinators[post]
-        }
-
-        if let coordinator = coordinator {
-            return coordinator
-        }
-
-        coordinator = MediaProgressCoordinator()
-        coordinator!.delegate = self
-=======
         var cachedCoordinator: MediaProgressCoordinator?
 
         progressCoordinatorQueue.sync {
@@ -61,17 +47,12 @@
 
         let coordinator = MediaProgressCoordinator()
         coordinator.delegate = self
->>>>>>> 5e09db01
 
         progressCoordinatorQueue.async(flags: .barrier) {
             self.postMediaProgressCoordinators[post] = coordinator
         }
 
-<<<<<<< HEAD
-        return coordinator!
-=======
         return coordinator
->>>>>>> 5e09db01
     }
 
     /// - returns: The progress coordinator for the specified media item. Either
