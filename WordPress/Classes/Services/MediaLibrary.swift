import Foundation
import CocoaLumberjack

/// Encapsulates interfacing with Media objects and their assets, whether locally on disk or remotely.
///
/// - Note: Methods with escaping closures will call back via the configured managedObjectContext
///   method and its corresponding thread.
///
open class MediaLibrary: LocalCoreDataService {

    /// Constant for the ideal compression quality used when images are added to the Media Library.
    ///
    /// - Note: This value may or may not be honored, depending on the export implementation and underlying data.
    ///
    static let preferredImageCompressionQuality = 0.9

    /// Completion handler for a created Media object.
    ///
    public typealias MediaCompletion = (Media) -> Void

    /// Error handler.
    ///
    public typealias OnError = (Error) -> Void

    // MARK: - Instance methods

    /// Creates a Media object with an absoluteLocalURL for a PHAsset's data, asynchronously.
    ///
    /// - parameter onCompletion: Called if the Media was successfully created and the asset's data exported to an absoluteLocalURL.
    /// - parameter onError: Called if an error was encountered during creation, error convertible to NSError with a localized description.
    ///
    public func makeMediaWith(blog: Blog, asset: PHAsset, onCompletion: @escaping MediaCompletion, onError: @escaping OnError) {
        DispatchQueue.global(qos: .default).async {

            let exporter = MediaAssetExporter()
            exporter.imageOptions = self.exporterImageOptions
            exporter.videoOptions = self.exporterVideoOptions

            exporter.exportData(forAsset: asset, onCompletion: { (assetExport) in
                self.managedObjectContext.perform {

                    let media = Media.makeMedia(blog: blog)
                    self.configureMedia(media, withExport: assetExport)
                    onCompletion(media)
                }
            }, onError: { (error) in
                self.handleExportError(error, errorHandler: onError)
            })
        }
    }

    /// Creates a Media object with a UIImage, asynchronously.
    ///
    /// The UIImage is expected to be a JPEG, PNG, or other 'normal' image.
    ///
    /// - parameter onCompletion: Called if the Media was successfully created and the image's data exported to an absoluteLocalURL.
    /// - parameter onError: Called if an error was encountered during creation, error convertible to NSError with a localized description.
    ///
    public func makeMediaWith(blog: Blog, image: UIImage, onCompletion: @escaping MediaCompletion, onError: @escaping OnError) {
        DispatchQueue.global(qos: .default).async {

            let exporter = MediaImageExporter()
            exporter.options = self.exporterImageOptions

            exporter.exportImage(image, fileName: nil, onCompletion: { (imageExport) in
                self.managedObjectContext.perform {

                    let media = Media.makeMedia(blog: blog)
                    self.configureMedia(media, withExport: imageExport)
                    onCompletion(media)
                }
            }, onError: { (error) in
                self.handleExportError(error, errorHandler: onError)
            })
        }
    }

    /// Creates a Media object with a file at a URL, asynchronously.
    ///
    /// The file URL is expected to be a JPEG, PNG, GIF, other 'normal' image, or video.
    ///
    /// - parameter onCompletion: Called if the Media was successfully created and the file's data exported to an absoluteLocalURL.
    /// - parameter onError: Called if an error was encountered during creation, error convertible to NSError with a localized description.
    ///
    public func makeMediaWith(blog: Blog, url: URL, onCompletion: @escaping MediaCompletion, onError: @escaping OnError) {
        DispatchQueue.global(qos: .default).async {

            let exporter = MediaURLExporter()
            exporter.imageOptions = self.exporterImageOptions
            exporter.videoOptions = self.exporterVideoOptions

            exporter.exportURL(fileURL: url, onCompletion: { (urlExport) in
                self.managedObjectContext.perform {

                    let media = Media.makeMedia(blog: blog)
                    self.configureMedia(media, withExport: urlExport)
                    onCompletion(media)
                }
            }, onError: { (error) in
                self.handleExportError(error, errorHandler: onError)
            })
        }
    }

    // MARK: Thumbnails

    /// Completion handler for a thumbnail URL.
    ///
    public typealias OnThumbnailURL = (URL?) -> Void

    /// Generate a URL to a thumbnail of the Media, if available.
    ///
    /// - Parameters:
    ///   - media: The Media object the URL should be a thumbnail of.
    ///   - preferredSize: An ideal size of the thumbnail in points.
    ///   - onCompletion: Completion handler passing the URL once available, or nil if unavailable.
    ///   - onError: Error handler.
    ///
    /// - Note: Images may be downloaded and resized if required, avoid requesting multiple explicit preferredSizes
    ///   as several images could be downloaded, resized, and cached, if there are several variations in size.
    ///
    func thumbnailURL(forMedia media: Media, preferredSize: CGSize, onCompletion: @escaping OnThumbnailURL, onError: OnError?) {
        // Configure a thumbnail exporter.
        let exporter = MediaThumbnailExporter()
        exporter.options.preferredSize = preferredSize

        // Check if there is already an exported thumbnail available.
        if let identifier = media.localThumbnailIdentifier, let availableThumbnail = exporter.availableThumbnail(with: identifier) {
            onCompletion(availableThumbnail)
            return
        }
        // Check if a local copy of the asset is available.
        if let localAssetURL = media.absoluteLocalURL {
            DispatchQueue.global(qos: .default).async {
                exporter.exportThumbnail(forFile: localAssetURL,
                                         onCompletion: { (identifier, export) in
                                             self.managedObjectContext.perform {
                                                self.handleThumbnailExport(media: media,
                                                                           identifier: identifier,
                                                                           export: export,
                                                                           onCompletion: onCompletion)
                                            }
                }, onError: { (error) in
                    self.handleExportError(error, errorHandler: onError)
                })
            }
            return
        }
        let downloader = MediaThumbnailDownloader(managedObjectContext: managedObjectContext)
        // Try and download a remote thumbnail, and export if available.
        downloader.downloadThumbnail(forMedia: media, preferredSize: preferredSize, onCompletion: { (image) in
            guard let image = image else {
                onCompletion(nil)
                return
            }
            DispatchQueue.global(qos: .default).async {
                exporter.exportThumbnail(forImage: image,
                                         onCompletion: { (identifier, export) in
                                            self.managedObjectContext.perform {
                                                self.handleThumbnailExport(media: media,
                                                                           identifier: identifier,
                                                                           export: export,
                                                                           onCompletion: onCompletion)
                                            }
                }, onError: { (error) in
                    self.handleExportError(error, errorHandler: onError)
                })
            }
        }, onError: { (error) in
            onError?(error)
        })
    }

    fileprivate func handleThumbnailExport(media: Media, identifier: MediaThumbnailExporter.ThumbnailIdentifier, export: MediaImageExport, onCompletion: @escaping OnThumbnailURL) {
        // Make sure the Media object hasn't been deleted.
        guard media.isDeleted == false else {
            onCompletion(nil)
            return
        }
        media.localThumbnailIdentifier = identifier
        ContextManager.sharedInstance().save(managedObjectContext)
        onCompletion(export.url)
    }

    // MARK: - Helpers

    /// Handle the OnError callback and logging any errors encountered.
    ///
    fileprivate func handleExportError(_ error: MediaExportError, errorHandler: OnError?) {
        // Write an error logging message to help track specific sources of export errors.
        var errorLogMessage = "Error occurred exporting Media"
        switch error {
        case is MediaAssetExporter.AssetExportError:
            errorLogMessage.append(" with asset error")
        case is MediaImageExporter.ImageExportError:
            errorLogMessage.append(" with image error")
        case is MediaURLExporter.URLExportError:
            errorLogMessage.append(" with URL export error")
        case is MediaThumbnailExporter.ThumbnailExportError:
            errorLogMessage.append(" with thumbnail export error")
        case is MediaExportSystemError:
            errorLogMessage.append(" with system error")
        default:
            errorLogMessage = " with unknown error"
        }
        let nerror = error.toNSError()
        DDLogError("\(errorLogMessage), code: \(nerror.code), error: \(nerror)")

        // Return the error via the context's queue, and as an NSError to ensure it carries over the right code/message.
        if let errorHandler = errorHandler {
            self.managedObjectContext.perform {
                errorHandler(nerror)
            }
        }
    }

    // MARK: - Media export configurations

    fileprivate var exporterImageOptions: MediaImageExporter.Options {
        var options = MediaImageExporter.Options()
        options.maximumImageSize = self.exporterMaximumImageSize()
        options.stripsGeoLocationIfNeeded = MediaSettings().removeLocationSetting
<<<<<<< HEAD
        options.imageCompressionQuality = 0.9
=======
        options.imageCompressionQuality = MediaLibrary.preferredImageCompressionQuality
>>>>>>> cd7047c6
        return options
    }

    fileprivate var exporterVideoOptions: MediaVideoExporter.Options {
        var options = MediaVideoExporter.Options()
        options.stripsGeoLocationIfNeeded = MediaSettings().removeLocationSetting
        return options
    }

    /// Helper method to return an optional value for a valid MediaSettings max image upload size.
    ///
    /// - Note: Eventually we'll rewrite MediaSettings.imageSizeForUpload to do this for us, but want to leave
    ///   that class alone while implementing MediaLibrary.
    ///
    fileprivate func exporterMaximumImageSize() -> CGFloat? {
        let maxUploadSize = MediaSettings().imageSizeForUpload
        if maxUploadSize < Int.max {
            return CGFloat(maxUploadSize)
        }
        return nil
    }

    /// Configure Media with the AssetExport.
    ///
    fileprivate func configureMedia(_ media: Media, withExport export: MediaAssetExporter.AssetExport) {
        switch export {
        case .exportedImage(let imageExport):
            configureMedia(media, withExport: imageExport)
        case .exportedVideo(let videoExport):
            configureMedia(media, withExport: videoExport)
        case .exportedGIF(let gifExport):
            configureMedia(media, withExport: gifExport)
        }
    }

    /// Configure Media with the URLExport.
    ///
    fileprivate func configureMedia(_ media: Media, withExport export: MediaURLExporter.URLExport) {
        switch export {
        case .exportedImage(let imageExport):
            configureMedia(media, withExport: imageExport)
        case .exportedVideo(let videoExport):
            configureMedia(media, withExport: videoExport)
        case .exportedGIF(let gifExport):
            configureMedia(media, withExport: gifExport)
        }
    }

    /// Configure Media with the ImageExport.
    ///
    fileprivate func configureMedia(_ media: Media, withExport export: MediaImageExport) {
        if let width = export.width {
            media.width = width as NSNumber
        }
        if let height = export.height {
            media.height = height as NSNumber
        }
        media.mediaType = .image
        configureMedia(media, withFileExport: export)
    }

    /// Configure Media with the VideoExport.
    ///
    fileprivate func configureMedia(_ media: Media, withExport export: MediaVideoExport) {
        if let duration = export.duration {
            media.length = duration as NSNumber
        }
        media.mediaType = .video
        configureMedia(media, withFileExport: export)
    }

    /// Configure Media with the GIFExport.
    ///
    fileprivate func configureMedia(_ media: Media, withExport export: MediaGIFExport) {
        media.mediaType = .image
        configureMedia(media, withFileExport: export)
    }

    /// Configure Media via the general Export protocol.
    ///
    fileprivate func configureMedia(_ media: Media, withFileExport export: MediaExport) {
        if let fileSize = export.fileSize {
            media.filesize = fileSize as NSNumber
        }
        media.absoluteLocalURL = export.url
        media.filename = export.url.lastPathComponent
    }
}<|MERGE_RESOLUTION|>--- conflicted
+++ resolved
@@ -220,11 +220,7 @@
         var options = MediaImageExporter.Options()
         options.maximumImageSize = self.exporterMaximumImageSize()
         options.stripsGeoLocationIfNeeded = MediaSettings().removeLocationSetting
-<<<<<<< HEAD
-        options.imageCompressionQuality = 0.9
-=======
         options.imageCompressionQuality = MediaLibrary.preferredImageCompressionQuality
->>>>>>> cd7047c6
         return options
     }
 
