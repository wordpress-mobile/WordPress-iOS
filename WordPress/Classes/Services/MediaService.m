--- conflicted
+++ resolved
@@ -90,11 +90,11 @@
             if (mediaInContext) {
                 mediaInContext.remoteStatus = MediaRemoteStatusFailed;
                 mediaInContext.error = customError;
-                
+
                 if (automatedRetry) {
                     [mediaInContext incrementAutoUploadFailureCount];
                 }
-                
+
                 [[ContextManager sharedInstance] saveContext:self.managedObjectContext withCompletionBlock:^{
                     if (failure) {
                         failure(customError);
@@ -122,17 +122,17 @@
         if (mediaInContext) {
             mediaInContext.remoteStatus = MediaRemoteStatusPushing;
             mediaInContext.error = nil;
-            
+
             if (!automatedRetry) {
                 [mediaInContext resetAutoUploadFailureCount];
             }
-            
+
             [[ContextManager sharedInstance] saveContext:self.managedObjectContext];
         }
     }];
     void (^successBlock)(RemoteMedia *media) = ^(RemoteMedia *media) {
         [self.managedObjectContext performBlock:^{
-            [WPAppAnalytics track:WPAnalyticsStatMediaServiceUploadSuccessful withBlog:blog];            
+            [WPAppAnalytics track:WPAnalyticsStatMediaServiceUploadSuccessful withBlog:blog];
             NSError * error = nil;
             Media *mediaInContext = (Media *)[self.managedObjectContext existingObjectWithID:mediaObjectID error:&error];
             if (!mediaInContext){
@@ -186,7 +186,7 @@
     } else {
         remoteMedia = [self remoteMediaFromMedia:media];
     }
-    
+
     id<MediaServiceRemote> remote = [self remoteForBlog:media.blog];
     NSManagedObjectID *mediaObjectID = media.objectID;
     void (^successBlock)(RemoteMedia *media) = ^(RemoteMedia *media) {
@@ -367,7 +367,7 @@
 
     id<MediaServiceRemote> remote = [self remoteForBlog:media.blog];
     RemoteMedia *remoteMedia = [self remoteMediaFromMedia:media];
-    
+
     [remote deleteMedia:remoteMedia
                 success:successBlock
                 failure:failure];
@@ -416,7 +416,6 @@
     });
 }
 
-<<<<<<< HEAD
 #pragma mark - Getting media
 
 - (void) getMediaWithID:(NSNumber *) mediaID inBlog:(Blog *) blog
@@ -425,7 +424,7 @@
 {
     id<MediaServiceRemote> remote = [self remoteForBlog:blog];
     NSManagedObjectID *blogID = blog.objectID;
-    
+
     [remote getMediaWithID:mediaID success:^(RemoteMedia *remoteMedia) {
        [self.managedObjectContext performBlock:^{
            Blog *blog = (Blog *)[self.managedObjectContext existingObjectWithID:blogID error:nil];
@@ -455,8 +454,9 @@
                 failure(error);
             }];
         }
-
-=======
+    }];
+}
+
 - (void)getMetadataFromVideoPressID:(NSString *)videoPressID
                              inBlog:(Blog *)blog
                             success:(void (^)(RemoteVideoPressVideo *metadata))success
@@ -471,17 +471,16 @@
         if (failure) {
             failure(error);
         }
->>>>>>> d8d0801a
     }];
 }
 
 - (void)syncMediaLibraryForBlog:(Blog *)blog
                         success:(void (^)(void))success
                         failure:(void (^)(NSError *error))failure
-{    
+{
     __block BOOL onePageLoad = NO;
     NSManagedObjectID *blogObjectID = [blog objectID];
-    
+
     /// Temporary logging to try and narrow down an issue:
     ///
     /// REF: https://github.com/wordpress-mobile/WordPress-iOS/issues/15335
@@ -490,16 +489,16 @@
         DDLogError(@"🔴 Error: missing object ID (please contact @diegoreymendez with this log)");
         DDLogError(@"%@", [NSThread callStackSymbols]);
     }
-    
+
     [self.managedObjectContext performBlock:^{
         NSError *error = nil;
         Blog *blogInContext = (Blog *)[self.managedObjectContext existingObjectWithID:blogObjectID error:&error];
-        
+
         if (!blogInContext) {
             failure(error);
             return;
         }
-        
+
         NSSet *originalLocalMedia = blogInContext.media;
         id<MediaServiceRemote> remote = [self remoteForBlog:blogInContext];
         [remote getMediaLibraryWithPageLoad:^(NSArray *media) {
@@ -565,7 +564,7 @@
         @autoreleasepool {
             Media *local = [Media existingMediaWithMediaID:remote.mediaID inBlog:blog];
             if (!local) {
-                local = [Media makeMediaWithBlog:blog];                
+                local = [Media makeMediaWithBlog:blog];
             }
             [MediaHelper updateMedia:local withRemoteMedia:remote];
             [mediaToKeep addObject:local];
