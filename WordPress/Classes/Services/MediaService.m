--- conflicted
+++ resolved
@@ -69,13 +69,9 @@
 		}
 		return;
 	}
-<<<<<<< HEAD
+
     geoLocationEnabled = post.blog.geolocationEnabled;
     
-=======
-
-	geoLocationEnabled = post.blog.geolocationEnabled;     
->>>>>>> a801e468
     CGSize maxImageSize = [MediaService maxImageSizeSetting];
     NSString *imagePath = [self pathForAsset:asset];
     
