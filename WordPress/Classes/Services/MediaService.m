--- conflicted
+++ resolved
@@ -69,13 +69,9 @@
 		}
 		return;
 	}
-<<<<<<< HEAD
+
     geoLocationEnabled = post.blog.geolocationEnabled;
     
-=======
-
-	geoLocationEnabled = post.blog.geolocationEnabled;     
->>>>>>> 6e8f0878
     CGSize maxImageSize = [MediaService maxImageSizeSetting];
     NSString *imagePath = [self pathForAsset:asset];
     
