--- conflicted
+++ resolved
@@ -162,12 +162,7 @@
                 return
             }
             // Get an expected WP URL, for sizing.
-<<<<<<< HEAD
-            if (media.blog.isHostedAtWPcom && media.blog.isPrivate())
-                || (!media.blog.isHostedAtWPcom && media.blog.isBasicAuthCredentialStored()) {
-=======
             if media.blog.isPrivateAtWPCom() || (!media.blog.isHostedAtWPcom && media.blog.isBasicAuthCredentialStored()) {
->>>>>>> f9adeaa9
                 remoteURL = WPImageURLHelper.imageURLWithSize(preferredSize, forImageURL: remoteAssetURL)
             } else {
                 remoteURL = PhotonImageURLHelper.photonURL(with: preferredSize, forImageURL: remoteAssetURL)
@@ -192,11 +187,7 @@
                 onError(error)
             }
         }
-<<<<<<< HEAD
-        if media.blog.isHostedAtWPcom && media.blog.isPrivate() {
-=======
         if media.blog.isPrivateAtWPCom() {
->>>>>>> f9adeaa9
             let accountService = AccountService(managedObjectContext: self.managedObjectContext)
             guard let authToken = accountService.defaultWordPressComAccount()?.authToken else {
                 // Don't have an auth token for some reason, return nothing.
