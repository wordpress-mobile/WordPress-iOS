<<<<<<< HEAD
import UIKit
import CoreData
=======
import Foundation
import Gutenberg
>>>>>>> 0416d767

class PageLayoutService {
    private struct Parameters {
        static let supportedBlocks = "supported_blocks"
        static let previewWidth = "preview_width"
        static let scale = "scale"
    }

    typealias CompletionHandler = (Swift.Result<GutenbergPageLayouts, Error>) -> Void

    static func layouts(forBlog blog: Blog, withThumbnailSize thumbnailSize: CGSize, completion: @escaping CompletionHandler) {
        if blog.isAccessibleThroughWPCom() {
            fetchWordPressComLayouts(forBlog: blog, withThumbnailSize: thumbnailSize, completion: completion)
        } else {
            fetchSharedLayouts(thumbnailSize, completion: completion)
        }
    }

    private static func fetchWordPressComLayouts(forBlog blog: Blog, withThumbnailSize thumbnailSize: CGSize, completion: @escaping CompletionHandler) {
        guard let blogId = blog.dotComID as? Int, let api = blog.wordPressComRestApi() else {
            let error = NSError(domain: "PageLayoutService", code: 0, userInfo: [NSDebugDescriptionErrorKey: "Api or dotCom Site ID not found"])
            completion(.failure(error))
            return
        }

        let urlPath = "/wpcom/v2/sites/\(blogId)/block-layouts"
        fetchLayouts(thumbnailSize, api, urlPath, completion)
    }

    private static func fetchSharedLayouts(_ thumbnailSize: CGSize, completion: @escaping CompletionHandler) {
        let api = WordPressComRestApi.anonymousApi(userAgent: WPUserAgent.wordPress())
        let urlPath = "/wpcom/v2/common-block-layouts"
        fetchLayouts(thumbnailSize, api, urlPath, completion)
    }

    private static func fetchLayouts(_ thumbnailSize: CGSize, _ api: WordPressComRestApi, _ urlPath: String, _ completion: @escaping CompletionHandler) {
        api.GET(urlPath, parameters: parameters(thumbnailSize), success: { (responseObject, _) in
            guard let result = parseLayouts(fromResponse: responseObject) else {
                let error = NSError(domain: "PageLayoutService", code: 0, userInfo: [NSDebugDescriptionErrorKey: "Unable to parse response"])
                completion(.failure(error))
                return
            }

            persistToCoreData(result) { (persistanceResult) in
                switch persistanceResult {
                case .success:
                    completion(.success(result))
                case .failure(let error):
                    completion(.failure(error))
                }
            }
        }, failure: { (error, _) in
            completion(.failure(error))
        })
    }

    private static func parseLayouts(fromResponse response: Any) -> GutenbergPageLayouts? {
        guard let data = try? JSONSerialization.data(withJSONObject: response) else {
            return nil
        }
        return try? JSONDecoder().decode(GutenbergPageLayouts.self, from: data)
    }

    // Parameter Generation
    private static func parameters(_ thumbnailSize: CGSize) -> [String: AnyObject] {
        return [
            Parameters.supportedBlocks: supportedBlocks as AnyObject,
            Parameters.previewWidth: previewWidth(thumbnailSize) as AnyObject,
            Parameters.scale: scale as AnyObject
        ]
    }

    private static let supportedBlocks: String = {
        let isDevMode = BuildConfiguration.current ~= [.localDeveloper, .a8cBranchTest]
        return Gutenberg.supportedBlocks(isDev: isDevMode).joined(separator: ",")
    }()

    private static func previewWidth(_ thumbnailSize: CGSize) -> String {
        return "\(thumbnailSize.width)"
    }

    private static let scale = UIScreen.main.nativeScale
}

extension PageLayoutService {

    static func resultsController() -> NSFetchedResultsController<PageTemplateCategory> {
        let context = ContextManager.shared.mainContext
        let request: NSFetchRequest<PageTemplateCategory> = PageTemplateCategory.fetchRequest()
        let sort = NSSortDescriptor(key: "title", ascending: true)
        request.sortDescriptors = [sort]

        let resultsController = NSFetchedResultsController<PageTemplateCategory>(fetchRequest: request, managedObjectContext: context, sectionNameKeyPath: nil, cacheName: nil)

        do {
            try resultsController.performFetch()
        } catch {
            DDLogError("Failed to fetch entities: \(error)")
        }

        return resultsController
    }

    private static func persistToCoreData(_ layouts: GutenbergPageLayouts, _ completion: @escaping (Swift.Result<Void, Error>) -> Void) {
        let context = ContextManager.shared.newDerivedContext()
        context.perform {
            do {
                try persistCategoriesToCoreData(layouts.categories, context: context)
                try persistLayoutsToCoreData(layouts.layouts, context: context)
            } catch {
                completion(.failure(error))
                return
            }
            ContextManager.shared.save(context)
            completion(.success(()))
        }
    }

    private static func persistCategoriesToCoreData(_ categories: [GutenbergLayoutCategory], context: NSManagedObjectContext) throws {
        let allCategories = context.allObjects(ofType: PageTemplateCategory.self)
        var categoriesToDelete = Set(allCategories)

        categories.forEach { (category) in

            let request: NSFetchRequest<PageTemplateCategory> = PageTemplateCategory.fetchRequest()
            request.predicate = NSPredicate(format: "\(#keyPath(PageTemplateCategory.slug)) = %@", category.slug)

            if let localCategory = try? context.fetch(request).first {
                categoriesToDelete.remove(localCategory)
                localCategory.update(with: category)
            } else {
                let _ = PageTemplateCategory(context: context, category: category)
            }
        }

        categoriesToDelete.forEach ({ context.delete($0) })
    }

    private static func persistLayoutsToCoreData(_ layouts: [GutenbergLayout], context: NSManagedObjectContext) throws {
        let allLayouts = context.allObjects(ofType: PageTemplateLayout.self)
        var layoutsToDelete = Set(allLayouts)

        for layout in layouts {
            let request: NSFetchRequest<PageTemplateLayout> = PageTemplateLayout.fetchRequest()
            request.predicate = NSPredicate(format: "\(#keyPath(PageTemplateLayout.slug)) = %@", layout.slug)

            if let localLayout = try? context.fetch(request).first {
                layoutsToDelete.remove(localLayout)
                localLayout.update(with: layout)
                try associate(layout: localLayout, toCategories: layout.categories, context: context)
            } else {
                let localLayout = PageTemplateLayout(context: context, layout: layout)
                try associate(layout: localLayout, toCategories: layout.categories, context: context)
            }
        }

        layoutsToDelete.forEach ({ context.delete($0) })
    }

    private static func associate(layout: PageTemplateLayout, toCategories categories: [GutenbergLayoutCategory], context: NSManagedObjectContext) throws {
        let categoryList = categories.map({ $0.slug })
        let request: NSFetchRequest<PageTemplateCategory> = PageTemplateCategory.fetchRequest()
        request.predicate = NSPredicate(format: "\(#keyPath(PageTemplateCategory.slug)) IN %@", categoryList)
        let fetchedCategories = try context.fetch(request)
        layout.categories = Set(fetchedCategories)
    }
}<|MERGE_RESOLUTION|>--- conflicted
+++ resolved
@@ -1,10 +1,6 @@
-<<<<<<< HEAD
 import UIKit
 import CoreData
-=======
-import Foundation
 import Gutenberg
->>>>>>> 0416d767
 
 class PageLayoutService {
     private struct Parameters {
