--- conflicted
+++ resolved
@@ -46,20 +46,11 @@
                                remoteGroups: [RemotePlanGroup],
                                remoteFeatures: [RemotePlanFeature],
                                onComplete: @escaping () -> Void ) {
-<<<<<<< HEAD
         coreDataStack.performAndSave({ context in
             self.mergeRemoteWpcomPlans(remotePlans, in: context)
             self.mergeRemotePlanGroups(remoteGroups, in: context)
             self.mergeRemotePlanFeatures(remoteFeatures, in: context)
-        }, completion: onComplete)
-=======
-
-        mergeRemoteWpcomPlans(remotePlans)
-        mergeRemotePlanGroups(remoteGroups)
-        mergeRemotePlanFeatures(remoteFeatures)
-
-        ContextManager.sharedInstance().save(managedObjectContext, completion: onComplete, on: .main)
->>>>>>> 643ce659
+        }, completion: onComplete, on: .main)
     }
 
 
