--- conflicted
+++ resolved
@@ -44,7 +44,7 @@
                                    if (success) {
                                        success();
                                    }
-                               }];
+                               } onQueue: dispatch_get_main_queue()];
                            } failure:failure];
 }
 
@@ -78,7 +78,7 @@
                                         }];
                                         success(postCategories);
                                     }
-                                }];
+                                } onQueue: dispatch_get_main_queue()];
                             } failure:failure];
 }
 
@@ -125,7 +125,6 @@
                            if (newCategory.parentID == nil) {
                                newCategory.parentID = @0;
                            }
-<<<<<<< HEAD
                        } completion:^{
                            if (success) {
                                PostCategory *newCategory = [PostCategory lookupWithBlogObjectID:blogObjectID
@@ -138,17 +137,7 @@
                                // filters might change the content
                                [self syncCategoriesForBlog:blog success:nil failure:nil];
                            }
-=======
-                           [[ContextManager sharedInstance] saveContext:self.managedObjectContext withCompletionBlock:^{
-                               if (success) {
-                                   success(newCategory);
-                               }
-                               if (needsSync) {
-                                   [self syncCategoriesForBlog:blog success:nil failure:nil];
-                               }
-                           } onQueue:dispatch_get_main_queue()];
->>>>>>> 643ce659
-                       }];
+                       } onQueue: dispatch_get_main_queue()];
                    } failure:failure];
 }
 
@@ -181,47 +170,6 @@
         
         [categories addObject:category];
     }
-<<<<<<< HEAD
-=======
-
-    [[ContextManager sharedInstance] saveContext:self.managedObjectContext withCompletionBlock:^{
-        if (completion) {
-            completion(categories);
-        }
-    } onQueue:dispatch_get_main_queue()];
-}
-
-- (nullable Blog *)blogWithObjectID:(nullable NSManagedObjectID *)objectID
-{
-    if (objectID == nil) {
-        return nil;
-    }
-
-    NSError *error;
-    Blog *blog = (Blog *)[self.managedObjectContext existingObjectWithID:objectID error:&error];
-    if (error) {
-        DDLogError(@"Error when retrieving Blog by ID: %@", error);
-        return nil;
-    }
-
-    return blog;
-}
-
-- (nullable PostCategory *)categoryWithObjectID:(nullable NSManagedObjectID *)objectID
-{
-    if (objectID == nil) {
-        return nil;
-    }
-
-    NSError *error;
-    PostCategory *category = (PostCategory *)[self.managedObjectContext existingObjectWithID:objectID error:&error];
-    if (error) {
-        DDLogError(@"Error when retrieving Category by ID: %@", error);
-        return nil;
-    }
-
-    return category;
->>>>>>> 643ce659
 }
 
 - (id<TaxonomyServiceRemote>)remoteForBlog:(Blog *)blog {
