--- conflicted
+++ resolved
@@ -31,12 +31,8 @@
     id<TaxonomyServiceRemote> remote = [self remoteForBlog:blog];
     NSManagedObjectID *blogID = blog.objectID;
     [remote getCategoriesWithSuccess:^(NSArray *categories) {
-<<<<<<< HEAD
                                NSError * __block error = nil;
-                               [[ContextManager sharedInstance] performAndSaveUsingBlock:^(NSManagedObjectContext *context) {
-=======
                                [self.coreDataStack performAndSaveUsingBlock:^(NSManagedObjectContext *context) {
->>>>>>> 67a5d840
                                    Blog *blog = (Blog *)[context existingObjectWithID:blogID error:nil];
                                    if (!blog) {
                                        error = [self serviceErrorNoBlog];
@@ -165,9 +161,9 @@
             }
         }
     }
-    
+
     NSMutableArray *categories = [NSMutableArray arrayWithCapacity:remoteCategories.count];
-    
+
     for (RemotePostCategory *remoteCategory in remoteCategories) {
         PostCategory *category = [PostCategory lookupWithBlogObjectID:blog.objectID categoryID:remoteCategory.categoryID inContext:context];
         if (!category) {
@@ -176,7 +172,7 @@
         }
         category.categoryName = remoteCategory.name;
         category.parentID = remoteCategory.parentID;
-        
+
         [categories addObject:category];
     }
 }
