--- conflicted
+++ resolved
@@ -736,7 +736,6 @@
         completion(.success(post))
     }
 
-<<<<<<< HEAD
     func updateMediaBlocksBeforeSave(in post: AbstractPost, with media: Set<Media>) {
         guard let postContent = post.content else {
             return
@@ -746,9 +745,7 @@
         post.content = contentParser.html()
     }
 
-=======
     // - warning: deprecated (kahu-offline-mode)
->>>>>>> 12689536
     func cancelAnyPendingSaveOf(post: AbstractPost) {
         removeObserver(for: post)
     }
@@ -886,15 +883,7 @@
             switch state {
             case .ended:
                 let successHandler = {
-<<<<<<< HEAD
                     self.updateMediaBlocksBeforeSave(in: post, with: [media])
-
-                    // Let's check if media uploading is still going, if all finished with success then we can upload the post
-                    if !self.mediaCoordinator.isUploadingMedia(for: post) && !post.hasFailedMedia {
-                        self.removeObserver(for: post)
-                        completion(.success(post))
-=======
-                    self.updateReferences(to: media, in: post)
                     if self.isSyncPublishingEnabled {
                         if post.media.allSatisfy({ $0.remoteStatus == .sync }) {
                             self.removeObserver(for: post)
@@ -906,7 +895,6 @@
                             self.removeObserver(for: post)
                             completion(.success(post))
                         }
->>>>>>> 12689536
                     }
                 }
                 switch media.mediaType {
