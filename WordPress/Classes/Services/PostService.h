#import <Foundation/Foundation.h>
#import "LocalCoreDataService.h"
#import "PostServiceOptions.h"

@class AbstractPost;
@class Blog;
@class Post;
@class Page;
@class RemotePost;
@class RemoteUser;
@class PostServiceRemoteFactory;
@class PostServiceUploadingList;

NS_ASSUME_NONNULL_BEGIN

typedef void(^PostServiceSyncSuccess)(NSArray<AbstractPost *> * _Nullable posts);
typedef void(^PostServiceSyncFailure)(NSError * _Nullable error);

typedef NSString * PostServiceType NS_TYPED_ENUM;
extern PostServiceType const PostServiceTypePost;
extern PostServiceType const PostServiceTypePage;
extern PostServiceType const PostServiceTypeAny;
extern const NSUInteger PostServiceDefaultNumberToSync;


@interface PostService : LocalCoreDataService

// This is public so it can be accessed from Swift extensions.
@property (nonnull, strong, nonatomic) PostServiceRemoteFactory *postServiceRemoteFactory;

- (instancetype)initWithManagedObjectContext:(NSManagedObjectContext *)context
                    postServiceRemoteFactory:(PostServiceRemoteFactory *)postServiceRemoteFactory NS_DESIGNATED_INITIALIZER;

- (Post *)createDraftPostForBlog:(Blog *)blog;
- (Page *)createDraftPageForBlog:(Blog *)blog;

<<<<<<< HEAD
- (NSUInteger)countPostsWithoutRemote;
=======
- (nullable AbstractPost *)findPostWithID:(NSNumber *)postID inBlog:(Blog *)blog;
>>>>>>> e0a35b1b

/**
 Sync a specific post from the API

 @param postID The ID of the post to sync
 @param blog The blog that has the post.
 @param success A success block
 @param failure A failure block
 */
- (void)getPostWithID:(NSNumber *)postID
              forBlog:(Blog *)blog
              success:(void (^)(AbstractPost *post))success
              failure:(void (^)(NSError *))failure;

/**
 Get all posts that failed to upload.
 
 @param result a block that will be invoked to return the requested posts.
 */
- (void)getFailedPosts:(nonnull void (^)( NSArray<AbstractPost *>* _Nonnull posts))result;

/**
 Sync an initial batch of posts from the specified blog.
 Please note that success and/or failure are called in the context of the
 NSManagedObjectContext supplied when the PostService was initialized, and may not
 run on the main thread.

 @param postType The type (post or page) of post to sync
 @param blog The blog that has the posts.
 @param success A success block
 @param failure A failure block
 */
- (void)syncPostsOfType:(PostServiceType)postType
                forBlog:(Blog *)blog
                success:(PostServiceSyncSuccess)success
                failure:(PostServiceSyncFailure)failure;

/**
 Sync a batch of posts with the specified options from the specified blog.
 Please note that success and/or failure are called in the context of the
 NSManagedObjectContext supplied when the PostService was initialized, and may not
 run on the main thread.
 
 @param postType The type (post or page) of post to sync
 @param options Sync options for specific request parameters.
 @param blog The blog that has the posts.
 @param success A success block
 @param failure A failure block
 */
- (void)syncPostsOfType:(PostServiceType)postType
            withOptions:(PostServiceSyncOptions *)options
                forBlog:(Blog *)blog
                success:(PostServiceSyncSuccess)success
                failure:(PostServiceSyncFailure)failure;

/**
 Syncs local changes on a post back to the server.

 If the post only exists on the device, it will be created.

 @param post The post or page to upload
 @param success A success block.  If the post object exists locally (in CoreData) when the upload
        succeeds, then this block will also return a pointer to the updated local AbstractPost
        object.  It's important to note this object may not be the same one as the `post` input 
        parameter, since if the input post was a revision, it will no longer exist once the upload
        succeeds.
 @param failure A failure block
 */
- (void)uploadPost:(AbstractPost *)post
           success:(nullable void (^)(AbstractPost *post))success
           failure:(void (^)(NSError * _Nullable error))failure;

/**
 The same as `uploadPost:success:failure`

 Setting `forceDraftIfCreating` to `YES` is useful if we want to create a post in the server
 with the intention of making it available for preview. If we create the post as is, and the user
 has set its `status` to `.published`, then we would publishing the post even if we just
 wanted to preview it!

 Another use case of `forceDraftIfCreating` is to create the post in the background so we can
 periodically auto-save it. Again, we'd still want to create it as a `.draft` status.
 */
- (void)uploadPost:(AbstractPost *)post
forceDraftIfCreating:(BOOL)forceDraftIfCreating
           success:(nullable void (^)(AbstractPost * _Nullable post))success
           failure:(nullable void (^)(NSError * _Nullable error))failure;

/**
 Saves a post to the server.
 
 @param post The post or page to be saved
 @param success A success block.  If the post object exists locally (in CoreData) when the upload
 succeeds, then this block will also return a pointer to the updated local AbstractPost
 object.  It's important to note this object may not be the same one as the `post` input
 parameter
 @param failure A failure block
 */
- (void)autoSave:(AbstractPost *)post
         success:(nullable void (^)(AbstractPost *post, NSString *previewURL))success
         failure:(void (^)(NSError * _Nullable error))failure;

/**
 Attempts to delete the specified post outright vs moving it to the 
 trash folder.

 @param post The post or page to delete
 @param success A success block
 @param failure A failure block
 */
- (void)deletePost:(AbstractPost *)post
           success:(nullable void (^)(void))success
           failure:(void (^)(NSError * _Nullable error))failure;

/**
 Moves the specified post into the trash bin. Does not delete
 the post unless it was deleted on the server.

 @param post The post or page to trash
 @param success A success block
 @param failure A failure block
 */
- (void)trashPost:(AbstractPost *)post
          success:(nullable nullable void (^)(void))success
          failure:(void (^)(NSError * _Nullable error))failure;

/**
 Moves the specified post out of the trash bin.

 @param post The post or page to restore
 @param success A success block
 @param failure A failure block
 */
- (void)restorePost:(AbstractPost *)post
           success:(nullable void (^)(void))success
           failure:(void (^)(NSError * _Nullable error))failure;

@end

NS_ASSUME_NONNULL_END<|MERGE_RESOLUTION|>--- conflicted
+++ resolved
@@ -33,12 +33,6 @@
 
 - (Post *)createDraftPostForBlog:(Blog *)blog;
 - (Page *)createDraftPageForBlog:(Blog *)blog;
-
-<<<<<<< HEAD
-- (NSUInteger)countPostsWithoutRemote;
-=======
-- (nullable AbstractPost *)findPostWithID:(NSNumber *)postID inBlog:(Blog *)blog;
->>>>>>> e0a35b1b
 
 /**
  Sync a specific post from the API
