--- conflicted
+++ resolved
@@ -571,61 +571,6 @@
     }];
 }
 
-<<<<<<< HEAD
-- (void)deletePostsWithSiteID:(NSNumber *)siteID andSiteURL:(NSString *)siteURL fromTopic:(ReaderAbstractTopic *)topic
-{
-    NSError *error;
-    NSFetchRequest *request = [[NSFetchRequest alloc] initWithEntityName:@"ReaderPost"];
-    NSString *likeSiteURL = [NSString stringWithFormat:@"%@*", siteURL];
-    NSPredicate *postsMatching = [NSPredicate predicateWithFormat:@"siteID = %@ AND permaLink LIKE %@ AND topic = %@", siteID, likeSiteURL, topic];
-    request.predicate = [self predicateIgnoringSavedForLaterPosts:postsMatching];
-    NSArray *results = [self.managedObjectContext executeFetchRequest:request error:&error];
-    if (error) {
-        DDLogError(@"%@, error (un)following posts with siteID %@ and URL @%: %@", NSStringFromSelector(_cmd), siteID, siteURL, error);
-        return;
-    }
-
-    if ([results count] == 0) {
-        return;
-    }
-
-    for (ReaderPost *post in results) {
-        [self.managedObjectContext deleteObject:post];
-    }
-
-    [self.managedObjectContext performBlockAndWait:^{
-        [[ContextManager sharedInstance] saveContext:self.managedObjectContext];
-    }];
-}
-
-- (void)deletePostsFromSiteWithID:(NSNumber *)siteID
-{
-    NSError *error;
-    NSFetchRequest *request = [[NSFetchRequest alloc] initWithEntityName:@"ReaderPost"];
-    NSPredicate *postsMatching = [NSPredicate predicateWithFormat:@"siteID = %@", siteID];
-    request.predicate = [self predicateIgnoringSavedForLaterPosts:postsMatching];
-    NSArray *results = [self.managedObjectContext executeFetchRequest:request error:&error];
-    if (error) {
-        DDLogError(@"%@, error deleting posts belonging to siteID %@: %@", NSStringFromSelector(_cmd), siteID, error);
-        return;
-    }
-
-    if ([results count] == 0) {
-        return;
-    }
-
-    for (ReaderPost *post in results) {
-        DDLogInfo(@"Deleting post: %@", post);
-        [self.managedObjectContext deleteObject:post];
-    }
-
-    [self.managedObjectContext performBlockAndWait:^{
-        [[ContextManager sharedInstance] saveContext:self.managedObjectContext];
-    }];
-}
-
-=======
->>>>>>> 143e835c
 - (void)flagPostsFromSite:(NSNumber *)siteID asBlocked:(BOOL)blocked
 {
     NSError *error;
