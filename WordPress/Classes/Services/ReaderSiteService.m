#import "ReaderSiteService.h"

#import "AccountService.h"
#import "ContextManager.h"
#import "RemoteReaderSite.h"
#import "ReaderPostService.h"
#import "ReaderPost.h"
#import "ReaderSite.h"
#import "ReaderSiteServiceRemote.h"
#import "ReaderTopicService.h"
#import "WordPressComApi.h"
#import "WPAccount.h"
#import "WordPress-Swift.h"
#import "WPAppAnalytics.h"

NSString * const ReaderSiteServiceErrorDomain = @"ReaderSiteServiceErrorDomain";

@implementation ReaderSiteService

- (void)fetchFollowedSitesWithSuccess:(void(^)())success failure:(void(^)(NSError *error))failure
{
    WordPressComApi *api = [self apiForRequest];
    if (!api) {
        if (failure) {
            failure([self errorForNotLoggedIn]);
        }
        return;
    }

    ReaderSiteServiceRemote *service = [[ReaderSiteServiceRemote alloc] initWithApi:api];
    [service fetchFollowedSitesWithSuccess:^(NSArray *sites) {
        AccountService *accountService = [[AccountService alloc] initWithManagedObjectContext:self.managedObjectContext];
        WPAccount *defaultAccount = [accountService defaultWordPressComAccount];
        [self mergeSites:sites forAccount:defaultAccount];

        if (success) {
            success();
        }
    } failure:^(NSError *error) {
        if (failure) {
            failure(error);
        }
    }];
}

- (void)followSiteByURL:(NSURL *)siteURL success:(void (^)())success failure:(void(^)(NSError *error))failure
{
    WordPressComApi *api = [self apiForRequest];
    if (!api) {
        if (failure) {
            failure([self errorForNotLoggedIn]);
        }
        return;
    }

    ReaderSiteServiceRemote *service = [[ReaderSiteServiceRemote alloc] initWithApi:api];

    // Make sure the URL provided leads to a visible site / does not 404.
    [service checkSiteExistsAtURL:siteURL success:^{
        [self followExistingSiteByURL:siteURL success:success failure:failure];
    } failure:^(NSError *error) {
        if (failure) {
            failure(error);
        }
    }];
}

- (void)followSiteWithID:(NSUInteger)siteID success:(void(^)())success failure:(void(^)(NSError *error))failure
{
    WordPressComApi *api = [self apiForRequest];
    if (!api) {
        if (failure) {
            failure([self errorForNotLoggedIn]);
        }
        return;
    }

    ReaderSiteServiceRemote *service = [[ReaderSiteServiceRemote alloc] initWithApi:api];
    [service checkSubscribedToSiteByID:siteID success:^(BOOL follows) {
        if (follows) {
            if (failure) {
                failure([self errorForAlreadyFollowingSiteOrFeed]);
            }
            return;
        }
        [service followSiteWithID:siteID success:^(){
            if (success) {
                success();
            }

<<<<<<< HEAD
            [WPAnalytics track:WPAnalyticsStatReaderSiteFollowed withProperties:@{ WPAppAnalyticsKeyBlogID:@(siteID) }];

=======
            [WPAppAnalytics track:WPAnalyticsStatReaderSiteFollowed withBlogID:[NSNumber numberWithUnsignedInteger:siteID]];
            
>>>>>>> 810a5ec6
        } failure:failure];

    } failure:^(NSError *error) {
        if (failure) {
            failure(error);
        }
    }];
}

- (void)unfollowSiteWithID:(NSUInteger)siteID success:(void(^)())success failure:(void(^)(NSError *error))failure
{
    WordPressComApi *api = [self apiForRequest];
    if (!api) {
        if (failure) {
            failure([self errorForNotLoggedIn]);
        }
        return;
    }

    ReaderSiteServiceRemote *service = [[ReaderSiteServiceRemote alloc] initWithApi:[self apiForRequest]];
    [service unfollowSiteWithID:siteID success:^(){
        if (success) {
            success();
        }
<<<<<<< HEAD

        [WPAnalytics track:WPAnalyticsStatReaderSiteUnfollowed withProperties:@{ WPAppAnalyticsKeyBlogID:@(siteID) }];
=======
        
        [WPAppAnalytics track:WPAnalyticsStatReaderSiteUnfollowed withBlogID:[NSNumber numberWithUnsignedInteger:siteID]];
>>>>>>> 810a5ec6
        
    } failure:failure];
}

- (void)followSiteAtURL:(NSString *)siteURL success:(void(^)())success failure:(void(^)(NSError *error))failure
{
    WordPressComApi *api = [self apiForRequest];
    if (!api) {
        if (failure) {
            failure([self errorForNotLoggedIn]);
        }
        return;
    }

    // Include protocol if absent.
    NSString *sanitizedURL = siteURL;
    NSRange rng = [sanitizedURL rangeOfString:@"://"];
    if (rng.location == NSNotFound) {
        sanitizedURL = [NSString stringWithFormat:@"http://%@", sanitizedURL];
    }

    ReaderSiteServiceRemote *service = [[ReaderSiteServiceRemote alloc] initWithApi:[self apiForRequest]];
    [service checkSubscribedToFeedByURL:[NSURL URLWithString:sanitizedURL] success:^(BOOL follows) {
        if (follows) {
            if (failure) {
                failure([self errorForAlreadyFollowingSiteOrFeed]);
            }
            return;
        }
        [service followSiteAtURL:sanitizedURL success:^(){
            if (success) {
                success();
            }
            [WPAnalytics track:WPAnalyticsStatReaderSiteFollowed withProperties:@{ @"URL":sanitizedURL }];

        } failure:failure];
    } failure:^(NSError *error) {
        if (failure) {
            failure(error);
        }
    }];
}

- (void)unfollowSiteAtURL:(NSString *)siteURL success:(void(^)())success failure:(void(^)(NSError *error))failure
{
    WordPressComApi *api = [self apiForRequest];
    if (!api) {
        if (failure) {
            failure([self errorForNotLoggedIn]);
        }
        return;
    }

    ReaderSiteServiceRemote *service = [[ReaderSiteServiceRemote alloc] initWithApi:[self apiForRequest]];
    [service unfollowSiteAtURL:siteURL success:^(){
        if (success) {
            success();
        }
        [WPAnalytics track:WPAnalyticsStatReaderSiteUnfollowed withProperties:@{@"URL":siteURL}];
    } failure:failure];
}

- (void)unfollowSite:(ReaderSite *)site success:(void(^)())success failure:(void(^)(NSError *error))failure
{
    NSString *path = site.path;
    NSUInteger siteID = [site.siteID integerValue];

    // Optimistically delete
    [self deletePostsFromFollowedTopicForSite:site];
    [self.managedObjectContext deleteObject:site];
    [self.managedObjectContext performBlockAndWait:^{
        [[ContextManager sharedInstance] saveContext:self.managedObjectContext];
    }];

    if ([site isFeed]) {
        [self unfollowSiteAtURL:path success:success failure:failure];
    } else {
        [self unfollowSiteWithID:siteID success:success failure:failure];
    }
}

- (void)deletePostsFromFollowedTopicForSite:(ReaderSite *)site
{
    ReaderTopicService *topicService = [[ReaderTopicService alloc] initWithManagedObjectContext:self.managedObjectContext];
    ReaderAbstractTopic *followedSites = [topicService topicForFollowedSites];
    if (!followedSites) {
        return;
    }
    NSNumber *siteID = site.siteID;
    if (!siteID) {
        siteID = site.feedID;
    }
    NSManagedObjectContext *context = [[ContextManager sharedInstance] newDerivedContext];
    ReaderPostService *postService = [[ReaderPostService alloc] initWithManagedObjectContext:context];
    [postService deletePostsWithSiteID:siteID andSiteURL:site.path fromTopic:followedSites];
}

- (void)syncPostsForFollowedSites
{
    ReaderTopicService *topicService = [[ReaderTopicService alloc] initWithManagedObjectContext:self.managedObjectContext];
    ReaderAbstractTopic *followedSites = [topicService topicForFollowedSites];
    if (!followedSites) {
        return;
    }

    NSManagedObjectContext *context = [[ContextManager sharedInstance] newDerivedContext];
    ReaderPostService *postService = [[ReaderPostService alloc] initWithManagedObjectContext:context];
    [postService fetchPostsForTopic:followedSites earlierThan:[NSDate date] success:nil failure:nil];
}


- (void)flagSiteWithID:(NSNumber *)siteID asBlocked:(BOOL)blocked success:(void(^)())success failure:(void(^)(NSError *error))failure
{
    WordPressComApi *api = [self apiForRequest];
    if (!api) {
        if (failure) {
            failure([self errorForNotLoggedIn]);
        }
        return;
    }

    // Optimistically flag the posts from the site being blocked.
    [self flagPostsFromSite:siteID asBlocked:blocked];

    ReaderSiteServiceRemote *service = [[ReaderSiteServiceRemote alloc] initWithApi:api];
    [service flagSiteWithID:[siteID integerValue] asBlocked:blocked success:^{
        NSDictionary *properties = @{@"siteID":siteID, WPAppAnalyticsKeyBlogID:siteID};
        [WPAnalytics track:WPAnalyticsStatReaderSiteBlocked withProperties:properties];
        
        if (success) {
            success();
        }
    } failure:^(NSError *error) {
        // Undo the changes
        [self flagPostsFromSite:siteID asBlocked:!blocked];

        if (failure) {
            failure(error);
        }
    }];
}

#pragma mark - Private Methods

/**
 Get the api to use for the request.
 */
- (WordPressComApi *)apiForRequest
{
    AccountService *accountService = [[AccountService alloc] initWithManagedObjectContext:self.managedObjectContext];
    WPAccount *defaultAccount = [accountService defaultWordPressComAccount];
    WordPressComApi *api = [defaultAccount restApi];
    if (![api hasCredentials]) {
        return nil;
    }
    return api;
}

/**
 Called once a URL is confirmed to point at a valid site. Continues the following process.
 */
- (void)followExistingSiteByURL:(NSURL *)siteURL success:(void (^)())success failure:(void(^)(NSError *error))failure
{
    WordPressComApi *api = [self apiForRequest];
    ReaderSiteServiceRemote *service = [[ReaderSiteServiceRemote alloc] initWithApi:api];
    [service findSiteIDForURL:siteURL success:^(NSUInteger siteID) {
        if (siteID) {
            [self followSiteWithID:siteID success:success failure:failure];
        } else {
            [self followSiteAtURL:[siteURL absoluteString] success:success failure:failure];
        }
    } failure:^(NSError *error) {
        DDLogInfo(@"Could not find site at URL: %@", siteURL);
        [self followSiteAtURL:[siteURL absoluteString] success:success failure:failure];
    }];
}

- (void)flagPostsFromSite:(NSNumber *)siteID asBlocked:(BOOL)blocked
{
    ReaderPostService *service = [[ReaderPostService alloc] initWithManagedObjectContext:self.managedObjectContext];
    [service flagPostsFromSite:siteID asBlocked:blocked];
}


/**
 Saves the specified `ReaderSites`. Any `ReaderSites` not included in the passed
 array are removed from Core Data.

 @param sites An array of `ReaderSites` to save.
 @param account The account the sites should belong to.
 */
- (void)mergeSites:(NSArray *)sites forAccount:(WPAccount *)account {
    NSArray *currentSites = [self allSites];
    NSMutableArray *sitesToKeep = [NSMutableArray array];

    for (RemoteReaderSite *remoteSite in sites) {
        ReaderSite *newSite = [self createOrReplaceFromRemoteSite:remoteSite];
        newSite.account = account;
        if (newSite != nil) {
            [sitesToKeep addObject:newSite];
        } else {
            DDLogInfo(@"%@ returned a nil site: %@", NSStringFromSelector(_cmd), remoteSite);
        }
    }

    if ([currentSites count] > 0) {
        for (ReaderSite *site in currentSites) {
            if (![sitesToKeep containsObject:site]) {
                DDLogInfo(@"Deleting ReaderSite: %@", site);
                [self.managedObjectContext deleteObject:site];
            }
        }
    }

    [self.managedObjectContext performBlockAndWait:^{
        [[ContextManager sharedInstance] saveContext:self.managedObjectContext];
    }];
}

/**
 Create a new `ReaderSite` or update an existing `ReaderSite`.

 @param dict A `RemoteReaderSite` object.
 @return A new or updated, but unsaved, `ReaderSite`.
 */
- (ReaderSite *)createOrReplaceFromRemoteSite:(RemoteReaderSite *)remoteSite
{
    NSString *name = remoteSite.name;
    if (name.length == 0) {
        return nil;
    }

    NSString *path = remoteSite.path;
    if (path.length == 0) {
        return nil;
    }

    ReaderSite *site = [self findSiteByRecordID:remoteSite.recordID];
    if (site == nil) {
        site = (ReaderSite *)[NSEntityDescription insertNewObjectForEntityForName:@"ReaderSite"
                                              inManagedObjectContext:self.managedObjectContext];
    }

    site.recordID = remoteSite.recordID;
    site.siteID = remoteSite.siteID;
    site.feedID = remoteSite.feedID;
    site.name = remoteSite.name;
    site.path = remoteSite.path;
    site.icon = remoteSite.icon;
    site.isSubscribed = remoteSite.isSubscribed;

    return site;
}

/**
 Find a specific ReaderSite by its `recordID` property.

 @param recordID The unique, cannonical ID of the site.
 @return A matching `ReaderSite` or nil if there is no match.
 */
- (ReaderSite *)findSiteByRecordID:(NSNumber *)recordID
{
    NSFetchRequest *request = [NSFetchRequest fetchRequestWithEntityName:@"ReaderSite"];
    request.predicate = [NSPredicate predicateWithFormat:@"recordID = %@", recordID];

    NSError *error;
    NSArray *results = [self.managedObjectContext executeFetchRequest:request error:&error];
    if (error) {
        DDLogError(@"%@ error executing fetch request: %@", NSStringFromSelector(_cmd), error);
        return nil;
    }

    ReaderSite *site = (ReaderSite *)[results firstObject];
    return site;
}

/**
 Fetch all `ReaderSites` currently in Core Data.

 @return An array of all `ReaderSites` currently persisted in Core Data.
 */
- (NSArray *)allSites
{
    NSFetchRequest *request = [NSFetchRequest fetchRequestWithEntityName:@"ReaderSite"];

    NSError *error;
    NSArray *results = [self.managedObjectContext executeFetchRequest:request error:&error];
    if (error) {
        DDLogError(@"%@ error executing fetch request: %@", NSStringFromSelector(_cmd), error);
        return @[];
    }

    return results;
}

#pragma mark - Error messages

- (NSError *)errorForNotLoggedIn
{
    NSString *description = NSLocalizedString(@"You must be signed in to a WordPress.com account to perform this action.", @"Error message informing the user that being logged into a WordPress.com account is required.");
    NSDictionary *userInfo = @{NSLocalizedDescriptionKey:description};
    NSError *error = [[NSError alloc] initWithDomain:ReaderSiteServiceErrorDomain code:ReaderSiteServiceErrorNotLoggedIn userInfo:userInfo];
    return error;
}

- (NSError *)errorForAlreadyFollowingSiteOrFeed
{
    NSString *description = NSLocalizedString(@"You are already following that site.", @"Error message informing the user that they are already following a site in their reader.");
    NSDictionary *userInfo = @{NSLocalizedDescriptionKey:description};
    NSError *error = [[NSError alloc] initWithDomain:ReaderSiteServiceErrorDomain code:ReaderSiteServiceErrorAlreadyFollowingSite userInfo:userInfo];
    return error;
}

@end<|MERGE_RESOLUTION|>--- conflicted
+++ resolved
@@ -87,14 +87,8 @@
             if (success) {
                 success();
             }
-
-<<<<<<< HEAD
-            [WPAnalytics track:WPAnalyticsStatReaderSiteFollowed withProperties:@{ WPAppAnalyticsKeyBlogID:@(siteID) }];
-
-=======
             [WPAppAnalytics track:WPAnalyticsStatReaderSiteFollowed withBlogID:[NSNumber numberWithUnsignedInteger:siteID]];
-            
->>>>>>> 810a5ec6
+
         } failure:failure];
 
     } failure:^(NSError *error) {
@@ -119,13 +113,7 @@
         if (success) {
             success();
         }
-<<<<<<< HEAD
-
-        [WPAnalytics track:WPAnalyticsStatReaderSiteUnfollowed withProperties:@{ WPAppAnalyticsKeyBlogID:@(siteID) }];
-=======
-        
         [WPAppAnalytics track:WPAnalyticsStatReaderSiteUnfollowed withBlogID:[NSNumber numberWithUnsignedInteger:siteID]];
->>>>>>> 810a5ec6
         
     } failure:failure];
 }
