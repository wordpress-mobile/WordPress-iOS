import Foundation
import CocoaLumberjack
import WordPressShared



typealias SignupSocialSuccessBlock = (_ newAccount: Bool) -> Void
typealias SignupFailureBlock = (_ error: Error?) -> Void


/// SignupService is responsible for creating a new WPCom user and blog.
///
open class SignupService: LocalCoreDataService {

<<<<<<< HEAD
    /// Starts the process of creating a new blog and wpcom account for the user.
    ///
    /// - Parameters:
    ///     - url: The url for the new wpcom site
    ///     - blogTitle: The title of the blog
    ///     - emailAddress: The user's email address
    ///     - username: The desired username
    ///     - password: The user's password
    ///     - status: The status callback
    ///     - success: A success calback
    ///     - failure: A failure callback
    ///
    func createBlogAndSigninToWPCom(blogURL url: String,
                                            blogTitle: String,
                                            emailAddress: String,
                                            username: String,
                                            password: String,
                                            status: @escaping SignupStatusBlock,
                                            success: @escaping SignupSuccessBlock,
                                            failure: @escaping SignupFailureBlock) {

        // Organize parameters into a struct for easy sharing
        let signupParams = SignupParams(email: emailAddress, username: username, password: password)
        let siteCreationParams = SiteCreationParams(siteUrl: url, siteTitle: blogTitle)

        // Create call back blocks for the various methods we'll call to create the user account and blog.
        // Each success block calls the next step in the process.
        // NOTE: The steps below are constructed in reverse order.

        let createWPComBlogSuccessBlock = { (blog: Blog) in
            // When the blog is successfully created, update and sync all the things.
            // Since this is the last step in the process, pass the caller's success block.
            self.updateAndSyncBlogAndAccountInfo(blog, status: status, success: success, failure: failure)
        }

        let signinWPComUserSuccessBlock = { (account: WPAccount) in
            // When authenticated successfully, create the blog for the user.
            self.createWPComBlogForParams(siteCreationParams, account: account, status: status, success: createWPComBlogSuccessBlock, failure: failure)
        }

        let createAccountFailureBlock: SignupFailureBlock = { error in
            self.trackAccountCreationError(error)

            WPAppAnalytics.track(.createAccountFailed)
            failure(error)
        }

        let createWPComUserSuccessBlock = {
            // When the user is successfully created, authenticate.
            self.signinWPComUserWithParams(signupParams, status: status, success: signinWPComUserSuccessBlock, failure: failure)
        }

        let validateBlogSuccessBlock = {
            // When the blog is successfully validated, create the WPCom user.
            self.createWPComUserWithParams(signupParams, status: status, success: createWPComUserSuccessBlock, failure: createAccountFailureBlock)
        }

        // To start the process, validate the blog information.
        validateWPComBlogWithParams(siteCreationParams, status: status, success: validateBlogSuccessBlock, failure: createAccountFailureBlock)

    }


    /// Validates that the blog can be created and is not already taken.
    ///
    /// - Paramaters:
    ///     - params: Blog information
    ///     - status: The status callback
    ///     - success: A success calback
    ///     - failure: A failure callback
    ///
    func validateWPComBlogWithParams(_ params: SiteCreationParams,
                                     status: SignupStatusBlock,
                                     success: @escaping SignupSuccessBlock,
                                     failure: @escaping SignupFailureBlock) {

        status(.validating)

        let siteSuccessBlock: SiteCreationSuccessBlock = success
        let siteFailBlock: SiteCreationFailureBlock = failure
        let siteStatusBlock = { (status: SiteCreationStatus) in
        }

        let siteCreationService = SiteCreationService(managedObjectContext: managedObjectContext)

        siteCreationService.validateWPComBlogWithParams(params, status: siteStatusBlock, success: siteSuccessBlock, failure: siteFailBlock)
    }


    /// Creates a WPCom user account
    ///
    /// - Paramaters:
    ///     - params: Account information with which to sign up the user.
    ///     - status: The status callback
    ///     - success: A success calback
    ///     - failure: A failure callback
    /// - Note: this is only used from the deprecated SignupViewController
    func createWPComUserWithParams(_ params: SignupParams,
                                   status: SignupStatusBlock,
                                   success: @escaping SignupSuccessBlock,
                                   failure: @escaping SignupFailureBlock) {

        status(.creatingUser)
        let locale = WordPressComLanguageDatabase().deviceLanguage.slug
        let remote = WordPressComServiceRemote(wordPressComRestApi: self.anonymousApi())
        remote.createWPComAccount(withEmail: params.email,
                                            andUsername: params.username,
                                            andPassword: params.password,
                                            andLocale: locale,
                                            andClientID: ApiCredentials.client(),
                                            andClientSecret: ApiCredentials.secret(),
                                            success: { (responseDictionary) in
                                                // Note: User creation is deferred until we have a WPCom auth token.
                                                WPAppAnalytics.track(.createdAccount)
                                                success()
                                            },
                                            failure: failure)
    }

=======
>>>>>>> 5bb0f73a

    /// Create a new WPcom account using Google signin token
    ///
    /// - Parameters:
    ///   - token: the token from a successful Google login
    ///   - success: block called when account is created successfully
    ///   - failure: block called when account creation fails
    func createWPComUserWithGoogle(token: String,
                                   success: @escaping SignupSocialSuccessBlock,
                                   failure: @escaping SignupFailureBlock) {

        let remote = WordPressComServiceRemote(wordPressComRestApi: self.anonymousApi())
        let locale = WordPressComLanguageDatabase().deviceLanguage.slug

        remote.createWPComAccount(withGoogle: token,
                                   andLocale: locale,
                                   andClientID: ApiCredentials.client(),
                                   andClientSecret: ApiCredentials.secret(),
                                   success: { (responseDictionary) in
                                        guard let username = responseDictionary?[ResponseKeys.username] as? String,
                                            let bearer_token = responseDictionary?[ResponseKeys.bearerToken] as? String else {
                                                // without these we can't proceed.
                                                failure(nil)
                                                return
                                        }

                                        WPAppAnalytics.track(.createdAccount)
                                        // create the local account
                                        let service = AccountService(managedObjectContext: self.managedObjectContext)
                                        let account = service.createOrUpdateAccount(withUsername: username, authToken: bearer_token)
                                        if service.defaultWordPressComAccount() == nil {
                                            service.setDefaultWordPressComAccount(account)
                                        }

                                        let createdAccount = (responseDictionary?[ResponseKeys.createdAccount] as? Int ?? 0) == 1
                                        if createdAccount {
                                            success(createdAccount)
                                        } else {
                                            // we need to sync the blogs for existing accounts to be able to display the Login Epilogue
                                            BlogSyncFacade().syncBlogs(for: account, success: {
                                                success(createdAccount)
                                            }, failure: { (_) in
                                                // the blog sync failed but the user is already logged in
                                                success(createdAccount)
                                            })
                                        }
                                    },
                                    failure: failure)
    }



    // MARK: Private Instance Methods

    @objc func anonymousApi() -> WordPressComRestApi {
        return WordPressComRestApi(userAgent: WPUserAgent.wordPress())
    }


    /// A convenience struct for response keys
    private struct ResponseKeys {
        static let bearerToken = "bearer_token"
        static let username = "username"
        static let createdAccount = "created_account"
    }
}<|MERGE_RESOLUTION|>--- conflicted
+++ resolved
@@ -11,129 +11,6 @@
 /// SignupService is responsible for creating a new WPCom user and blog.
 ///
 open class SignupService: LocalCoreDataService {
-
-<<<<<<< HEAD
-    /// Starts the process of creating a new blog and wpcom account for the user.
-    ///
-    /// - Parameters:
-    ///     - url: The url for the new wpcom site
-    ///     - blogTitle: The title of the blog
-    ///     - emailAddress: The user's email address
-    ///     - username: The desired username
-    ///     - password: The user's password
-    ///     - status: The status callback
-    ///     - success: A success calback
-    ///     - failure: A failure callback
-    ///
-    func createBlogAndSigninToWPCom(blogURL url: String,
-                                            blogTitle: String,
-                                            emailAddress: String,
-                                            username: String,
-                                            password: String,
-                                            status: @escaping SignupStatusBlock,
-                                            success: @escaping SignupSuccessBlock,
-                                            failure: @escaping SignupFailureBlock) {
-
-        // Organize parameters into a struct for easy sharing
-        let signupParams = SignupParams(email: emailAddress, username: username, password: password)
-        let siteCreationParams = SiteCreationParams(siteUrl: url, siteTitle: blogTitle)
-
-        // Create call back blocks for the various methods we'll call to create the user account and blog.
-        // Each success block calls the next step in the process.
-        // NOTE: The steps below are constructed in reverse order.
-
-        let createWPComBlogSuccessBlock = { (blog: Blog) in
-            // When the blog is successfully created, update and sync all the things.
-            // Since this is the last step in the process, pass the caller's success block.
-            self.updateAndSyncBlogAndAccountInfo(blog, status: status, success: success, failure: failure)
-        }
-
-        let signinWPComUserSuccessBlock = { (account: WPAccount) in
-            // When authenticated successfully, create the blog for the user.
-            self.createWPComBlogForParams(siteCreationParams, account: account, status: status, success: createWPComBlogSuccessBlock, failure: failure)
-        }
-
-        let createAccountFailureBlock: SignupFailureBlock = { error in
-            self.trackAccountCreationError(error)
-
-            WPAppAnalytics.track(.createAccountFailed)
-            failure(error)
-        }
-
-        let createWPComUserSuccessBlock = {
-            // When the user is successfully created, authenticate.
-            self.signinWPComUserWithParams(signupParams, status: status, success: signinWPComUserSuccessBlock, failure: failure)
-        }
-
-        let validateBlogSuccessBlock = {
-            // When the blog is successfully validated, create the WPCom user.
-            self.createWPComUserWithParams(signupParams, status: status, success: createWPComUserSuccessBlock, failure: createAccountFailureBlock)
-        }
-
-        // To start the process, validate the blog information.
-        validateWPComBlogWithParams(siteCreationParams, status: status, success: validateBlogSuccessBlock, failure: createAccountFailureBlock)
-
-    }
-
-
-    /// Validates that the blog can be created and is not already taken.
-    ///
-    /// - Paramaters:
-    ///     - params: Blog information
-    ///     - status: The status callback
-    ///     - success: A success calback
-    ///     - failure: A failure callback
-    ///
-    func validateWPComBlogWithParams(_ params: SiteCreationParams,
-                                     status: SignupStatusBlock,
-                                     success: @escaping SignupSuccessBlock,
-                                     failure: @escaping SignupFailureBlock) {
-
-        status(.validating)
-
-        let siteSuccessBlock: SiteCreationSuccessBlock = success
-        let siteFailBlock: SiteCreationFailureBlock = failure
-        let siteStatusBlock = { (status: SiteCreationStatus) in
-        }
-
-        let siteCreationService = SiteCreationService(managedObjectContext: managedObjectContext)
-
-        siteCreationService.validateWPComBlogWithParams(params, status: siteStatusBlock, success: siteSuccessBlock, failure: siteFailBlock)
-    }
-
-
-    /// Creates a WPCom user account
-    ///
-    /// - Paramaters:
-    ///     - params: Account information with which to sign up the user.
-    ///     - status: The status callback
-    ///     - success: A success calback
-    ///     - failure: A failure callback
-    /// - Note: this is only used from the deprecated SignupViewController
-    func createWPComUserWithParams(_ params: SignupParams,
-                                   status: SignupStatusBlock,
-                                   success: @escaping SignupSuccessBlock,
-                                   failure: @escaping SignupFailureBlock) {
-
-        status(.creatingUser)
-        let locale = WordPressComLanguageDatabase().deviceLanguage.slug
-        let remote = WordPressComServiceRemote(wordPressComRestApi: self.anonymousApi())
-        remote.createWPComAccount(withEmail: params.email,
-                                            andUsername: params.username,
-                                            andPassword: params.password,
-                                            andLocale: locale,
-                                            andClientID: ApiCredentials.client(),
-                                            andClientSecret: ApiCredentials.secret(),
-                                            success: { (responseDictionary) in
-                                                // Note: User creation is deferred until we have a WPCom auth token.
-                                                WPAppAnalytics.track(.createdAccount)
-                                                success()
-                                            },
-                                            failure: failure)
-    }
-
-=======
->>>>>>> 5bb0f73a
 
     /// Create a new WPcom account using Google signin token
     ///
