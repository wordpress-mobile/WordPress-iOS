--- conflicted
+++ resolved
@@ -66,12 +66,7 @@
 
     // MARK: LocalCoreDataService
 
-<<<<<<< HEAD
-    override convenience init(managedObjectContext context: NSManagedObjectContext) {
-=======
     @objc override convenience init(managedObjectContext context: NSManagedObjectContext) {
-        let accountService = AccountService(managedObjectContext: context)
->>>>>>> ad6511eb
 
         let api: WordPressComRestApi
         if let wpcomApi =  (try? WPAccount.lookupDefaultWordPressComAccount(in: context))?.wordPressComRestApi {
