import WidgetKit
import WordPressAuthenticator

class StatsWidgetsStore {
    private let coreDataStack: CoreDataStack

    init(coreDataStack: CoreDataStack = ContextManager.shared) {
        self.coreDataStack = coreDataStack

        updateJetpackFeaturesDisabled()
        observeAccountChangesForWidgets()
        observeAccountSignInForWidgets()
        observeApplicationLaunched()
        observeSiteUpdatesForWidgets()
        observeJetpackFeaturesState()
    }

    /// Refreshes the site list used to configure the widgets when sites are added or deleted
    @objc func refreshStatsWidgetsSiteList() {
        initializeStatsWidgetsIfNeeded()

        if let newTodayData = refreshStats(type: HomeWidgetTodayData.self) {
            HomeWidgetTodayData.write(items: newTodayData)
            WidgetCenter.shared.reloadTimelines(ofKind: AppConfiguration.Widget.Stats.todayKind)
            WidgetCenter.shared.reloadTimelines(ofKind: AppConfiguration.Widget.Stats.lockScreenTodayViewsKind)
        }

        if let newAllTimeData = refreshStats(type: HomeWidgetAllTimeData.self) {
            HomeWidgetAllTimeData.write(items: newAllTimeData)
            WidgetCenter.shared.reloadTimelines(ofKind: AppConfiguration.Widget.Stats.allTimeKind)
        }

        if let newThisWeekData = refreshStats(type: HomeWidgetThisWeekData.self) {
            HomeWidgetThisWeekData.write(items: newThisWeekData)
            WidgetCenter.shared.reloadTimelines(ofKind: AppConfiguration.Widget.Stats.thisWeekKind)
        }
    }

    /// Initialize the local cache for widgets, if it does not exist
    @objc func initializeStatsWidgetsIfNeeded() {
        UserDefaults(suiteName: WPAppGroupName)?.setValue(AccountHelper.defaultSiteId, forKey: AppConfiguration.Widget.Stats.userDefaultsSiteIdKey)

        if !HomeWidgetTodayData.cacheDataExists() {
            DDLogInfo("StatsWidgets: Writing initialization data into HomeWidgetTodayData.plist")
            HomeWidgetTodayData.write(items: initializeHomeWidgetData(type: HomeWidgetTodayData.self))
            WidgetCenter.shared.reloadTimelines(ofKind: AppConfiguration.Widget.Stats.todayKind)
            WidgetCenter.shared.reloadTimelines(ofKind: AppConfiguration.Widget.Stats.lockScreenTodayViewsKind)
        }

        if !HomeWidgetThisWeekData.cacheDataExists() {
            DDLogInfo("StatsWidgets: Writing initialization data into HomeWidgetThisWeekData.plist")
            HomeWidgetThisWeekData.write(items: initializeHomeWidgetData(type: HomeWidgetThisWeekData.self))
            WidgetCenter.shared.reloadTimelines(ofKind: AppConfiguration.Widget.Stats.thisWeekKind)
        }

        if !HomeWidgetAllTimeData.cacheDataExists() {
            DDLogInfo("StatsWidgets: Writing initialization data into HomeWidgetAllTimeData.plist")
            HomeWidgetAllTimeData.write(items: initializeHomeWidgetData(type: HomeWidgetAllTimeData.self))
            WidgetCenter.shared.reloadTimelines(ofKind: AppConfiguration.Widget.Stats.allTimeKind)
        }
    }

    /// Store stats in the widget cache
    /// - Parameters:
    ///   - widgetType: concrete type of the widget
    ///   - stats: stats to be stored
    func storeHomeWidgetData<T: HomeWidgetData>(widgetType: T.Type, stats: Codable) {
        guard let siteID = SiteStatsInformation.sharedInstance.siteID else {
            return
        }

        var homeWidgetCache = T.read() ?? initializeHomeWidgetData(type: widgetType)
        guard let oldData = homeWidgetCache[siteID.intValue] else {
            DDLogError("StatsWidgets: Failed to find a matching site")
            return
        }

        guard let blog = Blog.lookup(withID: siteID, in: ContextManager.shared.mainContext) else {
            DDLogError("StatsWidgets: the site does not exist anymore")
            // if for any reason that site does not exist anymore, remove it from the cache.
            homeWidgetCache.removeValue(forKey: siteID.intValue)
            T.write(items: homeWidgetCache)
            return
        }
        var widgetKind = ""
        if widgetType == HomeWidgetTodayData.self, let stats = stats as? TodayWidgetStats {

            widgetKind = AppConfiguration.Widget.Stats.todayKind

            homeWidgetCache[siteID.intValue] = HomeWidgetTodayData(siteID: siteID.intValue,
                                                                   siteName: blog.title ?? oldData.siteName,
                                                                   url: blog.url ?? oldData.url,
                                                                   timeZone: blog.timeZone,
                                                                   date: Date(),
                                                                   stats: stats) as? T


        } else if widgetType == HomeWidgetAllTimeData.self, let stats = stats as? AllTimeWidgetStats {
            widgetKind = AppConfiguration.Widget.Stats.allTimeKind

            homeWidgetCache[siteID.intValue] = HomeWidgetAllTimeData(siteID: siteID.intValue,
                                                                     siteName: blog.title ?? oldData.siteName,
                                                                     url: blog.url ?? oldData.url,
                                                                     timeZone: blog.timeZone,
                                                                     date: Date(),
                                                                     stats: stats) as? T

        } else if widgetType == HomeWidgetThisWeekData.self, let stats = stats as? ThisWeekWidgetStats {

            homeWidgetCache[siteID.intValue] = HomeWidgetThisWeekData(siteID: siteID.intValue,
                                                                      siteName: blog.title ?? oldData.siteName,
                                                                      url: blog.url ?? oldData.url,
                                                                      timeZone: blog.timeZone,
                                                                      date: Date(),
                                                                      stats: stats) as? T
        }

        T.write(items: homeWidgetCache)
        WidgetCenter.shared.reloadTimelines(ofKind: widgetKind)
        if widgetKind == AppConfiguration.Widget.Stats.todayKind {
            WidgetCenter.shared.reloadTimelines(ofKind: AppConfiguration.Widget.Stats.lockScreenTodayViewsKind)
        }
    }
}


// MARK: - Helper methods
private extension StatsWidgetsStore {

    // creates a list of days from the current date with empty stats to avoid showing an empty widget preview
    var initializedWeekdays: [ThisWeekWidgetDay] {
        var days = [ThisWeekWidgetDay]()
        for index in 0...7 {
            days.insert(ThisWeekWidgetDay(date: NSCalendar.current.date(byAdding: .day,
                                                                        value: -index,
                                                                        to: Date()) ?? Date(),
                                          viewsCount: 0,
                                          dailyChangePercent: 0),
                        at: index)
        }
        return days
    }

    func refreshStats<T: HomeWidgetData>(type: T.Type) -> [Int: T]? {
        guard let currentData = T.read() else {
            return nil
        }
        let updatedSiteList = (try? BlogQuery().visible(true).hostedByWPCom(true).blogs(in: coreDataStack.mainContext)) ?? []

        let newData = updatedSiteList.reduce(into: [Int: T]()) { sitesList, site in
            guard let blogID = site.dotComID else {
                return
            }
            let existingSite = currentData[blogID.intValue]

            let siteURL = site.url ?? existingSite?.url ?? ""
            let siteName = (site.title ?? siteURL).isEmpty ? siteURL : site.title ?? siteURL

            var timeZone = existingSite?.timeZone ?? TimeZone.current

            if let blog = Blog.lookup(withID: blogID, in: ContextManager.shared.mainContext) {
                timeZone = blog.timeZone
            }

            let date = existingSite?.date ?? Date()

            if type == HomeWidgetTodayData.self {

                let stats = (existingSite as? HomeWidgetTodayData)?.stats ?? TodayWidgetStats()

                sitesList[blogID.intValue] = HomeWidgetTodayData(siteID: blogID.intValue,
                                                                 siteName: siteName,
                                                                 url: siteURL,
                                                                 timeZone: timeZone,
                                                                 date: date,
                                                                 stats: stats) as? T
            } else if type == HomeWidgetAllTimeData.self {

                let stats = (existingSite as? HomeWidgetAllTimeData)?.stats ?? AllTimeWidgetStats()

                sitesList[blogID.intValue] = HomeWidgetAllTimeData(siteID: blogID.intValue,
                                                                   siteName: siteName,
                                                                   url: siteURL,
                                                                   timeZone: timeZone,
                                                                   date: date,
                                                                   stats: stats) as? T

            } else if type == HomeWidgetThisWeekData.self {

                let stats = (existingSite as? HomeWidgetThisWeekData)?.stats ?? ThisWeekWidgetStats(days: initializedWeekdays)

                sitesList[blogID.intValue] = HomeWidgetThisWeekData(siteID: blogID.intValue,
                                                                    siteName: siteName,
                                                                    url: siteURL,
                                                                    timeZone: timeZone,
                                                                    date: date,
                                                                    stats: stats) as? T
            }
        }
        return newData
    }

    func initializeHomeWidgetData<T: HomeWidgetData>(type: T.Type) -> [Int: T] {
        let blogs = (try? BlogQuery().visible(true).hostedByWPCom(true).blogs(in: coreDataStack.mainContext)) ?? []
        return blogs.reduce(into: [Int: T]()) { result, element in
            if let blogID = element.dotComID,
               let url = element.url,
               let blog = Blog.lookup(withID: blogID, in: ContextManager.shared.mainContext) {
                // set the title to the site title, if it's not nil and not empty; otherwise use the site url
                let title = (element.title ?? url).isEmpty ? url : element.title ?? url
                let timeZone = blog.timeZone
                if type == HomeWidgetTodayData.self {
                    result[blogID.intValue] = HomeWidgetTodayData(siteID: blogID.intValue,
                                                                  siteName: title,
                                                                  url: url,
                                                                  timeZone: timeZone,
                                                                  date: Date(timeIntervalSinceReferenceDate: 0),
                                                                  stats: TodayWidgetStats()) as? T
                } else if type == HomeWidgetAllTimeData.self {
                    result[blogID.intValue] = HomeWidgetAllTimeData(siteID: blogID.intValue,
                                                                    siteName: title,
                                                                    url: url,
                                                                    timeZone: timeZone,
                                                                    date: Date(timeIntervalSinceReferenceDate: 0),
                                                                    stats: AllTimeWidgetStats()) as? T
                } else if type == HomeWidgetThisWeekData.self {
                    result[blogID.intValue] = HomeWidgetThisWeekData(siteID: blogID.intValue,
                                                                     siteName: title,
                                                                     url: url,
                                                                     timeZone: timeZone,
                                                                     date: Date(timeIntervalSinceReferenceDate: 0),
                                                                     stats: ThisWeekWidgetStats(days: initializedWeekdays)) as? T
                }
            }
        }
    }
}


// MARK: - Extract this week data
extension StatsWidgetsStore {
    func updateThisWeekHomeWidget(summary: StatsSummaryTimeIntervalData?) {
        switch summary?.period {
        case .day:
            guard summary?.periodEndDate == StatsDataHelper.currentDateForSite().normalizedDate() else {
                return
            }
            let summaryData = Array(summary?.summaryData.reversed().prefix(ThisWeekWidgetStats.maxDaysToDisplay + 1) ?? [])

            let stats = ThisWeekWidgetStats(days: ThisWeekWidgetStats.daysFrom(summaryData: summaryData))
            StoreContainer.shared.statsWidgets.storeHomeWidgetData(widgetType: HomeWidgetThisWeekData.self, stats: stats)
        case .week:
            WidgetCenter.shared.reloadTimelines(ofKind: AppConfiguration.Widget.Stats.thisWeekKind)
        default:
            break
        }
    }
}


// MARK: - Login/Logout notifications
private extension StatsWidgetsStore {
    /// Observes WPAccountDefaultWordPressComAccountChanged notification and reloads widget data based on the state of account.
    /// The site data is not yet loaded after this notification and widget data cannot be cached for newly signed in account.
    func observeAccountChangesForWidgets() {
        NotificationCenter.default.addObserver(self, selector: #selector(handleAccountChangedNotification), name: .WPAccountDefaultWordPressComAccountChanged, object: nil)
    }

    @objc func handleAccountChangedNotification() {
        let isLoggedIn = AccountHelper.isLoggedIn
        let userDefaults = UserDefaults(suiteName: WPAppGroupName)
        userDefaults?.setValue(isLoggedIn, forKey: AppConfiguration.Widget.Stats.userDefaultsLoggedInKey)

        guard !isLoggedIn else { return }

<<<<<<< HEAD
                UserDefaults(suiteName: WPAppGroupName)?.setValue(nil, forKey: AppConfiguration.Widget.Stats.userDefaultsSiteIdKey)
                WidgetCenter.shared.reloadTimelines(ofKind: AppConfiguration.Widget.Stats.todayKind)
                WidgetCenter.shared.reloadTimelines(ofKind: AppConfiguration.Widget.Stats.thisWeekKind)
                WidgetCenter.shared.reloadTimelines(ofKind: AppConfiguration.Widget.Stats.allTimeKind)
                WidgetCenter.shared.reloadTimelines(ofKind: AppConfiguration.Widget.Stats.lockScreenTodayViewsKind)
            }
        }
=======
        HomeWidgetTodayData.delete()
        HomeWidgetThisWeekData.delete()
        HomeWidgetAllTimeData.delete()

        userDefaults?.setValue(nil, forKey: AppConfiguration.Widget.Stats.userDefaultsSiteIdKey)
        WidgetCenter.shared.reloadTimelines(ofKind: AppConfiguration.Widget.Stats.todayKind)
        WidgetCenter.shared.reloadTimelines(ofKind: AppConfiguration.Widget.Stats.thisWeekKind)
        WidgetCenter.shared.reloadTimelines(ofKind: AppConfiguration.Widget.Stats.allTimeKind)
>>>>>>> a27f7b20
    }

    /// Observes WPSigninDidFinishNotification and wordpressLoginFinishedJetpackLogin notifications and initializes the widget.
    /// The site data is loaded after this notification and widget data can be cached.
    func observeAccountSignInForWidgets() {
        NotificationCenter.default.addObserver(self, selector: #selector(initializeStatsWidgetsIfNeeded), name: NSNotification.Name(rawValue: WordPressAuthenticator.WPSigninDidFinishNotification), object: nil)
        NotificationCenter.default.addObserver(self, selector: #selector(initializeStatsWidgetsIfNeeded), name: .wordpressLoginFinishedJetpackLogin, object: nil)
    }

    /// Observes applicationLaunchCompleted notification and runs migration.
    func observeApplicationLaunched() {
        NotificationCenter.default.addObserver(self, selector: #selector(handleApplicationLaunchCompleted), name: NSNotification.Name.applicationLaunchCompleted, object: nil)
    }

    @objc private func handleApplicationLaunchCompleted() {
        handleJetpackWidgetsMigration()
    }

    func observeJetpackFeaturesState() {
        NotificationCenter.default.addObserver(self,
                                               selector: #selector(updateJetpackFeaturesDisabled),
                                               name: .WPAppUITypeChanged,
                                               object: nil)
    }

    @objc func updateJetpackFeaturesDisabled() {
        guard let defaults = UserDefaults(suiteName: WPAppGroupName) else {
            return
        }
        let key = AppConfiguration.Widget.Stats.userDefaultsJetpackFeaturesDisabledKey
        let oldValue = defaults.bool(forKey: key)
        let newValue = !JetpackFeaturesRemovalCoordinator.jetpackFeaturesEnabled()
        defaults.setValue(newValue, forKey: key)
        if oldValue != newValue {
            refreshStatsWidgetsSiteList()
        }
    }
}

private extension StatsWidgetsStore {

    /// Handles migration to a Jetpack app version that started supporting Stats widgets.
    /// The required flags in shared UserDefaults are set and widgets are initialized.
    func handleJetpackWidgetsMigration() {
        // If user is logged in but defaultSiteIdKey is not set
        guard let account = try? WPAccount.lookupDefaultWordPressComAccount(in: coreDataStack.mainContext),
              let siteId = account.defaultBlog?.dotComID,
              let userDefaults = UserDefaults(suiteName: WPAppGroupName),
              userDefaults.value(forKey: AppConfiguration.Widget.Stats.userDefaultsSiteIdKey) == nil else {
            return
        }

        userDefaults.setValue(AccountHelper.isLoggedIn, forKey: AppConfiguration.Widget.Stats.userDefaultsLoggedInKey)
        userDefaults.setValue(siteId, forKey: AppConfiguration.Widget.Stats.userDefaultsSiteIdKey)
        initializeStatsWidgetsIfNeeded()
    }

    func observeSiteUpdatesForWidgets() {
        NotificationCenter.default.addObserver(self, selector: #selector(refreshStatsWidgetsSiteList), name: .WPSiteCreated, object: nil)
        NotificationCenter.default.addObserver(self, selector: #selector(refreshStatsWidgetsSiteList), name: .WPSiteDeleted, object: nil)
    }
}


extension StatsViewController {
    @objc func initializeStatsWidgetsIfNeeded() {
        StoreContainer.shared.statsWidgets.initializeStatsWidgetsIfNeeded()
    }
}


extension BlogListViewController {
    @objc func refreshStatsWidgetsSiteList() {
        StoreContainer.shared.statsWidgets.refreshStatsWidgetsSiteList()
    }
}<|MERGE_RESOLUTION|>--- conflicted
+++ resolved
@@ -273,15 +273,6 @@
 
         guard !isLoggedIn else { return }
 
-<<<<<<< HEAD
-                UserDefaults(suiteName: WPAppGroupName)?.setValue(nil, forKey: AppConfiguration.Widget.Stats.userDefaultsSiteIdKey)
-                WidgetCenter.shared.reloadTimelines(ofKind: AppConfiguration.Widget.Stats.todayKind)
-                WidgetCenter.shared.reloadTimelines(ofKind: AppConfiguration.Widget.Stats.thisWeekKind)
-                WidgetCenter.shared.reloadTimelines(ofKind: AppConfiguration.Widget.Stats.allTimeKind)
-                WidgetCenter.shared.reloadTimelines(ofKind: AppConfiguration.Widget.Stats.lockScreenTodayViewsKind)
-            }
-        }
-=======
         HomeWidgetTodayData.delete()
         HomeWidgetThisWeekData.delete()
         HomeWidgetAllTimeData.delete()
@@ -290,7 +281,7 @@
         WidgetCenter.shared.reloadTimelines(ofKind: AppConfiguration.Widget.Stats.todayKind)
         WidgetCenter.shared.reloadTimelines(ofKind: AppConfiguration.Widget.Stats.thisWeekKind)
         WidgetCenter.shared.reloadTimelines(ofKind: AppConfiguration.Widget.Stats.allTimeKind)
->>>>>>> a27f7b20
+        WidgetCenter.shared.reloadTimelines(ofKind: AppConfiguration.Widget.Stats.lockScreenTodayViewsKind)
     }
 
     /// Observes WPSigninDidFinishNotification and wordpressLoginFinishedJetpackLogin notifications and initializes the widget.
