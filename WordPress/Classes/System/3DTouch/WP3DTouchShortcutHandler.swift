import UIKit
import WordPressComAnalytics

open class WP3DTouchShortcutHandler: NSObject
{
    enum ShortcutIdentifier: String {
        case LogIn
        case NewPost
        case NewPhotoPost
        case Stats
        case Notifications

        init?(fullType: String) {
            guard let last = fullType.components(separatedBy: ".").last else {
                return nil
            }

            self.init(rawValue: last)
        }

        var type: String {
            return Bundle.main.bundleIdentifier! + ".\(self.rawValue)"
        }
    }

    static let applicationShortcutUserInfoIconKey = "applicationShortcutUserInfoIconKey"

    open func handleShortcutItem(_ shortcutItem: UIApplicationShortcutItem) -> Bool {
        let tabBarController: WPTabBarController = WPTabBarController.sharedInstance()

        switch shortcutItem.type {
            case ShortcutIdentifier.LogIn.type:
                WPAnalytics.track(.shortcutLogIn)
                return true
            case ShortcutIdentifier.NewPost.type:
<<<<<<< HEAD
                WPAnalytics.track(.shortcutNewPost)
                tabBarController.showPostTab(options: [WPPostViewControllerOptionNotAnimated: true])
                return true
            case ShortcutIdentifier.NewPhotoPost.type:
                WPAnalytics.track(.shortcutNewPhotoPost)
                tabBarController.showPostTab(options: [WPPostViewControllerOptionOpenMediaPicker: true, WPPostViewControllerOptionNotAnimated: true])
=======
                WPAnalytics.track(.ShortcutNewPost)
                tabBarController.showPostTabAnimated(false, toMedia: false)
                return true
            case ShortcutIdentifier.NewPhotoPost.type:
                WPAnalytics.track(.ShortcutNewPhotoPost)
                tabBarController.showPostTabAnimated(false, toMedia: true)
>>>>>>> b29380d0
                return true
            case ShortcutIdentifier.Stats.type:
                WPAnalytics.track(.shortcutStats)
                clearCurrentViewController()
                let blogService: BlogService = BlogService(managedObjectContext: ContextManager.sharedInstance().mainContext)
                tabBarController.switchMySitesTabToStatsView(for: blogService.lastUsedOrFirstBlog())
                return true
            case ShortcutIdentifier.Notifications.type:
                WPAnalytics.track(.shortcutNotifications)
                clearCurrentViewController()
                tabBarController.showNotificationsTab()
                return true
            default:
                return false
        }
    }

    fileprivate func clearCurrentViewController() {
        WordPressAppDelegate.sharedInstance().window!.rootViewController?.dismiss(animated: false, completion: nil)
    }
}<|MERGE_RESOLUTION|>--- conflicted
+++ resolved
@@ -33,21 +33,12 @@
                 WPAnalytics.track(.shortcutLogIn)
                 return true
             case ShortcutIdentifier.NewPost.type:
-<<<<<<< HEAD
-                WPAnalytics.track(.shortcutNewPost)
-                tabBarController.showPostTab(options: [WPPostViewControllerOptionNotAnimated: true])
-                return true
-            case ShortcutIdentifier.NewPhotoPost.type:
-                WPAnalytics.track(.shortcutNewPhotoPost)
-                tabBarController.showPostTab(options: [WPPostViewControllerOptionOpenMediaPicker: true, WPPostViewControllerOptionNotAnimated: true])
-=======
                 WPAnalytics.track(.ShortcutNewPost)
                 tabBarController.showPostTabAnimated(false, toMedia: false)
                 return true
             case ShortcutIdentifier.NewPhotoPost.type:
                 WPAnalytics.track(.ShortcutNewPhotoPost)
                 tabBarController.showPostTabAnimated(false, toMedia: true)
->>>>>>> b29380d0
                 return true
             case ShortcutIdentifier.Stats.type:
                 WPAnalytics.track(.shortcutStats)
