#import "Constants.h"

NSString *const WPMobileReaderURL                                   = @"https://en.wordpress.com/reader/mobile/v2/?chrome=no";
NSString *const WPMobileReaderDetailURL                             = @"https://en.wordpress.com/reader/mobile/v2/?template=details";
NSString *const WPMobileReaderFFURL                                 = @"https://en.wordpress.com/reader/mobile/v2/?template=friendfinder";

NSString *const WPComXMLRPCUrl                                      = @"https://wordpress.com/xmlrpc.php";
NSString *const WPComDefaultAccountUrlKey                           = @"AccountDefaultDotcom";

<<<<<<< HEAD
NSString *const WPNotificationsJetpackInformationURL    = @"http://jetpack.me/support/toolbar-notifications/";
=======
NSString *const WPNotificationsBucketName                           = @"note20";
NSString *const WPNotificationsJetpackInformationURL                = @"http://jetpack.me/about/";
>>>>>>> ae6ade02

#ifdef INTERNAL_BUILD
NSString *const WPAppGroupName                                      = @"group.org.wordpress.internal";
NSString *const WPStatsTodayWidgetOAuth2TokenKeychainAccessGroup    = @"99KV9Z6BKV.org.wordpress.internal";
#else
NSString *const WPAppGroupName                                      = @"group.org.wordpress";
NSString *const WPStatsTodayWidgetOAuth2TokenKeychainAccessGroup    = @"3TMU3BH3NK.org.wordpress";
#endif

NSString *const WPStatsTodayWidgetOAuth2TokenKeychainUsername       = @"OAuth2Token";
NSString *const WPStatsTodayWidgetOAuth2TokenKeychainServiceName    = @"TodayWidget";
NSString *const WPStatsTodayWidgetUserDefaultsSiteIdKey             = @"WordPressTodayWidgetSiteId";
NSString *const WPStatsTodayWidgetUserDefaultsSiteNameKey           = @"WordPressTodayWidgetSiteName";
NSString *const WPStatsTodayWidgetUserDefaultsSiteTimeZoneKey       = @"WordPressTodayWidgetTimeZone";
NSString *const WPStatsTodayWidgetUserDefaultsViewCountKey          = @"TodayViewCount";
NSString *const WPStatsTodayWidgetUserDefaultsVisitorCountKey       = @"TodayVisitorCount";

#if defined(INTERNAL_BUILD) || defined(DEBUG)
BOOL const WPJetpackRESTEnabled                                     = YES;
#else
BOOL const WPJetpackRESTEnabled                                     = NO;
#endif

NSString *const WPiTunesAppId                                       = @"335703880";

NSString *const WPOnePasswordWordPressTitle                         = @"WordPress";
NSString *const WPOnePasswordWordPressComURL                        = @"wordpress.com";
NSInteger const WPOnePasswordGeneratedMinLength                     = 7;
NSInteger const WPOnePasswordGeneratedMaxLength                     = 50;<|MERGE_RESOLUTION|>--- conflicted
+++ resolved
@@ -7,12 +7,8 @@
 NSString *const WPComXMLRPCUrl                                      = @"https://wordpress.com/xmlrpc.php";
 NSString *const WPComDefaultAccountUrlKey                           = @"AccountDefaultDotcom";
 
-<<<<<<< HEAD
+NSString *const WPNotificationsBucketName                           = @"note20";
 NSString *const WPNotificationsJetpackInformationURL    = @"http://jetpack.me/support/toolbar-notifications/";
-=======
-NSString *const WPNotificationsBucketName                           = @"note20";
-NSString *const WPNotificationsJetpackInformationURL                = @"http://jetpack.me/about/";
->>>>>>> ae6ade02
 
 #ifdef INTERNAL_BUILD
 NSString *const WPAppGroupName                                      = @"group.org.wordpress.internal";
