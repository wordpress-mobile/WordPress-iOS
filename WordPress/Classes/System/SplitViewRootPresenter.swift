--- conflicted
+++ resolved
@@ -114,37 +114,19 @@
                 content = notificationsContent!
             }
         case .reader:
-<<<<<<< HEAD
             if let readerContent {
                 content = readerContent
             } else {
                 readerContent = ReaderSplitViewContent()
                 content = readerContent!
             }
-=======
-            let viewModel = ReaderSidebarViewModel()
-            let sidebarVC = ReaderSidebarViewController(viewModel: viewModel)
-            splitVC.setViewController(makeRootNavigationController(with: sidebarVC), for: .supplementary)
-
-            sidebarVC.showInitialSelection()
-        }
+        }
+
+        display(content: content)
 
         DispatchQueue.main.async {
             self.splitVC.hide(.primary)
         }
-    }
-
-    private func showNoSitesScreen() {
-        splitVC.setViewController(UnifiedPrologueViewController(), for: .supplementary)
-
-        let addSiteViewModel = AddSiteMenuViewModel { [weak self] in
-            self?.navigate(to: .addSite(selection: $0))
->>>>>>> 9a59c28c
-        }
-
-        display(content: content)
-
-        splitVC.hide(.primary)
     }
 
     private func makeRootNavigationController(with viewController: UIViewController) -> UINavigationController {
