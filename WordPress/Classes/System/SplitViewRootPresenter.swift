--- conflicted
+++ resolved
@@ -7,11 +7,8 @@
 final class SplitViewRootPresenter: RootViewPresenter {
     private let sidebarViewModel = SidebarViewModel()
     private let splitVC = UISplitViewController(style: .tripleColumn)
-<<<<<<< HEAD
     private let tabBarViewController: WPTabBarController
-=======
     private weak var sitePickerPopoverVC: UIViewController?
->>>>>>> 0e65a770
     private var cancellables: [AnyCancellable] = []
 
     /// Is the app displaying tab bar UI instead of the full split view UI (with sidebar).
