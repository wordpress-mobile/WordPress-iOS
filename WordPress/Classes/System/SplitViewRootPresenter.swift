import UIKit
import Combine
import WordPressAuthenticator

/// The presenter that uses triple-column navigation for `.regular` size classes
/// and a tab-bar based navigation for `.compact` size class.
final class SplitViewRootPresenter: RootViewPresenter {
    private let sidebarViewModel = SidebarViewModel()
    private let splitVC = UISplitViewController(style: .tripleColumn)
    private let tabBarViewController: WPTabBarController
    private var cancellables: [AnyCancellable] = []

    /// Is the app displaying tab bar UI instead of the full split view UI (with sidebar).
    private var isDisplayingTabBar: Bool {
        if splitVC.isCollapsed {
            wpAssert(splitVC.viewController(for: .compact) == tabBarViewController, "Split view is collapsed, but is not displaying the tab bar view controller")
            return true
        }

        return false
    }

    init() {
        // TODO: (wpsidebar) refactor
        self.mySitesCoordinator = MySitesCoordinator(meScenePresenter: MeScenePresenter(), onBecomeActiveTab: {})
        tabBarViewController = WPTabBarController(staticScreens: false)

        let sidebarVC = SidebarViewController(viewModel: sidebarViewModel)
        let navigationVC = makeRootNavigationController(with: sidebarVC)
        splitVC.setViewController(navigationVC, for: .primary)

        splitVC.setViewController(tabBarViewController, for: .compact)

        NotificationCenter.default.publisher(for: MySiteViewController.didPickSiteNotification).sink { [weak self] in
            guard let site = $0.userInfo?[MySiteViewController.siteUserInfoKey] as? Blog else {
                return wpAssertionFailure("invalid notification")
            }
            self?.sidebarViewModel.selection = .blog(TaggedManagedObjectID(site))
        }.store(in: &cancellables)

        sidebarViewModel.$selection.compactMap { $0 }.sink { [weak self] in
            self?.configure(for: $0)
        }.store(in: &cancellables)

        sidebarViewModel.navigate = { [weak self] in
            self?.navigate(to: $0)
        }

        NotificationCenter.default
            .publisher(for: .NSManagedObjectContextObjectsDidChange, object: ContextManager.shared.mainContext)
            .sink { [weak self] in
                self?.handleCoreDataChanges($0)
            }
            .store(in: &cancellables)
    }

    private func configure(for selection: SidebarSelection) {
        switch selection {
        case .blog, .reader:
            splitVC.preferredSupplementaryColumnWidth = 320
        default:
            splitVC.preferredSupplementaryColumnWidth = UISplitViewController.automaticDimension
        }

        switch selection {
        case .empty:
            // TODO: (wpsidebar) add support for the "no sites" scenario
            break
        case .blog(let objectID):
            do {
                let site = try ContextManager.shared.mainContext.existingObject(with: objectID)
                showDetails(for: site)
                splitVC.hide(.primary)
            } catch {
                // TODO: (wpsidebar) show empty state
            }
        case .notifications:
            // TODO: (wpsidebar) update tab bar item when new notifications arrive
            let notificationsVC = UIStoryboard(name: "Notifications", bundle: nil).instantiateInitialViewController() as! NotificationsViewController
            notificationsVC.isSidebarModeEnabled = true
            let navigationVC = UINavigationController(rootViewController: notificationsVC)
            splitVC.setViewController(navigationVC, for: .supplementary)
        case .reader:
            let readerVC = ReaderViewController()
            let readerSidebarVS = ReaderSidebarViewController(viewModel: readerVC.readerTabViewModel)
            splitVC.setViewController(makeRootNavigationController(with: readerSidebarVS), for: .supplementary)
            splitVC.setViewController(UINavigationController(rootViewController: readerVC), for: .secondary)
        }
    }

    private func showDetails(for site: Blog) {
        RecentSitesService().touch(blog: site)

        let siteMenuVC = SiteMenuViewController(blog: site)
        siteMenuVC.delegate = self
        let navigationVC = UINavigationController(rootViewController: siteMenuVC)
        splitVC.setViewController(navigationVC, for: .supplementary)

        // Reset navigation stack
        splitVC.setViewController(UINavigationController(), for: .secondary)

        // TODO: (wpsidebar) Refactor this (initial .secondary vc managed based on the VC presentation)
        _ = siteMenuVC.view
    }

    private func makeRootNavigationController(with viewController: UIViewController) -> UINavigationController {
        let navigationVC = UINavigationController(rootViewController: viewController)
        viewController.navigationItem.largeTitleDisplayMode = .automatic
        navigationVC.navigationBar.prefersLargeTitles = true
        return navigationVC
    }

    private func navigate(to step: SidebarNavigationStep) {
        switch step {
        case .allSites:
            showSitePicker()
        case .addSite(let selection):
            showAddSiteScreen(selection: selection)
        case .domains:
#if IS_JETPACK
            let domainsVC = AllDomainsListViewController()
            let navigationVC = UINavigationController(rootViewController: domainsVC)
            navigationVC.modalPresentationStyle = .formSheet
            splitVC.present(navigationVC, animated: true)
#endif

#if IS_WORDPRESS
            wpAssertionFailure("domains are not supported in wpios")
#endif
        case .help:
            let supportVC = SupportTableViewController()
            let navigationVC = UINavigationController(rootViewController: supportVC)
            navigationVC.modalPresentationStyle = .formSheet
            splitVC.present(navigationVC, animated: true)
        case .profile:
            showMeScreen(completion: nil)
        case .signIn:
            Task {
                await self.signIn()
            }
        }
    }

    private func showSitePicker() {
        let sitePickerVC = SiteSwitcherViewController(
            configuration: BlogListConfiguration(shouldHideRecentSites: true),
            addSiteAction: { [weak self] in
                self?.showAddSiteScreen(selection: $0)
            },
            onSiteSelected: { [weak self] site in
                self?.splitVC.dismiss(animated: true)
                RecentSitesService().touch(blog: site)
                self?.sidebarViewModel.selection = .blog(TaggedManagedObjectID(site))
            }
        )
        let navigationVC = UINavigationController(rootViewController: sitePickerVC)
        navigationVC.modalPresentationStyle = .formSheet
        self.splitVC.present(navigationVC, animated: true)
        WPAnalytics.track(.sidebarAllSitesTapped)
    }

    private func showAddSiteScreen(selection: AddSiteMenuViewModel.Selection) {
        AddSiteController(viewController: splitVC.presentedViewController ?? splitVC, source: "sidebar")
            .showSiteCreationScreen(selection: selection)
    }

    @MainActor private func signIn() async {
        WPAnalytics.track(.wpcomWebSignIn, properties: ["source": "sidebar", "stage": "start"])

        let token: String
        do {
            token = try await WordPressDotComAuthenticator().authenticate(from: splitVC)
        } catch {
            WPAnalytics.track(.wpcomWebSignIn, properties: ["source": "sidebar", "stage": "error", "error": "\(error)"])
            return
        }

        WPAnalytics.track(.wpcomWebSignIn, properties: ["source": "sidebar", "stage": "success"])

        SVProgressHUD.show()
        let credentials = WordPressComCredentials(authToken: token, isJetpackLogin: false, multifactor: false)
        WordPressAuthenticator.shared.delegate!.sync(credentials: .init(wpcom: credentials)) {
            SVProgressHUD.dismiss()
        }
    }

    private func handleCoreDataChanges(_ notification: Foundation.Notification) {
        // Automatically switch to a site or show the sign in screen, when the current blog is removed.

        guard let blog = self.currentlyVisibleBlog(),
              let deleted = notification.userInfo?[NSDeletedObjectsKey] as? Set<NSManagedObject>,
              deleted.contains(blog)
        else {
            return
        }

        if let newSite = Blog.lastUsedOrFirst(in: ContextManager.shared.mainContext) {
            self.sidebarViewModel.selection = .blog(TaggedManagedObjectID(newSite))
        } else {
            self.sidebarViewModel.selection = .empty
            WordPressAppDelegate.shared?.windowManager.showSignInUI()
        }
    }

    // MARK: – RootViewPresenter

    var rootViewController: UIViewController { splitVC }

    var currentViewController: UIViewController?

    func showBlogDetails(for blog: Blog) {
        sidebarViewModel.selection = .blog(TaggedManagedObjectID(blog))
    }

    func getMeScenePresenter() -> any ScenePresenter {
        fatalError()
    }

    func currentlySelectedScreen() -> String {
        ""
    }

    // TODO: (wpsidebar) Can we remove it?
    func currentlyVisibleBlog() -> Blog? {
        assert(Thread.isMainThread)

        guard case let .blog(id) = sidebarViewModel.selection else {
            return nil
        }

        return try? ContextManager.shared.mainContext.existingObject(with: id)
    }

    func willDisplayPostSignupFlow() {
        fatalError()
    }

    var readerTabViewController: ReaderTabViewController?

    var readerCoordinator: ReaderCoordinator?

    var readerNavigationController: UINavigationController?

    func showReaderTab() {
        fatalError()
    }

    func showReaderTab(forPost: NSNumber, onBlog: NSNumber) {
        fatalError()
    }

    func switchToDiscover() {
        fatalError()
    }

    func navigateToReaderSearch() {
        fatalError()
    }

    func switchToTopic(where predicate: (ReaderAbstractTopic) -> Bool) {
        fatalError()
    }

    func switchToMyLikes() {
        fatalError()
    }

    func switchToFollowedSites() {
        fatalError()
    }

    func navigateToReaderSite(_ topic: ReaderSiteTopic) {
        fatalError()
    }

    func navigateToReaderTag(_ tagSlug: String) {
        fatalError()
    }

    func navigateToReader(_ pushControlller: UIViewController?) {
        fatalError()
    }

    var mySitesCoordinator: MySitesCoordinator

    func showMySitesTab() {
        fatalError()
    }

    func showPages(for blog: Blog) {
        fatalError()
    }

    func showPosts(for blog: Blog) {
        fatalError()
    }

    func showMedia(for blog: Blog) {
        fatalError()
    }

    var notificationsViewController: NotificationsViewController?

    func showNotificationsTab() {
        fatalError()
    }

    func showNotificationsTabForNote(withID notificationID: String) {
        fatalError()
    }

    func switchNotificationsTabToNotificationSettings() {
        fatalError()
    }

    func popNotificationsTabToRoot() {
        fatalError()
    }

    var meViewController: MeViewController?

    func showMeScreen(completion: ((MeViewController) -> Void)?) {
        if isDisplayingTabBar {
            tabBarViewController.showMeScreen(completion: completion)
            return
        }

        let meVC = MeViewController()
        meVC.isSidebarModeEnabled = true
        meVC.navigationItem.rightBarButtonItem = {
            let button = UIBarButtonItem(title: SharedStrings.Button.done, primaryAction: .init { [weak self] _ in
                self?.splitVC.dismiss(animated: true)
            })
            button.setTitleTextAttributes([.font: WPStyleGuide.fontForTextStyle(.body, fontWeight: .semibold)], for: .normal)
            return button
        }()

        let navigationVC = UINavigationController(rootViewController: meVC)
        navigationVC.modalPresentationStyle = .formSheet
<<<<<<< HEAD
        splitVC.present(navigationVC, animated: true) {
            completion?(meVC)
        }
=======
        splitVC.present(navigationVC, animated: true)
>>>>>>> 227934a3
    }
}

extension SplitViewRootPresenter: SiteMenuViewControllerDelegate {
    func siteMenuViewController(_ siteMenuViewController: SiteMenuViewController, showDetailsViewController viewController: UIViewController) {
        if viewController is UINavigationController ||
            viewController is UISplitViewController {
            splitVC.setViewController(viewController, for: .secondary)
        } else {
            // Reset previous navigation or split stack
            let navigationVC = UINavigationController(rootViewController: viewController)
            splitVC.setViewController(navigationVC, for: .secondary)
        }
    }
}<|MERGE_RESOLUTION|>--- conflicted
+++ resolved
@@ -337,13 +337,9 @@
 
         let navigationVC = UINavigationController(rootViewController: meVC)
         navigationVC.modalPresentationStyle = .formSheet
-<<<<<<< HEAD
         splitVC.present(navigationVC, animated: true) {
             completion?(meVC)
         }
-=======
-        splitVC.present(navigationVC, animated: true)
->>>>>>> 227934a3
     }
 }
 
