#import <AFNetworking/UIKit+AFNetworking.h>
#import <CoreTelephony/CTTelephonyNetworkInfo.h>
#import <CoreTelephony/CTCarrier.h>
#import <Crashlytics/Crashlytics.h>
#import <CrashlyticsLumberjack/CrashlyticsLogger.h>
#import <DDFileLogger.h>
#import <GooglePlus/GooglePlus.h>
#import <HockeySDK/HockeySDK.h>
#import <UIDeviceIdentifier/UIDeviceHardware.h>
#import <Simperium/Simperium.h>
#import <WordPress-iOS-Shared/WPFontManager.h>
#import <WordPress-AppbotX/ABX.h>

#import "WordPressAppDelegate.h"
#import "ContextManager.h"
#import "Media.h"
#import "Notification.h"
#import "NotificationsManager.h"
#import "NSString+Helpers.h"
#import "NSString+HTML.h"
#import "PocketAPI.h"
#import "ReaderPost.h"
#import "UIDevice+Helpers.h"
#import "WordPressComApiCredentials.h"
#import "WPAccount.h"
#import "AccountService.h"
#import "BlogService.h"
#import "WPImageOptimizer.h"
#import "ReaderPostService.h"
#import "ReaderTopicService.h"
#import "SVProgressHUD.h"
#import "TodayExtensionService.h"

#import "WPTabBarController.h"
#import "BlogListViewController.h"
#import "BlogDetailsViewController.h"
#import "MeViewController.h"
#import "PostsViewController.h"
#import "WPPostViewController.h"
#import "WPLegacyEditPostViewController.h"
#import "WPWhatsNew.h"
#import "LoginViewController.h"
#import "NotificationsViewController.h"
#import "ReaderViewController.h"
#import "SupportViewController.h"
#import "StatsViewController.h"
#import "Constants.h"
#import "UIImage+Util.h"
#import "NSBundle+VersionNumberHelper.h"
#import "NSProcessInfo+Util.h"
<<<<<<< HEAD
#import "WPUserAgent.h"

#import "WPAnalyticsTrackerMixpanel.h"
#import "WPAnalyticsTrackerWPCom.h"
=======
#import "WPAppAnalytics.h"
>>>>>>> ad98396f

#import "AppRatingUtility.h"
#import "HelpshiftUtils.h"

#import "Reachability.h"
#import "WordPress-Swift.h"

#ifdef LOOKBACK_ENABLED
#import <Lookback/Lookback.h>
#endif

#if DEBUG
#import "DDTTYLogger.h"
#import "DDASLLogger.h"
#endif

int ddLogLevel                                                  = LOG_LEVEL_INFO;
static NSString * const MustShowWhatsNewPopup                   = @"MustShowWhatsNewPopup";

@interface WordPressAppDelegate () <UITabBarControllerDelegate, CrashlyticsDelegate, UIAlertViewDelegate, BITHockeyManagerDelegate>

@property (nonatomic, strong, readwrite) Reachability                   *internetReachability;
@property (nonatomic, strong, readwrite) DDFileLogger                   *fileLogger;
@property (nonatomic, strong, readwrite) Simperium                      *simperium;
@property (nonatomic, assign, readwrite) UIBackgroundTaskIdentifier     bgTask;
@property (nonatomic, assign, readwrite) BOOL                           connectionAvailable;
<<<<<<< HEAD
@property (nonatomic, assign, readwrite) BOOL                           wpcomAvailable;
@property (nonatomic, strong, readwrite) NSDate                         *applicationOpenedTime;
@property (nonatomic, strong, readwrite) WPUserAgent                    *userAgent;
=======
>>>>>>> ad98396f

/**
 *  @brief      Flag that signals wether Whats New is on screen or not.
 *  @details    Won't be necessary once WPWhatsNew is changed to inherit from UIViewController
 *              https://github.com/wordpress-mobile/WordPress-iOS/issues/3218
 */
@property (nonatomic, assign, readwrite) BOOL                           wasWhatsNewShown;

@end

@implementation WordPressAppDelegate

+ (WordPressAppDelegate *)sharedWordPressApplicationDelegate
{
    return (WordPressAppDelegate *)[[UIApplication sharedApplication] delegate];
}

- (void)dealloc
{
    [[NSNotificationCenter defaultCenter] removeObserver:self];
}

#pragma mark - UIApplicationDelegate

- (BOOL)application:(UIApplication *)application willFinishLaunchingWithOptions:(NSDictionary *)launchOptions
{
    [WordPressAppDelegate fixKeychainAccess];

    // Simperium: Wire CoreData Stack
    [self configureSimperiumWithLaunchOptions:launchOptions];

    // Crash reporting, logging
    [self configureLogging];
    [self configureHockeySDK];
    [self configureCrashlytics];
    [self initializeAppRatingUtility];
    
    // Analytics
    self.analytics = [[WPAppAnalytics alloc] initWithLastVisibleScreenBlock:^NSString*{
        return [self currentlySelectedScreen];
    }];

    // Start Simperium
    [self loginSimperium];

    // Local Notifications
    [self listenLocalNotifications];
    
    // Debugging
    [self printDebugLaunchInfoWithLaunchOptions:launchOptions];
    [self toggleExtraDebuggingIfNeeded];
    [self removeCredentialsForDebug];

    // Stop Storing WordPress.com passwords
    [self removeWordPressComPassword];
    
    // Stats and feedback    
    [SupportViewController checkIfFeedbackShouldBeEnabled];

    [HelpshiftUtils setup];

    [[GPPSignIn sharedInstance] setClientID:[WordPressComApiCredentials googlePlusClientId]];

    // Networking setup
    [[AFNetworkActivityIndicatorManager sharedManager] setEnabled:YES];
    [self setupReachability];
    self.userAgent = [[WPUserAgent alloc] init];
    [self setupSingleSignOn];

    [self customizeAppearance];
    
    // Push notifications
    [NotificationsManager registerForPushNotifications];

    // Deferred tasks to speed up app launch
    dispatch_async(dispatch_get_global_queue(DISPATCH_QUEUE_PRIORITY_BACKGROUND, 0), ^{
        [self changeCurrentDirectory];
        [[PocketAPI sharedAPI] setConsumerKey:[WordPressComApiCredentials pocketConsumerKey]];
        [self cleanUnusedMediaFileFromTmpDir];
    });
    
    // Configure Today Widget
    [self determineIfTodayWidgetIsConfiguredAndShowAppropriately];

    if ([WPPostViewController makeNewEditorAvailable]) {
        [self setMustShowWhatsNewPopup:YES];
    }
    
    CGRect bounds = [[UIScreen mainScreen] bounds];
    [self.window setFrame:bounds];
    [self.window setBounds:bounds]; // for good measure.
    self.window.rootViewController = [WPTabBarController sharedInstance];

    return YES;
}

- (BOOL)application:(UIApplication *)application didFinishLaunchingWithOptions:(NSDictionary *)launchOptions
{
    DDLogVerbose(@"didFinishLaunchingWithOptions state: %d", application.applicationState);

    // Launched by tapping a notification
    if (application.applicationState == UIApplicationStateActive) {
        [NotificationsManager handleNotificationForApplicationLaunch:launchOptions];
    }

    [self.window makeKeyAndVisible];
    [self showWelcomeScreenIfNeededAnimated:NO];
    [self setupLookback];
    [self setupAppbotX];

    return YES;
}

- (void)setupLookback
{
#ifdef LOOKBACK_ENABLED
    // Kick this off on a background thread so as to not slow down the app initialization
    dispatch_async(dispatch_get_global_queue(DISPATCH_QUEUE_PRIORITY_BACKGROUND, 0), ^{
        if ([WordPressComApiCredentials lookbackToken].length > 0) {
            [Lookback setupWithAppToken:[WordPressComApiCredentials lookbackToken]];
            [[NSUserDefaults standardUserDefaults] registerDefaults:@{WPInternalBetaShakeToPullUpFeedbackKey: @YES}];
            [[NSUserDefaults standardUserDefaults] setObject:@(NO) forKey:LookbackCameraEnabledSettingsKey];
            [Lookback lookback].shakeToRecord = [[NSUserDefaults standardUserDefaults] boolForKey:WPInternalBetaShakeToPullUpFeedbackKey];
            
            // Setup Lookback to fire when the user holds down with three fingers for around 3 seconds
            dispatch_async(dispatch_get_main_queue(), ^{
                UILongPressGestureRecognizer *recognizer = [[UILongPressGestureRecognizer alloc] initWithTarget:self action:@selector(lookbackGestureRecognized:)];
                recognizer.minimumPressDuration = 3;
                recognizer.cancelsTouchesInView = NO;
#if TARGET_IPHONE_SIMULATOR
                recognizer.numberOfTouchesRequired = 2;
#else
                recognizer.numberOfTouchesRequired = 3;
#endif
                [[UIApplication sharedApplication].keyWindow addGestureRecognizer:recognizer];
            });
            
            NSManagedObjectContext *context = [[ContextManager sharedInstance] mainContext];
            AccountService *accountService = [[AccountService alloc] initWithManagedObjectContext:context];
            WPAccount *account = [accountService defaultWordPressComAccount];
            [Lookback lookback].userIdentifier = account.username;
        }
    });
#endif
}

- (void)setupAppbotX
{
    if ([WordPressComApiCredentials appbotXAPIKey].length > 0) {
        [[ABXApiClient instance] setApiKey:[WordPressComApiCredentials appbotXAPIKey]];
    }
}

- (void)lookbackGestureRecognized:(UILongPressGestureRecognizer *)sender
{
#ifdef LOOKBACK_ENABLED
    if (sender.state == UIGestureRecognizerStateBegan) {
        [LookbackRecordingViewController presentOntoScreenAnimated:YES];
    }
#endif
}

- (BOOL)application:(UIApplication *)application openURL:(NSURL *)url sourceApplication:(NSString *)sourceApplication annotation:(id)annotation
{
    BOOL returnValue = NO;

    if ([[BITHockeyManager sharedHockeyManager].authenticator handleOpenURL:url
                                                          sourceApplication:sourceApplication
                                                                 annotation:annotation]) {
        returnValue = YES;
    }

    if ([[GPPShare sharedInstance] handleURL:url sourceApplication:sourceApplication annotation:annotation]) {
        returnValue = YES;
    }

    if ([[PocketAPI sharedAPI] handleOpenURL:url]) {
        returnValue = YES;
    }

    if ([WordPressApi handleOpenURL:url]) {
        returnValue = YES;
    }

    if ([url isKindOfClass:[NSURL class]] && [[url absoluteString] hasPrefix:WPCOM_SCHEME]) {
        NSString *URLString = [url absoluteString];
        DDLogInfo(@"Application launched with URL: %@", URLString);

        if ([URLString rangeOfString:@"newpost"].length) {
            returnValue = [self handleNewPostRequestWithURL:url];
        } else if ([URLString rangeOfString:@"viewpost"].length) {
            // View the post specified by the shared blog ID and post ID
            NSDictionary *params = [[url query] dictionaryFromQueryString];
            
            if (params.count) {
                NSNumber *blogId = [params numberForKey:@"blogId"];
                NSNumber *postId = [params numberForKey:@"postId"];

                WPTabBarController *tabBarController = [WPTabBarController sharedInstance];
                [tabBarController.readerViewController.navigationController popToRootViewControllerAnimated:NO];
                [tabBarController showReaderTab];
                [tabBarController.readerViewController openPost:postId onBlog:blogId];
                
                returnValue = YES;
            }
        } else if ([URLString rangeOfString:@"viewstats"].length) {
            // View the post specified by the shared blog ID and post ID
            NSDictionary *params = [[url query] dictionaryFromQueryString];
            
            if (params.count) {
                NSNumber *siteId = [params numberForKey:@"siteId"];
                
                BlogService *blogService = [[BlogService alloc] initWithManagedObjectContext:[[ContextManager sharedInstance] mainContext]];
                Blog *blog = [blogService blogByBlogId:siteId];
                
                if (blog) {
                    returnValue = YES;
                    
                    StatsViewController *statsViewController = [[StatsViewController alloc] init];
                    statsViewController.blog = blog;
                    statsViewController.dismissBlock = ^{
                        [[WPTabBarController sharedInstance] dismissViewControllerAnimated:YES completion:nil];
                    };
                    
                    UINavigationController *navController = [[UINavigationController alloc] initWithRootViewController:statsViewController];
                    navController.modalPresentationStyle = UIModalPresentationCurrentContext;
                    navController.navigationBar.translucent = NO;
                    [[WPTabBarController sharedInstance] presentViewController:navController animated:YES completion:nil];
                }
                
            }
        } else if ([URLString rangeOfString:@"debugging"].length) {
            NSDictionary *params = [[url query] dictionaryFromQueryString];

            if (params.count > 0) {
                NSString *debugType = [params stringForKey:@"type"];
                NSString *debugKey = [params stringForKey:@"key"];

                if ([[WordPressComApiCredentials debuggingKey] isEqualToString:@""] || [debugKey isEqualToString:@""]) {
                    return NO;
                }

                if ([debugKey isEqualToString:[WordPressComApiCredentials debuggingKey]]) {
                    if ([debugType isEqualToString:@"crashlytics_crash"]) {
                        [[Crashlytics sharedInstance] crash];
                    }
                }
            }
		}
    }

    return returnValue;
}

- (void)applicationWillTerminate:(UIApplication *)application
{
    DDLogInfo(@"%@ %@", self, NSStringFromSelector(_cmd));
}

- (void)applicationDidEnterBackground:(UIApplication *)application
{
    DDLogInfo(@"%@ %@", self, NSStringFromSelector(_cmd));

    // Let the app finish any uploads that are in progress
    UIApplication *app = [UIApplication sharedApplication];
    if (_bgTask != UIBackgroundTaskInvalid) {
        [app endBackgroundTask:_bgTask];
        _bgTask = UIBackgroundTaskInvalid;
    }

    _bgTask = [app beginBackgroundTaskWithExpirationHandler:^{
        // Synchronize the cleanup call on the main thread in case
        // the task actually finishes at around the same time.
        dispatch_async(dispatch_get_main_queue(), ^{
            if (_bgTask != UIBackgroundTaskInvalid) {
                [app endBackgroundTask:_bgTask];
                _bgTask = UIBackgroundTaskInvalid;
            }
        });
    }];
}

- (NSString *)currentlySelectedScreen
{
    // Check if the post editor or login view is up
    UIViewController *rootViewController = self.window.rootViewController;
    if ([rootViewController.presentedViewController isKindOfClass:[UINavigationController class]]) {
        UINavigationController *navController = (UINavigationController *)rootViewController.presentedViewController;
        UIViewController *firstViewController = [navController.viewControllers firstObject];
        if ([firstViewController isKindOfClass:[WPPostViewController class]]) {
            return @"Post Editor";
        } else if ([firstViewController isKindOfClass:[LoginViewController class]]) {
            return @"Login View";
        }
    }

    return [[WPTabBarController sharedInstance] currentlySelectedScreen];
}

- (void)applicationWillEnterForeground:(UIApplication *)application
{
    DDLogInfo(@"%@ %@", self, NSStringFromSelector(_cmd));
}

- (void)applicationWillResignActive:(UIApplication *)application
{
    DDLogInfo(@"%@ %@", self, NSStringFromSelector(_cmd));
}

- (void)applicationDidBecomeActive:(UIApplication *)application
{
    DDLogInfo(@"%@ %@", self, NSStringFromSelector(_cmd));
    
    [self showWhatsNewIfNeeded];
}

- (BOOL)application:(UIApplication *)application shouldSaveApplicationState:(NSCoder *)coder
{
    return YES;
}

- (BOOL)application:(UIApplication *)application shouldRestoreApplicationState:(NSCoder *)coder
{
    return YES;
}

#pragma mark - Push Notification delegate

- (void)application:(UIApplication *)application didRegisterForRemoteNotificationsWithDeviceToken:(NSData *)deviceToken
{
    [NotificationsManager registerDeviceToken:deviceToken];
}

- (void)application:(UIApplication *)application didFailToRegisterForRemoteNotificationsWithError:(NSError *)error
{
    [NotificationsManager registrationDidFail:error];
}

- (void)application:(UIApplication *)application didReceiveRemoteNotification:(NSDictionary *)userInfo
{
    DDLogMethod();

    [NotificationsManager handleNotification:userInfo forState:application.applicationState completionHandler:nil];
}

- (void)application:(UIApplication *)application didReceiveRemoteNotification:(NSDictionary *)userInfo fetchCompletionHandler:(void (^)(UIBackgroundFetchResult))completionHandler
{
    DDLogMethod();

    [NotificationsManager handleNotification:userInfo forState:[UIApplication sharedApplication].applicationState completionHandler:completionHandler];
}

- (void)application:(UIApplication *)application handleActionWithIdentifier:(NSString *)identifier
                                        forRemoteNotification:(NSDictionary *)remoteNotification
                                            completionHandler:(void (^)())completionHandler
{
    [NotificationsManager handleActionWithIdentifier:identifier forRemoteNotification:remoteNotification];
    
    completionHandler();
}

#pragma mark - OpenURL helpers

/**
 *  @brief      Handle the a new post request by URL.
 *  
 *  @param      url     The URL with the request info.  Cannot be nil.
 *
 *  @return     YES if the request was handled, NO otherwise.
 */
- (BOOL)handleNewPostRequestWithURL:(NSURL*)url
{
    NSParameterAssert([url isKindOfClass:[NSURL class]]);
    
    BOOL handled = NO;
    
    // Create a new post from data shared by a third party application.
    NSDictionary *params = [[url query] dictionaryFromQueryString];
    DDLogInfo(@"App launched for new post with params: %@", params);
    
    params = [self sanitizeNewPostParameters:params];
    
    if ([params count]) {
        [[WPTabBarController sharedInstance] showPostTabWithOptions:params];
        handled = YES;
    }
	
    return handled;
}

/**
 *	@brief		Sanitizes a 'new post' parameters dictionary.
 *	@details	Prevent HTML injections like the one in:
 *				https://github.com/wordpress-mobile/WordPress-iOS-Editor/issues/211
 *
 *	@param		parameters		The new post parameters to sanitize.  Cannot be nil.
 *
 *  @returns    The sanitized dictionary.
 */
- (NSDictionary*)sanitizeNewPostParameters:(NSDictionary*)parameters
{
    NSParameterAssert([parameters isKindOfClass:[NSDictionary class]]);
	
    NSUInteger parametersCount = [parameters count];
    
    NSMutableDictionary* sanitizedDictionary = [[NSMutableDictionary alloc] initWithCapacity:parametersCount];
    
    for (NSString* key in [parameters allKeys])
    {
        NSString* value = [parameters objectForKey:key];
        
        if ([key isEqualToString:kWPNewPostURLParamContentKey]) {
            value = [value stringByStrippingHTML];
        } else if ([key isEqualToString:kWPNewPostURLParamTagsKey]) {
            value = [value stringByStrippingHTML];
        }
        
        [sanitizedDictionary setObject:value forKey:key];
    }
    
    return [NSDictionary dictionaryWithDictionary:sanitizedDictionary];
}

#pragma mark - Custom methods

- (void)showWelcomeScreenIfNeededAnimated:(BOOL)animated
{
    if ([self noBlogsAndNoWordPressDotComAccount]) {
        UIViewController *presenter = self.window.rootViewController;
        // Check if the presentedVC is UIAlertController because in iPad we show a Sign-out button in UIActionSheet
        // and it's not dismissed before the check and `dismissViewControllerAnimated` does not work for it
        if (presenter.presentedViewController && ![presenter.presentedViewController isKindOfClass:[UIAlertController class]]) {
            [presenter dismissViewControllerAnimated:animated completion:^{
                [self showWelcomeScreenAnimated:animated thenEditor:NO];
            }];
        } else {
            [self showWelcomeScreenAnimated:animated thenEditor:NO];
        }
    }
}

- (void)showWelcomeScreenAnimated:(BOOL)animated thenEditor:(BOOL)thenEditor
{
    __weak __typeof(self) weakSelf = self;
    
    LoginViewController *loginViewController = [[LoginViewController alloc] init];
    loginViewController.showEditorAfterAddingSites = thenEditor;
    loginViewController.cancellable = NO;
    loginViewController.dismissBlock = ^{
        
        __strong __typeof(weakSelf) strongSelf = self;
        
        [strongSelf.window.rootViewController dismissViewControllerAnimated:YES completion:nil];
        [strongSelf showWhatsNewIfNeeded];
    };

    UINavigationController *navigationController = [[UINavigationController alloc] initWithRootViewController:loginViewController];
    navigationController.navigationBar.translucent = NO;

    [self.window.rootViewController presentViewController:navigationController animated:animated completion:nil];
}

- (BOOL)noBlogsAndNoWordPressDotComAccount
{
    NSManagedObjectContext *context = [[ContextManager sharedInstance] mainContext];
    AccountService *accountService = [[AccountService alloc] initWithManagedObjectContext:context];
    BlogService *blogService = [[BlogService alloc] initWithManagedObjectContext:context];
    WPAccount *defaultAccount = [accountService defaultWordPressComAccount];

    NSInteger blogCount = [blogService blogCountSelfHosted];
    return blogCount == 0 && !defaultAccount;
}

- (void)customizeAppearance
{
    UIColor *defaultTintColor = self.window.tintColor;
    self.window.backgroundColor = [WPStyleGuide itsEverywhereGrey];
    self.window.tintColor = [WPStyleGuide wordPressBlue];

    [[UINavigationBar appearance] setBarTintColor:[WPStyleGuide wordPressBlue]];
    [[UINavigationBar appearance] setTintColor:[UIColor whiteColor]];

    [[UINavigationBar appearanceWhenContainedIn:[MFMailComposeViewController class], nil] setBarTintColor:[UIColor whiteColor]];
    [[UINavigationBar appearanceWhenContainedIn:[MFMailComposeViewController class], nil] setTintColor:defaultTintColor];

    [[UITabBar appearance] setShadowImage:[UIImage imageWithColor:[UIColor colorWithRed:210.0/255.0 green:222.0/255.0 blue:230.0/255.0 alpha:1.0]]];
    [[UITabBar appearance] setTintColor:[WPStyleGuide newKidOnTheBlockBlue]];

    [[UINavigationBar appearance] setTitleTextAttributes:@{NSForegroundColorAttributeName: [UIColor whiteColor], NSFontAttributeName: [WPFontManager openSansBoldFontOfSize:16.0]} ];

    [[UINavigationBar appearance] setBackgroundImage:[UIImage imageWithColor:[WPStyleGuide wordPressBlue]] forBarMetrics:UIBarMetricsDefault];
    [[UINavigationBar appearance] setShadowImage:[UIImage imageWithColor:[UIColor UIColorFromHex:0x007eb1]]];

    [[UIBarButtonItem appearance] setTintColor:[UIColor whiteColor]];
    [[UIBarButtonItem appearance] setTitleTextAttributes:@{NSFontAttributeName: [WPStyleGuide regularTextFont], NSForegroundColorAttributeName: [UIColor whiteColor]} forState:UIControlStateNormal];
    [[UIBarButtonItem appearance] setTitleTextAttributes:@{NSFontAttributeName: [WPStyleGuide regularTextFont], NSForegroundColorAttributeName: [UIColor colorWithWhite:1.0 alpha:0.25]} forState:UIControlStateDisabled];
    
    [[UISegmentedControl appearance] setTitleTextAttributes:@{NSFontAttributeName: [WPStyleGuide regularTextFont]} forState:UIControlStateNormal];
    [[UIToolbar appearance] setBarTintColor:[WPStyleGuide wordPressBlue]];
    [[UISwitch appearance] setOnTintColor:[WPStyleGuide wordPressBlue]];
    [[UIApplication sharedApplication] setStatusBarStyle:UIStatusBarStyleLightContent];
    [[UITabBarItem appearance] setTitleTextAttributes:@{NSFontAttributeName: [WPFontManager openSansRegularFontOfSize:10.0], NSForegroundColorAttributeName: [WPStyleGuide allTAllShadeGrey]} forState:UIControlStateNormal];
    [[UITabBarItem appearance] setTitleTextAttributes:@{NSForegroundColorAttributeName: [WPStyleGuide wordPressBlue]} forState:UIControlStateSelected];

    [[UINavigationBar appearanceWhenContainedIn:[UIReferenceLibraryViewController class], nil] setBackgroundImage:nil forBarMetrics:UIBarMetricsDefault];
    [[UINavigationBar appearanceWhenContainedIn:[UIReferenceLibraryViewController class], nil] setBarTintColor:[WPStyleGuide wordPressBlue]];
    [[UIToolbar appearanceWhenContainedIn:[UIReferenceLibraryViewController class], nil] setBarTintColor:[UIColor darkGrayColor]];
    
    [[UIToolbar appearanceWhenContainedIn:[WPEditorViewController class], nil] setBarTintColor:[UIColor whiteColor]];

    [[UITextField appearanceWhenContainedIn:[UISearchBar class], nil] setDefaultTextAttributes:[WPStyleGuide defaultSearchBarTextAttributes:[WPStyleGuide littleEddieGrey]]];
    
    // SVProgressHUD styles    
    [SVProgressHUD setBackgroundColor:[[WPStyleGuide littleEddieGrey] colorWithAlphaComponent:0.95]];
    [SVProgressHUD setForegroundColor:[UIColor whiteColor]];
    [SVProgressHUD setFont:[WPFontManager openSansRegularFontOfSize:18.0]];
    [SVProgressHUD setErrorImage:[UIImage imageNamed:@"hud_error"]];
    [SVProgressHUD setSuccessImage:[UIImage imageNamed:@"hud_success"]];
}

#pragma mark - App Rating

- (void)initializeAppRatingUtility
{
    // Dont start App Tracking if we are running the test suite
    if ([NSProcessInfo isRunningTests]) {
        return;
    }
    
    NSString *version = [[[NSBundle mainBundle] infoDictionary] objectForKey:@"CFBundleShortVersionString"];
    [AppRatingUtility registerSection:@"notifications" withSignificantEventCount:5];
    [AppRatingUtility setSystemWideSignificantEventsCount:10];
    [AppRatingUtility initializeForVersion:version];
    [AppRatingUtility checkIfAppReviewPromptsHaveBeenDisabled:nil failure:^{
        DDLogError(@"Was unable to retrieve data about throttling");
    }];
}

#pragma mark - Application directories

- (void)changeCurrentDirectory
{
    // Set current directory for WordPress app
    NSFileManager *fileManager = [NSFileManager defaultManager];
    NSArray *paths = NSSearchPathForDirectoriesInDomains(NSDocumentDirectory, NSUserDomainMask, YES);
    NSString *currentDirectoryPath = [[paths objectAtIndex:0] stringByAppendingPathComponent:@"wordpress"];

    BOOL isDir;
    if (![fileManager fileExistsAtPath:currentDirectoryPath isDirectory:&isDir] || !isDir) {
        [fileManager createDirectoryAtPath:currentDirectoryPath withIntermediateDirectories:YES attributes:nil error:nil];
    }
    [fileManager changeCurrentDirectoryPath:currentDirectoryPath];
}

#pragma mark - Crash reporting

- (void)configureCrashlytics
{
#if defined(INTERNAL_BUILD) || defined(DEBUG)
    return;
#endif

    if ([[WordPressComApiCredentials crashlyticsApiKey] length] == 0) {
        return;
    }

    [Crashlytics startWithAPIKey:[WordPressComApiCredentials crashlyticsApiKey]];
    [[Crashlytics sharedInstance] setDelegate:self];

    [self setCommonCrashlyticsParameters];
}

- (void)crashlytics:(Crashlytics *)crashlytics didDetectCrashDuringPreviousExecution:(id<CLSCrashReport>)crash
{
    DDLogMethod();
    NSUserDefaults *defaults = [NSUserDefaults standardUserDefaults];
    NSInteger crashCount = [defaults integerForKey:@"crashCount"];
    crashCount += 1;
    [defaults setInteger:crashCount forKey:@"crashCount"];
    [defaults synchronize];
}

- (void)setCommonCrashlyticsParameters
{
#if defined(INTERNAL_BUILD) || defined(DEBUG)
    return;
#endif
    
    NSManagedObjectContext *context = [[ContextManager sharedInstance] mainContext];
    AccountService *accountService = [[AccountService alloc] initWithManagedObjectContext:context];
    BlogService *blogService = [[BlogService alloc] initWithManagedObjectContext:context];
    WPAccount *defaultAccount = [accountService defaultWordPressComAccount];

    BOOL loggedIn = defaultAccount != nil;
    [Crashlytics setUserName:defaultAccount.username];
    [Crashlytics setObjectValue:@(loggedIn) forKey:@"logged_in"];
    [Crashlytics setObjectValue:@(loggedIn) forKey:@"connected_to_dotcom"];
    [Crashlytics setObjectValue:@([blogService blogCountForAllAccounts]) forKey:@"number_of_blogs"];
}

- (void)configureHockeySDK
{
#ifndef INTERNAL_BUILD
    return;
#endif
    [[BITHockeyManager sharedHockeyManager] configureWithIdentifier:[WordPressComApiCredentials hockeyappAppId]
                                                           delegate:self];
    [[BITHockeyManager sharedHockeyManager].authenticator setIdentificationType:BITAuthenticatorIdentificationTypeDevice];
    [[BITHockeyManager sharedHockeyManager] startManager];
    [[BITHockeyManager sharedHockeyManager].authenticator authenticateInstallation];
}

#pragma mark - BITCrashManagerDelegate

- (NSString *)applicationLogForCrashManager:(BITCrashManager *)crashManager
{
    NSString *description = [self getLogFilesContentWithMaxSize:5000]; // 5000 bytes should be enough!
    if ([description length] == 0) {
        return nil;
    }

    return description;
}

#pragma mark - Media cleanup

- (void)cleanUnusedMediaFileFromTmpDir
{
    DDLogInfo(@"%@ %@", self, NSStringFromSelector(_cmd));
    
    NSManagedObjectContext *context = [[ContextManager sharedInstance] newDerivedContext];
    [context performBlock:^{

        // Fetch Media URL's and return them as Dictionary Results:
        // This way we'll avoid any CoreData Faulting Exception due to deletions performed on another context
        NSString *localUrlProperty      = NSStringFromSelector(@selector(localURL));

        NSFetchRequest *fetchRequest    = [[NSFetchRequest alloc] init];
        fetchRequest.entity             = [NSEntityDescription entityForName:NSStringFromClass([Media class]) inManagedObjectContext:context];
        fetchRequest.predicate          = [NSPredicate predicateWithFormat:@"ANY posts.blog != NULL AND remoteStatusNumber <> %@", @(MediaRemoteStatusSync)];

        fetchRequest.propertiesToFetch  = @[ localUrlProperty ];
        fetchRequest.resultType         = NSDictionaryResultType;

        NSError *error = nil;
        NSArray *mediaObjectsToKeep     = [context executeFetchRequest:fetchRequest error:&error];

        if (error) {
            DDLogError(@"Error cleaning up tmp files: %@", error.localizedDescription);
            return;
        }

        // Get a references to media files linked in a post
        DDLogInfo(@"%i media items to check for cleanup", mediaObjectsToKeep.count);

        NSMutableSet *pathsToKeep       = [NSMutableSet set];
        for (NSDictionary *mediaDict in mediaObjectsToKeep) {
            NSString *path = mediaDict[localUrlProperty];
            if (path) {
                [pathsToKeep addObject:path];
            }
        }

        // Search for [JPG || JPEG || PNG || GIF] files within the Documents Folder
        NSString *documentsDirectory    = [NSSearchPathForDirectoriesInDomains(NSDocumentDirectory, NSUserDomainMask, YES) firstObject];
        NSArray *contentsOfDir          = [[NSFileManager defaultManager] contentsOfDirectoryAtPath:documentsDirectory error:nil];

        NSSet *mediaExtensions          = [NSSet setWithObjects:@"jpg", @"jpeg", @"png", @"gif", nil];

        for (NSString *currentPath in contentsOfDir) {
            NSString *extension = currentPath.pathExtension.lowercaseString;
            if (![mediaExtensions containsObject:extension]) {
                continue;
            }

            // If the file is not referenced in any post we can delete it
            NSString *filepath = [documentsDirectory stringByAppendingPathComponent:currentPath];

            if (![pathsToKeep containsObject:filepath]) {
                NSError *nukeError = nil;
                if ([[NSFileManager defaultManager] removeItemAtPath:filepath error:&nukeError] == NO) {
                    DDLogError(@"Error [%@] while nuking Unused Media at path [%@]", nukeError.localizedDescription, filepath);
                }
            }
        }
    }];
}

#pragma mark - Networking setup

- (void)setupSingleSignOn
{
    NSManagedObjectContext *context = [[ContextManager sharedInstance] mainContext];
    AccountService *accountService = [[AccountService alloc] initWithManagedObjectContext:context];
    WPAccount *defaultAccount = [accountService defaultWordPressComAccount];
    WPComOAuthController *oAuthController = [WPComOAuthController sharedController];
    
    [oAuthController setWordPressComUsername:defaultAccount.username];
    [oAuthController setWordPressComAuthToken:defaultAccount.authToken];
}

- (void)setupReachability
{
    // Setup Reachability
    self.internetReachability = [Reachability reachabilityForInternetConnection];

    __weak __typeof(self) weakSelf = self;
    
    void (^internetReachabilityBlock)(Reachability *) = ^(Reachability *reach) {
        NSString *wifi = reach.isReachableViaWiFi ? @"Y" : @"N";
        NSString *wwan = reach.isReachableViaWWAN ? @"Y" : @"N";

        DDLogInfo(@"Reachability - Internet - WiFi: %@  WWAN: %@", wifi, wwan);
        weakSelf.connectionAvailable = reach.isReachable;
    };
    self.internetReachability.reachableBlock = internetReachabilityBlock;
    self.internetReachability.unreachableBlock = internetReachabilityBlock;

    // Start the Notifier
    [self.internetReachability startNotifier];
    
    self.connectionAvailable = [self.internetReachability isReachable];
}

#pragma mark - Simperium

- (void)configureSimperiumWithLaunchOptions:(NSDictionary *)launchOptions
{
	ContextManager* manager         = [ContextManager sharedInstance];
    NSString *bucketName            = [self notificationsBucketNameFromLaunchOptions:launchOptions];
    NSDictionary *bucketOverrides   = @{ NSStringFromClass([Notification class]) : bucketName };
    
    self.simperium = [[Simperium alloc] initWithModel:manager.managedObjectModel
											  context:manager.mainContext
										  coordinator:manager.persistentStoreCoordinator
                                                label:[NSString string]
                                      bucketOverrides:bucketOverrides];

    // Note: Nuke Simperium's metadata in case of a faulty Core Data migration
    if (manager.didMigrationFail) {
        [self.simperium resetMetadata];
    }

#ifdef DEBUG
	self.simperium.verboseLoggingEnabled = false;
#endif
}

- (void)loginSimperium
{
    NSManagedObjectContext *context = [[ContextManager sharedInstance] mainContext];
    AccountService *accountService  = [[AccountService alloc] initWithManagedObjectContext:context];
    WPAccount *account              = [accountService defaultWordPressComAccount];
    NSString *apiKey                = [WordPressComApiCredentials simperiumAPIKey];

    if (!account.authToken.length || !apiKey.length) {
        return;
    }

    NSString *simperiumToken = [NSString stringWithFormat:@"WPCC/%@/%@", apiKey, account.authToken];
    NSString *simperiumAppID = [WordPressComApiCredentials simperiumAppId];
    [self.simperium authenticateWithAppID:simperiumAppID token:simperiumToken];
}

- (void)logoutSimperiumAndResetNotifications
{
    [self.simperium signOutAndRemoveLocalData:YES completion:nil];
}

- (NSString *)notificationsBucketNameFromLaunchOptions:(NSDictionary *)launchOptions
{
    NSURL *launchURL = launchOptions[UIApplicationLaunchOptionsURLKey];
    NSString *name = nil;
    
    if ([launchURL.host isEqualToString:@"notifications"]) {
        name = [[launchURL.query dictionaryFromQueryString] stringForKey:@"bucket_name"];
    }
    
    return name ?: WPNotificationsBucketName;
}


#pragma mark - Keychain

+ (void)fixKeychainAccess
{
    NSDictionary *query = @{
                            (__bridge id)kSecClass: (__bridge id)kSecClassGenericPassword,
                            (__bridge id)kSecAttrAccessible: (__bridge id)kSecAttrAccessibleWhenUnlocked,
                            (__bridge id)kSecReturnAttributes: @YES,
                            (__bridge id)kSecMatchLimit: (__bridge id)kSecMatchLimitAll
                            };

    CFTypeRef result = NULL;
    OSStatus status = SecItemCopyMatching((__bridge CFDictionaryRef)query, &result);
    if (status != errSecSuccess) {
        return;
    }
    DDLogVerbose(@"Fixing keychain items with wrong access requirements");
    for (NSDictionary *item in (__bridge_transfer NSArray *)result) {
        NSDictionary *itemQuery = @{
                                    (__bridge id)kSecClass: (__bridge id)kSecClassGenericPassword,
                                    (__bridge id)kSecAttrAccessible: (__bridge id)kSecAttrAccessibleWhenUnlocked,
                                    (__bridge id)kSecAttrService: item[(__bridge id)kSecAttrService],
                                    (__bridge id)kSecAttrAccount: item[(__bridge id)kSecAttrAccount],
                                    (__bridge id)kSecReturnAttributes: @YES,
                                    (__bridge id)kSecReturnData: @YES,
                                    };

        CFTypeRef itemResult = NULL;
        status = SecItemCopyMatching((__bridge CFDictionaryRef)itemQuery, &itemResult);
        if (status == errSecSuccess) {
            NSDictionary *itemDictionary = (__bridge NSDictionary *)itemResult;
            NSDictionary *updateQuery = @{
                                          (__bridge id)kSecClass: (__bridge id)kSecClassGenericPassword,
                                          (__bridge id)kSecAttrAccessible: (__bridge id)kSecAttrAccessibleWhenUnlocked,
                                          (__bridge id)kSecAttrService: item[(__bridge id)kSecAttrService],
                                          (__bridge id)kSecAttrAccount: item[(__bridge id)kSecAttrAccount],
                                          };
            NSDictionary *updatedAttributes = @{
                                                (__bridge id)kSecValueData: itemDictionary[(__bridge id)kSecValueData],
                                                (__bridge id)kSecAttrAccessible: (__bridge id)kSecAttrAccessibleAfterFirstUnlock,
                                                };
            status = SecItemUpdate((__bridge CFDictionaryRef)updateQuery, (__bridge CFDictionaryRef)updatedAttributes);
            if (status == errSecSuccess) {
                DDLogInfo(@"Migrated keychain item %@", item);
            } else {
                DDLogError(@"Error migrating keychain item: %d", status);
            }
        } else {
            DDLogError(@"Error migrating keychain item: %d", status);
        }
    }
    DDLogVerbose(@"End keychain fixing");
}

#pragma mark - WordPress.com Accounts

- (void)removeWordPressComPassword
{
    // Nuke WordPress.com stored passwords, since it's no longer required.
    NSManagedObjectContext *mainContext = [[ContextManager sharedInstance] mainContext];
    AccountService *accountService = [[AccountService alloc] initWithManagedObjectContext:mainContext];
    [accountService removeWordPressComAccountPasswordIfNeeded];
}


#pragma mark - Debugging and logging

- (void)printDebugLaunchInfoWithLaunchOptions:(NSDictionary *)launchOptions
{
    UIDevice *device = [UIDevice currentDevice];
    NSInteger crashCount = [[NSUserDefaults standardUserDefaults] integerForKey:@"crashCount"];
    NSArray *languages = [[NSUserDefaults standardUserDefaults] objectForKey:@"AppleLanguages"];
    NSString *currentLanguage = [languages objectAtIndex:0];
    BOOL extraDebug = [[NSUserDefaults standardUserDefaults] boolForKey:@"extra_debug"];
    BlogService *blogService = [[BlogService alloc] initWithManagedObjectContext:[[ContextManager sharedInstance] mainContext]];
    NSArray *blogs = [blogService blogsForAllAccounts];

    DDLogInfo(@"===========================================================================");
    DDLogInfo(@"Launching WordPress for iOS %@...", [[NSBundle mainBundle] detailedVersionNumber]);
    DDLogInfo(@"Crash count:       %d", crashCount);
#ifdef DEBUG
    DDLogInfo(@"Debug mode:  Debug");
#else
    DDLogInfo(@"Debug mode:  Production");
#endif
    DDLogInfo(@"Extra debug: %@", extraDebug ? @"YES" : @"NO");
    DDLogInfo(@"Device model: %@ (%@)", [UIDeviceHardware platformString], [UIDeviceHardware platform]);
    DDLogInfo(@"OS:        %@ %@", device.systemName, device.systemVersion);
    DDLogInfo(@"Language:  %@", currentLanguage);
    DDLogInfo(@"UDID:      %@", device.wordPressIdentifier);
    DDLogInfo(@"APN token: %@", [NotificationsManager registeredPushNotificationsToken]);
    DDLogInfo(@"Launch options: %@", launchOptions);

    if (blogs.count > 0) {
        DDLogInfo(@"All blogs on device:");
        for (Blog *blog in blogs) {
            DDLogInfo(@"Name: %@ URL: %@ XML-RPC: %@ isWpCom: %@ blogId: %@ jetpackAccount: %@", blog.blogName, blog.url, blog.xmlrpc, blog.account.isWpcom ? @"YES" : @"NO", blog.blogID, !!blog.jetpackAccount ? @"PRESENT" : @"NONE");
        }
    } else {
        DDLogInfo(@"No blogs configured on device.");
    }

    DDLogInfo(@"===========================================================================");
}

- (void)removeCredentialsForDebug
{
#if DEBUG
    /*
     A dictionary containing the credentials for all available protection spaces.
     The dictionary has keys corresponding to the NSURLProtectionSpace objects.
     The values for the NSURLProtectionSpace keys consist of dictionaries where the keys are user name strings, and the value is the corresponding NSURLCredential object.
     */
    [[[NSURLCredentialStorage sharedCredentialStorage] allCredentials] enumerateKeysAndObjectsUsingBlock:^(NSURLProtectionSpace *ps, NSDictionary *dict, BOOL *stop) {
        [dict enumerateKeysAndObjectsUsingBlock:^(id key, NSURLCredential *credential, BOOL *stop) {
            DDLogVerbose(@"Removing credential %@ for %@", [credential user], [ps host]);
            [[NSURLCredentialStorage sharedCredentialStorage] removeCredential:credential forProtectionSpace:ps];
        }];
    }];
#endif
}

- (void)configureLogging
{
    // Remove the old Documents/wordpress.log if it exists
    NSArray *paths = NSSearchPathForDirectoriesInDomains(NSDocumentDirectory, NSUserDomainMask, YES);
    NSString *documentsDirectory = [paths objectAtIndex:0];
    NSString *filePath = [documentsDirectory stringByAppendingPathComponent:@"wordpress.log"];
    NSFileManager *fileManager = [NSFileManager defaultManager];

    if ([fileManager fileExistsAtPath:filePath]) {
        [fileManager removeItemAtPath:filePath error:nil];
    }

    // Sets up the CocoaLumberjack logging; debug output to console and file
#ifdef DEBUG
    [DDLog addLogger:[DDASLLogger sharedInstance]];
    [DDLog addLogger:[DDTTYLogger sharedInstance]];
#endif

#ifndef INTERNAL_BUILD
    [DDLog addLogger:[CrashlyticsLogger sharedInstance]];
#endif

    [DDLog addLogger:self.fileLogger];

    BOOL extraDebug = [[NSUserDefaults standardUserDefaults] boolForKey:@"extra_debug"];
    if (extraDebug) {
        ddLogLevel = LOG_LEVEL_VERBOSE;
    }
}

- (DDFileLogger *)fileLogger
{
    if (_fileLogger) {
        return _fileLogger;
    }
    _fileLogger = [[DDFileLogger alloc] init];
    _fileLogger.rollingFrequency = 60 * 60 * 24; // 24 hour rolling
    _fileLogger.logFileManager.maximumNumberOfLogFiles = 7;

    return _fileLogger;
}

// get the log content with a maximum byte size
- (NSString *)getLogFilesContentWithMaxSize:(NSInteger)maxSize
{
    NSMutableString *description = [NSMutableString string];

    NSArray *sortedLogFileInfos = [[self.fileLogger logFileManager] sortedLogFileInfos];
    NSInteger count = [sortedLogFileInfos count];

    // we start from the last one
    for (NSInteger index = 0; index < count; index++) {
        DDLogFileInfo *logFileInfo = [sortedLogFileInfos objectAtIndex:index];

        NSData *logData = [[NSFileManager defaultManager] contentsAtPath:[logFileInfo filePath]];
        if ([logData length] > 0) {
            NSString *result = [[NSString alloc] initWithBytes:[logData bytes]
                                                        length:[logData length]
                                                      encoding: NSUTF8StringEncoding];

            [description appendString:result];
        }
    }

    if ([description length] > maxSize) {
        description = (NSMutableString *)[description substringWithRange:NSMakeRange(0, maxSize)];
    }

    return description;
}

- (void)toggleExtraDebuggingIfNeeded
{
    if ([self noBlogsAndNoWordPressDotComAccount]) {
        // When there are no blogs in the app the settings screen is unavailable.
        // In this case, enable extra_debugging by default to help troubleshoot any issues.
        if ([[NSUserDefaults standardUserDefaults] objectForKey:@"orig_extra_debug"] != nil) {
            return; // Already saved. Don't save again or we could loose the original value.
        }

        NSString *origExtraDebug = [[NSUserDefaults standardUserDefaults] boolForKey:@"extra_debug"] ? @"YES" : @"NO";
        [[NSUserDefaults standardUserDefaults] setObject:origExtraDebug forKey:@"orig_extra_debug"];
        [[NSUserDefaults standardUserDefaults] setBool:YES forKey:@"extra_debug"];
        ddLogLevel = LOG_LEVEL_VERBOSE;
        [NSUserDefaults resetStandardUserDefaults];
    } else {
        NSString *origExtraDebug = [[NSUserDefaults standardUserDefaults] stringForKey:@"orig_extra_debug"];
        if (origExtraDebug == nil) {
            return;
        }

        // Restore the original setting and remove orig_extra_debug.
        [[NSUserDefaults standardUserDefaults] setBool:[origExtraDebug boolValue] forKey:@"extra_debug"];
        [[NSUserDefaults standardUserDefaults] removeObjectForKey:@"orig_extra_debug"];
        [NSUserDefaults resetStandardUserDefaults];

        if ([origExtraDebug boolValue]) {
            ddLogLevel = LOG_LEVEL_VERBOSE;
        }
    }
}

#pragma mark - Local Notifications Helpers

- (void)listenLocalNotifications
{
    NSNotificationCenter *notificationCenter = [NSNotificationCenter defaultCenter];
    
    [notificationCenter addObserver:self
                           selector:@selector(handleDefaultAccountChangedNote:)
                               name:WPAccountDefaultWordPressComAccountChangedNotification
                             object:nil];
    
    [notificationCenter addObserver:self
                           selector:@selector(handleLowMemoryWarningNote:)
                               name:UIApplicationDidReceiveMemoryWarningNotification
                             object:nil];
}

- (void)handleDefaultAccountChangedNote:(NSNotification *)notification
{
    // If the notification object is not nil, then it's a login
    if (notification.object) {
        [self loginSimperium];

        NSManagedObjectContext *context     = [[ContextManager sharedInstance] newDerivedContext];
        ReaderTopicService *topicService    = [[ReaderTopicService alloc] initWithManagedObjectContext:context];
        [context performBlock:^{
            ReaderTopic *topic              = topicService.currentTopic;
            if (topic) {
                ReaderPostService *service  = [[ReaderPostService alloc] initWithManagedObjectContext:context];
                [service fetchPostsForTopic:topic success:nil failure:nil];
            }
        }];
    } else {
        if ([self noBlogsAndNoWordPressDotComAccount]) {
            [WPAnalytics track:WPAnalyticsStatLogout];
        }
        [self logoutSimperiumAndResetNotifications];
        [self showWelcomeScreenIfNeededAnimated:NO];
        [self removeTodayWidgetConfiguration];
    }
    
    [self toggleExtraDebuggingIfNeeded];
    [self setCommonCrashlyticsParameters];
    [self setupSingleSignOn];
    
    [WPAnalytics track:WPAnalyticsStatDefaultAccountChanged];
}

- (void)handleLowMemoryWarningNote:(NSNotification *)notification
{
    [WPAnalytics track:WPAnalyticsStatLowMemoryWarning];
}


#pragma mark - Today Extension

- (void)determineIfTodayWidgetIsConfiguredAndShowAppropriately
{
    TodayExtensionService *service = [TodayExtensionService new];
    [service hideTodayWidgetIfNotConfigured];
}

- (void)removeTodayWidgetConfiguration
{
    TodayExtensionService *service = [TodayExtensionService new];
    [service removeTodayWidgetConfiguration];
}

#pragma mark - What's new

/**
 *  @brief      Shows the What's New popup if needed.
 *  @details    Takes care of saving the user defaults that signal that What's New was already
 *              shown.  Also adds a slight delay before showing anything.  Also does nothing if
 *              the user is not logged in.
 */
- (void)showWhatsNewIfNeeded
{
    if (!self.wasWhatsNewShown) {
        BOOL userIsLoggedIn = ![self noBlogsAndNoWordPressDotComAccount];
        
        if (userIsLoggedIn) {
            if ([self mustShowWhatsNewPopup]) {
                
                static NSString* const WhatsNewUserDefaultsKey = @"WhatsNewUserDefaultsKey";
                static const CGFloat WhatsNewShowDelay = 1.0f;
                
                NSUserDefaults* userDefaults = [NSUserDefaults standardUserDefaults];
                
                BOOL whatsNewAlreadyShown = [userDefaults boolForKey:WhatsNewUserDefaultsKey];
                
                if (!whatsNewAlreadyShown) {
                    dispatch_after(dispatch_time(DISPATCH_TIME_NOW, (int64_t)(WhatsNewShowDelay * NSEC_PER_SEC)), dispatch_get_main_queue(), ^{
                        self.wasWhatsNewShown = YES;
                        
                        WPWhatsNew* whatsNew = [[WPWhatsNew alloc] init];
                        
                        [whatsNew showWithDismissBlock:^{
                            [userDefaults setBool:YES forKey:WhatsNewUserDefaultsKey];
                        }];
                    });
                }
            }
        }
    }
}

- (BOOL)mustShowWhatsNewPopup
{
    return [[NSUserDefaults standardUserDefaults] boolForKey:MustShowWhatsNewPopup];
}

- (void)setMustShowWhatsNewPopup:(BOOL)mustShow
{
    [[NSUserDefaults standardUserDefaults] setBool:mustShow forKey:MustShowWhatsNewPopup];
}

@end<|MERGE_RESOLUTION|>--- conflicted
+++ resolved
@@ -48,14 +48,8 @@
 #import "UIImage+Util.h"
 #import "NSBundle+VersionNumberHelper.h"
 #import "NSProcessInfo+Util.h"
-<<<<<<< HEAD
 #import "WPUserAgent.h"
-
-#import "WPAnalyticsTrackerMixpanel.h"
-#import "WPAnalyticsTrackerWPCom.h"
-=======
 #import "WPAppAnalytics.h"
->>>>>>> ad98396f
 
 #import "AppRatingUtility.h"
 #import "HelpshiftUtils.h"
@@ -77,17 +71,13 @@
 
 @interface WordPressAppDelegate () <UITabBarControllerDelegate, CrashlyticsDelegate, UIAlertViewDelegate, BITHockeyManagerDelegate>
 
+@property (nonatomic, strong, readwrite) WPAppAnalytics                 *analytics;
 @property (nonatomic, strong, readwrite) Reachability                   *internetReachability;
 @property (nonatomic, strong, readwrite) DDFileLogger                   *fileLogger;
 @property (nonatomic, strong, readwrite) Simperium                      *simperium;
 @property (nonatomic, assign, readwrite) UIBackgroundTaskIdentifier     bgTask;
 @property (nonatomic, assign, readwrite) BOOL                           connectionAvailable;
-<<<<<<< HEAD
-@property (nonatomic, assign, readwrite) BOOL                           wpcomAvailable;
-@property (nonatomic, strong, readwrite) NSDate                         *applicationOpenedTime;
 @property (nonatomic, strong, readwrite) WPUserAgent                    *userAgent;
-=======
->>>>>>> ad98396f
 
 /**
  *  @brief      Flag that signals wether Whats New is on screen or not.
