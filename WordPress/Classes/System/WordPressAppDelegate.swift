import UIKit
import CocoaLumberjack
import Reachability
import AutomatticTracks
import WordPressAuthenticator
import WordPressShared
import AlamofireNetworkActivityIndicator
import AutomatticTracks

#if APPCENTER_ENABLED
import AppCenter
import AppCenterDistribute
#endif

import ZendeskCoreSDK

class WordPressAppDelegate: UIResponder, UIApplicationDelegate {

    var window: UIWindow?

    var analytics: WPAppAnalytics?
    private lazy var crashLoggingProvider: WPCrashLoggingProvider = {
        return WPCrashLoggingProvider()
    }()

    @objc let logger = WPLogger()
    @objc var internetReachability: Reachability?
    @objc var connectionAvailable: Bool = true

    // Private

    private lazy var shortcutCreator = WP3DTouchShortcutCreator()
    private var authManager: WordPressAuthenticationManager?
    private var pingHubManager: PingHubManager?
    private var noticePresenter: NoticePresenter?
    private var bgTask: UIBackgroundTaskIdentifier? = nil
    private let remoteFeatureFlagStore = RemoteFeatureFlagStore()

    private var mainContext: NSManagedObjectContext {
        return ContextManager.shared.mainContext
    }

    private var shouldRestoreApplicationState = false
    private lazy var uploadsManager: UploadsManager = {

        // It's not great that we're using singletons here.  This change is a good opportunity to
        // revisit if we can make the coordinators children to another owning object.
        //
        // We're leaving as-is for now to avoid digressing.
        let uploaders: [Uploader] = [
            // Ideally we should be able to retry uploads of standalone media to the media library, but the truth is
            // that uploads started from the MediaCoordinator are currently not updating their parent post references
            // very well.  For this reason I'm disabling automated upload retries that don't start from PostCoordinator.
            //
            // MediaCoordinator.shared,
            PostCoordinator.shared
        ]

        return UploadsManager(uploaders: uploaders)
    }()

    @objc class var shared: WordPressAppDelegate? {
        return UIApplication.shared.delegate as? WordPressAppDelegate
    }

    // MARK: - Application lifecycle

    func application(_ application: UIApplication, willFinishLaunchingWithOptions launchOptions: [UIApplication.LaunchOptionsKey: Any]? = nil) -> Bool {
        window = UIWindow(frame: UIScreen.main.bounds)

        if #available(iOS 13.0, *) {
            // Overrides the current user interface appearance
            AppAppearance.overrideAppearance()
        }

        // Start CrashLogging as soon as possible (in case a crash happens during startup)
        let dataSource = EventLoggingDataProvider.fromDDFileLogger(logger.fileLogger)
        let eventLogging = EventLogging(dataSource: dataSource, delegate: crashLoggingProvider.loggingUploadDelegate)
        CrashLogging.start(withDataProvider: crashLoggingProvider, eventLogging: eventLogging)

        // Configure WPCom API overrides
        configureWordPressComApi()

        configureWordPressAuthenticator()

        configureReachability()
        configureSelfHostedChallengeHandler()
        remoteFeatureFlagStore.update()

        window?.makeKeyAndVisible()

        // Restore a disassociated account prior to fixing tokens.
        AccountService(managedObjectContext: mainContext).restoreDisassociatedAccountIfNecessary()

        customizeAppearance()
        configureAnalytics()

        let solver = WPAuthTokenIssueSolver()
        let isFixingAuthTokenIssue = solver.fixAuthTokenIssueAndDo { [weak self] in
            self?.runStartupSequence(with: launchOptions ?? [:])
        }

        shouldRestoreApplicationState = !isFixingAuthTokenIssue

        return true
    }

    func application(_ application: UIApplication, didFinishLaunchingWithOptions launchOptions: [UIApplication.LaunchOptionsKey: Any]? = nil) -> Bool {
        DDLogInfo("didFinishLaunchingWithOptions state: \(application.applicationState)")

<<<<<<< HEAD
        let queue = DispatchQueue(label: "asd", qos: .background)
        let deviceInformation = TracksDeviceInformation()

        queue.async {
            let height = deviceInformation.statusBarHeight
            let orientation = deviceInformation.orientation!

            print("Height: \(height); orientation: \(orientation)")

            let fonts = Bundle.main.urls(forResourcesWithExtension: "ttf", subdirectory: nil)
            fonts?.forEach({ url in
                CTFontManagerRegisterFontsForURL(url as CFURL, .process, nil)
            })
=======
        if UITextField.shouldActivateWorkaroundForBulgarianKeyboardCrash() {
            // WORKAROUND: this is a workaround for an issue with UITextField in iOS 14.
            // Please refer to the documentation of the called method to learn the details and know
            // how to tell if this call can be removed.
            UITextField.activateWorkaroundForBulgarianKeyboardCrash()
>>>>>>> 9fb87af6
        }

        InteractiveNotificationsManager.shared.registerForUserNotifications()
        showWelcomeScreenIfNeeded(animated: false)
        setupPingHub()
        setupBackgroundRefresh(application)
        setupComponentsAppearance()
        disableAnimationsForUITests(application)

        PushNotificationsManager.shared.deletePendingLocalNotifications()

        if #available(iOS 13, *) {
            startObservingAppleIDCredentialRevoked()
        }

        NotificationCenter.default.post(name: .applicationLaunchCompleted, object: nil)
        return true
    }


    func applicationWillTerminate(_ application: UIApplication) {
        DDLogInfo("\(self) \(#function)")
    }

    func applicationDidEnterBackground(_ application: UIApplication) {
        DDLogInfo("\(self) \(#function)")

        // Let the app finish any uploads that are in progress
        let app = UIApplication.shared
        if let task = bgTask, bgTask != .invalid {
            app.endBackgroundTask(task)
            bgTask = .invalid
        }

        bgTask = app.beginBackgroundTask(expirationHandler: {
            // Synchronize the cleanup call on the main thread in case
            // the task actually finishes at around the same time.
            DispatchQueue.main.async { [weak self] in
                if let task = self?.bgTask, task != .invalid {
                    app.endBackgroundTask(task)
                    self?.bgTask = .invalid
                }
            }
        })
    }

    func applicationWillEnterForeground(_ application: UIApplication) {
        DDLogInfo("\(self) \(#function)")

        uploadsManager.resume()
    }

    func applicationWillResignActive(_ application: UIApplication) {
        DDLogInfo("\(self) \(#function)")
    }

    func applicationDidBecomeActive(_ application: UIApplication) {
        DDLogInfo("\(self) \(#function)")

        // This is done here so the check is done on app launch and app switching.
        if #available(iOS 13, *) {
            checkAppleIDCredentialState()
        }
        GutenbergSettings().performGutenbergPhase2MigrationIfNeeded()
    }

    func application(_ application: UIApplication, shouldSaveApplicationState coder: NSCoder) -> Bool {
        return true
    }

    func application(_ application: UIApplication, shouldRestoreApplicationState coder: NSCoder) -> Bool {
        let lastSavedStateVersionKey = "lastSavedStateVersionKey"
        let defaults = UserDefaults.standard

        var shouldRestoreApplicationState = false

        if let currentVersion = Bundle.main.object(forInfoDictionaryKey: "CFBundleShortVersionString") as? String {
            if let lastSavedVersion = defaults.string(forKey: lastSavedStateVersionKey),
                lastSavedVersion.count > 0 && lastSavedVersion == currentVersion {
                shouldRestoreApplicationState = self.shouldRestoreApplicationState
            }

            defaults.setValue(currentVersion, forKey: lastSavedStateVersionKey)
        }

        return shouldRestoreApplicationState
    }

    func application(_ application: UIApplication, performActionFor shortcutItem: UIApplicationShortcutItem, completionHandler: @escaping (Bool) -> Void) {
        let handler = WP3DTouchShortcutHandler()
        completionHandler(handler.handleShortcutItem(shortcutItem))
    }

    func application(_ application: UIApplication, viewControllerWithRestorationIdentifierPath identifierComponents: [String], coder: NSCoder) -> UIViewController? {
        guard let restoreID = identifierComponents.last else {
            return nil
        }

        return Restorer().viewController(identifier: restoreID)
    }

    func application(_ application: UIApplication, handleEventsForBackgroundURLSession identifier: String, completionHandler: @escaping () -> Void) {
        // 21-Oct-2017: We are only handling background URLSessions initiated by the share extension so there
        // is no need to inspect the identifier beyond the simple check here.
        if identifier.contains(WPAppGroupName) {
            let manager = ShareExtensionSessionManager(appGroup: WPAppGroupName, backgroundSessionIdentifier: identifier)
            manager.backgroundSessionCompletionBlock = completionHandler
            manager.startBackgroundSession()
        }
    }

    func application(_ application: UIApplication, continue userActivity: NSUserActivity, restorationHandler: @escaping ([UIUserActivityRestoring]?) -> Void) -> Bool {
        if userActivity.activityType == NSUserActivityTypeBrowsingWeb {
            handleWebActivity(userActivity)
        } else {
            // Spotlight search
            SearchManager.shared.handle(activity: userActivity)
        }

        return true
    }

    // MARK: - Setup

    func runStartupSequence(with launchOptions: [UIApplication.LaunchOptionsKey: Any] = [:]) {
        // Local notifications
        addNotificationObservers()

        configureAppCenterSDK()
        configureAppRatingUtility()

        printDebugLaunchInfoWithLaunchOptions(launchOptions)
        toggleExtraDebuggingIfNeeded()

        #if DEBUG
        KeychainTools.processKeychainDebugArguments()

        // Zendesk Logging
        CoreLogger.enabled = true
        CoreLogger.logLevel = .debug
        #endif

        ZendeskUtils.setup()

        setupNetworkActivityIndicator()
        WPUserAgent.useWordPressInWebViews()

        // Push notifications
        // This is silent (the user isn't prompted) so we can do it on launch.
        // We'll ask for user notification permission after signin.
        PushNotificationsManager.shared.registerForRemoteNotifications()

        // Deferred tasks to speed up app launch
        DispatchQueue.global(qos: .background).async { [weak self] in
            self?.mergeDuplicateAccountsIfNeeded()
            MediaCoordinator.shared.refreshMediaStatus()
            PostCoordinator.shared.refreshPostStatus()
            MediaFileManager.clearUnusedMediaUploadFiles(onCompletion: nil, onError: nil)
            self?.uploadsManager.resume()
        }

        setupWordPressExtensions()

        shortcutCreator.createShortcutsIf3DTouchAvailable(AccountHelper.isLoggedIn)

        window?.rootViewController = WPTabBarController.sharedInstance()

        setupNoticePresenter()
    }

    private func mergeDuplicateAccountsIfNeeded() {
        mainContext.perform { [weak self] in
            guard let self = self else {
                return
            }
            AccountService(managedObjectContext: self.mainContext).mergeDuplicatesIfNecessary()
        }
    }

    private func setupPingHub() {
        pingHubManager = PingHubManager()
    }

    private func setupShortcutCreator() {
        shortcutCreator = WP3DTouchShortcutCreator()
    }

    private func setupNoticePresenter() {
        noticePresenter = NoticePresenter()
    }

    private func setupBackgroundRefresh(_ application: UIApplication) {
        application.setMinimumBackgroundFetchInterval(UIApplication.backgroundFetchIntervalMinimum)
    }

    // MARK: - Helpers

    /// This method will disable animations and speed-up keyboad input if command-line arguments includes "NoAnimations"
    /// It was designed to be used in UI test suites. To enable it just pass a launch argument into XCUIApplicaton:
    ///
    /// XCUIApplication().launchArguments = ["-no-animations"]
    ///
    private func disableAnimationsForUITests(_ application: UIApplication) {
        if CommandLine.arguments.contains("-no-animations") {
            UIView.setAnimationsEnabled(false)
            application.windows.first?.layer.speed = MAXFLOAT
            application.keyWindow?.layer.speed = MAXFLOAT
        }
    }

    var runningInBackground: Bool {
        return UIApplication.shared.applicationState == .background
    }
}

/// Declares Notification Names
extension Foundation.Notification.Name {
    static var applicationLaunchCompleted: Foundation.NSNotification.Name {
        return Foundation.Notification.Name("org.wordpress.startup.completed")
    }
}

// MARK: - Push Notification Delegate

extension WordPressAppDelegate {
    func application(_ application: UIApplication, didRegisterForRemoteNotificationsWithDeviceToken deviceToken: Data) {
        PushNotificationsManager.shared.registerDeviceToken(deviceToken)
    }

    func application(_ application: UIApplication, didFailToRegisterForRemoteNotificationsWithError error: Error) {
        PushNotificationsManager.shared.registrationDidFail(error as NSError)
    }

    func application(_ application: UIApplication, didReceiveRemoteNotification userInfo: [AnyHashable: Any], fetchCompletionHandler completionHandler: @escaping (UIBackgroundFetchResult) -> Void) {
        DDLogInfo("\(self) \(#function)")

        PushNotificationsManager.shared.handleNotification(userInfo as NSDictionary,
                                                           completionHandler: completionHandler)
    }

    // MARK: Background refresh

    func application(_ application: UIApplication, performFetchWithCompletionHandler completionHandler: @escaping (UIBackgroundFetchResult) -> Void) {
        let tabBarController = WPTabBarController.sharedInstance()

        if let readerMenu = tabBarController?.readerMenuViewController,
            let stream = readerMenu.currentReaderStream {
            stream.backgroundFetch(completionHandler)
        } else {
            completionHandler(.noData)
        }
    }
}

// MARK: - Utility Configuration

extension WordPressAppDelegate {

    func configureAnalytics() {
        let accountService = AccountService(managedObjectContext: mainContext)

        analytics = WPAppAnalytics(accountService: accountService,
                                   lastVisibleScreenBlock: { [weak self] in
                                    return self?.currentlySelectedScreen
        })
    }

    func configureAppRatingUtility() {
        guard let version = Bundle.main.infoDictionary?["CFBundleShortVersionString"] as? String else {
            DDLogError("No CFBundleShortVersionString found in Info.plist")
            return
        }

        let utility = AppRatingUtility.shared
        utility.register(section: "notifications", significantEventCount: 5)
        utility.systemWideSignificantEventCountRequiredForPrompt = 10
        utility.setVersion(version)
        utility.checkIfAppReviewPromptsHaveBeenDisabled(success: nil, failure: {
            DDLogError("Was unable to retrieve data about throttling")
        })
    }

    @objc func configureAppCenterSDK() {
        #if APPCENTER_ENABLED
        MSAppCenter.start(ApiCredentials.appCenterAppId(), withServices: [MSDistribute.self])
        MSDistribute.setEnabled(true)
        #endif
    }

    func configureReachability() {
        internetReachability = Reachability.forInternetConnection()

        let reachabilityBlock: NetworkReachable = { [weak self] reachability in
            guard let reachability = reachability else {
                return
            }

            let wifi = reachability.isReachableViaWiFi() ? "Y" : "N"
            let wwan = reachability.isReachableViaWWAN() ? "Y" : "N"

            DDLogInfo("Reachability - Internet - WiFi: \(wifi) WWAN: \(wwan)")
            let newValue = reachability.isReachable()
            self?.connectionAvailable = newValue

            NotificationCenter.default.post(name: .reachabilityChanged, object: self, userInfo: [Foundation.Notification.reachabilityKey: newValue])
        }

        internetReachability?.reachableBlock = reachabilityBlock
        internetReachability?.unreachableBlock = reachabilityBlock

        internetReachability?.startNotifier()

        connectionAvailable = internetReachability?.isReachable() ?? true
    }

    func configureSelfHostedChallengeHandler() {
        /// Note:
        /// WordPressKit, now imported via CocoaPods, has the `AppExtension Safe API Only` flag set to *true*. Meaning that
        /// the host app is, effectively as of now, responsible for presenting any alert onscreen (whenever a HTTP Challenge is
        /// received). Capicci?
        ///
        WordPressOrgXMLRPCApi.onChallenge = { (challenge, completionHandler) in
            guard let alertController = HTTPAuthenticationAlertController.controller(for: challenge, handler: completionHandler) else {
                completionHandler(.performDefaultHandling, nil)
                return
            }

            alertController.presentFromRootViewController()
        }
    }

    @objc func configureWordPressAuthenticator() {
        authManager = WordPressAuthenticationManager()

        authManager?.initializeWordPressAuthenticator()
        authManager?.startRelayingSupportNotifications()

        WordPressAuthenticator.shared.delegate = authManager
    }

    func handleWebActivity(_ activity: NSUserActivity) {
        guard AccountHelper.isLoggedIn,
            activity.activityType == NSUserActivityTypeBrowsingWeb,
            let url = activity.webpageURL else {
                FailureNavigationAction().failAndBounce(activity.webpageURL)
                return
        }

        trackDeepLink(for: url) { url in
            UniversalLinkRouter.shared.handle(url: url)
        }
    }

    @objc func setupNetworkActivityIndicator() {
        NetworkActivityIndicatorManager.shared.isEnabled = true
    }

    @objc func configureWordPressComApi() {
        if let baseUrl = UserDefaults.standard.string(forKey: "wpcom-api-base-url") {
            Environment.replaceEnvironment(wordPressComApiBase: baseUrl)
        }
    }
}

// MARK: - Deep Link Handling

extension WordPressAppDelegate {

    private func trackDeepLink(for url: URL, completion: @escaping ((URL) -> Void)) {
        guard isIterableDeepLink(url) else {
            completion(url)
            return
        }

        let task = URLSession.shared.dataTask(with: url) {(_, response, error) in
            if let url = response?.url {
                completion(url)
            }
        }
        task.resume()
    }

    private func isIterableDeepLink(_ url: URL) -> Bool {
        return url.absoluteString.contains(WordPressAppDelegate.iterableDomain)
    }

    private static let iterableDomain = "links.wp.a8cmail.com"
}

// MARK: - UIAppearance

extension WordPressAppDelegate {

    /// Sets up all of the shared component(s) Appearance.
    ///
    func setupComponentsAppearance() {
        setupFancyAlertAppearance()
        setupFancyButtonAppearance()
    }


    /// Setup: FancyAlertView's Appearance
    ///
    private func setupFancyAlertAppearance() {
        let appearance = FancyAlertView.appearance()

        appearance.titleTextColor = .neutral(.shade70)
        appearance.titleFont = WPStyleGuide.fontForTextStyle(.title2, fontWeight: .semibold)

        appearance.bodyTextColor = .neutral(.shade70)
        appearance.bodyFont = WPStyleGuide.fontForTextStyle(.body)
        appearance.bodyBackgroundColor = .neutral(.shade0)

        appearance.actionFont = WPStyleGuide.fontForTextStyle(.headline)
        appearance.infoFont = WPStyleGuide.fontForTextStyle(.subheadline, fontWeight: .semibold)
        appearance.infoTintColor = WPStyleGuide.wordPressBlue()

        appearance.topDividerColor = .neutral(.shade5)
        appearance.bottomDividerColor = .neutral(.shade0)
        appearance.headerBackgroundColor = .neutral(.shade0)

        appearance.bottomBackgroundColor = .neutral(.shade0)
    }

    /// Setup: FancyButton's Appearance
    ///
    private func setupFancyButtonAppearance() {
        let appearance = FancyButton.appearance()
        appearance.titleFont = WPStyleGuide.fontForTextStyle(.headline)
        appearance.primaryTitleColor = .white
        appearance.primaryNormalBackgroundColor = .primaryButtonBackground
        appearance.primaryHighlightBackgroundColor = .primaryButtonDownBackground

        appearance.secondaryTitleColor = .text
        appearance.secondaryNormalBackgroundColor = .secondaryButtonBackground
        appearance.secondaryNormalBorderColor = .secondaryButtonBorder
        appearance.secondaryHighlightBackgroundColor = .secondaryButtonDownBackground
        appearance.secondaryHighlightBorderColor = .secondaryButtonDownBorder

        appearance.disabledTitleColor = .neutral(.shade20)
        appearance.disabledBackgroundColor = .textInverted
        appearance.disabledBorderColor = .neutral(.shade10)
    }
}


// MARK: - Helpers

extension WordPressAppDelegate {

    var currentlySelectedScreen: String {
        // Check if the post editor or login view is up
        let rootViewController = window?.rootViewController
        if let presentedViewController = rootViewController?.presentedViewController {
            if presentedViewController is EditPostViewController {
                return "Post Editor"
            } else if presentedViewController is LoginNavigationController {
                return "Login View"
            }
        }

        return WPTabBarController.sharedInstance().currentlySelectedScreen()
    }

    var isWelcomeScreenVisible: Bool {
        get {
            guard let presentedViewController = window?.rootViewController?.presentedViewController as? UINavigationController else {
                return false
            }

            guard let visibleViewController = presentedViewController.visibleViewController else {
                return false
            }

            return WordPressAuthenticator.isAuthenticationViewController(visibleViewController)
        }
    }


    @objc(showWelcomeScreenIfNeededAnimated:)
    func showWelcomeScreenIfNeeded(animated: Bool) {
        guard isWelcomeScreenVisible == false && AccountHelper.isLoggedIn == false else {
            return
        }

        // Check if the presentedVC is UIAlertController because in iPad we show a Sign-out button in UIActionSheet
        // and it's not dismissed before the check and `dismissViewControllerAnimated` does not work for it
        if let presenter = window?.rootViewController?.presentedViewController,
            !(presenter is UIAlertController) {
            presenter.dismiss(animated: animated, completion: { [weak self] in
                self?.showWelcomeScreen(animated, thenEditor: false)
            })
        } else {
            showWelcomeScreen(animated, thenEditor: false)
        }
    }

    func showWelcomeScreen(_ animated: Bool, thenEditor: Bool) {
        if let rootViewController = window?.rootViewController {
            WordPressAuthenticator.showLogin(from: rootViewController, animated: animated)
        }
    }

    @objc func trackLogoutIfNeeded() {
        if AccountHelper.isLoggedIn == false {
            WPAnalytics.track(.logout)
        }
    }
}

// MARK: - Debugging

extension WordPressAppDelegate {
    func printDebugLaunchInfoWithLaunchOptions(_ launchOptions: [UIApplication.LaunchOptionsKey: Any]? = nil) {
        let unknown = "Unknown"

        let device = UIDevice.current
        let crashCount = UserDefaults.standard.integer(forKey: "crashCount")

        let extraDebug = UserDefaults.standard.bool(forKey: "extra_debug")

        let detailedVersionNumber = Bundle(for: type(of: self)).detailedVersionNumber() ?? unknown

        DDLogInfo("===========================================================================")
        DDLogInfo("Launching WordPress for iOS \(detailedVersionNumber)...")
        DDLogInfo("Crash count: \(crashCount)")

        #if DEBUG
        DDLogInfo("Debug mode:  Debug")
        #else
        DDLogInfo("Debug mode:  Production")
        #endif

        DDLogInfo("Extra debug: \(extraDebug ? "YES" : "NO")")

        let devicePlatform = UIDeviceHardware.platformString()
        let architecture = UIDeviceHardware.platform()
        let languages = UserDefaults.standard.array(forKey: "AppleLanguages")
        let currentLanguage = languages?.first ?? unknown
        let udid = device.wordPressIdentifier() ?? unknown

        DDLogInfo("Device model: \(devicePlatform) (\(architecture))")
        DDLogInfo("OS:        \(device.systemName), \(device.systemVersion)")
        DDLogInfo("Language:  \(currentLanguage)")
        DDLogInfo("UDID:      \(udid)")
        DDLogInfo("APN token: \(PushNotificationsManager.shared.deviceToken ?? "None")")
        DDLogInfo("Launch options: \(String(describing: launchOptions ?? [:]))")

        AccountHelper.logBlogsAndAccounts(context: mainContext)
        DDLogInfo("===========================================================================")
    }

    func toggleExtraDebuggingIfNeeded() {
        if !AccountHelper.isLoggedIn {
            // When there are no blogs in the app the settings screen is unavailable.
            // In this case, enable extra_debugging by default to help troubleshoot any issues.
            guard UserDefaults.standard.object(forKey: "orig_extra_debug") == nil else {
                // Already saved. Don't save again or we could loose the original value.
                return
            }

            let origExtraDebug = UserDefaults.standard.bool(forKey: "extra_debug") ? "YES" : "NO"
            UserDefaults.standard.set(origExtraDebug, forKey: "orig_extra_debug")
            UserDefaults.standard.set(true, forKey: "extra_debug")
            WordPressAppDelegate.setLogLevel(.verbose)
        } else {
            guard let origExtraDebug = UserDefaults.standard.string(forKey: "orig_extra_debug") else {
                return
            }

            let origExtraDebugValue = (origExtraDebug as NSString).boolValue

            // Restore the original setting and remove orig_extra_debug
            UserDefaults.standard.set(origExtraDebugValue, forKey: "extra_debug")
            UserDefaults.standard.removeObject(forKey: "orig_extra_debug")

            if origExtraDebugValue {
                WordPressAppDelegate.setLogLevel(.verbose)
            }
        }
    }

    @objc class func setLogLevel(_ level: DDLogLevel) {
        WPSharedSetLoggingLevel(level)
        TracksSetLoggingLevel(level)
        WPAuthenticatorSetLoggingLevel(level)
    }
}

// MARK: - Local Notification Helpers

extension WordPressAppDelegate {

    func addNotificationObservers() {
        let nc = NotificationCenter.default

        nc.addObserver(self,
                       selector: #selector(handleDefaultAccountChangedNotification(_:)),
                       name: NSNotification.Name.WPAccountDefaultWordPressComAccountChanged,
                       object: nil)

        nc.addObserver(self,
                       selector: #selector(handleLowMemoryWarningNotification(_:)),
                       name: UIApplication.didReceiveMemoryWarningNotification,
                       object: nil)

        nc.addObserver(self,
                       selector: #selector(saveRecentSitesForExtensions),
                       name: .WPRecentSitesChanged,
                       object: nil)
    }

    @objc fileprivate func handleDefaultAccountChangedNotification(_ notification: NSNotification) {
        // If the notification object is not nil, then it's a login
        if notification.object != nil {
            setupShareExtensionToken()
            configureNotificationExtension()

            if #available(iOS 13, *) {
                startObservingAppleIDCredentialRevoked()
            }
        } else {
            trackLogoutIfNeeded()
            removeTodayWidgetConfiguration()
            removeShareExtensionConfiguration()
            removeNotificationExtensionConfiguration()
            showWelcomeScreenIfNeeded(animated: false)

            if #available(iOS 13, *) {
                stopObservingAppleIDCredentialRevoked()
            }
        }

        toggleExtraDebuggingIfNeeded()

        WPAnalytics.track(.defaultAccountChanged)
    }

    @objc fileprivate func handleLowMemoryWarningNotification(_ notification: NSNotification) {
        WPAnalytics.track(.lowMemoryWarning)
    }
}

// MARK: - Extensions

extension WordPressAppDelegate {

    func setupWordPressExtensions() {
        let accountService = AccountService(managedObjectContext: mainContext)
        accountService.setupAppExtensionsWithDefaultAccount()

        let maxImagesize = MediaSettings().maxImageSizeSetting
        ShareExtensionService.configureShareExtensionMaximumMediaDimension(maxImagesize)

        saveRecentSitesForExtensions()
    }

    // MARK: - Today Extension

    func removeTodayWidgetConfiguration() {
        TodayExtensionService().removeTodayWidgetConfiguration()
    }

    // MARK: - Share Extension

    func setupShareExtensionToken() {
        let accountService = AccountService(managedObjectContext: mainContext)

        if let account = accountService.defaultWordPressComAccount(), let authToken = account.authToken {
            ShareExtensionService.configureShareExtensionToken(authToken)
            ShareExtensionService.configureShareExtensionUsername(account.username)
        }
    }

    func removeShareExtensionConfiguration() {
        ShareExtensionService.removeShareExtensionConfiguration()
    }

    @objc func saveRecentSitesForExtensions() {
        let recentSites = RecentSitesService().recentSites
        ShareExtensionService.configureShareExtensionRecentSites(recentSites)
    }

    // MARK: - Notification Service Extension

    func configureNotificationExtension() {
        let accountService = AccountService(managedObjectContext: mainContext)

        if let account = accountService.defaultWordPressComAccount(), let authToken = account.authToken {
            NotificationSupportService.insertContentExtensionToken(authToken)
            NotificationSupportService.insertContentExtensionUsername(account.username)

            NotificationSupportService.insertServiceExtensionToken(authToken)
            NotificationSupportService.insertServiceExtensionUsername(account.username)
            NotificationSupportService.insertServiceExtensionUserID(account.userID.stringValue)
        }
    }

    func removeNotificationExtensionConfiguration() {
        NotificationSupportService.deleteContentExtensionToken()
        NotificationSupportService.deleteContentExtensionUsername()

        NotificationSupportService.deleteServiceExtensionToken()
        NotificationSupportService.deleteServiceExtensionUsername()
        NotificationSupportService.deleteServiceExtensionUserID()
    }
}

// MARK: - Appearance

extension WordPressAppDelegate {
    func customizeAppearance() {
        window?.backgroundColor = .black
        window?.tintColor = WPStyleGuide.wordPressBlue()

        // iOS 14 started rendering backgrounds for stack views, when previous versions
        // of iOS didn't show them. This is a little hacky, but ensures things keep
        // looking the same on newer versions of iOS.
        UIStackView.appearance().backgroundColor = .clear

        WPStyleGuide.configureTabBarAppearance()
        WPStyleGuide.configureNavigationAppearance()
        WPStyleGuide.configureDefaultTint()
        WPStyleGuide.configureLightNavigationBarAppearance()

        UISegmentedControl.appearance().setTitleTextAttributes( [NSAttributedString.Key.font: WPStyleGuide.regularTextFont()], for: .normal)
        UISwitch.appearance().onTintColor = .primary

        let navReferenceAppearance = UINavigationBar.appearance(whenContainedInInstancesOf: [UIReferenceLibraryViewController.self])
        navReferenceAppearance.setBackgroundImage(nil, for: .default)
        navReferenceAppearance.barTintColor = .primary

        UIToolbar.appearance(whenContainedInInstancesOf: [UIReferenceLibraryViewController.self]).barTintColor = .darkGray

        WPStyleGuide.configureSearchBarAppearance()

        // SVProgressHUD
        SVProgressHUD.setBackgroundColor(UIColor.neutral(.shade70).withAlphaComponent(0.95))
        SVProgressHUD.setForegroundColor(.white)
        SVProgressHUD.setErrorImage(UIImage(named: "hud_error")!)
        SVProgressHUD.setSuccessImage(UIImage(named: "hud_success")!)

        // Media Picker styles
        let barItemAppearance = UIBarButtonItem.appearance(whenContainedInInstancesOf: [WPMediaPickerViewController.self])
        barItemAppearance.setTitleTextAttributes([NSAttributedString.Key.foregroundColor: UIColor.white, NSAttributedString.Key.font: WPFontManager.systemSemiBoldFont(ofSize: 16.0)], for: .disabled)
        UICollectionView.appearance(whenContainedInInstancesOf: [WPMediaPickerViewController.self]).backgroundColor = .neutral(.shade5)

        let cellAppearance = WPMediaCollectionViewCell.appearance(whenContainedInInstancesOf: [WPMediaPickerViewController.self])
        cellAppearance.loadingBackgroundColor = .listBackground
        cellAppearance.placeholderBackgroundColor = .neutral(.shade70)
        cellAppearance.placeholderTintColor = .neutral(.shade5)
        cellAppearance.setCellTintColor(.primary)

        UIButton.appearance(whenContainedInInstancesOf: [WPActionBar.self]).tintColor = .primary
        WPActionBar.appearance().barBackgroundColor = .basicBackground
        WPActionBar.appearance().lineColor = .basicBackground
    }
}

// MARK: - Apple Account Handling

@available(iOS 13.0, *)
extension WordPressAppDelegate {

    func checkAppleIDCredentialState() {

        // If not logged in, remove the Apple User ID from the keychain, if it exists.
        guard AccountHelper.isLoggedIn else {
            removeAppleIDFromKeychain()
            return
        }

        // Get the Apple User ID from the keychain
        let appleUserID: String
        do {
            appleUserID = try SFHFKeychainUtils.getPasswordForUsername(WPAppleIDKeychainUsernameKey,
                                                                  andServiceName: WPAppleIDKeychainServiceName)
        } catch {
            DDLogInfo("checkAppleIDCredentialState: No Apple ID found.")
            return
        }

        // Get the Apple User ID state. If not authorized, log out the account.
        WordPressAuthenticator.shared.getAppleIDCredentialState(for: appleUserID) { [weak self] (state, error) in

            DDLogDebug("checkAppleIDCredentialState: Apple ID state: \(state.rawValue)")

            switch state {
            case .revoked:
                DDLogInfo("checkAppleIDCredentialState: Revoked Apple ID. User signed out.")
                self?.logOutRevokedAppleAccount()
            default:
                // An error exists only for the notFound state.
                // notFound is a valid state when logging in with an Apple account for the first time.
                if let error = error {
                    DDLogDebug("checkAppleIDCredentialState: Apple ID state not found: \(error.localizedDescription)")
                }
                break
            }
        }
    }

    func startObservingAppleIDCredentialRevoked() {
        WordPressAuthenticator.shared.startObservingAppleIDCredentialRevoked { [weak self] in
            if AccountHelper.isLoggedIn {
                DDLogInfo("Apple credentialRevokedNotification received. User signed out.")
                self?.logOutRevokedAppleAccount()
            }
        }
    }

    func stopObservingAppleIDCredentialRevoked() {
        WordPressAuthenticator.shared.stopObservingAppleIDCredentialRevoked()
    }

    func logOutRevokedAppleAccount() {
        removeAppleIDFromKeychain()
        logOutDefaultWordPressComAccount()
    }

    func logOutDefaultWordPressComAccount() {
        DispatchQueue.main.async {
            AccountHelper.logOutDefaultWordPressComAccount()
        }
    }

    func removeAppleIDFromKeychain() {
        do {
            try SFHFKeychainUtils.deleteItem(forUsername: WPAppleIDKeychainUsernameKey,
                                             andServiceName: WPAppleIDKeychainServiceName)
        } catch let error as NSError {
            if error.code != errSecItemNotFound {
                DDLogError("Error while removing Apple User ID from keychain: \(error.localizedDescription)")
            }
        }
    }

}<|MERGE_RESOLUTION|>--- conflicted
+++ resolved
@@ -108,27 +108,11 @@
     func application(_ application: UIApplication, didFinishLaunchingWithOptions launchOptions: [UIApplication.LaunchOptionsKey: Any]? = nil) -> Bool {
         DDLogInfo("didFinishLaunchingWithOptions state: \(application.applicationState)")
 
-<<<<<<< HEAD
-        let queue = DispatchQueue(label: "asd", qos: .background)
-        let deviceInformation = TracksDeviceInformation()
-
-        queue.async {
-            let height = deviceInformation.statusBarHeight
-            let orientation = deviceInformation.orientation!
-
-            print("Height: \(height); orientation: \(orientation)")
-
-            let fonts = Bundle.main.urls(forResourcesWithExtension: "ttf", subdirectory: nil)
-            fonts?.forEach({ url in
-                CTFontManagerRegisterFontsForURL(url as CFURL, .process, nil)
-            })
-=======
         if UITextField.shouldActivateWorkaroundForBulgarianKeyboardCrash() {
             // WORKAROUND: this is a workaround for an issue with UITextField in iOS 14.
             // Please refer to the documentation of the called method to learn the details and know
             // how to tell if this call can be removed.
             UITextField.activateWorkaroundForBulgarianKeyboardCrash()
->>>>>>> 9fb87af6
         }
 
         InteractiveNotificationsManager.shared.registerForUserNotifications()
