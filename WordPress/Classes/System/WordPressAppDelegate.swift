--- conflicted
+++ resolved
@@ -111,11 +111,7 @@
         InteractiveNotificationsManager.shared.registerForUserNotifications()
         setupPingHub()
         setupBackgroundRefresh(application)
-<<<<<<< HEAD
-        setupComponentsAppearance()
         setupNoticePresenter()
-=======
->>>>>>> 3b81dc19
         UITestConfigurator.prepareApplicationForUITests(application)
         DebugMenuViewController.configure(in: window)
         AppTips.initialize()
