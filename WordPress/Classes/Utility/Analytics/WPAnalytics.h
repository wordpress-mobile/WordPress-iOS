--- conflicted
+++ resolved
@@ -47,11 +47,7 @@
     WPAnalyticsStatSentItemToInstapaper,
     WPAnalyticsStatSentItemToPocket,
     WPAnalyticsStatSentItemToGooglePlus,
-<<<<<<< HEAD
-	WPAnalyticsStatSentItemToWordPress,
-=======
     WPAnalyticsStatSentItemToWordPress,
->>>>>>> 9f4e56e4
     WPAnalyticsStatNotificationPerformedAction,
     WPAnalyticsStatNotificationRepliedTo,
     WPAnalyticsStatNotificationApproved,
