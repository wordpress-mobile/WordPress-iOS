--- conflicted
+++ resolved
@@ -70,14 +70,11 @@
     case readerChipsMoreToggled
     case readerToggleFollowConversation
     case readerPostReported
-<<<<<<< HEAD
     case readerArticleDetailMoreTapped
     case readerSharedItem
-=======
     case readerSuggestedSiteVisited
     case readerSuggestedSiteToggleFollow
 
->>>>>>> ad4c3257
     // What's New - Feature announcements
     case featureAnnouncementShown
     case featureAnnouncementButtonTapped
@@ -196,18 +193,14 @@
             return "reader_toggle_follow_conversation"
         case .readerPostReported:
             return "reader_post_reported"
-<<<<<<< HEAD
         case .readerArticleDetailMoreTapped:
             return "reader_article_detail_more_tapped"
         case .readerSharedItem:
             return "reader_shared_item"
-=======
         case .readerSuggestedSiteVisited:
             return "reader_suggested_site_visited"
         case .readerSuggestedSiteToggleFollow:
             return "reader_suggested_site_toggle_follow"
-
->>>>>>> ad4c3257
         // What's New - Feature announcements
         case .featureAnnouncementShown:
             return "feature_announcement_shown"
