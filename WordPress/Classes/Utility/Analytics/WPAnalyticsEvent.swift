import Foundation

// WPiOS-only events
@objc enum WPAnalyticsEvent: Int {

    case createSheetShown
    case createSheetActionTapped
    case createAnnouncementModalShown

    // Media Editor
    case mediaEditorShown
    case mediaEditorUsed
    case editorCreatedPage

    // Tenor
    case tenorAccessed
    case tenorSearched
    case tenorUploaded
    case mediaLibraryAddedPhotoViaTenor
    case editorAddedPhotoViaTenor

    // Settings and Prepublishing Nudges
    case editorPostPublishTap
    case editorPostPublishDismissed
    case editorPostScheduledChanged
    case editorPostTitleChanged
    case editorPostVisibilityChanged
    case editorPostTagsChanged
    case editorPostAuthorChanged
    case editorPostPublishNowTapped
    case editorPostCategoryChanged
    case editorPostStatusChanged
    case editorPostFormatChanged
    case editorPostFeaturedImageChanged
    case editorPostStickyChanged
    case editorPostLocationChanged
    case editorPostSlugChanged
    case editorPostExcerptChanged
    case editorPostSiteChanged

    // App Settings
    case appSettingsAppearanceChanged

    // Gutenberg Features
    case gutenbergUnsupportedBlockWebViewShown
    case gutenbergUnsupportedBlockWebViewClosed
    case gutenbergSuggestionSessionFinished
    case gutenbergEditorSettingsFetched
    case gutenbergEditorHelpShown
    case gutenbergEditorBlockInserted
    case gutenbergEditorBlockMoved

    // Notifications Permissions
    case pushNotificationsPrimerSeen
    case pushNotificationsPrimerAllowTapped
    case pushNotificationsPrimerNoTapped
    case secondNotificationsAlertSeen
    case secondNotificationsAlertAllowTapped
    case secondNotificationsAlertNoTapped

    // Reader
    case selectInterestsShown
    case selectInterestsPicked
    case readerDiscoverShown
    case readerFollowingShown
    case readerSavedListShown
    case readerLikedShown
    case readerA8CShown
    case readerP2Shown
    case readerBlogPreviewed
    case readerDiscoverPaginated
    case readerPostCardTapped
    case readerPullToRefresh
    case readerDiscoverTopicTapped
    case postCardMoreTapped
    case followedBlogNotificationsReaderMenuOff
    case followedBlogNotificationsReaderMenuOn
    case readerArticleVisited
    case itemSharedReader
    case readerBlogBlocked
    case readerChipsMoreToggled
    case readerToggleFollowConversation
    case readerToggleCommentNotifications
    case readerMoreToggleFollowConversation
    case readerPostReported
    case readerArticleDetailMoreTapped
    case readerSharedItem
    case readerSuggestedSiteVisited
    case readerSuggestedSiteToggleFollow
    case readerDiscoverContentPresented
    case readerPostMarkSeen
    case readerPostMarkUnseen
    case readerRelatedPostFromOtherSiteClicked
    case readerRelatedPostFromSameSiteClicked
    case readerSearchHistoryCleared
    case readerArticleLinkTapped
    case readerArticleImageTapped
    case readerFollowConversationTooltipTapped
    case readerFollowConversationAnchorTapped

    // Stats - Empty Stats nudges
    case statsPublicizeNudgeShown
    case statsPublicizeNudgeTapped
    case statsPublicizeNudgeDismissed
    case statsPublicizeNudgeCompleted
    case statsBloggingRemindersNudgeShown
    case statsBloggingRemindersNudgeTapped
    case statsBloggingRemindersNudgeDismissed
    case statsBloggingRemindersNudgeCompleted
    case statsReaderDiscoverNudgeShown
    case statsReaderDiscoverNudgeTapped
    case statsReaderDiscoverNudgeDismissed
    case statsReaderDiscoverNudgeCompleted
    case statsLineChartTapped

    // Stats - Insights
    case statsCustomizeInsightsShown
    case statsInsightsManagementSaved
    case statsInsightsManagementDismissed

    // What's New - Feature announcements
    case featureAnnouncementShown
    case featureAnnouncementButtonTapped

    // Stories
    case storyIntroShown
    case storyIntroDismissed
    case storyIntroCreateStoryButtonTapped
    case storyAddedMedia
    case storyBlockAddMediaTapped

    // Jetpack
    case jetpackSettingsViewed
    case jetpackManageConnectionViewed
    case jetpackDisconnectTapped
    case jetpackDisconnectRequested
    case jetpackAllowlistedIpsViewed
    case jetpackAllowlistedIpsChanged
    case activitylogFilterbarSelectType
    case activitylogFilterbarResetType
    case activitylogFilterbarTypeButtonTapped
    case activitylogFilterbarRangeButtonTapped
    case activitylogFilterbarSelectRange
    case activitylogFilterbarResetRange
    case backupListOpened
    case backupFilterbarRangeButtonTapped
    case backupFilterbarSelectRange
    case backupFilterbarResetRange
    case restoreOpened
    case restoreConfirmed
    case restoreError
    case restoreNotifiyMeButtonTapped
    case backupDownloadOpened
    case backupDownloadConfirmed
    case backupFileDownloadError
    case backupNotifiyMeButtonTapped
    case backupFileDownloadTapped
    case backupDownloadShareLinkTapped

    // Jetpack Scan
    case jetpackScanAccessed
    case jetpackScanHistoryAccessed
    case jetpackScanHistoryFilter
    case jetpackScanThreatListItemTapped
    case jetpackScanRunTapped
    case jetpackScanIgnoreThreatDialogOpen
    case jetpackScanThreatIgnoreTapped
    case jetpackScanFixThreatDialogOpen
    case jetpackScanThreatFixTapped
    case jetpackScanAllThreatsOpen
    case jetpackScanAllthreatsFixTapped
    case jetpackScanError

    // Comments
    case commentViewed
    case commentApproved
    case commentUnApproved
    case commentLiked
    case commentUnliked
    case commentTrashed
    case commentSpammed
    case commentEditorOpened
    case commentEdited
    case commentRepliedTo
    case commentFilterChanged
    case commentSnackbarNext
    case commentFullScreenEntered
    case commentFullScreenExited

    // InviteLinks
    case inviteLinksGetStatus
    case inviteLinksGenerate
    case inviteLinksShare
    case inviteLinksDisable

    // Page Layout and Site Design Picker
    case categoryFilterSelected
    case categoryFilterDeselected

    // User Profile Sheet
    case userProfileSheetShown
    case userProfileSheetSiteShown

    // Blog preview by URL (that is, in a WebView)
    case blogUrlPreviewed

    // Likes list shown from Reader Post details
    case likeListOpened

    // When Likes list is scrolled
    case likeListFetchedMore

    // Recommend app to others
    case recommendAppEngaged
    case recommendAppContentFetchFailed

    // Domains
    case domainsDashboardViewed
    case domainsDashboardAddDomainTapped
    case domainsSearchSelectDomainTapped
    case domainsRegistrationFormViewed
    case domainsRegistrationFormSubmitted
    case domainsPurchaseWebviewViewed

    // My Site
    case mySitePullToRefresh

    // My Site: No sites view displayed
    case mySiteNoSitesViewDisplayed
    case mySiteNoSitesViewActionTapped
    case mySiteNoSitesViewHidden

    // Site Switcher
    case mySiteSiteSwitcherTapped
    case siteSwitcherDisplayed
    case siteSwitcherDismissed
    case siteSwitcherToggleEditTapped
    case siteSwitcherAddSiteTapped
    case siteSwitcherSearchPerformed
    case siteSwitcherToggleBlogVisible

    // Post List
    case postListShareAction
    case postListSetAsPostsPageAction
    case postListSetHomePageAction

    // Reader: Filter Sheet
    case readerFilterSheetDisplayed
    case readerFilterSheetDismissed
    case readerFilterSheetItemSelected
    case readerFilterSheetCleared

    // Reader: Manage
    case readerManageViewDisplayed
    case readerManageViewDismissed

    // App Settings
    case settingsDidChange
    case initialScreenChanged

    // Account Close
    case accountCloseTapped
    case accountCloseCompleted

    // App Settings
    case appSettingsClearMediaCacheTapped
    case appSettingsClearSpotlightIndexTapped
    case appSettingsClearSiriSuggestionsTapped
    case appSettingsOpenDeviceSettingsTapped

    // Privacy Settings
    case privacySettingsOpened
    case privacySettingsReportCrashesToggled

    // Notifications
    case notificationsPreviousTapped
    case notificationsNextTapped
    case notificationsMarkAllReadTapped
    case notificationMarkAsReadTapped
    case notificationMarkAsUnreadTapped

    // Sharing Buttons
    case sharingButtonsEditSharingButtonsToggled
    case sharingButtonsEditMoreButtonToggled
    case sharingButtonsLabelChanged

    // Comment Sharing
    case readerArticleCommentShared
    case siteCommentsCommentShared

    // People
    case peopleFilterChanged
    case peopleUserInvited

    // Login: Epilogue
    case loginEpilogueChooseSiteTapped
    case loginEpilogueCreateNewSiteTapped

    // WebKitView
    case webKitViewDisplayed
    case webKitViewDismissed
    case webKitViewOpenInSafariTapped
    case webKitViewReloadTapped
    case webKitViewShareTapped
    case webKitViewNavigatedBack
    case webKitViewNavigatedForward

    // Preview WebKitView
    case previewWebKitViewDeviceChanged

    // Add Site
    case addSiteAlertDisplayed

    // Change Username
    case changeUsernameSearchPerformed
    case changeUsernameDisplayed
    case changeUsernameDismissed

    // My Site Dashboard
    case dashboardCardShown
    case dashboardCardItemTapped
    case mySiteTabTapped
    case mySiteSiteMenuShown
    case mySiteDashboardShown
    case mySiteDefaultTabExperimentVariantAssigned

    // Site Intent Question
    case enhancedSiteCreationIntentQuestionCanceled
    case enhancedSiteCreationIntentQuestionSkipped
    case enhancedSiteCreationIntentQuestionVerticalSelected
    case enhancedSiteCreationIntentQuestionCustomVerticalSelected
    case enhancedSiteCreationIntentQuestionSearchFocused
    case enhancedSiteCreationIntentQuestionViewed
    case enhancedSiteCreationIntentQuestionExperiment

    // Site Name
    case enhancedSiteCreationSiteNameCanceled
    case enhancedSiteCreationSiteNameSkipped
    case enhancedSiteCreationSiteNameEntered
    case enhancedSiteCreationSiteNameViewed

    // Quick Start
    case quickStartStarted
    case quickStartTapped

    // Onboarding Question Prompt
    case onboardingQuestionsDisplayed
    case onboardingQuestionsItemSelected
    case onboardingQuestionsSkipped

    // Onboarding Enable Notifications Prompt
    case onboardingEnableNotificationsDisplayed
    case onboardingEnableNotificationsSkipped
    case onboardingEnableNotificationsEnableTapped

<<<<<<< HEAD
    // QR Login
    case qrLoginScannerDisplayed
    case qrLoginScannerScannedCode
    case qrLoginScannerDismissed

    case qrLoginCameraPermissionDisplayed
    case qrLoginCameraPermissionApproved
    case qrLoginCameraPermissionDenied

    case qrLoginVerifyCodeDisplayed
    case qrLoginVerifyCodeDismissed
    case qrLoginVerifyCodeScanAgain
    case qrLoginVerifyCodeFailed
    case qrLoginVerifyCodeTokenValidated
    case qrLoginVerifyCodeApproved
    case qrLoginVerifyCodeCancelled
    case qrLoginAuthenticated
=======
    // Blogging Reminders Notification
    case bloggingRemindersNotificationReceived

    // Blogging Prompts
    case promptsBottomSheetAnswerPrompt
    case promptsBottomSheetHelp
    case promptsIntroductionModalViewed
    case promptsIntroductionModalDismissed
    case promptsIntroductionModalTryItNow
    case promptsIntroductionModalRemindMe
    case promptsIntroductionModalGotIt
    case promptsDashboardCardAnswerPrompt
    case promptsDashboardCardMenu
    case promptsDashboardCardMenuViewMore
    case promptsDashboardCardMenuSkip
    case promptsDashboardCardMenuRemove
    case promptsDashboardCardMenuLearnMore
    case promptsListViewed
    case promptsReminderSettingsIncludeSwitch
    case promptsReminderSettingsHelp
    case promptsNotificationAnswerActionTapped
    case promptsNotificationDismissActionTapped
    case promptsNotificationTapped
    case promptsNotificationDismissed
>>>>>>> ce66ca1e

    /// A String that represents the event
    var value: String {
        switch self {
        case .createSheetShown:
            return "create_sheet_shown"
        case .createSheetActionTapped:
            return "create_sheet_action_tapped"
        case .createAnnouncementModalShown:
            return "create_announcement_modal_shown"
        // Media Editor
        case .mediaEditorShown:
            return "media_editor_shown"
        case .mediaEditorUsed:
            return "media_editor_used"
        case .editorCreatedPage:
            return "editor_page_created"
        // Tenor
        case .tenorAccessed:
            return "tenor_accessed"
        case .tenorSearched:
            return "tenor_searched"
        case .tenorUploaded:
            return "tenor_uploaded"
        case .mediaLibraryAddedPhotoViaTenor:
            return "media_library_photo_added"
        case .editorAddedPhotoViaTenor:
            return "editor_photo_added"
        // Editor    
        case .editorPostPublishTap:
            return "editor_post_publish_tapped"
        case .editorPostPublishDismissed:
            return "editor_post_publish_dismissed"
        case .editorPostScheduledChanged:
            return "editor_post_scheduled_changed"
        case .editorPostTitleChanged:
            return "editor_post_title_changed"
        case .editorPostVisibilityChanged:
            return "editor_post_visibility_changed"
        case .editorPostTagsChanged:
            return "editor_post_tags_changed"
        case .editorPostPublishNowTapped:
            return "editor_post_publish_now_tapped"
        case .editorPostCategoryChanged:
            return "editor_post_category_changed"
        case .editorPostStatusChanged:
            return "editor_post_status_changed"
        case .editorPostFormatChanged:
            return "editor_post_format_changed"
        case .editorPostFeaturedImageChanged:
            return "editor_post_featured_image_changed"
        case .editorPostStickyChanged:
            return "editor_post_sticky_changed"
        case .editorPostAuthorChanged:
            return "editor_post_author_changed"
        case .editorPostLocationChanged:
            return "editor_post_location_changed"
        case .editorPostSlugChanged:
            return "editor_post_slug_changed"
        case .editorPostExcerptChanged:
            return "editor_post_excerpt_changed"
        case .editorPostSiteChanged:
            return "editor_post_site_changed"
        case .appSettingsAppearanceChanged:
            return "app_settings_appearance_changed"
        case .gutenbergUnsupportedBlockWebViewShown:
            return "gutenberg_unsupported_block_webview_shown"
        case .gutenbergUnsupportedBlockWebViewClosed:
            return "gutenberg_unsupported_block_webview_closed"
        case .gutenbergSuggestionSessionFinished:
            return "suggestion_session_finished"
        case .gutenbergEditorSettingsFetched:
            return "editor_settings_fetched"
        case .gutenbergEditorHelpShown:
            return "editor_help_shown"
        case .gutenbergEditorBlockInserted:
            return "editor_block_inserted"
        case .gutenbergEditorBlockMoved:
            return "editor_block_moved"
        // Notifications permissions
        case .pushNotificationsPrimerSeen:
            return "notifications_primer_seen"
        case .pushNotificationsPrimerAllowTapped:
            return "notifications_primer_allow_tapped"
        case .pushNotificationsPrimerNoTapped:
            return "notifications_primer_no_tapped"
        case .secondNotificationsAlertSeen:
            return "notifications_second_alert_seen"
        case .secondNotificationsAlertAllowTapped:
            return "notifications_second_alert_allow_tapped"
        case .secondNotificationsAlertNoTapped:
            return "notifications_second_alert_no_tapped"
        // Reader
        case .selectInterestsShown:
            return "select_interests_shown"
        case .selectInterestsPicked:
            return "select_interests_picked"
        case .readerDiscoverShown:
            return "reader_discover_shown"
        case .readerFollowingShown:
            return "reader_following_shown"
        case .readerLikedShown:
            return "reader_liked_shown"
        case .readerA8CShown:
            return "reader_a8c_shown"
        case .readerP2Shown:
            return "reader_p2_shown"
        case .readerSavedListShown:
            return "reader_saved_list_shown"
        case .readerBlogPreviewed:
            return "reader_blog_previewed"
        case .readerDiscoverPaginated:
            return "reader_discover_paginated"
        case .readerPostCardTapped:
            return "reader_post_card_tapped"
        case .readerPullToRefresh:
            return "reader_pull_to_refresh"
        case .readerDiscoverTopicTapped:
            return "reader_discover_topic_tapped"
        case .postCardMoreTapped:
            return "post_card_more_tapped"
        case .followedBlogNotificationsReaderMenuOff:
            return "followed_blog_notifications_reader_menu_off"
        case .followedBlogNotificationsReaderMenuOn:
            return "followed_blog_notifications_reader_menu_on"
        case .readerArticleVisited:
            return "reader_article_visited"
        case .itemSharedReader:
            return "item_shared_reader"
        case .readerBlogBlocked:
            return "reader_blog_blocked"
        case .readerChipsMoreToggled:
            return "reader_chips_more_toggled"
        case .readerToggleFollowConversation:
            return "reader_toggle_follow_conversation"
        case .readerToggleCommentNotifications:
            return "reader_toggle_comment_notifications"
        case .readerMoreToggleFollowConversation:
            return "reader_more_toggle_follow_conversation"
        case .readerPostReported:
            return "reader_post_reported"
        case .readerArticleDetailMoreTapped:
            return "reader_article_detail_more_tapped"
        case .readerSharedItem:
            return "reader_shared_item"
        case .readerSuggestedSiteVisited:
            return "reader_suggested_site_visited"
        case .readerSuggestedSiteToggleFollow:
            return "reader_suggested_site_toggle_follow"
        case .readerDiscoverContentPresented:
            return "reader_discover_content_presented"
        case .readerPostMarkSeen:
            return "reader_mark_as_seen"
        case .readerPostMarkUnseen:
            return "reader_mark_as_unseen"
        case .readerRelatedPostFromOtherSiteClicked:
            return "reader_related_post_from_other_site_clicked"
        case .readerRelatedPostFromSameSiteClicked:
            return "reader_related_post_from_same_site_clicked"
        case .readerSearchHistoryCleared:
            return "reader_search_history_cleared"
        case .readerArticleLinkTapped:
            return "reader_article_link_tapped"
        case .readerArticleImageTapped:
            return "reader_article_image_tapped"
        case .readerFollowConversationTooltipTapped:
            return "reader_follow_conversation_tooltip_tapped"
        case .readerFollowConversationAnchorTapped:
            return "reader_follow_conversation_anchor_tapped"

        // Stats - Empty Stats nudges
        case .statsPublicizeNudgeShown:
            return "stats_publicize_nudge_shown"
        case .statsPublicizeNudgeTapped:
            return "stats_publicize_nudge_tapped"
        case .statsPublicizeNudgeDismissed:
            return "stats_publicize_nudge_dismissed"
        case .statsPublicizeNudgeCompleted:
            return "stats_publicize_nudge_completed"
        case .statsBloggingRemindersNudgeShown:
            return "stats_blogging_reminders_nudge_shown"
        case .statsBloggingRemindersNudgeTapped:
            return "stats_blogging_reminders_nudge_tapped"
        case .statsBloggingRemindersNudgeDismissed:
            return "stats_blogging_reminders_nudge_dismissed"
        case .statsBloggingRemindersNudgeCompleted:
            return "stats_blogging_reminders_nudge_completed"
        case .statsReaderDiscoverNudgeShown:
            return "stats_reader_discover_nudge_shown"
        case .statsReaderDiscoverNudgeTapped:
            return "stats_reader_discover_nudge_tapped"
        case .statsReaderDiscoverNudgeDismissed:
            return "stats_reader_discover_nudge_dismissed"
        case .statsReaderDiscoverNudgeCompleted:
            return "stats_reader_discover_nudge_completed"
        case .statsLineChartTapped:
            return "stats_line_chart_tapped"

        // Stats - Insights
        case .statsCustomizeInsightsShown:
            return "stats_customize_insights_shown"
        case .statsInsightsManagementSaved:
            return "stats_insights_management_saved"
        case .statsInsightsManagementDismissed:
            return "stats_insights_management_dismissed"

        // What's New - Feature announcements
        case .featureAnnouncementShown:
            return "feature_announcement_shown"
        case .featureAnnouncementButtonTapped:
            return "feature_announcement_button_tapped"

        // Stories
        case .storyIntroShown:
            return "story_intro_shown"
        case .storyIntroDismissed:
            return "story_intro_dismissed"
        case .storyIntroCreateStoryButtonTapped:
            return "story_intro_create_story_button_tapped"
        case .storyAddedMedia:
            return "story_added_media"
        case .storyBlockAddMediaTapped:
            return "story_block_add_media_tapped"

        // Jetpack
        case .jetpackSettingsViewed:
            return "jetpack_settings_viewed"
        case .jetpackManageConnectionViewed:
            return "jetpack_manage_connection_viewed"
        case .jetpackDisconnectTapped:
            return "jetpack_disconnect_tapped"
        case .jetpackDisconnectRequested:
            return "jetpack_disconnect_requested"
        case .jetpackAllowlistedIpsViewed:
            return "jetpack_allowlisted_ips_viewed"
        case .jetpackAllowlistedIpsChanged:
            return "jetpack_allowlisted_ips_changed"
        case .activitylogFilterbarSelectType:
            return "activitylog_filterbar_select_type"
        case .activitylogFilterbarResetType:
            return "activitylog_filterbar_reset_type"
        case .activitylogFilterbarTypeButtonTapped:
            return "activitylog_filterbar_type_button_tapped"
        case .activitylogFilterbarRangeButtonTapped:
            return "activitylog_filterbar_range_button_tapped"
        case .activitylogFilterbarSelectRange:
            return "activitylog_filterbar_select_range"
        case .activitylogFilterbarResetRange:
            return "activitylog_filterbar_reset_range"
        case .backupListOpened:
            return "jetpack_backup_list_opened"
        case .backupFilterbarRangeButtonTapped:
            return "jetpack_backup_filterbar_range_button_tapped"
        case .backupFilterbarSelectRange:
            return "jetpack_backup_filterbar_select_range"
        case .backupFilterbarResetRange:
            return "jetpack_backup_filterbar_reset_range"
        case .restoreOpened:
            return "jetpack_restore_opened"
        case .restoreConfirmed:
            return "jetpack_restore_confirmed"
        case .restoreError:
            return "jetpack_restore_error"
        case .restoreNotifiyMeButtonTapped:
            return "jetpack_restore_notify_me_button_tapped"
        case .backupDownloadOpened:
            return "jetpack_backup_download_opened"
        case .backupDownloadConfirmed:
            return "jetpack_backup_download_confirmed"
        case .backupFileDownloadError:
            return "jetpack_backup_file_download_error"
        case .backupNotifiyMeButtonTapped:
            return "jetpack_backup_notify_me_button_tapped"
        case .backupFileDownloadTapped:
            return "jetpack_backup_file_download_tapped"
        case .backupDownloadShareLinkTapped:
            return "jetpack_backup_download_share_link_tapped"

        // Jetpack Scan
        case .jetpackScanAccessed:
            return "jetpack_scan_accessed"
        case .jetpackScanHistoryAccessed:
            return "jetpack_scan_history_accessed"
        case .jetpackScanHistoryFilter:
            return "jetpack_scan_history_filter"
        case .jetpackScanThreatListItemTapped:
            return "jetpack_scan_threat_list_item_tapped"
        case .jetpackScanRunTapped:
            return "jetpack_scan_run_tapped"
        case .jetpackScanIgnoreThreatDialogOpen:
            return "jetpack_scan_ignorethreat_dialogopen"
        case .jetpackScanThreatIgnoreTapped:
            return "jetpack_scan_threat_ignore_tapped"
        case .jetpackScanFixThreatDialogOpen:
            return "jetpack_scan_fixthreat_dialogopen"
        case .jetpackScanThreatFixTapped:
            return "jetpack_scan_threat_fix_tapped"
        case .jetpackScanAllThreatsOpen:
            return "jetpack_scan_allthreats_open"
        case .jetpackScanAllthreatsFixTapped:
            return "jetpack_scan_allthreats_fix_tapped"
        case .jetpackScanError:
            return "jetpack_scan_error"

        // Comments
        case .commentViewed:
            return "comment_viewed"
        case .commentApproved:
            return "comment_approved"
        case .commentUnApproved:
            return "comment_unapproved"
        case .commentLiked:
            return "comment_liked"
        case .commentUnliked:
            return "comment_unliked"
        case .commentTrashed:
            return "comment_trashed"
        case .commentSpammed:
            return "comment_spammed"
        case .commentEditorOpened:
            return "comment_editor_opened"
        case .commentEdited:
            return "comment_edited"
        case .commentRepliedTo:
            return "comment_replied_to"
        case .commentFilterChanged:
            return "comment_filter_changed"
        case .commentSnackbarNext:
            return "comment_snackbar_next"
        case .commentFullScreenEntered:
            return "comment_fullscreen_entered"
        case .commentFullScreenExited:
            return "comment_fullscreen_exited"

        // Invite Links
        case .inviteLinksGetStatus:
            return "invite_links_get_status"
        case .inviteLinksGenerate:
            return "invite_links_generate"
        case .inviteLinksShare:
            return "invite_links_share"
        case .inviteLinksDisable:
            return "invite_links_disable"

        // Page Layout and Site Design Picker
        case .categoryFilterSelected:
            return "category_filter_selected"
        case .categoryFilterDeselected:
            return "category_filter_deselected"

        // User Profile Sheet
        case .userProfileSheetShown:
            return "user_profile_sheet_shown"
        case .userProfileSheetSiteShown:
            return "user_profile_sheet_site_shown"

        // Blog preview by URL (that is, in a WebView)
        case .blogUrlPreviewed:
            return "blog_url_previewed"

        // Likes list shown from Reader Post details
        case .likeListOpened:
            return "like_list_opened"

        // When Likes list is scrolled
        case .likeListFetchedMore:
            return "like_list_fetched_more"

        // When the recommend app button is tapped
        case .recommendAppEngaged:
            return "recommend_app_engaged"

        // When the content fetching for the recommend app failed
        case .recommendAppContentFetchFailed:
            return "recommend_app_content_fetch_failed"

        // Domains
        case .domainsDashboardViewed:
            return "domains_dashboard_viewed"
        case .domainsDashboardAddDomainTapped:
            return "domains_dashboard_add_domain_tapped"
        case .domainsSearchSelectDomainTapped:
            return "domains_dashboard_select_domain_tapped"
        case .domainsRegistrationFormViewed:
            return "domains_registration_form_viewed"
        case .domainsRegistrationFormSubmitted:
            return "domains_registration_form_submitted"
        case .domainsPurchaseWebviewViewed:
            return "domains_purchase_webview_viewed"

        // My Site
        case .mySitePullToRefresh:
            return "my_site_pull_to_refresh"

        // My Site No Sites View
        case .mySiteNoSitesViewDisplayed:
            return "my_site_no_sites_view_displayed"
        case .mySiteNoSitesViewActionTapped:
            return "my_site_no_sites_view_action_tapped"
        case .mySiteNoSitesViewHidden:
            return "my_site_no_sites_view_hidden"

        // Site Switcher
        case .mySiteSiteSwitcherTapped:
            return "my_site_site_switcher_tapped"
        case .siteSwitcherDisplayed:
            return "site_switcher_displayed"
        case .siteSwitcherDismissed:
            return "site_switcher_dismissed"
        case .siteSwitcherToggleEditTapped:
            return "site_switcher_toggle_edit_tapped"
        case .siteSwitcherAddSiteTapped:
            return "site_switcher_add_site_tapped"
        case .siteSwitcherSearchPerformed:
            return "site_switcher_search_performed"
        case .siteSwitcherToggleBlogVisible:
            return "site_switcher_toggle_blog_visible"
        case .postListShareAction:
            return "post_list_button_pressed"
        case .postListSetAsPostsPageAction:
            return "post_list_button_pressed"
        case .postListSetHomePageAction:
            return "post_list_button_pressed"

        // Reader: Filter Sheet
        case .readerFilterSheetDisplayed:
            return "reader_filter_sheet_displayed"
        case .readerFilterSheetDismissed:
            return "reader_filter_sheet_dismissed"
        case .readerFilterSheetItemSelected:
            return "reader_filter_sheet_item_selected"
        case .readerFilterSheetCleared:
            return "reader_filter_sheet_cleared"

        // Reader: Manage View
        case .readerManageViewDisplayed:
            return "reader_manage_view_displayed"
        case .readerManageViewDismissed:
            return "reader_manage_view_dismissed"

        // App Settings
        case .settingsDidChange:
            return "settings_did_change"
        case .initialScreenChanged:
            return "app_settings_initial_screen_changed"
        case .appSettingsClearMediaCacheTapped:
            return "app_settings_clear_media_cache_tapped"
        case .appSettingsClearSpotlightIndexTapped:
            return "app_settings_clear_spotlight_index_tapped"
        case .appSettingsClearSiriSuggestionsTapped:
            return "app_settings_clear_siri_suggestions_tapped"
        case .appSettingsOpenDeviceSettingsTapped:
            return "app_settings_open_device_settings_tapped"

        // Privacy Settings
        case .privacySettingsOpened:
            return "privacy_settings_opened"
        case .privacySettingsReportCrashesToggled:
            return "privacy_settings_report_crashes_toggled"

        // Account Close
        case .accountCloseTapped:
            return "account_close_tapped"
        case .accountCloseCompleted:
            return "account_close_completed"

        // Notifications
        case .notificationsPreviousTapped:
            return "notifications_previous_tapped"
        case .notificationsNextTapped:
            return "notifications_next_tapped"
        case .notificationsMarkAllReadTapped:
            return "notifications_mark_all_read_tapped"
        case .notificationMarkAsReadTapped:
            return "notification_mark_as_read_tapped"
        case .notificationMarkAsUnreadTapped:
            return "notification_mark_as_unread_tapped"

        // Sharing
        case .sharingButtonsEditSharingButtonsToggled:
            return "sharing_buttons_edit_sharing_buttons_toggled"
        case .sharingButtonsEditMoreButtonToggled:
            return "sharing_buttons_edit_more_button_toggled"
        case .sharingButtonsLabelChanged:
            return "sharing_buttons_label_changed"

        // Comment Sharing
        case .readerArticleCommentShared:
            return "reader_article_comment_shared"
        case .siteCommentsCommentShared:
            return "site_comments_comment_shared"

        // People
        case .peopleFilterChanged:
            return "people_management_filter_changed"
        case .peopleUserInvited:
            return "people_management_user_invited"

        // Login: Epilogue
        case .loginEpilogueChooseSiteTapped:
            return "login_epilogue_choose_site_tapped"
        case .loginEpilogueCreateNewSiteTapped:
            return "login_epilogue_create_new_site_tapped"

        // WebKitView
        case .webKitViewDisplayed:
            return "webkitview_displayed"
        case .webKitViewDismissed:
            return "webkitview_dismissed"
        case .webKitViewOpenInSafariTapped:
            return "webkitview_open_in_safari_tapped"
        case .webKitViewReloadTapped:
            return "webkitview_reload_tapped"
        case .webKitViewShareTapped:
            return "webkitview_share_tapped"
        case .webKitViewNavigatedBack:
            return "webkitview_navigated_back"
        case .webKitViewNavigatedForward:
            return "webkitview_navigated_forward"

        case .previewWebKitViewDeviceChanged:
            return "preview_webkitview_device_changed"

        case .addSiteAlertDisplayed:
            return "add_site_alert_displayed"

        // Change Username
        case .changeUsernameSearchPerformed:
            return "change_username_search_performed"
        case .changeUsernameDisplayed:
            return "change_username_displayed"
        case .changeUsernameDismissed:
            return "change_username_dismissed"

        // My Site Dashboard
        case .dashboardCardShown:
            return "my_site_dashboard_card_shown"
        case .dashboardCardItemTapped:
            return "my_site_dashboard_card_item_tapped"
        case .mySiteTabTapped:
            return "my_site_tab_tapped"
        case .mySiteSiteMenuShown:
            return "my_site_site_menu_shown"
        case .mySiteDashboardShown:
            return "my_site_dashboard_shown"
        case .mySiteDefaultTabExperimentVariantAssigned:
            return "my_site_default_tab_experiment_variant_assigned"

        // Quick Start
        case .quickStartStarted:
            return "quick_start_started"
        case .quickStartTapped:
            return "quick_start_tapped"

        // Site Intent Question
        case .enhancedSiteCreationIntentQuestionCanceled:
            return "enhanced_site_creation_intent_question_canceled"
        case .enhancedSiteCreationIntentQuestionSkipped:
            return "enhanced_site_creation_intent_question_skipped"
        case .enhancedSiteCreationIntentQuestionVerticalSelected:
            return "enhanced_site_creation_intent_question_vertical_selected"
        case .enhancedSiteCreationIntentQuestionCustomVerticalSelected:
            return "enhanced_site_creation_intent_question_custom_vertical_selected"
        case .enhancedSiteCreationIntentQuestionSearchFocused:
            return "enhanced_site_creation_intent_question_search_focused"
        case .enhancedSiteCreationIntentQuestionViewed:
            return "enhanced_site_creation_intent_question_viewed"
        case .enhancedSiteCreationIntentQuestionExperiment:
            return "enhanced_site_creation_intent_question_experiment"

        // Onboarding Question Prompt
        case .onboardingQuestionsDisplayed:
            return "onboarding_questions_displayed"
        case .onboardingQuestionsItemSelected:
            return "onboarding_questions_item_selected"
        case .onboardingQuestionsSkipped:
            return "onboarding_questions_skipped"

        // Onboarding Enable Notifications Prompt
        case .onboardingEnableNotificationsDisplayed:
            return "onboarding_enable_notifications_displayed"
        case .onboardingEnableNotificationsSkipped:
            return "onboarding_enable_notifications_skipped"
        case .onboardingEnableNotificationsEnableTapped:
            return "onboarding_enable_notifications_enable_tapped"

        // Site Name
        case .enhancedSiteCreationSiteNameCanceled:
            return "enhanced_site_creation_site_name_canceled"
        case .enhancedSiteCreationSiteNameSkipped:
            return "enhanced_site_creation_site_name_skipped"
        case .enhancedSiteCreationSiteNameEntered:
            return "enhanced_site_creation_site_name_entered"
        case .enhancedSiteCreationSiteNameViewed:
            return "enhanced_site_creation_site_name_viewed"

<<<<<<< HEAD
        // QR Login
        case .qrLoginScannerDisplayed:
            return "qrlogin_scanner_displayed"
        case .qrLoginScannerScannedCode:
            return "qrlogin_scanner_scanned_code"
        case .qrLoginScannerDismissed:
            return "qrlogin_scanned_dismissed"
        case .qrLoginVerifyCodeDisplayed:
            return "qrlogin_verify_displayed"
        case .qrLoginVerifyCodeDismissed:
            return "qrlogin_verify_dismissed"
        case .qrLoginVerifyCodeFailed:
            return "qrlogin_verify_failed"
        case .qrLoginVerifyCodeApproved:
            return "qrlogin_verify_approved"
        case .qrLoginVerifyCodeScanAgain:
            return "qrlogin_verify_scan_again"
        case .qrLoginVerifyCodeCancelled:
            return "qrlogin_verify_cancelled"
        case .qrLoginVerifyCodeTokenValidated:
            return "qrlogin_verify_token_validated"
        case .qrLoginAuthenticated:
            return "qrlogin_authenticated"
        case .qrLoginCameraPermissionDisplayed:
            return "qrlogin_camera_permission_displayed"
        case .qrLoginCameraPermissionApproved:
            return "qrlogin_camera_permission_approved"
        case .qrLoginCameraPermissionDenied:
            return "qrlogin_camera_permission_denied"

=======
        // Blogging Reminders Notification
        case .bloggingRemindersNotificationReceived:
            return "blogging_reminders_notification_received"

        // Blogging Prompts
        case .promptsBottomSheetAnswerPrompt:
            return "my_site_create_sheet_answer_prompt_tapped"
        case .promptsBottomSheetHelp:
            return "my_site_create_sheet_prompt_help_tapped"
        case .promptsIntroductionModalViewed:
            return "blogging_prompts_introduction_modal_viewed"
        case .promptsIntroductionModalDismissed:
            return "blogging_prompts_introduction_modal_dismissed"
        case .promptsIntroductionModalTryItNow:
            return "blogging_prompts_introduction_modal_try_it_now_tapped"
        case .promptsIntroductionModalRemindMe:
            return "blogging_prompts_introduction_modal_remind_me_tapped"
        case .promptsIntroductionModalGotIt:
            return "blogging_prompts_introduction_modal_got_it_tapped"
        case .promptsDashboardCardAnswerPrompt:
            return "blogging_prompts_my_site_card_answer_prompt_tapped"
        case .promptsDashboardCardMenu:
            return "blogging_prompts_my_site_card_menu_tapped"
        case .promptsDashboardCardMenuViewMore:
            return "blogging_prompts_my_site_card_menu_view_more_prompts_tapped"
        case .promptsDashboardCardMenuSkip:
            return "blogging_prompts_my_site_card_menu_skip_this_prompt_tapped"
        case .promptsDashboardCardMenuRemove:
            return "blogging_prompts_my_site_card_menu_remove_from_dashboard_tapped"
        case .promptsDashboardCardMenuLearnMore:
            return "blogging_prompts_my_site_card_menu_learn_more_tapped"
        case .promptsListViewed:
            return "blogging_prompts_prompts_list_viewed"
        case .promptsReminderSettingsIncludeSwitch:
            return "blogging_reminders_include_prompt_tapped"
        case .promptsReminderSettingsHelp:
            return "blogging_reminders_include_prompt_help_tapped"
        case .promptsNotificationAnswerActionTapped:
            return "blogging_reminders_notification_prompt_answer_tapped"
        case .promptsNotificationDismissActionTapped:
            return "blogging_reminders_notification_prompt_dismiss_tapped"
        case .promptsNotificationTapped:
            return "blogging_reminders_notification_prompt_tapped"
        case .promptsNotificationDismissed:
            return "blogging_reminders_notification_prompt_dismissed"
>>>>>>> ce66ca1e
        } // END OF SWITCH
    }

    /**
     The default properties of the event

     # Example
     ```
     case .mediaEditorShown:
        return ["from": "ios"]
     ```
    */
    var defaultProperties: [AnyHashable: Any]? {
        switch self {
        case .mediaLibraryAddedPhotoViaTenor:
            return ["via": "tenor"]
        case .editorAddedPhotoViaTenor:
            return ["via": "tenor"]
        case .postListShareAction:
            return ["button": "share"]
        case .postListSetAsPostsPageAction:
            return ["button": "set_posts_page"]
        case .postListSetHomePageAction:
            return ["button": "set_homepage"]
        default:
            return nil
        }
    }
}

extension WPAnalytics {

    @objc static var subscriptionCount: Int = 0

    private static let WPAppAnalyticsKeySubscriptionCount: String = "subscription_count"

    /// Track a event
    ///
    /// This will call each registered tracker and fire the given event.
    /// - Parameter event: a `String` that represents the event name
    /// - Note: If an event has its default properties, it will be passed through
    static func track(_ event: WPAnalyticsEvent) {
        WPAnalytics.trackString(event.value, withProperties: event.defaultProperties ?? [:])
    }

    /// Track a event
    ///
    /// This will call each registered tracker and fire the given event
    /// - Parameter event: a `String` that represents the event name
    /// - Parameter properties: a `Hash` that represents the properties
    ///
    static func track(_ event: WPAnalyticsEvent, properties: [AnyHashable: Any]) {
        var mergedProperties: [AnyHashable: Any] = event.defaultProperties ?? [:]
        mergedProperties.merge(properties) { (_, new) in new }

        WPAnalytics.trackString(event.value, withProperties: mergedProperties)
    }

    /// This will call each registered tracker and fire the given event.
    /// - Parameters:
    ///   - event: a `String` that represents the event name
    ///   - properties: a `Hash` that represents the properties
    ///   - blog: a `Blog` asssociated with the event
    static func track(_ event: WPAnalyticsEvent, properties: [AnyHashable: Any], blog: Blog) {
        var props = properties
        props[WPAppAnalyticsKeyBlogID] = blog.dotComID
        props[WPAppAnalyticsKeySiteType] = blog.isWPForTeams() ? WPAppAnalyticsValueSiteTypeP2 : WPAppAnalyticsValueSiteTypeBlog
        WPAnalytics.track(event, properties: props)
    }

    /// Track a Reader event
    ///
    /// This will call each registered tracker and fire the given event
    /// - Parameter event: a `String` that represents the Reader event name
    /// - Parameter properties: a `Hash` that represents the properties
    ///
    static func trackReader(_ event: WPAnalyticsEvent, properties: [AnyHashable: Any] = [:]) {
        var props = properties
        props[WPAppAnalyticsKeySubscriptionCount] = subscriptionCount
        WPAnalytics.track(event, properties: props)
    }

    /// Track a Reader stat
    ///
    /// This will call each registered tracker and fire the given event
    /// - Parameter event: a `String` that represents the Reader event name
    /// - Parameter properties: a `Hash` that represents the properties
    ///
    static func trackReader(_ stat: WPAnalyticsStat, properties: [AnyHashable: Any] = [:]) {
        var props = properties
        props[WPAppAnalyticsKeySubscriptionCount] = subscriptionCount
        WPAnalytics.track(stat, withProperties: props)
    }

    /// Track a event in Obj-C
    ///
    /// This will call each registered tracker and fire the given event
    /// - Parameter event: a `String` that represents the event name
    ///
    @objc static func trackEvent(_ event: WPAnalyticsEvent) {
        WPAnalytics.trackString(event.value)
    }

    /// Track a event in Obj-C
    ///
    /// This will call each registered tracker and fire the given event
    /// - Parameter event: a `WPAnalyticsEvent` that represents the event name
    /// - Parameter properties: a `Hash` that represents the properties
    ///
    @objc static func trackEvent(_ event: WPAnalyticsEvent, properties: [AnyHashable: Any]) {
        track(event, properties: properties)
    }

    /// Track an event in Obj-C
    ///
    /// This will call each registered tracker and fire the given event.
    /// - Parameters:
    ///   - event: a `WPAnalyticsEvent` that represents the event name
    ///   - properties: a `Hash` that represents the properties
    ///   - blog: a `Blog` asssociated with the event
    @objc static func trackEvent(_ event: WPAnalyticsEvent, properties: [AnyHashable: Any], blog: Blog) {
        track(event, properties: properties, blog: blog)
    }

    /// Track a Reader event in Obj-C
    ///
    /// This will call each registered tracker and fire the given event
    /// - Parameter event: a `String` that represents the Reader event name
    /// - Parameter properties: a `Hash` that represents the properties
    ///
    @objc static func trackReaderEvent(_ event: WPAnalyticsEvent, properties: [AnyHashable: Any]) {
        var props = properties
        props[WPAppAnalyticsKeySubscriptionCount] = subscriptionCount
        WPAnalytics.track(event, properties: props)
    }

    /// Track a Reader stat in Obj-C
    ///
    /// This will call each registered tracker and fire the given stat
    /// - Parameter stat: a `String` that represents the Reader stat name
    /// - Parameter properties: a `Hash` that represents the properties
    ///
    @objc static func trackReaderStat(_ stat: WPAnalyticsStat, properties: [AnyHashable: Any]) {
        var props = properties
        props[WPAppAnalyticsKeySubscriptionCount] = subscriptionCount
        WPAnalytics.track(stat, withProperties: props)
    }

    /// This will call each registered tracker and fire the given event.
    /// - Parameters:
    ///   - eventName: a `String` that represents the Block Editor event name
    ///   - properties: a `Hash` that represents the properties
    ///   - blog: a `Blog` asssociated with the event
    static func trackBlockEditorEvent(_ eventName: String, properties: [AnyHashable: Any], blog: Blog) {
        var event: WPAnalyticsEvent?
        switch eventName {
        case "editor_block_inserted": event = .gutenbergEditorBlockInserted
        case "editor_block_moved": event = .gutenbergEditorBlockMoved
        default: event = nil
        }

        if event == nil {
            print("🟡 Not Tracked: \"\(eventName)\" Block Editor event ignored as it was not found in the `trackBlockEditorEvent` conversion cases.")
        } else {
            WPAnalytics.track(event!, properties: properties, blog: blog)
        }
    }

    @objc static func trackSettingsChange(_ page: String, fieldName: String) {
        Self.trackSettingsChange(page, fieldName: fieldName, value: nil)
    }

    @objc static func trackSettingsChange(_ page: String, fieldName: String, value: Any?) {
        var properties: [AnyHashable: Any] = ["page": page, "field_name": fieldName]

        if let value = value {
            let additionalProperties: [AnyHashable: Any] = ["value": value]
            properties.merge(additionalProperties) { (_, new) in new }
        }

        WPAnalytics.track(.settingsDidChange, properties: properties)
    }
}<|MERGE_RESOLUTION|>--- conflicted
+++ resolved
@@ -353,7 +353,6 @@
     case onboardingEnableNotificationsSkipped
     case onboardingEnableNotificationsEnableTapped
 
-<<<<<<< HEAD
     // QR Login
     case qrLoginScannerDisplayed
     case qrLoginScannerScannedCode
@@ -371,7 +370,6 @@
     case qrLoginVerifyCodeApproved
     case qrLoginVerifyCodeCancelled
     case qrLoginAuthenticated
-=======
     // Blogging Reminders Notification
     case bloggingRemindersNotificationReceived
 
@@ -396,7 +394,6 @@
     case promptsNotificationDismissActionTapped
     case promptsNotificationTapped
     case promptsNotificationDismissed
->>>>>>> ce66ca1e
 
     /// A String that represents the event
     var value: String {
@@ -993,7 +990,6 @@
         case .enhancedSiteCreationSiteNameViewed:
             return "enhanced_site_creation_site_name_viewed"
 
-<<<<<<< HEAD
         // QR Login
         case .qrLoginScannerDisplayed:
             return "qrlogin_scanner_displayed"
@@ -1024,7 +1020,6 @@
         case .qrLoginCameraPermissionDenied:
             return "qrlogin_camera_permission_denied"
 
-=======
         // Blogging Reminders Notification
         case .bloggingRemindersNotificationReceived:
             return "blogging_reminders_notification_received"
@@ -1070,7 +1065,6 @@
             return "blogging_reminders_notification_prompt_tapped"
         case .promptsNotificationDismissed:
             return "blogging_reminders_notification_prompt_dismissed"
->>>>>>> ce66ca1e
         } // END OF SWITCH
     }
 
