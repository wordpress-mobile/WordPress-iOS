--- conflicted
+++ resolved
@@ -21,14 +21,7 @@
         case .jetpackDisconnect:
             return BuildConfiguration.current == .localDeveloper
         case .debugMenu:
-<<<<<<< HEAD
             return BuildConfiguration.current ~= [.localDeveloper, .a8cBranchTest]
-        case .postReblogging:
-            return true
-=======
-            return BuildConfiguration.current ~= [.localDeveloper,
-                                                  .a8cBranchTest]
->>>>>>> 920734f5
         case .unifiedAuth:
             return BuildConfiguration.current == .localDeveloper
         case .quickActions:
