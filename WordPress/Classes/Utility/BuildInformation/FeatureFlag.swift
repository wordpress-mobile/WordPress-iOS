/// FeatureFlag exposes a series of features to be conditionally enabled on
/// different builds.
@objc
enum FeatureFlag: Int, CaseIterable {
    case exampleFeature
    case jetpackDisconnect
    case domainCredit
    case signInWithApple
    case postScheduling
    case debugMenu
<<<<<<< HEAD
    case postPreview
=======
    case postReblogging
>>>>>>> 2ee73ea7

    /// Returns a boolean indicating if the feature is enabled
    var enabled: Bool {
        if let overriddenValue = FeatureFlagOverrideStore().overriddenValue(for: self) {
            return overriddenValue
        }

        switch self {
        case .exampleFeature:
            return true
        case .jetpackDisconnect:
            return BuildConfiguration.current == .localDeveloper
        case .domainCredit:
            return true
        case .signInWithApple:
            // SIWA can NOT be enabled for internal builds
            // Ref https://github.com/wordpress-mobile/WordPress-iOS/pull/12332#issuecomment-521994963
            if BuildConfiguration.current == .a8cBranchTest || BuildConfiguration.current == .a8cPrereleaseTesting {
                return false
            }
            return true
        case .postScheduling:
            return true
        case .debugMenu:
            return BuildConfiguration.current ~= [.localDeveloper,
                                                  .a8cBranchTest]
<<<<<<< HEAD
        case .postPreview:
=======
        case .postReblogging:
>>>>>>> 2ee73ea7
            return BuildConfiguration.current == .localDeveloper
        }
    }
}

/// Objective-C bridge for FeatureFlag.
///
/// Since we can't expose properties on Swift enums we use a class instead
class Feature: NSObject {
    /// Returns a boolean indicating if the feature is enabled
    @objc static func enabled(_ feature: FeatureFlag) -> Bool {
        return feature.enabled
    }
}

extension FeatureFlag: OverrideableFlag {
    /// Descriptions used to display the feature flag override menu in debug builds
    var description: String {
        switch self {
        case .exampleFeature:
            return "Example feature"
        case .jetpackDisconnect:
            return "Jetpack disconnect"
        case .domainCredit:
            return "Use domain credits"
        case .signInWithApple:
            return "Sign in with Apple"
        case .postScheduling:
            return "Post scheduling improvements"
        case .debugMenu:
            return "Debug menu"
<<<<<<< HEAD
        case .postPreview:
            return "Post preview redesign"
=======
        case .postReblogging:
            return "Post Reblogging"
>>>>>>> 2ee73ea7
        }
    }

    var canOverride: Bool {
        switch self {
        case .debugMenu, .exampleFeature:
            return false
        default:
            return true
        }
    }
}<|MERGE_RESOLUTION|>--- conflicted
+++ resolved
@@ -8,11 +8,8 @@
     case signInWithApple
     case postScheduling
     case debugMenu
-<<<<<<< HEAD
     case postPreview
-=======
     case postReblogging
->>>>>>> 2ee73ea7
 
     /// Returns a boolean indicating if the feature is enabled
     var enabled: Bool {
@@ -39,11 +36,9 @@
         case .debugMenu:
             return BuildConfiguration.current ~= [.localDeveloper,
                                                   .a8cBranchTest]
-<<<<<<< HEAD
         case .postPreview:
-=======
+            return BuildConfiguration.current == .localDeveloper
         case .postReblogging:
->>>>>>> 2ee73ea7
             return BuildConfiguration.current == .localDeveloper
         }
     }
@@ -75,13 +70,10 @@
             return "Post scheduling improvements"
         case .debugMenu:
             return "Debug menu"
-<<<<<<< HEAD
         case .postPreview:
             return "Post preview redesign"
-=======
         case .postReblogging:
             return "Post Reblogging"
->>>>>>> 2ee73ea7
         }
     }
 
