--- conflicted
+++ resolved
@@ -42,11 +42,8 @@
     case jetpackFeaturesRemovalPhaseFour
     case jetpackFeaturesRemovalPhaseNewUsers
     case jetpackFeaturesRemovalPhaseSelfHosted
-<<<<<<< HEAD
     case wordPressSupportForum
-=======
     case jetpackIndividualPluginSupport
->>>>>>> d194cbcc
 
     /// Returns a boolean indicating if the feature is enabled
     var enabled: Bool {
@@ -139,11 +136,9 @@
             return false
         case .jetpackFeaturesRemovalPhaseSelfHosted:
             return false
-<<<<<<< HEAD
         case .wordPressSupportForum:
-=======
+            return false
         case .jetpackIndividualPluginSupport:
->>>>>>> d194cbcc
             return false
         }
     }
@@ -271,13 +266,10 @@
             return "Jetpack Features Removal Phase For New Users"
         case .jetpackFeaturesRemovalPhaseSelfHosted:
             return "Jetpack Features Removal Phase For Self-Hosted Sites"
-<<<<<<< HEAD
         case .wordPressSupportForum:
             return "Provide support through a forum"
-=======
         case .jetpackIndividualPluginSupport:
             return "Jetpack Individual Plugin Support"
->>>>>>> d194cbcc
         }
     }
 
