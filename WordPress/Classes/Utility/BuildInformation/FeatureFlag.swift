--- conflicted
+++ resolved
@@ -11,11 +11,8 @@
     case floatingCreateButton
     case newReaderNavigation
     case tenor
-<<<<<<< HEAD
     case readerWebview
-=======
     case swiftCoreData
->>>>>>> bb34f587
     case homepageSettings
 
     /// Returns a boolean indicating if the feature is enabled
@@ -43,13 +40,10 @@
             return true
         case .tenor:
             return BuildConfiguration.current ~= [.localDeveloper, .a8cBranchTest]
-<<<<<<< HEAD
         case .readerWebview:
             return false
-=======
         case .swiftCoreData:
             return BuildConfiguration.current == .localDeveloper
->>>>>>> bb34f587
         case .homepageSettings:
             return BuildConfiguration.current == .localDeveloper
         }
@@ -88,13 +82,10 @@
             return "New Reader Navigation"
         case .tenor:
             return "Tenor GIF media source"
-<<<<<<< HEAD
         case .readerWebview:
             return "Reader content displayed in a WebView"
-=======
         case .swiftCoreData:
             return "Migrate Core Data Stack to Swift"
->>>>>>> bb34f587
         case .homepageSettings:
             return "Homepage Settings"
         }
