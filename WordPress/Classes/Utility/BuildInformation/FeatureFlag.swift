--- conflicted
+++ resolved
@@ -35,11 +35,8 @@
     case sharedUserDefaults
     case sharedLogin
     case newLandingScreen
-<<<<<<< HEAD
+    case newCoreDataContext
     case jetpackPluginInstallPrompt
-=======
-    case newCoreDataContext
->>>>>>> 1f2a0ea1
 
     /// Returns a boolean indicating if the feature is enabled
     var enabled: Bool {
@@ -118,13 +115,10 @@
             return false
         case .newLandingScreen:
             return false
-<<<<<<< HEAD
+        case .newCoreDataContext:
+            return false
         case .jetpackPluginInstallPrompt:
             return BuildConfiguration.current ~= [.localDeveloper, .a8cBranchTest]
-=======
-        case .newCoreDataContext:
-            return false
->>>>>>> 1f2a0ea1
         }
     }
 
@@ -221,13 +215,10 @@
             return "Shared Login"
         case .newLandingScreen:
             return "Jetpack and WordPress new landing screens"
-<<<<<<< HEAD
+        case .newCoreDataContext:
+            return "Use new Core Data context structure (Require app restart)"
         case .jetpackPluginInstallPrompt:
             return "Jetpack plugin install prompt after login"
-=======
-        case .newCoreDataContext:
-            return "Use new Core Data context structure (Require app restart)"
->>>>>>> 1f2a0ea1
         }
     }
 
