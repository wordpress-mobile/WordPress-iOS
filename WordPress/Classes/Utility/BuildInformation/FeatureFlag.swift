--- conflicted
+++ resolved
@@ -34,11 +34,8 @@
     case jetpackPoweredBottomSheet
     case sharedUserDefaults
     case sharedLogin
-<<<<<<< HEAD
+    case newLandingScreen
     case jetpackPluginInstallPrompt
-=======
-    case newLandingScreen
->>>>>>> 5b25f132
 
     /// Returns a boolean indicating if the feature is enabled
     var enabled: Bool {
@@ -115,13 +112,10 @@
             return false
         case .sharedLogin:
             return false
-<<<<<<< HEAD
+        case .newLandingScreen:
+            return false
         case .jetpackPluginInstallPrompt:
             return BuildConfiguration.current ~= [.localDeveloper, .a8cBranchTest]
-=======
-        case .newLandingScreen:
-            return false
->>>>>>> 5b25f132
         }
     }
 
@@ -216,13 +210,10 @@
             return "Shared User Defaults"
         case .sharedLogin:
             return "Shared Login"
-<<<<<<< HEAD
+        case .newLandingScreen:
+            return "Jetpack and WordPress new landing screens"
         case .jetpackPluginInstallPrompt:
             return "Jetpack plugin install prompt after login"
-=======
-        case .newLandingScreen:
-            return "Jetpack and WordPress new landing screens"
->>>>>>> 5b25f132
         }
     }
 
