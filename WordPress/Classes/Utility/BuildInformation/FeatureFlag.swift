--- conflicted
+++ resolved
@@ -24,11 +24,8 @@
     case statsPerformanceImprovements
     case siteIntentQuestion
     case landInTheEditor
-<<<<<<< HEAD
     case statsNewAppearance
-=======
     case siteName
->>>>>>> 02e551a1
 
     /// Returns a boolean indicating if the feature is enabled
     var enabled: Bool {
@@ -82,11 +79,9 @@
             return true
         case .landInTheEditor:
             return false
-<<<<<<< HEAD
         case .statsNewAppearance:
-=======
+            return false
         case .siteName:
->>>>>>> 02e551a1
             return false
         }
     }
@@ -162,13 +157,10 @@
             return "Site Intent Question"
         case .landInTheEditor:
             return "Land In The Editor"
-<<<<<<< HEAD
         case .statsNewAppearance:
             return "New Appearance for Stats"
-=======
         case .siteName:
             return "Site Name"
->>>>>>> 02e551a1
         }
     }
 
