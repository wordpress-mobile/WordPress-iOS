--- conflicted
+++ resolved
@@ -46,11 +46,8 @@
         case .authenticateUsingApplicationPassword:
             return false
         case .tipKit:
-<<<<<<< HEAD
             return true
         case .sidebar:
-=======
->>>>>>> 14aff5a6
             return true
         case .newGutenberg:
             return false
