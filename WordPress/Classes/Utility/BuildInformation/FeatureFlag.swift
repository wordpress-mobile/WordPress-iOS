--- conflicted
+++ resolved
@@ -46,13 +46,7 @@
         case .authenticateUsingApplicationPassword:
             return false
         case .tipKit:
-<<<<<<< HEAD
-            return BuildConfiguration.current != .appStore
-=======
             return true
-        case .sidebar:
-            return true
->>>>>>> 55181d6a
         case .newGutenberg:
             return false
         case .newGutenbergThemeStyles:
