/// FeatureFlag exposes a series of features to be conditionally enabled on
/// different builds.
@objc
enum FeatureFlag: Int, CaseIterable, OverrideableFlag {
    case jetpackDisconnect
    case debugMenu
    case readerCSS
    case unifiedAuth
    case swiftCoreData
    case homepageSettings
    case gutenbergMentions
    case gutenbergModalLayoutPicker
    case whatIsNew
    case newNavBarAppearance
    case unifiedPrologueCarousel
    case stories
    case siteCreationHomePagePicker
<<<<<<< HEAD
    case jetpackScan
=======
    case activityLogFilters
>>>>>>> f3542726

    /// Returns a boolean indicating if the feature is enabled
    var enabled: Bool {
        if let overriddenValue = FeatureFlagOverrideStore().overriddenValue(for: self) {
            return overriddenValue
        }

        switch self {
        case .jetpackDisconnect:
            return BuildConfiguration.current == .localDeveloper
        case .debugMenu:
            return BuildConfiguration.current ~= [.localDeveloper, .a8cBranchTest]
        case .readerCSS:
            return false
        case .unifiedAuth:
            return true
        case .swiftCoreData:
            return BuildConfiguration.current == .localDeveloper
        case .homepageSettings:
            return true
        case .gutenbergMentions:
            return true
        case .gutenbergModalLayoutPicker:
            return true
        case .whatIsNew:
            return true
        case .newNavBarAppearance:
            return BuildConfiguration.current == .localDeveloper
        case .unifiedPrologueCarousel:
            return false
        case .stories:
            return BuildConfiguration.current ~= [.localDeveloper, .a8cBranchTest]
        case .siteCreationHomePagePicker:
            return true
<<<<<<< HEAD
        case .jetpackScan:
=======
        case .activityLogFilters:
>>>>>>> f3542726
            return BuildConfiguration.current == .localDeveloper
        }
    }

    /// This key must match the server-side one for remote feature flagging
    var remoteKey: String? {
        switch self {
            case .unifiedAuth:
                return "wordpress_ios_unified_login_and_signup"
            default:
                return nil
        }
    }
}

/// Objective-C bridge for FeatureFlag.
///
/// Since we can't expose properties on Swift enums we use a class instead
class Feature: NSObject {
    /// Returns a boolean indicating if the feature is enabled
    @objc static func enabled(_ feature: FeatureFlag) -> Bool {
        return feature.enabled
    }
}

extension FeatureFlag {
    /// Descriptions used to display the feature flag override menu in debug builds
    var description: String {
        switch self {
        case .jetpackDisconnect:
            return "Jetpack disconnect"
        case .debugMenu:
            return "Debug menu"
        case .readerCSS:
            return "Ignore Reader CSS Cache"
        case .unifiedAuth:
            return "Unified Auth"
        case .swiftCoreData:
            return "Migrate Core Data Stack to Swift"
        case .homepageSettings:
            return "Homepage Settings"
        case .gutenbergMentions:
            return "Mentions in Gutenberg"
        case .gutenbergModalLayoutPicker:
            return "Gutenberg Modal Layout Picker"
        case .whatIsNew:
            return "What's New / Feature Announcement"
        case .newNavBarAppearance:
            return "New Navigation Bar Appearance"
        case .unifiedPrologueCarousel:
            return "Unified Prologue Carousel"
        case .stories:
            return "Stories"
        case .siteCreationHomePagePicker:
            return "Site Creation: Home Page Picker"
<<<<<<< HEAD
        case .jetpackScan:
            return "Jetpack Scan"
=======
        case .activityLogFilters:
            return "Jetpack's Activity Log Filters"
>>>>>>> f3542726
        }
    }

    var canOverride: Bool {
        switch self {
        case .debugMenu:
            return false
        case .swiftCoreData:
            return false
        case .newNavBarAppearance:
            return false
        default:
            return true
        }
    }
}<|MERGE_RESOLUTION|>--- conflicted
+++ resolved
@@ -15,11 +15,8 @@
     case unifiedPrologueCarousel
     case stories
     case siteCreationHomePagePicker
-<<<<<<< HEAD
     case jetpackScan
-=======
     case activityLogFilters
->>>>>>> f3542726
 
     /// Returns a boolean indicating if the feature is enabled
     var enabled: Bool {
@@ -54,11 +51,9 @@
             return BuildConfiguration.current ~= [.localDeveloper, .a8cBranchTest]
         case .siteCreationHomePagePicker:
             return true
-<<<<<<< HEAD
         case .jetpackScan:
-=======
+            return BuildConfiguration.current == .localDeveloper
         case .activityLogFilters:
->>>>>>> f3542726
             return BuildConfiguration.current == .localDeveloper
         }
     }
@@ -114,13 +109,10 @@
             return "Stories"
         case .siteCreationHomePagePicker:
             return "Site Creation: Home Page Picker"
-<<<<<<< HEAD
         case .jetpackScan:
             return "Jetpack Scan"
-=======
         case .activityLogFilters:
             return "Jetpack's Activity Log Filters"
->>>>>>> f3542726
         }
     }
 
