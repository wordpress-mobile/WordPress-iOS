import Foundation

@objc
enum RemoteFeatureFlag: Int, CaseIterable {
    case jetpackFeaturesRemovalPhaseOne
    case jetpackFeaturesRemovalPhaseTwo
    case jetpackFeaturesRemovalPhaseThree
    case jetpackFeaturesRemovalPhaseFour
    case jetpackFeaturesRemovalPhaseNewUsers
    case jetpackFeaturesRemovalPhaseSelfHosted
    case jetpackFeaturesRemovalStaticPosters
    case jetpackMigrationPreventDuplicateNotifications
    case blaze
    case blazeManageCampaigns
    case wordPressIndividualPluginSupport
    case pagesDashboardCard
    case activityLogDashboardCard
    case bloggingPromptsSocial
    case siteEditorMVP
    case contactSupportChatbot
    case jetpackSocialImprovements
    case domainManagement
    case dynamicDashboardCards
    case plansInSiteCreation
    case bloganuaryDashboardNudge // pcdRpT-4FE-p2
    case wordPressSotWCard
    case inAppRating
    case statsTrafficTab
    case siteMonitoring
    case syncPublishing
    case readerDiscoverEndpoint
<<<<<<< HEAD
    case siteSwitcherRedesign
=======
    case readingPreferences
    case readingPreferencesFeedback
>>>>>>> bdd4c353

    var defaultValue: Bool {
        switch self {
        case .jetpackMigrationPreventDuplicateNotifications:
            return true
        case .jetpackFeaturesRemovalPhaseOne:
            return false
        case .jetpackFeaturesRemovalPhaseTwo:
            return false
        case .jetpackFeaturesRemovalPhaseThree:
            return false
        case .jetpackFeaturesRemovalPhaseFour:
            return false
        case .jetpackFeaturesRemovalPhaseNewUsers:
            return false
        case .jetpackFeaturesRemovalPhaseSelfHosted:
            return false
        case .jetpackFeaturesRemovalStaticPosters:
            return true
        case .blaze:
            return false
        case .blazeManageCampaigns:
            return false
        case .wordPressIndividualPluginSupport:
            return AppConfiguration.isWordPress
        case .pagesDashboardCard:
            return false
        case .activityLogDashboardCard:
            return false
        case .bloggingPromptsSocial:
            return AppConfiguration.isJetpack
        case .siteEditorMVP:
            return true
        case .contactSupportChatbot:
            return false
        case .jetpackSocialImprovements:
            return AppConfiguration.isJetpack
        case .domainManagement:
            return false
        case .dynamicDashboardCards:
            return false
        case .plansInSiteCreation:
            return false
        case .bloganuaryDashboardNudge:
            return AppConfiguration.isJetpack
        case .wordPressSotWCard:
            return true
        case .inAppRating:
            return false
        case .statsTrafficTab:
            return false
        case .siteMonitoring:
            return false
        case .syncPublishing:
            return BuildConfiguration.current ~= [.localDeveloper, .a8cBranchTest]
        case .readerDiscoverEndpoint:
            return true
<<<<<<< HEAD
        case .siteSwitcherRedesign:
=======
        case .readingPreferences:
            return true
        case .readingPreferencesFeedback:
>>>>>>> bdd4c353
            return true
        }
    }

    /// This key must match the server-side one for remote feature flagging
    var remoteKey: String {
        switch self {
        case .jetpackFeaturesRemovalPhaseOne:
            return "jp_removal_one"
        case .jetpackFeaturesRemovalPhaseTwo:
            return "jp_removal_two"
        case .jetpackFeaturesRemovalPhaseThree:
            return "jp_removal_three"
        case .jetpackFeaturesRemovalPhaseFour:
            return "jp_removal_four"
        case .jetpackFeaturesRemovalPhaseNewUsers:
            return "jp_removal_new_users"
        case .jetpackFeaturesRemovalPhaseSelfHosted:
            return "jp_removal_self_hosted"
        case .jetpackFeaturesRemovalStaticPosters:
            return "jp_removal_static_posters"
        case .jetpackMigrationPreventDuplicateNotifications:
            return "prevent_duplicate_notifs_remote_field"
        case .blaze:
            return "blaze"
        case .blazeManageCampaigns:
            return "blaze_manage_campaigns"
        case .wordPressIndividualPluginSupport:
            return "wp_individual_plugin_overlay"
        case .pagesDashboardCard:
            return "dashboard_card_pages"
        case .activityLogDashboardCard:
            return "dashboard_card_activity_log"
        case .bloggingPromptsSocial:
            return "blogging_prompts_social_enabled"
        case .siteEditorMVP:
            return "site_editor_mvp"
        case .contactSupportChatbot:
            return "contact_support_chatbot"
        case .jetpackSocialImprovements:
            return "jetpack_social_improvements_v1"
        case .domainManagement:
            return "domain_management"
        case .dynamicDashboardCards:
            return "dynamic_dashboard_cards"
        case .plansInSiteCreation:
            return "plans_in_site_creation"
        case .bloganuaryDashboardNudge:
            return "bloganuary_dashboard_nudge"
        case .wordPressSotWCard:
            return "wp_sotw_2023_nudge"
        case .inAppRating:
            return "in_app_rating_and_feedback"
        case .statsTrafficTab:
            return "stats_traffic_tab"
        case .siteMonitoring:
            return "site_monitoring"
        case .syncPublishing:
            /// - warning: Work-in-progress (kahu-offline-mode)
            return "_sync_publishing"
        case .readerDiscoverEndpoint:
            return "reader_discover_new_endpoint"
<<<<<<< HEAD
        case .siteSwitcherRedesign:
            return "site_switcher_redesign"
=======
        case .readingPreferences:
            return "reading_preferences"
        case .readingPreferencesFeedback:
            return "reading_preferences_feedback"
>>>>>>> bdd4c353
        }
    }

    var description: String {
        switch self {
        case .jetpackMigrationPreventDuplicateNotifications:
            return "Jetpack Migration prevent duplicate WordPress app notifications when Jetpack is installed"
        case .jetpackFeaturesRemovalPhaseOne:
            return "Jetpack Features Removal Phase One"
        case .jetpackFeaturesRemovalPhaseTwo:
            return "Jetpack Features Removal Phase Two"
        case .jetpackFeaturesRemovalPhaseThree:
            return "Jetpack Features Removal Phase Three"
        case .jetpackFeaturesRemovalPhaseFour:
            return "Jetpack Features Removal Phase Four"
        case .jetpackFeaturesRemovalPhaseNewUsers:
            return "Jetpack Features Removal Phase For New Users"
        case .jetpackFeaturesRemovalPhaseSelfHosted:
            return "Jetpack Features Removal Phase For Self-Hosted Sites"
        case .jetpackFeaturesRemovalStaticPosters:
            return "Jetpack Features Removal Static Screens Phase"
        case .blaze:
            return "Blaze"
        case .blazeManageCampaigns:
            return "Blaze Manage Campaigns"
        case .wordPressIndividualPluginSupport:
            return "Jetpack Individual Plugin Support for WordPress"
        case .pagesDashboardCard:
            return "Pages Dashboard Card"
        case .activityLogDashboardCard:
            return "Activity Log Dashboard Card"
        case .bloggingPromptsSocial:
            return "Blogging Prompts Social"
        case .siteEditorMVP:
            return "Site Editor MVP"
        case .contactSupportChatbot:
            return "Contact Support via DocsBot"
        case .jetpackSocialImprovements:
            return "Jetpack Social Improvements v1"
        case .domainManagement:
            return "Domain Management"
        case .dynamicDashboardCards:
            return "Dynamic Dashboard Cards"
        case .plansInSiteCreation:
            return "Plans in Site Creation"
        case .bloganuaryDashboardNudge:
            return "Bloganuary Dashboard Nudge"
        case .wordPressSotWCard:
            return "SoTW Nudge Card for WordPress App"
        case .inAppRating:
            return "In-App Rating and Feedback"
        case .statsTrafficTab:
            return "Stats Traffic Tab"
        case .siteMonitoring:
            return "Site Monitoring"
        case .syncPublishing:
            return "Synchronous Publishing"
        case .readerDiscoverEndpoint:
            return "Reader Discover New Endpoint"
<<<<<<< HEAD
        case .siteSwitcherRedesign:
            return "Site Switcher Redesign"
=======
        case .readingPreferences:
            return "Reading Preferences"
        case .readingPreferencesFeedback:
            return "Reading Preferences Feedback"
>>>>>>> bdd4c353
        }
    }

    /// If the flag is overridden, the overridden value is returned.
    /// If the flag exists in the local cache, the current value will be returned.
    /// If the flag is not overridden and does not exist in the local cache, the compile-time default will be returned.
    func enabled(using remoteStore: RemoteFeatureFlagStore = RemoteFeatureFlagStore(),
                 overrideStore: FeatureFlagOverrideStore = FeatureFlagOverrideStore()) -> Bool {
        if let overriddenValue = overrideStore.overriddenValue(for: self) {
            return overriddenValue
        }
        if let remoteValue = remoteStore.value(for: remoteKey) { // The value may not be in the cache if this is the first run
            return remoteValue
        }
        DDLogInfo("🚩 Unable to resolve remote feature flag: \(description). Returning compile-time default.")
        return defaultValue
    }
}

extension RemoteFeatureFlag: OverridableFlag {
    var originalValue: Bool {
        return enabled()
    }

    var canOverride: Bool {
        true
    }
}

/// Objective-C bridge for RemoteFeatureFlag.
///
/// Since we can't expose properties on Swift enums we use a class instead
class RemoteFeature: NSObject {
    /// Returns a boolean indicating if the feature is enabled
    @objc static func enabled(_ feature: RemoteFeatureFlag) -> Bool {
        return feature.enabled()
    }
}<|MERGE_RESOLUTION|>--- conflicted
+++ resolved
@@ -29,12 +29,9 @@
     case siteMonitoring
     case syncPublishing
     case readerDiscoverEndpoint
-<<<<<<< HEAD
     case siteSwitcherRedesign
-=======
     case readingPreferences
     case readingPreferencesFeedback
->>>>>>> bdd4c353
 
     var defaultValue: Bool {
         switch self {
@@ -92,13 +89,11 @@
             return BuildConfiguration.current ~= [.localDeveloper, .a8cBranchTest]
         case .readerDiscoverEndpoint:
             return true
-<<<<<<< HEAD
         case .siteSwitcherRedesign:
-=======
+            return true
         case .readingPreferences:
             return true
         case .readingPreferencesFeedback:
->>>>>>> bdd4c353
             return true
         }
     }
@@ -161,15 +156,12 @@
             return "_sync_publishing"
         case .readerDiscoverEndpoint:
             return "reader_discover_new_endpoint"
-<<<<<<< HEAD
         case .siteSwitcherRedesign:
             return "site_switcher_redesign"
-=======
         case .readingPreferences:
             return "reading_preferences"
         case .readingPreferencesFeedback:
             return "reading_preferences_feedback"
->>>>>>> bdd4c353
         }
     }
 
@@ -229,15 +221,12 @@
             return "Synchronous Publishing"
         case .readerDiscoverEndpoint:
             return "Reader Discover New Endpoint"
-<<<<<<< HEAD
         case .siteSwitcherRedesign:
             return "Site Switcher Redesign"
-=======
         case .readingPreferences:
             return "Reading Preferences"
         case .readingPreferencesFeedback:
             return "Reading Preferences Feedback"
->>>>>>> bdd4c353
         }
     }
 
