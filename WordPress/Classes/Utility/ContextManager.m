--- conflicted
+++ resolved
@@ -171,6 +171,9 @@
     
     [self migrateDataModelsIfNecessary];
 
+    // Attempt to open the store
+    _migrationFailed = NO;
+    
     NSURL *storeURL = self.storeURL;
 
     // This is important for automatic version migration. Leave it here!
@@ -180,55 +183,6 @@
     };
 
     NSError *error = nil;
-<<<<<<< HEAD
-
-    // The following conditional code is meant to test the detection of mapping model for migrations
-    // It should remain disabled unless you are debugging why migrations aren't run
-#if FALSE
-    DDLogInfo(@"Debugging migration detection");
-    NSDictionary *sourceMetadata = [NSPersistentStoreCoordinator metadataForPersistentStoreOfType:NSSQLiteStoreType
-                                                                                              URL:storeURL
-                                                                                            error:&error];
-
-    DDLogInfo( (sourceMetadata == nil) ? @"Can't find source persistent store" : @"Source store: %@", sourceMetadata );
-
-    NSManagedObjectModel *destinationModel = [self managedObjectModel];
-    BOOL pscCompatibile = [destinationModel
-                           isConfiguration:nil
-                           compatibleWithStoreMetadata:sourceMetadata];
-    DDLogInfo( (pscCompatibile) ? @"No migration needed" : @"Migration needed" );
-
-    NSManagedObjectModel *sourceModel = [NSManagedObjectModel mergedModelFromBundles:nil forStoreMetadata:sourceMetadata];
-    DDLogInfo( (sourceModel) ? @"source model found" : @"source model not found" );
-
-    NSMigrationManager *manager = [[NSMigrationManager alloc] initWithSourceModel:sourceModel
-                                                                 destinationModel:destinationModel];
-    NSMappingModel *mappingModel = [NSMappingModel mappingModelFromBundles:@[ [NSBundle mainBundle] ]
-                                                            forSourceModel:sourceModel
-                                                          destinationModel:destinationModel];
-    DDLogInfo( (mappingModel) ? @"mapping model found" : @"mapping model not found" );
-
-    if (NO) {
-        BOOL migrates = [manager migrateStoreFromURL:storeURL
-                                                type:NSSQLiteStoreType
-                                             options:nil
-                                    withMappingModel:mappingModel
-                                    toDestinationURL:storeURL
-                                     destinationType:NSSQLiteStoreType
-                                  destinationOptions:nil
-                                               error:&error];
-
-        DDLogInfo( (migrates) ? @"migration went OK" : @"migration failed: %@", [error localizedDescription] );
-    }
-
-    DDLogInfo(@"End of debugging migration detection");
-#endif
-    
-    // Attempt to open the store
-    _migrationFailed = NO;
-    
-=======
->>>>>>> d80eceb8
     _persistentStoreCoordinator = [[NSPersistentStoreCoordinator alloc]
                                    initWithManagedObjectModel:[self managedObjectModel]];
 
@@ -238,19 +192,9 @@
                                                          options:options
                                                            error:&error]) {
         DDLogError(@"Error opening the database. %@\nDeleting the file and trying again", error);
-<<<<<<< HEAD
-#ifdef CORE_DATA_MIGRATION_DEBUG
-        // Don't delete the database on debug builds
-        // Makes migration debugging less of a pain
-        abort();
-#endif
-        
-        // We're creating a brand new store
+
         _migrationFailed = YES;
         
-=======
-
->>>>>>> d80eceb8
         // make a backup of the old database
         [[NSFileManager defaultManager] copyItemAtPath:storeURL.path
                                                 toPath:[storeURL.path stringByAppendingString:@"~"]
