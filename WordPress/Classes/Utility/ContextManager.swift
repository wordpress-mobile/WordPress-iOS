--- conflicted
+++ resolved
@@ -8,7 +8,6 @@
 
 public protocol CoreDataStackSwift: CoreDataStack {
 
-<<<<<<< HEAD
     /// Execute the given block with a background context and save the changes.
     ///
     /// This function _does not block_ its running thread. The block is executed in background and its return value
@@ -21,7 +20,6 @@
     ///   - queue: A queue on which to execute the completion block.
     func performAndSave<T>(_ block: @escaping (NSManagedObjectContext) -> T, completion: ((T) -> Void)?, on queue: DispatchQueue)
 
-=======
     /// Execute the given block with a background context and save the changes _if the block does not throw an error_.
     ///
     /// This function _does not block_ its running thread. The block is executed in background and the return value
@@ -33,7 +31,6 @@
     ///   - completion: A closure which is called with the `block`'s execution result, which is either an error thrown
     ///         by the `block` or the return value of the `block`.
     ///   - queue: A queue on which to execute the completion block.
->>>>>>> 795e06a9
     func performAndSave<T>(_ block: @escaping (NSManagedObjectContext) throws -> T, completion: ((Result<T, Error>) -> Void)?, on queue: DispatchQueue)
 
     /// Execute the given block with a background context and save the changes _if the block does not throw an error_.
