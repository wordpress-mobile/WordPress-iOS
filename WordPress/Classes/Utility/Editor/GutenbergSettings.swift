--- conflicted
+++ resolved
@@ -10,28 +10,6 @@
             let url = (blog.displayURL ?? "") as String
             return "com.wordpress.gutenberg-autoenabled-" + url
         }
-    }
-
-<<<<<<< HEAD
-    /// Get the deprecated app-wide value of gutenberg enabled.
-    /// This is useful for the local to remote migration, and for the global to per-site migration.
-    private var oldAppWideIsGutenbergEnabled: Bool {
-        let database = Environment.current.userDefaults
-        return database.bool(forKey: Key.enabledOnce)
-=======
-    // MARK: - Internal variables
-    fileprivate let database: KeyValueDatabase
-
-    let context = Environment.current.contextManager.mainContext
-
-    // MARK: - Initialization
-    init(database: KeyValueDatabase) {
-        self.database = database
-    }
-
-    convenience init() {
-        self.init(database: UserDefaults() as KeyValueDatabase)
->>>>>>> ba04bf52
     }
 
     // MARK: Public accessors
@@ -87,12 +65,8 @@
     /// True if gutenberg editor has been enabled at least once on the given blog
     func wasGutenbergEnabledOnce(for blog: Blog) -> Bool {
         // If gutenberg was "globaly" enabled before, will take precedence over the new per-site flag
-<<<<<<< HEAD
         let database = Environment.current.userDefaults
-        return database.object(forKey: Key.enabledOnce) != nil || database.object(forKey: Key.enabledOnce(for: blog)) != nil
-=======
         return database.object(forKey: Key.appWideEnabled) != nil || database.object(forKey: Key.enabledOnce(for: blog)) != nil
->>>>>>> ba04bf52
     }
 
     /// True if gutenberg should be autoenabled for the blog hosting the given post.
