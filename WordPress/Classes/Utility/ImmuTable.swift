/**
 ImmuTable represents the view model for a static UITableView.

 ImmuTable consists of zero or more sections, each one containing zero or more rows,
 and an optional header and footer text.

 Each row contains the model necessary to configure a specific type of UITableViewCell.

 To use ImmuTable, first you need to create some custom rows. An example row for a cell
 that acts as a button which performs a destructive action could look like this:

     struct DestructiveButtonRow: ImmuTableRow {
         static let cell = ImmuTableCell.Class(UITableViewCell.self)
         let title: String
         let action: ImmuTableAction?

         func configureCell(cell: UITableViewCell) {
             cell.textLabel?.text = title
             cell.textLabel?.textAlignment = .Center
             cell.textLabel?.textColor = UIColor.redColor()
         }
     }

 The easiest way to use ImmuTable is through ImmuTableViewHandler, which takes a
 UITableViewController as an argument, and acts as the table view delegate and data
 source. You would then assign an ImmuTable object to the handler's `viewModel`
 property.

 - attention: before using any ImmuTableRow type, you need to call `registerRows(_:tableView:)`
 passing the row type. This is needed so ImmuTable can register the class or nib with the table view.
 If you fail to do this, UIKit will raise an exception when it tries to load the row.
 */
public struct ImmuTable {
    /// An array of the sections to be represented in the table view
    public let sections: [ImmuTableSection]

    /// Initializes an ImmuTable object with the given sections
    public init(sections: [ImmuTableSection]) {
        self.sections = sections
    }

<<<<<<< HEAD
    /// Returns the row model for a specific index path.
    ///
    /// - Precondition: `indexPath` should represent a valid section and row, otherwise this method
    ///                 will raise an exception.
    ///
=======
    /**
     Returns the row model for a specific index path.

     - precondition: `indexPath` should represent a valid section and row,
     otherwise this method will raise an exception.
     */
>>>>>>> d659ec48
    public func rowAtIndexPath(indexPath: NSIndexPath) -> ImmuTableRow {
        return sections[indexPath.section].rows[indexPath.row]
    }

    /// Registers the row custom class or nib with the table view so it can later be
    /// dequeued with `dequeueReusableCellWithIdentifier(_:forIndexPath:)`
    ///
    public static func registerRows(rows: [ImmuTableRow.Type], tableView: UITableView) {
        registerRows(rows, registrator: tableView)
    }

    /// This function exists for testing purposes
    /// - seealso: registerRows(_:tableView:)
    internal static func registerRows(rows: [ImmuTableRow.Type], registrator: CellRegistrator) {
        let registrables = rows.reduce([:]) {
            (classes, row) -> [String: ImmuTableCell] in

            var classes = classes
            classes[row.cell.reusableIdentifier] = row.cell
            return classes
        }
        for (identifier, registrable) in registrables {
            registrator.register(registrable, cellReuseIdentifier: identifier)
        }
    }
}

extension ImmuTable {
    /// Alias for an ImmuTable with no sections
    static var Empty: ImmuTable {
        return ImmuTable(sections: [])
    }
}


// MARK: -


/// ImmuTableSection represents the view model for a table view section.
///
/// A section has an optional header and footer text, and zero or more rows.
/// - seealso: ImmuTableRow
///
public struct ImmuTableSection {
    let headerText: String?
    let rows: [ImmuTableRow]
    let footerText: String?

    /// Initializes a ImmuTableSection with the given rows and optionally header and footer text
    public init(headerText: String? = nil, rows: [ImmuTableRow], footerText: String? = nil) {
        self.headerText = headerText
        self.rows = rows
        self.footerText = footerText
    }
}


// MARK: - ImmuTableRow


/// ImmuTableRow represents the minimum common elements of a row model.
///
/// You should implement your own types that conform to ImmuTableRow to define your custom rows.
///
public protocol ImmuTableRow {

    /**
     The closure to call when the row is tapped. The row is passed as an argument to the closure.

     To improve readability, we recommend that you implement the action logic in one of
     your view controller methods, instead of including the closure inline.

     Also, be mindful of retain cycles. If your closure needs to reference `self` in
     any way, make sure to use `[unowned self]` in the parameter list.

     An example row with its action could look like this:

         class ViewController: UITableViewController {

             func buildViewModel() {
                 let item1Row = NavigationItemRow(title: "Item 1", action: navigationAction())
                 ...
             }

             func navigationAction() -> ImmuTableRow -> Void {
                 return { [unowned self] row in
                     let controller = self.controllerForRow(row)
                     self.navigationController?.pushViewController(controller, animated: true)
                 }
             }

             ...

         }

     */
    var action: ImmuTableAction? { get }

    /// This method is called when an associated cell needs to be configured.
    ///
    /// - Precondition: You can assume that the passed cell is of the type defined
    ///   by cell.cellClass and force downcast accordingly.
    ///
    func configureCell(cell: UITableViewCell)

    /// An ImmuTableCell value defining the associated cell type.
    ///
    /// - Seealso: See ImmuTableCell for possible options.
    ///
    static var cell: ImmuTableCell { get }

    /// The desired row height (Optional)
    ///
    /// If not defined or nil, the default height will be used.
    ///
    static var customHeight: Float? { get }
}

extension ImmuTableRow {
    public var reusableIdentifier: String {
        return self.dynamicType.cell.reusableIdentifier
    }

    public var cellClass: UITableViewCell.Type {
        return self.dynamicType.cell.cellClass
    }

    public static var customHeight: Float? {
        return nil
    }
}


// MARK: - ImmuTableCell


/// ImmuTableCell describes cell types so they can be registered with a table view.
///
/// It supports two options:
///    - Nib for Interface Builder defined cells.
///    - Class for cells defined in code.
/// Both cases presume a custom UITableViewCell subclass. If you aren't subclassing,
/// you can also use UITableViewCell as the type.
///
/// - Note: If you need to use any cell style other than .Default we recommend you
///  subclass UITableViewCell and override init(style:reuseIdentifier:).
///
public enum ImmuTableCell {

    /// A cell using a UINib. Values are the UINib object and the custom cell class.
    case Nib(UINib, UITableViewCell.Type)

    /// A cell using a custom class. The associated value is the custom cell class.
    case Class(UITableViewCell.Type)

    /// A String that uniquely identifies the cell type
    public var reusableIdentifier: String {
        switch self {
        case .Class(let cellClass):
            return NSStringFromClass(cellClass)
        case .Nib(_, let cellClass):
            return NSStringFromClass(cellClass)
        }
    }

    /// The class of the custom cell
    public var cellClass: UITableViewCell.Type {
        switch self {
        case .Class(let cellClass):
            return cellClass
        case .Nib(_, let cellClass):
            return cellClass
        }
    }
}


// MARK: -


<<<<<<< HEAD
/// ImmuTableViewHandler is a helper to facilitate integration of ImmuTable in your
/// table view controllers.
///
/// It acts as the table view data source and delegate, and signals the table view to
/// reload its data when the underlying model changes.
///
/// - Note: As it keeps a weak reference to its target, you should keep a strong
///         reference to the handler from your view controller.
///
=======
/**
ImmuTableViewHandler is a helper to facilitate integration of ImmuTable in your
table view controllers.

It acts as the table view data source and delegate, and signals the table view to
reload its data when the underlying model changes.

- note: as it keeps a weak reference to its target, you should keep a strong
  reference to the handler from your view controller.
*/
>>>>>>> d659ec48
public class ImmuTableViewHandler: NSObject, UITableViewDataSource, UITableViewDelegate {
    unowned let target: UITableViewController

    /// Initializes the handler with a target table view controller.
    /// - postcondition: After initialization, it becomse the data source and
    ///   delegate for the the target's table view.
    public init(takeOver target: UITableViewController) {
        self.target = target
        super.init()

        self.target.tableView.dataSource = self
        self.target.tableView.delegate = self
    }

    /// An ImmuTable object representing the table structure.
    public var viewModel = ImmuTable.Empty {
        didSet {
            if target.isViewLoaded() {
                target.tableView.reloadData()
            }
        }
    }

    // MARK: Table View Data Source

    public func numberOfSectionsInTableView(tableView: UITableView) -> Int {
        return viewModel.sections.count
    }

    public func tableView(tableView: UITableView, numberOfRowsInSection section: Int) -> Int {
        return viewModel.sections[section].rows.count
    }

    public func tableView(tableView: UITableView, cellForRowAtIndexPath indexPath: NSIndexPath) -> UITableViewCell {
        let row = viewModel.rowAtIndexPath(indexPath)
        let cell = tableView.dequeueReusableCellWithIdentifier(row.reusableIdentifier, forIndexPath: indexPath)

        row.configureCell(cell)

        return cell
    }

    public func tableView(tableView: UITableView, titleForHeaderInSection section: Int) -> String? {
        return viewModel.sections[section].headerText
    }

    public func tableView(tableView: UITableView, titleForFooterInSection section: Int) -> String? {
        return viewModel.sections[section].footerText
    }

    // MARK: Table View Delegate

    public func tableView(tableView: UITableView, didSelectRowAtIndexPath indexPath: NSIndexPath) {
        let row = viewModel.rowAtIndexPath(indexPath)
        row.action?(row)
    }

    public func tableView(tableView: UITableView, heightForRowAtIndexPath indexPath: NSIndexPath) -> CGFloat {
        let row = viewModel.rowAtIndexPath(indexPath)
        if let customHeight = row.dynamicType.customHeight {
            return CGFloat(customHeight)
        }
        return tableView.rowHeight
    }
}


// MARK: - Type aliases

public typealias ImmuTableAction = (ImmuTableRow) -> Void


// MARK: - Internal testing helpers

protocol CellRegistrator {
    func register(cell: ImmuTableCell, cellReuseIdentifier: String)
}


extension UITableView: CellRegistrator {
    public func register(cell: ImmuTableCell, cellReuseIdentifier: String) {
        switch cell {
        case .Nib(let nib, _):
            registerNib(nib, forCellReuseIdentifier: cell.reusableIdentifier)
        case .Class(let cellClass):
            registerClass(cellClass, forCellReuseIdentifier: cell.reusableIdentifier)
        }
    }
}<|MERGE_RESOLUTION|>--- conflicted
+++ resolved
@@ -39,20 +39,11 @@
         self.sections = sections
     }
 
-<<<<<<< HEAD
     /// Returns the row model for a specific index path.
     ///
     /// - Precondition: `indexPath` should represent a valid section and row, otherwise this method
     ///                 will raise an exception.
     ///
-=======
-    /**
-     Returns the row model for a specific index path.
-
-     - precondition: `indexPath` should represent a valid section and row,
-     otherwise this method will raise an exception.
-     */
->>>>>>> d659ec48
     public func rowAtIndexPath(indexPath: NSIndexPath) -> ImmuTableRow {
         return sections[indexPath.section].rows[indexPath.row]
     }
@@ -233,7 +224,6 @@
 // MARK: -
 
 
-<<<<<<< HEAD
 /// ImmuTableViewHandler is a helper to facilitate integration of ImmuTable in your
 /// table view controllers.
 ///
@@ -243,18 +233,6 @@
 /// - Note: As it keeps a weak reference to its target, you should keep a strong
 ///         reference to the handler from your view controller.
 ///
-=======
-/**
-ImmuTableViewHandler is a helper to facilitate integration of ImmuTable in your
-table view controllers.
-
-It acts as the table view data source and delegate, and signals the table view to
-reload its data when the underlying model changes.
-
-- note: as it keeps a weak reference to its target, you should keep a strong
-  reference to the handler from your view controller.
-*/
->>>>>>> d659ec48
 public class ImmuTableViewHandler: NSObject, UITableViewDataSource, UITableViewDelegate {
     unowned let target: UITableViewController
 
