--- conflicted
+++ resolved
@@ -49,41 +49,7 @@
     }
 
     func setImage(with imageURL: URL, host: MediaHost? = nil, size: CGSize? = nil) {
-<<<<<<< HEAD
-        task?.cancel()
-        task = Task { [downloader, weak self] in
-
-            if let image = await downloader.cachedImage(for: imageURL, size: size) {
-                self?.setState(.success(image))
-            } else {
-                self?.setState(.loading)
-                    do {
-                        let options = ImageRequestOptions(size: size)
-                        let image: UIImage
-                        if let host {
-                            image = try await downloader.image(from: imageURL, host: host, options: options)
-                        } else {
-                        image = try await downloader.image(from: imageURL, options: options)
-                        }
-                        guard !Task.isCancelled else { return }
-                        self?.setState(.success(image))
-                    } catch {
-                        guard !Task.isCancelled else { return }
-                        self?.setState(.failure)
-                    }
-                }
-        }
-    }
-
-    // MARK: - State
-
-    enum State {
-        case loading
-        case success(UIImage)
-        case failure
-=======
         controller.setImage(with: imageURL, host: host, size: size)
->>>>>>> 1251efb7
     }
 
     private func setState(_ state: ImageViewController.State) {
