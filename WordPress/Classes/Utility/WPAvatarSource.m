#import "NSString+Helpers.h"
#import "UIImage+Resize.h"
#import "WPAvatarSource.h"
#import "WPImageSource.h"

static CGSize BlavatarMaxSize = {60, 60};
static CGSize GravatarMaxSize = {92, 92};
static NSString *const GravatarBaseUrl = @"http://gravatar.com";

@interface WPAvatarSource () <WPAvatarSourceTesting>

@end

@implementation WPAvatarSource {
    NSCache *_gravatarCache;
    NSCache *_blavatarCache;
    dispatch_queue_t _processingQueue;
}

+ (instancetype)sharedSource
{
    static WPAvatarSource *_sharedSource = nil;
    static dispatch_once_t onceToken;
    dispatch_once(&onceToken, ^{
        _sharedSource = [[WPAvatarSource alloc] init];
    });
    return _sharedSource;
}

- (id)init
{
    self = [super init];
    if (self) {
        _gravatarCache = [[NSCache alloc] init];
        _gravatarCache.name = @"GravatarCache";
        _blavatarCache = [[NSCache alloc] init];
        _blavatarCache.name = @"BlavatarCache";
        _processingQueue = dispatch_queue_create("org.wordpress.gravatar-resizing", DISPATCH_QUEUE_CONCURRENT);
    }
    return self;
}

- (CGFloat)maxBlavatarSize
{
    return BlavatarMaxSize.width;
}

- (void)setMaxBlavatarSize:(CGFloat)maxBlavatarSize
{
    BlavatarMaxSize = CGSizeMake(maxBlavatarSize, maxBlavatarSize);
}

- (CGFloat)maxGravatarSize
{
    return GravatarMaxSize.width;
}

- (void)setMaxGravatarSize:(CGFloat)maxGravatarSize
{
    GravatarMaxSize = CGSizeMake(maxGravatarSize, maxGravatarSize);
}

- (UIImage *)cachedImageForGravatarEmail:(NSString *)email withSize:(CGSize)size
{
    return [self cachedImageForAvatarHash:[self hashForEmailAddressOrSiteURL:email] ofType:WPAvatarSourceTypeGravatar withSize:size];
}

- (UIImage *)cachedImageForBlavatarAddress:(NSString *)url withSize:(CGSize)size
{
    return [self cachedImageForAvatarHash:[self hashForEmailAddressOrSiteURL:url] ofType:WPAvatarSourceTypeBlavatar withSize:size];
}

- (UIImage *)cachedImageForAvatarHash:(NSString *)hash ofType:(WPAvatarSourceType)type withSize:(CGSize)size
{
    NSCache *cache = [self cacheForType:type];
    UIImage *image = [cache objectForKey:[self cacheKeyForHash:hash size:size]];
    if (image) {
        return image;
    }

    if (self.resizesSynchronously) {
        CGSize maxSize = [self maxSizeForType:type];
        if (!CGSizeEqualToSize(maxSize, CGSizeZero)) {
            image = [cache objectForKey:[self cacheKeyForHash:hash size:maxSize]];
            if (image) {
                image = [self resizeImage:image toSize:size];
            }
        }
    }
    return image;
}

- (void)fetchImageForGravatarEmail:(NSString *)email withSize:(CGSize)size success:(void (^)(UIImage *image))success
{
    [self fetchImageForAvatarHash:[self hashForEmailAddressOrSiteURL:email] ofType:WPAvatarSourceTypeGravatar withSize:size success:success];
}

- (void)fetchImageForBlavatarAddress:(NSString *)url withSize:(CGSize)size success:(void (^)(UIImage *image))success
{
    [self fetchImageForAvatarHash:[self hashForEmailAddressOrSiteURL:url] ofType:WPAvatarSourceTypeBlavatar withSize:size success:success];
}

- (void)fetchImageForAvatarHash:(NSString *)hash ofType:(WPAvatarSourceType)type withSize:(CGSize)size success:(void (^)(UIImage *image))success
{
    NSParameterAssert(hash != nil);
    NSParameterAssert(size.width > 0);
    NSParameterAssert(size.height > 0);

    NSURL *url = [self URLWithHash:hash type:type];
    CGSize maxSize = [self maxSizeForType:type];
    [[WPImageSource sharedSource] downloadImageForURL:url
                                          withSuccess:^(UIImage *image) {
                                              [self setCachedImage:image forHash:hash type:type size:maxSize];
                                              [self processImage:image forHash:hash type:type size:size success:success];
                                          } failure:^(NSError *error) {
                                              if (success) {
                                                  success(nil);
                                              }
                                          }];
}

- (WPAvatarSourceType)parseURL:(NSURL *)url forAvatarHash:(NSString **)avatarHash
{
    WPAvatarSourceType sourceType = WPAvatarSourceTypeUnknown;

    NSArray *components = [url pathComponents];
    if ([components count] > 2) {
        NSString *type = components[1];
        NSString *hash = components[2];
        if ([hash length] == 32) {
            // Looks like a valid hash
            if ([type isEqualToString:@"avatar"]) {
                if (avatarHash) *avatarHash = hash;
                sourceType = WPAvatarSourceTypeGravatar;
            } else if ([type isEqualToString:@"blavatar"]) {
                if (avatarHash) *avatarHash = hash;
                sourceType = WPAvatarSourceTypeBlavatar;
            }
        }
    }

    return sourceType;
}

#pragma mark - Private methods

- (void)processImage:(UIImage *)image
             forHash:(NSString *)hash
                type:(WPAvatarSourceType)type
                size:(CGSize)size success:(void (^)(UIImage *image))success
{
    dispatch_async(_processingQueue, ^{
        // This method might be called many consecutive times for the same size
        // Check the cache before resizing twice
        UIImage *resizedImage = [self cachedImageForAvatarHash:hash ofType:type withSize:size];
        if (!resizedImage) {
            resizedImage = image;

            // Check if we received an image the size we want
            // It should only happen when size == maxSize
            if (!CGSizeEqualToSize(resizedImage.size, size)) {
                resizedImage = [self resizeImage:image toSize:size];
            }

            [self setCachedImage:resizedImage forHash:hash type:type size:size];
        }

        if (success) {
            dispatch_async(dispatch_get_main_queue(), ^{
                success(resizedImage);
            });
        }
   });
}

#pragma mark - Caching methods

- (NSCache *)cacheForType:(WPAvatarSourceType)type
{
    NSCache *cache;

    if (type == WPAvatarSourceTypeGravatar) {
        cache = _gravatarCache;
    } else if (type == WPAvatarSourceTypeBlavatar) {
        cache = _blavatarCache;
    }

    return cache;
}

- (NSString *)cacheKeyForHash:(NSString *)hash size:(CGSize)size
{
    return [NSString stringWithFormat:@"%@|%@", hash, NSStringFromCGSize(size)];
}

- (void)setCachedImage:(UIImage *)image forHash:(NSString *)hash type:(WPAvatarSourceType)type size:(CGSize)size
{
    NSCache *cache = [self cacheForType:type];
    NSString *cacheKey = [self cacheKeyForHash:hash size:size];
    [cache setObject:image forKey:cacheKey];
}

#pragma mark - Size helpers

- (CGSize)maxSizeForType:(WPAvatarSourceType)type
{
    CGSize size = CGSizeZero;

    if (type == WPAvatarSourceTypeGravatar) {
        size = GravatarMaxSize;
    } else if (type == WPAvatarSourceTypeBlavatar) {
        size = BlavatarMaxSize;
    }

    return size;
}

- (UIImage *)resizeImage:(UIImage *)image toSize:(CGSize)size
{
    return [image resizedImageWithContentMode:UIViewContentModeScaleAspectFill bounds:size interpolationQuality:kCGInterpolationHigh];
}

- (NSURL *)URLWithHash:(NSString *)hash type:(WPAvatarSourceType)type
{
    CGSize size = [self maxSizeForType:type];
    NSString *url = GravatarBaseUrl;

    if (type == WPAvatarSourceTypeGravatar) {
        url = [url stringByAppendingString:@"/avatar/"];
    } else if (type == WPAvatarSourceTypeBlavatar) {
        url = [url stringByAppendingString:@"/blavatar/"];
    }

    url = [url stringByAppendingFormat:@"%@?s=%d&d=identicon", hash, (int)(size.width * [[UIScreen mainScreen] scale])];
    return [NSURL URLWithString:url];
}

<<<<<<< HEAD
#pragma mark - WPAvatarSourceTesting

- (void)purgeCaches
{
    [_gravatarCache removeAllObjects];
    [_blavatarCache removeAllObjects];
=======
- (NSString *)hashForEmailAddressOrSiteURL:(NSString *)stringToHash
{
    NSString *sanitizedString = [[stringToHash lowercaseString] stringByTrimmingCharactersInSet:[NSCharacterSet whitespaceCharacterSet]];
    return [sanitizedString md5];
>>>>>>> 7eddbb4a
}

@end<|MERGE_RESOLUTION|>--- conflicted
+++ resolved
@@ -235,19 +235,18 @@
     return [NSURL URLWithString:url];
 }
 
-<<<<<<< HEAD
+- (NSString *)hashForEmailAddressOrSiteURL:(NSString *)stringToHash
+{
+    NSString *sanitizedString = [[stringToHash lowercaseString] stringByTrimmingCharactersInSet:[NSCharacterSet whitespaceCharacterSet]];
+    return [sanitizedString md5];
+}
+
 #pragma mark - WPAvatarSourceTesting
 
 - (void)purgeCaches
 {
     [_gravatarCache removeAllObjects];
     [_blavatarCache removeAllObjects];
-=======
-- (NSString *)hashForEmailAddressOrSiteURL:(NSString *)stringToHash
-{
-    NSString *sanitizedString = [[stringToHash lowercaseString] stringByTrimmingCharactersInSet:[NSCharacterSet whitespaceCharacterSet]];
-    return [sanitizedString md5];
->>>>>>> 7eddbb4a
 }
 
 @end