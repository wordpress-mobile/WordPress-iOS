#import "WPWebViewController.h"
#import "WordPressAppDelegate.h"
#import "ReachabilityUtils.h"
#import "WPActivityDefaults.h"
#import "NSString+Helpers.h"
#import "UIDevice+Helpers.h"
#import "WPURLRequest.h"
#import "WPUserAgent.h"
#import "WPCookie.h"
#import "Constants.h"
#import "WPError.h"
#import "UIAlertView+Blocks.h"
#import "UIImage+Util.h"
#import "WPStyleGuide+WebView.h"
#import "WordPress-Swift.h"



#pragma mark - Constants

static NSInteger const WPWebViewErrorAjaxCancelled          = -999;
static NSInteger const WPWebViewErrorFrameLoadInterrupted   = 102;

static CGFloat const WPWebViewProgressInitial               = 0.1;
static CGFloat const WPWebViewProgressFinal                 = 1.0;

static CGFloat const WPWebViewToolbarShownConstant          = 0.0;
static CGFloat const WPWebViewToolbarHiddenConstant         = -44.0;

static CGFloat const WPWebViewAnimationShortDuration        = 0.1;
static CGFloat const WPWebViewAnimationLongDuration         = 0.4;
static CGFloat const WPWebViewAnimationAlphaVisible         = 1.0;
static CGFloat const WPWebViewAnimationAlphaHidden          = 0.0;


#pragma mark - Private Properties

<<<<<<< HEAD
@interface WPWebViewController () <UIPopoverControllerDelegate>
=======
@interface WPWebViewController () <UIWebViewDelegate>
>>>>>>> f47addb4

@property (nonatomic,   weak) IBOutlet UIWebView                *webView;
@property (nonatomic,   weak) IBOutlet UIProgressView           *progressView;
@property (nonatomic, strong) IBOutlet UIBarButtonItem          *dismissButton;
@property (nonatomic, strong) IBOutlet UIBarButtonItem          *optionsButton;

@property (nonatomic,   weak) IBOutlet UIToolbar                *toolbar;
@property (nonatomic,   weak) IBOutlet UIBarButtonItem          *backButton;
@property (nonatomic,   weak) IBOutlet UIBarButtonItem          *forwardButton;
@property (nonatomic,   weak) IBOutlet NSLayoutConstraint       *toolbarBottomConstraint;

@property (nonatomic, strong) NavigationTitleView               *titleView;
@property (nonatomic, assign) BOOL                              loading;
@property (nonatomic, assign) BOOL                              needsLogin;

@end


#pragma mark - WPWebViewController

@implementation WPWebViewController

- (void)dealloc
{
    _webView.delegate = nil;
    if (_webView.isLoading) {
        [_webView stopLoading];
    }
}

- (void)viewDidLoad
{
    [super viewDidLoad];

    NSAssert(_webView,                 @"Missing Outlet!");
    NSAssert(_progressView,            @"Missing Outlet!");
    NSAssert(_dismissButton,           @"Missing Outlet!");
    NSAssert(_optionsButton,           @"Missing Outlet!");
    
    NSAssert(_toolbar,                 @"Missing Outlet!");
    NSAssert(_backButton,              @"Missing Outlet!");
    NSAssert(_forwardButton,           @"Missing Outlet!");
    NSAssert(_toolbarBottomConstraint, @"Missing Outlet!");
    
    // TitleView
    self.titleView                          = [NavigationTitleView new];
    self.titleView.titleLabel.text          = NSLocalizedString(@"Loading...", @"Loading. Verb");
    self.titleView.subtitleLabel.text       = self.url.host;
    self.navigationItem.titleView           = self.titleView;
    
    // Buttons
    self.optionsButton.accessibilityLabel   = NSLocalizedString(@"Share",   @"Spoken accessibility label");
    self.dismissButton.accessibilityLabel   = NSLocalizedString(@"Dismiss", @"Dismiss a view. Verb");
    self.backButton.accessibilityLabel      = NSLocalizedString(@"Back",    @"Previous web page");
    self.forwardButton.accessibilityLabel   = NSLocalizedString(@"Forward", @"Next web page");
    
    // Toolbar: Hidden by default!
    self.toolbar.barTintColor               = [UIColor whiteColor];
    self.backButton.tintColor               = [WPStyleGuide greyLighten10];
    self.forwardButton.tintColor            = [WPStyleGuide greyLighten10];
    self.toolbarBottomConstraint.constant   = WPWebViewToolbarHiddenConstant;
    
    // WebView
    self.webView.scalesPageToFit            = YES;
    
    // Share
    if (!self.secureInteraction) {
        self.navigationItem.rightBarButtonItem  = self.optionsButton;
    }
    
    // Fire away!
    [self applyModalStyleIfNeeded];
    [self loadWebViewRequest];
}

- (void)applyModalStyleIfNeeded
{
    // Proceed only if this Modal, and it's the only view in the stack.
    // We're not changing the NavigationBar style, if we're sharing it with someone else!
    if (self.presentingViewController == nil || self.navigationController.viewControllers.count > 1) {
        return;
    }
    
    UIImage *navBackgroundImage             = [UIImage imageWithColor:[WPStyleGuide webViewModalNavigationBarBackground]];
    UIImage *navShadowImage                 = [UIImage imageWithColor:[WPStyleGuide webViewModalNavigationBarShadow]];
    
    UINavigationBar *navigationBar          = self.navigationController.navigationBar;
    navigationBar.shadowImage               = navShadowImage;
    navigationBar.barStyle                  = UIBarStyleDefault;
    [navigationBar setBackgroundImage:navBackgroundImage forBarMetrics:UIBarMetricsDefault];
    
    self.titleView.titleLabel.textColor     = [WPStyleGuide darkGrey];
    self.titleView.subtitleLabel.textColor  = [WPStyleGuide grey];
    
    self.dismissButton.tintColor            = [WPStyleGuide greyLighten10];
    self.optionsButton.tintColor            = [WPStyleGuide greyLighten10];
    
    self.progressView.progressTintColor     = [WPStyleGuide lightBlue];
    
    self.navigationItem.leftBarButtonItem   = self.dismissButton;
}

- (BOOL)hidesBottomBarWhenPushed
{
    return YES;
}

- (BOOL)expectsWidePanel
{
    return YES;
}


#pragma mark - Document Helpers

- (NSString *)documentPermalink
{
    NSString *permaLink = self.webView.request.URL.absoluteString;

    // Make sure we are not sharing URL like this: http://en.wordpress.com/reader/mobile/?v=post-16841252-1828
    if ([permaLink rangeOfString:@"wordpress.com/reader/mobile/"].location != NSNotFound) {
        permaLink = WPMobileReaderURL;
    }

    return permaLink;
}

- (NSString *)documentTitle
{
    NSString *title = [self.webView stringByEvaluatingJavaScriptFromString:@"document.title"];

    if (title != nil && [[title trim] isEqualToString:@""] == NO) {
        return title;
    }

    return [self documentPermalink] ?: [NSString string];
}


#pragma mark - Helper Methods

- (void)loadWebViewRequest
{
    if (![ReachabilityUtils isInternetReachable]) {
        [self showNoInternetAlertView];
        return;
    }

    BOOL hasCookies = [WPCookie hasCookieForURL:self.url andUsername:self.username];
    if (self.url.isWordPressDotComUrl && !self.needsLogin && self.hasCredentials && !hasCookies) {
        DDLogWarn(@"WordPress.com URL: We have login credentials but no cookie, let's try login first");
        [self retryWithLogin];
        return;
    }
    
    NSURLRequest *request = [self newRequestForWebsite];
    NSAssert(request, @"We should have a valid request here!");
    
    [self.webView loadRequest:request];
}

- (void)retryWithLogin
{
    self.needsLogin = YES;
    [self loadWebViewRequest];
}

- (void)refreshInterface
{
    self.backButton.enabled             = self.webView.canGoBack;
    self.forwardButton.enabled          = self.webView.canGoForward;
    self.optionsButton.enabled          = !self.loading;
    
    if (self.loading) {
        return;
    }
    
    self.titleView.titleLabel.text      = [self documentTitle];
    self.titleView.subtitleLabel.text   = self.webView.request.URL.host;
}

- (void)scrollToBottomIfNeeded
{
    if (!self.shouldScrollToBottom) {
        return;
    }
    
    self.shouldScrollToBottom = NO;
    
    UIScrollView *scrollView    = self.webView.scrollView;
    CGPoint bottomOffset        = CGPointMake(0, scrollView.contentSize.height - scrollView.bounds.size.height);
    [scrollView setContentOffset:bottomOffset animated:YES];
}

- (void)showNoInternetAlertView
{
    __typeof(self) __weak weakSelf = self;
    [ReachabilityUtils showAlertNoInternetConnectionWithRetryBlock:^{
        [weakSelf loadWebViewRequest];
    }];
}

- (void)showBottomToolbarIfNeeded
{
    if (self.secureInteraction) {
        return;
    }

    if (!self.webView.canGoBack && !self.webView.canGoForward) {
        return;
    }
    
    if (self.toolbarBottomConstraint.constant == WPWebViewToolbarShownConstant) {
        return;
    }

    [UIView animateWithDuration:WPWebViewAnimationShortDuration animations:^{
        self.toolbarBottomConstraint.constant = WPWebViewToolbarShownConstant;
        [self.view layoutIfNeeded];
    }];
}


#pragma mark - Properties

- (void)setUrl:(NSURL *)theURL
{
    if (_url == theURL) {
        return;
    }

    // If the URL has no scheme defined, default to http.
    if (![theURL.scheme hasPrefix:@"http"]) {
        NSURLComponents *components = [NSURLComponents componentsWithURL:theURL resolvingAgainstBaseURL:NO];
        components.scheme = @"http";
        theURL = [components URL];
    }

    _url = theURL;
    
    // Prevent double load in viewDidLoad Method
    if (self.isViewLoaded) {
        [self loadWebViewRequest];
    }
}


#pragma mark - IBAction Methods

- (IBAction)dismiss
{
    [self dismissViewControllerAnimated:YES completion:nil];
}

- (IBAction)goBack
{
    [self.webView goBack];
}

- (IBAction)goForward
{
    [self.webView goForward];
}

- (IBAction)showLinkOptions
{
    NSString* permaLink             = [self documentPermalink];
    NSString *title                 = [self documentTitle];
    NSMutableArray *activityItems   = [NSMutableArray array];
    
    if (title) {
        [activityItems addObject:title];
    }

    [activityItems addObject:[NSURL URLWithString:permaLink]];
    
    UIActivityViewController *activityViewController = [[UIActivityViewController alloc] initWithActivityItems:activityItems applicationActivities:[WPActivityDefaults defaultActivities]];
    if (title) {
        [activityViewController setValue:title forKey:@"subject"];
    }
    activityViewController.completionWithItemsHandler = ^(NSString *activityType, BOOL completed, NSArray *returnedItems, NSError *activityError) {
        if (!completed) {
            return;
        }
        [WPActivityDefaults trackActivityType:activityType];
    };

    if ([UIDevice isPad]) {        
        activityViewController.modalPresentationStyle = UIModalPresentationPopover;
        activityViewController.popoverPresentationController.barButtonItem = self.optionsButton;
    }
    
    [self presentViewController:activityViewController animated:YES completion:nil];
}


#pragma mark - UIWebViewDelegate

- (BOOL)webView:(UIWebView *)webView shouldStartLoadWithRequest:(NSURLRequest *)request navigationType:(UIWebViewNavigationType)navigationType
{
    DDLogInfo(@"%@ Should Start Loading [%@]", NSStringFromClass([self class]), request.URL.absoluteString);
    
    // WP Login: Send the credentials, if needed
    NSRange loginRange  = [request.URL.absoluteString rangeOfString:@"wp-login.php"];
    BOOL isLoginURL     = loginRange.location != NSNotFound;
    
    if (isLoginURL && !self.needsLogin && self.hasCredentials) {
        DDLogInfo(@"WP is asking for credentials, let's login first");
        [self retryWithLogin];
        return NO;
    }
    
    //  Note:
    //  UIWebView callbacks will get hit for every frame that gets loaded. As a workaround, we'll consider
    //  we're in a "loading" state just for the Top Level request.
    //
    if ([request.mainDocumentURL isEqual:request.URL]) {
        self.loading = YES;
        [self refreshInterface];
    }
    
    return YES;
}

- (void)webViewDidStartLoad:(UIWebView *)aWebView
{
    DDLogInfo(@"%@ Started Loading [%@]", NSStringFromClass([self class]), aWebView.request.URL);
    
    // Bypass if we're not loading the "Main Document"
    if (!self.loading) {
        return;
    }
    
    [self startProgress];
}

- (void)webView:(UIWebView *)webView didFailLoadWithError:(NSError *)error
{
    DDLogInfo(@"%@ Error Loading [%@]", NSStringFromClass([self class]), error);
    
    // Bypass if we're not loading the "Main Document"
    if (!self.loading) {
        return;
    }
    
    // Refresh the Interface
    self.loading = NO;
    
    [self finishProgress];
    [self refreshInterface];

    // Don't show Ajax Cancelled or Frame Load Interrupted errors
    if (error.code == WPWebViewErrorAjaxCancelled || error.code == WPWebViewErrorFrameLoadInterrupted) {
        return;
    }
    
    [self displayLoadError:error];
}

- (void)displayLoadError:(NSError *)error
{
    [WPError showAlertWithTitle:NSLocalizedString(@"Error", nil) message:error.localizedDescription];
}

- (void)webViewDidFinishLoad:(UIWebView *)aWebView
{
    DDLogInfo(@"%@ Finished Loading [%@]", NSStringFromClass([self class]), aWebView.request.URL);
    
    // Bypass if we're not loading the "Main Document"
    if (!self.loading) {
        return;
    }
    
    self.loading = NO;
    
    [self finishProgress];
    [self refreshInterface];
    [self showBottomToolbarIfNeeded];
    [self scrollToBottomIfNeeded];
}


#pragma mark - Progress Bar Helpers

- (void)startProgress
{
    self.progressView.alpha     = WPWebViewAnimationAlphaVisible;
    self.progressView.progress  = WPWebViewProgressInitial;
}

- (void)finishProgress
{
    [UIView animateWithDuration:WPWebViewAnimationLongDuration animations:^{
        self.progressView.progress = WPWebViewProgressFinal;
    } completion:^(BOOL finished) {
       [UIView animateWithDuration:WPWebViewAnimationShortDuration animations:^{
           self.progressView.alpha = WPWebViewAnimationAlphaHidden;
       }];
    }];
}


#pragma mark - Authentication Helpers

- (BOOL)hasCredentials
{
    return self.username && (self.password || self.authToken);
}


#pragma mark - Requests Helpers

- (NSURLRequest *)newRequestForWebsite
{
    NSString *userAgent = [[WordPressAppDelegate sharedInstance].userAgent currentUserAgent];
    if (!self.needsLogin) {
        return [WPURLRequest requestWithURL:self.url userAgent:userAgent];
    }
    
    NSURL *loginURL = self.wpLoginURL;
    
    if (!loginURL) {
        // Thank you, iOS 9, everything is more compact and pretty, now.
        NSURLComponents *components = [NSURLComponents new];
        components.scheme           = self.url.scheme;
        components.host             = self.url.host;
        components.path             = @"/wp-login.php";
        loginURL                    = components.URL;
    }
    return [WPURLRequest requestForAuthenticationWithURL:loginURL
                                             redirectURL:self.url
                                                username:self.username
                                                password:self.password
                                             bearerToken:self.authToken
                                               userAgent:userAgent];
}


#pragma mark - Static Helpers

+ (instancetype)webViewControllerWithURL:(NSURL *)url
{
    NSParameterAssert(url);
    
    WPWebViewController *webViewController = [WPWebViewController new];
    webViewController.url = url;
    return webViewController;
}

@end<|MERGE_RESOLUTION|>--- conflicted
+++ resolved
@@ -35,11 +35,7 @@
 
 #pragma mark - Private Properties
 
-<<<<<<< HEAD
-@interface WPWebViewController () <UIPopoverControllerDelegate>
-=======
 @interface WPWebViewController () <UIWebViewDelegate>
->>>>>>> f47addb4
 
 @property (nonatomic,   weak) IBOutlet UIWebView                *webView;
 @property (nonatomic,   weak) IBOutlet UIProgressView           *progressView;
