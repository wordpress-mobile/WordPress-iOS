--- conflicted
+++ resolved
@@ -6,12 +6,8 @@
         guard let backupListVC = BackupListViewController(blog: blog) else {
             return nil
         }
-<<<<<<< HEAD
+        backupListVC.navigationItem.largeTitleDisplayMode = .never
         return JetpackBannerWrapperViewController(childVC: backupListVC, screen: .backup)
-=======
-        backupListVC.navigationItem.largeTitleDisplayMode = .never
-        return JetpackBannerWrapperViewController(childVC: backupListVC, analyticsId: .backup)
->>>>>>> c71549e3
     }
 
     override func scrollViewDidScroll(_ scrollView: UIScrollView) {
