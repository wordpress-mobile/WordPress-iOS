--- conflicted
+++ resolved
@@ -1150,16 +1150,13 @@
             if action == .save || action == .saveAsDraft {
                 self.post.status = .draft
             } else if action == .publish {
-<<<<<<< HEAD
                 if self.post.date_created_gmt == nil {
                     self.post.date_created_gmt = Date()
                 }
-                self.post.status = .publish
-=======
+                
                 if self.post.status != .publishPrivate {
                     self.post.status = .publish
                 }
->>>>>>> eab36a3b
             } else if action == .publishNow {
                 self.post.date_created_gmt = Date()
 
