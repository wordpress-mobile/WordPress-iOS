import Foundation

protocol BlazeWebView {
    func load(request: URLRequest)
    func reloadNavBar()
    var cookieJar: CookieJar { get }
}

class BlazeWebViewModel {

    // MARK: Public Variables

    var isFlowCompleted = false

    // MARK: Private Variables

<<<<<<< HEAD
    private let source: BlazeWebViewCoordinator.Source
    private let blog: Blog
    private let postID: NSNumber?
    private let view: BlazeWebView
    private var currentStep: String = BlazeFlowSteps.undefinedStep
    private let remoteConfig = RemoteConfig()

    // MARK: Initializer

    init(source: BlazeWebViewCoordinator.Source,
         blog: Blog,
         postID: NSNumber?,
         view: BlazeWebView) {
        self.source = source
        self.blog = blog
        self.postID = postID
        self.view = view
    }
=======
    let source: BlazeSource
    let blog: Blog
    let postID: NSNumber?
    let view: BlazeWebView
>>>>>>> 2fd79ba8

    // MARK: Computed Variables

    private var initialURL: URL? {
        guard let siteURL = blog.displayURL else {
            return nil
        }
        var urlString: String
        if let postID {
            urlString = String(format: Constants.blazePostURLFormat, siteURL, postID.intValue, source.description)
        }
        else {
            urlString = String(format: Constants.blazeSiteURLFormat, siteURL, source.description)
        }
        return URL(string: urlString)
    }

    private var baseURLString: String? {
        guard let siteURL = blog.displayURL else {
            return nil
        }
        return String(format: Constants.baseURLFormat, siteURL)
    }

    // MARK: Public Functions

    func startBlazeFlow() {
        guard let initialURL else {
            // TODO: Track error & dismiss view
            return
        }
        authenticatedRequest(for: initialURL, with: view.cookieJar) { [weak self] (request) in
            self?.view.load(request: request)
        }
    }

    func dismissTapped() {
        // TODO: To be implemented
        // Track event
    }

    func shouldNavigate(request: URLRequest) -> WebNavigationPolicy {
        // TODO: To be implemented
        // Use this to track the current step and take actions accordingly
        // We should also block unknown urls
        currentStep = extractCurrentStep(from: request) ?? currentStep
        updateIsFlowCompleted()
        view.reloadNavBar()
        return .allow
    }

    func isCurrentStepDismissible() -> Bool {
        let nonDismissibleSteps = remoteConfig.blazeNonDismissibleSteps.value ?? []
        return !nonDismissibleSteps.contains(currentStep)
    }

    // MARK: Helpers

    private func extractCurrentStep(from request: URLRequest) -> String? {
        guard let url = request.url,
              let baseURLString,
              url.absoluteString.hasPrefix(baseURLString) else {
            return nil
        }
        if let query = url.query, query.contains(Constants.blazeWidgetQueryIdentifier) {
            if let step = url.fragment {
                return step
            }
            else {
                return BlazeFlowSteps.blazeWidgetDefaultStep
            }
        }
        else {
            if let lastPathComponent = url.pathComponents.last, lastPathComponent == Constants.blazeCampaignsURLPath {
                return BlazeFlowSteps.campaignsListStep
            }
            else {
                return BlazeFlowSteps.postsListStep
            }
        }
    }

    private func updateIsFlowCompleted() {
        if currentStep == remoteConfig.blazeFlowCompletedStep.value {
            isFlowCompleted = true // mark flow as completed if completion step is reached
        }
        if currentStep == BlazeFlowSteps.blazeWidgetDefaultStep {
            isFlowCompleted = false // reset flag is user start a new ad creation flow inside the web view
        }
    }
}

extension BlazeWebViewModel: WebKitAuthenticatable {
    var authenticator: RequestAuthenticator? {
        RequestAuthenticator(blog: blog)
    }
}

private extension BlazeWebViewModel {
    enum Constants {
        static let baseURLFormat = "https://wordpress.com/advertising/%@"
        static let blazeSiteURLFormat = "https://wordpress.com/advertising/%@?source=%@"
        static let blazePostURLFormat = "https://wordpress.com/advertising/%@?blazepress-widget=post-%d&source=%@"
        static let blazeWidgetQueryIdentifier = "blazepress-widget"
        static let blazeCampaignsURLPath = "campaigns"
    }

    enum BlazeFlowSteps {
        static let undefinedStep = "undefined"
        static let postsListStep = "posts-list"
        static let campaignsListStep = "campaigns-list"
        static let blazeWidgetDefaultStep = "step-1"
    }
}<|MERGE_RESOLUTION|>--- conflicted
+++ resolved
@@ -14,8 +14,7 @@
 
     // MARK: Private Variables
 
-<<<<<<< HEAD
-    private let source: BlazeWebViewCoordinator.Source
+    private let source: BlazeSource
     private let blog: Blog
     private let postID: NSNumber?
     private let view: BlazeWebView
@@ -24,7 +23,7 @@
 
     // MARK: Initializer
 
-    init(source: BlazeWebViewCoordinator.Source,
+    init(source: BlazeSource,
          blog: Blog,
          postID: NSNumber?,
          view: BlazeWebView) {
@@ -33,12 +32,6 @@
         self.postID = postID
         self.view = view
     }
-=======
-    let source: BlazeSource
-    let blog: Blog
-    let postID: NSNumber?
-    let view: BlazeWebView
->>>>>>> 2fd79ba8
 
     // MARK: Computed Variables
 
