--- conflicted
+++ resolved
@@ -306,12 +306,9 @@
     struct Constants {
         static let spacing: CGFloat = 12
         static let answeredButtonsSpacing: CGFloat = 16
-<<<<<<< HEAD
         static let answerInfoViewSpacing: CGFloat = 6
         static let maxAvatarCount = 3
-=======
         static let cardIconSize = CGSize(width: 18, height: 18)
->>>>>>> abf0ebe0
         static let cardFrameConstraintPriority = UILayoutPriority(999)
     }
 
