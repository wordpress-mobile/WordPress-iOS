--- conflicted
+++ resolved
@@ -361,20 +361,10 @@
 
     struct Style {
         static let frameIconImage = UIImage(named: "icon-lightbulb-outline")?.resizedImage(Constants.cardIconSize, interpolationQuality: .default)
-<<<<<<< HEAD
         static var avatarPlaceholderImage: UIImage {
             // this needs to be computed so the color is correct depending on the user interface style.
             return UIImage(color: .init(light: .quaternarySystemFill, dark: .systemGray4))
         }
-        static let promptContentFont = WPStyleGuide.serifFontForTextStyle(.headline, fontWeight: .semibold)
-        static let answerInfoLabelFont = WPStyleGuide.fontForTextStyle(.caption1)
-        static let answerInfoLabelColor = UIColor.primary
-        static let buttonTitleFont = WPStyleGuide.fontForTextStyle(.subheadline)
-        static let buttonTitleColor = UIColor.primary
-        static let answeredLabelColor = UIColor.muriel(name: .green, .shade50)
-=======
-        static let avatarPlaceholderImage = UIImage(color: .quaternarySystemFill)
->>>>>>> 5ef12d7f
     }
 
     struct Constants {
