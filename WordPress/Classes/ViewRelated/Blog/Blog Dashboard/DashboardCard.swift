--- conflicted
+++ resolved
@@ -51,14 +51,9 @@
         case .blaze:
             return DashboardBlazeCardCell.self
         case .domainsDashboardCard:
-<<<<<<< HEAD
             return DashboardDomainsCardCell.self
-=======
-            /// TODO
-            return DashboardFailureCardCell.self
         case .personalize:
             return BlogDashboardPersonalizeCardCell.self
->>>>>>> dd5e2a2d
         }
     }
 
