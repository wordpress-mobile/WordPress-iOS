import Foundation

struct BlogDashboardRemoteEntity: Decodable, Hashable {

<<<<<<< HEAD
    var posts: FailableDecodable<BlogDashboardPosts>?
    var todaysStats: FailableDecodable<BlogDashboardStats>?
    var pages: FailableDecodable<[BlogDashboardPage]>?
    var activity: FailableDecodable<[BlogDashboardActivity]>? // FIXME: Replace this after `WordPressKit.Activity` is made Codable
=======
    var posts: BlogDashboardPosts?
    var todaysStats: BlogDashboardStats?
    var pages: [BlogDashboardPage]?
    var activity: BlogDashboardActivity?
>>>>>>> 1fc47c9a

    struct BlogDashboardPosts: Decodable, Hashable {
        var hasPublished: Bool?
        var draft: [BlogDashboardPost]?
        var scheduled: [BlogDashboardPost]?

        enum CodingKeys: String, CodingKey {
            case hasPublished = "has_published"
            case draft
            case scheduled
        }
    }

    // We don't rely on the data from the API to show posts
    struct BlogDashboardPost: Decodable, Hashable { }

    struct BlogDashboardStats: Decodable, Hashable {
        var views: Int?
        var visitors: Int?
        var likes: Int?
        var comments: Int?
    }

    // We don't rely on the data from the API to show pages
    struct BlogDashboardPage: Decodable, Hashable { }

    struct BlogDashboardActivity: Decodable, Hashable {
        var current: CurrentActivity?

        struct CurrentActivity: Decodable, Hashable {
            var orderedItems: [Activity]?
        }
    }

    enum CodingKeys: String, CodingKey {
        case posts
        case todaysStats = "todays_stats"
        case pages
        case activity
    }
}

extension Activity: Hashable {
    public func hash(into hasher: inout Hasher) {
        hasher.combine(activityID)
    }
}<|MERGE_RESOLUTION|>--- conflicted
+++ resolved
@@ -2,17 +2,10 @@
 
 struct BlogDashboardRemoteEntity: Decodable, Hashable {
 
-<<<<<<< HEAD
     var posts: FailableDecodable<BlogDashboardPosts>?
     var todaysStats: FailableDecodable<BlogDashboardStats>?
     var pages: FailableDecodable<[BlogDashboardPage]>?
-    var activity: FailableDecodable<[BlogDashboardActivity]>? // FIXME: Replace this after `WordPressKit.Activity` is made Codable
-=======
-    var posts: BlogDashboardPosts?
-    var todaysStats: BlogDashboardStats?
-    var pages: [BlogDashboardPage]?
-    var activity: BlogDashboardActivity?
->>>>>>> 1fc47c9a
+    var activity: FailableDecodable<BlogDashboardActivity>?
 
     struct BlogDashboardPosts: Decodable, Hashable {
         var hasPublished: Bool?
