--- conflicted
+++ resolved
@@ -2,14 +2,10 @@
 
 extension BlogDetailsViewController {
     static func presentBloggingRemindersSettingsFlow(from viewController: UIViewController, for blog: Blog, source: BloggingRemindersTracker.FlowStartSource) {
-<<<<<<< HEAD
-        let tracker = BloggingRemindersTracker(for: blog)
-=======
 
         let blogType: BloggingRemindersTracker.BlogType = blog.isHostedAtWPcom ? .wpcom : .selfHosted
 
         let tracker = BloggingRemindersTracker(blogType: blogType)
->>>>>>> 207fddf4
         tracker.flowStarted(source: source)
 
         // TODO: Check whether we've already presented this flow to the user. @frosty
