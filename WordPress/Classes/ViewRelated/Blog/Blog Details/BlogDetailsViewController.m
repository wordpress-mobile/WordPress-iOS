#import "BlogDetailsViewController.h"

#import "AccountService.h"
#import "BlogService.h"
#import "CommentsViewController.h"
#import "ContextManager.h"
#import "ReachabilityUtils.h"
#import "SiteSettingsViewController.h"
#import "SharingViewController.h"
#import "StatsViewController.h"
#import "WPAccount.h"
#import "WPAppAnalytics.h"
#import "WPGUIConstants.h"
#import "WordPress-Swift.h"
#import "MenusViewController.h"
#import <Reachability/Reachability.h>
#import <WordPressShared/WPTableViewCell.h>

@import Gridicons;

static NSString *const BlogDetailsCellIdentifier = @"BlogDetailsCell";
static NSString *const BlogDetailsPlanCellIdentifier = @"BlogDetailsPlanCell";
static NSString *const BlogDetailsSettingsCellIdentifier = @"BlogDetailsSettingsCell";
static NSString *const BlogDetailsRemoveSiteCellIdentifier = @"BlogDetailsRemoveSiteCell";
static NSString *const BlogDetailsSectionHeaderViewIdentifier = @"BlogDetailsSectionHeaderView";
static NSString *const QuickStartHeaderViewNibName = @"BlogDetailsSectionHeaderView";
static NSString *const QuickStartListTitleCellNibName = @"QuickStartListTitleCell";
static NSString *const BlogDetailsSectionFooterIdentifier = @"BlogDetailsSectionFooterView";

NSString * const WPBlogDetailsRestorationID = @"WPBlogDetailsID";
NSString * const WPBlogDetailsBlogKey = @"WPBlogDetailsBlogKey";
NSString * const WPBlogDetailsSelectedIndexPathKey = @"WPBlogDetailsSelectedIndexPathKey";

CGFloat const BlogDetailGridiconAccessorySize = 17.0;
CGFloat const BlogDetailQuickStartSectionHeight = 35.0;
NSTimeInterval const PreloadingCacheTimeout = 60.0 * 5; // 5 minutes
NSString * const HideWPAdminDate = @"2015-09-07T00:00:00Z";

// NOTE: Currently "stats" acts as the calypso dashboard with a redirect to
// stats/insights. Per @mtias, if the dashboard should change at some point the
// redirect will be updated to point to new content, eventhough the path is still
// "stats/".
// aerych, 2016-06-14
NSString * const WPCalypsoDashboardPath = @"https://wordpress.com/stats/";

#pragma mark - Helper Classes for Blog Details view model.

@implementation BlogDetailsRow

- (instancetype)initWithTitle:(NSString * __nonnull)title
                        image:(UIImage * __nonnull)image
                     callback:(void(^)(void))callback
{
    return [self initWithTitle:title
                    identifier:BlogDetailsCellIdentifier
                         image:image
                      callback:callback];
}

- (instancetype)initWithTitle:(NSString * __nonnull)title
                   identifier:(NSString * __nonnull)identifier
                        image:(UIImage * __nonnull)image
                     callback:(void(^)(void))callback
{
    return [self initWithTitle:title
                    identifier:identifier
       accessibilityIdentifier:nil
                         image:image
                      callback:callback];
}

- (instancetype)initWithTitle:(NSString * __nonnull)title
      accessibilityIdentifier:(NSString *__nullable)accessibilityIdentifier
                        image:(UIImage * __nonnull)image
                     callback:(void(^)(void))callback
{
    return [self initWithTitle:title
                    identifier:BlogDetailsCellIdentifier
       accessibilityIdentifier:accessibilityIdentifier
                         image:image
                      callback:callback];
}

- (instancetype)initWithTitle:(NSString * __nonnull)title
                   identifier:(NSString * __nonnull)identifier
       accessibilityIdentifier:(NSString *__nullable)accessibilityIdentifier
                        image:(UIImage * __nonnull)image
                     callback:(void(^)(void))callback
{
    return [self initWithTitle:title
                    identifier:identifier
       accessibilityIdentifier:accessibilityIdentifier
             accessibilityHint:nil
                         image:image
                      callback:callback];
}

- (instancetype)initWithTitle:(NSString * __nonnull)title
                   identifier:(NSString * __nonnull)identifier
      accessibilityIdentifier:(NSString *__nullable)accessibilityIdentifier
            accessibilityHint:(NSString *__nullable)accessibilityHint
                        image:(UIImage * __nonnull)image
                     callback:(void(^)(void))callback
{
    return [self initWithTitle:title
                    identifier:identifier
       accessibilityIdentifier:accessibilityIdentifier
             accessibilityHint:accessibilityHint
                         image:image
                    imageColor:[UIColor murielListIcon]
                      callback:callback];
}

- (instancetype)initWithTitle:(NSString * __nonnull)title
      accessibilityIdentifier:(NSString *__nullable)accessibilityIdentifier
            accessibilityHint:(NSString *__nullable)accessibilityHint
                        image:(UIImage * __nonnull)image
                     callback:(void(^)(void))callback
{
    return [self initWithTitle:title
                    identifier:BlogDetailsCellIdentifier
       accessibilityIdentifier:accessibilityIdentifier
             accessibilityHint:accessibilityHint
                         image:image
                      callback:callback];
}
    
- (instancetype)initWithTitle:(NSString *)title
      accessibilityIdentifier:(NSString *)accessibilityIdentifier
                        image:(UIImage *)image
                   imageColor:(UIColor *)imageColor
                     callback:(void (^)(void))callback
{
    return [self initWithTitle:title
                    identifier:BlogDetailsCellIdentifier
       accessibilityIdentifier:accessibilityIdentifier
             accessibilityHint:nil
                         image:image
                    imageColor:imageColor
                      callback:callback];
}

- (instancetype)initWithTitle:(NSString * __nonnull)title
      accessibilityIdentifier:(NSString *__nullable)accessibilityIdentifier
            accessibilityHint:(NSString * __nullable)accessibilityHint
                        image:(UIImage * __nonnull)image
                   imageColor:(UIColor * __nonnull)imageColor
                     callback:(void(^_Nullable)(void))callback
{
    return [self initWithTitle:title
                 identifier:BlogDetailsCellIdentifier
    accessibilityIdentifier:accessibilityIdentifier
          accessibilityHint:nil
                      image:image
                 imageColor:imageColor
                   callback:callback];
}

- (instancetype)initWithTitle:(NSString * __nonnull)title
                    identifier:(NSString * __nonnull)identifier
       accessibilityIdentifier:(NSString *__nullable)accessibilityIdentifier
             accessibilityHint:(NSString *__nullable)accessibilityHint
                         image:(UIImage * __nonnull)image
                    imageColor:(UIColor * __nonnull)imageColor
                      callback:(void(^)(void))callback
{
    self = [super init];
    if (self) {
        _title = title;
        _image = [image imageWithRenderingMode:UIImageRenderingModeAlwaysTemplate];
        _imageColor = imageColor;
        _callback = callback;
        _identifier = identifier;
        _accessibilityIdentifier = accessibilityIdentifier;
        _accessibilityHint = accessibilityHint;
        _showsSelectionState = YES;
        _showsDisclosureIndicator = YES;
    }
    return self;
}

@end

@implementation BlogDetailsSection
- (instancetype)initWithTitle:(NSString *)title
                      andRows:(NSArray *)rows
                     category:(BlogDetailsSectionCategory)category
{
    return [self initWithTitle:title rows:rows footerTitle:nil category:category];
}

- (instancetype)initWithTitle:(NSString *)title
                         rows:(NSArray *)rows
                  footerTitle:(NSString *)footerTitle
                     category:(BlogDetailsSectionCategory)category
{
    self = [super init];
    if (self) {
        _title = title;
        _rows = rows;
        _footerTitle = footerTitle;
        _category = category;
    }
    return self;
}
@end

#pragma mark -

@interface BlogDetailsViewController () <UIActionSheetDelegate, UIAlertViewDelegate, WPSplitViewControllerDetailProvider, BlogDetailHeaderViewDelegate, UITableViewDelegate, UITableViewDataSource>

@property (nonatomic, strong, readwrite) BlogDetailHeaderView *headerView;
@property (nonatomic, strong) NSArray *headerViewHorizontalConstraints;
@property (nonatomic, strong) NSArray<BlogDetailsSection *> *tableSections;
@property (nonatomic, strong) BlogService *blogService;
@property (nonatomic, strong) SiteIconPickerPresenter *siteIconPickerPresenter;
@property (nonatomic, strong) ImageCropViewController *imageCropViewController;

/// Used to restore the tableview selection during state restoration, and
/// also when switching between a collapsed and expanded split view controller presentation
@property (nonatomic, strong) NSIndexPath *restorableSelectedIndexPath;
@property (nonatomic) BlogDetailsSectionCategory selectedSectionCategory;

@property (nonatomic) BOOL hasLoggedDomainCreditPromptShownEvent;

@property (nonatomic, strong) CreateButtonCoordinator *createButtonCoordinator;

@end

@implementation BlogDetailsViewController
@synthesize restorableSelectedIndexPath = _restorableSelectedIndexPath;

#pragma mark - State Restoration

+ (UIViewController *)viewControllerWithRestorationIdentifierPath:(NSArray *)identifierComponents coder:(NSCoder *)coder
{
    NSString *blogID = [coder decodeObjectForKey:WPBlogDetailsBlogKey];
    if (!blogID) {
        return nil;
    }

    NSManagedObjectContext *context = [[ContextManager sharedInstance] mainContext];
    NSManagedObjectID *objectID = [context.persistentStoreCoordinator managedObjectIDForURIRepresentation:[NSURL URLWithString:blogID]];
    if (!objectID) {
        return nil;
    }

    NSError *error = nil;
    Blog *restoredBlog = (Blog *)[context existingObjectWithID:objectID error:&error];
    if (error || !restoredBlog) {
        return nil;
    }

    // If there's already a blog details view controller for this blog in the primary
    // navigation stack, we'll return that instead of creating a new one.
    UISplitViewController *splitViewController = [[WPTabBarController sharedInstance] blogListSplitViewController];
    UINavigationController *navigationController = splitViewController.viewControllers.firstObject;
    if (navigationController && [navigationController isKindOfClass:[UINavigationController class]]) {
        BlogDetailsViewController *topViewController = (BlogDetailsViewController *)navigationController.topViewController;
        if ([topViewController isKindOfClass:[BlogDetailsViewController class]] && topViewController.blog == restoredBlog) {
            return topViewController;
        }
    }

    BlogDetailsViewController *viewController = [[self alloc] initWithStyle:UITableViewStyleGrouped];
    viewController.blog = restoredBlog;

    return viewController;
}


- (void)encodeRestorableStateWithCoder:(NSCoder *)coder
{
    [coder encodeObject:[[self.blog.objectID URIRepresentation] absoluteString] forKey:WPBlogDetailsBlogKey];

    WPSplitViewController *splitViewController = (WPSplitViewController *)self.splitViewController;

    UIViewController *detailViewController = [splitViewController rootDetailViewController];
    if (detailViewController && [detailViewController conformsToProtocol:@protocol(UIViewControllerRestoration)]) {
        // If the current detail view controller supports state restoration, store the current selection
        [coder encodeObject:self.restorableSelectedIndexPath forKey:WPBlogDetailsSelectedIndexPathKey];
    }

    [super encodeRestorableStateWithCoder:coder];
}

- (void)decodeRestorableStateWithCoder:(NSCoder *)coder
{
    NSIndexPath *indexPath = [coder decodeObjectForKey:WPBlogDetailsSelectedIndexPathKey];
    if (indexPath) {
        self.restorableSelectedIndexPath = indexPath;
    }

    [super decodeRestorableStateWithCoder:coder];
}

#pragma mark = Lifecycle Methods

- (void)dealloc
{
    [self stopObservingQuickStart];
}

- (id)initWithMeScenePresenter:(id<ScenePresenter>)meScenePresenter
{
    self = [self init];
    self.meScenePresenter = meScenePresenter;
    return self;
}

- (instancetype)init
{
    self = [super init];
    if (self) {
        self.restorationIdentifier = WPBlogDetailsRestorationID;
        self.restorationClass = [self class];
    }
    return self;
}

- (void)viewDidLoad
{
    [super viewDidLoad];
    
    _tableView = [[UITableView alloc] initWithFrame:CGRectZero style:UITableViewStyleGrouped];
    self.tableView.delegate = self;
    self.tableView.dataSource = self;
    self.tableView.translatesAutoresizingMaskIntoConstraints = false;
    [self.view addSubview:self.tableView];
    [self.view pinSubviewToAllEdges:self.tableView];

    self.tableView.accessibilityIdentifier = @"Blog Details Table";

    [WPStyleGuide configureColorsForView:self.view andTableView:self.tableView];
    [WPStyleGuide configureAutomaticHeightRowsFor:self.tableView];

    [self.tableView registerClass:[WPTableViewCell class] forCellReuseIdentifier:BlogDetailsCellIdentifier];
    [self.tableView registerClass:[WPTableViewCellValue1 class] forCellReuseIdentifier:BlogDetailsPlanCellIdentifier];
    [self.tableView registerClass:[WPTableViewCellValue1 class] forCellReuseIdentifier:BlogDetailsSettingsCellIdentifier];
    [self.tableView registerClass:[WPTableViewCell class] forCellReuseIdentifier:BlogDetailsRemoveSiteCellIdentifier];
    UINib *qsHeaderViewNib = [UINib nibWithNibName:QuickStartHeaderViewNibName bundle:[NSBundle bundleForClass:[QuickStartListTitleCell class]]];
    [self.tableView registerNib:qsHeaderViewNib forHeaderFooterViewReuseIdentifier:BlogDetailsSectionHeaderViewIdentifier];
    UINib *qsTitleCellNib = [UINib nibWithNibName:QuickStartListTitleCellNibName bundle:[NSBundle bundleForClass:[QuickStartListTitleCell class]]];
    [self.tableView registerNib:qsTitleCellNib forCellReuseIdentifier:[QuickStartListTitleCell reuseIdentifier]];
    [self.tableView registerClass:[BlogDetailsSectionFooterView class] forHeaderFooterViewReuseIdentifier:BlogDetailsSectionFooterIdentifier];

    self.hasLoggedDomainCreditPromptShownEvent = NO;

    __weak __typeof(self) weakSelf = self;
    NSManagedObjectContext *context = [[ContextManager sharedInstance] mainContext];
    self.blogService = [[BlogService alloc] initWithManagedObjectContext:context];
    [self.blogService syncBlogAndAllMetadata:_blog
                           completionHandler:^{
                               [weakSelf configureTableViewData];
                               [weakSelf reloadTableViewPreservingSelection];
                           }];
    if (self.blog.account && !self.blog.account.userID) {
        // User's who upgrade may not have a userID recorded.
        AccountService *acctService = [[AccountService alloc] initWithManagedObjectContext:context];
        [acctService updateUserDetailsForAccount:self.blog.account success:nil failure:nil];
    }
    
    [[NSNotificationCenter defaultCenter] addObserver:self
                                             selector:@selector(handleDataModelChange:)
                                                 name:NSManagedObjectContextObjectsDidChangeNotification
                                               object:context];

    [self configureBlogDetailHeader];
    [self.headerView setBlog:_blog];
    [self startObservingQuickStart];
    [self addMeButtonToNavigationBar];
    
<<<<<<< HEAD
    if ([Feature enabled:FeatureFlagFloatingCreateButton]) {
        [self.createButtonCoordinator addTo:self.view for:self.blog trailingAnchor:self.view.safeAreaLayoutGuide.trailingAnchor bottomAnchor:self.view.safeAreaLayoutGuide.bottomAnchor];
    }
=======
    [self.createButtonCoordinator addTo:self.view trailingAnchor:self.view.safeAreaLayoutGuide.trailingAnchor bottomAnchor:self.view.safeAreaLayoutGuide.bottomAnchor];
>>>>>>> 9fb87af6
}

/// Resizes the `tableHeaderView` as necessary whenever its size changes.
- (void)viewDidLayoutSubviews {
    [super viewDidLayoutSubviews];
    
    [self.createButtonCoordinator presentingTraitCollectionWillChange:self.traitCollection newTraitCollection:self.traitCollection];
    
    UIView *headerView = self.tableView.tableHeaderView;
    
    CGSize size = [self.tableView.tableHeaderView systemLayoutSizeFittingSize:UILayoutFittingCompressedSize];
    if (headerView.frame.size.height != size.height) {
        headerView.frame = CGRectMake(headerView.frame.origin.x, headerView.frame.origin.y, headerView.frame.size.width, size.height);
        
        self.tableView.tableHeaderView = headerView;
    }
}

- (void)viewWillAppear:(BOOL)animated
{
    [super viewWillAppear:animated];

    if ([[QuickStartTourGuide find] currentElementInt] != NSNotFound) {
        self.additionalSafeAreaInsets = UIEdgeInsetsMake(0, 0, [BlogDetailsViewController bottomPaddingForQuickStartNotices], 0);
    } else {
        self.additionalSafeAreaInsets = UIEdgeInsetsZero;
    }

    if (self.splitViewControllerIsHorizontallyCompact) {
        self.restorableSelectedIndexPath = nil;
    }
    
    self.navigationItem.title = NSLocalizedString(@"My Site", @"Title of My Site tab");

    [self.headerView setBlog:self.blog];

    // Configure and reload table data when appearing to ensure pending comment count is updated
    [self configureTableViewData];

    [self reloadTableViewPreservingSelection];
    [self preloadBlogData];
}

- (void)viewDidAppear:(BOOL)animated
{
    [super viewDidAppear:animated];
    if ([self.tabBarController isKindOfClass:[WPTabBarController class]]) {
        [self.createButtonCoordinator showCreateButtonFor:self.blog];
    }
    [self createUserActivity];
    [self startAlertTimer];

    if (self.shouldScrollToViewSite == YES) {
        [self scrollToElement:QuickStartTourElementViewSite];
        self.shouldScrollToViewSite = NO;
    }
    if([Feature enabled:FeatureFlagWhatIsNew]) {
        [WPTabBarController.sharedInstance presentWhatIsNewOn:self];
    }
}

- (CreateButtonCoordinator *)createButtonCoordinator
{
    if (!_createButtonCoordinator) {
<<<<<<< HEAD
        __weak __typeof(self) weakSelf = self;
        _createButtonCoordinator = [[CreateButtonCoordinator alloc] init:self newPost:^{
            [((WPTabBarController *)weakSelf.tabBarController) showPostTabWithCompletion:^(void) {
                [weakSelf startAlertTimer];
            }];
        } newPage:^{
            WPTabBarController *controller = (WPTabBarController *)weakSelf.tabBarController;
            Blog *blog = [controller currentOrLastBlog];
            [controller showPageEditorForBlog:blog];
        } newStory:^{
            WPTabBarController *controller = (WPTabBarController *)weakSelf.tabBarController;
            Blog *blog = [controller currentOrLastBlog];
            [controller showStoryEditorForBlog:blog];
        }];
=======
        _createButtonCoordinator = [self makeCreateButtonCoordinator];
>>>>>>> 9fb87af6
    }
    
    return _createButtonCoordinator;
}

- (void)willTransitionToTraitCollection:(UITraitCollection *)newCollection withTransitionCoordinator:(id<UIViewControllerTransitionCoordinator>)coordinator
{
    [self.createButtonCoordinator presentingTraitCollectionWillChange:self.traitCollection newTraitCollection:newCollection];
    [super willTransitionToTraitCollection:newCollection withTransitionCoordinator:coordinator];
}

- (void)viewWillDisappear:(BOOL)animated
{
    [super viewWillDisappear:animated];
    [self stopAlertTimer];
    if ([self.tabBarController isKindOfClass:[WPTabBarController class]]) {
        [self.createButtonCoordinator hideCreateButton];
    }
}

- (void)viewDidDisappear:(BOOL)animated
{
    [super viewDidDisappear:animated];
}

- (void)traitCollectionDidChange:(UITraitCollection *)previousTraitCollection
{
    [super traitCollectionDidChange:previousTraitCollection];

    // Required to update disclosure indicators depending on split view status
    [self reloadTableViewPreservingSelection];
}

- (void)showDetailViewForSubsection:(BlogDetailsSubsection)section
{
    NSIndexPath *indexPath = [self indexPathForSubsection:section];

    switch (section) {
        case BlogDetailsSubsectionDomainCredit:
        case BlogDetailsSubsectionQuickStart:
            self.restorableSelectedIndexPath = indexPath;
            [self.tableView selectRowAtIndexPath:indexPath
                                        animated:NO
                                  scrollPosition:[self optimumScrollPositionForIndexPath:indexPath]];
            break;
        case BlogDetailsSubsectionStats:
            self.restorableSelectedIndexPath = indexPath;
            [self.tableView selectRowAtIndexPath:indexPath
                                        animated:NO
                                  scrollPosition:[self optimumScrollPositionForIndexPath:indexPath]];
            [self showStatsFromSource:BlogDetailsNavigationSourceLink];
            break;
        case BlogDetailsSubsectionPosts:
            self.restorableSelectedIndexPath = indexPath;
            [self.tableView selectRowAtIndexPath:indexPath
                                        animated:NO
                                  scrollPosition:[self optimumScrollPositionForIndexPath:indexPath]];
            [self showPostListFromSource:BlogDetailsNavigationSourceLink];
            break;
        case BlogDetailsSubsectionThemes:
        case BlogDetailsSubsectionCustomize:
            if ([self.blog supports:BlogFeatureThemeBrowsing] || [self.blog supports:BlogFeatureMenus]) {
                self.restorableSelectedIndexPath = indexPath;
                [self.tableView selectRowAtIndexPath:indexPath
                                            animated:NO
                                      scrollPosition:[self optimumScrollPositionForIndexPath:indexPath]];
                [self showThemes];
            }
            break;
        case BlogDetailsSubsectionMedia:
            self.restorableSelectedIndexPath = indexPath;
            [self.tableView selectRowAtIndexPath:indexPath
                                        animated:NO
                                  scrollPosition:[self optimumScrollPositionForIndexPath:indexPath]];
            [self showMediaLibraryFromSource:BlogDetailsNavigationSourceLink];
            break;
        case BlogDetailsSubsectionPages:
            self.restorableSelectedIndexPath = indexPath;
            [self.tableView selectRowAtIndexPath:indexPath
                                        animated:NO
                                  scrollPosition:[self optimumScrollPositionForIndexPath:indexPath]];
            [self showPageListFromSource:BlogDetailsNavigationSourceLink];
            break;
        case BlogDetailsSubsectionActivity:
            if ([self.blog supports:BlogFeatureActivity]) {
                self.restorableSelectedIndexPath = indexPath;
                [self.tableView selectRowAtIndexPath:indexPath
                                            animated:NO
                                      scrollPosition:[self optimumScrollPositionForIndexPath:indexPath]];
                [self showActivity];
            }
            break;
        case BlogDetailsSubsectionComments:
            self.restorableSelectedIndexPath = indexPath;
            [self.tableView selectRowAtIndexPath:indexPath
                                        animated:NO
                                  scrollPosition:[self optimumScrollPositionForIndexPath:indexPath]];
            [self showComments];
            break;
        case BlogDetailsSubsectionSharing:
            if ([self.blog supports:BlogFeatureSharing]) {
                self.restorableSelectedIndexPath = indexPath;
                [self.tableView selectRowAtIndexPath:indexPath
                                            animated:NO
                                      scrollPosition:[self optimumScrollPositionForIndexPath:indexPath]];
                [self showSharing];
            }
            break;
        case BlogDetailsSubsectionPeople:
            if ([self.blog supports:BlogFeaturePeople]) {
                self.restorableSelectedIndexPath = indexPath;
                [self.tableView selectRowAtIndexPath:indexPath
                                            animated:NO
                                      scrollPosition:[self optimumScrollPositionForIndexPath:indexPath]];
                [self showPeople];
            }
            break;
        case BlogDetailsSubsectionPlugins:
            if ([self.blog supports:BlogFeaturePluginManagement]) {
                self.restorableSelectedIndexPath = indexPath;
                [self.tableView selectRowAtIndexPath:indexPath
                                            animated:NO
                                      scrollPosition:[self optimumScrollPositionForIndexPath:indexPath]];
                [self showPlugins];
            }
            break;
    }
}

// MARK: Todo: this needs to adjust based on the existence of the QSv2 section
- (NSIndexPath *)indexPathForSubsection:(BlogDetailsSubsection)subsection
{
    BlogDetailsSectionCategory sectionCategory = [self sectionCategoryWithSubsection:subsection];
    NSInteger section = [self findSectionIndexWithSections:self.tableSections category:sectionCategory];
    switch (subsection) {
        case BlogDetailsSubsectionDomainCredit:
            return [NSIndexPath indexPathForRow:0 inSection:section];
        case BlogDetailsSubsectionQuickStart:
            return [NSIndexPath indexPathForRow:0 inSection:section];
        case BlogDetailsSubsectionStats:
            return [self shouldShowQuickStartChecklist] ? [NSIndexPath indexPathForRow:1 inSection:section] : [NSIndexPath indexPathForRow:0 inSection:section];
        case BlogDetailsSubsectionActivity:
            return [NSIndexPath indexPathForRow:1 inSection:section];
        case BlogDetailsSubsectionPosts:
            return [NSIndexPath indexPathForRow:0 inSection:section];
        case BlogDetailsSubsectionThemes:
        case BlogDetailsSubsectionCustomize:
            return [NSIndexPath indexPathForRow:0 inSection:section];
        case BlogDetailsSubsectionMedia:
            return [NSIndexPath indexPathForRow:2 inSection:section];
        case BlogDetailsSubsectionPages:
            return [NSIndexPath indexPathForRow:0 inSection:section];
        case BlogDetailsSubsectionComments:
            return [NSIndexPath indexPathForRow:3 inSection:section];
        case BlogDetailsSubsectionSharing:
            return [NSIndexPath indexPathForRow:0 inSection:section];
        case BlogDetailsSubsectionPeople:
            return [NSIndexPath indexPathForRow:1 inSection:section];
        case BlogDetailsSubsectionPlugins:
            return [NSIndexPath indexPathForRow:2 inSection:section];
    }
}

#pragma mark - Properties

- (NSIndexPath *)restorableSelectedIndexPath
{
    if (!_restorableSelectedIndexPath) {
        // If nil, default to stats subsection.
        BlogDetailsSubsection subsection = BlogDetailsSubsectionStats;
        self.selectedSectionCategory = [self sectionCategoryWithSubsection:subsection];
        NSUInteger section = [self findSectionIndexWithSections:self.tableSections category:self.selectedSectionCategory];
        _restorableSelectedIndexPath = [NSIndexPath indexPathForRow:0 inSection:section];
    }

    return _restorableSelectedIndexPath;
}

- (void)setRestorableSelectedIndexPath:(NSIndexPath *)restorableSelectedIndexPath
{
    if (restorableSelectedIndexPath != nil && restorableSelectedIndexPath.section < [self.tableSections count]) {
        BlogDetailsSection *section = [self.tableSections objectAtIndex:restorableSelectedIndexPath.section];
        switch (section.category) {
            case BlogDetailsSectionCategoryQuickStart:
            case BlogDetailsSectionCategoryDomainCredit: {
                _restorableSelectedIndexPath = nil;
            }
                break;
            default: {
                self.selectedSectionCategory = section.category;
                _restorableSelectedIndexPath = restorableSelectedIndexPath;
            }
                break;
        }
        return;
    }

    _restorableSelectedIndexPath = nil;
}

- (SiteIconPickerPresenter *)siteIconPickerPresenter
{
    if (!_siteIconPickerPresenter) {
        _siteIconPickerPresenter = [[SiteIconPickerPresenter alloc]initWithBlog:self.blog];
    }
    return _siteIconPickerPresenter;
}

#pragma mark - iOS 10 bottom padding

- (CGFloat)tableView:(UITableView *)tableView heightForFooterInSection:(NSInteger)section {
    return UITableViewAutomaticDimension;
}

- (CGFloat)tableView:(UITableView *)tableView heightForHeaderInSection:(NSInteger)sectionNum {
    BlogDetailsSection *section = self.tableSections[sectionNum];
    if (section.showQuickStartMenu == true) {
        return BlogDetailQuickStartSectionHeight;
    } else if (([section.title isEmpty] || section.title == nil) && sectionNum == 0) {
        // because tableView:viewForHeaderInSection: is implemented, this must explicitly be 0
        return 0.0;
    }
    return UITableViewAutomaticDimension;
}

- (UIView *)tableView:(UITableView *)tableView viewForFooterInSection:(NSInteger)section {
    BlogDetailsSection *detailSection = self.tableSections[section];
    NSString *footerTitle = detailSection.footerTitle;
    if (footerTitle != nil) {
        BlogDetailsSectionFooterView *footerView = (BlogDetailsSectionFooterView *)[tableView dequeueReusableHeaderFooterViewWithIdentifier:BlogDetailsSectionFooterIdentifier];
        // If the next section has title, gives extra spacing between two sections.
        BOOL shouldShowExtraSpacing = (self.tableSections.count > section + 1) ? (self.tableSections[section + 1].title != nil): NO;
        [footerView updateUIWithTitle:footerTitle shouldShowExtraSpacing:shouldShowExtraSpacing];
        return footerView;
    }

    return nil;
}

#pragma mark - Data Model setup

- (void)reloadTableViewPreservingSelection
{
    // Configure and reload table data when appearing to ensure pending comment count is updated
    [self.tableView reloadData];

    // Check if the last selected category index needs to be updated after a dynamic section is activated and displayed.
    // QuickStart and Use Domain are dynamic section, which means they can be removed or hidden at any time.
    NSUInteger sectionIndex = [self findSectionIndexWithSections:self.tableSections category:self.selectedSectionCategory];

    if (sectionIndex != NSNotFound && self.restorableSelectedIndexPath.section != sectionIndex) {
        BlogDetailsSection *section = [self.tableSections objectAtIndex:sectionIndex];

        NSUInteger row = 0;

        // For QuickStart and Use Domain cases we want to select the first row on the next available section
        switch (section.category) {
            case BlogDetailsSectionCategoryQuickStart:
            case BlogDetailsSectionCategoryDomainCredit: {
                BlogDetailsSectionCategory category = [self sectionCategoryWithSubsection:BlogDetailsSubsectionStats];
                sectionIndex = [self findSectionIndexWithSections:self.tableSections category:category];
            }
                break;
            default:
                row = self.restorableSelectedIndexPath.row;
                break;
        }

        self.restorableSelectedIndexPath = [NSIndexPath indexPathForRow:row inSection:sectionIndex];
    }

    BOOL isValidIndexPath = self.restorableSelectedIndexPath.section < self.tableView.numberOfSections &&
                            self.restorableSelectedIndexPath.row < [self.tableView numberOfRowsInSection:self.restorableSelectedIndexPath.section];
    if (isValidIndexPath && ![self splitViewControllerIsHorizontallyCompact]) {
        // And finally we'll reselect the selected row, if there is one

        [self.tableView selectRowAtIndexPath:self.restorableSelectedIndexPath
                                    animated:NO
                              scrollPosition:[self optimumScrollPositionForIndexPath:self.restorableSelectedIndexPath]];
    }
}

- (UITableViewScrollPosition)optimumScrollPositionForIndexPath:(NSIndexPath *)indexPath
{
    // Try and avoid scrolling if not necessary
    CGRect cellRect = [self.tableView rectForRowAtIndexPath:indexPath];
    BOOL cellIsNotFullyVisible = !CGRectContainsRect(self.tableView.bounds, cellRect);
    return (cellIsNotFullyVisible) ? UITableViewScrollPositionMiddle : UITableViewScrollPositionNone;
}

- (void)configureTableViewData
{
    NSMutableArray *marr = [NSMutableArray array];
    if ([DomainCreditEligibilityChecker canRedeemDomainCreditWithBlog:self.blog]) {
        if (!self.hasLoggedDomainCreditPromptShownEvent) {
            [WPAnalytics track:WPAnalyticsStatDomainCreditPromptShown];
            self.hasLoggedDomainCreditPromptShownEvent = YES;
        }
        [marr addObject:[self domainCreditSectionViewModel]];
    }
    if ([self shouldShowQuickStartChecklist]) {
        [marr addObject:[self quickStartSectionViewModel]];
    }
    [marr addObject:[self generalSectionViewModel]];
    [marr addObject:[self publishTypeSectionViewModel]];
    if ([self.blog supports:BlogFeatureThemeBrowsing] || [self.blog supports:BlogFeatureMenus]) {
        [marr addObject:[self personalizeSectionViewModel]];
    }
    [marr addObject:[self configurationSectionViewModel]];
    [marr addObject:[self externalSectionViewModel]];
    if ([self.blog supports:BlogFeatureRemovable]) {
        [marr addObject:[self removeSiteSectionViewModel]];
    }

    // Assign non mutable copy.
    self.tableSections = [NSArray arrayWithArray:marr];
}

- (BlogDetailsSection *)generalSectionViewModel
{
    __weak __typeof(self) weakSelf = self;
    NSMutableArray *rows = [NSMutableArray array];

    BlogDetailsRow *statsRow = [[BlogDetailsRow alloc] initWithTitle:NSLocalizedString(@"Stats", @"Noun. Abbv. of Statistics. Links to a blog's Stats screen.")
                                  accessibilityIdentifier:@"Stats Row"
                                                    image:[UIImage gridiconOfType:GridiconTypeStatsAlt]
                                                 callback:^{
        [weakSelf showStatsFromSource:BlogDetailsNavigationSourceRow];
                                                 }];
    statsRow.quickStartIdentifier = QuickStartTourElementStats;
    [rows addObject:statsRow];

    if ([self.blog supports:BlogFeatureActivity]) {
        [rows addObject:[[BlogDetailsRow alloc] initWithTitle:NSLocalizedString(@"Activity", @"Noun. Links to a blog's Activity screen.")
                                                        image:[UIImage gridiconOfType:GridiconTypeHistory]
                                                     callback:^{
                                                         [weakSelf showActivity];
                                                     }]];
    }

// Temporarily disabled
//    if ([self.blog supports:BlogFeaturePlans]) {
//        BlogDetailsRow *plansRow = [[BlogDetailsRow alloc] initWithTitle:NSLocalizedString(@"Plans", @"Action title. Noun. Links to a blog's Plans screen.")
//                                                         identifier:BlogDetailsPlanCellIdentifier
//                                                              image:[UIImage gridiconOfType:GridiconTypePlans]
//                                                           callback:^{
//                                                               [weakSelf showPlans];
//                                                           }];
//
//        plansRow.detail = self.blog.planTitle;
//        plansRow.quickStartIdentifier = QuickStartTourElementPlans;
//        [rows addObject:plansRow];
//    }

    return [[BlogDetailsSection alloc] initWithTitle:nil andRows:rows category:BlogDetailsSectionCategoryGeneral];
}

- (BlogDetailsSection *)publishTypeSectionViewModel
{
    __weak __typeof(self) weakSelf = self;
    NSMutableArray *rows = [NSMutableArray array];

    BlogDetailsRow *pagesRow = [[BlogDetailsRow alloc] initWithTitle:NSLocalizedString(@"Site Pages", @"Noun. Title. Links to the blog's Pages screen.")
                                             accessibilityIdentifier:@"Site Pages Row"
                                                    image:[UIImage gridiconOfType:GridiconTypePages]
                                                 callback:^{
        [weakSelf showPageListFromSource:BlogDetailsNavigationSourceRow];
                                                 }];
    pagesRow.quickStartIdentifier = QuickStartTourElementPages;
    [rows addObject:pagesRow];

    [rows addObject:[[BlogDetailsRow alloc] initWithTitle:NSLocalizedString(@"Blog Posts", @"Noun. Title. Links to the blog's Posts screen.")
                                  accessibilityIdentifier:@"Blog Post Row"
                                                    image:[[UIImage gridiconOfType:GridiconTypePosts] imageFlippedForRightToLeftLayoutDirection]
                                                 callback:^{
        [weakSelf showPostListFromSource:BlogDetailsNavigationSourceRow];
                                                 }]];


    [rows addObject:[[BlogDetailsRow alloc] initWithTitle:NSLocalizedString(@"Media", @"Noun. Title. Links to the blog's Media library.")
                                  accessibilityIdentifier:@"Media Row"
                                                    image:[UIImage gridiconOfType:GridiconTypeImage]
                                                 callback:^{
        [weakSelf showMediaLibraryFromSource:BlogDetailsNavigationSourceRow];
                                                 }]];

    BlogDetailsRow *row = [[BlogDetailsRow alloc] initWithTitle:NSLocalizedString(@"Comments", @"Noun. Title. Links to the blog's Comments screen.")
                                                          image:[[UIImage gridiconOfType:GridiconTypeComment] imageFlippedForRightToLeftLayoutDirection]
                                                       callback:^{
                                                           [weakSelf showComments];
                                                       }];
    NSUInteger numberOfPendingComments = [self.blog numberOfPendingComments];
    if (numberOfPendingComments > 0) {
        row.detail = [NSString stringWithFormat:@"%d", numberOfPendingComments];
    }
    [rows addObject:row];

    NSString *title = NSLocalizedString(@"Publish", @"Section title for the publish table section in the blog details screen");
    return [[BlogDetailsSection alloc] initWithTitle:title andRows:rows category:BlogDetailsSectionCategoryPublish];
}

- (BlogDetailsSection *)personalizeSectionViewModel
{
    __weak __typeof(self) weakSelf = self;
    NSMutableArray *rows = [NSMutableArray array];
    if ([self.blog supports:BlogFeatureThemeBrowsing]) {
        BlogDetailsRow *row = [[BlogDetailsRow alloc] initWithTitle:NSLocalizedString(@"Themes", @"Themes option in the blog details")
                                                              image:[UIImage gridiconOfType:GridiconTypeThemes]
                                                           callback:^{
                                                               [weakSelf showThemes];
                                                           }];
        row.quickStartIdentifier = QuickStartTourElementThemes;
        [rows addObject:row];
    }
    if ([self.blog supports:BlogFeatureMenus]) {
        [rows addObject:[[BlogDetailsRow alloc] initWithTitle:NSLocalizedString(@"Menus", @"Menus option in the blog details")
                                                        image:[[UIImage gridiconOfType:GridiconTypeMenus] imageFlippedForRightToLeftLayoutDirection]
                                                     callback:^{
                                                         [weakSelf showMenus];
                                                     }]];
    }
    NSString *title =NSLocalizedString(@"Personalize", @"Section title for the personalize table section in the blog details screen.");
    return [[BlogDetailsSection alloc] initWithTitle:title andRows:rows category:BlogDetailsSectionCategoryPersonalize];
}

- (BlogDetailsSection *)configurationSectionViewModel
{
    __weak __typeof(self) weakSelf = self;
    NSMutableArray *rows = [NSMutableArray array];

    if ([self.blog supports:BlogFeatureSharing]) {
        BlogDetailsRow *row = [[BlogDetailsRow alloc] initWithTitle:NSLocalizedString(@"Sharing", @"Noun. Title. Links to a blog's sharing options.")
                                        image:[UIImage gridiconOfType:GridiconTypeShare]
                                     callback:^{
                                         [weakSelf showSharing];
                                     }];
        row.quickStartIdentifier = QuickStartTourElementSharing;
        [rows addObject:row];
    }

    if ([self.blog supports:BlogFeaturePeople]) {
        [rows addObject:[[BlogDetailsRow alloc] initWithTitle:NSLocalizedString(@"People", @"Noun. Title. Links to the people management feature.")
                                                        image:[UIImage gridiconOfType:GridiconTypeUser]
                                                     callback:^{
                                                         [weakSelf showPeople];
                                                     }]];
    }

    if ([self.blog supports:BlogFeaturePluginManagement]) {
        [rows addObject:[[BlogDetailsRow alloc] initWithTitle:NSLocalizedString(@"Plugins", @"Noun. Title. Links to the plugin management feature.")
                                                        image:[UIImage gridiconOfType:GridiconTypePlugins]
                                                     callback:^{
                                                         [weakSelf showPlugins];
                                                     }]];
    }

    BlogDetailsRow *row = [[BlogDetailsRow alloc] initWithTitle:NSLocalizedString(@"Settings", @"Noun. Title. Links to the blog's Settings screen.")
                                                     identifier:BlogDetailsSettingsCellIdentifier
                                        accessibilityIdentifier:@"Settings Row"
                                                          image:[UIImage gridiconOfType:GridiconTypeCog]
                                                       callback:^{
                                                           [weakSelf showSettings];
                                                       }];

    [rows addObject:row];

    NSString *title = NSLocalizedString(@"Configure", @"Section title for the configure table section in the blog details screen");
    return [[BlogDetailsSection alloc] initWithTitle:title andRows:rows category:BlogDetailsSectionCategoryConfigure];
}

- (BlogDetailsSection *)externalSectionViewModel
{
    __weak __typeof(self) weakSelf = self;
    NSMutableArray *rows = [NSMutableArray array];
    BlogDetailsRow *viewSiteRow = [[BlogDetailsRow alloc] initWithTitle:NSLocalizedString(@"View Site", @"Action title. Opens the user's site in an in-app browser")
                                                                  image:[UIImage gridiconOfType:GridiconTypeHouse]
                                                               callback:^{
                                                                   [weakSelf showViewSite];
                                                               }];
    viewSiteRow.quickStartIdentifier = QuickStartTourElementViewSite;
    viewSiteRow.showsSelectionState = NO;
    [rows addObject:viewSiteRow];

    if ([self shouldDisplayLinkToWPAdmin]) {
        BlogDetailsRow *row = [[BlogDetailsRow alloc] initWithTitle:[self adminRowTitle]
                                                              image:[UIImage gridiconOfType:GridiconTypeMySites]
                                                           callback:^{
                                                               [weakSelf showViewAdmin];
                                                               [weakSelf.tableView deselectSelectedRowWithAnimation:YES];
                                                           }];
        UIImage *image = [[UIImage gridiconOfType:GridiconTypeExternal withSize:CGSizeMake(BlogDetailGridiconAccessorySize, BlogDetailGridiconAccessorySize)] imageFlippedForRightToLeftLayoutDirection];
        UIImageView *accessoryView = [[UIImageView alloc] initWithImage:image];
        accessoryView.tintColor = [WPStyleGuide cellGridiconAccessoryColor]; // Match disclosure icon color.
        row.accessoryView = accessoryView;
        row.showsSelectionState = NO;
        [rows addObject:row];
    }

    NSString *title = NSLocalizedString(@"External", @"Section title for the external table section in the blog details screen");
    return [[BlogDetailsSection alloc] initWithTitle:title andRows:rows category:BlogDetailsSectionCategoryExternal];
}

- (BlogDetailsSection *)removeSiteSectionViewModel
{
    __weak __typeof(self) weakSelf = self;
    NSMutableArray *rows = [NSMutableArray array];
    BlogDetailsRow *removeSiteRow = [[BlogDetailsRow alloc] initWithTitle:NSLocalizedString(@"Remove Site", @"Button to remove a site from the app")
                                                               identifier:BlogDetailsRemoveSiteCellIdentifier
                                                                    image:nil
                                                                 callback:^{
                                                                     [weakSelf.tableView deselectSelectedRowWithAnimation:YES];
                                                                     [weakSelf showRemoveSiteAlert];
                                                                 }];
    removeSiteRow.showsSelectionState = NO;
    removeSiteRow.forDestructiveAction = YES;
    [rows addObject:removeSiteRow];

    return [[BlogDetailsSection alloc] initWithTitle:nil andRows:rows category:BlogDetailsSectionCategoryRemoveSite];

}

- (NSString *)adminRowTitle
{
    if (self.blog.isHostedAtWPcom) {
        return NSLocalizedString(@"Dashboard", @"Action title. Noun. Opens the user's WordPress.com dashboard in an external browser.");
    } else {
        return NSLocalizedString(@"WP Admin", @"Action title. Noun. Opens the user's WordPress Admin in an external browser.");
    }
}

// Non .com users and .com user whose accounts were created
// before LastWPAdminAccessDate should have access to WPAdmin
- (BOOL)shouldDisplayLinkToWPAdmin
{
    if (!self.blog.isHostedAtWPcom) {
        return YES;
    }
    NSDate *hideWPAdminDate = [NSDate dateWithISO8601String:HideWPAdminDate];
    NSManagedObjectContext *context = [[ContextManager sharedInstance] mainContext];
    AccountService *accountService = [[AccountService alloc] initWithManagedObjectContext:context];
    WPAccount *defaultAccount = [accountService defaultWordPressComAccount];
    return [defaultAccount.dateCreated compare:hideWPAdminDate] == NSOrderedAscending;
}

#pragma mark - Configuration

- (void)configureBlogDetailHeader
{
    BlogDetailHeaderView *headerView = [self configureHeaderView];
    headerView.delegate = self;

    self.headerView = headerView;

    self.tableView.tableHeaderView = headerView;
}

#pragma mark BlogDetailHeaderViewDelegate

- (void)siteIconTapped
{
    if (![self siteIconShouldAllowDroppedImages]) {
        // Gracefully ignore the tap for users that can not upload files or
        // blogs that do not have capabilities since those will not support the REST API icon update
        return;
    }
    [WPAnalytics track:WPAnalyticsStatSiteSettingsSiteIconTapped];
    [self showUpdateSiteIconAlert];
}

- (void)siteIconReceivedDroppedImage:(UIImage *)image
{
    if (![self siteIconShouldAllowDroppedImages]) {
        // Gracefully ignore the drop for users that can not upload files or
        // blogs that do not have capabilities since those will not support the REST API icon update
        self.headerView.updatingIcon = NO;
        return;
    }
    [self presentCropViewControllerForDroppedSiteIcon:image];
}

- (BOOL)siteIconShouldAllowDroppedImages
{
    if (!self.blog.isAdmin || !self.blog.isUploadingFilesAllowed) {
        return NO;
    }

    return YES;
}

- (void)siteTitleTapped
{
    [self showSiteTitleSettings];
}

#pragma mark Site Icon Update Management

- (void)showUpdateSiteIconAlert
{
    UIAlertController *updateIconAlertController = [UIAlertController alertControllerWithTitle:nil
                                                                                       message:nil
                                                                                preferredStyle:UIAlertControllerStyleActionSheet];

    updateIconAlertController.popoverPresentationController.sourceView = self.headerView.blavatarImageView.superview;
    updateIconAlertController.popoverPresentationController.sourceRect = self.headerView.blavatarImageView.frame;
    updateIconAlertController.popoverPresentationController.permittedArrowDirections = UIPopoverArrowDirectionAny;

    [updateIconAlertController addDefaultActionWithTitle:NSLocalizedString(@"Change Site Icon", @"Change site icon button")
                                                 handler:^(UIAlertAction *action) {
                                                     [self updateSiteIcon];
                                                 }];
    if (self.blog.hasIcon) {
        [updateIconAlertController addDestructiveActionWithTitle:NSLocalizedString(@"Remove Site Icon", @"Remove site icon button")
                                                         handler:^(UIAlertAction *action) {
                                                             [self removeSiteIcon];
                                                         }];
    }
    [updateIconAlertController addCancelActionWithTitle:NSLocalizedString(@"Cancel", @"Cancel button")
                                                handler:^(UIAlertAction *action) {
                                                    [self startAlertTimer];
                                                }];

    [self presentViewController:updateIconAlertController animated:YES completion:nil];
}

- (void)presentCropViewControllerForDroppedSiteIcon:(UIImage *)image
{
    self.imageCropViewController = [[ImageCropViewController alloc] initWithImage:image];
    self.imageCropViewController.maskShape = ImageCropOverlayMaskShapeSquare;
    self.imageCropViewController.shouldShowCancelButton = YES;

    __weak __typeof(self) weakSelf = self;
    self.imageCropViewController.onCancel = ^(void) {
        [weakSelf dismissViewControllerAnimated:YES completion:nil];
        weakSelf.headerView.updatingIcon = NO;
    };

    self.imageCropViewController.onCompletion = ^(UIImage *image, BOOL modified) {
        [weakSelf dismissViewControllerAnimated:YES completion:nil];
        [weakSelf uploadDroppedSiteIcon:image onCompletion:^{
            weakSelf.headerView.blavatarImageView.image = image;
            weakSelf.headerView.updatingIcon = NO;
        }];
    };
    UINavigationController *navController = [[UINavigationController alloc] initWithRootViewController:self.imageCropViewController];
    navController.modalPresentationStyle = UIModalPresentationFormSheet;
    [self presentViewController:navController animated:YES completion:nil];
}

- (void)uploadDroppedSiteIcon:(UIImage *)image onCompletion:(void(^)(void))completion
{
    if (self.blog.objectID == nil) {
        return;
    }

    __weak __typeof(self) weakSelf = self;
    MediaService *mediaService = [[MediaService alloc] initWithManagedObjectContext:[ContextManager sharedInstance].mainContext];
    NSProgress *mediaCreateProgress;
    [mediaService createMediaWith:image blog:self.blog post:nil progress:&mediaCreateProgress thumbnailCallback:nil completion:^(Media *media, NSError *error) {
        if (media == nil || error != nil) {
            return;
        }
        NSProgress *uploadProgress;
        [mediaService uploadMedia:media
                   automatedRetry:false
                         progress:&uploadProgress
                          success:^{
            [weakSelf updateBlogIconWithMedia:media];
            completion();
        } failure:^(NSError * _Nonnull error) {
            [weakSelf showErrorForSiteIconUpdate];
            completion();
        }];
    }];
}

- (void)updateSiteIcon
{
    self.siteIconPickerPresenter = [[SiteIconPickerPresenter alloc]initWithBlog:self.blog];
    __weak __typeof(self) weakSelf = self;
    self.siteIconPickerPresenter.onCompletion = ^(Media *media, NSError *error) {
        if (error) {
            [weakSelf showErrorForSiteIconUpdate];
        } else if (media) {
            [weakSelf updateBlogIconWithMedia:media];
        } else {
            // If no media and no error the picker was canceled
            [weakSelf dismissViewControllerAnimated:YES completion:nil];
        }
        weakSelf.siteIconPickerPresenter = nil;
        [weakSelf startAlertTimer];
    };
    self.siteIconPickerPresenter.onIconSelection = ^() {
        weakSelf.headerView.updatingIcon = YES;
        [weakSelf dismissViewControllerAnimated:YES completion:nil];
    };
    [self.siteIconPickerPresenter presentPickerFrom:self];
}

- (void)removeSiteIcon
{
    self.headerView.updatingIcon = YES;
    self.blog.settings.iconMediaID = @0;
    [self updateBlogSettingsAndRefreshIcon];
    [WPAnalytics track:WPAnalyticsStatSiteSettingsSiteIconRemoved];
}

- (void)refreshSiteIcon
{
    [self.headerView refreshIconImage];
}

- (void)toggleSpotlightForSiteTitle
{
    [self.headerView toggleSpotlightOnSiteTitle];
}

- (void)toggleSpotlightOnHeaderView
{
    [self.headerView toggleSpotlightOnSiteTitle];
    [self.headerView toggleSpotlightOnSiteIcon];
}

- (void)updateBlogIconWithMedia:(Media *)media
{
    self.blog.settings.iconMediaID = media.mediaID;
    [self updateBlogSettingsAndRefreshIcon];
}

- (void)updateBlogSettingsAndRefreshIcon
{
    BlogService *blogService = [[BlogService alloc] initWithManagedObjectContext:self.blog.managedObjectContext];
    [blogService updateSettingsForBlog:self.blog
                               success:^{
        [blogService syncBlog:self.blog
                      success:^{
            self.headerView.updatingIcon = NO;
            [self.headerView refreshIconImage];
        } failure:nil];
     } failure:^(NSError *error){
         [self showErrorForSiteIconUpdate];
     }];
}

- (void)showErrorForSiteIconUpdate
{
    [SVProgressHUD showDismissibleErrorWithStatus:NSLocalizedString(@"Icon update failed", @"Message to show when site icon update failed")];
    self.headerView.updatingIcon = NO;
}

#pragma mark - Table view data source

- (NSInteger)numberOfSectionsInTableView:(UITableView *)tableView
{
    return self.tableSections.count;
}

- (NSInteger)tableView:(UITableView *)tableView numberOfRowsInSection:(NSInteger)section
{
    BlogDetailsSection *detailSection = [self.tableSections objectAtIndex:section];
    return [detailSection.rows count];
}

- (void)configureCell:(UITableViewCell *)cell atIndexPath:(NSIndexPath *)indexPath
{
    BlogDetailsSection *section = [self.tableSections objectAtIndex:indexPath.section];
    BlogDetailsRow *row = [section.rows objectAtIndex:indexPath.row];
    cell.textLabel.text = row.title;
    cell.accessibilityIdentifier = row.accessibilityIdentifier ?: row.identifier;
    cell.detailTextLabel.text = row.detail;
    cell.imageView.image = row.image;
    cell.imageView.tintColor = row.imageColor;
    if (row.accessoryView) {
        cell.accessoryView = row.accessoryView;
    }
    if ([cell isKindOfClass:[QuickStartListTitleCell class]]) {
        ((QuickStartListTitleCell *) cell).state = row.quickStartTitleState;
    }
}

- (UITableViewCell *)tableView:(UITableView *)tableView cellForRowAtIndexPath:(NSIndexPath *)indexPath
{
    BlogDetailsSection *section = [self.tableSections objectAtIndex:indexPath.section];
    BlogDetailsRow *row = [section.rows objectAtIndex:indexPath.row];
    UITableViewCell *cell = [tableView dequeueReusableCellWithIdentifier:row.identifier];
    cell.accessibilityHint = row.accessibilityHint;
    cell.accessoryView = nil;
    cell.textLabel.textAlignment = NSTextAlignmentNatural;
    if (row.forDestructiveAction) {
        cell.accessoryType = UITableViewCellAccessoryNone;
        [WPStyleGuide configureTableViewDestructiveActionCell:cell];
    } else {
        if (row.showsDisclosureIndicator) {
            cell.accessoryType = [self splitViewControllerIsHorizontallyCompact] ? UITableViewCellAccessoryDisclosureIndicator : UITableViewCellAccessoryNone;
        } else {
            cell.accessoryType = UITableViewCellAccessoryNone;
        }
        [WPStyleGuide configureTableViewCell:cell];
    }
    if ([[QuickStartTourGuide find] isCurrentElement:row.quickStartIdentifier]) {
        row.accessoryView = [QuickStartSpotlightView new];
    } else if ([row.accessoryView isKindOfClass:[QuickStartSpotlightView class]]) {
        row.accessoryView = nil;
    }

    [self configureCell:cell atIndexPath:indexPath];

    return cell;
}

- (void)tableView:(UITableView *)tableView didSelectRowAtIndexPath:(NSIndexPath *)indexPath
{
    BlogDetailsSection *section = [self.tableSections objectAtIndex:indexPath.section];
    BlogDetailsRow *row = [section.rows objectAtIndex:indexPath.row];
    row.callback();

    if (row.showsSelectionState) {
        self.restorableSelectedIndexPath = indexPath;
    } else {
        if ([self splitViewControllerIsHorizontallyCompact]) {
            // Deselect current row when not in split view layout
            [tableView deselectRowAtIndexPath:indexPath animated:YES];
        } else {
            // Reselect the previous row
            [tableView selectRowAtIndexPath:self.restorableSelectedIndexPath
                                   animated:YES
                             scrollPosition:UITableViewScrollPositionNone];
        }
    }
}

- (NSString *)tableView:(UITableView *)tableView titleForHeaderInSection:(NSInteger)section
{
    BlogDetailsSection *detailSection = [self.tableSections objectAtIndex:section];
    if (detailSection.showQuickStartMenu) {
        return nil;
    }
    return detailSection.title;
}

- (UIView *)tableView:(UITableView *)tableView viewForHeaderInSection:(NSInteger)sectionNum {
    BlogDetailsSection *section = [self.tableSections objectAtIndex:sectionNum];
    if (section.showQuickStartMenu) {
        return [self quickStartHeaderWithTitle:section.title];
    } else {
        return nil;
    }
}

- (UIView *)quickStartHeaderWithTitle:(NSString *)title
{
    __weak __typeof(self) weakSelf = self;
    BlogDetailsSectionHeaderView *view = [self.tableView dequeueReusableHeaderFooterViewWithIdentifier:BlogDetailsSectionHeaderViewIdentifier];
    [view setTitle:title];
    view.ellipsisButtonDidTouch = ^(BlogDetailsSectionHeaderView *header) {
        [weakSelf removeQuickStartSection:header];
    };
    return view;
}

- (void)removeQuickStartSection:(BlogDetailsSectionHeaderView *)view
{
    NSString *removeTitle = NSLocalizedString(@"Remove Next Steps", @"Title for action that will remove the next steps/quick start menus.");
    NSString *removeMessage = NSLocalizedString(@"Removing Next Steps will hide all tours on this site. This action cannot be undone.", @"Explanation of what will happen if the user confirms this alert.");
    NSString *confirmationTitle = NSLocalizedString(@"Remove", @"Title for button that will confirm removing the next steps/quick start menus.");
    NSString *cancelTitle = NSLocalizedString(@"Cancel", @"Cancel button");
    
    UIAlertController *removeConfirmation = [UIAlertController alertControllerWithTitle:removeTitle message:removeMessage preferredStyle:UIAlertControllerStyleAlert];
    [removeConfirmation addCancelActionWithTitle:cancelTitle handler:^(UIAlertAction * _Nonnull action) {
        [WPAnalytics track:WPAnalyticsStatQuickStartRemoveDialogButtonCancelTapped];
    }];
    [removeConfirmation addDefaultActionWithTitle:confirmationTitle handler:^(UIAlertAction * _Nonnull action) {
        [WPAnalytics track:WPAnalyticsStatQuickStartRemoveDialogButtonRemoveTapped];
        
        [[QuickStartTourGuide find] removeFrom:self.blog];
    }];
    
    UIAlertController *removeSheet = [UIAlertController alertControllerWithTitle:nil message:nil preferredStyle:UIAlertControllerStyleActionSheet];
    removeSheet.popoverPresentationController.sourceView = view;
    removeSheet.popoverPresentationController.sourceRect = view.ellipsisButton.frame;
    [removeSheet addDestructiveActionWithTitle:removeTitle handler:^(UIAlertAction * _Nonnull action) {
        [self presentViewController:removeConfirmation animated:YES completion:nil];
    }];
    [removeSheet addCancelActionWithTitle:cancelTitle handler:nil];
    
    [self presentViewController:removeSheet animated:YES completion:nil];
}

- (NSIndexPath *)tableView:(UITableView *)tableView willSelectRowAtIndexPath:(nonnull NSIndexPath *)indexPath
{
    BOOL isNewSelection = (indexPath != tableView.indexPathForSelectedRow);

    if (isNewSelection) {
        return indexPath;
    } else {
        return nil;
    }
}

#pragma mark - Private methods

- (void)trackEvent:(WPAnalyticsStat)event fromSource:(BlogDetailsNavigationSource)source {
    
    NSString *sourceString;
    
    switch (source) {
        case BlogDetailsNavigationSourceRow:
            sourceString = @"row";
            break;
            
        case BlogDetailsNavigationSourceLink:
            sourceString = @"link";
            break;
            
        case BlogDetailsNavigationSourceButton:
            sourceString = @"button";
            break;
            
        default:
            break;
    }
    
    [WPAppAnalytics track:event withProperties:@{WPAppAnalyticsKeyTapSource: sourceString} withBlog:self.blog];
}

- (void)preloadBlogData
{
    WordPressAppDelegate *appDelegate = [WordPressAppDelegate shared];
    BOOL isOnWifi = [appDelegate.internetReachability isReachableViaWiFi];

    // only preload on wifi
    if (isOnWifi) {
        [self preloadPosts];
        [self preloadPages];
        [self preloadComments];
        [self preloadMetadata];
    }
}

- (void)preloadPosts
{
    [self preloadPostsOfType:PostServiceTypePost];
}

- (void)preloadPages
{
    [self preloadPostsOfType:PostServiceTypePage];
}

// preloads posts or pages.
- (void)preloadPostsOfType:(PostServiceType)postType
{
    // Temporarily disable posts preloading until we can properly resolve the issues on:
    // https://github.com/wordpress-mobile/WordPress-iOS/issues/6151
    // Brent C. Nov 3/2016
    BOOL preloadingPostsDisabled = YES;
    if (preloadingPostsDisabled) {
        return;
    }

    NSDate *lastSyncDate;
    if ([postType isEqual:PostServiceTypePage]) {
        lastSyncDate = self.blog.lastPagesSync;
    } else {
        lastSyncDate = self.blog.lastPostsSync;
    }
    NSTimeInterval now = [[NSDate date] timeIntervalSinceReferenceDate];
    NSTimeInterval lastSync = lastSyncDate.timeIntervalSinceReferenceDate;
    if (now - lastSync > PreloadingCacheTimeout) {
        NSManagedObjectContext *context = [[ContextManager sharedInstance] mainContext];
        PostService *postService = [[PostService alloc] initWithManagedObjectContext:context];
        PostListFilterSettings *filterSettings = [[PostListFilterSettings alloc] initWithBlog:self.blog postType:postType];
        PostListFilter *filter = [filterSettings currentPostListFilter];

        PostServiceSyncOptions *options = [PostServiceSyncOptions new];
        options.statuses = filter.statuses;
        options.authorID = [filterSettings authorIDFilter];
        options.purgesLocalSync = YES;

        if ([postType isEqual:PostServiceTypePage]) {
            self.blog.lastPagesSync = [NSDate date];
        } else {
            self.blog.lastPostsSync = [NSDate date];
        }
        NSError *error = nil;
        [self.blog.managedObjectContext save:&error];

        [postService syncPostsOfType:postType withOptions:options forBlog:self.blog success:nil failure:^(NSError *error) {
            NSDate *invalidatedDate = [NSDate dateWithTimeIntervalSince1970:0.0];
            if ([postType isEqual:PostServiceTypePage]) {
                self.blog.lastPagesSync = invalidatedDate;
            } else {
                self.blog.lastPostsSync = invalidatedDate;
            }
        }];
    }
}

- (void)preloadComments
{
    NSManagedObjectContext *context = [[ContextManager sharedInstance] mainContext];
    CommentService *commentService = [[CommentService alloc] initWithManagedObjectContext:context];

    if ([CommentService shouldRefreshCacheFor:self.blog]) {
        [commentService syncCommentsForBlog:self.blog success:nil failure:nil];
    }
}

- (void)preloadMetadata
{
    __weak __typeof(self) weakSelf = self;
    [self.blogService syncBlogAndAllMetadata:self.blog
                           completionHandler:^{
                               [weakSelf configureTableViewData];
                               [weakSelf reloadTableViewPreservingSelection];
                           }];
}

- (void)scrollToElement:(QuickStartTourElement) element
{
    int sectionCount = 0;
    int rowCount = 0;
    for (BlogDetailsSection *section in self.tableSections) {
        rowCount = 0;
        for (BlogDetailsRow *row in section.rows) {
            if (row.quickStartIdentifier == element) {
                self.additionalSafeAreaInsets = UIEdgeInsetsMake(0, 0, [BlogDetailsViewController bottomPaddingForQuickStartNotices], 0);
                NSIndexPath *path = [NSIndexPath indexPathForRow:rowCount inSection:sectionCount];
                [self.tableView scrollToRowAtIndexPath:path atScrollPosition:UITableViewScrollPositionTop animated:true];
            }
            rowCount++;
        }
        sectionCount++;
    }
}

- (void)showComments
{
    [WPAppAnalytics track:WPAnalyticsStatOpenedComments withBlog:self.blog];
    CommentsViewController *controller = [[CommentsViewController alloc] initWithStyle:UITableViewStylePlain];
    controller.blog = self.blog;
    [self showDetailViewController:controller sender:self];

    [[QuickStartTourGuide find] visited:QuickStartTourElementBlogDetailNavigation];
}

- (void)showPostListFromSource:(BlogDetailsNavigationSource)source
{
    [self trackEvent:WPAnalyticsStatOpenedPosts fromSource:source];
    PostListViewController *controller = [PostListViewController controllerWithBlog:self.blog];
    [self showDetailViewController:controller sender:self];

    [[QuickStartTourGuide find] visited:QuickStartTourElementBlogDetailNavigation];
}

- (void)showPageListFromSource:(BlogDetailsNavigationSource)source
{
    [self trackEvent:WPAnalyticsStatOpenedPages fromSource:source];
    PageListViewController *controller = [PageListViewController controllerWithBlog:self.blog];
    [self showDetailViewController:controller sender:self];

    [[QuickStartTourGuide find] visited:QuickStartTourElementPages];
}

- (void)showMediaLibraryFromSource:(BlogDetailsNavigationSource)source
{
    [self trackEvent:WPAnalyticsStatOpenedMediaLibrary fromSource:source];
    MediaLibraryViewController *controller = [[MediaLibraryViewController alloc] initWithBlog:self.blog];
    [self showDetailViewController:controller sender:self];

    [[QuickStartTourGuide find] visited:QuickStartTourElementBlogDetailNavigation];
}

- (void)showPeople
{
    [WPAppAnalytics track:WPAnalyticsStatOpenedPeople withBlog:self.blog];
    PeopleViewController *controller = [PeopleViewController controllerWithBlog:self.blog];
    [self showDetailViewController:controller sender:self];

    [[QuickStartTourGuide find] visited:QuickStartTourElementBlogDetailNavigation];
}

- (void)showPlugins
{
    [WPAppAnalytics track:WPAnalyticsStatOpenedPluginDirectory withBlog:self.blog];
    PluginDirectoryViewController *controller = [[PluginDirectoryViewController alloc] initWithBlog:self.blog];
    [self showDetailViewController:controller sender:self];

    [[QuickStartTourGuide find] visited:QuickStartTourElementBlogDetailNavigation];
}

- (void)showPlans
{
    [WPAppAnalytics track:WPAnalyticsStatOpenedPlans withBlog:self.blog];
    PlanListViewController *controller = [[PlanListViewController alloc] initWithStyle:UITableViewStyleGrouped];
    [self showDetailViewController:controller sender:self];

    [[QuickStartTourGuide find] visited:QuickStartTourElementPlans];
}

- (void)showSettings
{
    [WPAppAnalytics track:WPAnalyticsStatOpenedSiteSettings withBlog:self.blog];
    SiteSettingsViewController *controller = [[SiteSettingsViewController alloc] initWithBlog:self.blog];
    [self showDetailViewController:controller sender:self];

    [[QuickStartTourGuide find] visited:QuickStartTourElementBlogDetailNavigation];
}

- (void)showSharing
{
    UIViewController *controller;
    if (![self.blog supportsPublicize]) {
        // if publicize is disabled, show the sharing buttons settings.
        controller = [[SharingButtonsViewController alloc] initWithBlog:self.blog];

    } else {
        controller = [[SharingViewController alloc] initWithBlog:self.blog];
    }

    [WPAppAnalytics track:WPAnalyticsStatOpenedSharingManagement withBlog:self.blog];
    [self showDetailViewController:controller sender:self];

    [[QuickStartTourGuide find] visited:QuickStartTourElementSharing];
}

- (void)showStatsFromSource:(BlogDetailsNavigationSource)source
{
    [self trackEvent:WPAnalyticsStatStatsAccessed fromSource:source];
    StatsViewController *statsView = [StatsViewController new];
    statsView.blog = self.blog;

    // Calling `showDetailViewController:sender:` should do this automatically for us,
    // but when showing stats from our 3D Touch shortcut iOS sometimes incorrectly
    // presents the stats view controller as modal instead of pushing it. As a
    // workaround for now, we'll manually decide whether to push or use `showDetail`.
    // @frosty 2016-09-05
    if (self.splitViewController.isCollapsed) {
        [self.navigationController pushViewController:statsView animated:YES];
    } else {
        [self showDetailViewController:statsView sender:self];
    }

    [[QuickStartTourGuide find] visited:QuickStartTourElementStats];
}

- (void)showActivity
{
    ActivityListViewController *controller = [[ActivityListViewController alloc] initWithBlog:self.blog];
    [self showDetailViewController:controller sender:self];

    [[QuickStartTourGuide find] visited:QuickStartTourElementBlogDetailNavigation];
}

- (void)showThemes
{
    [WPAppAnalytics track:WPAnalyticsStatThemesAccessedThemeBrowser withBlog:self.blog];
    ThemeBrowserViewController *viewController = [ThemeBrowserViewController browserWithBlog:self.blog];
    viewController.onWebkitViewControllerClose = ^(void) {
        [self startAlertTimer];
    };
    [self showDetailViewController:viewController sender:self];

    [[QuickStartTourGuide find] visited:QuickStartTourElementThemes];
}

- (void)showMenus
{
    [WPAppAnalytics track:WPAnalyticsStatMenusAccessed withBlog:self.blog];
    MenusViewController *viewController = [MenusViewController controllerWithBlog:self.blog];
    [self showDetailViewController:viewController sender:self];

    [[QuickStartTourGuide find] visited:QuickStartTourElementBlogDetailNavigation];
}

- (void)showViewSite
{
    [WPAppAnalytics track:WPAnalyticsStatOpenedViewSite withBlog:self.blog];
    NSURL *targetURL = [NSURL URLWithString:self.blog.homeURL];

    if (self.blog.jetpack) {
        targetURL = [targetURL appendingHideMasterbarParameters];
    }

    UIViewController *webViewController = [WebViewControllerFactory controllerWithUrl:targetURL blog:self.blog];
    LightNavigationController *navController = [[LightNavigationController alloc] initWithRootViewController:webViewController];
    if (self.traitCollection.userInterfaceIdiom == UIUserInterfaceIdiomPad) {
        navController.modalPresentationStyle = UIModalPresentationFullScreen;
    }

    [self presentViewController:navController
                       animated:YES
                     completion:^(void) {
        [self toggleSpotlightOnHeaderView];
    }];

    [[QuickStartTourGuide find] visited:QuickStartTourElementViewSite];
    self.additionalSafeAreaInsets = UIEdgeInsetsZero;
}

- (void)showViewAdmin
{
    if (![ReachabilityUtils isInternetReachable]) {
        [ReachabilityUtils showAlertNoInternetConnection];
        return;
    }

    [WPAppAnalytics track:WPAnalyticsStatOpenedViewAdmin withBlog:self.blog];

    NSString *dashboardUrl;
    if (self.blog.isHostedAtWPcom) {
        dashboardUrl = [NSString stringWithFormat:@"%@%@", WPCalypsoDashboardPath, self.blog.hostname];
    } else {
        dashboardUrl = [self.blog adminUrlWithPath:@""];
    }
    [[UIApplication sharedApplication] openURL:[NSURL URLWithString:dashboardUrl] options:nil completionHandler:nil];

    [[QuickStartTourGuide find] visited:QuickStartTourElementBlogDetailNavigation];
}

#pragma mark - Remove Site

- (void)showRemoveSiteAlert
{
    NSString *model = [[UIDevice currentDevice] localizedModel];
    NSString *message = [NSString stringWithFormat:NSLocalizedString(@"Are you sure you want to continue?\n All site data will be removed from your %@.", @"Title for the remove site confirmation alert, %@ will be replaced with iPhone/iPad/iPod Touch"), model];
    NSString *cancelTitle = NSLocalizedString(@"Cancel", nil);
    NSString *destructiveTitle = NSLocalizedString(@"Remove Site", @"Button to remove a site from the app");

    UIAlertControllerStyle alertStyle = [UIDevice isPad] ? UIAlertControllerStyleAlert : UIAlertControllerStyleActionSheet;
    UIAlertController *alertController = [UIAlertController alertControllerWithTitle:nil
                                                                             message:message
                                                                      preferredStyle:alertStyle];

    [alertController addCancelActionWithTitle:cancelTitle handler:nil];
    [alertController addDestructiveActionWithTitle:destructiveTitle handler:^(UIAlertAction *action) {
        [self confirmRemoveSite];
    }];

    [self presentViewController:alertController animated:YES completion:nil];
}

- (void)confirmRemoveSite
{
    NSManagedObjectContext *context = [[ContextManager sharedInstance] mainContext];
    BlogService *blogService = [[BlogService alloc] initWithManagedObjectContext:context];
    [blogService removeBlog:self.blog];
    [[WordPressAppDelegate shared] trackLogoutIfNeeded];
    [self.navigationController popToRootViewControllerAnimated:YES];
}

#pragma mark - Notification handlers

- (void)handleDataModelChange:(NSNotification *)note
{
    NSSet *deletedObjects = note.userInfo[NSDeletedObjectsKey];
    if ([deletedObjects containsObject:self.blog]) {
        [self.navigationController popToRootViewControllerAnimated:NO];
    }

    BOOL isQuickStartSectionShownBefore = [self findSectionIndexWithSections:self.tableSections category:BlogDetailsSectionCategoryQuickStart] != NSNotFound;

    NSSet *updatedObjects = note.userInfo[NSUpdatedObjectsKey];
    if ([updatedObjects containsObject:self.blog] || [updatedObjects containsObject:self.blog.settings]) {
        [self configureTableViewData];
        BOOL isQuickStartSectionShownAfter = [self findSectionIndexWithSections:self.tableSections category:BlogDetailsSectionCategoryQuickStart] != NSNotFound;
        
        // quick start was just enabled
        if (!isQuickStartSectionShownBefore && isQuickStartSectionShownAfter) {
            [self showQuickStartCustomize];
        }
        [self reloadTableViewPreservingSelection];
    }
}

#pragma mark - WPSplitViewControllerDetailProvider

- (UIViewController *)initialDetailViewControllerForSplitView:(WPSplitViewController *)splitView
{
    StatsViewController *statsView = [StatsViewController new];
    statsView.blog = self.blog;

    return statsView;
}

#pragma mark - UIViewControllerTransitioningDelegate

- (UIPresentationController *)presentationControllerForPresentedViewController:(UIViewController *)presented presentingViewController:(UIViewController *)presenting sourceViewController:(UIViewController *)source
{
    if ([presented isKindOfClass:[FancyAlertViewController class]]) {
        return [[FancyAlertPresentationController alloc] initWithPresentedViewController:presented
                                                                presentingViewController:presenting];
    }

    return nil;
}

@end<|MERGE_RESOLUTION|>--- conflicted
+++ resolved
@@ -124,7 +124,7 @@
                          image:image
                       callback:callback];
 }
-    
+
 - (instancetype)initWithTitle:(NSString *)title
       accessibilityIdentifier:(NSString *)accessibilityIdentifier
                         image:(UIImage *)image
@@ -321,7 +321,7 @@
 - (void)viewDidLoad
 {
     [super viewDidLoad];
-    
+
     _tableView = [[UITableView alloc] initWithFrame:CGRectZero style:UITableViewStyleGrouped];
     self.tableView.delegate = self;
     self.tableView.dataSource = self;
@@ -359,7 +359,7 @@
         AccountService *acctService = [[AccountService alloc] initWithManagedObjectContext:context];
         [acctService updateUserDetailsForAccount:self.blog.account success:nil failure:nil];
     }
-    
+
     [[NSNotificationCenter defaultCenter] addObserver:self
                                              selector:@selector(handleDataModelChange:)
                                                  name:NSManagedObjectContextObjectsDidChangeNotification
@@ -369,28 +369,22 @@
     [self.headerView setBlog:_blog];
     [self startObservingQuickStart];
     [self addMeButtonToNavigationBar];
-    
-<<<<<<< HEAD
-    if ([Feature enabled:FeatureFlagFloatingCreateButton]) {
-        [self.createButtonCoordinator addTo:self.view for:self.blog trailingAnchor:self.view.safeAreaLayoutGuide.trailingAnchor bottomAnchor:self.view.safeAreaLayoutGuide.bottomAnchor];
-    }
-=======
+
     [self.createButtonCoordinator addTo:self.view trailingAnchor:self.view.safeAreaLayoutGuide.trailingAnchor bottomAnchor:self.view.safeAreaLayoutGuide.bottomAnchor];
->>>>>>> 9fb87af6
 }
 
 /// Resizes the `tableHeaderView` as necessary whenever its size changes.
 - (void)viewDidLayoutSubviews {
     [super viewDidLayoutSubviews];
-    
+
     [self.createButtonCoordinator presentingTraitCollectionWillChange:self.traitCollection newTraitCollection:self.traitCollection];
-    
+
     UIView *headerView = self.tableView.tableHeaderView;
-    
+
     CGSize size = [self.tableView.tableHeaderView systemLayoutSizeFittingSize:UILayoutFittingCompressedSize];
     if (headerView.frame.size.height != size.height) {
         headerView.frame = CGRectMake(headerView.frame.origin.x, headerView.frame.origin.y, headerView.frame.size.width, size.height);
-        
+
         self.tableView.tableHeaderView = headerView;
     }
 }
@@ -408,7 +402,7 @@
     if (self.splitViewControllerIsHorizontallyCompact) {
         self.restorableSelectedIndexPath = nil;
     }
-    
+
     self.navigationItem.title = NSLocalizedString(@"My Site", @"Title of My Site tab");
 
     [self.headerView setBlog:self.blog];
@@ -441,26 +435,9 @@
 - (CreateButtonCoordinator *)createButtonCoordinator
 {
     if (!_createButtonCoordinator) {
-<<<<<<< HEAD
-        __weak __typeof(self) weakSelf = self;
-        _createButtonCoordinator = [[CreateButtonCoordinator alloc] init:self newPost:^{
-            [((WPTabBarController *)weakSelf.tabBarController) showPostTabWithCompletion:^(void) {
-                [weakSelf startAlertTimer];
-            }];
-        } newPage:^{
-            WPTabBarController *controller = (WPTabBarController *)weakSelf.tabBarController;
-            Blog *blog = [controller currentOrLastBlog];
-            [controller showPageEditorForBlog:blog];
-        } newStory:^{
-            WPTabBarController *controller = (WPTabBarController *)weakSelf.tabBarController;
-            Blog *blog = [controller currentOrLastBlog];
-            [controller showStoryEditorForBlog:blog];
-        }];
-=======
         _createButtonCoordinator = [self makeCreateButtonCoordinator];
->>>>>>> 9fb87af6
-    }
-    
+    }
+
     return _createButtonCoordinator;
 }
 
@@ -1324,17 +1301,17 @@
     NSString *removeMessage = NSLocalizedString(@"Removing Next Steps will hide all tours on this site. This action cannot be undone.", @"Explanation of what will happen if the user confirms this alert.");
     NSString *confirmationTitle = NSLocalizedString(@"Remove", @"Title for button that will confirm removing the next steps/quick start menus.");
     NSString *cancelTitle = NSLocalizedString(@"Cancel", @"Cancel button");
-    
+
     UIAlertController *removeConfirmation = [UIAlertController alertControllerWithTitle:removeTitle message:removeMessage preferredStyle:UIAlertControllerStyleAlert];
     [removeConfirmation addCancelActionWithTitle:cancelTitle handler:^(UIAlertAction * _Nonnull action) {
         [WPAnalytics track:WPAnalyticsStatQuickStartRemoveDialogButtonCancelTapped];
     }];
     [removeConfirmation addDefaultActionWithTitle:confirmationTitle handler:^(UIAlertAction * _Nonnull action) {
         [WPAnalytics track:WPAnalyticsStatQuickStartRemoveDialogButtonRemoveTapped];
-        
+
         [[QuickStartTourGuide find] removeFrom:self.blog];
     }];
-    
+
     UIAlertController *removeSheet = [UIAlertController alertControllerWithTitle:nil message:nil preferredStyle:UIAlertControllerStyleActionSheet];
     removeSheet.popoverPresentationController.sourceView = view;
     removeSheet.popoverPresentationController.sourceRect = view.ellipsisButton.frame;
@@ -1342,7 +1319,7 @@
         [self presentViewController:removeConfirmation animated:YES completion:nil];
     }];
     [removeSheet addCancelActionWithTitle:cancelTitle handler:nil];
-    
+
     [self presentViewController:removeSheet animated:YES completion:nil];
 }
 
@@ -1360,26 +1337,26 @@
 #pragma mark - Private methods
 
 - (void)trackEvent:(WPAnalyticsStat)event fromSource:(BlogDetailsNavigationSource)source {
-    
+
     NSString *sourceString;
-    
+
     switch (source) {
         case BlogDetailsNavigationSourceRow:
             sourceString = @"row";
             break;
-            
+
         case BlogDetailsNavigationSourceLink:
             sourceString = @"link";
             break;
-            
+
         case BlogDetailsNavigationSourceButton:
             sourceString = @"button";
             break;
-            
+
         default:
             break;
     }
-    
+
     [WPAppAnalytics track:event withProperties:@{WPAppAnalyticsKeyTapSource: sourceString} withBlog:self.blog];
 }
 
@@ -1724,7 +1701,7 @@
     if ([updatedObjects containsObject:self.blog] || [updatedObjects containsObject:self.blog.settings]) {
         [self configureTableViewData];
         BOOL isQuickStartSectionShownAfter = [self findSectionIndexWithSections:self.tableSections category:BlogDetailsSectionCategoryQuickStart] != NSNotFound;
-        
+
         // quick start was just enabled
         if (!isQuickStartSectionShownBefore && isQuickStartSectionShownAfter) {
             [self showQuickStartCustomize];
