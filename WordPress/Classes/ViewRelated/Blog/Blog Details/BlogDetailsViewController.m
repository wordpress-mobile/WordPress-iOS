--- conflicted
+++ resolved
@@ -369,13 +369,8 @@
     [self configureBlogDetailHeader];
     [self.headerView setBlog:_blog];
     [self startObservingQuickStart];
-<<<<<<< HEAD
-    [self addMeButtonToNavigationBar];
-
-=======
     [self addMeButtonToNavigationBarWithEmail:self.blog.account.email meScenePresenter:self.meScenePresenter];
     
->>>>>>> 43e86d5c
     [self.createButtonCoordinator addTo:self.view trailingAnchor:self.view.safeAreaLayoutGuide.trailingAnchor bottomAnchor:self.view.safeAreaLayoutGuide.bottomAnchor];
 }
 
@@ -1369,13 +1364,8 @@
     }];
     [removeConfirmation addDefaultActionWithTitle:confirmationTitle handler:^(UIAlertAction * _Nonnull action) {
         [WPAnalytics track:WPAnalyticsStatQuickStartRemoveDialogButtonRemoveTapped];
-<<<<<<< HEAD
-
-        [[QuickStartTourGuide find] removeFrom:self.blog];
-=======
+        [[QuickStartTourGuide shared] removeFrom:self.blog];
         
-        [[QuickStartTourGuide shared] removeFrom:self.blog];
->>>>>>> 43e86d5c
     }];
 
     UIAlertController *removeSheet = [UIAlertController alertControllerWithTitle:nil message:nil preferredStyle:UIAlertControllerStyleActionSheet];
