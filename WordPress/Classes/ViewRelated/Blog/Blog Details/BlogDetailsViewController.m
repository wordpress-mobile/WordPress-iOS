#import "BlogDetailsViewController.h"

#import "AccountService.h"
#import "BlogService.h"
#import "CommentsViewController.h"
#import "ContextManager.h"
#import "ReachabilityUtils.h"
#import "SiteSettingsViewController.h"
#import "SharingViewController.h"
#import "StatsViewController.h"
#import "WPAccount.h"
#import "WPAppAnalytics.h"
#import "WPGUIConstants.h"
#import "WordPress-Swift.h"
#import "MenusViewController.h"
#import <Reachability/Reachability.h>
#import <WordPressShared/WPTableViewCell.h>

@import Gridicons;

static NSString *const BlogDetailsCellIdentifier = @"BlogDetailsCell";
static NSString *const BlogDetailsPlanCellIdentifier = @"BlogDetailsPlanCell";
static NSString *const BlogDetailsSettingsCellIdentifier = @"BlogDetailsSettingsCell";
static NSString *const BlogDetailsRemoveSiteCellIdentifier = @"BlogDetailsRemoveSiteCell";
static NSString *const BlogDetailsQuickActionsCellIdentifier = @"BlogDetailsQuickActionsCell";
static NSString *const BlogDetailsSectionHeaderViewIdentifier = @"BlogDetailsSectionHeaderView";
static NSString *const QuickStartHeaderViewNibName = @"BlogDetailsSectionHeaderView";
static NSString *const QuickStartListTitleCellNibName = @"QuickStartListTitleCell";
static NSString *const BlogDetailsSectionFooterIdentifier = @"BlogDetailsSectionFooterView";

NSString * const WPBlogDetailsRestorationID = @"WPBlogDetailsID";
NSString * const WPBlogDetailsBlogKey = @"WPBlogDetailsBlogKey";
NSString * const WPBlogDetailsSelectedIndexPathKey = @"WPBlogDetailsSelectedIndexPathKey";

CGFloat const BlogDetailGridiconAccessorySize = 17.0;
CGFloat const BlogDetailQuickStartSectionHeight = 35.0;
NSTimeInterval const PreloadingCacheTimeout = 60.0 * 5; // 5 minutes
NSString * const HideWPAdminDate = @"2015-09-07T00:00:00Z";

CGFloat const BlogDetailReminderSectionHeaderHeight = 8.0;
CGFloat const BlogDetailReminderSectionFooterHeight = 1.0;

// NOTE: Currently "stats" acts as the calypso dashboard with a redirect to
// stats/insights. Per @mtias, if the dashboard should change at some point the
// redirect will be updated to point to new content, eventhough the path is still
// "stats/".
// aerych, 2016-06-14
NSString * const WPCalypsoDashboardPath = @"https://wordpress.com/stats/";

#pragma mark - Helper Classes for Blog Details view model.

@implementation BlogDetailsRow

- (instancetype)initWithTitle:(NSString * __nonnull)title
                        image:(UIImage * __nonnull)image
                     callback:(void(^)(void))callback
{
    return [self initWithTitle:title
                    identifier:BlogDetailsCellIdentifier
                         image:image
                      callback:callback];
}

- (instancetype)initWithTitle:(NSString * __nonnull)title
                   identifier:(NSString * __nonnull)identifier
                        image:(UIImage * __nonnull)image
                     callback:(void(^)(void))callback
{
    return [self initWithTitle:title
                    identifier:identifier
       accessibilityIdentifier:nil
                         image:image
                      callback:callback];
}

- (instancetype)initWithTitle:(NSString * __nonnull)title
      accessibilityIdentifier:(NSString *__nullable)accessibilityIdentifier
                        image:(UIImage * __nonnull)image
                     callback:(void(^)(void))callback
{
    return [self initWithTitle:title
                    identifier:BlogDetailsCellIdentifier
       accessibilityIdentifier:accessibilityIdentifier
                         image:image
                      callback:callback];
}

- (instancetype)initWithTitle:(NSString * __nonnull)title
                   identifier:(NSString * __nonnull)identifier
       accessibilityIdentifier:(NSString *__nullable)accessibilityIdentifier
                        image:(UIImage * __nonnull)image
                     callback:(void(^)(void))callback
{
    return [self initWithTitle:title
                    identifier:identifier
       accessibilityIdentifier:accessibilityIdentifier
             accessibilityHint:nil
                         image:image
                      callback:callback];
}

- (instancetype)initWithTitle:(NSString * __nonnull)title
                   identifier:(NSString * __nonnull)identifier
      accessibilityIdentifier:(NSString *__nullable)accessibilityIdentifier
            accessibilityHint:(NSString *__nullable)accessibilityHint
                        image:(UIImage * __nonnull)image
                     callback:(void(^)(void))callback
{
    return [self initWithTitle:title
                    identifier:identifier
       accessibilityIdentifier:accessibilityIdentifier
             accessibilityHint:accessibilityHint
                         image:image
                    imageColor:[UIColor murielListIcon]
                      callback:callback];
}

- (instancetype)initWithTitle:(NSString * __nonnull)title
      accessibilityIdentifier:(NSString *__nullable)accessibilityIdentifier
            accessibilityHint:(NSString *__nullable)accessibilityHint
                        image:(UIImage * __nonnull)image
                     callback:(void(^)(void))callback
{
    return [self initWithTitle:title
                    identifier:BlogDetailsCellIdentifier
       accessibilityIdentifier:accessibilityIdentifier
             accessibilityHint:accessibilityHint
                         image:image
                      callback:callback];
}
    
- (instancetype)initWithTitle:(NSString *)title
      accessibilityIdentifier:(NSString *)accessibilityIdentifier
                        image:(UIImage *)image
                   imageColor:(UIColor *)imageColor
                     callback:(void (^)(void))callback
{
    return [self initWithTitle:title
                    identifier:BlogDetailsCellIdentifier
       accessibilityIdentifier:accessibilityIdentifier
             accessibilityHint:nil
                         image:image
                    imageColor:imageColor
                      callback:callback];
}

- (instancetype)initWithTitle:(NSString * __nonnull)title
      accessibilityIdentifier:(NSString *__nullable)accessibilityIdentifier
            accessibilityHint:(NSString * __nullable)accessibilityHint
                        image:(UIImage * __nonnull)image
                   imageColor:(UIColor * __nonnull)imageColor
                     callback:(void(^_Nullable)(void))callback
{
    return [self initWithTitle:title
                 identifier:BlogDetailsCellIdentifier
    accessibilityIdentifier:accessibilityIdentifier
          accessibilityHint:nil
                      image:image
                 imageColor:imageColor
                   callback:callback];
}

- (instancetype)initWithTitle:(NSString * __nonnull)title
                    identifier:(NSString * __nonnull)identifier
       accessibilityIdentifier:(NSString *__nullable)accessibilityIdentifier
             accessibilityHint:(NSString *__nullable)accessibilityHint
                         image:(UIImage * __nonnull)image
                    imageColor:(UIColor * __nonnull)imageColor
                      callback:(void(^)(void))callback
{
    self = [super init];
    if (self) {
        _title = title;
        _image = [image imageWithRenderingMode:UIImageRenderingModeAlwaysTemplate];
        _imageColor = imageColor;
        _callback = callback;
        _identifier = identifier;
        _accessibilityIdentifier = accessibilityIdentifier;
        _accessibilityHint = accessibilityHint;
        _showsSelectionState = YES;
        _showsDisclosureIndicator = YES;
    }
    return self;
}

@end

@implementation BlogDetailsSection
- (instancetype)initWithTitle:(NSString *)title
                      andRows:(NSArray *)rows
                     category:(BlogDetailsSectionCategory)category
{
    return [self initWithTitle:title rows:rows footerTitle:nil category:category];
}

- (instancetype)initWithTitle:(NSString *)title
                         rows:(NSArray *)rows
                  footerTitle:(NSString *)footerTitle
                     category:(BlogDetailsSectionCategory)category
{
    self = [super init];
    if (self) {
        _title = title;
        _rows = rows;
        _footerTitle = footerTitle;
        _category = category;
    }
    return self;
}
@end

#pragma mark -

@interface BlogDetailsViewController () <UIActionSheetDelegate, UIAlertViewDelegate, WPSplitViewControllerDetailProvider, BlogDetailHeaderViewDelegate, UITableViewDelegate, UITableViewDataSource>

@property (nonatomic, strong, readwrite) BlogDetailHeaderView *headerView;
@property (nonatomic, strong) NSArray *headerViewHorizontalConstraints;
@property (nonatomic, strong) NSArray<BlogDetailsSection *> *tableSections;
@property (nonatomic, strong) BlogService *blogService;
@property (nonatomic, strong) SiteIconPickerPresenter *siteIconPickerPresenter;
@property (nonatomic, strong) ImageCropViewController *imageCropViewController;

/// Used to restore the tableview selection during state restoration, and
/// also when switching between a collapsed and expanded split view controller presentation
@property (nonatomic, strong) NSIndexPath *restorableSelectedIndexPath;
@property (nonatomic) BlogDetailsSectionCategory selectedSectionCategory;

@property (nonatomic) BOOL hasLoggedDomainCreditPromptShownEvent;

@property (nonatomic, strong) CreateButtonCoordinator *createButtonCoordinator;

@end

@implementation BlogDetailsViewController
@synthesize restorableSelectedIndexPath = _restorableSelectedIndexPath;

#pragma mark - State Restoration

+ (UIViewController *)viewControllerWithRestorationIdentifierPath:(NSArray *)identifierComponents coder:(NSCoder *)coder
{
    NSString *blogID = [coder decodeObjectForKey:WPBlogDetailsBlogKey];
    if (!blogID) {
        return nil;
    }

    NSManagedObjectContext *context = [[ContextManager sharedInstance] mainContext];
    NSManagedObjectID *objectID = [context.persistentStoreCoordinator managedObjectIDForURIRepresentation:[NSURL URLWithString:blogID]];
    if (!objectID) {
        return nil;
    }

    NSError *error = nil;
    Blog *restoredBlog = (Blog *)[context existingObjectWithID:objectID error:&error];
    if (error || !restoredBlog) {
        return nil;
    }

    // If there's already a blog details view controller for this blog in the primary
    // navigation stack, we'll return that instead of creating a new one.
    UISplitViewController *splitViewController = [WPTabBarController sharedInstance].mySitesCoordinator.splitViewController;
    UINavigationController *navigationController = splitViewController.viewControllers.firstObject;
    if (navigationController && [navigationController isKindOfClass:[UINavigationController class]]) {
        BlogDetailsViewController *topViewController = (BlogDetailsViewController *)navigationController.topViewController;
        if ([topViewController isKindOfClass:[BlogDetailsViewController class]] && topViewController.blog == restoredBlog) {
            return topViewController;
        }
    }

    BlogDetailsViewController *viewController = [[self alloc] init];
    viewController.blog = restoredBlog;

    return viewController;
}


- (void)encodeRestorableStateWithCoder:(NSCoder *)coder
{
    [coder encodeObject:[[self.blog.objectID URIRepresentation] absoluteString] forKey:WPBlogDetailsBlogKey];

    WPSplitViewController *splitViewController = (WPSplitViewController *)self.splitViewController;

    UIViewController *detailViewController = [splitViewController rootDetailViewController];
    if (detailViewController && [detailViewController conformsToProtocol:@protocol(UIViewControllerRestoration)]) {
        // If the current detail view controller supports state restoration, store the current selection
        [coder encodeObject:self.restorableSelectedIndexPath forKey:WPBlogDetailsSelectedIndexPathKey];
    }

    [super encodeRestorableStateWithCoder:coder];
}

- (void)decodeRestorableStateWithCoder:(NSCoder *)coder
{
    NSIndexPath *indexPath = [coder decodeObjectForKey:WPBlogDetailsSelectedIndexPathKey];
    if (indexPath) {
        self.restorableSelectedIndexPath = indexPath;
    }

    [super decodeRestorableStateWithCoder:coder];
}

#pragma mark = Lifecycle Methods

- (void)dealloc
{
    [self stopObservingQuickStart];
}

- (instancetype)initWithMeScenePresenter:(id<ScenePresenter>)meScenePresenter
{
    self = [super init];
    
    if (self) {
        self.restorationIdentifier = WPBlogDetailsRestorationID;
        self.restorationClass = [self class];
        _meScenePresenter = meScenePresenter;
    }
    
    return self;
}

- (instancetype)init
{
    return [self initWithMeScenePresenter:[MeScenePresenter new]];
}

- (void)viewDidLoad
{
    [super viewDidLoad];
    
<<<<<<< HEAD
    if ([Feature enabled:FeatureFlagMySiteDashboard]) {
        _tableView = [[IntrinsicTableView alloc] initWithFrame:CGRectZero style:UITableViewStyleGrouped];
        self.tableView.scrollEnabled = false;
    } else {
        _tableView = [[UITableView alloc] initWithFrame:CGRectZero style:UITableViewStyleGrouped];
    }
    
=======
    _tableView = [[UITableView alloc] initWithFrame:CGRectZero style:UITableViewStyleInsetGrouped];
>>>>>>> bb997f34
    self.tableView.delegate = self;
    self.tableView.dataSource = self;
    self.tableView.translatesAutoresizingMaskIntoConstraints = false;
    [self.view addSubview:self.tableView];
    [self.view pinSubviewToAllEdges:self.tableView];
    
    UIRefreshControl *refreshControl = [UIRefreshControl new];
    [refreshControl addTarget:self action:@selector(pulledToRefresh) forControlEvents:UIControlEventValueChanged];
    self.tableView.refreshControl = refreshControl;

    self.tableView.accessibilityIdentifier = @"Blog Details Table";

    [WPStyleGuide configureColorsForView:self.view andTableView:self.tableView];
    [WPStyleGuide configureAutomaticHeightRowsFor:self.tableView];

    [self.tableView registerClass:[WPTableViewCell class] forCellReuseIdentifier:BlogDetailsCellIdentifier];
    [self.tableView registerClass:[WPTableViewCellValue1 class] forCellReuseIdentifier:BlogDetailsPlanCellIdentifier];
    [self.tableView registerClass:[WPTableViewCellValue1 class] forCellReuseIdentifier:BlogDetailsSettingsCellIdentifier];
    [self.tableView registerClass:[WPTableViewCell class] forCellReuseIdentifier:BlogDetailsRemoveSiteCellIdentifier];
    [self.tableView registerClass:[QuickActionsCell class] forCellReuseIdentifier:BlogDetailsQuickActionsCellIdentifier];
    UINib *qsHeaderViewNib = [UINib nibWithNibName:QuickStartHeaderViewNibName bundle:[NSBundle bundleForClass:[QuickStartListTitleCell class]]];
    [self.tableView registerNib:qsHeaderViewNib forHeaderFooterViewReuseIdentifier:BlogDetailsSectionHeaderViewIdentifier];
    UINib *qsTitleCellNib = [UINib nibWithNibName:QuickStartListTitleCellNibName bundle:[NSBundle bundleForClass:[QuickStartListTitleCell class]]];
    [self.tableView registerNib:qsTitleCellNib forCellReuseIdentifier:[QuickStartListTitleCell reuseIdentifier]];
    [self.tableView registerClass:[BlogDetailsSectionFooterView class] forHeaderFooterViewReuseIdentifier:BlogDetailsSectionFooterIdentifier];

    self.hasLoggedDomainCreditPromptShownEvent = NO;

    NSManagedObjectContext *context = [[ContextManager sharedInstance] mainContext];
    self.blogService = [[BlogService alloc] initWithManagedObjectContext:context];
    [self preloadMetadata];

    if (self.blog.account && !self.blog.account.userID) {
        // User's who upgrade may not have a userID recorded.
        AccountService *acctService = [[AccountService alloc] initWithManagedObjectContext:context];
        [acctService updateUserDetailsForAccount:self.blog.account success:nil failure:nil];
    }
    
    [[NSNotificationCenter defaultCenter] addObserver:self
                                             selector:@selector(handleDataModelChange:)
                                                 name:NSManagedObjectContextObjectsDidChangeNotification
                                               object:context];

    [self configureBlogDetailHeader];
    [self.headerView setBlog:_blog];
    [self startObservingQuickStart];
    [self addMeButtonToNavigationBarWithEmail:self.blog.account.email meScenePresenter:self.meScenePresenter];
    
    [self.createButtonCoordinator addTo:self.view trailingAnchor:self.view.safeAreaLayoutGuide.trailingAnchor bottomAnchor:self.view.safeAreaLayoutGuide.bottomAnchor];
}

/// Resizes the `tableHeaderView` as necessary whenever its size changes.
- (void)viewDidLayoutSubviews {
    [super viewDidLayoutSubviews];
    
    [self.createButtonCoordinator presentingTraitCollectionWillChange:self.traitCollection newTraitCollection:self.traitCollection];
    
    if ([Feature enabled:FeatureFlagMySiteDashboard]) {
        return;
    }
    
    UIView *headerView = self.tableView.tableHeaderView;
    
    CGSize size = [self.tableView.tableHeaderView systemLayoutSizeFittingSize:UILayoutFittingCompressedSize];
    if (headerView.frame.size.height != size.height) {
        headerView.frame = CGRectMake(headerView.frame.origin.x, headerView.frame.origin.y, headerView.frame.size.width, size.height);
        
        self.tableView.tableHeaderView = headerView;
    }
}

- (void)viewWillAppear:(BOOL)animated
{
    [super viewWillAppear:animated];

    if ([[QuickStartTourGuide shared] currentElementInt] != NSNotFound) {
        self.additionalSafeAreaInsets = UIEdgeInsetsMake(0, 0, [BlogDetailsViewController bottomPaddingForQuickStartNotices], 0);
    } else {
        self.additionalSafeAreaInsets = UIEdgeInsetsZero;
    }

    if (self.splitViewControllerIsHorizontallyCompact) {
        self.restorableSelectedIndexPath = nil;
    }
    
    self.navigationItem.title = NSLocalizedString(@"My Site", @"Title of My Site tab");

    [self.headerView setBlog:self.blog];

    // Configure and reload table data when appearing to ensure pending comment count is updated
    [self configureTableViewData];

    [self reloadTableViewPreservingSelection];
    [self preloadBlogData];
}

- (void)viewDidAppear:(BOOL)animated
{
    [super viewDidAppear:animated];
    [self cancelCompletedToursIfNeeded];
    if ([self.tabBarController isKindOfClass:[WPTabBarController class]] &&
        AppConfiguration.showsCreateButton) {
        [self.createButtonCoordinator showCreateButtonFor:self.blog];
    }
    [self createUserActivity];
    [self startAlertTimer];

    if (self.shouldScrollToViewSite == YES) {
        [self scrollToElement:QuickStartTourElementViewSite];
        self.shouldScrollToViewSite = NO;
    }
}

- (CreateButtonCoordinator *)createButtonCoordinator
{
    if (!_createButtonCoordinator) {
        _createButtonCoordinator = [self makeCreateButtonCoordinator];
    }
    
    return _createButtonCoordinator;
}

- (void)willTransitionToTraitCollection:(UITraitCollection *)newCollection withTransitionCoordinator:(id<UIViewControllerTransitionCoordinator>)coordinator
{
    [self.createButtonCoordinator presentingTraitCollectionWillChange:self.traitCollection newTraitCollection:newCollection];
    [super willTransitionToTraitCollection:newCollection withTransitionCoordinator:coordinator];
}

- (void)viewWillDisappear:(BOOL)animated
{
    [super viewWillDisappear:animated];
    [self stopAlertTimer];
    if ([self.tabBarController isKindOfClass:[WPTabBarController class]]) {
        [self.createButtonCoordinator hideCreateButton];
    }
}

- (void)viewDidDisappear:(BOOL)animated
{
    [super viewDidDisappear:animated];
}

- (void)traitCollectionDidChange:(UITraitCollection *)previousTraitCollection
{
    [super traitCollectionDidChange:previousTraitCollection];

    // Required to update disclosure indicators depending on split view status
    [self reloadTableViewPreservingSelection];
}

- (void)showDetailViewForSubsection:(BlogDetailsSubsection)section
{
    NSIndexPath *indexPath = [self indexPathForSubsection:section];

    switch (section) {
        case BlogDetailsSubsectionReminders:
        case BlogDetailsSubsectionDomainCredit:
        case BlogDetailsSubsectionQuickStart:
            self.restorableSelectedIndexPath = indexPath;
            [self.tableView selectRowAtIndexPath:indexPath
                                        animated:NO
                                  scrollPosition:[self optimumScrollPositionForIndexPath:indexPath]];
            break;
        case BlogDetailsSubsectionStats:
            self.restorableSelectedIndexPath = indexPath;
            [self.tableView selectRowAtIndexPath:indexPath
                                        animated:NO
                                  scrollPosition:[self optimumScrollPositionForIndexPath:indexPath]];
            [self showStatsFromSource:BlogDetailsNavigationSourceLink];
            break;
        case BlogDetailsSubsectionPosts:
            self.restorableSelectedIndexPath = indexPath;
            [self.tableView selectRowAtIndexPath:indexPath
                                        animated:NO
                                  scrollPosition:[self optimumScrollPositionForIndexPath:indexPath]];
            [self showPostListFromSource:BlogDetailsNavigationSourceLink];
            break;
        case BlogDetailsSubsectionThemes:
        case BlogDetailsSubsectionCustomize:
            if ([self.blog supports:BlogFeatureThemeBrowsing] || [self.blog supports:BlogFeatureMenus]) {
                self.restorableSelectedIndexPath = indexPath;
                [self.tableView selectRowAtIndexPath:indexPath
                                            animated:NO
                                      scrollPosition:[self optimumScrollPositionForIndexPath:indexPath]];
                [self showThemes];
            }
            break;
        case BlogDetailsSubsectionMedia:
            self.restorableSelectedIndexPath = indexPath;
            [self.tableView selectRowAtIndexPath:indexPath
                                        animated:NO
                                  scrollPosition:[self optimumScrollPositionForIndexPath:indexPath]];
            [self showMediaLibraryFromSource:BlogDetailsNavigationSourceLink];
            break;
        case BlogDetailsSubsectionPages:
            self.restorableSelectedIndexPath = indexPath;
            [self.tableView selectRowAtIndexPath:indexPath
                                        animated:NO
                                  scrollPosition:[self optimumScrollPositionForIndexPath:indexPath]];
            [self showPageListFromSource:BlogDetailsNavigationSourceLink];
            break;
        case BlogDetailsSubsectionActivity:
            if ([self.blog supports:BlogFeatureActivity]) {
                self.restorableSelectedIndexPath = indexPath;
                [self.tableView selectRowAtIndexPath:indexPath
                                            animated:NO
                                      scrollPosition:[self optimumScrollPositionForIndexPath:indexPath]];
                [self showActivity];
            }
            break;
        case BlogDetailsSubsectionJetpackSettings:
            if ([self.blog supports:BlogFeatureActivity]) {
                self.restorableSelectedIndexPath = indexPath;
                [self.tableView selectRowAtIndexPath:indexPath
                                            animated:NO
                                      scrollPosition:[self optimumScrollPositionForIndexPath:indexPath]];
                [self showJetpackSettings];
            }
            break;
        case BlogDetailsSubsectionComments:
            self.restorableSelectedIndexPath = indexPath;
            [self.tableView selectRowAtIndexPath:indexPath
                                        animated:NO
                                  scrollPosition:[self optimumScrollPositionForIndexPath:indexPath]];
            [self showCommentsFromSource:BlogDetailsNavigationSourceLink];
            break;
        case BlogDetailsSubsectionSharing:
            if ([self.blog supports:BlogFeatureSharing]) {
                self.restorableSelectedIndexPath = indexPath;
                [self.tableView selectRowAtIndexPath:indexPath
                                            animated:NO
                                      scrollPosition:[self optimumScrollPositionForIndexPath:indexPath]];
                [self showSharingFromSource:BlogDetailsNavigationSourceLink];
            }
            break;
        case BlogDetailsSubsectionPeople:
            if ([self.blog supports:BlogFeaturePeople]) {
                self.restorableSelectedIndexPath = indexPath;
                [self.tableView selectRowAtIndexPath:indexPath
                                            animated:NO
                                      scrollPosition:[self optimumScrollPositionForIndexPath:indexPath]];
                [self showPeople];
            }
            break;
        case BlogDetailsSubsectionPlugins:
            if ([self.blog supports:BlogFeaturePluginManagement]) {
                self.restorableSelectedIndexPath = indexPath;
                [self.tableView selectRowAtIndexPath:indexPath
                                            animated:NO
                                      scrollPosition:[self optimumScrollPositionForIndexPath:indexPath]];
                [self showPlugins];
            }
            break;
    }
}

// MARK: Todo: this needs to adjust based on the existence of the QSv2 section
- (NSIndexPath *)indexPathForSubsection:(BlogDetailsSubsection)subsection
{
    BlogDetailsSectionCategory sectionCategory = [self sectionCategoryWithSubsection:subsection];
    NSInteger section = [self findSectionIndexWithSections:self.tableSections category:sectionCategory];
    switch (subsection) {
        case BlogDetailsSubsectionReminders:
        case BlogDetailsSubsectionDomainCredit:
            return [NSIndexPath indexPathForRow:0 inSection:section];
        case BlogDetailsSubsectionQuickStart:
            return [NSIndexPath indexPathForRow:0 inSection:section];
        case BlogDetailsSubsectionStats:
            return [self shouldShowQuickStartChecklist] ? [NSIndexPath indexPathForRow:1 inSection:section] : [NSIndexPath indexPathForRow:0 inSection:section];
        case BlogDetailsSubsectionActivity:
            return [NSIndexPath indexPathForRow:0 inSection:section];
        case BlogDetailsSubsectionJetpackSettings:
            return [NSIndexPath indexPathForRow:1 inSection:section];
        case BlogDetailsSubsectionPosts:
            return [NSIndexPath indexPathForRow:0 inSection:section];
        case BlogDetailsSubsectionThemes:
        case BlogDetailsSubsectionCustomize:
            return [NSIndexPath indexPathForRow:0 inSection:section];
        case BlogDetailsSubsectionMedia:
            return [NSIndexPath indexPathForRow:2 inSection:section];
        case BlogDetailsSubsectionPages:
            return [NSIndexPath indexPathForRow:0 inSection:section];
        case BlogDetailsSubsectionComments:
            return [NSIndexPath indexPathForRow:3 inSection:section];
        case BlogDetailsSubsectionSharing:
            return [NSIndexPath indexPathForRow:0 inSection:section];
        case BlogDetailsSubsectionPeople:
            return [NSIndexPath indexPathForRow:1 inSection:section];
        case BlogDetailsSubsectionPlugins:
            return [NSIndexPath indexPathForRow:2 inSection:section];
    }
}

#pragma mark - Properties

- (NSIndexPath *)restorableSelectedIndexPath
{
    if (!_restorableSelectedIndexPath) {
        // If nil, default to stats subsection.
        BlogDetailsSubsection subsection = BlogDetailsSubsectionStats;
        self.selectedSectionCategory = [self sectionCategoryWithSubsection:subsection];
        NSUInteger section = [self findSectionIndexWithSections:self.tableSections category:self.selectedSectionCategory];
        _restorableSelectedIndexPath = [NSIndexPath indexPathForRow:0 inSection:section];
    }

    return _restorableSelectedIndexPath;
}

- (void)setRestorableSelectedIndexPath:(NSIndexPath *)restorableSelectedIndexPath
{
    if (restorableSelectedIndexPath != nil && restorableSelectedIndexPath.section < [self.tableSections count]) {
        BlogDetailsSection *section = [self.tableSections objectAtIndex:restorableSelectedIndexPath.section];
        switch (section.category) {
            case BlogDetailsSectionCategoryQuickStart:
            case BlogDetailsSectionCategoryDomainCredit: {
                _restorableSelectedIndexPath = nil;
            }
                break;
            default: {
                self.selectedSectionCategory = section.category;
                _restorableSelectedIndexPath = restorableSelectedIndexPath;
            }
                break;
        }
        return;
    }

    _restorableSelectedIndexPath = nil;
}

- (SiteIconPickerPresenter *)siteIconPickerPresenter
{
    if (!_siteIconPickerPresenter) {
        _siteIconPickerPresenter = [[SiteIconPickerPresenter alloc]initWithBlog:self.blog];
    }
    return _siteIconPickerPresenter;
}

#pragma mark - iOS 10 bottom padding

- (CGFloat)tableView:(UITableView *)tableView heightForFooterInSection:(NSInteger)section {
    return UITableViewAutomaticDimension;
}

- (CGFloat)tableView:(UITableView *)tableView heightForHeaderInSection:(NSInteger)sectionNum {
    BlogDetailsSection *section = self.tableSections[sectionNum];

    if (section.showQuickStartMenu == true || sectionNum == 0) {
        return BlogDetailQuickStartSectionHeight;
    } else if (([section.title isEmpty] || section.title == nil) && sectionNum == 0) {
        // because tableView:viewForHeaderInSection: is implemented, this must explicitly be 0
        return 0.0;
    }
    return UITableViewAutomaticDimension;
}

- (UIView *)tableView:(UITableView *)tableView viewForFooterInSection:(NSInteger)section {
    BlogDetailsSection *detailSection = self.tableSections[section];
    NSString *footerTitle = detailSection.footerTitle;
    if (footerTitle != nil) {
        BlogDetailsSectionFooterView *footerView = (BlogDetailsSectionFooterView *)[tableView dequeueReusableHeaderFooterViewWithIdentifier:BlogDetailsSectionFooterIdentifier];
        // If the next section has title, gives extra spacing between two sections.
        BOOL shouldShowExtraSpacing = (self.tableSections.count > section + 1) ? (self.tableSections[section + 1].title != nil): NO;
        [footerView updateUIWithTitle:footerTitle shouldShowExtraSpacing:shouldShowExtraSpacing];
        return footerView;
    }

    return nil;
}

#pragma mark - Data Model setup

- (void)reloadTableViewPreservingSelection
{
    // Configure and reload table data when appearing to ensure pending comment count is updated
    [self.tableView reloadData];

    // Check if the last selected category index needs to be updated after a dynamic section is activated and displayed.
    // QuickStart and Use Domain are dynamic section, which means they can be removed or hidden at any time.
    NSUInteger sectionIndex = [self findSectionIndexWithSections:self.tableSections category:self.selectedSectionCategory];

    if (sectionIndex != NSNotFound && self.restorableSelectedIndexPath.section != sectionIndex) {
        BlogDetailsSection *section = [self.tableSections objectAtIndex:sectionIndex];

        NSUInteger row = 0;

        // For QuickStart and Use Domain cases we want to select the first row on the next available section
        switch (section.category) {
            case BlogDetailsSectionCategoryQuickStart:
            case BlogDetailsSectionCategoryDomainCredit: {
                BlogDetailsSectionCategory category = [self sectionCategoryWithSubsection:BlogDetailsSubsectionStats];
                sectionIndex = [self findSectionIndexWithSections:self.tableSections category:category];
            }
                break;
            default:
                row = self.restorableSelectedIndexPath.row;
                break;
        }

        self.restorableSelectedIndexPath = [NSIndexPath indexPathForRow:row inSection:sectionIndex];
    }

    BOOL isValidIndexPath = self.restorableSelectedIndexPath.section < self.tableView.numberOfSections &&
                            self.restorableSelectedIndexPath.row < [self.tableView numberOfRowsInSection:self.restorableSelectedIndexPath.section];
    if (isValidIndexPath && ![self splitViewControllerIsHorizontallyCompact]) {
        // And finally we'll reselect the selected row, if there is one

        [self.tableView selectRowAtIndexPath:self.restorableSelectedIndexPath
                                    animated:NO
                              scrollPosition:[self optimumScrollPositionForIndexPath:self.restorableSelectedIndexPath]];
    }
}

- (UITableViewScrollPosition)optimumScrollPositionForIndexPath:(NSIndexPath *)indexPath
{
    // Try and avoid scrolling if not necessary
    CGRect cellRect = [self.tableView rectForRowAtIndexPath:indexPath];
    BOOL cellIsNotFullyVisible = !CGRectContainsRect(self.tableView.bounds, cellRect);
    return (cellIsNotFullyVisible) ? UITableViewScrollPositionMiddle : UITableViewScrollPositionNone;
}

- (void)configureTableViewData
{
    NSMutableArray *marr = [NSMutableArray array];

    [marr addObject:[self quickActionsSectionViewModel]];
    if ([DomainCreditEligibilityChecker canRedeemDomainCreditWithBlog:self.blog]) {
        if (!self.hasLoggedDomainCreditPromptShownEvent) {
            [WPAnalytics track:WPAnalyticsStatDomainCreditPromptShown];
            self.hasLoggedDomainCreditPromptShownEvent = YES;
        }
        [marr addObject:[self domainCreditSectionViewModel]];
    }
    if ([self shouldShowQuickStartChecklist]) {
        [marr addObject:[self quickStartSectionViewModel]];
    }
    if (([self.blog supports:BlogFeatureActivity] && ![self.blog isWPForTeams]) || [self.blog supports:BlogFeatureJetpackSettings]) {
        [marr addObject:[self jetpackSectionViewModel]];
    } else {
        [marr addObject:[self generalSectionViewModel]];
    }

    [marr addObject:[self publishTypeSectionViewModel]];
    if ([self.blog supports:BlogFeatureThemeBrowsing] || [self.blog supports:BlogFeatureMenus]) {
        [marr addObject:[self personalizeSectionViewModel]];
    }
    [marr addObject:[self configurationSectionViewModel]];
    [marr addObject:[self externalSectionViewModel]];
    if ([self.blog supports:BlogFeatureRemovable]) {
        [marr addObject:[self removeSiteSectionViewModel]];
    }

    // Assign non mutable copy.
    self.tableSections = [NSArray arrayWithArray:marr];
}

- (BlogDetailsSection *)generalSectionViewModel
{
    __weak __typeof(self) weakSelf = self;
    NSMutableArray *rows = [NSMutableArray array];

    BlogDetailsRow *statsRow = [[BlogDetailsRow alloc] initWithTitle:NSLocalizedString(@"Stats", @"Noun. Abbv. of Statistics. Links to a blog's Stats screen.")
                                  accessibilityIdentifier:@"Stats Row"
                                                    image:[UIImage gridiconOfType:GridiconTypeStatsAlt]
                                                 callback:^{
        [weakSelf showStatsFromSource:BlogDetailsNavigationSourceRow];
                                                 }];
    statsRow.quickStartIdentifier = QuickStartTourElementStats;
    [rows addObject:statsRow];

    if ([self.blog supports:BlogFeatureActivity] && ![self.blog isWPForTeams]) {
        [rows addObject:[[BlogDetailsRow alloc] initWithTitle:NSLocalizedString(@"Activity", @"Noun. Links to a blog's Activity screen.")
                                                        image:[UIImage gridiconOfType:GridiconTypeHistory]
                                                     callback:^{
                                                         [weakSelf showActivity];
                                                     }]];
    }

// Temporarily disabled
//    if ([self.blog supports:BlogFeaturePlans] && ![self.blog isWPForTeams]) {
//        BlogDetailsRow *plansRow = [[BlogDetailsRow alloc] initWithTitle:NSLocalizedString(@"Plans", @"Action title. Noun. Links to a blog's Plans screen.")
//                                                         identifier:BlogDetailsPlanCellIdentifier
//                                                              image:[UIImage gridiconOfType:GridiconTypePlans]
//                                                           callback:^{
//                                                               [weakSelf showPlansFromSource:BlogDetailsNavigationSourceRow];
//                                                           }];
//
//        plansRow.detail = self.blog.planTitle;
//        plansRow.quickStartIdentifier = QuickStartTourElementPlans;
//        [rows addObject:plansRow];
//    }

    return [[BlogDetailsSection alloc] initWithTitle:nil andRows:rows category:BlogDetailsSectionCategoryGeneral];
}

- (BlogDetailsSection *)jetpackSectionViewModel
{
    __weak __typeof(self) weakSelf = self;
    NSMutableArray *rows = [NSMutableArray array];
    
    BlogDetailsRow *statsRow = [[BlogDetailsRow alloc] initWithTitle:NSLocalizedString(@"Stats", @"Noun. Abbv. of Statistics. Links to a blog's Stats screen.")
                                  accessibilityIdentifier:@"Stats Row"
                                                    image:[UIImage gridiconOfType:GridiconTypeStatsAlt]
                                                 callback:^{
        [weakSelf showStatsFromSource:BlogDetailsNavigationSourceRow];
                                                 }];
    statsRow.quickStartIdentifier = QuickStartTourElementStats;
    [rows addObject:statsRow];

    if ([self.blog supports:BlogFeatureActivity] && ![self.blog isWPForTeams]) {
        [rows addObject:[[BlogDetailsRow alloc] initWithTitle:NSLocalizedString(@"Activity Log", @"Noun. Links to a blog's Activity screen.")
                                      accessibilityIdentifier:@"Activity Log Row"
                                                        image:[UIImage gridiconOfType:GridiconTypeHistory]
                                                     callback:^{
                                                         [weakSelf showActivity];
                                                     }]];
    }


    if ([self.blog isBackupsAllowed]) {
        [rows addObject:[[BlogDetailsRow alloc] initWithTitle:NSLocalizedString(@"Backup", @"Noun. Links to a blog's Jetpack Backups screen.")
                                      accessibilityIdentifier:@"Backup Row"
                                                        image:[UIImage gridiconOfType:GridiconTypeCloudUpload]
                                                     callback:^{
                                                         [weakSelf showBackup];
                                                     }]];
    }

    if ([self.blog isScanAllowed]) {
        [rows addObject:[[BlogDetailsRow alloc] initWithTitle:NSLocalizedString(@"Scan", @"Noun. Links to a blog's Jetpack Scan screen.")
                                      accessibilityIdentifier:@"Scan Row"
                                                        image:[UIImage imageNamed:@"jetpack-scan-menu-icon"]
                                                     callback:^{
                                                         [weakSelf showScan];
                                                     }]];
    }

    if ([self.blog supports:BlogFeatureJetpackSettings]) {
        BlogDetailsRow *settingsRow = [[BlogDetailsRow alloc] initWithTitle:NSLocalizedString(@"Jetpack Settings", @"Noun. Title. Links to the blog's Settings screen.")
                                                         identifier:BlogDetailsSettingsCellIdentifier
                                            accessibilityIdentifier:@"Jetpack Settings Row"
                                                              image:[UIImage gridiconOfType:GridiconTypeCog]
                                                           callback:^{
                                                               [weakSelf showJetpackSettings];
                                                           }];

        [rows addObject:settingsRow];
    }
    NSString *title = @"";

    if ([self.blog supports:BlogFeatureJetpackSettings]) {
        title = NSLocalizedString(@"Jetpack", @"Section title for the publish table section in the blog details screen");
    }

    return [[BlogDetailsSection alloc] initWithTitle:title andRows:rows category:BlogDetailsSectionCategoryJetpack];
}


- (BlogDetailsSection *)publishTypeSectionViewModel
{
    __weak __typeof(self) weakSelf = self;
    NSMutableArray *rows = [NSMutableArray array];

    BlogDetailsRow *postsRow = [[BlogDetailsRow alloc] initWithTitle:NSLocalizedString(@"Posts", @"Noun. Title. Links to the blog's Posts screen.")
                                              accessibilityIdentifier:@"Blog Post Row"
                                                                image:[[UIImage gridiconOfType:GridiconTypePosts] imageFlippedForRightToLeftLayoutDirection]
                                                             callback:^{
                    [weakSelf showPostListFromSource:BlogDetailsNavigationSourceRow];
                                                             }];
    [rows addObject:postsRow];
    
    BlogDetailsRow *mediaRow = [[BlogDetailsRow alloc] initWithTitle:NSLocalizedString(@"Media", @"Noun. Title. Links to the blog's Media library.")
                                             accessibilityIdentifier:@"Media Row"
                                                               image:[UIImage gridiconOfType:GridiconTypeImage]
                                                            callback:^{
                   [weakSelf showMediaLibraryFromSource:BlogDetailsNavigationSourceRow];
                                                            }];
    [rows addObject:mediaRow];

    BlogDetailsRow *pagesRow = [[BlogDetailsRow alloc] initWithTitle:NSLocalizedString(@"Pages", @"Noun. Title. Links to the blog's Pages screen.")
                                             accessibilityIdentifier:@"Site Pages Row"
                                                    image:[UIImage gridiconOfType:GridiconTypePages]
                                                 callback:^{
        [weakSelf showPageListFromSource:BlogDetailsNavigationSourceRow];
                                                 }];
    pagesRow.quickStartIdentifier = QuickStartTourElementPages;
    [rows addObject:pagesRow];

    BlogDetailsRow *commentsRow = [[BlogDetailsRow alloc] initWithTitle:NSLocalizedString(@"Comments", @"Noun. Title. Links to the blog's Comments screen.")
                                                          image:[[UIImage gridiconOfType:GridiconTypeComment] imageFlippedForRightToLeftLayoutDirection]
                                                       callback:^{
        [weakSelf showCommentsFromSource:BlogDetailsNavigationSourceRow];
                                                       }];
    [rows addObject:commentsRow];

    NSString *title = NSLocalizedString(@"Publish", @"Section title for the publish table section in the blog details screen");
    return [[BlogDetailsSection alloc] initWithTitle:title andRows:rows category:BlogDetailsSectionCategoryPublish];
}

- (BlogDetailsSection *)personalizeSectionViewModel
{
    __weak __typeof(self) weakSelf = self;
    NSMutableArray *rows = [NSMutableArray array];
    if ([self.blog supports:BlogFeatureThemeBrowsing] && ![self.blog isWPForTeams]) {
        BlogDetailsRow *row = [[BlogDetailsRow alloc] initWithTitle:NSLocalizedString(@"Themes", @"Themes option in the blog details")
                                                              image:[UIImage gridiconOfType:GridiconTypeThemes]
                                                           callback:^{
                                                               [weakSelf showThemes];
                                                           }];
        row.quickStartIdentifier = QuickStartTourElementThemes;
        [rows addObject:row];
    }
    if ([self.blog supports:BlogFeatureMenus]) {
        [rows addObject:[[BlogDetailsRow alloc] initWithTitle:NSLocalizedString(@"Menus", @"Menus option in the blog details")
                                                        image:[[UIImage gridiconOfType:GridiconTypeMenus] imageFlippedForRightToLeftLayoutDirection]
                                                     callback:^{
                                                         [weakSelf showMenus];
                                                     }]];
    }
    NSString *title =NSLocalizedString(@"Personalize", @"Section title for the personalize table section in the blog details screen.");
    return [[BlogDetailsSection alloc] initWithTitle:title andRows:rows category:BlogDetailsSectionCategoryPersonalize];
}

- (BlogDetailsSection *)configurationSectionViewModel
{
    __weak __typeof(self) weakSelf = self;
    NSMutableArray *rows = [NSMutableArray array];

    if ([self.blog supports:BlogFeatureSharing]) {
        BlogDetailsRow *row = [[BlogDetailsRow alloc] initWithTitle:NSLocalizedString(@"Sharing", @"Noun. Title. Links to a blog's sharing options.")
                                        image:[UIImage gridiconOfType:GridiconTypeShare]
                                     callback:^{
            [weakSelf showSharingFromSource:BlogDetailsNavigationSourceRow];
                                     }];
        row.quickStartIdentifier = QuickStartTourElementSharing;
        [rows addObject:row];
    }

    if ([self.blog supports:BlogFeaturePeople]) {
        [rows addObject:[[BlogDetailsRow alloc] initWithTitle:NSLocalizedString(@"People", @"Noun. Title. Links to the people management feature.")
                                                        image:[UIImage gridiconOfType:GridiconTypeUser]
                                                     callback:^{
                                                         [weakSelf showPeople];
                                                     }]];
    }

    if ([self.blog supports:BlogFeaturePluginManagement]) {
        [rows addObject:[[BlogDetailsRow alloc] initWithTitle:NSLocalizedString(@"Plugins", @"Noun. Title. Links to the plugin management feature.")
                                                        image:[UIImage gridiconOfType:GridiconTypePlugins]
                                                     callback:^{
                                                         [weakSelf showPlugins];
                                                     }]];
    }

    BlogDetailsRow *row = [[BlogDetailsRow alloc] initWithTitle:NSLocalizedString(@"Site Settings", @"Noun. Title. Links to the blog's Settings screen.")
                                                     identifier:BlogDetailsSettingsCellIdentifier
                                        accessibilityIdentifier:@"Settings Row"
                                                          image:[UIImage gridiconOfType:GridiconTypeCog]
                                                       callback:^{
        [weakSelf showSettingsFromSource:BlogDetailsNavigationSourceRow];
                                                       }];

    [rows addObject:row];

    if ([Feature enabled:FeatureFlagDomains]) {
        BlogDetailsRow *domainsRow = [[BlogDetailsRow alloc] initWithTitle:NSLocalizedString(@"Domains", @"Noun. Title. Links to the Domains screen.")
                                                                identifier:BlogDetailsSettingsCellIdentifier
                                                   accessibilityIdentifier:@"Domains Row"
                                                                     image:[UIImage gridiconOfType:GridiconTypeDomains]
                                                                  callback:^{
                                                                    [weakSelf showDomainsFromSource:BlogDetailsNavigationSourceRow];
                                                      }];
        [rows addObject:domainsRow];
    }

    NSString *title = NSLocalizedString(@"Configure", @"Section title for the configure table section in the blog details screen");
    return [[BlogDetailsSection alloc] initWithTitle:title andRows:rows category:BlogDetailsSectionCategoryConfigure];
}

- (BlogDetailsSection *)externalSectionViewModel
{
    __weak __typeof(self) weakSelf = self;
    NSMutableArray *rows = [NSMutableArray array];
    BlogDetailsRow *viewSiteRow = [[BlogDetailsRow alloc] initWithTitle:NSLocalizedString(@"View Site", @"Action title. Opens the user's site in an in-app browser")
                                                                  image:[UIImage gridiconOfType:GridiconTypeHouse]
                                                               callback:^{
        [weakSelf showViewSiteFromSource:BlogDetailsNavigationSourceRow];
    }];
    viewSiteRow.quickStartIdentifier = QuickStartTourElementViewSite;
    viewSiteRow.showsSelectionState = NO;
    [rows addObject:viewSiteRow];

    if ([self shouldDisplayLinkToWPAdmin]) {
        BlogDetailsRow *row = [[BlogDetailsRow alloc] initWithTitle:[self adminRowTitle]
                                                              image:[UIImage gridiconOfType:GridiconTypeMySites]
                                                           callback:^{
                                                               [weakSelf showViewAdmin];
                                                               [weakSelf.tableView deselectSelectedRowWithAnimation:YES];
                                                           }];
        UIImage *image = [[UIImage gridiconOfType:GridiconTypeExternal withSize:CGSizeMake(BlogDetailGridiconAccessorySize, BlogDetailGridiconAccessorySize)] imageFlippedForRightToLeftLayoutDirection];
        UIImageView *accessoryView = [[UIImageView alloc] initWithImage:image];
        accessoryView.tintColor = [WPStyleGuide cellGridiconAccessoryColor]; // Match disclosure icon color.
        row.accessoryView = accessoryView;
        row.showsSelectionState = NO;
        [rows addObject:row];
    }

    NSString *title = NSLocalizedString(@"External", @"Section title for the external table section in the blog details screen");
    return [[BlogDetailsSection alloc] initWithTitle:title andRows:rows category:BlogDetailsSectionCategoryExternal];
}

- (BlogDetailsSection *)removeSiteSectionViewModel
{
    __weak __typeof(self) weakSelf = self;
    NSMutableArray *rows = [NSMutableArray array];
    BlogDetailsRow *removeSiteRow = [[BlogDetailsRow alloc] initWithTitle:NSLocalizedString(@"Remove Site", @"Button to remove a site from the app")
                                                               identifier:BlogDetailsRemoveSiteCellIdentifier
                                                                    image:nil
                                                                 callback:^{
                                                                     [weakSelf.tableView deselectSelectedRowWithAnimation:YES];
                                                                     [weakSelf showRemoveSiteAlert];
                                                                 }];
    removeSiteRow.showsSelectionState = NO;
    removeSiteRow.forDestructiveAction = YES;
    [rows addObject:removeSiteRow];

    return [[BlogDetailsSection alloc] initWithTitle:nil andRows:rows category:BlogDetailsSectionCategoryRemoveSite];

}

- (NSString *)adminRowTitle
{
    if (self.blog.isHostedAtWPcom) {
        return NSLocalizedString(@"Dashboard", @"Action title. Noun. Opens the user's WordPress.com dashboard in an external browser.");
    } else {
        return NSLocalizedString(@"WP Admin", @"Action title. Noun. Opens the user's WordPress Admin in an external browser.");
    }
}

// Non .com users and .com user whose accounts were created
// before LastWPAdminAccessDate should have access to WPAdmin
- (BOOL)shouldDisplayLinkToWPAdmin
{
    if (!self.blog.isHostedAtWPcom) {
        return YES;
    }
    NSDate *hideWPAdminDate = [NSDate dateWithISO8601String:HideWPAdminDate];
    NSManagedObjectContext *context = [[ContextManager sharedInstance] mainContext];
    AccountService *accountService = [[AccountService alloc] initWithManagedObjectContext:context];
    WPAccount *defaultAccount = [accountService defaultWordPressComAccount];
    return [defaultAccount.dateCreated compare:hideWPAdminDate] == NSOrderedAscending;
}

#pragma mark - Configuration

- (void)configureBlogDetailHeader
{
    if ([Feature enabled:FeatureFlagMySiteDashboard]) {
        return;
    }
    
    BlogDetailHeaderView *headerView = [self configureHeaderView];
    headerView.delegate = self;

    self.headerView = headerView;

    self.tableView.tableHeaderView = headerView;
    
    [self.headerView setTranslatesAutoresizingMaskIntoConstraints:NO];
    [NSLayoutConstraint activateConstraints:@[
        [self.headerView.leadingAnchor constraintEqualToAnchor:self.view.leadingAnchor],
        [self.headerView.trailingAnchor constraintEqualToAnchor:self.view.trailingAnchor]
    ]];
}

#pragma mark BlogDetailHeaderViewDelegate

- (void)siteIconTapped
{
    if (![self siteIconShouldAllowDroppedImages]) {
        // Gracefully ignore the tap for users that can not upload files or
        // blogs that do not have capabilities since those will not support the REST API icon update
        return;
    }
    [WPAnalytics track:WPAnalyticsStatSiteSettingsSiteIconTapped];
    
    [NoticesDispatch lock];

    if (![Feature enabled:FeatureFlagSiteIconCreator]) {
        [self showUpdateSiteIconAlert];
    }
    
    if (@available(iOS 14.0, *)) {
        [self showSiteIconSelectionAlert];
    } else {
        [self showUpdateSiteIconAlert];
    }
}

- (void)siteIconReceivedDroppedImage:(UIImage *)image
{
    if (![self siteIconShouldAllowDroppedImages]) {
        // Gracefully ignore the drop for users that can not upload files or
        // blogs that do not have capabilities since those will not support the REST API icon update
        self.headerView.updatingIcon = NO;
        return;
    }
    [self presentCropViewControllerForDroppedSiteIcon:image];
}

- (BOOL)siteIconShouldAllowDroppedImages
{
    if (!self.blog.isAdmin || !self.blog.isUploadingFilesAllowed) {
        return NO;
    }

    return YES;
}

- (void)siteTitleTapped
{
    [self showSiteTitleSettings];
}

- (void)siteSwitcherTapped
{
    BlogListViewController* blogListViewController = [[BlogListViewController alloc] initWithMeScenePresenter:self.meScenePresenter];
    __weak __typeof(self) weakSelf = self;
    blogListViewController.blogSelected = ^(BlogListViewController* blogListViewController, Blog *blog) {
        [weakSelf switchToBlog:blog];
        [blogListViewController dismissViewControllerAnimated:true completion:nil];
    };
    
    UINavigationController* navigationController = [[UINavigationController alloc] initWithRootViewController:blogListViewController];
    navigationController.modalPresentationStyle = UIModalPresentationFormSheet;
    [self presentViewController:navigationController animated:true completion:nil];

    [WPAnalytics trackEvent:WPAnalyticsEventMySiteSiteSwitcherTapped];
}

- (void)visitSiteTapped
{
    [self showViewSiteFromSource:BlogDetailsNavigationSourceButton];
}

#pragma mark Site Switching

- (void)switchToBlog:(Blog*)blog
{
    self.headerView.blog = blog;
    self.blog = blog;
    [self showInitialDetailsForBlog];
    [self.tableView reloadData];
    [self preloadMetadata];
}

- (void)showInitialDetailsForBlog
{
    if ([self splitViewControllerIsHorizontallyCompact]) {
        return;
    }
    
    [self showDetailViewForSubsection:BlogDetailsSubsectionStats];
}

#pragma mark Site Icon Update Management

- (void)showUpdateSiteIconAlert
{
    UIAlertController *updateIconAlertController = [UIAlertController alertControllerWithTitle:nil
                                                                                       message:nil
                                                                                preferredStyle:UIAlertControllerStyleActionSheet];

    updateIconAlertController.popoverPresentationController.sourceView = self.headerView.blavatarImageView.superview;
    updateIconAlertController.popoverPresentationController.sourceRect = self.headerView.blavatarImageView.frame;
    updateIconAlertController.popoverPresentationController.permittedArrowDirections = UIPopoverArrowDirectionAny;

    [updateIconAlertController addDefaultActionWithTitle:NSLocalizedString(@"Change Site Icon", @"Change site icon button")
                                                 handler:^(UIAlertAction *action) {
                                                     [NoticesDispatch unlock];
                                                     [self updateSiteIcon];
                                                 }];
    if (self.blog.hasIcon) {
        [updateIconAlertController addDestructiveActionWithTitle:NSLocalizedString(@"Remove Site Icon", @"Remove site icon button")
                                                         handler:^(UIAlertAction *action) {
                                                             [NoticesDispatch unlock];
                                                             [self removeSiteIcon];
                                                         }];
    }
    [updateIconAlertController addCancelActionWithTitle:NSLocalizedString(@"Cancel", @"Cancel button")
                                                handler:^(UIAlertAction *action) {
                                                    [NoticesDispatch unlock];
                                                    [self startAlertTimer];
                                                }];

    [self presentViewController:updateIconAlertController animated:YES completion:nil];
}

- (void)showSiteIconSelectionAlert
{
    UIAlertController *alertController = [UIAlertController alertControllerWithTitle:nil
                                                                                       message:nil
                                                                                preferredStyle:UIAlertControllerStyleActionSheet];

    alertController.popoverPresentationController.sourceView = self.headerView.blavatarImageView.superview;
    alertController.popoverPresentationController.sourceRect = self.headerView.blavatarImageView.frame;
    alertController.popoverPresentationController.permittedArrowDirections = UIPopoverArrowDirectionAny;

    [alertController setTitle:NSLocalizedString(@"Update Site Icon", @"Title for sheet displayed allowing user to update their site icon")];

    [alertController addDefaultActionWithTitle:NSLocalizedString(@"Choose Image From My Device", @"Button allowing the user to choose an image from their device to use as their site icon")
                                       handler:^(UIAlertAction *action) {
        [NoticesDispatch unlock];
        [self updateSiteIcon];
    }];

    [alertController addDefaultActionWithTitle:NSLocalizedString(@"Create With Emoji", @"Button allowing the user to create a site icon by choosing an emoji character")
                                       handler:^(UIAlertAction *action) {
        [NoticesDispatch unlock];
        [self showEmojiPicker];
    }];

    [alertController addDestructiveActionWithTitle:NSLocalizedString(@"Remove Site Icon", @"Remove site icon button")
                                           handler:^(UIAlertAction *action) {
        [NoticesDispatch unlock];
        [self removeSiteIcon];
    }];

    [alertController addCancelActionWithTitle:NSLocalizedString(@"Cancel", @"Cancel button")
                                      handler:^(UIAlertAction *action) {
        [NoticesDispatch unlock];
        [self startAlertTimer];
    }];

    [self presentViewController:alertController animated:YES completion:nil];
}

- (void)presentCropViewControllerForDroppedSiteIcon:(UIImage *)image
{
    self.imageCropViewController = [[ImageCropViewController alloc] initWithImage:image];
    self.imageCropViewController.maskShape = ImageCropOverlayMaskShapeSquare;
    self.imageCropViewController.shouldShowCancelButton = YES;

    __weak __typeof(self) weakSelf = self;
    self.imageCropViewController.onCancel = ^(void) {
        [weakSelf dismissViewControllerAnimated:YES completion:nil];
        weakSelf.headerView.updatingIcon = NO;
    };

    self.imageCropViewController.onCompletion = ^(UIImage *image, BOOL modified) {
        [weakSelf dismissViewControllerAnimated:YES completion:nil];
        [weakSelf uploadDroppedSiteIcon:image onCompletion:^{
            weakSelf.headerView.blavatarImageView.image = image;
            weakSelf.headerView.updatingIcon = NO;
        }];
    };
    UINavigationController *navController = [[UINavigationController alloc] initWithRootViewController:self.imageCropViewController];
    navController.modalPresentationStyle = UIModalPresentationFormSheet;
    [self presentViewController:navController animated:YES completion:nil];
}

- (void)uploadDroppedSiteIcon:(UIImage *)image onCompletion:(void(^)(void))completion
{
    if (self.blog.objectID == nil) {
        return;
    }

    __weak __typeof(self) weakSelf = self;
    MediaService *mediaService = [[MediaService alloc] initWithManagedObjectContext:[ContextManager sharedInstance].mainContext];
    NSProgress *mediaCreateProgress;
    [mediaService createMediaWith:image blog:self.blog post:nil progress:&mediaCreateProgress thumbnailCallback:nil completion:^(Media *media, NSError *error) {
        if (media == nil || error != nil) {
            return;
        }
        NSProgress *uploadProgress;
        [mediaService uploadMedia:media
                   automatedRetry:false
                         progress:&uploadProgress
                          success:^{
            [weakSelf updateBlogIconWithMedia:media];
            completion();
        } failure:^(NSError * _Nonnull error) {
            [weakSelf showErrorForSiteIconUpdate];
            completion();
        }];
    }];
}

- (void)updateSiteIcon
{
    self.siteIconPickerPresenter = [[SiteIconPickerPresenter alloc]initWithBlog:self.blog];
    __weak __typeof(self) weakSelf = self;
    self.siteIconPickerPresenter.onCompletion = ^(Media *media, NSError *error) {
        if (error) {
            [weakSelf showErrorForSiteIconUpdate];
        } else if (media) {
            [weakSelf updateBlogIconWithMedia:media];
        } else {
            // If no media and no error the picker was canceled
            [weakSelf dismissViewControllerAnimated:YES completion:nil];
        }
        weakSelf.siteIconPickerPresenter = nil;
        [weakSelf startAlertTimer];
    };
    self.siteIconPickerPresenter.onIconSelection = ^() {
        weakSelf.headerView.updatingIcon = YES;
        [weakSelf dismissViewControllerAnimated:YES completion:nil];
    };
    [self.siteIconPickerPresenter presentPickerFrom:self];
}

- (void)removeSiteIcon
{
    self.headerView.updatingIcon = YES;
    self.blog.settings.iconMediaID = @0;
    [self updateBlogSettingsAndRefreshIcon];
    [WPAnalytics track:WPAnalyticsStatSiteSettingsSiteIconRemoved];
}

- (void)refreshSiteIcon
{
    [self.headerView refreshIconImage];
}

- (void)toggleSpotlightForSiteTitle
{
    [self.headerView toggleSpotlightOnSiteTitle];
}

- (void)toggleSpotlightOnHeaderView
{
    [self.headerView toggleSpotlightOnSiteTitle];
    [self.headerView toggleSpotlightOnSiteIcon];
}

- (void)updateBlogIconWithMedia:(Media *)media
{
    [[QuickStartTourGuide shared] completeSiteIconTourForBlog:self.blog];

    self.blog.settings.iconMediaID = media.mediaID;
    [self updateBlogSettingsAndRefreshIcon];
}

- (void)updateBlogSettingsAndRefreshIcon
{
    BlogService *blogService = [[BlogService alloc] initWithManagedObjectContext:self.blog.managedObjectContext];
    [blogService updateSettingsForBlog:self.blog
                               success:^{
        [blogService syncBlog:self.blog
                      success:^{
            self.headerView.updatingIcon = NO;
            [self.headerView refreshIconImage];
        } failure:nil];
     } failure:^(NSError *error){
         [self showErrorForSiteIconUpdate];
     }];
}

- (void)showErrorForSiteIconUpdate
{
    [SVProgressHUD showDismissibleErrorWithStatus:NSLocalizedString(@"Icon update failed", @"Message to show when site icon update failed")];
    self.headerView.updatingIcon = NO;
}

#pragma mark - Table view data source

- (NSInteger)numberOfSectionsInTableView:(UITableView *)tableView
{
    return self.tableSections.count;
}

- (NSInteger)tableView:(UITableView *)tableView numberOfRowsInSection:(NSInteger)section
{
    BlogDetailsSection *detailSection = [self.tableSections objectAtIndex:section];

    /// For larger texts we don't show the quick actions row
    if (detailSection.category == BlogDetailsSectionCategoryQuickAction && self.isAccessibilityCategoryEnabled) {
        return 0;
    }

    return [detailSection.rows count];
}

- (void)configureCell:(UITableViewCell *)cell atIndexPath:(NSIndexPath *)indexPath
{
    BlogDetailsSection *section = [self.tableSections objectAtIndex:indexPath.section];
    BlogDetailsRow *row = [section.rows objectAtIndex:indexPath.row];
    cell.textLabel.text = row.title;
    cell.accessibilityIdentifier = row.accessibilityIdentifier ?: row.identifier;
    cell.detailTextLabel.text = row.detail;
    cell.imageView.image = row.image;
    cell.imageView.tintColor = row.imageColor;
    if (row.accessoryView) {
        cell.accessoryView = row.accessoryView;
    }
    if ([cell isKindOfClass:[QuickStartListTitleCell class]]) {
        ((QuickStartListTitleCell *) cell).state = row.quickStartTitleState;
    }
}

- (UITableViewCell *)tableView:(UITableView *)tableView cellForRowAtIndexPath:(NSIndexPath *)indexPath
{
    BlogDetailsSection *section = [self.tableSections objectAtIndex:indexPath.section];

    if (section.category == BlogDetailsSectionCategoryQuickAction) {
        QuickActionsCell *cell = [tableView dequeueReusableCellWithIdentifier:BlogDetailsQuickActionsCellIdentifier];
        [self configureQuickActionsWithCell: cell];
        return cell;
    }

    BlogDetailsRow *row = [section.rows objectAtIndex:indexPath.row];
    UITableViewCell *cell = [tableView dequeueReusableCellWithIdentifier:row.identifier];
    cell.accessibilityHint = row.accessibilityHint;
    cell.accessoryView = nil;
    cell.textLabel.textAlignment = NSTextAlignmentNatural;
    if (row.forDestructiveAction) {
        cell.accessoryType = UITableViewCellAccessoryNone;
        [WPStyleGuide configureTableViewDestructiveActionCell:cell];
    } else {
        if (row.showsDisclosureIndicator) {
            cell.accessoryType = [self splitViewControllerIsHorizontallyCompact] ? UITableViewCellAccessoryDisclosureIndicator : UITableViewCellAccessoryNone;
        } else {
            cell.accessoryType = UITableViewCellAccessoryNone;
        }
        [WPStyleGuide configureTableViewCell:cell];
    }
    if ([[QuickStartTourGuide shared] isCurrentElement:row.quickStartIdentifier]) {
        row.accessoryView = [QuickStartSpotlightView new];
    } else if ([row.accessoryView isKindOfClass:[QuickStartSpotlightView class]]) {
        row.accessoryView = nil;
    }

    [self configureCell:cell atIndexPath:indexPath];

    return cell;
}

- (void)tableView:(UITableView *)tableView didSelectRowAtIndexPath:(NSIndexPath *)indexPath
{
    BlogDetailsSection *section = [self.tableSections objectAtIndex:indexPath.section];
    BlogDetailsRow *row = [section.rows objectAtIndex:indexPath.row];
    row.callback();

    if (row.showsSelectionState) {
        self.restorableSelectedIndexPath = indexPath;
    } else {
        if ([self splitViewControllerIsHorizontallyCompact]) {
            // Deselect current row when not in split view layout
            [tableView deselectRowAtIndexPath:indexPath animated:YES];
        } else {
            // Reselect the previous row
            [tableView selectRowAtIndexPath:self.restorableSelectedIndexPath
                                   animated:YES
                             scrollPosition:UITableViewScrollPositionNone];
        }
    }
}

- (NSString *)tableView:(UITableView *)tableView titleForHeaderInSection:(NSInteger)section
{
    BlogDetailsSection *detailSection = [self.tableSections objectAtIndex:section];
    if (detailSection.showQuickStartMenu) {
        return nil;
    }
    return detailSection.title;
}

- (UIView *)tableView:(UITableView *)tableView viewForHeaderInSection:(NSInteger)sectionNum {
    BlogDetailsSection *section = [self.tableSections objectAtIndex:sectionNum];
    if (section.showQuickStartMenu) {
        return [self quickStartHeaderWithTitle:section.title];
    } else if (sectionNum == 0) {
        return nil;
    }

    return nil;
}

- (UIView *)quickStartHeaderWithTitle:(NSString *)title
{
    __weak __typeof(self) weakSelf = self;
    BlogDetailsSectionHeaderView *view = [self.tableView dequeueReusableHeaderFooterViewWithIdentifier:BlogDetailsSectionHeaderViewIdentifier];
    [view setTitle:title];
    view.ellipsisButtonDidTouch = ^(BlogDetailsSectionHeaderView *header) {
        [NoticesDispatch lock];
        [weakSelf removeQuickStartSection:header];
    };
    return view;
}

- (void)removeQuickStartSection:(BlogDetailsSectionHeaderView *)view
{
    NSString *removeTitle = NSLocalizedString(@"Remove Next Steps", @"Title for action that will remove the next steps/quick start menus.");
    NSString *removeMessage = NSLocalizedString(@"Removing Next Steps will hide all tours on this site. This action cannot be undone.", @"Explanation of what will happen if the user confirms this alert.");
    NSString *confirmationTitle = NSLocalizedString(@"Remove", @"Title for button that will confirm removing the next steps/quick start menus.");
    NSString *cancelTitle = NSLocalizedString(@"Cancel", @"Cancel button");
    
    UIAlertController *removeConfirmation = [UIAlertController alertControllerWithTitle:removeTitle message:removeMessage preferredStyle:UIAlertControllerStyleAlert];
    [removeConfirmation addCancelActionWithTitle:cancelTitle handler:^(UIAlertAction * _Nonnull action) {
        [WPAnalytics track:WPAnalyticsStatQuickStartRemoveDialogButtonCancelTapped];
        [NoticesDispatch unlock];
    }];
    [removeConfirmation addDefaultActionWithTitle:confirmationTitle handler:^(UIAlertAction * _Nonnull action) {
        [WPAnalytics track:WPAnalyticsStatQuickStartRemoveDialogButtonRemoveTapped];
        [[QuickStartTourGuide shared] removeFrom:self.blog];
        [NoticesDispatch unlock];
    }];
    
    UIAlertController *removeSheet = [UIAlertController alertControllerWithTitle:nil message:nil preferredStyle:UIAlertControllerStyleActionSheet];
    removeSheet.popoverPresentationController.sourceView = view;
    removeSheet.popoverPresentationController.sourceRect = view.ellipsisButton.frame;
    [removeSheet addDestructiveActionWithTitle:removeTitle handler:^(UIAlertAction * _Nonnull action) {
        [self presentViewController:removeConfirmation animated:YES completion:nil];
    }];
    [removeSheet addCancelActionWithTitle:cancelTitle handler:^(UIAlertAction * _Nonnull action) {
        [NoticesDispatch unlock];
    }];
    
    [self presentViewController:removeSheet animated:YES completion:nil];
}

- (NSIndexPath *)tableView:(UITableView *)tableView willSelectRowAtIndexPath:(nonnull NSIndexPath *)indexPath
{
    BOOL isNewSelection = (indexPath != tableView.indexPathForSelectedRow);

    if (isNewSelection) {
        return indexPath;
    } else {
        return nil;
    }
}

#pragma mark - Private methods

- (void)trackEvent:(WPAnalyticsStat)event fromSource:(BlogDetailsNavigationSource)source {
    
    NSString *sourceString = [self propertiesStringForSource:source];
    
    [WPAppAnalytics track:event withProperties:@{WPAppAnalyticsKeyTapSource: sourceString} withBlog:self.blog];
}

- (NSString *)propertiesStringForSource:(BlogDetailsNavigationSource)source {
    switch (source) {
        case BlogDetailsNavigationSourceRow:
            return @"row";
        case BlogDetailsNavigationSourceLink:
            return @"link";
        case BlogDetailsNavigationSourceButton:
            return @"button";
        default:
            return @"";
    }
}

- (void)preloadBlogData
{
    WordPressAppDelegate *appDelegate = [WordPressAppDelegate shared];
    BOOL isOnWifi = [appDelegate.internetReachability isReachableViaWiFi];

    // only preload on wifi
    if (isOnWifi) {
        [self preloadPosts];
        [self preloadPages];
        [self preloadComments];
        [self preloadMetadata];
    }
}

- (void)preloadPosts
{
    [self preloadPostsOfType:PostServiceTypePost];
}

- (void)preloadPages
{
    [self preloadPostsOfType:PostServiceTypePage];
}

// preloads posts or pages.
- (void)preloadPostsOfType:(PostServiceType)postType
{
    // Temporarily disable posts preloading until we can properly resolve the issues on:
    // https://github.com/wordpress-mobile/WordPress-iOS/issues/6151
    // Brent C. Nov 3/2016
    BOOL preloadingPostsDisabled = YES;
    if (preloadingPostsDisabled) {
        return;
    }

    NSDate *lastSyncDate;
    if ([postType isEqual:PostServiceTypePage]) {
        lastSyncDate = self.blog.lastPagesSync;
    } else {
        lastSyncDate = self.blog.lastPostsSync;
    }
    NSTimeInterval now = [[NSDate date] timeIntervalSinceReferenceDate];
    NSTimeInterval lastSync = lastSyncDate.timeIntervalSinceReferenceDate;
    if (now - lastSync > PreloadingCacheTimeout) {
        NSManagedObjectContext *context = [[ContextManager sharedInstance] mainContext];
        PostService *postService = [[PostService alloc] initWithManagedObjectContext:context];
        PostListFilterSettings *filterSettings = [[PostListFilterSettings alloc] initWithBlog:self.blog postType:postType];
        PostListFilter *filter = [filterSettings currentPostListFilter];

        PostServiceSyncOptions *options = [PostServiceSyncOptions new];
        options.statuses = filter.statuses;
        options.authorID = [filterSettings authorIDFilter];
        options.purgesLocalSync = YES;

        if ([postType isEqual:PostServiceTypePage]) {
            self.blog.lastPagesSync = [NSDate date];
        } else {
            self.blog.lastPostsSync = [NSDate date];
        }
        NSError *error = nil;
        [self.blog.managedObjectContext save:&error];

        [postService syncPostsOfType:postType withOptions:options forBlog:self.blog success:nil failure:^(NSError *error) {
            NSDate *invalidatedDate = [NSDate dateWithTimeIntervalSince1970:0.0];
            if ([postType isEqual:PostServiceTypePage]) {
                self.blog.lastPagesSync = invalidatedDate;
            } else {
                self.blog.lastPostsSync = invalidatedDate;
            }
        }];
    }
}

- (void)preloadComments
{
    NSManagedObjectContext *context = [[ContextManager sharedInstance] mainContext];
    CommentService *commentService = [[CommentService alloc] initWithManagedObjectContext:context];

    if ([CommentService shouldRefreshCacheFor:self.blog]) {
        [commentService syncCommentsForBlog:self.blog withStatus:CommentStatusFilterAll success:nil failure:nil];
    }
}

- (void)preloadMetadata
{
    __weak __typeof(self) weakSelf = self;
    [self.blogService syncBlogAndAllMetadata:self.blog
                           completionHandler:^{
                               [weakSelf configureTableViewData];
                               [weakSelf reloadTableViewPreservingSelection];
                           }];
}

- (void)scrollToElement:(QuickStartTourElement) element
{
    int sectionCount = 0;
    int rowCount = 0;
    for (BlogDetailsSection *section in self.tableSections) {
        rowCount = 0;
        for (BlogDetailsRow *row in section.rows) {
            if (row.quickStartIdentifier == element) {
                self.additionalSafeAreaInsets = UIEdgeInsetsMake(0, 0, [BlogDetailsViewController bottomPaddingForQuickStartNotices], 0);
                NSIndexPath *path = [NSIndexPath indexPathForRow:rowCount inSection:sectionCount];
                [self.tableView scrollToRowAtIndexPath:path atScrollPosition:UITableViewScrollPositionTop animated:true];
            }
            rowCount++;
        }
        sectionCount++;
    }
}

- (void)showCommentsFromSource:(BlogDetailsNavigationSource)source
{
    [self trackEvent:WPAnalyticsStatOpenedComments fromSource:source];
    CommentsViewController *controller = [CommentsViewController controllerWithBlog:self.blog];
    controller.navigationItem.largeTitleDisplayMode = UINavigationItemLargeTitleDisplayModeNever;
    [self showDetailViewController:controller sender:self];

    [[QuickStartTourGuide shared] visited:QuickStartTourElementBlogDetailNavigation];
}

- (void)showPostListFromSource:(BlogDetailsNavigationSource)source
{
    [self trackEvent:WPAnalyticsStatOpenedPosts fromSource:source];
    PostListViewController *controller = [PostListViewController controllerWithBlog:self.blog];
    controller.navigationItem.largeTitleDisplayMode = UINavigationItemLargeTitleDisplayModeNever;
    [self showDetailViewController:controller sender:self];

    [[QuickStartTourGuide shared] visited:QuickStartTourElementBlogDetailNavigation];
}

- (void)showPageListFromSource:(BlogDetailsNavigationSource)source
{
    [self trackEvent:WPAnalyticsStatOpenedPages fromSource:source];
    PageListViewController *controller = [PageListViewController controllerWithBlog:self.blog];
    controller.navigationItem.largeTitleDisplayMode = UINavigationItemLargeTitleDisplayModeNever;
    [self showDetailViewController:controller sender:self];

    [[QuickStartTourGuide shared] visited:QuickStartTourElementPages];
}

- (void)showMediaLibraryFromSource:(BlogDetailsNavigationSource)source
{
    [self trackEvent:WPAnalyticsStatOpenedMediaLibrary fromSource:source];
    MediaLibraryViewController *controller = [[MediaLibraryViewController alloc] initWithBlog:self.blog];
    controller.navigationItem.largeTitleDisplayMode = UINavigationItemLargeTitleDisplayModeNever;
    [self showDetailViewController:controller sender:self];

    [[QuickStartTourGuide shared] visited:QuickStartTourElementBlogDetailNavigation];
}

- (void)showPeople
{
    PeopleViewController *controller = [PeopleViewController controllerWithBlog:self.blog];
    controller.navigationItem.largeTitleDisplayMode = UINavigationItemLargeTitleDisplayModeNever;
    [self showDetailViewController:controller sender:self];

    [[QuickStartTourGuide shared] visited:QuickStartTourElementBlogDetailNavigation];
}

- (void)showPlugins
{
    [WPAppAnalytics track:WPAnalyticsStatOpenedPluginDirectory withBlog:self.blog];
    PluginDirectoryViewController *controller = [self makePluginDirectoryViewControllerWithBlog:self.blog];
    controller.navigationItem.largeTitleDisplayMode = UINavigationItemLargeTitleDisplayModeNever;
    [self showDetailViewController:controller sender:self];

    [[QuickStartTourGuide shared] visited:QuickStartTourElementBlogDetailNavigation];
}

- (void)showPlansFromSource:(BlogDetailsNavigationSource)source
{
    [self trackEvent:WPAnalyticsStatOpenedPlans fromSource:source];
    PlanListViewController *controller = [[PlanListViewController alloc] initWithStyle:UITableViewStyleGrouped];
    controller.navigationItem.largeTitleDisplayMode = UINavigationItemLargeTitleDisplayModeNever;
    [self showDetailViewController:controller sender:self];

    [[QuickStartTourGuide shared] visited:QuickStartTourElementPlans];
}

- (void)showSettingsFromSource:(BlogDetailsNavigationSource)source
{
    [self trackEvent:WPAnalyticsStatOpenedSiteSettings fromSource:source];
    SiteSettingsViewController *controller = [[SiteSettingsViewController alloc] initWithBlog:self.blog];
    controller.navigationItem.largeTitleDisplayMode = UINavigationItemLargeTitleDisplayModeNever;
    [self showDetailViewController:controller sender:self];

    [[QuickStartTourGuide shared] visited:QuickStartTourElementBlogDetailNavigation];
}

- (void)showDomainsFromSource:(BlogDetailsNavigationSource)source
{
    [WPAnalytics trackEvent:WPAnalyticsEventDomainsDashboardViewed
                 properties:@{WPAppAnalyticsKeyTapSource: [self propertiesStringForSource:source]}
                       blog:self.blog];

    UIViewController *controller = [self makeDomainsDashboardViewController];
    controller.navigationItem.largeTitleDisplayMode = UINavigationItemLargeTitleDisplayModeNever;
    [self showDetailViewController:controller sender:self];
}

-(void)showJetpackSettings
{
    JetpackSettingsViewController *controller = [[JetpackSettingsViewController alloc] initWithBlog:self.blog];
    controller.navigationItem.largeTitleDisplayMode = UINavigationItemLargeTitleDisplayModeNever;
    [self showDetailViewController:controller sender:self];
}

- (void)showSharingFromSource:(BlogDetailsNavigationSource)source
{
    UIViewController *controller;
    if (![self.blog supportsPublicize]) {
        // if publicize is disabled, show the sharing buttons settings.
        controller = [[SharingButtonsViewController alloc] initWithBlog:self.blog];

    } else {
        controller = [[SharingViewController alloc] initWithBlog:self.blog delegate: nil];
    }

    [self trackEvent:WPAnalyticsStatOpenedSharingManagement fromSource:source];
    controller.navigationItem.largeTitleDisplayMode = UINavigationItemLargeTitleDisplayModeNever;
    [self showDetailViewController:controller sender:self];

    [[QuickStartTourGuide shared] visited:QuickStartTourElementSharing];
}

- (void)showStatsFromSource:(BlogDetailsNavigationSource)source
{    
    [self trackEvent:WPAnalyticsStatStatsAccessed fromSource:source];
    StatsViewController *statsView = [StatsViewController new];
    statsView.blog = self.blog;
    statsView.navigationItem.largeTitleDisplayMode = UINavigationItemLargeTitleDisplayModeNever;

    // Calling `showDetailViewController:sender:` should do this automatically for us,
    // but when showing stats from our 3D Touch shortcut iOS sometimes incorrectly
    // presents the stats view controller as modal instead of pushing it. As a
    // workaround for now, we'll manually decide whether to push or use `showDetail`.
    // @frosty 2016-09-05
    if (self.splitViewController.isCollapsed) {
        [self.navigationController pushViewController:statsView animated:YES];
    } else {
        [self showDetailViewController:statsView sender:self];
    }

    [[QuickStartTourGuide shared] visited:QuickStartTourElementStats];
}

- (void)showActivity
{
    JetpackActivityLogViewController *controller = [[JetpackActivityLogViewController alloc] initWithBlog:self.blog];
    controller.navigationItem.largeTitleDisplayMode = UINavigationItemLargeTitleDisplayModeNever;
    [self showDetailViewController:controller sender:self];

    [[QuickStartTourGuide shared] visited:QuickStartTourElementBlogDetailNavigation];
}

- (void)showScan
{
    JetpackScanViewController *controller = [[JetpackScanViewController alloc] initWithBlog:self.blog];
    controller.navigationItem.largeTitleDisplayMode = UINavigationItemLargeTitleDisplayModeNever;
    [self showDetailViewController:controller sender:self];

    [[QuickStartTourGuide shared] visited:QuickStartTourElementBlogDetailNavigation];
}

- (void)showBackup
{
    BackupListViewController *controller = [[BackupListViewController alloc] initWithBlog:self.blog];
    controller.navigationItem.largeTitleDisplayMode = UINavigationItemLargeTitleDisplayModeNever;
    [self showDetailViewController:controller sender:self];
}

- (void)showThemes
{
    [WPAppAnalytics track:WPAnalyticsStatThemesAccessedThemeBrowser withBlog:self.blog];
    ThemeBrowserViewController *viewController = [ThemeBrowserViewController browserWithBlog:self.blog];
    viewController.onWebkitViewControllerClose = ^(void) {
        [self startAlertTimer];
    };
    viewController.navigationItem.largeTitleDisplayMode = UINavigationItemLargeTitleDisplayModeNever;
    [self showDetailViewController:viewController sender:self];

    [[QuickStartTourGuide shared] visited:QuickStartTourElementThemes];
}

- (void)showMenus
{
    [WPAppAnalytics track:WPAnalyticsStatMenusAccessed withBlog:self.blog];
    MenusViewController *viewController = [MenusViewController controllerWithBlog:self.blog];
    viewController.navigationItem.largeTitleDisplayMode = UINavigationItemLargeTitleDisplayModeNever;
    [self showDetailViewController:viewController sender:self];

    [[QuickStartTourGuide shared] visited:QuickStartTourElementBlogDetailNavigation];
}

- (void)showViewSiteFromSource:(BlogDetailsNavigationSource)source
{
    [self trackEvent:WPAnalyticsStatOpenedViewSite fromSource:source];
    
    NSURL *targetURL = [NSURL URLWithString:self.blog.homeURL];

    UIViewController *webViewController = [WebViewControllerFactory controllerWithUrl:targetURL blog:self.blog source:@"my_site_view_site" withDeviceModes:true];
    LightNavigationController *navController = [[LightNavigationController alloc] initWithRootViewController:webViewController];
    if (self.traitCollection.userInterfaceIdiom == UIUserInterfaceIdiomPad) {
        navController.modalPresentationStyle = UIModalPresentationFullScreen;
    }

    [self presentViewController:navController
                       animated:YES
                     completion:^(void) {
        [self toggleSpotlightOnHeaderView];
    }];

    QuickStartTourGuide *guide = [QuickStartTourGuide shared];

    if ([guide isCurrentElement:QuickStartTourElementViewSite]) {
        [[QuickStartTourGuide shared] visited:QuickStartTourElementViewSite];
    } else {
        // Just mark as completed if we've viewed the site and aren't
        //  currently working on the View Site tour.
        [[QuickStartTourGuide shared] completeViewSiteTourForBlog:self.blog];
    }

    self.additionalSafeAreaInsets = UIEdgeInsetsZero;
}

- (void)showViewAdmin
{
    if (![ReachabilityUtils isInternetReachable]) {
        [ReachabilityUtils showAlertNoInternetConnection];
        return;
    }

    [WPAppAnalytics track:WPAnalyticsStatOpenedViewAdmin withBlog:self.blog];

    NSString *dashboardUrl;
    if (self.blog.isHostedAtWPcom) {
        dashboardUrl = [NSString stringWithFormat:@"%@%@", WPCalypsoDashboardPath, self.blog.hostname];
    } else {
        dashboardUrl = [self.blog adminUrlWithPath:@""];
    }
    [[UIApplication sharedApplication] openURL:[NSURL URLWithString:dashboardUrl] options:nil completionHandler:nil];

    [[QuickStartTourGuide shared] visited:QuickStartTourElementBlogDetailNavigation];
}

#pragma mark - Remove Site

- (void)showRemoveSiteAlert
{
    NSString *model = [[UIDevice currentDevice] localizedModel];
    NSString *message = [NSString stringWithFormat:NSLocalizedString(@"Are you sure you want to continue?\n All site data will be removed from your %@.", @"Title for the remove site confirmation alert, %@ will be replaced with iPhone/iPad/iPod Touch"), model];
    NSString *cancelTitle = NSLocalizedString(@"Cancel", nil);
    NSString *destructiveTitle = NSLocalizedString(@"Remove Site", @"Button to remove a site from the app");

    UIAlertControllerStyle alertStyle = [UIDevice isPad] ? UIAlertControllerStyleAlert : UIAlertControllerStyleActionSheet;
    UIAlertController *alertController = [UIAlertController alertControllerWithTitle:nil
                                                                             message:message
                                                                      preferredStyle:alertStyle];

    [alertController addCancelActionWithTitle:cancelTitle handler:nil];
    [alertController addDestructiveActionWithTitle:destructiveTitle handler:^(UIAlertAction *action) {
        [self confirmRemoveSite];
    }];

    [self presentViewController:alertController animated:YES completion:nil];
}

- (void)confirmRemoveSite
{
    NSManagedObjectContext *context = [[ContextManager sharedInstance] mainContext];
    BlogService *blogService = [[BlogService alloc] initWithManagedObjectContext:context];
    [blogService removeBlog:self.blog];
    [[WordPressAppDelegate shared] trackLogoutIfNeeded];
    [self.navigationController popToRootViewControllerAnimated:YES];
}

#pragma mark - Notification handlers

- (void)handleDataModelChange:(NSNotification *)note
{
    NSSet *deletedObjects = note.userInfo[NSDeletedObjectsKey];
    if ([deletedObjects containsObject:self.blog]) {
        [self.navigationController popToRootViewControllerAnimated:NO];
    }

    BOOL isQuickStartSectionShownBefore = [self findSectionIndexWithSections:self.tableSections category:BlogDetailsSectionCategoryQuickStart] != NSNotFound;

    NSSet *updatedObjects = note.userInfo[NSUpdatedObjectsKey];
    if ([updatedObjects containsObject:self.blog] || [updatedObjects containsObject:self.blog.settings]) {
        [self configureTableViewData];
        BOOL isQuickStartSectionShownAfter = [self findSectionIndexWithSections:self.tableSections category:BlogDetailsSectionCategoryQuickStart] != NSNotFound;
        
        // quick start was just enabled
        if (!isQuickStartSectionShownBefore && isQuickStartSectionShownAfter) {
            [self showQuickStartCustomize];
        }
        [self reloadTableViewPreservingSelection];
    }
}

#pragma mark - WPSplitViewControllerDetailProvider

- (UIViewController *)initialDetailViewControllerForSplitView:(WPSplitViewController *)splitView
{
    StatsViewController *statsView = [StatsViewController new];
    statsView.blog = self.blog;

    return statsView;
}

#pragma mark - UIViewControllerTransitioningDelegate

- (UIPresentationController *)presentationControllerForPresentedViewController:(UIViewController *)presented presentingViewController:(UIViewController *)presenting sourceViewController:(UIViewController *)source
{
    if ([presented isKindOfClass:[FancyAlertViewController class]]) {
        return [[FancyAlertPresentationController alloc] initWithPresentedViewController:presented
                                                                presentingViewController:presenting];
    }

    return nil;
}

#pragma mark - Domain Registration

- (void)updateTableViewAndHeader
{
    [self updateTableViewAndHeader:^{}];
}

/// This method syncs the blog and its metadata, then reloads the table view and updates the header with the synced blog.
///
- (void)updateTableViewAndHeader:(void(^)(void))onComplete
{
    __weak __typeof(self) weakSelf = self;
    [self.blogService syncBlogAndAllMetadata:self.blog
                           completionHandler:
     ^{
        [weakSelf configureTableViewData];
        [weakSelf reloadTableViewPreservingSelection];
        [weakSelf.headerView setBlog:weakSelf.blog];
        onComplete();
    }];
}

#pragma mark - Pull To Refresh

- (void)pulledToRefresh {
    __weak __typeof(self) weakSelf = self;
    
    [self updateTableViewAndHeader: ^{
        // WORKAROUND: if we don't dispatch this asynchronously, the refresh end animation is clunky.
        // To recognize if we can remove this, simply remove the dispatch_async call and test pulling
        // down to refresh the site.
        dispatch_async(dispatch_get_main_queue(), ^(void){
            __strong __typeof(weakSelf) strongSelf = weakSelf;
            
            [strongSelf.tableView.refreshControl endRefreshing];
        });
    }];
}

@end<|MERGE_RESOLUTION|>--- conflicted
+++ resolved
@@ -327,17 +327,13 @@
 {
     [super viewDidLoad];
     
-<<<<<<< HEAD
     if ([Feature enabled:FeatureFlagMySiteDashboard]) {
-        _tableView = [[IntrinsicTableView alloc] initWithFrame:CGRectZero style:UITableViewStyleGrouped];
+        _tableView = [[IntrinsicTableView alloc] initWithFrame:CGRectZero style:UITableViewStyleInsetGrouped];
         self.tableView.scrollEnabled = false;
     } else {
-        _tableView = [[UITableView alloc] initWithFrame:CGRectZero style:UITableViewStyleGrouped];
-    }
-    
-=======
-    _tableView = [[UITableView alloc] initWithFrame:CGRectZero style:UITableViewStyleInsetGrouped];
->>>>>>> bb997f34
+        _tableView = [[UITableView alloc] initWithFrame:CGRectZero style:UITableViewStyleInsetGrouped];
+    }
+
     self.tableView.delegate = self;
     self.tableView.dataSource = self;
     self.tableView.translatesAutoresizingMaskIntoConstraints = false;
