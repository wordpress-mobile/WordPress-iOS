#import "BlogDetailsViewController.h"

#import "AccountService.h"
#import "BlogService.h"
#import "CommentsViewController.h"
#import "ContextManager.h"
#import "ReachabilityUtils.h"
#import "SiteSettingsViewController.h"
#import "SharingViewController.h"
#import "StatsViewController.h"
#import "WPAccount.h"
#import "WPAppAnalytics.h"
#import "WPGUIConstants.h"
#import "WordPress-Swift.h"
#import "MenusViewController.h"
#import <Reachability/Reachability.h>
#import <WordPressShared/WPTableViewCell.h>

@import Gridicons;

static NSString *const BlogDetailsCellIdentifier = @"BlogDetailsCell";
static NSString *const BlogDetailsPlanCellIdentifier = @"BlogDetailsPlanCell";
static NSString *const BlogDetailsSettingsCellIdentifier = @"BlogDetailsSettingsCell";
static NSString *const BlogDetailsRemoveSiteCellIdentifier = @"BlogDetailsRemoveSiteCell";
static NSString *const BlogDetailsSectionHeaderViewIdentifier = @"BlogDetailsSectionHeaderView";
static NSString *const QuickStartHeaderViewNibName = @"BlogDetailsSectionHeaderView";
static NSString *const QuickStartListTitleCellNibName = @"QuickStartListTitleCell";
static NSString *const BlogDetailsSectionFooterIdentifier = @"BlogDetailsSectionFooterView";

NSString * const WPBlogDetailsRestorationID = @"WPBlogDetailsID";
NSString * const WPBlogDetailsBlogKey = @"WPBlogDetailsBlogKey";
NSString * const WPBlogDetailsSelectedIndexPathKey = @"WPBlogDetailsSelectedIndexPathKey";

CGFloat const BlogDetailGridiconAccessorySize = 17.0;
CGFloat const BlogDetailQuickStartSectionHeight = 35.0;
NSTimeInterval const PreloadingCacheTimeout = 60.0 * 5; // 5 minutes
NSString * const HideWPAdminDate = @"2015-09-07T00:00:00Z";

// NOTE: Currently "stats" acts as the calypso dashboard with a redirect to
// stats/insights. Per @mtias, if the dashboard should change at some point the
// redirect will be updated to point to new content, eventhough the path is still
// "stats/".
// aerych, 2016-06-14
NSString * const WPCalypsoDashboardPath = @"https://wordpress.com/stats/";

#pragma mark - Helper Classes for Blog Details view model.

@implementation BlogDetailsRow

- (instancetype)initWithTitle:(NSString * __nonnull)title
                        image:(UIImage * __nonnull)image
                     callback:(void(^)(void))callback
{
    return [self initWithTitle:title
                    identifier:BlogDetailsCellIdentifier
                         image:image
                      callback:callback];
}

- (instancetype)initWithTitle:(NSString * __nonnull)title
                   identifier:(NSString * __nonnull)identifier
                        image:(UIImage * __nonnull)image
                     callback:(void(^)(void))callback
{
    return [self initWithTitle:title
                    identifier:identifier
       accessibilityIdentifier:nil
                         image:image
                      callback:callback];
}

- (instancetype)initWithTitle:(NSString * __nonnull)title
      accessibilityIdentifier:(NSString *__nullable)accessibilityIdentifier
                        image:(UIImage * __nonnull)image
                     callback:(void(^)(void))callback
{
    return [self initWithTitle:title
                    identifier:BlogDetailsCellIdentifier
       accessibilityIdentifier:accessibilityIdentifier
                         image:image
                      callback:callback];
}

- (instancetype)initWithTitle:(NSString * __nonnull)title
                   identifier:(NSString * __nonnull)identifier
       accessibilityIdentifier:(NSString *__nullable)accessibilityIdentifier
                        image:(UIImage * __nonnull)image
                     callback:(void(^)(void))callback
{
    return [self initWithTitle:title
                    identifier:identifier
       accessibilityIdentifier:accessibilityIdentifier
             accessibilityHint:nil
                         image:image
                      callback:callback];
}

- (instancetype)initWithTitle:(NSString * __nonnull)title
                   identifier:(NSString * __nonnull)identifier
      accessibilityIdentifier:(NSString *__nullable)accessibilityIdentifier
            accessibilityHint:(NSString *__nullable)accessibilityHint
                        image:(UIImage * __nonnull)image
                     callback:(void(^)(void))callback
{
    return [self initWithTitle:title
                    identifier:identifier
       accessibilityIdentifier:accessibilityIdentifier
             accessibilityHint:accessibilityHint
                         image:image
                    imageColor:[UIColor murielListIcon]
                      callback:callback];
}

- (instancetype)initWithTitle:(NSString * __nonnull)title
      accessibilityIdentifier:(NSString *__nullable)accessibilityIdentifier
            accessibilityHint:(NSString *__nullable)accessibilityHint
                        image:(UIImage * __nonnull)image
                     callback:(void(^)(void))callback
{
    return [self initWithTitle:title
                    identifier:BlogDetailsCellIdentifier
       accessibilityIdentifier:accessibilityIdentifier
             accessibilityHint:accessibilityHint
                         image:image
                      callback:callback];
}
    
- (instancetype)initWithTitle:(NSString *)title
      accessibilityIdentifier:(NSString *)accessibilityIdentifier
                        image:(UIImage *)image
                   imageColor:(UIColor *)imageColor
                     callback:(void (^)(void))callback
{
    return [self initWithTitle:title
                    identifier:BlogDetailsCellIdentifier
       accessibilityIdentifier:accessibilityIdentifier
             accessibilityHint:nil
                         image:image
                    imageColor:imageColor
                      callback:callback];
}

- (instancetype)initWithTitle:(NSString * __nonnull)title
      accessibilityIdentifier:(NSString *__nullable)accessibilityIdentifier
            accessibilityHint:(NSString * __nullable)accessibilityHint
                        image:(UIImage * __nonnull)image
                   imageColor:(UIColor * __nonnull)imageColor
                     callback:(void(^_Nullable)(void))callback
{
    return [self initWithTitle:title
                 identifier:BlogDetailsCellIdentifier
    accessibilityIdentifier:accessibilityIdentifier
          accessibilityHint:nil
                      image:image
                 imageColor:imageColor
                   callback:callback];
}

- (instancetype)initWithTitle:(NSString * __nonnull)title
                    identifier:(NSString * __nonnull)identifier
       accessibilityIdentifier:(NSString *__nullable)accessibilityIdentifier
             accessibilityHint:(NSString *__nullable)accessibilityHint
                         image:(UIImage * __nonnull)image
                    imageColor:(UIColor * __nonnull)imageColor
                      callback:(void(^)(void))callback
{
    self = [super init];
    if (self) {
        _title = title;
        _image = [image imageWithRenderingMode:UIImageRenderingModeAlwaysTemplate];
        _imageColor = imageColor;
        _callback = callback;
        _identifier = identifier;
        _accessibilityIdentifier = accessibilityIdentifier;
        _accessibilityHint = accessibilityHint;
        _showsSelectionState = YES;
        _showsDisclosureIndicator = YES;
    }
    return self;
}

@end

@implementation BlogDetailsSection
- (instancetype)initWithTitle:(NSString *)title
                      andRows:(NSArray *)rows
                     category:(BlogDetailsSectionCategory)category
{
    return [self initWithTitle:title rows:rows footerTitle:nil category:category];
}

- (instancetype)initWithTitle:(NSString *)title
                         rows:(NSArray *)rows
                  footerTitle:(NSString *)footerTitle
                     category:(BlogDetailsSectionCategory)category
{
    self = [super init];
    if (self) {
        _title = title;
        _rows = rows;
        _footerTitle = footerTitle;
        _category = category;
    }
    return self;
}
@end

#pragma mark -

@interface BlogDetailsViewController () <UIActionSheetDelegate, UIAlertViewDelegate, WPSplitViewControllerDetailProvider, BlogDetailHeaderViewDelegate, UITableViewDelegate, UITableViewDataSource>

@property (nonatomic, strong, readwrite) BlogDetailHeaderView *headerView;
@property (nonatomic, strong) NSArray *headerViewHorizontalConstraints;
@property (nonatomic, strong) NSArray<BlogDetailsSection *> *tableSections;
@property (nonatomic, strong) BlogService *blogService;
@property (nonatomic, strong) SiteIconPickerPresenter *siteIconPickerPresenter;
@property (nonatomic, strong) ImageCropViewController *imageCropViewController;

/// Used to restore the tableview selection during state restoration, and
/// also when switching between a collapsed and expanded split view controller presentation
@property (nonatomic, strong) NSIndexPath *restorableSelectedIndexPath;
@property (nonatomic) BlogDetailsSectionCategory selectedSectionCategory;

@property (nonatomic) BOOL hasLoggedDomainCreditPromptShownEvent;

@property (nonatomic, strong) CreateButtonCoordinator *createButtonCoordinator;

@end

@implementation BlogDetailsViewController
@synthesize restorableSelectedIndexPath = _restorableSelectedIndexPath;

#pragma mark - State Restoration

+ (UIViewController *)viewControllerWithRestorationIdentifierPath:(NSArray *)identifierComponents coder:(NSCoder *)coder
{
    NSString *blogID = [coder decodeObjectForKey:WPBlogDetailsBlogKey];
    if (!blogID) {
        return nil;
    }

    NSManagedObjectContext *context = [[ContextManager sharedInstance] mainContext];
    NSManagedObjectID *objectID = [context.persistentStoreCoordinator managedObjectIDForURIRepresentation:[NSURL URLWithString:blogID]];
    if (!objectID) {
        return nil;
    }

    NSError *error = nil;
    Blog *restoredBlog = (Blog *)[context existingObjectWithID:objectID error:&error];
    if (error || !restoredBlog) {
        return nil;
    }

<<<<<<< HEAD
    BlogDetailsViewController *viewController = [[BlogDetailsViewController alloc] initWithMeScenePresenter:[MeScenePresenter new]];
=======
    // If there's already a blog details view controller for this blog in the primary
    // navigation stack, we'll return that instead of creating a new one.
    UISplitViewController *splitViewController = [[WPTabBarController sharedInstance] blogListSplitViewController];
    UINavigationController *navigationController = splitViewController.viewControllers.firstObject;
    if (navigationController && [navigationController isKindOfClass:[UINavigationController class]]) {
        BlogDetailsViewController *topViewController = (BlogDetailsViewController *)navigationController.topViewController;
        if ([topViewController isKindOfClass:[BlogDetailsViewController class]] && topViewController.blog == restoredBlog) {
            return topViewController;
        }
    }

    BlogDetailsViewController *viewController = [[self alloc] init];
>>>>>>> a24702d9
    viewController.blog = restoredBlog;

    return viewController;
}


- (void)encodeRestorableStateWithCoder:(NSCoder *)coder
{
    [coder encodeObject:[[self.blog.objectID URIRepresentation] absoluteString] forKey:WPBlogDetailsBlogKey];

    WPSplitViewController *splitViewController = (WPSplitViewController *)self.splitViewController;

    UIViewController *detailViewController = [splitViewController rootDetailViewController];
    if (detailViewController && [detailViewController conformsToProtocol:@protocol(UIViewControllerRestoration)]) {
        // If the current detail view controller supports state restoration, store the current selection
        [coder encodeObject:self.restorableSelectedIndexPath forKey:WPBlogDetailsSelectedIndexPathKey];
    }

    [super encodeRestorableStateWithCoder:coder];
}

- (void)decodeRestorableStateWithCoder:(NSCoder *)coder
{
    NSIndexPath *indexPath = [coder decodeObjectForKey:WPBlogDetailsSelectedIndexPathKey];
    if (indexPath) {
        self.restorableSelectedIndexPath = indexPath;
    }

    [super decodeRestorableStateWithCoder:coder];
}

#pragma mark = Lifecycle Methods

- (void)dealloc
{
    [self stopObservingQuickStart];
}

- (id)initWithMeScenePresenter:(id<ScenePresenter>)meScenePresenter
{
    self = [self init];
    self.meScenePresenter = meScenePresenter;
    return self;
}

- (instancetype)init
{
    self = [super init];
    if (self) {
        self.restorationIdentifier = WPBlogDetailsRestorationID;
        self.restorationClass = [self class];
    }
    return self;
}

- (void)viewDidLoad
{
    [super viewDidLoad];
    
    _tableView = [[UITableView alloc] initWithFrame:CGRectZero style:UITableViewStyleGrouped];
    self.tableView.delegate = self;
    self.tableView.dataSource = self;
    self.tableView.translatesAutoresizingMaskIntoConstraints = false;
    [self.view addSubview:self.tableView];
    [self.view pinSubviewToAllEdges:self.tableView];

    self.tableView.accessibilityIdentifier = @"Blog Details Table";

    [WPStyleGuide configureColorsForView:self.view andTableView:self.tableView];
    [WPStyleGuide configureAutomaticHeightRowsFor:self.tableView];

    [self.tableView registerClass:[WPTableViewCell class] forCellReuseIdentifier:BlogDetailsCellIdentifier];
    [self.tableView registerClass:[WPTableViewCellValue1 class] forCellReuseIdentifier:BlogDetailsPlanCellIdentifier];
    [self.tableView registerClass:[WPTableViewCellValue1 class] forCellReuseIdentifier:BlogDetailsSettingsCellIdentifier];
    [self.tableView registerClass:[WPTableViewCell class] forCellReuseIdentifier:BlogDetailsRemoveSiteCellIdentifier];
    UINib *qsHeaderViewNib = [UINib nibWithNibName:QuickStartHeaderViewNibName bundle:[NSBundle bundleForClass:[QuickStartListTitleCell class]]];
    [self.tableView registerNib:qsHeaderViewNib forHeaderFooterViewReuseIdentifier:BlogDetailsSectionHeaderViewIdentifier];
    UINib *qsTitleCellNib = [UINib nibWithNibName:QuickStartListTitleCellNibName bundle:[NSBundle bundleForClass:[QuickStartListTitleCell class]]];
    [self.tableView registerNib:qsTitleCellNib forCellReuseIdentifier:[QuickStartListTitleCell reuseIdentifier]];
    [self.tableView registerClass:[BlogDetailsSectionFooterView class] forHeaderFooterViewReuseIdentifier:BlogDetailsSectionFooterIdentifier];

    self.hasLoggedDomainCreditPromptShownEvent = NO;

    __weak __typeof(self) weakSelf = self;
    NSManagedObjectContext *context = [[ContextManager sharedInstance] mainContext];
    self.blogService = [[BlogService alloc] initWithManagedObjectContext:context];
    [self.blogService syncBlogAndAllMetadata:_blog
                           completionHandler:^{
                               [weakSelf configureTableViewData];
                               [weakSelf reloadTableViewPreservingSelection];
                           }];
    if (self.blog.account && !self.blog.account.userID) {
        // User's who upgrade may not have a userID recorded.
        AccountService *acctService = [[AccountService alloc] initWithManagedObjectContext:context];
        [acctService updateUserDetailsForAccount:self.blog.account success:nil failure:nil];
    }
    
    [[NSNotificationCenter defaultCenter] addObserver:self
                                             selector:@selector(handleDataModelChange:)
                                                 name:NSManagedObjectContextObjectsDidChangeNotification
                                               object:context];

    [self configureBlogDetailHeader];
    [self.headerView setBlog:_blog];
    [self startObservingQuickStart];
<<<<<<< HEAD
    [self addMeButtonToNavigationBarWith:self.blog.account.email meScenePresenter:self.meScenePresenter];
=======
    [self addMeButtonToNavigationBarWithEmail:self.blog.account.email meScenePresenter:self.meScenePresenter];
>>>>>>> a24702d9
    
    [self.createButtonCoordinator addTo:self.view trailingAnchor:self.view.safeAreaLayoutGuide.trailingAnchor bottomAnchor:self.view.safeAreaLayoutGuide.bottomAnchor];
}

/// Resizes the `tableHeaderView` as necessary whenever its size changes.
- (void)viewDidLayoutSubviews {
    [super viewDidLayoutSubviews];
    
    [self.createButtonCoordinator presentingTraitCollectionWillChange:self.traitCollection newTraitCollection:self.traitCollection];
    
    UIView *headerView = self.tableView.tableHeaderView;
    
    CGSize size = [self.tableView.tableHeaderView systemLayoutSizeFittingSize:UILayoutFittingCompressedSize];
    if (headerView.frame.size.height != size.height) {
        headerView.frame = CGRectMake(headerView.frame.origin.x, headerView.frame.origin.y, headerView.frame.size.width, size.height);
        
        self.tableView.tableHeaderView = headerView;
    }
}

- (void)viewWillAppear:(BOOL)animated
{
    [super viewWillAppear:animated];

    if ([[QuickStartTourGuide find] currentElementInt] != NSNotFound) {
        self.additionalSafeAreaInsets = UIEdgeInsetsMake(0, 0, [BlogDetailsViewController bottomPaddingForQuickStartNotices], 0);
    } else {
        self.additionalSafeAreaInsets = UIEdgeInsetsZero;
    }

    if (self.splitViewControllerIsHorizontallyCompact) {
        self.restorableSelectedIndexPath = nil;
    }
    
    self.navigationItem.title = NSLocalizedString(@"My Site", @"Title of My Site tab");

    [self.headerView setBlog:self.blog];

    // Configure and reload table data when appearing to ensure pending comment count is updated
    [self configureTableViewData];

    [self reloadTableViewPreservingSelection];
    [self preloadBlogData];
}

- (void)viewDidAppear:(BOOL)animated
{
    [super viewDidAppear:animated];
    if ([self.tabBarController isKindOfClass:[WPTabBarController class]]) {
        [self.createButtonCoordinator showCreateButtonFor:self.blog];
    }
    [self createUserActivity];
    [self startAlertTimer];

    if (self.shouldScrollToViewSite == YES) {
        [self scrollToElement:QuickStartTourElementViewSite];
        self.shouldScrollToViewSite = NO;
    }
    if([Feature enabled:FeatureFlagWhatIsNew]) {
        [WPTabBarController.sharedInstance presentWhatIsNewOn:self];
    }
}

- (CreateButtonCoordinator *)createButtonCoordinator
{
    if (!_createButtonCoordinator) {
        _createButtonCoordinator = [self makeCreateButtonCoordinator];
    }
    
    return _createButtonCoordinator;
}

- (void)willTransitionToTraitCollection:(UITraitCollection *)newCollection withTransitionCoordinator:(id<UIViewControllerTransitionCoordinator>)coordinator
{
    [self.createButtonCoordinator presentingTraitCollectionWillChange:self.traitCollection newTraitCollection:newCollection];
    [super willTransitionToTraitCollection:newCollection withTransitionCoordinator:coordinator];
}

- (void)viewWillDisappear:(BOOL)animated
{
    [super viewWillDisappear:animated];
    [self stopAlertTimer];
    if ([self.tabBarController isKindOfClass:[WPTabBarController class]]) {
        [self.createButtonCoordinator hideCreateButton];
    }
}

- (void)viewDidDisappear:(BOOL)animated
{
    [super viewDidDisappear:animated];
}

- (void)traitCollectionDidChange:(UITraitCollection *)previousTraitCollection
{
    [super traitCollectionDidChange:previousTraitCollection];

    // Required to update disclosure indicators depending on split view status
    [self reloadTableViewPreservingSelection];
}

- (void)showDetailViewForSubsection:(BlogDetailsSubsection)section
{
    NSIndexPath *indexPath = [self indexPathForSubsection:section];

    switch (section) {
        case BlogDetailsSubsectionDomainCredit:
        case BlogDetailsSubsectionQuickStart:
            self.restorableSelectedIndexPath = indexPath;
            [self.tableView selectRowAtIndexPath:indexPath
                                        animated:NO
                                  scrollPosition:[self optimumScrollPositionForIndexPath:indexPath]];
            break;
        case BlogDetailsSubsectionStats:
            self.restorableSelectedIndexPath = indexPath;
            [self.tableView selectRowAtIndexPath:indexPath
                                        animated:NO
                                  scrollPosition:[self optimumScrollPositionForIndexPath:indexPath]];
            [self showStatsFromSource:BlogDetailsNavigationSourceLink];
            break;
        case BlogDetailsSubsectionPosts:
            self.restorableSelectedIndexPath = indexPath;
            [self.tableView selectRowAtIndexPath:indexPath
                                        animated:NO
                                  scrollPosition:[self optimumScrollPositionForIndexPath:indexPath]];
            [self showPostListFromSource:BlogDetailsNavigationSourceLink];
            break;
        case BlogDetailsSubsectionThemes:
        case BlogDetailsSubsectionCustomize:
            if ([self.blog supports:BlogFeatureThemeBrowsing] || [self.blog supports:BlogFeatureMenus]) {
                self.restorableSelectedIndexPath = indexPath;
                [self.tableView selectRowAtIndexPath:indexPath
                                            animated:NO
                                      scrollPosition:[self optimumScrollPositionForIndexPath:indexPath]];
                [self showThemes];
            }
            break;
        case BlogDetailsSubsectionMedia:
            self.restorableSelectedIndexPath = indexPath;
            [self.tableView selectRowAtIndexPath:indexPath
                                        animated:NO
                                  scrollPosition:[self optimumScrollPositionForIndexPath:indexPath]];
            [self showMediaLibraryFromSource:BlogDetailsNavigationSourceLink];
            break;
        case BlogDetailsSubsectionPages:
            self.restorableSelectedIndexPath = indexPath;
            [self.tableView selectRowAtIndexPath:indexPath
                                        animated:NO
                                  scrollPosition:[self optimumScrollPositionForIndexPath:indexPath]];
            [self showPageListFromSource:BlogDetailsNavigationSourceLink];
            break;
        case BlogDetailsSubsectionActivity:
            if ([self.blog supports:BlogFeatureActivity]) {
                self.restorableSelectedIndexPath = indexPath;
                [self.tableView selectRowAtIndexPath:indexPath
                                            animated:NO
                                      scrollPosition:[self optimumScrollPositionForIndexPath:indexPath]];
                [self showActivity];
            }
            break;
        case BlogDetailsSubsectionComments:
            self.restorableSelectedIndexPath = indexPath;
            [self.tableView selectRowAtIndexPath:indexPath
                                        animated:NO
                                  scrollPosition:[self optimumScrollPositionForIndexPath:indexPath]];
            [self showComments];
            break;
        case BlogDetailsSubsectionSharing:
            if ([self.blog supports:BlogFeatureSharing]) {
                self.restorableSelectedIndexPath = indexPath;
                [self.tableView selectRowAtIndexPath:indexPath
                                            animated:NO
                                      scrollPosition:[self optimumScrollPositionForIndexPath:indexPath]];
                [self showSharing];
            }
            break;
        case BlogDetailsSubsectionPeople:
            if ([self.blog supports:BlogFeaturePeople]) {
                self.restorableSelectedIndexPath = indexPath;
                [self.tableView selectRowAtIndexPath:indexPath
                                            animated:NO
                                      scrollPosition:[self optimumScrollPositionForIndexPath:indexPath]];
                [self showPeople];
            }
            break;
        case BlogDetailsSubsectionPlugins:
            if ([self.blog supports:BlogFeaturePluginManagement]) {
                self.restorableSelectedIndexPath = indexPath;
                [self.tableView selectRowAtIndexPath:indexPath
                                            animated:NO
                                      scrollPosition:[self optimumScrollPositionForIndexPath:indexPath]];
                [self showPlugins];
            }
            break;
    }
}

// MARK: Todo: this needs to adjust based on the existence of the QSv2 section
- (NSIndexPath *)indexPathForSubsection:(BlogDetailsSubsection)subsection
{
    BlogDetailsSectionCategory sectionCategory = [self sectionCategoryWithSubsection:subsection];
    NSInteger section = [self findSectionIndexWithSections:self.tableSections category:sectionCategory];
    switch (subsection) {
        case BlogDetailsSubsectionDomainCredit:
            return [NSIndexPath indexPathForRow:0 inSection:section];
        case BlogDetailsSubsectionQuickStart:
            return [NSIndexPath indexPathForRow:0 inSection:section];
        case BlogDetailsSubsectionStats:
            return [self shouldShowQuickStartChecklist] ? [NSIndexPath indexPathForRow:1 inSection:section] : [NSIndexPath indexPathForRow:0 inSection:section];
        case BlogDetailsSubsectionActivity:
            return [NSIndexPath indexPathForRow:1 inSection:section];
        case BlogDetailsSubsectionPosts:
            return [NSIndexPath indexPathForRow:0 inSection:section];
        case BlogDetailsSubsectionThemes:
        case BlogDetailsSubsectionCustomize:
            return [NSIndexPath indexPathForRow:0 inSection:section];
        case BlogDetailsSubsectionMedia:
            return [NSIndexPath indexPathForRow:2 inSection:section];
        case BlogDetailsSubsectionPages:
            return [NSIndexPath indexPathForRow:0 inSection:section];
        case BlogDetailsSubsectionComments:
            return [NSIndexPath indexPathForRow:3 inSection:section];
        case BlogDetailsSubsectionSharing:
            return [NSIndexPath indexPathForRow:0 inSection:section];
        case BlogDetailsSubsectionPeople:
            return [NSIndexPath indexPathForRow:1 inSection:section];
        case BlogDetailsSubsectionPlugins:
            return [NSIndexPath indexPathForRow:2 inSection:section];
    }
}

#pragma mark - Properties

- (NSIndexPath *)restorableSelectedIndexPath
{
    if (!_restorableSelectedIndexPath) {
        // If nil, default to stats subsection.
        BlogDetailsSubsection subsection = BlogDetailsSubsectionStats;
        self.selectedSectionCategory = [self sectionCategoryWithSubsection:subsection];
        NSUInteger section = [self findSectionIndexWithSections:self.tableSections category:self.selectedSectionCategory];
        _restorableSelectedIndexPath = [NSIndexPath indexPathForRow:0 inSection:section];
    }

    return _restorableSelectedIndexPath;
}

- (void)setRestorableSelectedIndexPath:(NSIndexPath *)restorableSelectedIndexPath
{
    if (restorableSelectedIndexPath != nil && restorableSelectedIndexPath.section < [self.tableSections count]) {
        BlogDetailsSection *section = [self.tableSections objectAtIndex:restorableSelectedIndexPath.section];
        switch (section.category) {
            case BlogDetailsSectionCategoryQuickStart:
            case BlogDetailsSectionCategoryDomainCredit: {
                _restorableSelectedIndexPath = nil;
            }
                break;
            default: {
                self.selectedSectionCategory = section.category;
                _restorableSelectedIndexPath = restorableSelectedIndexPath;
            }
                break;
        }
        return;
    }

    _restorableSelectedIndexPath = nil;
}

- (SiteIconPickerPresenter *)siteIconPickerPresenter
{
    if (!_siteIconPickerPresenter) {
        _siteIconPickerPresenter = [[SiteIconPickerPresenter alloc]initWithBlog:self.blog];
    }
    return _siteIconPickerPresenter;
}

#pragma mark - iOS 10 bottom padding

- (CGFloat)tableView:(UITableView *)tableView heightForFooterInSection:(NSInteger)section {
    return UITableViewAutomaticDimension;
}

- (CGFloat)tableView:(UITableView *)tableView heightForHeaderInSection:(NSInteger)sectionNum {
    BlogDetailsSection *section = self.tableSections[sectionNum];
    if (section.showQuickStartMenu == true) {
        return BlogDetailQuickStartSectionHeight;
    } else if (([section.title isEmpty] || section.title == nil) && sectionNum == 0) {
        // because tableView:viewForHeaderInSection: is implemented, this must explicitly be 0
        return 0.0;
    }
    return UITableViewAutomaticDimension;
}

- (UIView *)tableView:(UITableView *)tableView viewForFooterInSection:(NSInteger)section {
    BlogDetailsSection *detailSection = self.tableSections[section];
    NSString *footerTitle = detailSection.footerTitle;
    if (footerTitle != nil) {
        BlogDetailsSectionFooterView *footerView = (BlogDetailsSectionFooterView *)[tableView dequeueReusableHeaderFooterViewWithIdentifier:BlogDetailsSectionFooterIdentifier];
        // If the next section has title, gives extra spacing between two sections.
        BOOL shouldShowExtraSpacing = (self.tableSections.count > section + 1) ? (self.tableSections[section + 1].title != nil): NO;
        [footerView updateUIWithTitle:footerTitle shouldShowExtraSpacing:shouldShowExtraSpacing];
        return footerView;
    }

    return nil;
}

#pragma mark - Data Model setup

- (void)reloadTableViewPreservingSelection
{
    // Configure and reload table data when appearing to ensure pending comment count is updated
    [self.tableView reloadData];

    // Check if the last selected category index needs to be updated after a dynamic section is activated and displayed.
    // QuickStart and Use Domain are dynamic section, which means they can be removed or hidden at any time.
    NSUInteger sectionIndex = [self findSectionIndexWithSections:self.tableSections category:self.selectedSectionCategory];

    if (sectionIndex != NSNotFound && self.restorableSelectedIndexPath.section != sectionIndex) {
        BlogDetailsSection *section = [self.tableSections objectAtIndex:sectionIndex];

        NSUInteger row = 0;

        // For QuickStart and Use Domain cases we want to select the first row on the next available section
        switch (section.category) {
            case BlogDetailsSectionCategoryQuickStart:
            case BlogDetailsSectionCategoryDomainCredit: {
                BlogDetailsSectionCategory category = [self sectionCategoryWithSubsection:BlogDetailsSubsectionStats];
                sectionIndex = [self findSectionIndexWithSections:self.tableSections category:category];
            }
                break;
            default:
                row = self.restorableSelectedIndexPath.row;
                break;
        }

        self.restorableSelectedIndexPath = [NSIndexPath indexPathForRow:row inSection:sectionIndex];
    }

    BOOL isValidIndexPath = self.restorableSelectedIndexPath.section < self.tableView.numberOfSections &&
                            self.restorableSelectedIndexPath.row < [self.tableView numberOfRowsInSection:self.restorableSelectedIndexPath.section];
    if (isValidIndexPath && ![self splitViewControllerIsHorizontallyCompact]) {
        // And finally we'll reselect the selected row, if there is one

        [self.tableView selectRowAtIndexPath:self.restorableSelectedIndexPath
                                    animated:NO
                              scrollPosition:[self optimumScrollPositionForIndexPath:self.restorableSelectedIndexPath]];
    }
}

- (UITableViewScrollPosition)optimumScrollPositionForIndexPath:(NSIndexPath *)indexPath
{
    // Try and avoid scrolling if not necessary
    CGRect cellRect = [self.tableView rectForRowAtIndexPath:indexPath];
    BOOL cellIsNotFullyVisible = !CGRectContainsRect(self.tableView.bounds, cellRect);
    return (cellIsNotFullyVisible) ? UITableViewScrollPositionMiddle : UITableViewScrollPositionNone;
}

- (void)configureTableViewData
{
    NSMutableArray *marr = [NSMutableArray array];
    if ([DomainCreditEligibilityChecker canRedeemDomainCreditWithBlog:self.blog]) {
        if (!self.hasLoggedDomainCreditPromptShownEvent) {
            [WPAnalytics track:WPAnalyticsStatDomainCreditPromptShown];
            self.hasLoggedDomainCreditPromptShownEvent = YES;
        }
        [marr addObject:[self domainCreditSectionViewModel]];
    }
    if ([self shouldShowQuickStartChecklist]) {
        [marr addObject:[self quickStartSectionViewModel]];
    }
    [marr addObject:[self generalSectionViewModel]];
    [marr addObject:[self publishTypeSectionViewModel]];
    if ([self.blog supports:BlogFeatureThemeBrowsing] || [self.blog supports:BlogFeatureMenus]) {
        [marr addObject:[self personalizeSectionViewModel]];
    }
    [marr addObject:[self configurationSectionViewModel]];
    [marr addObject:[self externalSectionViewModel]];
    if ([self.blog supports:BlogFeatureRemovable]) {
        [marr addObject:[self removeSiteSectionViewModel]];
    }

    // Assign non mutable copy.
    self.tableSections = [NSArray arrayWithArray:marr];
}

- (BlogDetailsSection *)generalSectionViewModel
{
    __weak __typeof(self) weakSelf = self;
    NSMutableArray *rows = [NSMutableArray array];

    BlogDetailsRow *statsRow = [[BlogDetailsRow alloc] initWithTitle:NSLocalizedString(@"Stats", @"Noun. Abbv. of Statistics. Links to a blog's Stats screen.")
                                  accessibilityIdentifier:@"Stats Row"
                                                    image:[UIImage gridiconOfType:GridiconTypeStatsAlt]
                                                 callback:^{
        [weakSelf showStatsFromSource:BlogDetailsNavigationSourceRow];
                                                 }];
    statsRow.quickStartIdentifier = QuickStartTourElementStats;
    [rows addObject:statsRow];

    if ([self.blog supports:BlogFeatureActivity]) {
        [rows addObject:[[BlogDetailsRow alloc] initWithTitle:NSLocalizedString(@"Activity", @"Noun. Links to a blog's Activity screen.")
                                                        image:[UIImage gridiconOfType:GridiconTypeHistory]
                                                     callback:^{
                                                         [weakSelf showActivity];
                                                     }]];
    }

// Temporarily disabled
//    if ([self.blog supports:BlogFeaturePlans]) {
//        BlogDetailsRow *plansRow = [[BlogDetailsRow alloc] initWithTitle:NSLocalizedString(@"Plans", @"Action title. Noun. Links to a blog's Plans screen.")
//                                                         identifier:BlogDetailsPlanCellIdentifier
//                                                              image:[UIImage gridiconOfType:GridiconTypePlans]
//                                                           callback:^{
//                                                               [weakSelf showPlans];
//                                                           }];
//
//        plansRow.detail = self.blog.planTitle;
//        plansRow.quickStartIdentifier = QuickStartTourElementPlans;
//        [rows addObject:plansRow];
//    }

    return [[BlogDetailsSection alloc] initWithTitle:nil andRows:rows category:BlogDetailsSectionCategoryGeneral];
}

- (BlogDetailsSection *)publishTypeSectionViewModel
{
    __weak __typeof(self) weakSelf = self;
    NSMutableArray *rows = [NSMutableArray array];

    BlogDetailsRow *pagesRow = [[BlogDetailsRow alloc] initWithTitle:NSLocalizedString(@"Site Pages", @"Noun. Title. Links to the blog's Pages screen.")
                                             accessibilityIdentifier:@"Site Pages Row"
                                                    image:[UIImage gridiconOfType:GridiconTypePages]
                                                 callback:^{
        [weakSelf showPageListFromSource:BlogDetailsNavigationSourceRow];
                                                 }];
    pagesRow.quickStartIdentifier = QuickStartTourElementPages;
    [rows addObject:pagesRow];

    [rows addObject:[[BlogDetailsRow alloc] initWithTitle:NSLocalizedString(@"Blog Posts", @"Noun. Title. Links to the blog's Posts screen.")
                                  accessibilityIdentifier:@"Blog Post Row"
                                                    image:[[UIImage gridiconOfType:GridiconTypePosts] imageFlippedForRightToLeftLayoutDirection]
                                                 callback:^{
        [weakSelf showPostListFromSource:BlogDetailsNavigationSourceRow];
                                                 }]];


    [rows addObject:[[BlogDetailsRow alloc] initWithTitle:NSLocalizedString(@"Media", @"Noun. Title. Links to the blog's Media library.")
                                  accessibilityIdentifier:@"Media Row"
                                                    image:[UIImage gridiconOfType:GridiconTypeImage]
                                                 callback:^{
        [weakSelf showMediaLibraryFromSource:BlogDetailsNavigationSourceRow];
                                                 }]];

    BlogDetailsRow *row = [[BlogDetailsRow alloc] initWithTitle:NSLocalizedString(@"Comments", @"Noun. Title. Links to the blog's Comments screen.")
                                                          image:[[UIImage gridiconOfType:GridiconTypeComment] imageFlippedForRightToLeftLayoutDirection]
                                                       callback:^{
                                                           [weakSelf showComments];
                                                       }];
    NSUInteger numberOfPendingComments = [self.blog numberOfPendingComments];
    if (numberOfPendingComments > 0) {
        row.detail = [NSString stringWithFormat:@"%d", numberOfPendingComments];
    }
    [rows addObject:row];

    NSString *title = NSLocalizedString(@"Publish", @"Section title for the publish table section in the blog details screen");
    return [[BlogDetailsSection alloc] initWithTitle:title andRows:rows category:BlogDetailsSectionCategoryPublish];
}

- (BlogDetailsSection *)personalizeSectionViewModel
{
    __weak __typeof(self) weakSelf = self;
    NSMutableArray *rows = [NSMutableArray array];
    if ([self.blog supports:BlogFeatureThemeBrowsing]) {
        BlogDetailsRow *row = [[BlogDetailsRow alloc] initWithTitle:NSLocalizedString(@"Themes", @"Themes option in the blog details")
                                                              image:[UIImage gridiconOfType:GridiconTypeThemes]
                                                           callback:^{
                                                               [weakSelf showThemes];
                                                           }];
        row.quickStartIdentifier = QuickStartTourElementThemes;
        [rows addObject:row];
    }
    if ([self.blog supports:BlogFeatureMenus]) {
        [rows addObject:[[BlogDetailsRow alloc] initWithTitle:NSLocalizedString(@"Menus", @"Menus option in the blog details")
                                                        image:[[UIImage gridiconOfType:GridiconTypeMenus] imageFlippedForRightToLeftLayoutDirection]
                                                     callback:^{
                                                         [weakSelf showMenus];
                                                     }]];
    }
    NSString *title =NSLocalizedString(@"Personalize", @"Section title for the personalize table section in the blog details screen.");
    return [[BlogDetailsSection alloc] initWithTitle:title andRows:rows category:BlogDetailsSectionCategoryPersonalize];
}

- (BlogDetailsSection *)configurationSectionViewModel
{
    __weak __typeof(self) weakSelf = self;
    NSMutableArray *rows = [NSMutableArray array];

    if ([self.blog supports:BlogFeatureSharing]) {
        BlogDetailsRow *row = [[BlogDetailsRow alloc] initWithTitle:NSLocalizedString(@"Sharing", @"Noun. Title. Links to a blog's sharing options.")
                                        image:[UIImage gridiconOfType:GridiconTypeShare]
                                     callback:^{
                                         [weakSelf showSharing];
                                     }];
        row.quickStartIdentifier = QuickStartTourElementSharing;
        [rows addObject:row];
    }

    if ([self.blog supports:BlogFeaturePeople]) {
        [rows addObject:[[BlogDetailsRow alloc] initWithTitle:NSLocalizedString(@"People", @"Noun. Title. Links to the people management feature.")
                                                        image:[UIImage gridiconOfType:GridiconTypeUser]
                                                     callback:^{
                                                         [weakSelf showPeople];
                                                     }]];
    }

    if ([self.blog supports:BlogFeaturePluginManagement]) {
        [rows addObject:[[BlogDetailsRow alloc] initWithTitle:NSLocalizedString(@"Plugins", @"Noun. Title. Links to the plugin management feature.")
                                                        image:[UIImage gridiconOfType:GridiconTypePlugins]
                                                     callback:^{
                                                         [weakSelf showPlugins];
                                                     }]];
    }

    BlogDetailsRow *row = [[BlogDetailsRow alloc] initWithTitle:NSLocalizedString(@"Settings", @"Noun. Title. Links to the blog's Settings screen.")
                                                     identifier:BlogDetailsSettingsCellIdentifier
                                        accessibilityIdentifier:@"Settings Row"
                                                          image:[UIImage gridiconOfType:GridiconTypeCog]
                                                       callback:^{
                                                           [weakSelf showSettings];
                                                       }];

    [rows addObject:row];

    NSString *title = NSLocalizedString(@"Configure", @"Section title for the configure table section in the blog details screen");
    return [[BlogDetailsSection alloc] initWithTitle:title andRows:rows category:BlogDetailsSectionCategoryConfigure];
}

- (BlogDetailsSection *)externalSectionViewModel
{
    __weak __typeof(self) weakSelf = self;
    NSMutableArray *rows = [NSMutableArray array];
    BlogDetailsRow *viewSiteRow = [[BlogDetailsRow alloc] initWithTitle:NSLocalizedString(@"View Site", @"Action title. Opens the user's site in an in-app browser")
                                                                  image:[UIImage gridiconOfType:GridiconTypeHouse]
                                                               callback:^{
                                                                   [weakSelf showViewSite];
                                                               }];
    viewSiteRow.quickStartIdentifier = QuickStartTourElementViewSite;
    viewSiteRow.showsSelectionState = NO;
    [rows addObject:viewSiteRow];

    if ([self shouldDisplayLinkToWPAdmin]) {
        BlogDetailsRow *row = [[BlogDetailsRow alloc] initWithTitle:[self adminRowTitle]
                                                              image:[UIImage gridiconOfType:GridiconTypeMySites]
                                                           callback:^{
                                                               [weakSelf showViewAdmin];
                                                               [weakSelf.tableView deselectSelectedRowWithAnimation:YES];
                                                           }];
        UIImage *image = [[UIImage gridiconOfType:GridiconTypeExternal withSize:CGSizeMake(BlogDetailGridiconAccessorySize, BlogDetailGridiconAccessorySize)] imageFlippedForRightToLeftLayoutDirection];
        UIImageView *accessoryView = [[UIImageView alloc] initWithImage:image];
        accessoryView.tintColor = [WPStyleGuide cellGridiconAccessoryColor]; // Match disclosure icon color.
        row.accessoryView = accessoryView;
        row.showsSelectionState = NO;
        [rows addObject:row];
    }

    NSString *title = NSLocalizedString(@"External", @"Section title for the external table section in the blog details screen");
    return [[BlogDetailsSection alloc] initWithTitle:title andRows:rows category:BlogDetailsSectionCategoryExternal];
}

- (BlogDetailsSection *)removeSiteSectionViewModel
{
    __weak __typeof(self) weakSelf = self;
    NSMutableArray *rows = [NSMutableArray array];
    BlogDetailsRow *removeSiteRow = [[BlogDetailsRow alloc] initWithTitle:NSLocalizedString(@"Remove Site", @"Button to remove a site from the app")
                                                               identifier:BlogDetailsRemoveSiteCellIdentifier
                                                                    image:nil
                                                                 callback:^{
                                                                     [weakSelf.tableView deselectSelectedRowWithAnimation:YES];
                                                                     [weakSelf showRemoveSiteAlert];
                                                                 }];
    removeSiteRow.showsSelectionState = NO;
    removeSiteRow.forDestructiveAction = YES;
    [rows addObject:removeSiteRow];

    return [[BlogDetailsSection alloc] initWithTitle:nil andRows:rows category:BlogDetailsSectionCategoryRemoveSite];

}

- (NSString *)adminRowTitle
{
    if (self.blog.isHostedAtWPcom) {
        return NSLocalizedString(@"Dashboard", @"Action title. Noun. Opens the user's WordPress.com dashboard in an external browser.");
    } else {
        return NSLocalizedString(@"WP Admin", @"Action title. Noun. Opens the user's WordPress Admin in an external browser.");
    }
}

// Non .com users and .com user whose accounts were created
// before LastWPAdminAccessDate should have access to WPAdmin
- (BOOL)shouldDisplayLinkToWPAdmin
{
    if (!self.blog.isHostedAtWPcom) {
        return YES;
    }
    NSDate *hideWPAdminDate = [NSDate dateWithISO8601String:HideWPAdminDate];
    NSManagedObjectContext *context = [[ContextManager sharedInstance] mainContext];
    AccountService *accountService = [[AccountService alloc] initWithManagedObjectContext:context];
    WPAccount *defaultAccount = [accountService defaultWordPressComAccount];
    return [defaultAccount.dateCreated compare:hideWPAdminDate] == NSOrderedAscending;
}

#pragma mark - Configuration

- (void)configureBlogDetailHeader
{
    BlogDetailHeaderView *headerView = [self configureHeaderView];
    headerView.delegate = self;

    self.headerView = headerView;

    self.tableView.tableHeaderView = headerView;
}

#pragma mark BlogDetailHeaderViewDelegate

- (void)siteIconTapped
{
    if (![self siteIconShouldAllowDroppedImages]) {
        // Gracefully ignore the tap for users that can not upload files or
        // blogs that do not have capabilities since those will not support the REST API icon update
        return;
    }
    [WPAnalytics track:WPAnalyticsStatSiteSettingsSiteIconTapped];
    [self showUpdateSiteIconAlert];
}

- (void)siteIconReceivedDroppedImage:(UIImage *)image
{
    if (![self siteIconShouldAllowDroppedImages]) {
        // Gracefully ignore the drop for users that can not upload files or
        // blogs that do not have capabilities since those will not support the REST API icon update
        self.headerView.updatingIcon = NO;
        return;
    }
    [self presentCropViewControllerForDroppedSiteIcon:image];
}

- (BOOL)siteIconShouldAllowDroppedImages
{
    if (!self.blog.isAdmin || !self.blog.isUploadingFilesAllowed) {
        return NO;
    }

    return YES;
}

- (void)siteTitleTapped
{
    [self showSiteTitleSettings];
}

#pragma mark Site Icon Update Management

- (void)showUpdateSiteIconAlert
{
    UIAlertController *updateIconAlertController = [UIAlertController alertControllerWithTitle:nil
                                                                                       message:nil
                                                                                preferredStyle:UIAlertControllerStyleActionSheet];

    updateIconAlertController.popoverPresentationController.sourceView = self.headerView.blavatarImageView.superview;
    updateIconAlertController.popoverPresentationController.sourceRect = self.headerView.blavatarImageView.frame;
    updateIconAlertController.popoverPresentationController.permittedArrowDirections = UIPopoverArrowDirectionAny;

    [updateIconAlertController addDefaultActionWithTitle:NSLocalizedString(@"Change Site Icon", @"Change site icon button")
                                                 handler:^(UIAlertAction *action) {
                                                     [self updateSiteIcon];
                                                 }];
    if (self.blog.hasIcon) {
        [updateIconAlertController addDestructiveActionWithTitle:NSLocalizedString(@"Remove Site Icon", @"Remove site icon button")
                                                         handler:^(UIAlertAction *action) {
                                                             [self removeSiteIcon];
                                                         }];
    }
    [updateIconAlertController addCancelActionWithTitle:NSLocalizedString(@"Cancel", @"Cancel button")
                                                handler:^(UIAlertAction *action) {
                                                    [self startAlertTimer];
                                                }];

    [self presentViewController:updateIconAlertController animated:YES completion:nil];
}

- (void)presentCropViewControllerForDroppedSiteIcon:(UIImage *)image
{
    self.imageCropViewController = [[ImageCropViewController alloc] initWithImage:image];
    self.imageCropViewController.maskShape = ImageCropOverlayMaskShapeSquare;
    self.imageCropViewController.shouldShowCancelButton = YES;

    __weak __typeof(self) weakSelf = self;
    self.imageCropViewController.onCancel = ^(void) {
        [weakSelf dismissViewControllerAnimated:YES completion:nil];
        weakSelf.headerView.updatingIcon = NO;
    };

    self.imageCropViewController.onCompletion = ^(UIImage *image, BOOL modified) {
        [weakSelf dismissViewControllerAnimated:YES completion:nil];
        [weakSelf uploadDroppedSiteIcon:image onCompletion:^{
            weakSelf.headerView.blavatarImageView.image = image;
            weakSelf.headerView.updatingIcon = NO;
        }];
    };
    UINavigationController *navController = [[UINavigationController alloc] initWithRootViewController:self.imageCropViewController];
    navController.modalPresentationStyle = UIModalPresentationFormSheet;
    [self presentViewController:navController animated:YES completion:nil];
}

- (void)uploadDroppedSiteIcon:(UIImage *)image onCompletion:(void(^)(void))completion
{
    if (self.blog.objectID == nil) {
        return;
    }

    __weak __typeof(self) weakSelf = self;
    MediaService *mediaService = [[MediaService alloc] initWithManagedObjectContext:[ContextManager sharedInstance].mainContext];
    NSProgress *mediaCreateProgress;
    [mediaService createMediaWith:image blog:self.blog post:nil progress:&mediaCreateProgress thumbnailCallback:nil completion:^(Media *media, NSError *error) {
        if (media == nil || error != nil) {
            return;
        }
        NSProgress *uploadProgress;
        [mediaService uploadMedia:media
                   automatedRetry:false
                         progress:&uploadProgress
                          success:^{
            [weakSelf updateBlogIconWithMedia:media];
            completion();
        } failure:^(NSError * _Nonnull error) {
            [weakSelf showErrorForSiteIconUpdate];
            completion();
        }];
    }];
}

- (void)updateSiteIcon
{
    self.siteIconPickerPresenter = [[SiteIconPickerPresenter alloc]initWithBlog:self.blog];
    __weak __typeof(self) weakSelf = self;
    self.siteIconPickerPresenter.onCompletion = ^(Media *media, NSError *error) {
        if (error) {
            [weakSelf showErrorForSiteIconUpdate];
        } else if (media) {
            [weakSelf updateBlogIconWithMedia:media];
        } else {
            // If no media and no error the picker was canceled
            [weakSelf dismissViewControllerAnimated:YES completion:nil];
        }
        weakSelf.siteIconPickerPresenter = nil;
        [weakSelf startAlertTimer];
    };
    self.siteIconPickerPresenter.onIconSelection = ^() {
        weakSelf.headerView.updatingIcon = YES;
        [weakSelf dismissViewControllerAnimated:YES completion:nil];
    };
    [self.siteIconPickerPresenter presentPickerFrom:self];
}

- (void)removeSiteIcon
{
    self.headerView.updatingIcon = YES;
    self.blog.settings.iconMediaID = @0;
    [self updateBlogSettingsAndRefreshIcon];
    [WPAnalytics track:WPAnalyticsStatSiteSettingsSiteIconRemoved];
}

- (void)refreshSiteIcon
{
    [self.headerView refreshIconImage];
}

- (void)toggleSpotlightForSiteTitle
{
    [self.headerView toggleSpotlightOnSiteTitle];
}

- (void)toggleSpotlightOnHeaderView
{
    [self.headerView toggleSpotlightOnSiteTitle];
    [self.headerView toggleSpotlightOnSiteIcon];
}

- (void)updateBlogIconWithMedia:(Media *)media
{
    self.blog.settings.iconMediaID = media.mediaID;
    [self updateBlogSettingsAndRefreshIcon];
}

- (void)updateBlogSettingsAndRefreshIcon
{
    BlogService *blogService = [[BlogService alloc] initWithManagedObjectContext:self.blog.managedObjectContext];
    [blogService updateSettingsForBlog:self.blog
                               success:^{
        [blogService syncBlog:self.blog
                      success:^{
            self.headerView.updatingIcon = NO;
            [self.headerView refreshIconImage];
        } failure:nil];
     } failure:^(NSError *error){
         [self showErrorForSiteIconUpdate];
     }];
}

- (void)showErrorForSiteIconUpdate
{
    [SVProgressHUD showDismissibleErrorWithStatus:NSLocalizedString(@"Icon update failed", @"Message to show when site icon update failed")];
    self.headerView.updatingIcon = NO;
}

#pragma mark - Table view data source

- (NSInteger)numberOfSectionsInTableView:(UITableView *)tableView
{
    return self.tableSections.count;
}

- (NSInteger)tableView:(UITableView *)tableView numberOfRowsInSection:(NSInteger)section
{
    BlogDetailsSection *detailSection = [self.tableSections objectAtIndex:section];
    return [detailSection.rows count];
}

- (void)configureCell:(UITableViewCell *)cell atIndexPath:(NSIndexPath *)indexPath
{
    BlogDetailsSection *section = [self.tableSections objectAtIndex:indexPath.section];
    BlogDetailsRow *row = [section.rows objectAtIndex:indexPath.row];
    cell.textLabel.text = row.title;
    cell.accessibilityIdentifier = row.accessibilityIdentifier ?: row.identifier;
    cell.detailTextLabel.text = row.detail;
    cell.imageView.image = row.image;
    cell.imageView.tintColor = row.imageColor;
    if (row.accessoryView) {
        cell.accessoryView = row.accessoryView;
    }
    if ([cell isKindOfClass:[QuickStartListTitleCell class]]) {
        ((QuickStartListTitleCell *) cell).state = row.quickStartTitleState;
    }
}

- (UITableViewCell *)tableView:(UITableView *)tableView cellForRowAtIndexPath:(NSIndexPath *)indexPath
{
    BlogDetailsSection *section = [self.tableSections objectAtIndex:indexPath.section];
    BlogDetailsRow *row = [section.rows objectAtIndex:indexPath.row];
    UITableViewCell *cell = [tableView dequeueReusableCellWithIdentifier:row.identifier];
    cell.accessibilityHint = row.accessibilityHint;
    cell.accessoryView = nil;
    cell.textLabel.textAlignment = NSTextAlignmentNatural;
    if (row.forDestructiveAction) {
        cell.accessoryType = UITableViewCellAccessoryNone;
        [WPStyleGuide configureTableViewDestructiveActionCell:cell];
    } else {
        if (row.showsDisclosureIndicator) {
            cell.accessoryType = [self splitViewControllerIsHorizontallyCompact] ? UITableViewCellAccessoryDisclosureIndicator : UITableViewCellAccessoryNone;
        } else {
            cell.accessoryType = UITableViewCellAccessoryNone;
        }
        [WPStyleGuide configureTableViewCell:cell];
    }
    if ([[QuickStartTourGuide find] isCurrentElement:row.quickStartIdentifier]) {
        row.accessoryView = [QuickStartSpotlightView new];
    } else if ([row.accessoryView isKindOfClass:[QuickStartSpotlightView class]]) {
        row.accessoryView = nil;
    }

    [self configureCell:cell atIndexPath:indexPath];

    return cell;
}

- (void)tableView:(UITableView *)tableView didSelectRowAtIndexPath:(NSIndexPath *)indexPath
{
    BlogDetailsSection *section = [self.tableSections objectAtIndex:indexPath.section];
    BlogDetailsRow *row = [section.rows objectAtIndex:indexPath.row];
    row.callback();

    if (row.showsSelectionState) {
        self.restorableSelectedIndexPath = indexPath;
    } else {
        if ([self splitViewControllerIsHorizontallyCompact]) {
            // Deselect current row when not in split view layout
            [tableView deselectRowAtIndexPath:indexPath animated:YES];
        } else {
            // Reselect the previous row
            [tableView selectRowAtIndexPath:self.restorableSelectedIndexPath
                                   animated:YES
                             scrollPosition:UITableViewScrollPositionNone];
        }
    }
}

- (NSString *)tableView:(UITableView *)tableView titleForHeaderInSection:(NSInteger)section
{
    BlogDetailsSection *detailSection = [self.tableSections objectAtIndex:section];
    if (detailSection.showQuickStartMenu) {
        return nil;
    }
    return detailSection.title;
}

- (UIView *)tableView:(UITableView *)tableView viewForHeaderInSection:(NSInteger)sectionNum {
    BlogDetailsSection *section = [self.tableSections objectAtIndex:sectionNum];
    if (section.showQuickStartMenu) {
        return [self quickStartHeaderWithTitle:section.title];
    } else {
        return nil;
    }
}

- (UIView *)quickStartHeaderWithTitle:(NSString *)title
{
    __weak __typeof(self) weakSelf = self;
    BlogDetailsSectionHeaderView *view = [self.tableView dequeueReusableHeaderFooterViewWithIdentifier:BlogDetailsSectionHeaderViewIdentifier];
    [view setTitle:title];
    view.ellipsisButtonDidTouch = ^(BlogDetailsSectionHeaderView *header) {
        [weakSelf removeQuickStartSection:header];
    };
    return view;
}

- (void)removeQuickStartSection:(BlogDetailsSectionHeaderView *)view
{
    NSString *removeTitle = NSLocalizedString(@"Remove Next Steps", @"Title for action that will remove the next steps/quick start menus.");
    NSString *removeMessage = NSLocalizedString(@"Removing Next Steps will hide all tours on this site. This action cannot be undone.", @"Explanation of what will happen if the user confirms this alert.");
    NSString *confirmationTitle = NSLocalizedString(@"Remove", @"Title for button that will confirm removing the next steps/quick start menus.");
    NSString *cancelTitle = NSLocalizedString(@"Cancel", @"Cancel button");
    
    UIAlertController *removeConfirmation = [UIAlertController alertControllerWithTitle:removeTitle message:removeMessage preferredStyle:UIAlertControllerStyleAlert];
    [removeConfirmation addCancelActionWithTitle:cancelTitle handler:^(UIAlertAction * _Nonnull action) {
        [WPAnalytics track:WPAnalyticsStatQuickStartRemoveDialogButtonCancelTapped];
    }];
    [removeConfirmation addDefaultActionWithTitle:confirmationTitle handler:^(UIAlertAction * _Nonnull action) {
        [WPAnalytics track:WPAnalyticsStatQuickStartRemoveDialogButtonRemoveTapped];
        
        [[QuickStartTourGuide find] removeFrom:self.blog];
    }];
    
    UIAlertController *removeSheet = [UIAlertController alertControllerWithTitle:nil message:nil preferredStyle:UIAlertControllerStyleActionSheet];
    removeSheet.popoverPresentationController.sourceView = view;
    removeSheet.popoverPresentationController.sourceRect = view.ellipsisButton.frame;
    [removeSheet addDestructiveActionWithTitle:removeTitle handler:^(UIAlertAction * _Nonnull action) {
        [self presentViewController:removeConfirmation animated:YES completion:nil];
    }];
    [removeSheet addCancelActionWithTitle:cancelTitle handler:nil];
    
    [self presentViewController:removeSheet animated:YES completion:nil];
}

- (NSIndexPath *)tableView:(UITableView *)tableView willSelectRowAtIndexPath:(nonnull NSIndexPath *)indexPath
{
    BOOL isNewSelection = (indexPath != tableView.indexPathForSelectedRow);

    if (isNewSelection) {
        return indexPath;
    } else {
        return nil;
    }
}

#pragma mark - Private methods

- (void)trackEvent:(WPAnalyticsStat)event fromSource:(BlogDetailsNavigationSource)source {
    
    NSString *sourceString;
    
    switch (source) {
        case BlogDetailsNavigationSourceRow:
            sourceString = @"row";
            break;
            
        case BlogDetailsNavigationSourceLink:
            sourceString = @"link";
            break;
            
        case BlogDetailsNavigationSourceButton:
            sourceString = @"button";
            break;
            
        default:
            break;
    }
    
    [WPAppAnalytics track:event withProperties:@{WPAppAnalyticsKeyTapSource: sourceString} withBlog:self.blog];
}

- (void)preloadBlogData
{
    WordPressAppDelegate *appDelegate = [WordPressAppDelegate shared];
    BOOL isOnWifi = [appDelegate.internetReachability isReachableViaWiFi];

    // only preload on wifi
    if (isOnWifi) {
        [self preloadPosts];
        [self preloadPages];
        [self preloadComments];
        [self preloadMetadata];
    }
}

- (void)preloadPosts
{
    [self preloadPostsOfType:PostServiceTypePost];
}

- (void)preloadPages
{
    [self preloadPostsOfType:PostServiceTypePage];
}

// preloads posts or pages.
- (void)preloadPostsOfType:(PostServiceType)postType
{
    // Temporarily disable posts preloading until we can properly resolve the issues on:
    // https://github.com/wordpress-mobile/WordPress-iOS/issues/6151
    // Brent C. Nov 3/2016
    BOOL preloadingPostsDisabled = YES;
    if (preloadingPostsDisabled) {
        return;
    }

    NSDate *lastSyncDate;
    if ([postType isEqual:PostServiceTypePage]) {
        lastSyncDate = self.blog.lastPagesSync;
    } else {
        lastSyncDate = self.blog.lastPostsSync;
    }
    NSTimeInterval now = [[NSDate date] timeIntervalSinceReferenceDate];
    NSTimeInterval lastSync = lastSyncDate.timeIntervalSinceReferenceDate;
    if (now - lastSync > PreloadingCacheTimeout) {
        NSManagedObjectContext *context = [[ContextManager sharedInstance] mainContext];
        PostService *postService = [[PostService alloc] initWithManagedObjectContext:context];
        PostListFilterSettings *filterSettings = [[PostListFilterSettings alloc] initWithBlog:self.blog postType:postType];
        PostListFilter *filter = [filterSettings currentPostListFilter];

        PostServiceSyncOptions *options = [PostServiceSyncOptions new];
        options.statuses = filter.statuses;
        options.authorID = [filterSettings authorIDFilter];
        options.purgesLocalSync = YES;

        if ([postType isEqual:PostServiceTypePage]) {
            self.blog.lastPagesSync = [NSDate date];
        } else {
            self.blog.lastPostsSync = [NSDate date];
        }
        NSError *error = nil;
        [self.blog.managedObjectContext save:&error];

        [postService syncPostsOfType:postType withOptions:options forBlog:self.blog success:nil failure:^(NSError *error) {
            NSDate *invalidatedDate = [NSDate dateWithTimeIntervalSince1970:0.0];
            if ([postType isEqual:PostServiceTypePage]) {
                self.blog.lastPagesSync = invalidatedDate;
            } else {
                self.blog.lastPostsSync = invalidatedDate;
            }
        }];
    }
}

- (void)preloadComments
{
    NSManagedObjectContext *context = [[ContextManager sharedInstance] mainContext];
    CommentService *commentService = [[CommentService alloc] initWithManagedObjectContext:context];

    if ([CommentService shouldRefreshCacheFor:self.blog]) {
        [commentService syncCommentsForBlog:self.blog success:nil failure:nil];
    }
}

- (void)preloadMetadata
{
    __weak __typeof(self) weakSelf = self;
    [self.blogService syncBlogAndAllMetadata:self.blog
                           completionHandler:^{
                               [weakSelf configureTableViewData];
                               [weakSelf reloadTableViewPreservingSelection];
                           }];
}

- (void)scrollToElement:(QuickStartTourElement) element
{
    int sectionCount = 0;
    int rowCount = 0;
    for (BlogDetailsSection *section in self.tableSections) {
        rowCount = 0;
        for (BlogDetailsRow *row in section.rows) {
            if (row.quickStartIdentifier == element) {
                self.additionalSafeAreaInsets = UIEdgeInsetsMake(0, 0, [BlogDetailsViewController bottomPaddingForQuickStartNotices], 0);
                NSIndexPath *path = [NSIndexPath indexPathForRow:rowCount inSection:sectionCount];
                [self.tableView scrollToRowAtIndexPath:path atScrollPosition:UITableViewScrollPositionTop animated:true];
            }
            rowCount++;
        }
        sectionCount++;
    }
}

- (void)showComments
{
    [WPAppAnalytics track:WPAnalyticsStatOpenedComments withBlog:self.blog];
    CommentsViewController *controller = [[CommentsViewController alloc] initWithStyle:UITableViewStylePlain];
    controller.blog = self.blog;
    [self showDetailViewController:controller sender:self];

    [[QuickStartTourGuide find] visited:QuickStartTourElementBlogDetailNavigation];
}

- (void)showPostListFromSource:(BlogDetailsNavigationSource)source
{
    [self trackEvent:WPAnalyticsStatOpenedPosts fromSource:source];
    PostListViewController *controller = [PostListViewController controllerWithBlog:self.blog];
    [self showDetailViewController:controller sender:self];

    [[QuickStartTourGuide find] visited:QuickStartTourElementBlogDetailNavigation];
}

- (void)showPageListFromSource:(BlogDetailsNavigationSource)source
{
    [self trackEvent:WPAnalyticsStatOpenedPages fromSource:source];
    PageListViewController *controller = [PageListViewController controllerWithBlog:self.blog];
    [self showDetailViewController:controller sender:self];

    [[QuickStartTourGuide find] visited:QuickStartTourElementPages];
}

- (void)showMediaLibraryFromSource:(BlogDetailsNavigationSource)source
{
    [self trackEvent:WPAnalyticsStatOpenedMediaLibrary fromSource:source];
    MediaLibraryViewController *controller = [[MediaLibraryViewController alloc] initWithBlog:self.blog];
    [self showDetailViewController:controller sender:self];

    [[QuickStartTourGuide find] visited:QuickStartTourElementBlogDetailNavigation];
}

- (void)showPeople
{
    [WPAppAnalytics track:WPAnalyticsStatOpenedPeople withBlog:self.blog];
    PeopleViewController *controller = [PeopleViewController controllerWithBlog:self.blog];
    [self showDetailViewController:controller sender:self];

    [[QuickStartTourGuide find] visited:QuickStartTourElementBlogDetailNavigation];
}

- (void)showPlugins
{
    [WPAppAnalytics track:WPAnalyticsStatOpenedPluginDirectory withBlog:self.blog];
    PluginDirectoryViewController *controller = [[PluginDirectoryViewController alloc] initWithBlog:self.blog];
    [self showDetailViewController:controller sender:self];

    [[QuickStartTourGuide find] visited:QuickStartTourElementBlogDetailNavigation];
}

- (void)showPlans
{
    [WPAppAnalytics track:WPAnalyticsStatOpenedPlans withBlog:self.blog];
    PlanListViewController *controller = [[PlanListViewController alloc] initWithStyle:UITableViewStyleGrouped];
    [self showDetailViewController:controller sender:self];

    [[QuickStartTourGuide find] visited:QuickStartTourElementPlans];
}

- (void)showSettings
{
    [WPAppAnalytics track:WPAnalyticsStatOpenedSiteSettings withBlog:self.blog];
    SiteSettingsViewController *controller = [[SiteSettingsViewController alloc] initWithBlog:self.blog];
    [self showDetailViewController:controller sender:self];

    [[QuickStartTourGuide find] visited:QuickStartTourElementBlogDetailNavigation];
}

- (void)showSharing
{
    UIViewController *controller;
    if (![self.blog supportsPublicize]) {
        // if publicize is disabled, show the sharing buttons settings.
        controller = [[SharingButtonsViewController alloc] initWithBlog:self.blog];

    } else {
        controller = [[SharingViewController alloc] initWithBlog:self.blog];
    }

    [WPAppAnalytics track:WPAnalyticsStatOpenedSharingManagement withBlog:self.blog];
    [self showDetailViewController:controller sender:self];

    [[QuickStartTourGuide find] visited:QuickStartTourElementSharing];
}

- (void)showStatsFromSource:(BlogDetailsNavigationSource)source
{
    [self trackEvent:WPAnalyticsStatStatsAccessed fromSource:source];
    StatsViewController *statsView = [StatsViewController new];
    statsView.blog = self.blog;

    // Calling `showDetailViewController:sender:` should do this automatically for us,
    // but when showing stats from our 3D Touch shortcut iOS sometimes incorrectly
    // presents the stats view controller as modal instead of pushing it. As a
    // workaround for now, we'll manually decide whether to push or use `showDetail`.
    // @frosty 2016-09-05
    if (self.splitViewController.isCollapsed) {
        [self.navigationController pushViewController:statsView animated:YES];
    } else {
        [self showDetailViewController:statsView sender:self];
    }

    [[QuickStartTourGuide find] visited:QuickStartTourElementStats];
}

- (void)showActivity
{
    ActivityListViewController *controller = [[ActivityListViewController alloc] initWithBlog:self.blog];
    [self showDetailViewController:controller sender:self];

    [[QuickStartTourGuide find] visited:QuickStartTourElementBlogDetailNavigation];
}

- (void)showThemes
{
    [WPAppAnalytics track:WPAnalyticsStatThemesAccessedThemeBrowser withBlog:self.blog];
    ThemeBrowserViewController *viewController = [ThemeBrowserViewController browserWithBlog:self.blog];
    viewController.onWebkitViewControllerClose = ^(void) {
        [self startAlertTimer];
    };
    [self showDetailViewController:viewController sender:self];

    [[QuickStartTourGuide find] visited:QuickStartTourElementThemes];
}

- (void)showMenus
{
    [WPAppAnalytics track:WPAnalyticsStatMenusAccessed withBlog:self.blog];
    MenusViewController *viewController = [MenusViewController controllerWithBlog:self.blog];
    [self showDetailViewController:viewController sender:self];

    [[QuickStartTourGuide find] visited:QuickStartTourElementBlogDetailNavigation];
}

- (void)showViewSite
{
    [WPAppAnalytics track:WPAnalyticsStatOpenedViewSite withBlog:self.blog];
    NSURL *targetURL = [NSURL URLWithString:self.blog.homeURL];

    if (self.blog.jetpack) {
        targetURL = [targetURL appendingHideMasterbarParameters];
    }

    UIViewController *webViewController = [WebViewControllerFactory controllerWithUrl:targetURL blog:self.blog];
    LightNavigationController *navController = [[LightNavigationController alloc] initWithRootViewController:webViewController];
    if (self.traitCollection.userInterfaceIdiom == UIUserInterfaceIdiomPad) {
        navController.modalPresentationStyle = UIModalPresentationFullScreen;
    }

    [self presentViewController:navController
                       animated:YES
                     completion:^(void) {
        [self toggleSpotlightOnHeaderView];
    }];

    [[QuickStartTourGuide find] visited:QuickStartTourElementViewSite];
    self.additionalSafeAreaInsets = UIEdgeInsetsZero;
}

- (void)showViewAdmin
{
    if (![ReachabilityUtils isInternetReachable]) {
        [ReachabilityUtils showAlertNoInternetConnection];
        return;
    }

    [WPAppAnalytics track:WPAnalyticsStatOpenedViewAdmin withBlog:self.blog];

    NSString *dashboardUrl;
    if (self.blog.isHostedAtWPcom) {
        dashboardUrl = [NSString stringWithFormat:@"%@%@", WPCalypsoDashboardPath, self.blog.hostname];
    } else {
        dashboardUrl = [self.blog adminUrlWithPath:@""];
    }
    [[UIApplication sharedApplication] openURL:[NSURL URLWithString:dashboardUrl] options:nil completionHandler:nil];

    [[QuickStartTourGuide find] visited:QuickStartTourElementBlogDetailNavigation];
}

#pragma mark - Remove Site

- (void)showRemoveSiteAlert
{
    NSString *model = [[UIDevice currentDevice] localizedModel];
    NSString *message = [NSString stringWithFormat:NSLocalizedString(@"Are you sure you want to continue?\n All site data will be removed from your %@.", @"Title for the remove site confirmation alert, %@ will be replaced with iPhone/iPad/iPod Touch"), model];
    NSString *cancelTitle = NSLocalizedString(@"Cancel", nil);
    NSString *destructiveTitle = NSLocalizedString(@"Remove Site", @"Button to remove a site from the app");

    UIAlertControllerStyle alertStyle = [UIDevice isPad] ? UIAlertControllerStyleAlert : UIAlertControllerStyleActionSheet;
    UIAlertController *alertController = [UIAlertController alertControllerWithTitle:nil
                                                                             message:message
                                                                      preferredStyle:alertStyle];

    [alertController addCancelActionWithTitle:cancelTitle handler:nil];
    [alertController addDestructiveActionWithTitle:destructiveTitle handler:^(UIAlertAction *action) {
        [self confirmRemoveSite];
    }];

    [self presentViewController:alertController animated:YES completion:nil];
}

- (void)confirmRemoveSite
{
    NSManagedObjectContext *context = [[ContextManager sharedInstance] mainContext];
    BlogService *blogService = [[BlogService alloc] initWithManagedObjectContext:context];
    [blogService removeBlog:self.blog];
    [[WordPressAppDelegate shared] trackLogoutIfNeeded];
    [self.navigationController popToRootViewControllerAnimated:YES];
}

#pragma mark - Notification handlers

- (void)handleDataModelChange:(NSNotification *)note
{
    NSSet *deletedObjects = note.userInfo[NSDeletedObjectsKey];
    if ([deletedObjects containsObject:self.blog]) {
        [self.navigationController popToRootViewControllerAnimated:NO];
    }

    BOOL isQuickStartSectionShownBefore = [self findSectionIndexWithSections:self.tableSections category:BlogDetailsSectionCategoryQuickStart] != NSNotFound;

    NSSet *updatedObjects = note.userInfo[NSUpdatedObjectsKey];
    if ([updatedObjects containsObject:self.blog] || [updatedObjects containsObject:self.blog.settings]) {
        [self configureTableViewData];
        BOOL isQuickStartSectionShownAfter = [self findSectionIndexWithSections:self.tableSections category:BlogDetailsSectionCategoryQuickStart] != NSNotFound;
        
        // quick start was just enabled
        if (!isQuickStartSectionShownBefore && isQuickStartSectionShownAfter) {
            [self showQuickStartCustomize];
        }
        [self reloadTableViewPreservingSelection];
    }
}

#pragma mark - WPSplitViewControllerDetailProvider

- (UIViewController *)initialDetailViewControllerForSplitView:(WPSplitViewController *)splitView
{
    StatsViewController *statsView = [StatsViewController new];
    statsView.blog = self.blog;

    return statsView;
}

#pragma mark - UIViewControllerTransitioningDelegate

- (UIPresentationController *)presentationControllerForPresentedViewController:(UIViewController *)presented presentingViewController:(UIViewController *)presenting sourceViewController:(UIViewController *)source
{
    if ([presented isKindOfClass:[FancyAlertViewController class]]) {
        return [[FancyAlertPresentationController alloc] initWithPresentedViewController:presented
                                                                presentingViewController:presenting];
    }

    return nil;
}

@end<|MERGE_RESOLUTION|>--- conflicted
+++ resolved
@@ -251,22 +251,8 @@
         return nil;
     }
 
-<<<<<<< HEAD
     BlogDetailsViewController *viewController = [[BlogDetailsViewController alloc] initWithMeScenePresenter:[MeScenePresenter new]];
-=======
-    // If there's already a blog details view controller for this blog in the primary
-    // navigation stack, we'll return that instead of creating a new one.
-    UISplitViewController *splitViewController = [[WPTabBarController sharedInstance] blogListSplitViewController];
-    UINavigationController *navigationController = splitViewController.viewControllers.firstObject;
-    if (navigationController && [navigationController isKindOfClass:[UINavigationController class]]) {
-        BlogDetailsViewController *topViewController = (BlogDetailsViewController *)navigationController.topViewController;
-        if ([topViewController isKindOfClass:[BlogDetailsViewController class]] && topViewController.blog == restoredBlog) {
-            return topViewController;
-        }
-    }
-
-    BlogDetailsViewController *viewController = [[self alloc] init];
->>>>>>> a24702d9
+
     viewController.blog = restoredBlog;
 
     return viewController;
@@ -372,11 +358,7 @@
     [self configureBlogDetailHeader];
     [self.headerView setBlog:_blog];
     [self startObservingQuickStart];
-<<<<<<< HEAD
-    [self addMeButtonToNavigationBarWith:self.blog.account.email meScenePresenter:self.meScenePresenter];
-=======
     [self addMeButtonToNavigationBarWithEmail:self.blog.account.email meScenePresenter:self.meScenePresenter];
->>>>>>> a24702d9
     
     [self.createButtonCoordinator addTo:self.view trailingAnchor:self.view.safeAreaLayoutGuide.trailingAnchor bottomAnchor:self.view.safeAreaLayoutGuide.bottomAnchor];
 }
