#import "BlogDetailsViewController.h"

#import "AccountService.h"
#import "BlogService.h"
#import "CommentsViewController.h"
#import "ContextManager.h"
#import "ReachabilityUtils.h"
#import "SiteSettingsViewController.h"
#import "SharingViewController.h"
#import "StatsViewController.h"
#import "WPAccount.h"
#import "WPAppAnalytics.h"
#import "WPGUIConstants.h"
#import "WordPress-Swift.h"
#import "MenusViewController.h"
#import <Reachability/Reachability.h>
#import <WordPressShared/WPTableViewCell.h>
#import "PostCategoriesViewController.h"

@import Gridicons;

static NSString *const BlogDetailsCellIdentifier = @"BlogDetailsCell";
static NSString *const BlogDetailsPlanCellIdentifier = @"BlogDetailsPlanCell";
static NSString *const BlogDetailsSettingsCellIdentifier = @"BlogDetailsSettingsCell";
static NSString *const BlogDetailsRemoveSiteCellIdentifier = @"BlogDetailsRemoveSiteCell";
static NSString *const BlogDetailsSectionHeaderViewIdentifier = @"BlogDetailsSectionHeaderView";
static NSString *const QuickStartHeaderViewNibName = @"BlogDetailsSectionHeaderView";
static NSString *const QuickStartListTitleCellNibName = @"QuickStartListTitleCell";
static NSString *const BlogDetailsSectionFooterIdentifier = @"BlogDetailsSectionFooterView";

NSString * const WPBlogDetailsRestorationID = @"WPBlogDetailsID";
NSString * const WPBlogDetailsBlogKey = @"WPBlogDetailsBlogKey";
NSString * const WPBlogDetailsSelectedIndexPathKey = @"WPBlogDetailsSelectedIndexPathKey";

CGFloat const BlogDetailGridiconAccessorySize = 17.0;
CGFloat const BlogDetailQuickStartSectionHeight = 35.0;
NSTimeInterval const PreloadingCacheTimeout = 60.0 * 5; // 5 minutes
NSString * const HideWPAdminDate = @"2015-09-07T00:00:00Z";

// NOTE: Currently "stats" acts as the calypso dashboard with a redirect to
// stats/insights. Per @mtias, if the dashboard should change at some point the
// redirect will be updated to point to new content, eventhough the path is still
// "stats/".
// aerych, 2016-06-14
NSString * const WPCalypsoDashboardPath = @"https://wordpress.com/stats/";

#pragma mark - Helper Classes for Blog Details view model.

@implementation BlogDetailsRow

- (instancetype)initWithTitle:(NSString * __nonnull)title
                        image:(UIImage * __nonnull)image
                     callback:(void(^)(void))callback
{
    return [self initWithTitle:title
                    identifier:BlogDetailsCellIdentifier
                         image:image
                      callback:callback];
}

- (instancetype)initWithTitle:(NSString * __nonnull)title
                   identifier:(NSString * __nonnull)identifier
                        image:(UIImage * __nonnull)image
                     callback:(void(^)(void))callback
{
    return [self initWithTitle:title
                    identifier:identifier
       accessibilityIdentifier:nil
                         image:image
                      callback:callback];
}

- (instancetype)initWithTitle:(NSString * __nonnull)title
      accessibilityIdentifier:(NSString *__nullable)accessibilityIdentifier
                        image:(UIImage * __nonnull)image
                     callback:(void(^)(void))callback
{
    return [self initWithTitle:title
                    identifier:BlogDetailsCellIdentifier
       accessibilityIdentifier:accessibilityIdentifier
                         image:image
                      callback:callback];
}

- (instancetype)initWithTitle:(NSString * __nonnull)title
                   identifier:(NSString * __nonnull)identifier
       accessibilityIdentifier:(NSString *__nullable)accessibilityIdentifier
                        image:(UIImage * __nonnull)image
                     callback:(void(^)(void))callback
{
    return [self initWithTitle:title
                    identifier:identifier
       accessibilityIdentifier:accessibilityIdentifier
             accessibilityHint:nil
                         image:image
                      callback:callback];
}

- (instancetype)initWithTitle:(NSString * __nonnull)title
                   identifier:(NSString * __nonnull)identifier
      accessibilityIdentifier:(NSString *__nullable)accessibilityIdentifier
            accessibilityHint:(NSString *__nullable)accessibilityHint
                        image:(UIImage * __nonnull)image
                     callback:(void(^)(void))callback
{
    return [self initWithTitle:title
                    identifier:identifier
       accessibilityIdentifier:accessibilityIdentifier
             accessibilityHint:accessibilityHint
                         image:image
                    imageColor:[UIColor murielListIcon]
                      callback:callback];
}

- (instancetype)initWithTitle:(NSString * __nonnull)title
      accessibilityIdentifier:(NSString *__nullable)accessibilityIdentifier
            accessibilityHint:(NSString *__nullable)accessibilityHint
                        image:(UIImage * __nonnull)image
                     callback:(void(^)(void))callback
{
    return [self initWithTitle:title
                    identifier:BlogDetailsCellIdentifier
       accessibilityIdentifier:accessibilityIdentifier
             accessibilityHint:accessibilityHint
                         image:image
                      callback:callback];
}
    
- (instancetype)initWithTitle:(NSString *)title
      accessibilityIdentifier:(NSString *)accessibilityIdentifier
                        image:(UIImage *)image
                   imageColor:(UIColor *)imageColor
                     callback:(void (^)(void))callback
{
    return [self initWithTitle:title
                    identifier:BlogDetailsCellIdentifier
       accessibilityIdentifier:accessibilityIdentifier
             accessibilityHint:nil
                         image:image
                    imageColor:imageColor
                      callback:callback];
}

- (instancetype)initWithTitle:(NSString * __nonnull)title
      accessibilityIdentifier:(NSString *__nullable)accessibilityIdentifier
            accessibilityHint:(NSString * __nullable)accessibilityHint
                        image:(UIImage * __nonnull)image
                   imageColor:(UIColor * __nonnull)imageColor
                     callback:(void(^_Nullable)(void))callback
{
    return [self initWithTitle:title
                 identifier:BlogDetailsCellIdentifier
    accessibilityIdentifier:accessibilityIdentifier
          accessibilityHint:nil
                      image:image
                 imageColor:imageColor
                   callback:callback];
}

- (instancetype)initWithTitle:(NSString * __nonnull)title
                    identifier:(NSString * __nonnull)identifier
       accessibilityIdentifier:(NSString *__nullable)accessibilityIdentifier
             accessibilityHint:(NSString *__nullable)accessibilityHint
                         image:(UIImage * __nonnull)image
                    imageColor:(UIColor * __nonnull)imageColor
                      callback:(void(^)(void))callback
{
    self = [super init];
    if (self) {
        _title = title;
        _image = [image imageWithRenderingMode:UIImageRenderingModeAlwaysTemplate];
        _imageColor = imageColor;
        _callback = callback;
        _identifier = identifier;
        _accessibilityIdentifier = accessibilityIdentifier;
        _accessibilityHint = accessibilityHint;
        _showsSelectionState = YES;
        _showsDisclosureIndicator = YES;
    }
    return self;
}

@end

@implementation BlogDetailsSection
- (instancetype)initWithTitle:(NSString *)title
                      andRows:(NSArray *)rows
                     category:(BlogDetailsSectionCategory)category
{
    return [self initWithTitle:title rows:rows footerTitle:nil category:category];
}

- (instancetype)initWithTitle:(NSString *)title
                         rows:(NSArray *)rows
                  footerTitle:(NSString *)footerTitle
                     category:(BlogDetailsSectionCategory)category
{
    self = [super init];
    if (self) {
        _title = title;
        _rows = rows;
        _footerTitle = footerTitle;
        _category = category;
    }
    return self;
}
@end

#pragma mark -

@interface BlogDetailsViewController () <UIActionSheetDelegate, UIAlertViewDelegate, WPSplitViewControllerDetailProvider, BlogDetailHeaderViewDelegate, UITableViewDelegate, UITableViewDataSource>

@property (nonatomic, strong, readwrite) BlogDetailHeaderView *headerView;
@property (nonatomic, strong) NSArray *headerViewHorizontalConstraints;
@property (nonatomic, strong) NSArray<BlogDetailsSection *> *tableSections;
@property (nonatomic, strong) BlogService *blogService;
@property (nonatomic, strong) SiteIconPickerPresenter *siteIconPickerPresenter;
@property (nonatomic, strong) ImageCropViewController *imageCropViewController;

/// Used to restore the tableview selection during state restoration, and
/// also when switching between a collapsed and expanded split view controller presentation
@property (nonatomic, strong) NSIndexPath *restorableSelectedIndexPath;
@property (nonatomic) BlogDetailsSectionCategory selectedSectionCategory;

@property (nonatomic) BOOL hasLoggedDomainCreditPromptShownEvent;

@property (nonatomic, strong) CreateButtonCoordinator *createButtonCoordinator;

@end

@implementation BlogDetailsViewController
@synthesize restorableSelectedIndexPath = _restorableSelectedIndexPath;

#pragma mark - State Restoration

+ (UIViewController *)viewControllerWithRestorationIdentifierPath:(NSArray *)identifierComponents coder:(NSCoder *)coder
{
    NSString *blogID = [coder decodeObjectForKey:WPBlogDetailsBlogKey];
    if (!blogID) {
        return nil;
    }

    NSManagedObjectContext *context = [[ContextManager sharedInstance] mainContext];
    NSManagedObjectID *objectID = [context.persistentStoreCoordinator managedObjectIDForURIRepresentation:[NSURL URLWithString:blogID]];
    if (!objectID) {
        return nil;
    }

    NSError *error = nil;
    Blog *restoredBlog = (Blog *)[context existingObjectWithID:objectID error:&error];
    if (error || !restoredBlog) {
        return nil;
    }

    // If there's already a blog details view controller for this blog in the primary
    // navigation stack, we'll return that instead of creating a new one.
    UISplitViewController *splitViewController = [[WPTabBarController sharedInstance] blogListSplitViewController];
    UINavigationController *navigationController = splitViewController.viewControllers.firstObject;
    if (navigationController && [navigationController isKindOfClass:[UINavigationController class]]) {
        BlogDetailsViewController *topViewController = (BlogDetailsViewController *)navigationController.topViewController;
        if ([topViewController isKindOfClass:[BlogDetailsViewController class]] && topViewController.blog == restoredBlog) {
            return topViewController;
        }
    }

    BlogDetailsViewController *viewController = [[self alloc] initWithStyle:UITableViewStyleGrouped];
    viewController.blog = restoredBlog;

    return viewController;
}


- (void)encodeRestorableStateWithCoder:(NSCoder *)coder
{
    [coder encodeObject:[[self.blog.objectID URIRepresentation] absoluteString] forKey:WPBlogDetailsBlogKey];

    WPSplitViewController *splitViewController = (WPSplitViewController *)self.splitViewController;

    UIViewController *detailViewController = [splitViewController rootDetailViewController];
    if (detailViewController && [detailViewController conformsToProtocol:@protocol(UIViewControllerRestoration)]) {
        // If the current detail view controller supports state restoration, store the current selection
        [coder encodeObject:self.restorableSelectedIndexPath forKey:WPBlogDetailsSelectedIndexPathKey];
    }

    [super encodeRestorableStateWithCoder:coder];
}

- (void)decodeRestorableStateWithCoder:(NSCoder *)coder
{
    NSIndexPath *indexPath = [coder decodeObjectForKey:WPBlogDetailsSelectedIndexPathKey];
    if (indexPath) {
        self.restorableSelectedIndexPath = indexPath;
    }

    [super decodeRestorableStateWithCoder:coder];
}

#pragma mark = Lifecycle Methods

- (void)dealloc
{
    [self stopObservingQuickStart];
}

- (id)initWithMeScenePresenter:(id<ScenePresenter>)meScenePresenter
{
    self = [self init];
    self.meScenePresenter = meScenePresenter;
    return self;
}

- (instancetype)init
{
    self = [super init];
    if (self) {
        self.restorationIdentifier = WPBlogDetailsRestorationID;
        self.restorationClass = [self class];
    }
    return self;
}

- (void)viewDidLoad
{
    [super viewDidLoad];
    
    _tableView = [[UITableView alloc] initWithFrame:CGRectZero style:UITableViewStyleGrouped];
    self.tableView.delegate = self;
    self.tableView.dataSource = self;
    self.tableView.translatesAutoresizingMaskIntoConstraints = false;
    [self.view addSubview:self.tableView];
    [self.view pinSubviewToAllEdges:self.tableView];

    self.tableView.accessibilityIdentifier = @"Blog Details Table";

    [WPStyleGuide configureColorsForView:self.view andTableView:self.tableView];
    [WPStyleGuide configureAutomaticHeightRowsFor:self.tableView];

    [self.tableView registerClass:[WPTableViewCell class] forCellReuseIdentifier:BlogDetailsCellIdentifier];
    [self.tableView registerClass:[WPTableViewCellValue1 class] forCellReuseIdentifier:BlogDetailsPlanCellIdentifier];
    [self.tableView registerClass:[WPTableViewCellValue1 class] forCellReuseIdentifier:BlogDetailsSettingsCellIdentifier];
    [self.tableView registerClass:[WPTableViewCell class] forCellReuseIdentifier:BlogDetailsRemoveSiteCellIdentifier];
    UINib *qsHeaderViewNib = [UINib nibWithNibName:QuickStartHeaderViewNibName bundle:[NSBundle bundleForClass:[QuickStartListTitleCell class]]];
    [self.tableView registerNib:qsHeaderViewNib forHeaderFooterViewReuseIdentifier:BlogDetailsSectionHeaderViewIdentifier];
    UINib *qsTitleCellNib = [UINib nibWithNibName:QuickStartListTitleCellNibName bundle:[NSBundle bundleForClass:[QuickStartListTitleCell class]]];
    [self.tableView registerNib:qsTitleCellNib forCellReuseIdentifier:[QuickStartListTitleCell reuseIdentifier]];
    [self.tableView registerClass:[BlogDetailsSectionFooterView class] forHeaderFooterViewReuseIdentifier:BlogDetailsSectionFooterIdentifier];

    self.hasLoggedDomainCreditPromptShownEvent = NO;

    __weak __typeof(self) weakSelf = self;
    NSManagedObjectContext *context = [[ContextManager sharedInstance] mainContext];
    self.blogService = [[BlogService alloc] initWithManagedObjectContext:context];
    [self.blogService syncBlogAndAllMetadata:_blog
                           completionHandler:^{
                               [weakSelf configureTableViewData];
                               [weakSelf reloadTableViewPreservingSelection];
                           }];
    if (self.blog.account && !self.blog.account.userID) {
        // User's who upgrade may not have a userID recorded.
        AccountService *acctService = [[AccountService alloc] initWithManagedObjectContext:context];
        [acctService updateUserDetailsForAccount:self.blog.account success:nil failure:nil];
    }
    
    [[NSNotificationCenter defaultCenter] addObserver:self
                                             selector:@selector(handleDataModelChange:)
                                                 name:NSManagedObjectContextObjectsDidChangeNotification
                                               object:context];

    [self configureBlogDetailHeader];
    [self.headerView setBlog:_blog];
    [self startObservingQuickStart];
    if([Feature enabled:FeatureFlagMeMove]) {
        [self addMeButtonToNavigationBar];
    }
    
    if ([Feature enabled:FeatureFlagFloatingCreateButton]) {
        [self.createButtonCoordinator addTo:self.view trailingAnchor:self.view.safeAreaLayoutGuide.trailingAnchor bottomAnchor:self.view.safeAreaLayoutGuide.bottomAnchor];
    }
}

/// Resizes the `tableHeaderView` as necessary whenever its size changes.
- (void)viewDidLayoutSubviews {
    [super viewDidLayoutSubviews];
    
    [self.createButtonCoordinator presentingTraitCollectionWillChange:self.traitCollection newTraitCollection:self.traitCollection];
    
    UIView *headerView = self.tableView.tableHeaderView;
    
    CGSize size = [self.tableView.tableHeaderView systemLayoutSizeFittingSize:UILayoutFittingCompressedSize];
    if (headerView.frame.size.height != size.height) {
        headerView.frame = CGRectMake(headerView.frame.origin.x, headerView.frame.origin.y, headerView.frame.size.width, size.height);
        
        self.tableView.tableHeaderView = headerView;
    }
}

- (void)viewWillAppear:(BOOL)animated
{
    [super viewWillAppear:animated];

    if ([[QuickStartTourGuide find] currentElementInt] != NSNotFound) {
        self.additionalSafeAreaInsets = UIEdgeInsetsMake(0, 0, [BlogDetailsViewController bottomPaddingForQuickStartNotices], 0);
    } else {
        self.additionalSafeAreaInsets = UIEdgeInsetsZero;
    }

    if (self.splitViewControllerIsHorizontallyCompact) {
        self.restorableSelectedIndexPath = nil;
    }
    
    self.navigationItem.title = NSLocalizedString(@"My Site", @"Title of My Site tab");

    [self.headerView setBlog:self.blog];

    // Configure and reload table data when appearing to ensure pending comment count is updated
    [self configureTableViewData];

    [self reloadTableViewPreservingSelection];
    [self preloadBlogData];
}

- (void)viewDidAppear:(BOOL)animated
{
    [super viewDidAppear:animated];
    if ([self.tabBarController isKindOfClass:[WPTabBarController class]] && [Feature enabled:FeatureFlagFloatingCreateButton]) {
        [self.createButtonCoordinator showCreateButton];
    }
    [self createUserActivity];
    [self startAlertTimer];

    if (self.shouldScrollToViewSite == YES) {
        [self scrollToElement:QuickStartTourElementViewSite];
        self.shouldScrollToViewSite = NO;
    }
}

- (CreateButtonCoordinator *)createButtonCoordinator
{
    if (!_createButtonCoordinator) {
        __weak __typeof(self) weakSelf = self;
        _createButtonCoordinator = [[CreateButtonCoordinator alloc] init:self newPost:^{
<<<<<<< HEAD
            [weakSelf dismissViewControllerAnimated:true completion:nil];
            [((WPTabBarController *)self.tabBarController) showPostTabWithType:Post.typeDefaultIdentifier andEditType:EditPostTypeBeauvoyage];
=======
            [((WPTabBarController *)weakSelf.tabBarController) showPostTabWithCompletion:^(void) {
                [weakSelf startAlertTimer];
            }];
>>>>>>> d7c4ce79
        } newPage:^{
            WPTabBarController *controller = (WPTabBarController *)weakSelf.tabBarController;
            Blog *blog = [controller currentOrLastBlog];
            [controller showPageEditorForBlog:blog];
        } newItinerary:^{
            [weakSelf dismissViewControllerAnimated:true completion:nil];
            [((WPTabBarController *)self.tabBarController) showPostTabWithType:@"tribe_events" andEditType:EditPostTypeItinerary];
        }];
    }
    
    return _createButtonCoordinator;
}

- (void)willTransitionToTraitCollection:(UITraitCollection *)newCollection withTransitionCoordinator:(id<UIViewControllerTransitionCoordinator>)coordinator
{
    [self.createButtonCoordinator presentingTraitCollectionWillChange:self.traitCollection newTraitCollection:newCollection];
    [super willTransitionToTraitCollection:newCollection withTransitionCoordinator:coordinator];
}

- (void)viewWillDisappear:(BOOL)animated
{
    [super viewWillDisappear:animated];
    [self stopAlertTimer];
    if ([self.tabBarController isKindOfClass:[WPTabBarController class]]) {
        [self.createButtonCoordinator hideCreateButton];
    }
}

- (void)viewDidDisappear:(BOOL)animated
{
    [super viewDidDisappear:animated];
}

- (void)traitCollectionDidChange:(UITraitCollection *)previousTraitCollection
{
    [super traitCollectionDidChange:previousTraitCollection];

    // Required to update disclosure indicators depending on split view status
    [self reloadTableViewPreservingSelection];
}

- (void)showDetailViewForSubsection:(BlogDetailsSubsection)section
{
    NSIndexPath *indexPath = [self indexPathForSubsection:section];

    switch (section) {
        case BlogDetailsSubsectionDomainCredit:
        case BlogDetailsSubsectionQuickStart:
            self.restorableSelectedIndexPath = indexPath;
            [self.tableView selectRowAtIndexPath:indexPath
                                        animated:NO
                                  scrollPosition:[self optimumScrollPositionForIndexPath:indexPath]];
            break;
        case BlogDetailsSubsectionStats:
            self.restorableSelectedIndexPath = indexPath;
            [self.tableView selectRowAtIndexPath:indexPath
                                        animated:NO
                                  scrollPosition:[self optimumScrollPositionForIndexPath:indexPath]];
            [self showStatsFromSource:BlogDetailsNavigationSourceLink];
            break;
        case BlogDetailsSubsectionJourneys:
            break;
        case BlogDetailsSubsectionItinerary:
            break;
        case BlogDetailsSubsectionPosts:
            self.restorableSelectedIndexPath = indexPath;
            [self.tableView selectRowAtIndexPath:indexPath
                                        animated:NO
                                  scrollPosition:[self optimumScrollPositionForIndexPath:indexPath]];
            [self showPostListFromSource:BlogDetailsNavigationSourceLink];
            break;
        case BlogDetailsSubsectionThemes:
        case BlogDetailsSubsectionCustomize:
            if ([self.blog supports:BlogFeatureThemeBrowsing] || [self.blog supports:BlogFeatureMenus]) {
                self.restorableSelectedIndexPath = indexPath;
                [self.tableView selectRowAtIndexPath:indexPath
                                            animated:NO
                                      scrollPosition:[self optimumScrollPositionForIndexPath:indexPath]];
                [self showThemes];
            }
            break;
        case BlogDetailsSubsectionMedia:
            self.restorableSelectedIndexPath = indexPath;
            [self.tableView selectRowAtIndexPath:indexPath
                                        animated:NO
                                  scrollPosition:[self optimumScrollPositionForIndexPath:indexPath]];
            [self showMediaLibraryFromSource:BlogDetailsNavigationSourceLink];
            break;
        case BlogDetailsSubsectionPages:
            self.restorableSelectedIndexPath = indexPath;
            [self.tableView selectRowAtIndexPath:indexPath
                                        animated:NO
                                  scrollPosition:[self optimumScrollPositionForIndexPath:indexPath]];
            [self showPageListFromSource:BlogDetailsNavigationSourceLink];
            break;
        case BlogDetailsSubsectionActivity:
            if ([self.blog supports:BlogFeatureActivity]) {
                self.restorableSelectedIndexPath = indexPath;
                [self.tableView selectRowAtIndexPath:indexPath
                                            animated:NO
                                      scrollPosition:[self optimumScrollPositionForIndexPath:indexPath]];
                [self showActivity];
            }
            break;
        case BlogDetailsSubsectionComments:
            self.restorableSelectedIndexPath = indexPath;
            [self.tableView selectRowAtIndexPath:indexPath
                                        animated:NO
                                  scrollPosition:[self optimumScrollPositionForIndexPath:indexPath]];
            [self showComments];
            break;
        case BlogDetailsSubsectionSharing:
            if ([self.blog supports:BlogFeatureSharing]) {
                self.restorableSelectedIndexPath = indexPath;
                [self.tableView selectRowAtIndexPath:indexPath
                                            animated:NO
                                      scrollPosition:[self optimumScrollPositionForIndexPath:indexPath]];
                [self showSharing];
            }
            break;
        case BlogDetailsSubsectionPeople:
            if ([self.blog supports:BlogFeaturePeople]) {
                self.restorableSelectedIndexPath = indexPath;
                [self.tableView selectRowAtIndexPath:indexPath
                                            animated:NO
                                      scrollPosition:[self optimumScrollPositionForIndexPath:indexPath]];
                [self showPeople];
            }
            break;
        case BlogDetailsSubsectionPlugins:
            if ([self.blog supports:BlogFeaturePluginManagement]) {
                self.restorableSelectedIndexPath = indexPath;
                [self.tableView selectRowAtIndexPath:indexPath
                                            animated:NO
                                      scrollPosition:[self optimumScrollPositionForIndexPath:indexPath]];
                [self showPlugins];
            }
            break;
    }
}

// MARK: Todo: this needs to adjust based on the existence of the QSv2 section
- (NSIndexPath *)indexPathForSubsection:(BlogDetailsSubsection)subsection
{
    BlogDetailsSectionCategory sectionCategory = [self sectionCategoryWithSubsection:subsection];
    NSInteger section = [self findSectionIndexWithSections:self.tableSections category:sectionCategory];
    switch (subsection) {
        case BlogDetailsSubsectionDomainCredit:
            return [NSIndexPath indexPathForRow:0 inSection:section];
        case BlogDetailsSubsectionQuickStart:
            return [NSIndexPath indexPathForRow:0 inSection:section];
        case BlogDetailsSubsectionStats:
            return [self shouldShowQuickStartChecklist] ? [NSIndexPath indexPathForRow:1 inSection:section] : [NSIndexPath indexPathForRow:0 inSection:section];
        case BlogDetailsSubsectionActivity:
            return [NSIndexPath indexPathForRow:1 inSection:section];
        case BlogDetailsSubsectionPosts:
            return [NSIndexPath indexPathForRow:0 inSection:section];
        case BlogDetailsSubsectionThemes:
        case BlogDetailsSubsectionCustomize:
            return [NSIndexPath indexPathForRow:0 inSection:section];
        case BlogDetailsSubsectionMedia:
            return [NSIndexPath indexPathForRow:2 inSection:section];
        case BlogDetailsSubsectionPages:
            return [NSIndexPath indexPathForRow:0 inSection:section];
        case BlogDetailsSubsectionComments:
            return [NSIndexPath indexPathForRow:3 inSection:section];
        case BlogDetailsSubsectionSharing:
            return [NSIndexPath indexPathForRow:0 inSection:section];
        case BlogDetailsSubsectionPeople:
            return [NSIndexPath indexPathForRow:1 inSection:section];
        case BlogDetailsSubsectionPlugins:
            return [NSIndexPath indexPathForRow:2 inSection:section];
        case BlogDetailsSubsectionJourneys:
            // TO DO CHECK
            return [NSIndexPath indexPathForRow:2 inSection:section];
        case BlogDetailsSubsectionItinerary:
            // TO DO CHECK
            return [NSIndexPath indexPathForRow:2 inSection:section];
    }
}

#pragma mark - Properties

- (NSIndexPath *)restorableSelectedIndexPath
{
    if (!_restorableSelectedIndexPath) {
        // If nil, default to stats subsection.
        BlogDetailsSubsection subsection = BlogDetailsSubsectionStats;
        self.selectedSectionCategory = [self sectionCategoryWithSubsection:subsection];
        NSUInteger section = [self findSectionIndexWithSections:self.tableSections category:self.selectedSectionCategory];
        _restorableSelectedIndexPath = [NSIndexPath indexPathForRow:0 inSection:section];
    }

    return _restorableSelectedIndexPath;
}

- (void)setRestorableSelectedIndexPath:(NSIndexPath *)restorableSelectedIndexPath
{
    if (restorableSelectedIndexPath != nil && restorableSelectedIndexPath.section < [self.tableSections count]) {
        BlogDetailsSection *section = [self.tableSections objectAtIndex:restorableSelectedIndexPath.section];
        switch (section.category) {
            case BlogDetailsSectionCategoryQuickStart:
            case BlogDetailsSectionCategoryDomainCredit: {
                _restorableSelectedIndexPath = nil;
            }
                break;
            default: {
                self.selectedSectionCategory = section.category;
                _restorableSelectedIndexPath = restorableSelectedIndexPath;
            }
                break;
        }
        return;
    }

    _restorableSelectedIndexPath = nil;
}

- (SiteIconPickerPresenter *)siteIconPickerPresenter
{
    if (!_siteIconPickerPresenter) {
        _siteIconPickerPresenter = [[SiteIconPickerPresenter alloc]initWithBlog:self.blog];
    }
    return _siteIconPickerPresenter;
}

#pragma mark - iOS 10 bottom padding

- (CGFloat)tableView:(UITableView *)tableView heightForFooterInSection:(NSInteger)section {
    return UITableViewAutomaticDimension;
}

- (CGFloat)tableView:(UITableView *)tableView heightForHeaderInSection:(NSInteger)sectionNum {
    BlogDetailsSection *section = self.tableSections[sectionNum];
    if (section.showQuickStartMenu == true) {
        return BlogDetailQuickStartSectionHeight;
    } else if (([section.title isEmpty] || section.title == nil) && sectionNum == 0) {
        // because tableView:viewForHeaderInSection: is implemented, this must explicitly be 0
        return 0.0;
    }
    return UITableViewAutomaticDimension;
}

- (UIView *)tableView:(UITableView *)tableView viewForFooterInSection:(NSInteger)section {
    BlogDetailsSection *detailSection = self.tableSections[section];
    NSString *footerTitle = detailSection.footerTitle;
    if (footerTitle != nil) {
        BlogDetailsSectionFooterView *footerView = (BlogDetailsSectionFooterView *)[tableView dequeueReusableHeaderFooterViewWithIdentifier:BlogDetailsSectionFooterIdentifier];
        // If the next section has title, gives extra spacing between two sections.
        BOOL shouldShowExtraSpacing = (self.tableSections.count > section + 1) ? (self.tableSections[section + 1].title != nil): NO;
        [footerView updateUIWithTitle:footerTitle shouldShowExtraSpacing:shouldShowExtraSpacing];
        return footerView;
    }

    return nil;
}

#pragma mark - Data Model setup

- (void)reloadTableViewPreservingSelection
{
    // Configure and reload table data when appearing to ensure pending comment count is updated
    [self.tableView reloadData];

    // Check if the last selected category index needs to be updated after a dynamic section is activated and displayed.
    // QuickStart and Use Domain are dynamic section, which means they can be removed or hidden at any time.
    NSUInteger sectionIndex = [self findSectionIndexWithSections:self.tableSections category:self.selectedSectionCategory];

    if (sectionIndex != NSNotFound && self.restorableSelectedIndexPath.section != sectionIndex) {
        BlogDetailsSection *section = [self.tableSections objectAtIndex:sectionIndex];

        NSUInteger row = 0;

        // For QuickStart and Use Domain cases we want to select the first row on the next available section
        switch (section.category) {
            case BlogDetailsSectionCategoryQuickStart:
            case BlogDetailsSectionCategoryDomainCredit: {
                BlogDetailsSectionCategory category = [self sectionCategoryWithSubsection:BlogDetailsSubsectionStats];
                sectionIndex = [self findSectionIndexWithSections:self.tableSections category:category];
            }
                break;
            default:
                row = self.restorableSelectedIndexPath.row;
                break;
        }

        self.restorableSelectedIndexPath = [NSIndexPath indexPathForRow:row inSection:sectionIndex];
    }

    BOOL isValidIndexPath = self.restorableSelectedIndexPath.section < self.tableView.numberOfSections &&
                            self.restorableSelectedIndexPath.row < [self.tableView numberOfRowsInSection:self.restorableSelectedIndexPath.section];
    if (isValidIndexPath && ![self splitViewControllerIsHorizontallyCompact]) {
        // And finally we'll reselect the selected row, if there is one

        [self.tableView selectRowAtIndexPath:self.restorableSelectedIndexPath
                                    animated:NO
                              scrollPosition:[self optimumScrollPositionForIndexPath:self.restorableSelectedIndexPath]];
    }
}

- (UITableViewScrollPosition)optimumScrollPositionForIndexPath:(NSIndexPath *)indexPath
{
    // Try and avoid scrolling if not necessary
    CGRect cellRect = [self.tableView rectForRowAtIndexPath:indexPath];
    BOOL cellIsNotFullyVisible = !CGRectContainsRect(self.tableView.bounds, cellRect);
    return (cellIsNotFullyVisible) ? UITableViewScrollPositionMiddle : UITableViewScrollPositionNone;
}

- (void)configureTableViewData
{
    NSMutableArray *marr = [NSMutableArray array];
    if ([DomainCreditEligibilityChecker canRedeemDomainCreditWithBlog:self.blog]) {
        if (!self.hasLoggedDomainCreditPromptShownEvent) {
            [WPAnalytics track:WPAnalyticsStatDomainCreditPromptShown];
            self.hasLoggedDomainCreditPromptShownEvent = YES;
        }
        [marr addObject:[self domainCreditSectionViewModel]];
    }
    if ([self shouldShowQuickStartChecklist]) {
        [marr addObject:[self quickStartSectionViewModel]];
    }
    [marr addObject:[self generalSectionViewModel]];
    [marr addObject:[self publishTypeSectionViewModel]];
    if ([self.blog supports:BlogFeatureThemeBrowsing] || [self.blog supports:BlogFeatureMenus]) {
        [marr addObject:[self personalizeSectionViewModel]];
    }
    [marr addObject:[self configurationSectionViewModel]];
    [marr addObject:[self externalSectionViewModel]];
    if ([self.blog supports:BlogFeatureRemovable]) {
        [marr addObject:[self removeSiteSectionViewModel]];
    }

    // Assign non mutable copy.
    self.tableSections = [NSArray arrayWithArray:marr];
}

- (BlogDetailsSection *)generalSectionViewModel
{
    __weak __typeof(self) weakSelf = self;
    NSMutableArray *rows = [NSMutableArray array];

    if ([self.blog supports:BlogFeatureActivity]) {
        [rows addObject:[[BlogDetailsRow alloc] initWithTitle:NSLocalizedString(@"Activity", @"Noun. Links to a blog's Activity screen.")
                                                        image:[UIImage gridiconOfType:GridiconTypeHistory]
                                                     callback:^{
                                                         [weakSelf showActivity];
                                                     }]];
    }

// Temporarily disabled
//    if ([self.blog supports:BlogFeaturePlans]) {
//        BlogDetailsRow *plansRow = [[BlogDetailsRow alloc] initWithTitle:NSLocalizedString(@"Plans", @"Action title. Noun. Links to a blog's Plans screen.")
//                                                         identifier:BlogDetailsPlanCellIdentifier
//                                                              image:[UIImage gridiconOfType:GridiconTypePlans]
//                                                           callback:^{
//                                                               [weakSelf showPlans];
//                                                           }];
//
//        plansRow.detail = self.blog.planTitle;
//        plansRow.quickStartIdentifier = QuickStartTourElementPlans;
//        [rows addObject:plansRow];
//    }

    return [[BlogDetailsSection alloc] initWithTitle:nil andRows:rows category:BlogDetailsSectionCategoryGeneral];
}

- (BlogDetailsSection *)publishTypeSectionViewModel
{
    __weak __typeof(self) weakSelf = self;
    NSMutableArray *rows = [NSMutableArray array];

    BlogDetailsRow *journeysRow = [[BlogDetailsRow alloc] initWithTitle:NSLocalizedString(@"Journeys", @"Noun. Title. Links to the blog's Journeys screen.")
                                             accessibilityIdentifier:@"Journeys Row"
                                                    image:[UIImage gridiconOfType:GridiconTypePages]
                                                 callback:^{
        [weakSelf showJourneysFromSource:BlogDetailsNavigationSourceRow];
                                                 }];
    [rows addObject:journeysRow];

    [rows addObject:[[BlogDetailsRow alloc] initWithTitle:NSLocalizedString(@"Itinerary", @"Noun. Title. Links to the blog's Itinerary screen.")
                                  accessibilityIdentifier:@"Itinerary Row"
                                                    image:[[UIImage gridiconOfType:GridiconTypePosts] imageFlippedForRightToLeftLayoutDirection]
                                                 callback:^{
        [weakSelf showItineraryFromSource:BlogDetailsNavigationSourceRow];
                                                 }]];

    [rows addObject:[[BlogDetailsRow alloc] initWithTitle:NSLocalizedString(@"Stories", @"Noun. Title. Links to the blog's Stories screen.")
                                  accessibilityIdentifier:@"Stories Row"
                                                    image:[[UIImage gridiconOfType:GridiconTypePosts] imageFlippedForRightToLeftLayoutDirection]
                                                 callback:^{
        [weakSelf showPostListFromSource:BlogDetailsNavigationSourceRow];
                                                 }]];

    [rows addObject:[[BlogDetailsRow alloc] initWithTitle:NSLocalizedString(@"Media", @"Noun. Title. Links to the blog's Media library.")
                                  accessibilityIdentifier:@"Media Row"
                                                    image:[UIImage gridiconOfType:GridiconTypeImage]
                                                 callback:^{
        [weakSelf showMediaLibraryFromSource:BlogDetailsNavigationSourceRow];
                                                 }]];

    BlogDetailsRow *row = [[BlogDetailsRow alloc] initWithTitle:NSLocalizedString(@"Comments", @"Noun. Title. Links to the blog's Comments screen.")
                                                          image:[[UIImage gridiconOfType:GridiconTypeComment] imageFlippedForRightToLeftLayoutDirection]
                                                       callback:^{
                                                           [weakSelf showComments];
                                                       }];
    NSUInteger numberOfPendingComments = [self.blog numberOfPendingComments];
    if (numberOfPendingComments > 0) {
        row.detail = [NSString stringWithFormat:@"%d", numberOfPendingComments];
    }
    [rows addObject:row];

    NSString *title = NSLocalizedString(@"Publish", @"Section title for the publish table section in the blog details screen");
    return [[BlogDetailsSection alloc] initWithTitle:title andRows:rows category:BlogDetailsSectionCategoryPublish];
}

- (BlogDetailsSection *)personalizeSectionViewModel
{
    __weak __typeof(self) weakSelf = self;
    NSMutableArray *rows = [NSMutableArray array];
    if ([self.blog supports:BlogFeatureThemeBrowsing]) {
        BlogDetailsRow *row = [[BlogDetailsRow alloc] initWithTitle:NSLocalizedString(@"Themes", @"Themes option in the blog details")
                                                              image:[UIImage gridiconOfType:GridiconTypeThemes]
                                                           callback:^{
                                                               [weakSelf showThemes];
                                                           }];
        row.quickStartIdentifier = QuickStartTourElementThemes;
        [rows addObject:row];
    }
    if ([self.blog supports:BlogFeatureMenus]) {
        [rows addObject:[[BlogDetailsRow alloc] initWithTitle:NSLocalizedString(@"Menus", @"Menus option in the blog details")
                                                        image:[[UIImage gridiconOfType:GridiconTypeMenus] imageFlippedForRightToLeftLayoutDirection]
                                                     callback:^{
                                                         [weakSelf showMenus];
                                                     }]];
    }
    NSString *title =NSLocalizedString(@"Personalize", @"Section title for the personalize table section in the blog details screen.");
    return [[BlogDetailsSection alloc] initWithTitle:title andRows:rows category:BlogDetailsSectionCategoryPersonalize];
}

- (BlogDetailsSection *)configurationSectionViewModel
{
    __weak __typeof(self) weakSelf = self;
    NSMutableArray *rows = [NSMutableArray array];

    if ([self.blog supports:BlogFeatureSharing]) {
        BlogDetailsRow *row = [[BlogDetailsRow alloc] initWithTitle:NSLocalizedString(@"Sharing", @"Noun. Title. Links to a blog's sharing options.")
                                        image:[UIImage gridiconOfType:GridiconTypeShare]
                                     callback:^{
                                         [weakSelf showSharing];
                                     }];
        row.quickStartIdentifier = QuickStartTourElementSharing;
        [rows addObject:row];
    }

    if ([self.blog supports:BlogFeaturePeople]) {
        [rows addObject:[[BlogDetailsRow alloc] initWithTitle:NSLocalizedString(@"People", @"Noun. Title. Links to the people management feature.")
                                                        image:[UIImage gridiconOfType:GridiconTypeUser]
                                                     callback:^{
                                                         [weakSelf showPeople];
                                                     }]];
    }

    if ([self.blog supports:BlogFeaturePluginManagement]) {
        [rows addObject:[[BlogDetailsRow alloc] initWithTitle:NSLocalizedString(@"Plugins", @"Noun. Title. Links to the plugin management feature.")
                                                        image:[UIImage gridiconOfType:GridiconTypePlugins]
                                                     callback:^{
                                                         [weakSelf showPlugins];
                                                     }]];
    }

    BlogDetailsRow *row = [[BlogDetailsRow alloc] initWithTitle:NSLocalizedString(@"Blog Settings", @"Noun. Title. Links to the blog's Settings screen.")
                                                     identifier:BlogDetailsSettingsCellIdentifier
                                        accessibilityIdentifier:@"Settings Row"
                                                          image:[UIImage gridiconOfType:GridiconTypeCog]
                                                       callback:^{
                                                           [weakSelf showSettings];
                                                       }];

    [rows addObject:row];

    BlogDetailsRow *appSettingsRow = [[BlogDetailsRow alloc] initWithTitle:NSLocalizedString(@"App Settings", @"Noun. Title. Links to the blog's App Settings screen.")
                                                     identifier:BlogDetailsSettingsCellIdentifier
                                        accessibilityIdentifier:@"App Settings Row"
                                                          image:[UIImage gridiconOfType:GridiconTypeCog]
                                                       callback:^{
                                                           [weakSelf showAppSetting];
                                                       }];

    [rows addObject:appSettingsRow];

    NSString *title = NSLocalizedString(@"Configure", @"Section title for the configure table section in the blog details screen");
    return [[BlogDetailsSection alloc] initWithTitle:title andRows:rows category:BlogDetailsSectionCategoryConfigure];
}

- (BlogDetailsSection *)externalSectionViewModel
{
    __weak __typeof(self) weakSelf = self;
    NSMutableArray *rows = [NSMutableArray array];
    BlogDetailsRow *viewSiteRow = [[BlogDetailsRow alloc] initWithTitle:NSLocalizedString(@"View Site", @"Action title. Opens the user's site in an in-app browser")
                                                                  image:[UIImage gridiconOfType:GridiconTypeHouse]
                                                               callback:^{
                                                                   [weakSelf showViewSite];
                                                               }];
    viewSiteRow.quickStartIdentifier = QuickStartTourElementViewSite;
    viewSiteRow.showsSelectionState = NO;
    [rows addObject:viewSiteRow];

    if ([self shouldDisplayLinkToWPAdmin]) {
        BlogDetailsRow *row = [[BlogDetailsRow alloc] initWithTitle:[self adminRowTitle]
                                                              image:[UIImage imageNamed:@"beauVoyageRow"]
                                                           callback:^{
                                                               [weakSelf showViewAdmin];
                                                               [weakSelf.tableView deselectSelectedRowWithAnimation:YES];
                                                           }];
        UIImage *image = [[UIImage gridiconOfType:GridiconTypeExternal withSize:CGSizeMake(BlogDetailGridiconAccessorySize, BlogDetailGridiconAccessorySize)] imageFlippedForRightToLeftLayoutDirection];
        UIImageView *accessoryView = [[UIImageView alloc] initWithImage:image];
        accessoryView.tintColor = [WPStyleGuide cellGridiconAccessoryColor]; // Match disclosure icon color.
        row.accessoryView = accessoryView;
        row.showsSelectionState = NO;
        [rows addObject:row];
    }

    NSString *title = NSLocalizedString(@"External", @"Section title for the external table section in the blog details screen");
    return [[BlogDetailsSection alloc] initWithTitle:title andRows:rows category:BlogDetailsSectionCategoryExternal];
}

- (BlogDetailsSection *)removeSiteSectionViewModel
{
    __weak __typeof(self) weakSelf = self;
    NSMutableArray *rows = [NSMutableArray array];
    BlogDetailsRow *removeSiteRow = [[BlogDetailsRow alloc] initWithTitle:NSLocalizedString(@"Remove Site", @"Button to remove a site from the app")
                                                               identifier:BlogDetailsRemoveSiteCellIdentifier
                                                                    image:nil
                                                                 callback:^{
                                                                     [weakSelf.tableView deselectSelectedRowWithAnimation:YES];
                                                                     [weakSelf showRemoveSiteAlert];
                                                                 }];
    removeSiteRow.showsSelectionState = NO;
    removeSiteRow.forDestructiveAction = YES;
    [rows addObject:removeSiteRow];

    return [[BlogDetailsSection alloc] initWithTitle:nil andRows:rows category:BlogDetailsSectionCategoryRemoveSite];

}

- (NSString *)adminRowTitle
{
    if (self.blog.isHostedAtWPcom) {
        return NSLocalizedString(@"Dashboard", @"Action title. Noun. Opens the user's WordPress.com dashboard in an external browser.");
    } else {
        return NSLocalizedString(@"beauVoyage Admin", @"Action title. Noun. Opens the user's beauVoyage Admin in an external browser.");
    }
}

// Non .com users and .com user whose accounts were created
// before LastWPAdminAccessDate should have access to WPAdmin
- (BOOL)shouldDisplayLinkToWPAdmin
{
    if (!self.blog.isHostedAtWPcom) {
        return YES;
    }
    NSDate *hideWPAdminDate = [NSDate dateWithISO8601String:HideWPAdminDate];
    NSManagedObjectContext *context = [[ContextManager sharedInstance] mainContext];
    AccountService *accountService = [[AccountService alloc] initWithManagedObjectContext:context];
    WPAccount *defaultAccount = [accountService defaultWordPressComAccount];
    return [defaultAccount.dateCreated compare:hideWPAdminDate] == NSOrderedAscending;
}

#pragma mark - Configuration

- (void)configureBlogDetailHeader
{
    BlogDetailHeaderView *headerView = [self configureHeaderView];
    headerView.delegate = self;

    self.headerView = headerView;

    self.tableView.tableHeaderView = headerView;
}

#pragma mark BlogDetailHeaderViewDelegate

- (void)siteIconTapped
{
    if (![self siteIconShouldAllowDroppedImages]) {
        // Gracefully ignore the tap for users that can not upload files or
        // blogs that do not have capabilities since those will not support the REST API icon update
        return;
    }
    [WPAnalytics track:WPAnalyticsStatSiteSettingsSiteIconTapped];
    [self showUpdateSiteIconAlert];
}

- (void)siteIconReceivedDroppedImage:(UIImage *)image
{
    if (![self siteIconShouldAllowDroppedImages]) {
        // Gracefully ignore the drop for users that can not upload files or
        // blogs that do not have capabilities since those will not support the REST API icon update
        self.headerView.updatingIcon = NO;
        return;
    }
    [self presentCropViewControllerForDroppedSiteIcon:image];
}

- (BOOL)siteIconShouldAllowDroppedImages
{
    if (!self.blog.isAdmin || !self.blog.isUploadingFilesAllowed) {
        return NO;
    }

    return YES;
}

- (void)siteTitleTapped
{
    [self showSiteTitleSettings];
}

#pragma mark Site Icon Update Management

- (void)showUpdateSiteIconAlert
{
    UIAlertController *updateIconAlertController = [UIAlertController alertControllerWithTitle:nil
                                                                                       message:nil
                                                                                preferredStyle:UIAlertControllerStyleActionSheet];

    updateIconAlertController.popoverPresentationController.sourceView = self.headerView.blavatarImageView.superview;
    updateIconAlertController.popoverPresentationController.sourceRect = self.headerView.blavatarImageView.frame;
    updateIconAlertController.popoverPresentationController.permittedArrowDirections = UIPopoverArrowDirectionAny;

    [updateIconAlertController addDefaultActionWithTitle:NSLocalizedString(@"Change Site Icon", @"Change site icon button")
                                                 handler:^(UIAlertAction *action) {
                                                     [self updateSiteIcon];
                                                 }];
    if (self.blog.hasIcon) {
        [updateIconAlertController addDestructiveActionWithTitle:NSLocalizedString(@"Remove Site Icon", @"Remove site icon button")
                                                         handler:^(UIAlertAction *action) {
                                                             [self removeSiteIcon];
                                                         }];
    }
    [updateIconAlertController addCancelActionWithTitle:NSLocalizedString(@"Cancel", @"Cancel button")
                                                handler:^(UIAlertAction *action) {
                                                    [self startAlertTimer];
                                                }];

    [self presentViewController:updateIconAlertController animated:YES completion:nil];
}

- (void)presentCropViewControllerForDroppedSiteIcon:(UIImage *)image
{
    self.imageCropViewController = [[ImageCropViewController alloc] initWithImage:image];
    self.imageCropViewController.maskShape = ImageCropOverlayMaskShapeSquare;
    self.imageCropViewController.shouldShowCancelButton = YES;

    __weak __typeof(self) weakSelf = self;
    self.imageCropViewController.onCancel = ^(void) {
        [weakSelf dismissViewControllerAnimated:YES completion:nil];
        weakSelf.headerView.updatingIcon = NO;
    };

    self.imageCropViewController.onCompletion = ^(UIImage *image, BOOL modified) {
        [weakSelf dismissViewControllerAnimated:YES completion:nil];
        [weakSelf uploadDroppedSiteIcon:image onCompletion:^{
            weakSelf.headerView.blavatarImageView.image = image;
            weakSelf.headerView.updatingIcon = NO;
        }];
    };
    UINavigationController *navController = [[UINavigationController alloc] initWithRootViewController:self.imageCropViewController];
    navController.modalPresentationStyle = UIModalPresentationFormSheet;
    [self presentViewController:navController animated:YES completion:nil];
}

- (void)uploadDroppedSiteIcon:(UIImage *)image onCompletion:(void(^)(void))completion
{
    if (self.blog.objectID == nil) {
        return;
    }

    __weak __typeof(self) weakSelf = self;
    MediaService *mediaService = [[MediaService alloc] initWithManagedObjectContext:[ContextManager sharedInstance].mainContext];
    NSProgress *mediaCreateProgress;
    [mediaService createMediaWith:image blog:self.blog post:nil progress:&mediaCreateProgress thumbnailCallback:nil completion:^(Media *media, NSError *error) {
        if (media == nil || error != nil) {
            return;
        }
        NSProgress *uploadProgress;
        [mediaService uploadMedia:media
                   automatedRetry:false
                         progress:&uploadProgress
                          success:^{
            [weakSelf updateBlogIconWithMedia:media];
            completion();
        } failure:^(NSError * _Nonnull error) {
            [weakSelf showErrorForSiteIconUpdate];
            completion();
        }];
    }];
}

- (void)updateSiteIcon
{
    self.siteIconPickerPresenter = [[SiteIconPickerPresenter alloc]initWithBlog:self.blog];
    __weak __typeof(self) weakSelf = self;
    self.siteIconPickerPresenter.onCompletion = ^(Media *media, NSError *error) {
        if (error) {
            [weakSelf showErrorForSiteIconUpdate];
        } else if (media) {
            [weakSelf updateBlogIconWithMedia:media];
        } else {
            // If no media and no error the picker was canceled
            [weakSelf dismissViewControllerAnimated:YES completion:nil];
        }
        weakSelf.siteIconPickerPresenter = nil;
        [weakSelf startAlertTimer];
    };
    self.siteIconPickerPresenter.onIconSelection = ^() {
        weakSelf.headerView.updatingIcon = YES;
        [weakSelf dismissViewControllerAnimated:YES completion:nil];
    };
    [self.siteIconPickerPresenter presentPickerFrom:self];
}

- (void)removeSiteIcon
{
    self.headerView.updatingIcon = YES;
    self.blog.settings.iconMediaID = @0;
    [self updateBlogSettingsAndRefreshIcon];
    [WPAnalytics track:WPAnalyticsStatSiteSettingsSiteIconRemoved];
}

- (void)refreshSiteIcon
{
    [self.headerView refreshIconImage];
}

- (void)toggleSpotlightForSiteTitle
{
    [self.headerView toggleSpotlightOnSiteTitle];
}

- (void)toggleSpotlightOnHeaderView
{
    [self.headerView toggleSpotlightOnSiteTitle];
    [self.headerView toggleSpotlightOnSiteIcon];
}

- (void)updateBlogIconWithMedia:(Media *)media
{
    self.blog.settings.iconMediaID = media.mediaID;
    [self updateBlogSettingsAndRefreshIcon];
}

- (void)updateBlogSettingsAndRefreshIcon
{
    BlogService *blogService = [[BlogService alloc] initWithManagedObjectContext:self.blog.managedObjectContext];
    [blogService updateSettingsForBlog:self.blog
                               success:^{
        [blogService syncBlog:self.blog
                      success:^{
            self.headerView.updatingIcon = NO;
            [self.headerView refreshIconImage];
        } failure:nil];
     } failure:^(NSError *error){
         [self showErrorForSiteIconUpdate];
     }];
}

- (void)showErrorForSiteIconUpdate
{
    [SVProgressHUD showDismissibleErrorWithStatus:NSLocalizedString(@"Icon update failed", @"Message to show when site icon update failed")];
    self.headerView.updatingIcon = NO;
}

#pragma mark - Table view data source

- (NSInteger)numberOfSectionsInTableView:(UITableView *)tableView
{
    return self.tableSections.count;
}

- (NSInteger)tableView:(UITableView *)tableView numberOfRowsInSection:(NSInteger)section
{
    BlogDetailsSection *detailSection = [self.tableSections objectAtIndex:section];
    return [detailSection.rows count];
}

- (void)configureCell:(UITableViewCell *)cell atIndexPath:(NSIndexPath *)indexPath
{
    BlogDetailsSection *section = [self.tableSections objectAtIndex:indexPath.section];
    BlogDetailsRow *row = [section.rows objectAtIndex:indexPath.row];
    cell.textLabel.text = row.title;
    cell.accessibilityIdentifier = row.accessibilityIdentifier ?: row.identifier;
    cell.detailTextLabel.text = row.detail;
    cell.imageView.image = row.image;
    cell.imageView.tintColor = row.imageColor;
    if (row.accessoryView) {
        cell.accessoryView = row.accessoryView;
    }
    if ([cell isKindOfClass:[QuickStartListTitleCell class]]) {
        ((QuickStartListTitleCell *) cell).state = row.quickStartTitleState;
    }
}

- (UITableViewCell *)tableView:(UITableView *)tableView cellForRowAtIndexPath:(NSIndexPath *)indexPath
{
    BlogDetailsSection *section = [self.tableSections objectAtIndex:indexPath.section];
    BlogDetailsRow *row = [section.rows objectAtIndex:indexPath.row];
    UITableViewCell *cell = [tableView dequeueReusableCellWithIdentifier:row.identifier];
    cell.accessibilityHint = row.accessibilityHint;
    cell.accessoryView = nil;
    cell.textLabel.textAlignment = NSTextAlignmentNatural;
    if (row.forDestructiveAction) {
        cell.accessoryType = UITableViewCellAccessoryNone;
        [WPStyleGuide configureTableViewDestructiveActionCell:cell];
    } else {
        if (row.showsDisclosureIndicator) {
            cell.accessoryType = [self splitViewControllerIsHorizontallyCompact] ? UITableViewCellAccessoryDisclosureIndicator : UITableViewCellAccessoryNone;
        } else {
            cell.accessoryType = UITableViewCellAccessoryNone;
        }
        [WPStyleGuide configureTableViewCell:cell];
    }
    if ([[QuickStartTourGuide find] isCurrentElement:row.quickStartIdentifier]) {
        row.accessoryView = [QuickStartSpotlightView new];
    } else if ([row.accessoryView isKindOfClass:[QuickStartSpotlightView class]]) {
        row.accessoryView = nil;
    }

    [self configureCell:cell atIndexPath:indexPath];

    return cell;
}

- (void)tableView:(UITableView *)tableView didSelectRowAtIndexPath:(NSIndexPath *)indexPath
{
    BlogDetailsSection *section = [self.tableSections objectAtIndex:indexPath.section];
    BlogDetailsRow *row = [section.rows objectAtIndex:indexPath.row];
    row.callback();

    if (row.showsSelectionState) {
        self.restorableSelectedIndexPath = indexPath;
    } else {
        if ([self splitViewControllerIsHorizontallyCompact]) {
            // Deselect current row when not in split view layout
            [tableView deselectRowAtIndexPath:indexPath animated:YES];
        } else {
            // Reselect the previous row
            [tableView selectRowAtIndexPath:self.restorableSelectedIndexPath
                                   animated:YES
                             scrollPosition:UITableViewScrollPositionNone];
        }
    }
}

- (NSString *)tableView:(UITableView *)tableView titleForHeaderInSection:(NSInteger)section
{
    BlogDetailsSection *detailSection = [self.tableSections objectAtIndex:section];
    if (detailSection.showQuickStartMenu) {
        return nil;
    }
    return detailSection.title;
}

- (UIView *)tableView:(UITableView *)tableView viewForHeaderInSection:(NSInteger)sectionNum {
    BlogDetailsSection *section = [self.tableSections objectAtIndex:sectionNum];
    if (section.showQuickStartMenu) {
        return [self quickStartHeaderWithTitle:section.title];
    } else {
        return nil;
    }
}

- (UIView *)quickStartHeaderWithTitle:(NSString *)title
{
    __weak __typeof(self) weakSelf = self;
    BlogDetailsSectionHeaderView *view = [self.tableView dequeueReusableHeaderFooterViewWithIdentifier:BlogDetailsSectionHeaderViewIdentifier];
    [view setTitle:title];
    view.ellipsisButtonDidTouch = ^(BlogDetailsSectionHeaderView *header) {
        [weakSelf removeQuickStartSection:header];
    };
    return view;
}

- (void)removeQuickStartSection:(BlogDetailsSectionHeaderView *)view
{
    NSString *removeTitle = NSLocalizedString(@"Remove Next Steps", @"Title for action that will remove the next steps/quick start menus.");
    NSString *removeMessage = NSLocalizedString(@"Removing Next Steps will hide all tours on this site. This action cannot be undone.", @"Explanation of what will happen if the user confirms this alert.");
    NSString *confirmationTitle = NSLocalizedString(@"Remove", @"Title for button that will confirm removing the next steps/quick start menus.");
    NSString *cancelTitle = NSLocalizedString(@"Cancel", @"Cancel button");
    
    UIAlertController *removeConfirmation = [UIAlertController alertControllerWithTitle:removeTitle message:removeMessage preferredStyle:UIAlertControllerStyleAlert];
    [removeConfirmation addCancelActionWithTitle:cancelTitle handler:^(UIAlertAction * _Nonnull action) {
        [WPAnalytics track:WPAnalyticsStatQuickStartRemoveDialogButtonCancelTapped];
    }];
    [removeConfirmation addDefaultActionWithTitle:confirmationTitle handler:^(UIAlertAction * _Nonnull action) {
        [WPAnalytics track:WPAnalyticsStatQuickStartRemoveDialogButtonRemoveTapped];
        
        [[QuickStartTourGuide find] removeFrom:self.blog];
    }];
    
    UIAlertController *removeSheet = [UIAlertController alertControllerWithTitle:nil message:nil preferredStyle:UIAlertControllerStyleActionSheet];
    removeSheet.popoverPresentationController.sourceView = view;
    removeSheet.popoverPresentationController.sourceRect = view.ellipsisButton.frame;
    [removeSheet addDestructiveActionWithTitle:removeTitle handler:^(UIAlertAction * _Nonnull action) {
        [self presentViewController:removeConfirmation animated:YES completion:nil];
    }];
    [removeSheet addCancelActionWithTitle:cancelTitle handler:nil];
    
    [self presentViewController:removeSheet animated:YES completion:nil];
}

- (NSIndexPath *)tableView:(UITableView *)tableView willSelectRowAtIndexPath:(nonnull NSIndexPath *)indexPath
{
    BOOL isNewSelection = (indexPath != tableView.indexPathForSelectedRow);

    if (isNewSelection) {
        return indexPath;
    } else {
        return nil;
    }
}

#pragma mark - Private methods

- (void)trackEvent:(WPAnalyticsStat)event fromSource:(BlogDetailsNavigationSource)source {
    
    NSString *sourceString;
    
    switch (source) {
        case BlogDetailsNavigationSourceRow:
            sourceString = @"row";
            break;
            
        case BlogDetailsNavigationSourceLink:
            sourceString = @"link";
            break;
            
        case BlogDetailsNavigationSourceButton:
            sourceString = @"button";
            break;
            
        default:
            break;
    }
    
    [WPAppAnalytics track:event withProperties:@{@"tap_source": sourceString} withBlog:self.blog];
}

- (void)preloadBlogData
{
    WordPressAppDelegate *appDelegate = [WordPressAppDelegate shared];
    BOOL isOnWifi = [appDelegate.internetReachability isReachableViaWiFi];

    // only preload on wifi
    if (isOnWifi) {
        [self preloadPosts];
        [self preloadPages];
        [self preloadComments];
        [self preloadMetadata];
    }
}

- (void)preloadPosts
{
    [self preloadPostsOfType:PostServiceTypePost];
}

- (void)preloadPages
{
    [self preloadPostsOfType:PostServiceTypePage];
}

// preloads posts or pages.
- (void)preloadPostsOfType:(PostServiceType)postType
{
    // Temporarily disable posts preloading until we can properly resolve the issues on:
    // https://github.com/wordpress-mobile/WordPress-iOS/issues/6151
    // Brent C. Nov 3/2016
    BOOL preloadingPostsDisabled = YES;
    if (preloadingPostsDisabled) {
        return;
    }

    NSDate *lastSyncDate;
    if ([postType isEqual:PostServiceTypePage]) {
        lastSyncDate = self.blog.lastPagesSync;
    } else {
        lastSyncDate = self.blog.lastPostsSync;
    }
    NSTimeInterval now = [[NSDate date] timeIntervalSinceReferenceDate];
    NSTimeInterval lastSync = lastSyncDate.timeIntervalSinceReferenceDate;
    if (now - lastSync > PreloadingCacheTimeout) {
        NSManagedObjectContext *context = [[ContextManager sharedInstance] mainContext];
        PostService *postService = [[PostService alloc] initWithManagedObjectContext:context];
        PostListFilterSettings *filterSettings = [[PostListFilterSettings alloc] initWithBlog:self.blog postType:postType];
        PostListFilter *filter = [filterSettings currentPostListFilter];

        PostServiceSyncOptions *options = [PostServiceSyncOptions new];
        options.statuses = filter.statuses;
        options.authorID = [filterSettings authorIDFilter];
        options.purgesLocalSync = YES;

        if ([postType isEqual:PostServiceTypePage]) {
            self.blog.lastPagesSync = [NSDate date];
        } else {
            self.blog.lastPostsSync = [NSDate date];
        }
        NSError *error = nil;
        [self.blog.managedObjectContext save:&error];

        [postService syncPostsOfType:postType withOptions:options forBlog:self.blog success:nil failure:^(NSError *error) {
            NSDate *invalidatedDate = [NSDate dateWithTimeIntervalSince1970:0.0];
            if ([postType isEqual:PostServiceTypePage]) {
                self.blog.lastPagesSync = invalidatedDate;
            } else {
                self.blog.lastPostsSync = invalidatedDate;
            }
        }];
    }
}

- (void)preloadComments
{
    NSManagedObjectContext *context = [[ContextManager sharedInstance] mainContext];
    CommentService *commentService = [[CommentService alloc] initWithManagedObjectContext:context];

    if ([CommentService shouldRefreshCacheFor:self.blog]) {
        [commentService syncCommentsForBlog:self.blog success:nil failure:nil];
    }
}

- (void)preloadMetadata
{
    __weak __typeof(self) weakSelf = self;
    [self.blogService syncBlogAndAllMetadata:self.blog
                           completionHandler:^{
                               [weakSelf configureTableViewData];
                               [weakSelf reloadTableViewPreservingSelection];
                           }];
}

- (void)scrollToElement:(QuickStartTourElement) element
{
    int sectionCount = 0;
    int rowCount = 0;
    for (BlogDetailsSection *section in self.tableSections) {
        rowCount = 0;
        for (BlogDetailsRow *row in section.rows) {
            if (row.quickStartIdentifier == element) {
                self.additionalSafeAreaInsets = UIEdgeInsetsMake(0, 0, [BlogDetailsViewController bottomPaddingForQuickStartNotices], 0);
                NSIndexPath *path = [NSIndexPath indexPathForRow:rowCount inSection:sectionCount];
                [self.tableView scrollToRowAtIndexPath:path atScrollPosition:UITableViewScrollPositionTop animated:true];
            }
            rowCount++;
        }
        sectionCount++;
    }
}

- (void)showComments
{
    [WPAppAnalytics track:WPAnalyticsStatOpenedComments withBlog:self.blog];
    CommentsViewController *controller = [[CommentsViewController alloc] initWithStyle:UITableViewStylePlain];
    controller.blog = self.blog;
    [self showDetailViewController:controller sender:self];

    [[QuickStartTourGuide find] visited:QuickStartTourElementBlogDetailNavigation];
}

- (void)showPostListFromSource:(BlogDetailsNavigationSource)source
{
    [self trackEvent:WPAnalyticsStatOpenedPosts fromSource:source];
    PostListViewController *controller = [PostListViewController controllerWithBlog:self.blog];
    [self showDetailViewController:controller sender:self];

    [[QuickStartTourGuide find] visited:QuickStartTourElementBlogDetailNavigation];
}

- (void)showPageListFromSource:(BlogDetailsNavigationSource)source
{
    [self trackEvent:WPAnalyticsStatOpenedPages fromSource:source];
    PageListViewController *controller = [PageListViewController controllerWithBlog:self.blog];
    [self showDetailViewController:controller sender:self];

    [[QuickStartTourGuide find] visited:QuickStartTourElementPages];
}

- (void)showMediaLibraryFromSource:(BlogDetailsNavigationSource)source
{
    [self trackEvent:WPAnalyticsStatOpenedMediaLibrary fromSource:source];
    MediaLibraryViewController *controller = [[MediaLibraryViewController alloc] initWithBlog:self.blog];
    [self showDetailViewController:controller sender:self];

    [[QuickStartTourGuide find] visited:QuickStartTourElementBlogDetailNavigation];
}

- (void)showPeople
{
    [WPAppAnalytics track:WPAnalyticsStatOpenedPeople withBlog:self.blog];
    PeopleViewController *controller = [PeopleViewController controllerWithBlog:self.blog];
    [self showDetailViewController:controller sender:self];

    [[QuickStartTourGuide find] visited:QuickStartTourElementBlogDetailNavigation];
}

- (void)showPlugins
{
    [WPAppAnalytics track:WPAnalyticsStatOpenedPluginDirectory withBlog:self.blog];
    PluginDirectoryViewController *controller = [[PluginDirectoryViewController alloc] initWithBlog:self.blog];
    [self showDetailViewController:controller sender:self];

    [[QuickStartTourGuide find] visited:QuickStartTourElementBlogDetailNavigation];
}

- (void)showPlans
{
    [WPAppAnalytics track:WPAnalyticsStatOpenedPlans withBlog:self.blog];
    PlanListViewController *controller = [[PlanListViewController alloc] initWithStyle:UITableViewStyleGrouped];
    [self showDetailViewController:controller sender:self];

    [[QuickStartTourGuide find] visited:QuickStartTourElementPlans];
}

- (void)showAppSetting
{
    AppSettingsViewController *controller = [[AppSettingsViewController alloc] init];
    [self showDetailViewController:controller sender:self];
}

- (void)showSettings
{
    [WPAppAnalytics track:WPAnalyticsStatOpenedSiteSettings withBlog:self.blog];
    SiteSettingsViewController *controller = [[SiteSettingsViewController alloc] initWithBlog:self.blog];
    [self showDetailViewController:controller sender:self];

    [[QuickStartTourGuide find] visited:QuickStartTourElementBlogDetailNavigation];
}

- (void)showSharing
{
    UIViewController *controller;
    if (![self.blog supportsPublicize]) {
        // if publicize is disabled, show the sharing buttons settings.
        controller = [[SharingButtonsViewController alloc] initWithBlog:self.blog];

    } else {
        controller = [[SharingViewController alloc] initWithBlog:self.blog];
    }

    [WPAppAnalytics track:WPAnalyticsStatOpenedSharingManagement withBlog:self.blog];
    [self showDetailViewController:controller sender:self];

    [[QuickStartTourGuide find] visited:QuickStartTourElementSharing];
}

- (void)showItineraryFromSource:(BlogDetailsNavigationSource)source
{
    [self trackEvent:WPAnalyticsStatOpenedPosts fromSource:source];
    PostListViewController *controller = [PostListViewController itineraryControllerWithBlog: self.blog];
    [self showDetailViewController:controller sender:self];

    [[QuickStartTourGuide find] visited:QuickStartTourElementBlogDetailNavigation];
}

- (void)showJourneysFromSource:(BlogDetailsNavigationSource)source
{
    PostCategoriesViewController* controller = [[PostCategoriesViewController alloc] initWithBlog:self.blog currentSelection: [NSArray new] selectionMode: CategoriesSelectionModeJourneys];
    if (self.splitViewController.isCollapsed) {
        [self.navigationController pushViewController:controller animated:YES];
    } else {
        [self showDetailViewController:controller sender:self];
    }
}

- (void)showStatsFromSource:(BlogDetailsNavigationSource)source
{
    [self trackEvent:WPAnalyticsStatStatsAccessed fromSource:source];
    StatsViewController *statsView = [StatsViewController new];
    statsView.blog = self.blog;

    // Calling `showDetailViewController:sender:` should do this automatically for us,
    // but when showing stats from our 3D Touch shortcut iOS sometimes incorrectly
    // presents the stats view controller as modal instead of pushing it. As a
    // workaround for now, we'll manually decide whether to push or use `showDetail`.
    // @frosty 2016-09-05
    if (self.splitViewController.isCollapsed) {
        [self.navigationController pushViewController:statsView animated:YES];
    } else {
        [self showDetailViewController:statsView sender:self];
    }

    [[QuickStartTourGuide find] visited:QuickStartTourElementStats];
}

- (void)showActivity
{
    ActivityListViewController *controller = [[ActivityListViewController alloc] initWithBlog:self.blog];
    [self showDetailViewController:controller sender:self];

    [[QuickStartTourGuide find] visited:QuickStartTourElementBlogDetailNavigation];
}

- (void)showThemes
{
    [WPAppAnalytics track:WPAnalyticsStatThemesAccessedThemeBrowser withBlog:self.blog];
    ThemeBrowserViewController *viewController = [ThemeBrowserViewController browserWithBlog:self.blog];
    viewController.onWebkitViewControllerClose = ^(void) {
        [self startAlertTimer];
    };
    [self showDetailViewController:viewController sender:self];

    [[QuickStartTourGuide find] visited:QuickStartTourElementThemes];
}

- (void)showMenus
{
    [WPAppAnalytics track:WPAnalyticsStatMenusAccessed withBlog:self.blog];
    MenusViewController *viewController = [MenusViewController controllerWithBlog:self.blog];
    [self showDetailViewController:viewController sender:self];

    [[QuickStartTourGuide find] visited:QuickStartTourElementBlogDetailNavigation];
}

- (void)showViewSite
{
    [WPAppAnalytics track:WPAnalyticsStatOpenedViewSite withBlog:self.blog];
    NSURL *targetURL = [NSURL URLWithString:self.blog.homeURL];

    if (self.blog.jetpack) {
        targetURL = [targetURL appendingHideMasterbarParameters];
    }

    UIViewController *webViewController = [WebViewControllerFactory controllerWithUrl:targetURL blog:self.blog];
    LightNavigationController *navController = [[LightNavigationController alloc] initWithRootViewController:webViewController];
    if (self.traitCollection.userInterfaceIdiom == UIUserInterfaceIdiomPad) {
        navController.modalPresentationStyle = UIModalPresentationFullScreen;
    }

    [self presentViewController:navController
                       animated:YES
                     completion:^(void) {
        [self toggleSpotlightOnHeaderView];
    }];

    [[QuickStartTourGuide find] visited:QuickStartTourElementViewSite];
    self.additionalSafeAreaInsets = UIEdgeInsetsZero;
}

- (void)showViewAdmin
{
    if (![ReachabilityUtils isInternetReachable]) {
        [ReachabilityUtils showAlertNoInternetConnection];
        return;
    }

    [WPAppAnalytics track:WPAnalyticsStatOpenedViewAdmin withBlog:self.blog];

    NSString *dashboardUrl;
    if (self.blog.isHostedAtWPcom) {
        dashboardUrl = [NSString stringWithFormat:@"%@%@", WPCalypsoDashboardPath, self.blog.hostname];
    } else {
        dashboardUrl = [self.blog adminUrlWithPath:@""];
    }
    [[UIApplication sharedApplication] openURL:[NSURL URLWithString:dashboardUrl] options:nil completionHandler:nil];

    [[QuickStartTourGuide find] visited:QuickStartTourElementBlogDetailNavigation];
}

#pragma mark - Remove Site

- (void)showRemoveSiteAlert
{
    NSString *model = [[UIDevice currentDevice] localizedModel];
    NSString *message = [NSString stringWithFormat:NSLocalizedString(@"Are you sure you want to continue?\n All site data will be removed from your %@.", @"Title for the remove site confirmation alert, %@ will be replaced with iPhone/iPad/iPod Touch"), model];
    NSString *cancelTitle = NSLocalizedString(@"Cancel", nil);
    NSString *destructiveTitle = NSLocalizedString(@"Remove Site", @"Button to remove a site from the app");

    UIAlertControllerStyle alertStyle = [UIDevice isPad] ? UIAlertControllerStyleAlert : UIAlertControllerStyleActionSheet;
    UIAlertController *alertController = [UIAlertController alertControllerWithTitle:nil
                                                                             message:message
                                                                      preferredStyle:alertStyle];

    [alertController addCancelActionWithTitle:cancelTitle handler:nil];
    [alertController addDestructiveActionWithTitle:destructiveTitle handler:^(UIAlertAction *action) {
        [self confirmRemoveSite];
    }];

    [self presentViewController:alertController animated:YES completion:nil];
}

- (void)confirmRemoveSite
{
    NSManagedObjectContext *context = [[ContextManager sharedInstance] mainContext];
    BlogService *blogService = [[BlogService alloc] initWithManagedObjectContext:context];
    [blogService removeBlog:self.blog];
    [[WordPressAppDelegate shared] trackLogoutIfNeeded];
    [self.navigationController popToRootViewControllerAnimated:YES];
}

#pragma mark - Notification handlers

- (void)handleDataModelChange:(NSNotification *)note
{
    NSSet *deletedObjects = note.userInfo[NSDeletedObjectsKey];
    if ([deletedObjects containsObject:self.blog]) {
        [self.navigationController popToRootViewControllerAnimated:NO];
    }

    BOOL isQuickStartSectionShownBefore = [self findSectionIndexWithSections:self.tableSections category:BlogDetailsSectionCategoryQuickStart] != NSNotFound;

    NSSet *updatedObjects = note.userInfo[NSUpdatedObjectsKey];
    if ([updatedObjects containsObject:self.blog] || [updatedObjects containsObject:self.blog.settings]) {
        [self configureTableViewData];
        BOOL isQuickStartSectionShownAfter = [self findSectionIndexWithSections:self.tableSections category:BlogDetailsSectionCategoryQuickStart] != NSNotFound;
        
        // quick start was just enabled
        if (!isQuickStartSectionShownBefore && isQuickStartSectionShownAfter) {
            [self showQuickStartCustomize];
        }
        [self reloadTableViewPreservingSelection];
    }
}

#pragma mark - WPSplitViewControllerDetailProvider

- (UIViewController *)initialDetailViewControllerForSplitView:(WPSplitViewController *)splitView
{
    StatsViewController *statsView = [StatsViewController new];
    statsView.blog = self.blog;

    return statsView;
}

#pragma mark - UIViewControllerTransitioningDelegate

- (UIPresentationController *)presentationControllerForPresentedViewController:(UIViewController *)presented presentingViewController:(UIViewController *)presenting sourceViewController:(UIViewController *)source
{
    if ([presented isKindOfClass:[FancyAlertViewController class]]) {
        return [[FancyAlertPresentationController alloc] initWithPresentedViewController:presented
                                                                presentingViewController:presenting];
    }

    return nil;
}

@end<|MERGE_RESOLUTION|>--- conflicted
+++ resolved
@@ -439,14 +439,11 @@
     if (!_createButtonCoordinator) {
         __weak __typeof(self) weakSelf = self;
         _createButtonCoordinator = [[CreateButtonCoordinator alloc] init:self newPost:^{
-<<<<<<< HEAD
             [weakSelf dismissViewControllerAnimated:true completion:nil];
             [((WPTabBarController *)self.tabBarController) showPostTabWithType:Post.typeDefaultIdentifier andEditType:EditPostTypeBeauvoyage];
-=======
-            [((WPTabBarController *)weakSelf.tabBarController) showPostTabWithCompletion:^(void) {
-                [weakSelf startAlertTimer];
-            }];
->>>>>>> d7c4ce79
+//            [((WPTabBarController *)weakSelf.tabBarController) showPostTabWithCompletion:^(void) {
+//                [weakSelf startAlertTimer];
+//            }];
         } newPage:^{
             WPTabBarController *controller = (WPTabBarController *)weakSelf.tabBarController;
             Blog *blog = [controller currentOrLastBlog];
