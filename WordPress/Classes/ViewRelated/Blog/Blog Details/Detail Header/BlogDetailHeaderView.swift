@objc protocol BlogDetailHeaderViewDelegate {
    func siteIconTapped()
    func siteIconReceivedDroppedImage(_ image: UIImage?)
    func siteIconShouldAllowDroppedImages() -> Bool
    func siteTitleTapped()
    func siteSwitcherTapped()
<<<<<<< HEAD
=======
    func visitSiteTapped()
>>>>>>> 2c26618f
}

class BlogDetailHeaderView: UIView, BlogDetailHeader {

    @objc weak var delegate: BlogDetailHeaderViewDelegate?

    private static let siteIconInsets = UIEdgeInsets(top: 4, left: 4, bottom: 4, right: 4)

    // Temporary method for migrating to NewBlogDetailHeaderView
    @objc
    var asView: UIView {
        return self
    }

    private let titleButton: SpotlightableButton = {
        let button = SpotlightableButton(type: .custom)
        button.titleLabel?.font = WPStyleGuide.fontForTextStyle(.title2, fontWeight: .bold)
        button.titleLabel?.adjustsFontForContentSizeCategory = true
        button.titleLabel?.lineBreakMode = .byTruncatingTail
        button.setTitleColor(.text, for: .normal)
        button.addTarget(self, action: #selector(titleButtonTapped), for: .touchUpInside)
        return button
    }()

    private let subtitleLabel: UILabel = {
        let label = UILabel()
        label.font = WPStyleGuide.fontForTextStyle(.subheadline)
        label.textColor = UIColor.textSubtle
        label.adjustsFontForContentSizeCategory = true
        return label
    }()

    private let siteIconView: SiteIconView = {
        let view = SiteIconView(frame: .zero, insets: BlogDetailHeaderView.siteIconInsets)
        return view
    }()

    @objc var updatingIcon: Bool = false {
        didSet {
            if updatingIcon {
                siteIconView.activityIndicator.startAnimating()
            } else {
                siteIconView.activityIndicator.stopAnimating()
            }
        }
    }

    @objc var blavatarImageView: UIImageView {
        return siteIconView.imageView
    }

    @objc var blog: Blog? {
        didSet {
            refreshIconImage()
            toggleSpotlightOnSiteTitle()
            refreshSiteTitle()
            subtitleLabel.text = blog?.displayURL as String?

            siteIconView.allowsDropInteraction = delegate?.siteIconShouldAllowDroppedImages() == true
        }
    }

    @objc func refreshIconImage() {
        if let blog = blog,
            blog.hasIcon == true {
            siteIconView.imageView.downloadSiteIcon(for: blog)
        } else if let blog = blog,
            blog.isWPForTeams() {
            siteIconView.imageView.tintColor = UIColor.listIcon
            siteIconView.imageView.image = UIImage.gridicon(.p2)
        } else {
            siteIconView.imageView.image = UIImage.siteIconPlaceholder
        }

        toggleSpotlightOnSiteIcon()
    }

    func refreshSiteTitle() {
        let blogName = blog?.settings?.name
        let title = blogName != nil && blogName?.isEmpty == false ? blogName : blog?.displayURL as String?
        titleButton.setTitle(title, for: .normal)
    }

    @objc func toggleSpotlightOnSiteTitle() {
        titleButton.shouldShowSpotlight = QuickStartTourGuide.shared.isCurrentElement(.siteTitle)
    }

    @objc func toggleSpotlightOnSiteIcon() {
        siteIconView.spotlightIsShown = QuickStartTourGuide.shared.isCurrentElement(.siteIcon)
    }

    @objc func setTitleLoading(_ isLoading: Bool) {
        isLoading ? titleButton.startLoading() : titleButton.stopLoading()
    }

    private enum Constants {
        static let spacingBelowIcon: CGFloat = 16
        static let spacingBelowTitle: CGFloat = 8
        static let minimumSideSpacing: CGFloat = 8
        static let interSectionSpacing: CGFloat = 32
        static let buttonsBottomPadding: CGFloat = 40
        static let buttonsSidePadding: CGFloat = 40
    }

    convenience init(items: [ActionRow.Item]) {

        self.init(frame: .zero)

        siteIconView.tapped = { [weak self] in
            QuickStartTourGuide.shared.visited(.siteIcon)
            self?.siteIconView.spotlightIsShown = false

            self?.delegate?.siteIconTapped()
        }

        siteIconView.dropped = { [weak self] images in
            self?.delegate?.siteIconReceivedDroppedImage(images.first)
        }

        let buttonsStackView = ActionRow(items: items)

        let stackView = UIStackView(arrangedSubviews: [
            siteIconView,
            titleButton,
            subtitleLabel,
        ])

        stackView.axis = .vertical
        stackView.alignment = .center
        stackView.setContentCompressionResistancePriority(.defaultHigh, for: .vertical)
        stackView.translatesAutoresizingMaskIntoConstraints = false

        addSubview(stackView)

        addSubview(buttonsStackView)

        stackView.setCustomSpacing(Constants.spacingBelowIcon, after: siteIconView)
        stackView.setCustomSpacing(Constants.spacingBelowTitle, after: titleButton)

        /// Constraints for constrained widths (iPad portrait)
        let minimumPaddingSideConstraints: [NSLayoutConstraint] = [
            buttonsStackView.leadingAnchor.constraint(greaterThanOrEqualTo: stackView.leadingAnchor, constant: 0),
            buttonsStackView.trailingAnchor.constraint(lessThanOrEqualTo: stackView.trailingAnchor, constant: 0),
        ]

        let bottomConstraint = buttonsStackView.bottomAnchor.constraint(equalTo: bottomAnchor, constant: -Constants.buttonsBottomPadding)
        bottomConstraint.priority = UILayoutPriority(999) // Allow to break so encapsulated height (on initial table view load) doesn't spew warnings

        let widthConstraint = buttonsStackView.widthAnchor.constraint(equalToConstant: 320)
        widthConstraint.priority = .defaultHigh

        let stackViewConstraints = [
            stackView.trailingAnchor.constraint(lessThanOrEqualTo: layoutMarginsGuide.trailingAnchor),
            stackView.leadingAnchor.constraint(greaterThanOrEqualTo: leadingAnchor, constant: Constants.minimumSideSpacing),
            stackView.topAnchor.constraint(equalTo: topAnchor, constant: Constants.interSectionSpacing),
            stackView.centerXAnchor.constraint(equalTo: layoutMarginsGuide.centerXAnchor)
        ]
        stackViewConstraints.forEach { $0.priority = UILayoutPriority(999) }

        let edgeConstraints = [
            buttonsStackView.topAnchor.constraint(equalTo: stackView.bottomAnchor, constant: Constants.interSectionSpacing),
            buttonsStackView.centerXAnchor.constraint(equalTo: stackView.centerXAnchor),
            bottomConstraint,
            widthConstraint
        ]

        NSLayoutConstraint.activate(minimumPaddingSideConstraints + edgeConstraints + stackViewConstraints)
    }

    override init(frame: CGRect) {
        super.init(frame: frame)
    }

    required init?(coder: NSCoder) {
        fatalError("init(coder:) has not been implemented")
    }

    @objc private func titleButtonTapped() {
        QuickStartTourGuide.shared.visited(.siteTitle)
        titleButton.shouldShowSpotlight = false

        delegate?.siteTitleTapped()
    }
}<|MERGE_RESOLUTION|>--- conflicted
+++ resolved
@@ -4,10 +4,7 @@
     func siteIconShouldAllowDroppedImages() -> Bool
     func siteTitleTapped()
     func siteSwitcherTapped()
-<<<<<<< HEAD
-=======
     func visitSiteTapped()
->>>>>>> 2c26618f
 }
 
 class BlogDetailHeaderView: UIView, BlogDetailHeader {
