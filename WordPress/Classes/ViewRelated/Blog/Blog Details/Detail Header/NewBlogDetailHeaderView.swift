--- conflicted
+++ resolved
@@ -66,15 +66,11 @@
     @objc func refreshIconImage() {
         if let blog = blog,
             blog.hasIcon == true {
-<<<<<<< HEAD
             titleView.siteIconView.imageView.downloadSiteIcon(for: blog)
-=======
-            siteIconView.imageView.downloadSiteIcon(for: blog)
         } else if let blog = blog,
             blog.isWPForTeams() {
-            siteIconView.imageView.tintColor = UIColor.listIcon
-            siteIconView.imageView.image = UIImage.gridicon(.p2)
->>>>>>> df26821c
+            titleView.siteIconView.imageView.tintColor = UIColor.listIcon
+            titleView.siteIconView.imageView.image = UIImage.gridicon(.p2)
         } else {
             titleView.siteIconView.imageView.image = UIImage.siteIconPlaceholder
         }
@@ -94,11 +90,7 @@
     }
 
     @objc func toggleSpotlightOnSiteIcon() {
-<<<<<<< HEAD
-        titleView.siteIconView.spotlightIsShown = QuickStartTourGuide.find()?.isCurrentElement(.siteIcon) == true
-=======
-        siteIconView.spotlightIsShown = QuickStartTourGuide.shared.isCurrentElement(.siteIcon)
->>>>>>> df26821c
+        titleView.siteIconView.spotlightIsShown = QuickStartTourGuide.shared.isCurrentElement(.siteIcon)
     }
 
     private enum LayoutSpacing {
@@ -131,7 +123,6 @@
 
         backgroundColor = .basicBackground
 
-<<<<<<< HEAD
         setupChildViews(items: items)
     }
 
@@ -143,13 +134,8 @@
 
     private func setupChildViews(items: [ActionRow.Item]) {
         titleView.siteIconView.tapped = { [weak self] in
-            QuickStartTourGuide.find()?.visited(.siteIcon)
+            QuickStartTourGuide.shared.visited(.siteIcon)
             self?.titleView.siteIconView.spotlightIsShown = false
-=======
-        siteIconView.tapped = { [weak self] in
-            QuickStartTourGuide.shared.visited(.siteIcon)
-            self?.siteIconView.spotlightIsShown = false
->>>>>>> df26821c
 
             self?.delegate?.siteIconTapped()
         }
@@ -235,8 +221,6 @@
             static let betweenSiteSwitcherAndRightPadding: CGFloat = 4
             static let betweenSubtitleAndExternalIcon: CGFloat = 4
         }
-        
-        private let externalIconHeight: NSLayoutConstraint
 
         // MARK: - Child Views
 
@@ -248,12 +232,12 @@
 
         let subtitleLabel: UILabel = {
             let label = UILabel()
-            
+
             label.font = WPStyleGuide.fontForTextStyle(.footnote)
             label.textColor = UIColor.textSubtle
             label.adjustsFontForContentSizeCategory = true
             label.translatesAutoresizingMaskIntoConstraints = false
-            
+
             return label
         }()
 
@@ -267,25 +251,25 @@
             //button.addTarget(self, action: #selector(titleButtonTapped), for: .touchUpInside)
             return button
         }()
-        
+
         let siteSwitcherButton: UIButton = {
             let button = UIButton(frame: .zero)
             let image = UIImage.gridicon(.chevronDown)
-            
+
             button.setImage(image, for: .normal)
             button.contentMode = .center
             button.translatesAutoresizingMaskIntoConstraints = false
-            
+
             return button
         }()
-        
-        let externalLinkImage: UIImageView = {
+
+        private(set) lazy var externalLinkImage: UIImageView = {
             let image = UIImage.gridicon(.external, size: CGSize(width: subtitleLabel.font.pointSize, height: subtitleLabel.font.pointSize))
             let imageView = UIImageView(image: image)
-            
+
             imageView.contentMode = .scaleAspectFit
             imageView.translatesAutoresizingMaskIntoConstraints = false
-            
+
             return imageView
         }()
 
@@ -314,9 +298,9 @@
         required init?(coder: NSCoder) {
             fatalError("init(coder:) has not been implemented")
         }
-        
+
         // MARK: - Configuration
-        
+
         func set(url: String) {
             subtitleLabel.text = url
             /*
@@ -356,7 +340,7 @@
 
             NSLayoutConstraint.activate(siteIconConstraints + titleStackViewConstraints + siteSwitcherButtonConstraints + externalIconConstraints)
         }
-        
+
         private func constraintsForExternalImage() -> [NSLayoutConstraint] {
             [
                 externalLinkImage.heightAnchor.constraint(equalTo: subtitleLabel.heightAnchor),
