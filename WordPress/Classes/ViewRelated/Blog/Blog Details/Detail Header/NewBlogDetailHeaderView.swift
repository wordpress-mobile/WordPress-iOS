import Gridicons

class NewBlogDetailHeaderView: UIView, BlogDetailHeader {

    // MARK: - Child Views

    private let actionRow: ActionRow
    private let titleView: TitleView

    // MARK: - Delegate

    @objc weak var delegate: BlogDetailHeaderViewDelegate?

    // Temporary method for migrating to NewBlogDetailHeaderView
    @objc
    var asView: UIView {
        return self
    }

    @objc var updatingIcon: Bool = false {
        didSet {
            if updatingIcon {
                titleView.siteIconView.activityIndicator.startAnimating()
            } else {
                titleView.siteIconView.activityIndicator.stopAnimating()
            }
        }
    }

    @objc var blavatarImageView: UIImageView {
        return titleView.siteIconView.imageView
    }

    @objc var blog: Blog? {
        didSet {
            refreshIconImage()
            toggleSpotlightOnSiteTitle()
            refreshSiteTitle()

            if let displayURL = blog?.displayURL as String? {
                titleView.set(url: displayURL)
            }

            titleView.siteIconView.allowsDropInteraction = delegate?.siteIconShouldAllowDroppedImages() == true
        }
    }

    @objc func refreshIconImage() {
        if let blog = blog,
            blog.hasIcon == true {
            titleView.siteIconView.imageView.downloadSiteIcon(for: blog)
        } else if let blog = blog,
            blog.isWPForTeams() {
            titleView.siteIconView.imageView.tintColor = UIColor.listIcon
            titleView.siteIconView.imageView.image = UIImage.gridicon(.p2)
        } else {
            titleView.siteIconView.imageView.image = UIImage.siteIconPlaceholder
        }

        toggleSpotlightOnSiteIcon()
    }

    func setTitleLoading(_ isLoading: Bool) {
        isLoading ? titleView.titleButton.startLoading() : titleView.titleButton.stopLoading()
    }

    func refreshSiteTitle() {
        let blogName = blog?.settings?.name
        let title = blogName != nil && blogName?.isEmpty == false ? blogName : blog?.displayURL as String?
        titleView.titleButton.setTitle(title, for: .normal)
    }

    @objc func toggleSpotlightOnSiteTitle() {
        titleView.titleButton.shouldShowSpotlight = QuickStartTourGuide.shared.isCurrentElement(.siteTitle)
    }

    @objc func toggleSpotlightOnSiteIcon() {
        titleView.siteIconView.spotlightIsShown = QuickStartTourGuide.shared.isCurrentElement(.siteIcon)
    }

    private enum LayoutSpacing {
        static let atSides: CGFloat = 16
        static let top: CGFloat = 16
        static let belowActionRow: CGFloat = 24
        static let betweenTitleViewAndActionRow: CGFloat = 32

        static let spacingBelowIcon: CGFloat = 16
        static let spacingBelowTitle: CGFloat = 8
        static let minimumSideSpacing: CGFloat = 8
        static let interSectionSpacing: CGFloat = 32
        static let buttonsBottomPadding: CGFloat = 40
        static let buttonsSidePadding: CGFloat = 40
        static let maxButtonWidth: CGFloat = 390
        static let siteIconSize = CGSize(width: 48, height: 48)
    }

    // MARK: - Initializers

    required init(items: [ActionRow.Item]) {
        actionRow = ActionRow(items: items)
        titleView = TitleView(frame: .zero)

        super.init(frame: .zero)

        backgroundColor = .appBarBackground

        setupChildViews(items: items)
    }

    required init?(coder: NSCoder) {
        fatalError("init(coder:) has not been implemented")
    }

    // MARK: - Child View Initialization

    private func setupChildViews(items: [ActionRow.Item]) {
        titleView.siteIconView.tapped = { [weak self] in
            QuickStartTourGuide.shared.visited(.siteIcon)
            self?.titleView.siteIconView.spotlightIsShown = false

            self?.delegate?.siteIconTapped()
        }

        titleView.siteIconView.dropped = { [weak self] images in
            self?.delegate?.siteIconReceivedDroppedImage(images.first)
        }

        titleView.translatesAutoresizingMaskIntoConstraints = false

        addSubview(titleView)
        addSubview(actionRow)

        addBottomBorder(withColor: .separator)

        setupConstraintsForChildViews()
    }

    // MARK: - Constraints

    private func setupConstraintsForChildViews() {
        let actionRowConstraints = constraintsForActionRow()
        let titleViewContraints = constraintsForTitleView()

        NSLayoutConstraint.activate(actionRowConstraints + titleViewContraints)
    }

    private func constraintsForActionRow() -> [NSLayoutConstraint] {
        let widthConstraint = actionRow.widthAnchor.constraint(equalToConstant: LayoutSpacing.maxButtonWidth)
        widthConstraint.priority = .defaultHigh

        return [
            actionRow.topAnchor.constraint(equalTo: titleView.bottomAnchor, constant: LayoutSpacing.betweenTitleViewAndActionRow),
            actionRow.bottomAnchor.constraint(equalTo: bottomAnchor, constant: -LayoutSpacing.belowActionRow),
            actionRow.leadingAnchor.constraint(greaterThanOrEqualTo: titleView.leadingAnchor),
            actionRow.trailingAnchor.constraint(lessThanOrEqualTo: titleView.trailingAnchor),
            actionRow.centerXAnchor.constraint(equalTo: centerXAnchor),
            widthConstraint
        ]
    }

    private func constraintsForTitleView() -> [NSLayoutConstraint] {
        [
            titleView.topAnchor.constraint(equalTo: topAnchor, constant: LayoutSpacing.top),
            titleView.leadingAnchor.constraint(equalTo: safeAreaLayoutGuide.leadingAnchor, constant: LayoutSpacing.atSides),
            titleView.trailingAnchor.constraint(equalTo: safeAreaLayoutGuide.trailingAnchor, constant: -LayoutSpacing.atSides)
        ]
    }

    // MARK: - User Action Handlers

    @objc
    private func siteSwitcherTapped() {
        delegate?.siteSwitcherTapped()
    }

    @objc
    private func titleButtonTapped() {
        QuickStartTourGuide.shared.visited(.siteTitle)
        titleView.titleButton.shouldShowSpotlight = false

        delegate?.siteTitleTapped()
    }

    @objc
    private func subtitleButtonTapped() {
        delegate?.visitSiteTapped()
    }
}

fileprivate extension NewBlogDetailHeaderView {
    class TitleView: UIView {

        private enum Dimensions {
            static let siteIconHeight: CGFloat = 64
            static let siteIconWidth: CGFloat = 64
            static let siteSwitcherHeight: CGFloat = 36
            static let siteSwitcherWidth: CGFloat = 36
        }

        private enum LayoutSpacing {
            static let betweenTitleAndSubtitleButtons: CGFloat = 8
            static let betweenSiteIconAndTitle: CGFloat = 16
            static let betweenTitleAndSiteSwitcher: CGFloat = 16
            static let betweenSiteSwitcherAndRightPadding: CGFloat = 4
            static let subtitleButtonImageInsets: UIEdgeInsets = UIEdgeInsets(top: 1, left: 4, bottom: 0, right: 0)
        }

        // MARK: - Child Views

        let siteIconView: SiteIconView = {
            let siteIconView = SiteIconView(frame: .zero)
            siteIconView.translatesAutoresizingMaskIntoConstraints = false
            return siteIconView
        }()

        let subtitleButton: UIButton = {
            let button = UIButton()

            button.titleLabel?.font = WPStyleGuide.fontForTextStyle(.footnote)
            button.titleLabel?.adjustsFontForContentSizeCategory = true
            button.titleLabel?.lineBreakMode = .byTruncatingTail

            button.setTitleColor(.primary, for: .normal)
            button.accessibilityHint = NSLocalizedString("Tap to view your site", comment: "Accessibility hint for button used to view the user's site")

            if let pointSize = button.titleLabel?.font.pointSize {
                button.setImage(UIImage.gridicon(.external, size: CGSize(width: pointSize, height: pointSize)), for: .normal)
            }

            // Align the image to the right
            button.semanticContentAttribute = (UIApplication.shared.userInterfaceLayoutDirection == .leftToRight) ? .forceRightToLeft : .forceLeftToRight
            button.imageEdgeInsets = LayoutSpacing.subtitleButtonImageInsets

            button.translatesAutoresizingMaskIntoConstraints = false
            button.addTarget(self, action: #selector(subtitleButtonTapped), for: .touchUpInside)

            return button
        }()

        let titleButton: SpotlightableButton = {
            let button = SpotlightableButton(type: .custom)
<<<<<<< HEAD
            button.contentHorizontalAlignment = .leading

            button.titleLabel?.font = WPStyleGuide.serifFontForTextStyle(.title2, fontWeight: .semibold)
=======
            button.titleLabel?.font = AppStyleGuide.blogDetailHeaderTitleFont
>>>>>>> 3fc581ec
            button.titleLabel?.adjustsFontForContentSizeCategory = true
            button.titleLabel?.lineBreakMode = .byTruncatingTail
            button.titleLabel?.numberOfLines = 1

            button.accessibilityHint = NSLocalizedString("Tap to change the site's title", comment: "Accessibility hint for button used to change site title")

            // I don't understand why this is needed, but without it the button has additional
            // vertical padding, so it's more difficult to get the spacing we want.
            button.setImage(UIImage(), for: .normal)

            button.setTitleColor(.text, for: .normal)
            button.translatesAutoresizingMaskIntoConstraints = false
            button.addTarget(self, action: #selector(titleButtonTapped), for: .touchUpInside)
            return button
        }()

        let siteSwitcherButton: UIButton = {
            let button = UIButton(frame: .zero)
            let image = UIImage.gridicon(.chevronDown)

            button.setImage(image, for: .normal)
            button.contentMode = .center
            button.translatesAutoresizingMaskIntoConstraints = false
            button.tintColor = .gray
            button.accessibilityLabel = NSLocalizedString("Switch Site", comment: "Button used to switch site")
            button.accessibilityHint = NSLocalizedString("Tap to switch to another site, or add a new site", comment: "Accessibility hint for button used to switch site")
            button.accessibilityIdentifier = "SwitchSiteButton"

            button.addTarget(self, action: #selector(siteSwitcherTapped), for: .touchUpInside)

            return button
        }()

        private(set) lazy var titleStackView: UIStackView = {
            let stackView = UIStackView(arrangedSubviews: [
                titleButton,
                subtitleButton
            ])

            stackView.alignment = .leading
            stackView.distribution = .equalSpacing
            stackView.axis = .vertical
            stackView.spacing = LayoutSpacing.betweenTitleAndSubtitleButtons
            stackView.translatesAutoresizingMaskIntoConstraints = false

            return stackView
        }()

        // MARK: - Initializers

        override init(frame: CGRect) {
            super.init(frame: frame)

            setupChildViews()
        }

        required init?(coder: NSCoder) {
            fatalError("init(coder:) has not been implemented")
        }

        // MARK: - Configuration

        func set(url: String) {
            subtitleButton.setTitle(url, for: .normal)
        }

        // MARK: - Child View Setup

        private func setupChildViews() {
            addSubview(siteIconView)
            addSubview(titleStackView)
            addSubview(siteSwitcherButton)

            setupConstraintsForChildViews()
        }

        // MARK: - Constraints

        private func setupConstraintsForChildViews() {
            let siteIconConstraints = constraintsForSiteIcon()
            let titleStackViewConstraints = constraintsForTitleStackView()
            let siteSwitcherButtonConstraints = constraintsForSiteSwitcherButton()

            NSLayoutConstraint.activate(siteIconConstraints + titleStackViewConstraints + siteSwitcherButtonConstraints)
        }

        private func constraintsForSiteIcon() -> [NSLayoutConstraint] {
            [
                siteIconView.topAnchor.constraint(greaterThanOrEqualTo: topAnchor),
                siteIconView.bottomAnchor.constraint(lessThanOrEqualTo: bottomAnchor),
                siteIconView.leftAnchor.constraint(equalTo: leftAnchor),
                siteIconView.heightAnchor.constraint(equalToConstant: Dimensions.siteIconHeight),
                siteIconView.widthAnchor.constraint(equalToConstant: Dimensions.siteIconWidth),
            ]
        }

        private func constraintsForSiteSwitcherButton() -> [NSLayoutConstraint] {
            [
                siteSwitcherButton.centerYAnchor.constraint(equalTo: siteIconView.centerYAnchor),
                siteSwitcherButton.leadingAnchor.constraint(equalTo: titleStackView.trailingAnchor, constant: LayoutSpacing.betweenTitleAndSiteSwitcher),
                siteSwitcherButton.trailingAnchor.constraint(equalTo: trailingAnchor, constant: -LayoutSpacing.betweenSiteSwitcherAndRightPadding),
                siteSwitcherButton.heightAnchor.constraint(equalToConstant: Dimensions.siteSwitcherHeight),
                siteSwitcherButton.widthAnchor.constraint(equalToConstant: Dimensions.siteSwitcherWidth),
            ]
        }

        private func constraintsForTitleStackView() -> [NSLayoutConstraint] {
            [
                titleStackView.leadingAnchor.constraint(equalTo: siteIconView.trailingAnchor, constant: LayoutSpacing.betweenSiteIconAndTitle),
                titleStackView.centerYAnchor.constraint(equalTo: siteIconView.centerYAnchor),
                titleButton.trailingAnchor.constraint(equalTo: siteSwitcherButton.leadingAnchor, constant: -LayoutSpacing.betweenTitleAndSiteSwitcher),
            ]
        }
    }
}<|MERGE_RESOLUTION|>--- conflicted
+++ resolved
@@ -239,13 +239,8 @@
 
         let titleButton: SpotlightableButton = {
             let button = SpotlightableButton(type: .custom)
-<<<<<<< HEAD
             button.contentHorizontalAlignment = .leading
-
-            button.titleLabel?.font = WPStyleGuide.serifFontForTextStyle(.title2, fontWeight: .semibold)
-=======
             button.titleLabel?.font = AppStyleGuide.blogDetailHeaderTitleFont
->>>>>>> 3fc581ec
             button.titleLabel?.adjustsFontForContentSizeCategory = true
             button.titleLabel?.lineBreakMode = .byTruncatingTail
             button.titleLabel?.numberOfLines = 1
