--- conflicted
+++ resolved
@@ -899,11 +899,7 @@
 - (void)setAddSiteBarButtonItem
 {
     if (self.dataSource.allBlogsCount == 0) {
-<<<<<<< HEAD
-        [self addMeButtonToNavigationBarWith:[[self defaultWordPressComAccount] email] meScenePresenter:self.meScenePresenter];
-=======
         [self addMeButtonToNavigationBarWithEmail:[[self defaultWordPressComAccount] email] meScenePresenter:self.meScenePresenter];
->>>>>>> a24702d9
     }
     else {
         self.navigationItem.rightBarButtonItem = self.addSiteButton;
