--- conflicted
+++ resolved
@@ -29,12 +29,8 @@
 static NSString *const AddSiteCellIdentifier = @"AddSiteCell";
 static NSString *const BlogCellIdentifier = @"BlogCell";
 static CGFloat const BLVCHeaderViewLabelPadding = 10.0;
-<<<<<<< HEAD
-static CGFloat const BLVCSectionHeaderHeightForIPad = 40.0;
 static CGFloat const BLVCSiteRowHeight = 54.0;
 
-=======
->>>>>>> 55917e52
 
 @interface BlogListViewController () <UIViewControllerRestoration>
 
