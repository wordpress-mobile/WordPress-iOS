--- conflicted
+++ resolved
@@ -287,24 +287,6 @@
             [WPStyleGuide configureTableViewCell:pushCell];
             return pushCell;
         }
-<<<<<<< HEAD
-=======
-    } else if (indexPath.section == 2) {
-        UITableViewCell *cell = [tableView dequeueReusableCellWithIdentifier:JetpackConnectedCellIdentifier];
-
-        cell.textLabel.text = NSLocalizedString(@"Configure", @"");
-        if (self.blog.jetpack.connectedUsername) {
-            cell.detailTextLabel.text = [NSString stringWithFormat:NSLocalizedString(@"Connected as %@", @"Connected to jetpack as the specified usernaem"), self.blog.jetpack.connectedUsername];
-        } else {
-            cell.detailTextLabel.text = NSLocalizedString(@"Not connected", @"Jetpack is not connected yet.");
-        }
-        cell.selectionStyle = UITableViewCellSelectionStyleNone;
-        cell.accessoryType = UITableViewCellAccessoryDisclosureIndicator;
-        cell.selectionStyle = UITableViewCellSelectionStyleBlue;
-        [WPStyleGuide configureTableViewCell:cell];
-
-        return cell;
->>>>>>> e8bd836f
     }
 
     // We shouldn't reach this point, but return an empty cell just in case
