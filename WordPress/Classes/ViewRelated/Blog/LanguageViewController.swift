--- conflicted
+++ resolved
@@ -102,11 +102,7 @@
         let titles      = languages.map { $0.map { $0.name } }
         let subtitles   = languages.map { $0.map { $0.description } }
         let values      = languages.map { $0.map { $0.id } } as [[NSObject]]
-<<<<<<< HEAD
-        
-=======
 
->>>>>>> b6924ecf
         // Setup ListPickerViewController
         let listViewController = SettingsListPickerViewController(headers: headers, titles: titles, subtitles: subtitles, values: values)
         listViewController.title = NSLocalizedString("Site Language", comment: "Title for the Language Picker View")
