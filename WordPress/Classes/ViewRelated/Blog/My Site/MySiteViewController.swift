--- conflicted
+++ resolved
@@ -104,11 +104,7 @@
     // MARK: - View Lifecycle
 
     override func viewDidLoad() {
-<<<<<<< HEAD
-        view.backgroundColor = .listBackground
-=======
         setupView()
->>>>>>> bb997f34
         setupConstraints()
         setupNavigationItem()
         setupSegmentedControl()
