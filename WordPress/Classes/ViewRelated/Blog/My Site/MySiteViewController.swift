import WordPressAuthenticator
import UIKit
import SwiftUI

class MySiteViewController: UIViewController, NoResultsViewHost {

    private enum Section: Int, CaseIterable {
        case siteMenu
        case dashboard

        var title: String {
            switch self {
            case .siteMenu:
                return NSLocalizedString("Site Menu", comment: "Title for the site menu view on the My Site screen")
            case .dashboard:
                return NSLocalizedString("Home", comment: "Title for dashboard view on the My Site screen")
            }
        }
    }

    private var isShowingDashboard: Bool {
        return segmentedControl.selectedSegmentIndex == Section.dashboard.rawValue
    }

    private var currentSection: Section? {
        Section(rawValue: segmentedControl.selectedSegmentIndex)
    }

    @objc
    private(set) lazy var scrollView: UIScrollView = {
        let scrollView = UIScrollView()
        scrollView.translatesAutoresizingMaskIntoConstraints = false
        scrollView.refreshControl = refreshControl
        return scrollView
    }()

    private lazy var stackView: UIStackView = {
        let stackView = UIStackView()
        stackView.translatesAutoresizingMaskIntoConstraints = false
        stackView.axis = .vertical
        stackView.alignment = .fill
        stackView.distribution = .fill
        stackView.spacing = 0
        return stackView
    }()

    private lazy var segmentedControlContainerView: UIView = {
        let view = UIView()
        view.translatesAutoresizingMaskIntoConstraints = false
        return view
    }()

    private lazy var segmentedControl: UISegmentedControl = {
        let segmentedControl = UISegmentedControl(items: Section.allCases.map { $0.title })
        segmentedControl.translatesAutoresizingMaskIntoConstraints = false
        segmentedControl.addTarget(self, action: #selector(segmentedControlValueChanged(_:)), for: .valueChanged)
        segmentedControl.selectedSegmentIndex = 0
        return segmentedControl
    }()

    private lazy var refreshControl: UIRefreshControl = {
        let refreshControl = UIRefreshControl()
        refreshControl.addTarget(self, action: #selector(pulledToRefresh), for: .valueChanged)
        return refreshControl
    }()

    private var createButtonCoordinator: CreateButtonCoordinator?

    private let meScenePresenter: ScenePresenter
    private let blogService: BlogService

    // MARK: - Initializers

    init(meScenePresenter: ScenePresenter, blogService: BlogService? = nil) {
        self.meScenePresenter = meScenePresenter
        self.blogService = blogService ?? BlogService(managedObjectContext: ContextManager.shared.mainContext)

        super.init(nibName: nil, bundle: nil)
    }

    required init?(coder: NSCoder) {
        fatalError("Initializer not implemented!")
    }

    deinit {
        NotificationCenter.default.removeObserver(self)
    }

    // MARK: - Blog

    /// Convenience setter and getter for the blog.  This calculated property takes care of showing the appropriate VC, depending
    /// on whether there's a blog to show or not.
    ///
    var blog: Blog? {
        set {
            guard let newBlog = newValue else {
                showBlogDetailsForMainBlogOrNoSites()
                return
            }

            showSitePicker(for: newBlog)
            showBlogDetails(for: newBlog)
            updateSegmentedControl(for: newBlog)
        }

        get {
            return sitePickerViewController?.blog
        }
    }

    private(set) var sitePickerViewController: SitePickerViewController?
    private(set) var blogDetailsViewController: BlogDetailsViewController?
    private(set) var blogDashboardViewController: BlogDashboardViewController?

    /// When we display a no results view, we'll do so in a scrollview so that
    /// we can allow pull to refresh to sync the user's list of sites.
    ///
    private var noResultsScrollView: UIScrollView?
    private var noResultsRefreshControl: UIRefreshControl?

    // MARK: - View Lifecycle

    override func viewDidLoad() {
        setupView()
        setupConstraints()
        setupNavigationItem()
        subscribeToPostSignupNotifications()
        subscribeToModelChanges()
        subscribeToContentSizeCategory()
    }

    override func viewWillAppear(_ animated: Bool) {
        super.viewWillAppear(animated)

        if blog == nil {
            showBlogDetailsForMainBlogOrNoSites()
        }

        setupNavBarAppearance()
    }

    override func viewWillDisappear(_ animated: Bool) {
        super.viewWillDisappear(animated)

<<<<<<< HEAD
        setupOpaqueNavBar()
        createButtonCoordinator?.hideCreateButton()
=======
        resetNavBarAppearance()
>>>>>>> 40bccd4f
    }

    override func viewDidAppear(_ animated: Bool) {
        super.viewDidAppear(animated)

        workaroundLargeTitleCollapseBug()

        if AppConfiguration.showsWhatIsNew {
            WPTabBarController.sharedInstance()?.presentWhatIsNew(on: self)
        }

        FancyAlertViewController.presentCustomAppIconUpgradeAlertIfNecessary(from: self)

        trackNoSitesVisibleIfNeeded()

<<<<<<< HEAD
        setupTransparentNavBar()

        createFABIfNeeded()
    }

    override func viewDidLayoutSubviews() {
        super.viewDidLayoutSubviews()
        createButtonCoordinator?.presentingTraitCollectionWillChange(traitCollection, newTraitCollection: traitCollection)
    }

    override func willTransition(to newCollection: UITraitCollection, with coordinator: UIViewControllerTransitionCoordinator) {
        super.willTransition(to: newCollection, with: coordinator)
        createButtonCoordinator?.presentingTraitCollectionWillChange(traitCollection, newTraitCollection: newCollection)
=======
        setupNavBarAppearance()
>>>>>>> 40bccd4f
    }

    private func subscribeToContentSizeCategory() {
        NotificationCenter.default.addObserver(self,
                                               selector: #selector(didChangeDynamicType),
                                               name: UIContentSizeCategory.didChangeNotification,
                                               object: nil)
    }

    private func subscribeToPostSignupNotifications() {
        NotificationCenter.default.addObserver(self, selector: #selector(launchSiteCreationFromNotification), name: .createSite, object: nil)
        NotificationCenter.default.addObserver(self, selector: #selector(showAddSelfHostedSite), name: .addSelfHosted, object: nil)
    }

    private func updateSegmentedControl(for blog: Blog) {
        // The segmented control should be hidden if the blog is not a WP.com/Atomic/Jetpack site, or if the device is an iPad
        segmentedControlContainerView.isHidden = !FeatureFlag.mySiteDashboard.enabled || !blog.isAccessibleThroughWPCom() || !splitViewControllerIsHorizontallyCompact
    }

    private func setupView() {
        view.backgroundColor = .listBackground
        configureSegmentedControlFont()
    }

    /// This method builds a layout with the following view hierarchy:
    ///
    /// - Scroll view
    ///   - Stack view
    ///     - Segmented control container view
    ///       - Segmented control
    ///     - Child view controller
    /// 
    private func setupConstraints() {
        view.addSubview(scrollView)
        view.pinSubviewToAllEdges(scrollView)
        scrollView.addSubview(stackView)
        scrollView.pinSubviewToAllEdges(stackView)
        segmentedControlContainerView.addSubview(segmentedControl)
        stackView.addArrangedSubviews([segmentedControlContainerView])

        NSLayoutConstraint.activate([
            stackView.widthAnchor.constraint(equalTo: view.widthAnchor),
            segmentedControl.leadingAnchor.constraint(equalTo: view.safeAreaLayoutGuide.leadingAnchor,
                                                      constant: Constants.segmentedControlXOffset),
            segmentedControl.centerXAnchor.constraint(equalTo: segmentedControlContainerView.centerXAnchor),
            segmentedControl.topAnchor.constraint(equalTo: segmentedControlContainerView.topAnchor,
                                                  constant: Constants.segmentedControlYOffset),
            segmentedControl.bottomAnchor.constraint(equalTo: segmentedControlContainerView.bottomAnchor)
        ])
    }

    // MARK: - Navigation Item

    /// In iPad and iOS 14, the large-title bar is collapsed when the VC is first loaded.  Call this method from
    /// `viewDidAppear(_:)` to quickly refresh the navigation bar so that it's expanded.
    ///
    private func workaroundLargeTitleCollapseBug() {
        guard !splitViewControllerIsHorizontallyCompact else {
            return
        }

        navigationController?.navigationBar.sizeToFit()
    }

    private func setupNavigationItem() {
        navigationItem.largeTitleDisplayMode = FeatureFlag.mySiteDashboard.enabled ? .never : .always
        navigationItem.title = NSLocalizedString("My Site", comment: "Title of My Site tab")

        // Workaround:
        //
        // Without the next line, the large title was being lost when going into a child VC with a small
        // title and pressing "Back" in the navigation bar.
        //
        // I'm not sure if this makes sense - it doesn't to me right now, so I'm adding instructions to
        // test the issue which will be helpful for removing the issue if the workaround is no longer
        // needed.
        //
        // To see the issue in action, comment the line, run the App, go into "Stats" (or any other
        // child VC that has a small title in the navigation bar), check that the title is small,
        // press back, and check that this VC has a large title.  If this VC still has a
        // large title, you can remove the following line.
        //
        extendedLayoutIncludesOpaqueBars = true

        // Set the nav bar
        navigationController?.navigationBar.accessibilityIdentifier = "my-site-navigation-bar"
    }

    private func setupNavBarAppearance() {
        navigationController?.navigationBar.scrollEdgeAppearance?.configureWithTransparentBackground()
        if FeatureFlag.mySiteDashboard.enabled {
            let transparentTitleAttributes = [NSAttributedString.Key.foregroundColor: UIColor.clear]
            navigationController?.navigationBar.scrollEdgeAppearance?.titleTextAttributes = transparentTitleAttributes
        }
    }

    private func resetNavBarAppearance() {
        WPStyleGuide.configureNavigationAppearance()
    }

    // MARK: - Account

    private func defaultAccount() -> WPAccount? {
        let context = ContextManager.sharedInstance().mainContext
        let service = AccountService(managedObjectContext: context)

        return service.defaultWordPressComAccount()
    }

    // MARK: - Main Blog

    /// Convenience method to retrieve the main blog for an account when none is selected.
    ///
    /// - Returns:the main blog for an account (last selected, or first blog in list).
    ///
    private func mainBlog() -> Blog? {
        return blogService.lastUsedOrFirstBlog()
    }

    /// This VC is prepared to either show the details for a blog, or show a no-results VC configured to let the user know they have no blogs.
    /// There's no scenario where this is shown empty, for an account that HAS blogs.
    ///
    /// In order to adhere to this logic, if this VC is shown without a blog being set, we will try to load the "main" blog (ie in order: the last used blog,
    /// the account's primary blog, or the first blog we find for the account).
    ///
    private func showBlogDetailsForMainBlogOrNoSites() {
        guard let mainBlog = mainBlog() else {
            showNoSites()
            return
        }

        showSitePicker(for: mainBlog)
        showBlogDetails(for: mainBlog)
        updateSegmentedControl(for: mainBlog)
    }

    @objc
    private func syncBlogs() {
        guard let account = defaultAccount() else {
            return
        }

        let finishSync = { [weak self] in
            self?.noResultsRefreshControl?.endRefreshing()
        }

        blogService.syncBlogs(for: account) {
            finishSync()
        } failure: { (error) in
            finishSync()
        }
    }

    @objc
    private func pulledToRefresh() {
        guard let section = currentSection else {
            return
        }

        switch section {
        case .siteMenu:
            blogDetailsViewController?.pulledToRefresh(with: refreshControl) { [weak self] in
                guard let self = self else {
                    return
                }

                self.sitePickerViewController?.blogDetailHeaderView.blog = self.blog
            }
        case .dashboard:
            blogDashboardViewController?.pulledToRefresh { [weak self] in
                self?.refreshControl.endRefreshing()
            }
        }

    }

    // MARK: - Segmented Control

    @objc private func segmentedControlValueChanged(_ sender: Any) {
        guard let blog = blog,
              let section = currentSection else {
            return
        }

        switch section {
        case .siteMenu:
            hideDashboard()
            showBlogDetails(for: blog)
        case .dashboard:
            hideBlogDetails()
            showDashboard(for: blog)
        }
    }

    // MARK: - Child VC logic

    private func embedChildInStackView(_ child: UIViewController) {
        addChild(child)
        stackView.addArrangedSubview(child.view)
        child.didMove(toParent: self)
    }

    // MARK: - No Sites UI logic

    private func hideNoSites() {
        // Only track if the no sites view is currently visible
        if noResultsViewController.view.superview != nil {
            WPAnalytics.track(.mySiteNoSitesViewHidden)
        }

        hideNoResults()

        cleanupNoResultsView()
    }

    private func showNoSites() {
        guard AccountHelper.isLoggedIn else {
            WordPressAppDelegate.shared?.windowManager.showFullscreenSignIn()
            return
        }

        hideBlogDetails()
        blogDetailsViewController = nil

        guard noResultsViewController.view.superview == nil else {
            return
        }

        addMeButtonToNavigationBar(email: defaultAccount()?.email, meScenePresenter: meScenePresenter)

        makeNoResultsScrollView()
        configureNoResultsView()
        addNoResultsViewAndConfigureConstraints()
    }

    private func trackNoSitesVisibleIfNeeded() {
        guard noResultsViewController.view.superview != nil else {
            return
        }

        WPAnalytics.track(.mySiteNoSitesViewDisplayed)
    }

    private func makeNoResultsScrollView() {
        let scrollView = UIScrollView()
        scrollView.translatesAutoresizingMaskIntoConstraints = false
        scrollView.backgroundColor = .basicBackground

        view.addSubview(scrollView)
        view.pinSubviewToAllEdges(scrollView)

        let refreshControl = UIRefreshControl()
        scrollView.refreshControl = refreshControl
        refreshControl.addTarget(self, action: #selector(syncBlogs), for: .valueChanged)
        noResultsRefreshControl = refreshControl

        noResultsScrollView = scrollView
    }

    private func configureNoResultsView() {
        noResultsViewController.configure(title: NSLocalizedString(
                                            "Create a new site for your business, magazine, or personal blog; or connect an existing WordPress installation.",
                                            comment: "Text shown when the account has no sites."),
                                          buttonTitle: NSLocalizedString(
                                            "Add new site",
                                            comment: "Title of button to add a new site."),
                                          image: "mysites-nosites")
        noResultsViewController.actionButtonHandler = { [weak self] in
            self?.presentInterfaceForAddingNewSite()
            WPAnalytics.track(.mySiteNoSitesViewActionTapped)
        }
    }

    private func addNoResultsViewAndConfigureConstraints() {
        guard let scrollView = noResultsScrollView else {
            return
        }

        addChild(noResultsViewController)
        scrollView.addSubview(noResultsViewController.view)
        noResultsViewController.view.frame = scrollView.frame

        guard let nrv = noResultsViewController.view else {
            return
        }

        nrv.translatesAutoresizingMaskIntoConstraints = false

        NSLayoutConstraint.activate([
            nrv.widthAnchor.constraint(equalTo: view.widthAnchor),
            nrv.centerXAnchor.constraint(equalTo: view.centerXAnchor),
            nrv.topAnchor.constraint(equalTo: scrollView.topAnchor),
            nrv.bottomAnchor.constraint(equalTo: view.safeBottomAnchor)
        ])

        noResultsViewController.didMove(toParent: self)
    }

    private func cleanupNoResultsView() {
        noResultsRefreshControl?.removeFromSuperview()
        noResultsRefreshControl = nil

        noResultsScrollView?.refreshControl = nil
        noResultsScrollView?.removeFromSuperview()
        noResultsScrollView = nil
    }

    // MARK: - FAB

    private func createFABIfNeeded() {
        createButtonCoordinator?.removeCreateButton()
        createButtonCoordinator = makeCreateButtonCoordinator()
        createButtonCoordinator?.add(to: view,
                                    trailingAnchor: view.safeAreaLayoutGuide.trailingAnchor,
                                    bottomAnchor: view.safeAreaLayoutGuide.bottomAnchor)

        if let blog = blog, tabBarController is WPTabBarController {
            createButtonCoordinator?.showCreateButton(for: blog)
        }
    }

// MARK: - Add Site Alert

    @objc
    func presentInterfaceForAddingNewSite() {
        let canAddSelfHostedSite = AppConfiguration.showAddSelfHostedSiteButton
        let addSite = {
            self.launchSiteCreation(source: "my_site_no_sites")
        }

        guard canAddSelfHostedSite else {
            addSite()
            return
        }
        let addSiteAlert = AddSiteAlertFactory().makeAddSiteAlert(source: "my_site_no_sites",
                                                                  canCreateWPComSite: defaultAccount() != nil,
                                                                  createWPComSite: {
            addSite()
        }, canAddSelfHostedSite: canAddSelfHostedSite, addSelfHostedSite: {
            WordPressAuthenticator.showLoginForSelfHostedSite(self)
        })

        if let sourceView = noResultsViewController.actionButton,
           let popoverPresentationController = addSiteAlert.popoverPresentationController {

            popoverPresentationController.sourceView = sourceView
            popoverPresentationController.sourceRect = sourceView.bounds
            popoverPresentationController.permittedArrowDirections = .up
        }

        present(addSiteAlert, animated: true)
    }

    @objc
    func didChangeDynamicType() {
        configureSegmentedControlFont()
    }

    private func configureSegmentedControlFont() {
        let font = WPStyleGuide.fontForTextStyle(.subheadline)
        segmentedControl.setTitleTextAttributes([NSAttributedString.Key.font: font], for: .normal)
    }

    @objc
    func launchSiteCreationFromNotification() {
        self.launchSiteCreation(source: "signup_epilogue")
    }

    func launchSiteCreation(source: String) {
        let wizardLauncher = SiteCreationWizardLauncher()
        guard let wizard = wizardLauncher.ui else {
            return
        }
        present(wizard, animated: true)
        WPAnalytics.track(.enhancedSiteCreationAccessed, withProperties: ["source": source])
    }

    @objc
    private func showAddSelfHostedSite() {
        WordPressAuthenticator.showLoginForSelfHostedSite(self)
    }

    // MARK: - Blog Details UI Logic

    private func hideBlogDetails() {
        guard let blogDetailsViewController = blogDetailsViewController else {
            return
        }

        remove(blogDetailsViewController)
    }

    /// Shows the specified `BlogDetailsSubsection` for a `Blog`.
    ///
    /// - Parameters:
    ///         - subsection: The specific subsection to show.
    ///
    func showBlogDetailsSubsection(_ subsection: BlogDetailsSubsection) {
        blogDetailsViewController?.showDetailView(for: subsection)
    }

    /// Shows a `BlogDetailsViewController` for the specified `Blog`.  If the VC doesn't exist, this method also takes care
    /// of creating it.
    ///
    /// - Parameters:
    ///         - blog: The blog to show the details of.
    ///
    private func showBlogDetails(for blog: Blog) {
        hideNoSites()

        let blogDetailsViewController = self.blogDetailsViewController(for: blog)

        addMeButtonToNavigationBar(email: blog.account?.email, meScenePresenter: meScenePresenter)

        embedChildInStackView(blogDetailsViewController)

        blogDetailsViewController.showInitialDetailsForBlog()
    }

    private func blogDetailsViewController(for blog: Blog) -> BlogDetailsViewController {
        guard let blogDetailsViewController = blogDetailsViewController else {
            let blogDetailsViewController = makeBlogDetailsViewController(for: blog)
            self.blogDetailsViewController = blogDetailsViewController
            return blogDetailsViewController
        }

        blogDetailsViewController.switch(to: blog)
        return blogDetailsViewController
    }

    private func makeBlogDetailsViewController(for blog: Blog) -> BlogDetailsViewController {
        let blogDetailsViewController = BlogDetailsViewController(meScenePresenter: meScenePresenter)
        blogDetailsViewController.blog = blog

        return blogDetailsViewController
    }

    private func showSitePicker(for blog: Blog) {
        guard let sitePickerViewController = sitePickerViewController else {

            let sitePickerViewController = makeSitePickerViewController(for: blog)
            self.sitePickerViewController = sitePickerViewController

            addChild(sitePickerViewController)
            stackView.insertArrangedSubview(sitePickerViewController.view, at: 0)
            sitePickerViewController.didMove(toParent: self)

            return
        }

        sitePickerViewController.blog = blog
    }

    private func makeSitePickerViewController(for blog: Blog) -> SitePickerViewController {
        let sitePickerViewController = SitePickerViewController(blog: blog, meScenePresenter: meScenePresenter)

        sitePickerViewController.onBlogSwitched = { [weak self] blog in

            guard let self = self else {
                return
            }

            if !blog.isAccessibleThroughWPCom() && self.isShowingDashboard {
                self.segmentedControl.selectedSegmentIndex = Section.siteMenu.rawValue
                self.segmentedControl.sendActions(for: .valueChanged)
            }

            self.updateSegmentedControl(for: blog)
            self.updateChildViewController(for: blog)
            self.createFABIfNeeded()
        }

        return sitePickerViewController
    }

    private func updateChildViewController(for blog: Blog) {
        guard let section = currentSection else {
            return
        }

        switch section {
        case .siteMenu:
            blogDetailsViewController?.blog = blog
            blogDetailsViewController?.showInitialDetailsForBlog()
            blogDetailsViewController?.tableView.reloadData()
            blogDetailsViewController?.preloadMetadata()
        case .dashboard:
            blogDashboardViewController?.update(blog: blog)
        }
    }

    func presentCreateSheet() {
        blogDetailsViewController?.createButtonCoordinator?.showCreateSheet()
    }

    // MARK: Dashboard UI Logic

    private func hideDashboard() {
        guard let blogDashboardViewController = blogDashboardViewController else {
            return
        }

        remove(blogDashboardViewController)
    }

    /// Shows a `BlogDashboardViewController` for the specified `Blog`.  If the VC doesn't exist, this method also takes care
    /// of creating it.
    ///
    /// - Parameters:
    ///         - blog: The blog to show the details of.
    ///
    private func showDashboard(for blog: Blog) {
        let blogDashboardViewController = self.blogDashboardViewController ?? BlogDashboardViewController(blog: blog)
        embedChildInStackView(blogDashboardViewController)
        self.blogDashboardViewController = blogDashboardViewController
    }

    // MARK: - Model Changes

    private func subscribeToModelChanges() {
        NotificationCenter.default.addObserver(
            self,
            selector: #selector(handleDataModelChange(notification:)),
            name: .NSManagedObjectContextObjectsDidChange,
            object: ContextManager.shared.mainContext)
    }

    @objc
    private func handleDataModelChange(notification: NSNotification) {
        if let blog = blog {
            handlePossibleDeletion(of: blog, notification: notification)
        } else {
            handlePossiblePrimaryBlogCreation(notification: notification)
        }
    }

    // MARK: - Model Changes: Blog Deletion

    /// This method takes care of figuring out if the selected blog was deleted, and to address any side effect
    /// of the selected blog being deleted.
    ///
    private func handlePossibleDeletion(of selectedBlog: Blog, notification: NSNotification) {
        guard let deletedObjects = notification.userInfo?[NSDeletedObjectsKey] as? Set<NSManagedObject>,
           deletedObjects.contains(selectedBlog) else {
            return
        }

        self.blog = nil
    }

    // MARK: - Model Changes: Blog Creation

    /// This method ensures that the received notification includes inserted blogs.
    /// It's useful because when we call `lastUsedOrFirstBlog()` a chain of calls that ends with:
    ///
    ///     `AccountService.defaultWordPressComAccount()`
    ///     > `AccountService.accountWithUUID()`
    ///     > `NSManagedObjectContext.executeFetchRequest(...)`.
    ///
    /// The issue is that `executeFetchRequest` updates the managed object context, thus triggering
    /// a `NSManagedObjectContextObjectsDidChange` notification, which caused a neverending
    /// loop in the observer in this VC.
    ///
    private func verifyThatBlogsWereInserted(in notification: NSNotification) -> Bool {
        guard let insertedObjects = notification.userInfo?[NSInsertedObjectsKey] as? Set<NSManagedObject>,
              insertedObjects.contains(where: { $0 as? Blog != nil }) else {
            return false
        }

        return true
    }

    /// This method takes care of figuring out if a primary blog was created, in order to show the details for such
    /// blog.
    ///
    private func handlePossiblePrimaryBlogCreation(notification: NSNotification) {
        // WORKAROUND: At first sight this guard should not be needed.
        // Please read the documentation for this method carefully.
        guard verifyThatBlogsWereInserted(in: notification) else {
            return
        }

        guard let blog = blogService.lastUsedOrFirstBlog() else {
            return
        }

        self.blog = blog
    }

    private enum Constants {
        static let segmentedControlXOffset: CGFloat = 20
        static let segmentedControlYOffset: CGFloat = 24
    }
}

extension MySiteViewController: WPSplitViewControllerDetailProvider {
    func initialDetailViewControllerForSplitView(_ splitView: WPSplitViewController) -> UIViewController? {
        guard let blogDetailsViewController = blogDetailsViewController as? WPSplitViewControllerDetailProvider else {
            let emptyViewController = UIViewController()
            WPStyleGuide.configureColors(view: emptyViewController.view, tableView: nil)
            return emptyViewController
        }

        return blogDetailsViewController.initialDetailViewControllerForSplitView(splitView)
    }
}

// MARK: - My site detail views
extension MySiteViewController {

    func showDetailView(for section: BlogDetailsSubsection) {
        blogDetailsViewController?.showDetailView(for: section)
    }
}

// MARK: - UIViewControllerTransitioningDelegate
//
extension MySiteViewController: UIViewControllerTransitioningDelegate {
    func presentationController(forPresented presented: UIViewController, presenting: UIViewController?, source: UIViewController) -> UIPresentationController? {
        guard presented is FancyAlertViewController else {
            return nil
        }

        return FancyAlertPresentationController(presentedViewController: presented, presenting: presenting)
    }
}

// MARK: - QuickStart
//
extension MySiteViewController {
    func startAlertTimer() {
        blogDetailsViewController?.startAlertTimer()
    }
}<|MERGE_RESOLUTION|>--- conflicted
+++ resolved
@@ -142,12 +142,8 @@
     override func viewWillDisappear(_ animated: Bool) {
         super.viewWillDisappear(animated)
 
-<<<<<<< HEAD
-        setupOpaqueNavBar()
+        resetNavBarAppearance()
         createButtonCoordinator?.hideCreateButton()
-=======
-        resetNavBarAppearance()
->>>>>>> 40bccd4f
     }
 
     override func viewDidAppear(_ animated: Bool) {
@@ -163,8 +159,7 @@
 
         trackNoSitesVisibleIfNeeded()
 
-<<<<<<< HEAD
-        setupTransparentNavBar()
+        setupNavBarAppearance()
 
         createFABIfNeeded()
     }
@@ -177,9 +172,6 @@
     override func willTransition(to newCollection: UITraitCollection, with coordinator: UIViewControllerTransitionCoordinator) {
         super.willTransition(to: newCollection, with: coordinator)
         createButtonCoordinator?.presentingTraitCollectionWillChange(traitCollection, newTraitCollection: newCollection)
-=======
-        setupNavBarAppearance()
->>>>>>> 40bccd4f
     }
 
     private func subscribeToContentSizeCategory() {
