--- conflicted
+++ resolved
@@ -294,7 +294,7 @@
 
     func setAccessoryViewsVisibility() {
         // Always hide the accessory/image stack view when in iPhone landscape.
-        accessoryStackView.isHidden = UIDeviceOrientationIsLandscape(UIDevice.current.orientation) && WPDeviceIdentification.isiPhone()
+        accessoryStackView.isHidden = UIDevice.current.orientation.isLandscape && WPDeviceIdentification.isiPhone()
 
         // If there is an accessory view, show that.
         accessoryView.isHidden = accessorySubview == nil
@@ -443,19 +443,6 @@
         public static let contentInsets = UIEdgeInsets(top: 12, left: 20, bottom: 12, right: 20)
     }
 
-<<<<<<< HEAD
-    func setAccessoryViewsVisibility() {
-        // Always hide the accessory/image stack view when in iPhone landscape.
-        accessoryStackView.isHidden = UIDevice.current.orientation.isLandscape && WPDeviceIdentification.isiPhone()
-
-        // If there is an accessory view, show that.
-        accessoryView.isHidden = accessorySubview == nil
-        // Otherwise, show the image view, unless it's set never to show.
-        imageView.isHidden = (hideImage == true) ? true : !accessoryView.isHidden
-    }
-
-=======
->>>>>>> 57ef0e0c
     // MARK: - Button Handling
 
     @IBAction func actionButtonPressed(_ sender: UIButton) {
