--- conflicted
+++ resolved
@@ -146,7 +146,6 @@
         return noResultsView.frame.height
     }
 
-<<<<<<< HEAD
     /// Public method to get an attributed string styled for No Results.
     ///
     /// - Parameters:
@@ -154,7 +153,8 @@
     ///
     func styledTextFor(attributedString: NSAttributedString) -> NSAttributedString {
         return applyMessageStyleTo(attributedString: attributedString)
-=======
+    }
+
     /// Public method to get an animated box to show while loading.
     ///
     @objc func loadingAccessoryView() -> UIView {
@@ -167,12 +167,6 @@
     ///
     func hideImageView() {
         hideImage = true
-    }
-
-    override func viewWillLayoutSubviews() {
-        super.viewWillLayoutSubviews()
-        setAccessoryViewsVisibility()
->>>>>>> 35e8e4fb
     }
 
 }
