--- conflicted
+++ resolved
@@ -266,37 +266,6 @@
         }
     }
 
-<<<<<<< HEAD
-=======
-    func skipAll(for blog: Blog, whenSkipped: @escaping () -> Void) {
-        let title = NSLocalizedString("Skip Quick Start", comment: "Title shown in alert to confirm skipping all quick start items")
-        let message = NSLocalizedString("The quick start tour will guide you through building a basic site. Are you sure you want to skip? ",
-                                            comment: "Description shown in alert to confirm skipping all quick start items")
-
-        let alertController = UIAlertController(title: title, message: message, preferredStyle: .alert)
-
-        alertController.addCancelActionWithTitle(NSLocalizedString("Cancel", comment: "Button label when canceling alert in quick start"))
-
-        let skipAction = alertController.addDefaultActionWithTitle(NSLocalizedString("Skip", comment: "Button label when skipping all quick start items")) { _ in
-            let completedTours: [QuickStartTourState] = blog.completedQuickStartTours ?? []
-            let completedIDs = completedTours.map { $0.tourID }
-
-            for tour in QuickStartTourGuide.checklistTours(for: blog) {
-                if !completedIDs.contains(tour.key) {
-                    blog.completeTour(tour.key)
-                }
-            }
-
-            whenSkipped()
-
-            WPAnalytics.track(.quickStartChecklistSkippedAll)
-        }
-        alertController.preferredAction = skipAction
-
-        WPTabBarController.sharedInstance()?.present(alertController, animated: true)
-    }
-
->>>>>>> e82979e8
     static func countChecklistCompleted(in list: [QuickStartTour], for blog: Blog) -> Int {
         let allChecklistTourIDs =  list.map { $0.key }
         let completedTourIDs = (blog.completedQuickStartTours ?? []).map { $0.tourID }
@@ -313,22 +282,7 @@
         currentTourState = nil
     }
 
-<<<<<<< HEAD
-    static var customizeListTours: [QuickStartTour] {
-=======
-    static func checklistTours(for blog: Blog) -> [QuickStartTour] {
-        return [
-            QuickStartCreateTour(),
-            QuickStartViewTour(blog: blog),
-            QuickStartThemeTour(),
-            QuickStartShareTour(),
-            QuickStartPublishTour(),
-            QuickStartFollowTour()
-        ]
-    }
-
     static func customizeListTours(for blog: Blog) -> [QuickStartTour] {
->>>>>>> e82979e8
         return [
             QuickStartCreateTour(),
             QuickStartSiteTitleTour(blog: blog),
@@ -407,20 +361,6 @@
         return countChecklistCompleted(in: list, for: blog) >= list.count
     }
 
-<<<<<<< HEAD
-=======
-    /// Check if all the original (V1) tours have been completed
-    ///
-    /// - Parameter blog: a Blog to check
-    /// - Returns: boolean, true if all the tours have been completed
-    /// - Note: This method is needed for upgrade/migration to V2 and should not
-    ///         be removed when the V2 feature flag is removed.
-    func allOriginalToursCompleted(for blog: Blog) -> Bool {
-        let list = QuickStartTourGuide.checklistTours(for: blog)
-        return countChecklistCompleted(in: list, for: blog) >= list.count
-    }
-
->>>>>>> e82979e8
     func showCurrentStep() {
         guard let waypoint = currentWaypoint() else {
             return
