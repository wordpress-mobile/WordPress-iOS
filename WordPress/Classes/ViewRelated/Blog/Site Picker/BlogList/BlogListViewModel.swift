import SwiftUI

final class BlogListViewModel: NSObject, ObservableObject {
    @Published var recentSites: [BlogListView.Site] = []
    @Published var pinnedSites: [BlogListView.Site] = []
    @Published var allRemainingSites: [BlogListView.Site] = []
    @Published var searchSites: [BlogListView.Site] = []
    var allBlogs: [Blog] = []

    private var pinnedSitesController: NSFetchedResultsController<Blog>?
    private var recentSitesController: NSFetchedResultsController<Blog>?
    private var allRemainingSitesController: NSFetchedResultsController<Blog>?
    private var allBlogsController: NSFetchedResultsController<Blog>?

    private let contextManager: ContextManager
<<<<<<< HEAD
    private let dataSource: BlogListDataSource
    private let eventTracker: EventTracker
=======
>>>>>>> bdd4c353

    init(contextManager: ContextManager = ContextManager.sharedInstance(),
         eventTracker: EventTracker = DefaultEventTracker()
    ) {
        self.contextManager = contextManager
<<<<<<< HEAD
        self.eventTracker = eventTracker
        self.dataSource = Self.createDataSource(contextManager: contextManager)
        pinnedSites = Self.filteredPinnedSites(allBlogs: dataSource.filteredBlogs)
        recentSites = Self.filteredRecentSites(allBlogs: dataSource.filteredBlogs)
        allRemainingSites = Self.filteredAllRemainingSites(allBlogs: dataSource.filteredBlogs)
        searchSites = dataSource.filteredBlogs.compactMap(BlogListView.Site.init)
    }

    private static func createDataSource(contextManager: ContextManager) -> BlogListDataSource {
        // Utilize existing DataSource class to fetch blogs.
        let config = BlogListConfiguration.defaultConfig
        let dataSource = BlogListDataSource(contextManager: contextManager)
        dataSource.shouldHideSelfHostedSites = config.shouldHideSelfHostedSites
        dataSource.shouldHideBlogsNotSupportingDomains = config.shouldHideBlogsNotSupportingDomains
        return dataSource
    }

    var allBlogs: [Blog] {
        return dataSource.filteredBlogs
=======
        super.init()
        setupFetchedResultsControllers()
>>>>>>> bdd4c353
    }

    func updateSearchText(_ newText: String) {
        if newText.isEmpty {
            searchSites = allBlogs.compactMap(BlogListView.Site.init)
        } else {
            searchSites = allBlogs
                .filter {
                    $0.url?.lowercased().contains(newText.lowercased()) == true
                    || $0.title?.lowercased().contains(newText.lowercased()) == true
                }
                .compactMap(BlogListView.Site.init)
        }
    }

    func togglePinnedSite(siteID: NSNumber?) {
        guard let siteID, let blog = allBlogs.first(where: { $0.dotComID == siteID }) else {
            return
        }
        let isCurrentlyPinned = blog.pinnedDate != nil

<<<<<<< HEAD
        trackPinned(blog: blog)

        blog.pinnedDate = blog.pinnedDate == nil ? Date() : nil

        pinnedSites = Self.filteredPinnedSites(allBlogs: allBlogs)
=======
        if isCurrentlyPinned {
            moveRecentPinnedSiteToRemainingSitesIfNeeded(pinnedBlog: blog)
        }
>>>>>>> bdd4c353

        blog.pinnedDate = isCurrentlyPinned ? nil : Date()

        contextManager.saveContextAndWait(contextManager.mainContext)
    }

    func siteSelected(siteID: NSNumber?) {
        guard let siteID, let blog = allBlogs.first(where: { $0.dotComID == siteID }) else {
            return
        }

        trackSiteSelected(blog: blog)

        blog.lastUsed = Date()

        updateExcessRecentBlogsIfNeeded(selectedSiteID: siteID)

        contextManager.saveContextAndWait(contextManager.mainContext)
    }

<<<<<<< HEAD
    private func trackPinned(blog: Blog) {
        eventTracker.track(
            .siteSwitcherPinUpdated,
            properties: [
                "blog_id": blog.dotComID ?? "",
                "pinned": blog.pinnedDate == nil
            ]
        )
    }

    private func trackSiteSelected(blog: Blog) {
        let sectionName: String

        if blog.pinnedDate != nil {
            sectionName = "pinned"
        } else if blog.lastUsed != nil {
            sectionName = "recent"
        } else {
            sectionName = "all"
        }

        eventTracker.track(
            .siteSwitcherSiteTapped,
            properties: [
                "section": sectionName,
            ]
        )
    }

    private static func filteredAllRemainingSites(allBlogs: [Blog]) -> [BlogListView.Site] {
        allBlogs.filter({ $0.pinnedDate == nil && $0.lastUsed == nil }).compactMap(BlogListView.Site.init)
=======
    private func moveRecentPinnedSiteToRemainingSitesIfNeeded(pinnedBlog: Blog) {
        if let recentBlogs = recentSitesController?.fetchedObjects,
           recentBlogs.count == 8 {
            pinnedBlog.lastUsed = nil
        }
>>>>>>> bdd4c353
    }

    private func updateExcessRecentBlogsIfNeeded(selectedSiteID: NSNumber) {
        if let recentBlogs = recentSitesController?.fetchedObjects,
           recentBlogs.count == 8,
           let lastBlog = recentBlogs.last,
           !recentBlogs.compactMap({ $0.dotComID }).contains(selectedSiteID) {
            lastBlog.lastUsed = nil
        }
    }

    func viewAppeared() {
        if recentSites.isEmpty && pinnedSites.isEmpty {
            selectedBlog()?.lastUsed = Date()
        }

        contextManager.save(contextManager.mainContext)
    }

    private func selectedBlog() -> Blog? {
        return RootViewCoordinator.sharedPresenter.currentOrLastBlog()
    }
}

extension BlogListView.Site {
    init(blog: Blog) {
        self.init(
            id: blog.dotComID,
            title: blog.title ?? "",
            domain: blog.url ?? "",
            imageURL: blog.hasIcon ? URL(string: blog.icon!) : nil
        )
    }
}

extension BlogListViewModel: NSFetchedResultsControllerDelegate {
    func controllerDidChangeContent(_ controller: NSFetchedResultsController<NSFetchRequestResult>) {
        if controller == pinnedSitesController {
            pinnedSites = (controller.fetchedObjects as? [Blog] ?? []).compactMap(BlogListView.Site.init)
        } else if controller == recentSitesController {
            recentSites = (controller.fetchedObjects as? [Blog] ?? []).compactMap(BlogListView.Site.init)
        } else if controller == allRemainingSitesController {
            allRemainingSites = (controller.fetchedObjects as? [Blog] ?? []).compactMap(BlogListView.Site.init)
        } else if controller == allBlogsController {
            allBlogs = controller.fetchedObjects as? [Blog] ?? []
            searchSites = allBlogs.compactMap(BlogListView.Site.init)
        }
    }
}

extension BlogListViewModel {
    private func setupFetchedResultsControllers() {
        pinnedSitesController = createResultsController(
            with: NSPredicate(format: "pinnedDate != nil"),
            descriptor: NSSortDescriptor(key: "pinnedDate", ascending: false)
        )
        recentSitesController = createResultsController(
            with: NSPredicate(format: "lastUsed != nil AND pinnedDate == nil"),
            descriptor: NSSortDescriptor(key: "lastUsed", ascending: false),
            fetchLimit: 8
        )
        allRemainingSitesController = createResultsController(
            with: NSPredicate(format: "lastUsed == nil AND pinnedDate == nil"),
            descriptor: NSSortDescriptor(key: "settings.name", ascending: true, selector: #selector(NSString.localizedCaseInsensitiveCompare(_:)))
        )
        allBlogsController = createResultsController(
            with: nil,
            descriptor: NSSortDescriptor(key: "accountForDefaultBlog.userID", ascending: false)
        )

        [
            pinnedSitesController,
            recentSitesController,
            allRemainingSitesController,
            allBlogsController
        ].forEach { [weak self] controller in
            controller?.delegate = self
            try? controller?.performFetch()
        }
        self.updatePublishedSitesFromControllers()
    }

    private func updatePublishedSitesFromControllers() {
        pinnedSites = filteredBlogs(resultsController: pinnedSitesController).compactMap(
            BlogListView.Site.init
        )
        recentSites = filteredBlogs(resultsController: recentSitesController).compactMap(
            BlogListView.Site.init
        )
        allRemainingSites = filteredBlogs(resultsController: allRemainingSitesController).compactMap(
            BlogListView.Site.init
        )
        allBlogs = filteredBlogs(resultsController: allBlogsController)
        searchSites = allBlogs.compactMap(BlogListView.Site.init)
    }

    private func filteredBlogs(resultsController: NSFetchedResultsController<Blog>?) -> [Blog] {
        guard var blogs = resultsController?.fetchedObjects else {
            return []
        }
        if BlogListConfiguration.defaultConfig.shouldHideSelfHostedSites {
            blogs = blogs.filter { $0.isAccessibleThroughWPCom() }
        }
        if BlogListConfiguration.defaultConfig.shouldHideBlogsNotSupportingDomains {
            blogs = blogs.filter { $0.supports(.domains) }
        }
        return blogs
    }

    private func createResultsController(
        with predicate: NSPredicate?,
        descriptor: NSSortDescriptor,
        fetchLimit: Int? = nil
    ) -> NSFetchedResultsController<Blog> {
        let context = contextManager.mainContext
        let request = NSFetchRequest<Blog>(entityName: NSStringFromClass(Blog.self))
        request.predicate = predicate
        request.sortDescriptors = [descriptor]
        if let fetchLimit {
            request.fetchLimit = fetchLimit
        }
        let controller = NSFetchedResultsController(fetchRequest: request, managedObjectContext: context, sectionNameKeyPath: nil, cacheName: nil)
        do {
            try controller.performFetch()
        } catch {
            fatalError("Error fetching blogs list: \(error)")
        }
        return controller
    }
}<|MERGE_RESOLUTION|>--- conflicted
+++ resolved
@@ -13,40 +13,15 @@
     private var allBlogsController: NSFetchedResultsController<Blog>?
 
     private let contextManager: ContextManager
-<<<<<<< HEAD
-    private let dataSource: BlogListDataSource
     private let eventTracker: EventTracker
-=======
->>>>>>> bdd4c353
 
     init(contextManager: ContextManager = ContextManager.sharedInstance(),
          eventTracker: EventTracker = DefaultEventTracker()
     ) {
         self.contextManager = contextManager
-<<<<<<< HEAD
         self.eventTracker = eventTracker
-        self.dataSource = Self.createDataSource(contextManager: contextManager)
-        pinnedSites = Self.filteredPinnedSites(allBlogs: dataSource.filteredBlogs)
-        recentSites = Self.filteredRecentSites(allBlogs: dataSource.filteredBlogs)
-        allRemainingSites = Self.filteredAllRemainingSites(allBlogs: dataSource.filteredBlogs)
-        searchSites = dataSource.filteredBlogs.compactMap(BlogListView.Site.init)
-    }
-
-    private static func createDataSource(contextManager: ContextManager) -> BlogListDataSource {
-        // Utilize existing DataSource class to fetch blogs.
-        let config = BlogListConfiguration.defaultConfig
-        let dataSource = BlogListDataSource(contextManager: contextManager)
-        dataSource.shouldHideSelfHostedSites = config.shouldHideSelfHostedSites
-        dataSource.shouldHideBlogsNotSupportingDomains = config.shouldHideBlogsNotSupportingDomains
-        return dataSource
-    }
-
-    var allBlogs: [Blog] {
-        return dataSource.filteredBlogs
-=======
         super.init()
         setupFetchedResultsControllers()
->>>>>>> bdd4c353
     }
 
     func updateSearchText(_ newText: String) {
@@ -68,17 +43,10 @@
         }
         let isCurrentlyPinned = blog.pinnedDate != nil
 
-<<<<<<< HEAD
         trackPinned(blog: blog)
-
-        blog.pinnedDate = blog.pinnedDate == nil ? Date() : nil
-
-        pinnedSites = Self.filteredPinnedSites(allBlogs: allBlogs)
-=======
         if isCurrentlyPinned {
             moveRecentPinnedSiteToRemainingSitesIfNeeded(pinnedBlog: blog)
         }
->>>>>>> bdd4c353
 
         blog.pinnedDate = isCurrentlyPinned ? nil : Date()
 
@@ -99,7 +67,6 @@
         contextManager.saveContextAndWait(contextManager.mainContext)
     }
 
-<<<<<<< HEAD
     private func trackPinned(blog: Blog) {
         eventTracker.track(
             .siteSwitcherPinUpdated,
@@ -131,13 +98,13 @@
 
     private static func filteredAllRemainingSites(allBlogs: [Blog]) -> [BlogListView.Site] {
         allBlogs.filter({ $0.pinnedDate == nil && $0.lastUsed == nil }).compactMap(BlogListView.Site.init)
-=======
+    }
+
     private func moveRecentPinnedSiteToRemainingSitesIfNeeded(pinnedBlog: Blog) {
         if let recentBlogs = recentSitesController?.fetchedObjects,
            recentBlogs.count == 8 {
             pinnedBlog.lastUsed = nil
         }
->>>>>>> bdd4c353
     }
 
     private func updateExcessRecentBlogsIfNeeded(selectedSiteID: NSNumber) {
