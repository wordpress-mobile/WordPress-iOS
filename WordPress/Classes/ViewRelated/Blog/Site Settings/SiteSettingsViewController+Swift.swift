import Foundation
import WordPressFlux

// This is just a wrapper for the receipts, since Receipt isn't exposed to Obj-C
@objc class TimeZoneObserver: NSObject {
    let storeReceipt: Receipt
    let queryReceipt: Receipt

    init(onStateChange callback: @escaping (TimeZoneStoreState, TimeZoneStoreState) -> Void) {
        let store = StoreContainer.shared.timezone
        storeReceipt = store.onStateChange(callback)
        queryReceipt = store.query(TimeZoneQuery())
        super.init()
    }
}

extension SiteSettingsViewController {
    @objc func observeTimeZoneStore() {
        timeZoneObserver = TimeZoneObserver() { [weak self] (oldState, newState) in
            guard let controller = self else {
                return
            }
            let oldLabel = controller.timezoneLabel(state: oldState)
            let newLabel = controller.timezoneLabel(state: newState)
            guard newLabel != oldLabel else {
                return
            }

            // If this were ImmuTable-based, I'd reload the specific row
            // But it could silently break if we change the order of rows in the future
            // @koke 2018-01-17
            controller.tableView.reloadData()
        }
    }

    @objc func timezoneLabel() -> String? {
        return timezoneLabel(state: StoreContainer.shared.timezone.state)
    }

    func timezoneLabel(state: TimeZoneStoreState) -> String? {
        guard let settings = blog.settings else {
            return nil
        }
        if let timezone = state.findTimezone(gmtOffset: settings.gmtOffset?.floatValue, timezoneString: settings.timezoneString) {
            return timezone.label
        } else {
            return timezoneValue
        }
    }

    var timezoneValue: String? {
        if let timezoneString = blog.settings?.timezoneString?.nonEmptyString() {
            return timezoneString
        } else if let gmtOffset = blog.settings?.gmtOffset {
            return OffsetTimeZone(offset: gmtOffset.floatValue).label
        } else {
            return nil
        }
    }

    // MARK: - Homepage Settings

    @objc var homepageSettingsCell: SettingTableViewCell? {
        let cell = SettingTableViewCell(label: NSLocalizedString("Homepage Settings", comment: "Label for Homepage Settings site settings section"), editable: true, reuseIdentifier: nil)
        cell?.textValue = blog.homepageType?.title
        return cell
    }

    // MARK: - Navigation

    @objc(showHomepageSettingsForBlog:) func showHomepageSettings(for blog: Blog) {
        let settingsViewController = HomepageSettingsViewController(blog: blog)
        navigationController?.pushViewController(settingsViewController, animated: true)
    }

    @objc func showTimezoneSelector() {
        let controller = TimeZoneSelectorViewController(selectedValue: timezoneValue) { [weak self] (newValue) in
            self?.navigationController?.popViewController(animated: true)
            self?.blog.settings?.gmtOffset = newValue.gmtOffset as NSNumber?
            self?.blog.settings?.timezoneString = newValue.timezoneString
            self?.saveSettings()
        }
        navigationController?.pushViewController(controller, animated: true)
    }

    @objc func showDateAndTimeFormatSettings() {
        let dateAndTimeFormatViewController = DateAndTimeFormatSettingsViewController(blog: blog)
        navigationController?.pushViewController(dateAndTimeFormatViewController, animated: true)
    }

    @objc func showPostPerPageSetting() {
        let pickerViewController = SettingsPickerViewController(style: .grouped)
        pickerViewController.title = NSLocalizedString("Posts per Page", comment: "Posts per Page Title")
        pickerViewController.switchVisible = false
        pickerViewController.selectionText = NSLocalizedString("The number of posts to show per page.",
                                                               comment: "Text above the selection of the number of posts to show per blog page")
        pickerViewController.pickerFormat = NSLocalizedString("%d posts", comment: "Number of posts")
        pickerViewController.pickerMinimumValue = minNumberOfPostPerPage
        if let currentValue = blog.settings?.postsPerPage as? Int {
            pickerViewController.pickerSelectedValue = currentValue
            pickerViewController.pickerMaximumValue = max(currentValue, maxNumberOfPostPerPage)
        } else {
            pickerViewController.pickerMaximumValue = maxNumberOfPostPerPage
        }
        pickerViewController.onChange           = { [weak self] (enabled: Bool, newValue: Int) in
            self?.blog.settings?.postsPerPage = newValue as NSNumber?
            self?.saveSettings()
        }

        navigationController?.pushViewController(pickerViewController, animated: true)
    }

    @objc func showSpeedUpYourSiteSettings() {
        let speedUpSiteSettingsViewController = JetpackSpeedUpSiteSettingsViewController(blog: blog)
        navigationController?.pushViewController(speedUpSiteSettingsViewController, animated: true)
    }

    // MARK: Footers

    @objc(getTrafficSettingsSectionFooterView)
    func trafficSettingsSectionFooterView() -> UIView {
        let footer = makeFooterView()
        footer.textLabel?.text = NSLocalizedString("Your WordPress.com site supports the use of Accelerated Mobile Pages, a Google-led initiative that dramatically speeds up loading times on mobile devices.",
                                                   comment: "Footer for AMP Traffic Site Setting, should match Calypso.")
        footer.textLabel?.isUserInteractionEnabled = true

        let tap = UITapGestureRecognizer(target: self, action: #selector(handleAMPFooterTap(_:)))
        footer.addGestureRecognizer(tap)
        return footer
    }

    @objc(getEditorSettingsSectionFooterView)
    func editorSettingsSectionFooterView() -> UIView {
        let footer = makeFooterView()
        footer.textLabel?.text = NSLocalizedString("Edit new posts and pages with the block editor.", comment: "Explanation for the option to enable the block editor")
        return footer
    }

    private func makeFooterView() -> UITableViewHeaderFooterView {
        let footer = UITableViewHeaderFooterView()
        footer.textLabel?.numberOfLines = 0
        footer.textLabel?.font = UIFont.preferredFont(forTextStyle: .footnote)
        return footer
    }

    @objc fileprivate func handleAMPFooterTap(_ sender: UITapGestureRecognizer) {
        guard let url =  URL(string: self.ampSupportURL) else {
            return
        }
        let webViewController = WebViewControllerFactory.controller(url: url)

        if presentingViewController != nil {
            navigationController?.pushViewController(webViewController, animated: true)
        } else {
            let navController = UINavigationController(rootViewController: webViewController)
            present(navController, animated: true)
        }
    }

    override open func tableView(_ tableView: UITableView, willDisplayFooterView view: UIView, forSection section: Int) {
        WPStyleGuide.configureTableViewSectionFooter(view)
    }

    // MARK: Private Properties

    fileprivate var minNumberOfPostPerPage: Int { return 1 }
    fileprivate var maxNumberOfPostPerPage: Int { return 1000 }
    fileprivate var ampSupportURL: String { return "https://support.wordpress.com/amp-accelerated-mobile-pages/" }

}

// MARK: - General Settings Table Section Management

extension SiteSettingsViewController {

    enum GeneralSettingsRow {
        case title
        case tagline
        case url
        case privacy
        case language
        case timezone
        case bloggingReminders
    }

    var generalSettingsRows: [GeneralSettingsRow] {
        var rows: [GeneralSettingsRow] = [.title, .tagline, .url]

        if blog.supportsSiteManagementServices() {
            rows.append(contentsOf: [.privacy, .language])
        }

        if blog.supports(.wpComRESTAPI) {
            rows.append(.timezone)
        }

        if Feature.enabled(.bloggingReminders) {
            rows.append(.bloggingReminders)
        }

        return rows
    }

    @objc
    var generalSettingsRowCount: Int {
        generalSettingsRows.count
    }

    @objc
    func tableView(_ tableView: UITableView, cellForGeneralSettingsInRow row: Int) -> UITableViewCell {
        let cell = tableView.dequeueReusableCell(withIdentifier: SettingsTableViewCellReuseIdentifier) as! SettingTableViewCell

        switch generalSettingsRows[row] {
        case .title:
            configureCellForTitle(cell)
        case .tagline:
            configureCellForTagline(cell)
        case .url:
            configureCellForURL(cell)
        case .privacy:
            configureCellForPrivacy(cell)
        case .language:
            configureCellForLanguage(cell)
        case .timezone:
            configureCellForTimezone(cell)
        case .bloggingReminders:
            configureCellForBloggingReminders(cell)
        }

        return cell
    }

    @objc
    func tableView(_ tableView: UITableView, didSelectInGeneralSettingsAt indexPath: IndexPath) {
        guard blog.isAdmin else {
            // For context about these lines of code, this was the result of a migration from ObjC to Swift.
            // It's not entirely clear to me why we are showing these options to a non admin, and then bailing
            // out when the user selects these options.  I'm pretty sure we need to review this, but it's beyond
            // the scope of my current work, and I don't want to go down the rabbit hole.  For these reasons I'm
            // maintaining the original logic in my migration.
            //
            // - diegoreymendez
            return
        }

        switch generalSettingsRows[indexPath.row] {
        case .title:
            showEditSiteTitleController(indexPath: indexPath)
        case .tagline:
            showEditSiteTaglineController(indexPath: indexPath)
        case .privacy:
            showPrivacySelector()
        case .language:
            showLanguageSelector(for: blog)
        case .timezone:
            showTimezoneSelector()
        case .bloggingReminders:
            presentBloggingRemindersFlow(indexPath: indexPath)
        default:
            break
        }
    }

    // MARK: - Cell Configuration

    private func configureCellForTitle(_ cell: SettingTableViewCell) {
        let name = blog.settings?.name ?? NSLocalizedString("A title for the site", comment: "Placeholder text for the title of a site")

        cell.editable = blog.isAdmin
        cell.textLabel?.text = NSLocalizedString("Site Title", comment: "Label for site title blog setting")
        cell.textValue = name
    }

    private func configureCellForTagline(_ cell: SettingTableViewCell) {
        let tagline = blog.settings?.tagline ?? NSLocalizedString("Explain what this site is about.", comment: "Placeholder text for the tagline of a site")

        cell.editable = blog.isAdmin
        cell.textLabel?.text = NSLocalizedString("Tagline", comment: "Label for tagline blog setting")
        cell.textValue = tagline
    }

    private func configureCellForURL(_ cell: SettingTableViewCell) {
        let url: String = {
            guard let url = blog.url else {
                return NSLocalizedString("http://my-site-address (URL)", comment: "(placeholder) Help the user enter a URL into the field")
            }

            return url
        }()

        cell.editable = false
        cell.textLabel?.text = NSLocalizedString("Address", comment: "Label for url blog setting")
        cell.textValue = url
    }

    private func configureCellForPrivacy(_ cell: SettingTableViewCell) {
        cell.editable = blog.isAdmin
        cell.textLabel?.text = NSLocalizedString("Privacy", comment: "Label for the privacy setting")
        cell.textValue = BlogSiteVisibilityHelper.titleForCurrentSiteVisibility(of: blog)
    }

    private func configureCellForLanguage(_ cell: SettingTableViewCell) {
        let name: String

        if let languageId = blog.settings?.languageID.intValue {
            name = WordPressComLanguageDatabase().nameForLanguageWithId(languageId)
        } else {
            // Since the settings can be nil, we need to handle the scenario... but it
            // really should not be possible to reach this line.
            name = NSLocalizedString("Undefined", comment: "When the App can't figure out what language a blog is configured to use.")
        }

        cell.editable = blog.isAdmin
        cell.textLabel?.text = NSLocalizedString("Language", comment: "Label for the privacy setting")
        cell.textValue = name
    }

    private func configureCellForTimezone(_ cell: SettingTableViewCell) {
        cell.editable = blog.isAdmin
        cell.textLabel?.text = NSLocalizedString("Time Zone", comment: "Label for the timezone setting")
        cell.textValue = timezoneLabel()
    }

    private func configureCellForBloggingReminders(_ cell: SettingTableViewCell) {
        cell.editable = true
<<<<<<< HEAD
        cell.textLabel?.text = NSLocalizedString("Blogging Reminders", comment: "Label for the blogging reminders setting")

        if let scheduler = try? BloggingRemindersScheduler() {
            let formatter = BloggingRemindersScheduleFormatter(schedule: scheduler.schedule(for: blog))
            cell.textValue = formatter.shortIntervalDescription.string
        }
=======
        cell.accessoryType = .none
        cell.textLabel?.text = NSLocalizedString("Blogging Reminders", comment: "Label for the blogging reminders setting")
        cell.textValue = "Undefined"
>>>>>>> d78b2b87
    }

    // MARK: - Handling General Setting Cell Taps

    private func showEditSiteTitleController(indexPath: IndexPath) {
        guard blog.isAdmin else {
            return
        }

        let siteTitleViewController = SettingsTextViewController(
            text: blog.settings?.name ?? "",
            placeholder: NSLocalizedString("A title for the site", comment: "Placeholder text for the title of a site"),
            hint: "")

        siteTitleViewController.title = NSLocalizedString("Site Title", comment: "Title for screen that show site title editor")
        siteTitleViewController.onValueChanged = { [weak self] value in
            guard let self = self,
                  let cell = self.tableView.cellForRow(at: indexPath) else {
                // No need to update anything if the cell doesn't exist.
                return
            }

            cell.detailTextLabel?.text = value

            if value != self.blog.settings?.name {
                self.blog.settings?.name = value
                self.saveSettings()
            }
        }

        self.navigationController?.pushViewController(siteTitleViewController, animated: true)
    }

    private func showEditSiteTaglineController(indexPath: IndexPath) {
        guard blog.isAdmin else {
            return
        }

        let siteTaglineViewController = SettingsTextViewController(
            text: blog.settings?.tagline ?? "",
            placeholder: NSLocalizedString("Explain what this site is about.", comment: "Placeholder text for the tagline of a site"),
            hint: NSLocalizedString("In a few words, explain what this site is about.", comment: "Explain what is the purpose of the tagline"))

        siteTaglineViewController.title = NSLocalizedString("Tagline", comment: "Title for screen that show tagline editor")
        siteTaglineViewController.onValueChanged = { [weak self] value in
            guard let self = self,
                  let cell = self.tableView.cellForRow(at: indexPath) else {
                // No need to update anything if the cell doesn't exist.
                return
            }

            let normalizedTagline = value.trimmingCharacters(in: .whitespacesAndNewlines)
            cell.detailTextLabel?.text = normalizedTagline

            if normalizedTagline != self.blog.settings?.tagline {
                self.blog.settings?.tagline = normalizedTagline
                self.saveSettings()
            }
        }

        self.navigationController?.pushViewController(siteTaglineViewController, animated: true)
    }

    private func presentBloggingRemindersFlow(indexPath: IndexPath) {
        BloggingRemindersFlow.present(from: self, for: blog, source: .blogSettings)

        tableView.deselectRow(at: indexPath, animated: true)
    }
}<|MERGE_RESOLUTION|>--- conflicted
+++ resolved
@@ -323,18 +323,13 @@
 
     private func configureCellForBloggingReminders(_ cell: SettingTableViewCell) {
         cell.editable = true
-<<<<<<< HEAD
         cell.textLabel?.text = NSLocalizedString("Blogging Reminders", comment: "Label for the blogging reminders setting")
+        cell.accessoryType = .none
 
         if let scheduler = try? BloggingRemindersScheduler() {
             let formatter = BloggingRemindersScheduleFormatter(schedule: scheduler.schedule(for: blog))
             cell.textValue = formatter.shortIntervalDescription.string
         }
-=======
-        cell.accessoryType = .none
-        cell.textLabel?.text = NSLocalizedString("Blogging Reminders", comment: "Label for the blogging reminders setting")
-        cell.textValue = "Undefined"
->>>>>>> d78b2b87
     }
 
     // MARK: - Handling General Setting Cell Taps
