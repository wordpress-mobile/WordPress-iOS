--- conflicted
+++ resolved
@@ -170,47 +170,27 @@
         return cell
     }
 
-<<<<<<< HEAD
-    private func textField() -> UITextField {
-        let returnValue = UITextField(frame: .zero)
-        returnValue.translatesAutoresizingMaskIntoConstraints = false
-        returnValue.clearButtonMode = .whileEditing
-        returnValue.font = WPStyleGuide.tableviewTextFont()
-        returnValue.textColor = WPStyleGuide.darkGrey()
-        returnValue.delegate = self
-        returnValue.returnKeyType = .done
-=======
     private func makeTextField() -> UITextField {
         let textField = UITextField(frame: .zero)
         textField.translatesAutoresizingMaskIntoConstraints = false
         textField.clearButtonMode = .whileEditing
         textField.font = WPStyleGuide.tableviewTextFont()
         textField.textColor = WPStyleGuide.darkGrey()
+        textField.delegate = self
         textField.returnKeyType = .done
-        textField.keyboardType = .default
->>>>>>> f9981b32
 
         textField.addTarget(self, action: #selector(textChanged), for: .editingChanged)
 
         return textField
     }
 
-<<<<<<< HEAD
-    private func textView() -> UITextView {
-        let returnValue = UITextView(frame: .zero, textContainer: nil)
-        returnValue.translatesAutoresizingMaskIntoConstraints = false
-        returnValue.font = WPStyleGuide.tableviewTextFont()
-        returnValue.textColor = WPStyleGuide.darkGrey()
-        returnValue.delegate = self
-        returnValue.returnKeyType = .done
-=======
     private func makeTextView() -> UITextView {
         let textView = UITextView(frame: .zero, textContainer: nil)
         textView.translatesAutoresizingMaskIntoConstraints = false
         textView.font = WPStyleGuide.tableviewTextFont()
         textView.textColor = WPStyleGuide.darkGrey()
         textView.delegate = self
->>>>>>> f9981b32
+        textView.returnKeyType = .done
 
         // Remove leading and trailing padding, so textview content aligns
         // with title textfield content.
@@ -349,9 +329,9 @@
     }
 
     func textView(_ textView: UITextView, shouldChangeTextIn range: NSRange, replacementText text: String) -> Bool {
-        if textView == descriptionTextField &&
+        if textView == descriptionTextView &&
            text == "\n" {
-            descriptionTextField.resignFirstResponder()
+            descriptionTextView.resignFirstResponder()
             navigationController?.popViewController(animated: true)
         }
         return true
@@ -363,7 +343,7 @@
     func textFieldShouldReturn(_ textField: UITextField) -> Bool {
         if textField == nameTextField {
             nameTextField.resignFirstResponder()
-            descriptionTextField.becomeFirstResponder()
+            descriptionTextView.becomeFirstResponder()
             return false
         }
         return true
