--- conflicted
+++ resolved
@@ -12,20 +12,15 @@
     <objects>
         <placeholder placeholderIdentifier="IBFilesOwner" id="-1" userLabel="File's Owner"/>
         <placeholder placeholderIdentifier="IBFirstResponder" id="-2" customClass="UIResponder"/>
-        <tableViewCell contentMode="scaleToFill" selectionStyle="default" indentationWidth="10" rowHeight="226" id="KGk-i7-Jjw" customClass="CommentContentTableViewCell" customModule="WordPress" customModuleProvider="target">
-            <rect key="frame" x="0.0" y="0.0" width="320" height="226"/>
+        <tableViewCell contentMode="scaleToFill" selectionStyle="default" indentationWidth="10" rowHeight="112" id="KGk-i7-Jjw" customClass="CommentContentTableViewCell" customModule="WordPress" customModuleProvider="target">
+            <rect key="frame" x="0.0" y="0.0" width="320" height="112"/>
             <autoresizingMask key="autoresizingMask" flexibleMaxX="YES" flexibleMaxY="YES"/>
             <tableViewCellContentView key="contentView" opaque="NO" clipsSubviews="YES" multipleTouchEnabled="YES" contentMode="center" tableViewCell="KGk-i7-Jjw" id="H2p-sc-9uM">
-                <rect key="frame" x="0.0" y="0.0" width="320" height="226"/>
+                <rect key="frame" x="0.0" y="0.0" width="320" height="112"/>
                 <autoresizingMask key="autoresizingMask"/>
                 <subviews>
-<<<<<<< HEAD
-                    <view contentMode="scaleToFill" verticalHuggingPriority="251" verticalCompressionResistancePriority="751" translatesAutoresizingMaskIntoConstraints="NO" id="f2E-yC-BJS" userLabel="Header View">
-                        <rect key="frame" x="16" y="0.0" width="288" height="73"/>
-=======
                     <stackView opaque="NO" contentMode="scaleToFill" axis="vertical" translatesAutoresizingMaskIntoConstraints="NO" id="hcN-S7-sLG">
                         <rect key="frame" x="16" y="0.0" width="288" height="112"/>
->>>>>>> 7c3cdbca
                         <subviews>
                             <view contentMode="scaleToFill" verticalHuggingPriority="251" verticalCompressionResistancePriority="751" translatesAutoresizingMaskIntoConstraints="NO" id="f2E-yC-BJS" userLabel="Header View">
                                 <rect key="frame" x="0.0" y="0.0" width="288" height="111"/>
@@ -82,69 +77,6 @@
                                     <constraint firstItem="CzL-pe-Tnr" firstAttribute="leading" secondItem="9QY-3I-cxv" secondAttribute="trailing" constant="10" id="shs-JU-Qg8"/>
                                     <constraint firstAttribute="trailing" secondItem="1G8-cc-t5d" secondAttribute="trailing" constant="-12" id="xTt-ug-Tgu"/>
                                 </constraints>
-<<<<<<< HEAD
-                                <fontDescription key="fontDescription" style="UICTFontTextStyleFootnote"/>
-                                <color key="tintColor" systemColor="secondaryLabelColor"/>
-                                <state key="normal">
-                                    <imageReference key="image" image="square.and.arrow.up" catalog="system" symbolScale="large" renderingMode="template"/>
-                                    <preferredSymbolConfiguration key="preferredSymbolConfiguration" configurationType="font" scale="large">
-                                        <fontDescription key="fontDescription" style="UICTFontTextStyleFootnote"/>
-                                    </preferredSymbolConfiguration>
-                                </state>
-                            </button>
-                        </subviews>
-                        <constraints>
-                            <constraint firstAttribute="bottom" relation="greaterThanOrEqual" secondItem="CzL-pe-Tnr" secondAttribute="bottom" constant="15" id="FLO-bi-cgb"/>
-                            <constraint firstItem="CzL-pe-Tnr" firstAttribute="top" secondItem="9QY-3I-cxv" secondAttribute="top" id="Fs5-LK-eAC"/>
-                            <constraint firstAttribute="trailing" relation="greaterThanOrEqual" secondItem="CzL-pe-Tnr" secondAttribute="trailing" id="R3L-jf-zLP"/>
-                            <constraint firstAttribute="bottom" secondItem="9QY-3I-cxv" secondAttribute="bottom" priority="750" constant="15" id="S4y-cM-fX9"/>
-                            <constraint firstItem="9QY-3I-cxv" firstAttribute="top" secondItem="f2E-yC-BJS" secondAttribute="top" constant="20" id="VRu-Tu-EzK"/>
-                            <constraint firstItem="1G8-cc-t5d" firstAttribute="centerY" secondItem="9QY-3I-cxv" secondAttribute="centerY" id="iiu-dq-fba"/>
-                            <constraint firstItem="1G8-cc-t5d" firstAttribute="leading" secondItem="CzL-pe-Tnr" secondAttribute="trailing" id="kMf-Ux-GI7"/>
-                            <constraint firstItem="9QY-3I-cxv" firstAttribute="leading" secondItem="f2E-yC-BJS" secondAttribute="leading" id="mzW-Rh-t4b"/>
-                            <constraint firstItem="CzL-pe-Tnr" firstAttribute="top" relation="greaterThanOrEqual" secondItem="f2E-yC-BJS" secondAttribute="top" constant="20" id="pAn-nJ-PTk"/>
-                            <constraint firstItem="CzL-pe-Tnr" firstAttribute="leading" secondItem="9QY-3I-cxv" secondAttribute="trailing" constant="10" id="shs-JU-Qg8"/>
-                            <constraint firstAttribute="trailing" secondItem="1G8-cc-t5d" secondAttribute="trailing" constant="-12" id="xTt-ug-Tgu"/>
-                        </constraints>
-                    </view>
-                    <wkWebView contentMode="scaleToFill" verticalHuggingPriority="249" translatesAutoresizingMaskIntoConstraints="NO" id="Je0-5Q-ty6">
-                        <rect key="frame" x="16" y="73" width="288" height="1"/>
-                        <constraints>
-                            <constraint firstAttribute="height" priority="999" constant="1" id="dGD-8Q-LSr"/>
-                        </constraints>
-                        <wkWebViewConfiguration key="configuration">
-                            <audiovisualMediaTypes key="mediaTypesRequiringUserActionForPlayback" none="YES"/>
-                            <wkPreferences key="preferences"/>
-                        </wkWebViewConfiguration>
-                    </wkWebView>
-                    <view contentMode="scaleToFill" translatesAutoresizingMaskIntoConstraints="NO" id="ta5-Cz-flw" userLabel="Reaction Bar View">
-                        <rect key="frame" x="16" y="74" width="288" height="41"/>
-                        <subviews>
-                            <button opaque="NO" contentMode="scaleToFill" horizontalHuggingPriority="251" contentHorizontalAlignment="center" contentVerticalAlignment="center" lineBreakMode="middleTruncation" translatesAutoresizingMaskIntoConstraints="NO" id="VoI-YI-Qgc" userLabel="Reply Button">
-                                <rect key="frame" x="0.0" y="0.0" width="62.5" height="41"/>
-                                <fontDescription key="fontDescription" style="UICTFontTextStyleSubhead"/>
-                                <color key="tintColor" systemColor="secondaryLabelColor"/>
-                                <inset key="contentEdgeInsets" minX="0.0" minY="15" maxX="15" maxY="10"/>
-                                <inset key="titleEdgeInsets" minX="2" minY="0.0" maxX="-2" maxY="0.0"/>
-                                <state key="normal" title="Reply">
-                                    <color key="titleColor" systemColor="secondaryLabelColor"/>
-                                    <imageReference key="image" image="arrowshape.turn.up.backward" catalog="system" symbolScale="default" renderingMode="template"/>
-                                    <preferredSymbolConfiguration key="preferredSymbolConfiguration" configurationType="font" scale="default">
-                                        <fontDescription key="fontDescription" style="UICTFontTextStyleSubhead"/>
-                                    </preferredSymbolConfiguration>
-                                </state>
-                            </button>
-                            <button opaque="NO" contentMode="scaleToFill" contentHorizontalAlignment="center" contentVerticalAlignment="center" lineBreakMode="middleTruncation" translatesAutoresizingMaskIntoConstraints="NO" id="X2J-8b-R5F" userLabel="Like Button">
-                                <rect key="frame" x="62.5" y="0.0" width="78.5" height="41"/>
-                                <fontDescription key="fontDescription" style="UICTFontTextStyleSubhead"/>
-                                <color key="tintColor" systemColor="secondaryLabelColor"/>
-                                <inset key="contentEdgeInsets" minX="5" minY="15" maxX="35" maxY="10"/>
-                                <inset key="titleEdgeInsets" minX="2" minY="0.0" maxX="-2" maxY="0.0"/>
-                                <state key="normal" title="Like">
-                                    <color key="titleColor" systemColor="secondaryLabelColor"/>
-                                    <imageReference key="image" image="star" catalog="system" symbolScale="medium" renderingMode="template"/>
-                                    <preferredSymbolConfiguration key="preferredSymbolConfiguration" configurationType="font" scale="small">
-=======
                             </view>
                             <wkWebView contentMode="scaleToFill" verticalHuggingPriority="252" translatesAutoresizingMaskIntoConstraints="NO" id="Je0-5Q-ty6">
                                 <rect key="frame" x="0.0" y="111" width="288" height="1"/>
@@ -175,7 +107,6 @@
                                     </button>
                                     <button opaque="NO" contentMode="scaleToFill" contentHorizontalAlignment="center" contentVerticalAlignment="center" lineBreakMode="middleTruncation" translatesAutoresizingMaskIntoConstraints="NO" id="X2J-8b-R5F" userLabel="Like Button">
                                         <rect key="frame" x="60" y="0.0" width="78.5" height="0.0"/>
->>>>>>> 7c3cdbca
                                         <fontDescription key="fontDescription" style="UICTFontTextStyleSubhead"/>
                                         <color key="tintColor" systemColor="secondaryLabelColor"/>
                                         <inset key="contentEdgeInsets" minX="5" minY="10" maxX="35" maxY="15"/>
@@ -202,40 +133,6 @@
                                 </constraints>
                             </view>
                         </subviews>
-<<<<<<< HEAD
-                        <constraints>
-                            <constraint firstItem="X2J-8b-R5F" firstAttribute="top" secondItem="ta5-Cz-flw" secondAttribute="top" id="2nT-bm-PdY"/>
-                            <constraint firstAttribute="trailing" relation="greaterThanOrEqual" secondItem="X2J-8b-R5F" secondAttribute="trailing" id="BaU-wG-gvI"/>
-                            <constraint firstItem="X2J-8b-R5F" firstAttribute="leading" secondItem="VoI-YI-Qgc" secondAttribute="trailing" id="EB0-u1-7Tg"/>
-                            <constraint firstItem="VoI-YI-Qgc" firstAttribute="top" secondItem="ta5-Cz-flw" secondAttribute="top" id="Nec-gq-oLP"/>
-                            <constraint firstAttribute="bottom" secondItem="VoI-YI-Qgc" secondAttribute="bottom" id="OHA-JJ-O5q"/>
-                            <constraint firstItem="X2J-8b-R5F" firstAttribute="leading" relation="greaterThanOrEqual" secondItem="ta5-Cz-flw" secondAttribute="leading" id="Vix-Nc-fT5"/>
-                            <constraint firstItem="VoI-YI-Qgc" firstAttribute="leading" secondItem="ta5-Cz-flw" secondAttribute="leading" id="eiP-L2-BU6"/>
-                            <constraint firstAttribute="bottom" secondItem="X2J-8b-R5F" secondAttribute="bottom" id="kdD-9h-GEp"/>
-                        </constraints>
-                    </view>
-                    <view contentMode="scaleToFill" translatesAutoresizingMaskIntoConstraints="NO" id="FDr-p8-hLn" customClass="CommentModerationBar" customModule="WordPress" customModuleProvider="target">
-                        <rect key="frame" x="16" y="115" width="288" height="100"/>
-                        <constraints>
-                            <constraint firstAttribute="height" relation="greaterThanOrEqual" constant="44" id="9kN-qO-vv7"/>
-                        </constraints>
-                    </view>
-                </subviews>
-                <constraints>
-                    <constraint firstItem="f2E-yC-BJS" firstAttribute="leading" secondItem="H2p-sc-9uM" secondAttribute="leadingMargin" id="43c-iJ-UrN"/>
-                    <constraint firstItem="f2E-yC-BJS" firstAttribute="top" secondItem="H2p-sc-9uM" secondAttribute="top" id="6ia-if-elV"/>
-                    <constraint firstItem="ta5-Cz-flw" firstAttribute="leading" secondItem="H2p-sc-9uM" secondAttribute="leadingMargin" id="8pM-Yf-lnm"/>
-                    <constraint firstAttribute="trailingMargin" secondItem="FDr-p8-hLn" secondAttribute="trailing" id="AGF-RI-zyl"/>
-                    <constraint firstAttribute="trailingMargin" secondItem="ta5-Cz-flw" secondAttribute="trailing" id="Dto-vA-zSP"/>
-                    <constraint firstItem="ta5-Cz-flw" firstAttribute="top" secondItem="Je0-5Q-ty6" secondAttribute="bottom" id="GI1-Oo-Z1Z"/>
-                    <constraint firstAttribute="bottomMargin" secondItem="FDr-p8-hLn" secondAttribute="bottom" id="OEF-dO-tLi"/>
-                    <constraint firstItem="FDr-p8-hLn" firstAttribute="top" secondItem="ta5-Cz-flw" secondAttribute="bottom" id="WxN-cs-Qg9"/>
-                    <constraint firstItem="FDr-p8-hLn" firstAttribute="leading" secondItem="H2p-sc-9uM" secondAttribute="leadingMargin" id="aDk-jp-pT3"/>
-                    <constraint firstAttribute="trailingMargin" secondItem="f2E-yC-BJS" secondAttribute="trailing" id="jwQ-Hk-yip"/>
-                    <constraint firstItem="Je0-5Q-ty6" firstAttribute="top" secondItem="f2E-yC-BJS" secondAttribute="bottom" id="kLg-9V-Ao1"/>
-                    <constraint firstAttribute="leadingMargin" secondItem="Je0-5Q-ty6" secondAttribute="leading" id="kQZ-G5-oNs"/>
-                    <constraint firstAttribute="trailingMargin" secondItem="Je0-5Q-ty6" secondAttribute="trailing" id="rwA-CO-ONb"/>
-=======
                     </stackView>
                 </subviews>
                 <constraints>
@@ -243,7 +140,6 @@
                     <constraint firstItem="hcN-S7-sLG" firstAttribute="top" secondItem="H2p-sc-9uM" secondAttribute="top" id="esQ-oB-yxJ"/>
                     <constraint firstAttribute="bottom" secondItem="hcN-S7-sLG" secondAttribute="bottom" id="jAu-U3-I4N"/>
                     <constraint firstItem="hcN-S7-sLG" firstAttribute="leading" secondItem="H2p-sc-9uM" secondAttribute="leadingMargin" id="uFL-PF-ffo"/>
->>>>>>> 7c3cdbca
                 </constraints>
             </tableViewCellContentView>
             <viewLayoutGuide key="safeArea" id="njF-e1-oar"/>
@@ -258,7 +154,7 @@
                 <outlet property="webView" destination="Je0-5Q-ty6" id="YaD-wp-E6W"/>
                 <outlet property="webViewHeightConstraint" destination="dGD-8Q-LSr" id="rBk-4R-GCz"/>
             </connections>
-            <point key="canvasLocation" x="-52.173913043478265" y="30.803571428571427"/>
+            <point key="canvasLocation" x="131.8840579710145" y="234.375"/>
         </tableViewCell>
     </objects>
     <resources>
@@ -269,5 +165,8 @@
         <systemColor name="secondaryLabelColor">
             <color red="0.23529411764705882" green="0.23529411764705882" blue="0.2627450980392157" alpha="0.59999999999999998" colorSpace="custom" customColorSpace="sRGB"/>
         </systemColor>
+        <systemColor name="systemBackgroundColor">
+            <color white="1" alpha="1" colorSpace="custom" customColorSpace="genericGamma22GrayColorSpace"/>
+        </systemColor>
     </resources>
 </document>