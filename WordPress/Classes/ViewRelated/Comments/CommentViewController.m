#import "CommentViewController.h"
#import "UIImageView+Gravatar.h"
#import "NSString+XMLExtensions.h"
#import "CommentsViewController.h"
#import "Comment.h"
#import "CommentService.h"
#import "EditCommentViewController.h"
#import "WPWebViewController.h"
#import "CommentView.h"
#import "InlineComposeView.h"
#import "ContextManager.h"
#import "WPFixedWidthScrollView.h"
#import "WPTableViewCell.h"
#import "DTLinkButton.h"
#import "WPToast.h"
#import "VerticallyStackedButton.h"
<<<<<<< HEAD
#import "SuggestionsTableViewController.h"
#import "SuggestionService.h"
=======
#import "WPError.h"



#pragma mark ==========================================================================================
#pragma mark Constants
#pragma mark ==========================================================================================

static NSString *const CommentImageNameTrashNormal          = @"icon-comments-trash";
static NSString *const CommentImageNameSpamNormal           = @"icon-comments-spam";
static NSString *const CommentImageNameApproveNormal        = @"icon-comments-approve";
static NSString *const CommentImageNameUnapproveNormal      = @"icon-comments-unapprove";
static NSString *const CommentImageNameReplyNormal          = @"icon-comments-reply";
>>>>>>> 979113f0

typedef NS_ENUM(NSInteger, CommentViewButtonTag) {
    CommentViewButtonTagApprove,
    CommentViewButtonTagUnapprove
};


<<<<<<< HEAD
                
@interface CommentViewController () <UIActionSheetDelegate, InlineComposeViewDelegate, WPContentViewDelegate, EditCommentViewControllerDelegate, SuggestionsTableViewDelegate, InlineComposeViewMentionDelegate>

@property (nonatomic, strong) CommentView *commentView;
@property (nonatomic, strong) UIButton *trashButton;
@property (nonatomic, strong) UIButton *approveButton;
@property (nonatomic, strong) UIButton *spamButton;
@property (nonatomic, strong) UIBarButtonItem *editButton;
@property (nonatomic, strong) UIButton *replyButton;
@property (nonatomic, strong) InlineComposeView *inlineComposeView;
@property (nonatomic, strong) Comment *reply;
@property (nonatomic, strong) EditCommentViewController *editCommentViewController;
@property (nonatomic, assign) BOOL transientReply;
@property (nonatomic, strong) UITapGestureRecognizer *tapGesture;
=======
#pragma mark ==========================================================================================
#pragma mark Private
#pragma mark ==========================================================================================

@interface CommentViewController () <UIActionSheetDelegate, InlineComposeViewDelegate,
                                     WPContentViewDelegate, EditCommentViewControllerDelegate>

@property (nonatomic, strong) CommentView               *commentView;
@property (nonatomic, strong) UIButton                  *trashButton;
@property (nonatomic, strong) UIButton                  *approveButton;
@property (nonatomic, strong) UIButton                  *spamButton;
@property (nonatomic, strong) UIBarButtonItem           *editButton;
@property (nonatomic, strong) UIButton                  *replyButton;
@property (nonatomic, strong) InlineComposeView         *inlineComposeView;
@property (nonatomic, strong) Comment                   *reply;
@property (nonatomic, assign) BOOL                      transientReply;
@property (nonatomic, strong) UITapGestureRecognizer    *tapGesture;
>>>>>>> 979113f0

@end


#pragma mark ==========================================================================================
#pragma mark CommentViewController
#pragma mark ==========================================================================================

@implementation CommentViewController

- (void)dealloc
{
    [[NSNotificationCenter defaultCenter] removeObserver:self];

    _reply = nil;
    _inlineComposeView.delegate = nil;
    _inlineComposeView = nil;
}

- (void)viewDidLoad
{
    [super viewDidLoad];
    
    self.commentView                    = [[CommentView alloc] initWithFrame:self.view.frame];
    self.commentView.contentProvider    = self.comment;
    self.commentView.delegate           = self;
    
    WPFixedWidthScrollView *scrollView  = [[WPFixedWidthScrollView alloc] initWithRootView:self.commentView];
    scrollView.alwaysBounceVertical     = YES;
    scrollView.keyboardDismissMode      = UIScrollViewKeyboardDismissModeInteractive;

    if (IS_IPAD) {
        scrollView.contentInset         = UIEdgeInsetsMake(WPTableViewTopMargin, 0, WPTableViewTopMargin, 0);
        scrollView.contentWidth         = WPTableViewFixedWidth;
    };

    self.view = scrollView;
    self.view.backgroundColor = [UIColor whiteColor];

    self.replyButton = [VerticallyStackedButton buttonWithType:UIButtonTypeSystem];
    [self.replyButton setImage:[UIImage imageNamed:CommentImageNameReplyNormal] forState:UIControlStateNormal];
    [self.replyButton setTitle:NSLocalizedString(@"Reply", @"Verb, reply to a comment") forState:UIControlStateNormal];
    [self.replyButton setAccessibilityLabel: NSLocalizedString(@"Reply", @"Spoken accessibility label.")];
    [self.replyButton addTarget:self action:@selector(replyAction:) forControlEvents:UIControlEventTouchUpInside];
    [self.commentView addCustomActionButton:self.replyButton];
    
    self.approveButton = [VerticallyStackedButton buttonWithType:UIButtonTypeSystem];
    [self.approveButton setImage:[UIImage imageNamed:CommentImageNameApproveNormal] forState:UIControlStateNormal];
    [self.approveButton setAccessibilityLabel:NSLocalizedString(@"Toggle approve or unapprove", @"Spoken accessibility label.")];
    [self.approveButton addTarget:self action:@selector(approveOrUnapproveAction:) forControlEvents:UIControlEventTouchUpInside];
    [self.commentView addCustomActionButton:self.approveButton];

    self.spamButton = [VerticallyStackedButton buttonWithType:UIButtonTypeSystem];
    [self.spamButton setImage:[UIImage imageNamed:CommentImageNameSpamNormal] forState:UIControlStateNormal];
    [self.spamButton setTitle:NSLocalizedString(@"Spam", @"Verb, mark a comment as spam") forState:UIControlStateNormal];
    [self.spamButton setAccessibilityLabel:NSLocalizedString(@"Mark as spam", @"Spoken accessibility label.")];
    [self.spamButton addTarget:self action:@selector(spamAction:) forControlEvents:UIControlEventTouchUpInside];
    [self.commentView addCustomActionButton:self.spamButton];
    
    self.trashButton = [VerticallyStackedButton buttonWithType:UIButtonTypeSystem];
    [self.trashButton setImage:[UIImage imageNamed:CommentImageNameTrashNormal] forState:UIControlStateNormal];
    [self.trashButton setTitle:NSLocalizedString(@"Trash", @"Verb, move a comment to the trash") forState:UIControlStateNormal];
    [self.trashButton setAccessibilityLabel:NSLocalizedString(@"Move to trash", @"Spoken accessibility label.")];
    [self.trashButton addTarget:self action:@selector(deleteAction:) forControlEvents:UIControlEventTouchUpInside];
    [self.commentView addCustomActionButton:self.trashButton];

    self.editButton                         = [[UIBarButtonItem alloc] initWithBarButtonSystemItem:UIBarButtonSystemItemEdit target:self action:@selector(editAction:)];
    self.editButton.accessibilityLabel      = NSLocalizedString(@"Edit comment", @"Spoken accessibility label.");
    self.navigationItem.rightBarButtonItem  = self.editButton;

    [self.view addSubview:self.commentView];

<<<<<<< HEAD
    self.inlineComposeView = [[InlineComposeView alloc] initWithFrame:CGRectZero];
    self.inlineComposeView.delegate = self;
    self.inlineComposeView.shouldDeleteTagWithBackspace = YES;
    self.inlineComposeView.mentionDelegate = self;
=======
    self.inlineComposeView                  = [[InlineComposeView alloc] initWithFrame:CGRectZero];
    self.inlineComposeView.delegate         = self;
>>>>>>> 979113f0
    [self.view addSubview:self.inlineComposeView];

    // For tapping to dismiss the keyboard
    self.tapGesture = [[UITapGestureRecognizer alloc] initWithTarget:self action:@selector(handleTap:)];
<<<<<<< HEAD

    // Don't show current title in the next-view back button
    UIBarButtonItem *backButton = [[UIBarButtonItem alloc] initWithTitle:@"" style:UIBarButtonItemStylePlain target:nil action:nil];
    self.navigationItem.backBarButtonItem = backButton;
=======
    
    [self reloadData];
>>>>>>> 979113f0
}

- (void)viewWillAppear:(BOOL)animated
{
    [super viewWillAppear:animated];
    
    NSNotificationCenter *nc = [NSNotificationCenter defaultCenter];
    [nc addObserver:self selector:@selector(handleKeyboardDidShow:) name:UIKeyboardWillShowNotification object:nil];
    [nc addObserver:self selector:@selector(handleKeyboardWillHide:) name:UIKeyboardWillHideNotification object:nil];
}

- (void)viewWillDisappear:(BOOL)animated
{
    [super viewWillDisappear:animated];
    
    NSNotificationCenter *nc = [NSNotificationCenter defaultCenter];
    [nc removeObserver:self name:UIKeyboardWillShowNotification object:nil];
    [nc removeObserver:self name:UIKeyboardWillHideNotification object:nil];

    // Get rid of any transient reply if popping the view
    // (ideally transient replies should be handled more cleanly)
    if ([self isMovingFromParentViewController] && self.transientReply) {
        CommentService *commentService = [[CommentService alloc] initWithManagedObjectContext:[[ContextManager sharedInstance] mainContext]];
        [commentService deleteComment:self.reply success:nil failure:nil];
    }
}


#pragma mark - Instance methods

- (void)updateApproveButton
{
    if ([self.comment.status isEqualToString:@"approve"]) {
        [self.approveButton setTag:CommentViewButtonTagUnapprove];
        [self.approveButton setImage:[UIImage imageNamed:CommentImageNameUnapproveNormal] forState:UIControlStateNormal];
        [self.approveButton setTitle:NSLocalizedString(@"Unapprove", @"Verb, unapprove a comment") forState:UIControlStateNormal];
        [self.approveButton setAccessibilityLabel:NSLocalizedString(@"Approve", @"Spoken accessibility label.")];
        return;
    }
    
    [self.approveButton setTag:CommentViewButtonTagApprove];
    [self.approveButton setImage:[UIImage imageNamed:CommentImageNameApproveNormal] forState:UIControlStateNormal];
    [self.approveButton setTitle:NSLocalizedString(@"Approve", @"Verb, approve a comment") forState:UIControlStateNormal];
    [self.approveButton setAccessibilityLabel:NSLocalizedString(@"Unapprove", @"Spoken accessibility label.")];
}

- (void)reloadData
{
    [self.commentView reloadData];
    [self updateApproveButton];
}

- (NSAttributedString *)postTitleString
{
    NSString *postTitle;

    if (self.comment.postTitle != nil) {
        postTitle = [[self.comment.postTitle stringByDecodingXMLCharacters] trim];
    } else {
        postTitle = NSLocalizedString(@"(No Title)", nil);
    }
    
    NSString *postTitleOn                       = NSLocalizedString(@"on ", @"(Comment) on (Post Title)");
    NSString *combinedString                    = [postTitleOn stringByAppendingString:postTitle];
    NSRange titleRange                          = [combinedString rangeOfString:postTitle];
    
    NSMutableAttributedString *attributedString = [[NSMutableAttributedString alloc] initWithString:combinedString];
    [attributedString addAttribute:NSForegroundColorAttributeName value:[WPStyleGuide newKidOnTheBlockBlue] range:titleRange];

    return attributedString;
}

#pragma mark - Comment moderation

- (void)deleteComment
{
    CommentService *commentService = [[CommentService alloc] initWithManagedObjectContext:[[ContextManager sharedInstance] mainContext]];
    [commentService deleteComment:self.comment success:nil failure:nil];

    // Note: the parent class of CommentsViewController will pop this as a result of NSFetchedResultsChangeDelete
}

- (void)showEditCommentViewWithAnimation:(BOOL)animate
{
	EditCommentViewController *editViewController   = [EditCommentViewController newEditCommentViewController];
    
	editViewController.content                      = self.comment.content;
    editViewController.delegate                     = self;
    
    UINavigationController *navController           = [[UINavigationController alloc] initWithRootViewController:editViewController];
    navController.modalPresentationStyle            = UIModalPresentationFormSheet;
    navController.modalTransitionStyle              = UIModalTransitionStyleCoverVertical;
    navController.navigationBar.translucent         = NO;
    
    [self presentViewController:navController animated:animate completion:nil];
}

- (void)updateStateOfActionButtons:(BOOL)state
{
    [self updateStateOfActionButton:self.spamButton toState:state];
    [self updateStateOfActionButton:self.trashButton toState:state];
    [self updateStateOfActionButton:self.approveButton toState:state];
    [self updateStateOfActionButton:self.replyButton toState:state];
}

- (void)updateStateOfActionButton:(UIButton*)button toState:(BOOL)state
{
    button.enabled = state;
}


#pragma mark - EditCommentViewControllerDelegate

- (void)editCommentViewController:(EditCommentViewController *)sender didUpdateContent:(NSString *)newContent
{
    NSManagedObjectContext *context = [[ContextManager sharedInstance] mainContext];
    CommentService *commentService  = [[CommentService alloc] initWithManagedObjectContext:context];
    __typeof(self) __weak weakSelf  = self;

    sender.interfaceEnabled = NO;
    
    [commentService uploadComment:self.comment
                          success:^(void) {
                              weakSelf.comment.content = newContent;
                              [weakSelf reloadData];
                              [weakSelf dismissViewControllerAnimated:YES completion:nil];
                          }
                          failure:^(NSError *error) {
                              NSString *message = NSLocalizedString(@"Couldn't Update Comment. Please, try again later",
                                                                    @"Error displayed if a comment fails to get updated");

                              UIAlertView *alertView  = [[UIAlertView alloc] initWithTitle:nil
                                                                                   message:message
                                                                                  delegate:nil
                                                                         cancelButtonTitle:NSLocalizedString(@"Accept", nil)
                                                                         otherButtonTitles:nil,
                                                         nil];
                              [alertView show];
                              sender.interfaceEnabled = YES;
                          }];
}

- (void)editCommentViewControllerFinished:(EditCommentViewController *)sender
{
    [self dismissViewControllerAnimated:YES completion:nil];
}


#pragma mark - Actions

- (void)approveOrUnapproveAction:(id)sender
{
    UIButton *button = sender;
    CommentService *commentService = [[CommentService alloc] initWithManagedObjectContext:[[ContextManager sharedInstance] mainContext]];
    [self updateStateOfActionButtons:NO];
    
    // Show an activity indicator in place of the button until the operation completes
    UIActivityIndicatorView *indicatorView = [[UIActivityIndicatorView alloc] initWithActivityIndicatorStyle:UIActivityIndicatorViewStyleGray];
    [indicatorView setBackgroundColor:[UIColor whiteColor]];
    indicatorView.frame = CGRectMake(-5.0f, 1.0f, button.frame.size.width + 10.0f, button.frame.size.height - 1.0f);
    [button addSubview:indicatorView];
    [indicatorView startAnimating];
    if (button.tag == CommentViewButtonTagApprove) {
        [commentService approveComment:self.comment
                               success:^{
                                   [self updateStateOfActionButtons:YES];
                                   [indicatorView removeFromSuperview];
                               }
                               failure:^(NSError *error) {
                                   self.comment.status = @"unapprove";
                                   [self updateStateOfActionButtons:YES];
                                   [indicatorView removeFromSuperview];
                                   [WPError showAlertWithTitle:NSLocalizedString(@"Error", @"")
                                                       message:NSLocalizedString(@"The comment could not be moderated.", @"Error message when comment could not be moderated")];
                               }];
    } else {
        [commentService unapproveComment:self.comment
                                 success:^{
                                     [self updateStateOfActionButtons:YES];
                                     [indicatorView removeFromSuperview];
                                 }
                                 failure:^(NSError *error){
                                     self.comment.status = @"approve";
                                     [self updateStateOfActionButtons:YES];
                                     [indicatorView removeFromSuperview];
                                     [WPError showAlertWithTitle:NSLocalizedString(@"Error", @"")
                                                         message:NSLocalizedString(@"The comment could not be moderated.", @"Error message when comment could not be moderated")];
                                 }];
    }
    
    [self updateApproveButton];
}

- (void)postTitleAction:(id)sender
{
    [self openInAppWebView:[NSURL URLWithString:self.comment.link]];
}

- (void)deleteAction:(id)sender
{
    UIActionSheet *actionSheet = [[UIActionSheet alloc] initWithTitle:NSLocalizedString(@"Are you sure you want to delete this comment?", @"")
                                                             delegate:self
                                                    cancelButtonTitle:NSLocalizedString(@"Cancel", @"")
                                               destructiveButtonTitle:NSLocalizedString(@"Delete", @"")
                                                    otherButtonTitles:nil];

    actionSheet.actionSheetStyle = UIActionSheetStyleAutomatic;
    [actionSheet showFromToolbar:self.navigationController.toolbar];
}

- (void)spamAction:(id)sender
{
    CommentService *commentService = [[CommentService alloc] initWithManagedObjectContext:[[ContextManager sharedInstance] mainContext]];
    [commentService spamComment:self.comment success:nil failure:nil];
}

- (void)editAction:(id)sender
{
    [self showEditCommentViewWithAnimation:YES];
}

- (void)replyAction:(id)sender
{
	if (self.commentsViewController.blog.isSyncingComments) {
		[self showSyncInProgressAlert];
        return;
	}
    
    if(self.inlineComposeView.isDisplayed) {
        [self.inlineComposeView dismissComposer];
    } else {
        CommentService *commentService = [[CommentService alloc] initWithManagedObjectContext:[[ContextManager sharedInstance] mainContext]];
        self.reply = [commentService restoreReplyForComment:self.comment];
        self.transientReply = YES;
        self.inlineComposeView.text = self.reply.content;
        [self.inlineComposeView displayComposer];
    }
}


#pragma mark - Gesture Actions

- (void)handleTap:(UITapGestureRecognizer *)gesture
{
    if (self.inlineComposeView.isDisplayed) {
        [self.inlineComposeView dismissComposer];
    }
}


#pragma mark - Notification Handlers

- (void)handleKeyboardDidShow:(NSNotification *)notification
{
    CGRect keyboardRect         = [[notification.userInfo objectForKey:UIKeyboardFrameEndUserInfoKey] CGRectValue];
    UIScrollView *scrollView    = (UIScrollView *)self.view;
    scrollView.contentInset     = UIEdgeInsetsMake(0.f, 0.f, CGRectGetHeight(keyboardRect), 0.f);

    [self.view addGestureRecognizer:self.tapGesture];
}

- (void)handleKeyboardWillHide:(NSNotification *)notification
{
    UIScrollView *scrollView    = (UIScrollView *)self.view;
    scrollView.contentInset     = UIEdgeInsetsZero;

    [self.view removeGestureRecognizer:self.tapGesture];
}


#pragma mark - UIActionSheet delegate methods

- (void)actionSheet:(UIActionSheet *)actionSheet didDismissWithButtonIndex:(NSInteger)buttonIndex
{
    if (buttonIndex == actionSheet.destructiveButtonIndex) {
        [self deleteComment];
    }
}


#pragma mark UIWebView delegate methods

- (void)openInAppWebView:(NSURL*)url
{
    Blog *blog = [[self comment] blog];
	if (url.description.length == 0) {
        return;
    }
    
    WPWebViewController *webViewController = [[WPWebViewController alloc] init];
    webViewController.url = url;
    
    if (blog.isPrivate && [blog isWPcom]) {
        webViewController.username = blog.username;
        webViewController.password = blog.password;
    }
    
    [self.navigationController pushViewController:webViewController animated:YES];
}

- (void)showSyncInProgressAlert
{
    [WPError showAlertWithTitle:NSLocalizedString(@"Info", @"Info alert title") message:NSLocalizedString(@"The blog is syncing with the server. Please try later.", @"") withSupportButton:NO];
    //the blog is using the network connection and cannot be stoped, show a message to the user
}

#pragma mark - InlineComposeViewDelegate methods

- (void)composeView:(InlineComposeView *)view didSendText:(NSString *)text
{
    self.reply.content = text;

    [[ContextManager sharedInstance] saveContext:self.reply.managedObjectContext];

    self.inlineComposeView.enabled = NO;
    self.transientReply = NO;

    CommentService *commentService = [[CommentService alloc] initWithManagedObjectContext:self.reply.managedObjectContext];
    [commentService uploadComment:self.reply success:^{
        self.reply.status = CommentStatusApproved;

        [self.inlineComposeView clearText];
        self.inlineComposeView.enabled = YES;
        [self.inlineComposeView dismissComposer];

        [WPToast showToastWithMessage:NSLocalizedString(@"Replied", @"User replied to a comment")
                             andImage:[UIImage imageNamed:@"action-icon-replied"]];

    } failure:^(NSError *error) {
        // reset to draft status, AppDelegate automatically shows UIAlert when comment fails
        self.reply.status = CommentStatusDraft;

        self.inlineComposeView.enabled = YES;
        [self.inlineComposeView displayComposer];

        DDLogError(@"Could not reply to comment: %@", error);
    }];
}

- (void)textViewDidChange:(UITextView *)textView
{
    self.reply.content = self.inlineComposeView.text;
    [[ContextManager sharedInstance] saveContext:self.reply.managedObjectContext];
}

#pragma mark - WPContentViewDelegate

- (void)contentView:(WPContentView *)contentView didReceiveAuthorLinkAction:(id)sender
{
    NSURL *url = [NSURL URLWithString:self.comment.author_url];
    [self openInAppWebView:url];
}

- (void)contentView:(WPContentView *)contentView didReceiveLinkAction:(id)sender
{
    [self openInAppWebView:((DTLinkButton *)sender).URL];
}

#pragma mark - InlineComposeViewMentionDelegate

- (void)composeViewDidStartAtMention:(InlineComposeView *)view
{
    NSNumber *siteID = self.comment.blog.blogID;
    if (self.comment.blog.isWPcom && [[SuggestionService shared] shouldShowSuggestionsPageForSiteID:siteID]) {
        SuggestionsTableViewController *suggestionsController = [[SuggestionsTableViewController alloc] initWithSiteID:siteID];
        suggestionsController.delegate = self;
        [self.navigationController pushViewController:suggestionsController animated:YES];
    }
}

#pragma mark - SuggestionsTableViewDelegate

- (void)suggestionTableView:(SuggestionsTableViewController *)suggestionsTableViewController
            didSelectString:(NSString *)string
{
    self.inlineComposeView.text = [self.inlineComposeView.text stringByAppendingString:string];
}

- (void)suggestionViewDidDisappear:(SuggestionsTableViewController *)suggestionsController
{
    suggestionsController.delegate = nil;
    [self.inlineComposeView becomeFirstResponder];
}

@end<|MERGE_RESOLUTION|>--- conflicted
+++ resolved
@@ -14,13 +14,9 @@
 #import "DTLinkButton.h"
 #import "WPToast.h"
 #import "VerticallyStackedButton.h"
-<<<<<<< HEAD
 #import "SuggestionsTableViewController.h"
 #import "SuggestionService.h"
-=======
 #import "WPError.h"
-
-
 
 #pragma mark ==========================================================================================
 #pragma mark Constants
@@ -31,36 +27,19 @@
 static NSString *const CommentImageNameApproveNormal        = @"icon-comments-approve";
 static NSString *const CommentImageNameUnapproveNormal      = @"icon-comments-unapprove";
 static NSString *const CommentImageNameReplyNormal          = @"icon-comments-reply";
->>>>>>> 979113f0
 
 typedef NS_ENUM(NSInteger, CommentViewButtonTag) {
     CommentViewButtonTagApprove,
     CommentViewButtonTagUnapprove
 };
 
-
-<<<<<<< HEAD
-                
-@interface CommentViewController () <UIActionSheetDelegate, InlineComposeViewDelegate, WPContentViewDelegate, EditCommentViewControllerDelegate, SuggestionsTableViewDelegate, InlineComposeViewMentionDelegate>
-
-@property (nonatomic, strong) CommentView *commentView;
-@property (nonatomic, strong) UIButton *trashButton;
-@property (nonatomic, strong) UIButton *approveButton;
-@property (nonatomic, strong) UIButton *spamButton;
-@property (nonatomic, strong) UIBarButtonItem *editButton;
-@property (nonatomic, strong) UIButton *replyButton;
-@property (nonatomic, strong) InlineComposeView *inlineComposeView;
-@property (nonatomic, strong) Comment *reply;
-@property (nonatomic, strong) EditCommentViewController *editCommentViewController;
-@property (nonatomic, assign) BOOL transientReply;
-@property (nonatomic, strong) UITapGestureRecognizer *tapGesture;
-=======
 #pragma mark ==========================================================================================
 #pragma mark Private
 #pragma mark ==========================================================================================
 
 @interface CommentViewController () <UIActionSheetDelegate, InlineComposeViewDelegate,
-                                     WPContentViewDelegate, EditCommentViewControllerDelegate>
+                                     WPContentViewDelegate, EditCommentViewControllerDelegate,
+                                     SuggestionsTableViewDelegate, InlineComposeViewMentionDelegate>
 
 @property (nonatomic, strong) CommentView               *commentView;
 @property (nonatomic, strong) UIButton                  *trashButton;
@@ -72,7 +51,6 @@
 @property (nonatomic, strong) Comment                   *reply;
 @property (nonatomic, assign) BOOL                      transientReply;
 @property (nonatomic, strong) UITapGestureRecognizer    *tapGesture;
->>>>>>> 979113f0
 
 @end
 
@@ -145,28 +123,20 @@
 
     [self.view addSubview:self.commentView];
 
-<<<<<<< HEAD
     self.inlineComposeView = [[InlineComposeView alloc] initWithFrame:CGRectZero];
     self.inlineComposeView.delegate = self;
     self.inlineComposeView.shouldDeleteTagWithBackspace = YES;
     self.inlineComposeView.mentionDelegate = self;
-=======
-    self.inlineComposeView                  = [[InlineComposeView alloc] initWithFrame:CGRectZero];
-    self.inlineComposeView.delegate         = self;
->>>>>>> 979113f0
     [self.view addSubview:self.inlineComposeView];
 
     // For tapping to dismiss the keyboard
     self.tapGesture = [[UITapGestureRecognizer alloc] initWithTarget:self action:@selector(handleTap:)];
-<<<<<<< HEAD
 
     // Don't show current title in the next-view back button
     UIBarButtonItem *backButton = [[UIBarButtonItem alloc] initWithTitle:@"" style:UIBarButtonItemStylePlain target:nil action:nil];
     self.navigationItem.backBarButtonItem = backButton;
-=======
     
     [self reloadData];
->>>>>>> 979113f0
 }
 
 - (void)viewWillAppear:(BOOL)animated
