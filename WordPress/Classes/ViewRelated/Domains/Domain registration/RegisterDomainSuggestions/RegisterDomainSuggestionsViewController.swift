import SwiftUI
import UIKit
import WebKit
import WordPressAuthenticator
import WordPressFlux

enum DomainSelectionType {
    case registerWithPaidPlan
    case purchaseWithPaidPlan
    case purchaseSeparately
}

class RegisterDomainSuggestionsViewController: UIViewController {
    @IBOutlet weak var buttonContainerBottomConstraint: NSLayoutConstraint!
    @IBOutlet weak var buttonContainerViewHeightConstraint: NSLayoutConstraint!

    private var constraintsInitialized = false

    private var site: Blog!
    var domainPurchasedCallback: ((String) -> Void)!
    var domainAddedToCartCallback: (() -> Void)?

    private var domain: FullyQuotedDomainSuggestion?
    private var siteName: String?
    private var domainsTableViewController: DomainSuggestionsTableViewController?
<<<<<<< HEAD
    private var domainSelectionType: DomainSelectionType = .purchaseSeparately
=======
    private var domainSelectionType: DomainSelectionType = .registerWithPaidPlan
>>>>>>> 13b9d540
    private var includeSupportButton: Bool = true

    private var webViewURLChangeObservation: NSKeyValueObservation?

    override func viewDidLoad() {
        super.viewDidLoad()
        configure()
        hideButton()
    }

    @IBOutlet private var buttonViewContainer: UIView! {
        didSet {
            buttonViewController.move(to: self, into: buttonViewContainer)
        }
    }

    private lazy var buttonViewController: NUXButtonViewController = {
        let buttonViewController = NUXButtonViewController.instance()
        buttonViewController.view.backgroundColor = .basicBackground
        buttonViewController.delegate = self
        buttonViewController.setButtonTitles(
            primary: TextContent.primaryButtonTitle
        )
        return buttonViewController
    }()

    static func instance(site: Blog,
<<<<<<< HEAD
                         domainSelectionType: DomainSelectionType = .purchaseSeparately,
=======
                         domainSelectionType: DomainSelectionType = .registerWithPaidPlan,
>>>>>>> 13b9d540
                         includeSupportButton: Bool = true,
                         domainPurchasedCallback: ((String) -> Void)? = nil) -> RegisterDomainSuggestionsViewController {
        let storyboard = UIStoryboard(name: Constants.storyboardIdentifier, bundle: Bundle.main)
        let controller = storyboard.instantiateViewController(withIdentifier: Constants.viewControllerIdentifier) as! RegisterDomainSuggestionsViewController
        controller.site = site
        controller.domainSelectionType = domainSelectionType
        controller.domainPurchasedCallback = domainPurchasedCallback
        controller.includeSupportButton = includeSupportButton
        controller.siteName = siteNameForSuggestions(for: site)

        return controller
    }

    private static func siteNameForSuggestions(for site: Blog) -> String? {
        if let siteTitle = site.settings?.name?.nonEmptyString() {
            return siteTitle
        }

        if let siteUrl = site.url {
            let components = URLComponents(string: siteUrl)
            if let firstComponent = components?.host?.split(separator: ".").first {
                return String(firstComponent)
            }
        }

        return nil
    }

    private func configure() {
        title = TextContent.title
        WPStyleGuide.configureColors(view: view, tableView: nil)

        /// If this is the first view controller in the navigation controller - show the cancel button
        if navigationController?.children.count == 1 {
            let cancelButton = UIBarButtonItem(barButtonSystemItem: .cancel,
                                               target: self,
                                               action: #selector(handleCancelButtonTapped))
            navigationItem.leftBarButtonItem = cancelButton
        }

        guard includeSupportButton else {
            return
        }

        let supportButton = UIBarButtonItem(title: TextContent.supportButtonTitle,
                                            style: .plain,
                                            target: self,
                                            action: #selector(handleSupportButtonTapped))
        navigationItem.rightBarButtonItem = supportButton
    }

    // MARK: - Bottom Hideable Button

    /// Shows the domain picking button
    ///
    private func showButton() {
        buttonContainerBottomConstraint.constant = 0
    }

    /// Shows the domain picking button
    ///
    /// - Parameters:
    ///     - animated: whether the transition is animated.
    ///
    private func showButton(animated: Bool) {
        guard animated else {
            showButton()
            return
        }

        UIView.animate(withDuration: WPAnimationDurationDefault, animations: { [weak self] in
            guard let self = self else {
                return
            }

            self.showButton()

            // Since the Button View uses auto layout, need to call this so the animation works properly.
            self.view.layoutIfNeeded()
        }, completion: nil)
    }

    private func hideButton() {
        buttonViewContainer.layoutIfNeeded()
        buttonContainerBottomConstraint.constant = buttonViewContainer.frame.height
    }

    /// Hides the domain picking button
    ///
    /// - Parameters:
    ///     - animated: whether the transition is animated.
    ///
    func hideButton(animated: Bool) {
        guard animated else {
            hideButton()
            return
        }

        UIView.animate(withDuration: WPAnimationDurationDefault, animations: { [weak self] in
            guard let self = self else {
                return
            }

            self.hideButton()

            // Since the Button View uses auto layout, need to call this so the animation works properly.
            self.view.layoutIfNeeded()
        }, completion: nil)
    }

    // MARK: - Navigation

    override func prepare(for segue: UIStoryboardSegue, sender: Any?) {
        super.prepare(for: segue, sender: sender)

        if let vc = segue.destination as? DomainSuggestionsTableViewController {
            vc.delegate = self
            vc.siteName = siteName
            vc.blog = site
            vc.domainSelectionType = domainSelectionType
            vc.freeSiteAddress = site.freeSiteAddress

            if site.hasBloggerPlan {
                vc.domainSuggestionType = .allowlistedTopLevelDomains(["blog"])
            }

            domainsTableViewController = vc
        }
    }

    // MARK: - Nav Bar Button Handling

    @objc private func handleCancelButtonTapped(sender: UIBarButtonItem) {
        dismiss(animated: true)
    }

    @objc private func handleSupportButtonTapped(sender: UIBarButtonItem) {
        let supportVC = SupportTableViewController()
        supportVC.showFromTabBar()
    }

}

// MARK: - DomainSuggestionsTableViewControllerDelegate

extension RegisterDomainSuggestionsViewController: DomainSuggestionsTableViewControllerDelegate {
    func domainSelected(_ domain: FullyQuotedDomainSuggestion) {
        WPAnalytics.track(.automatedTransferCustomDomainSuggestionSelected)
        self.domain = domain
        showButton(animated: true)
    }

    func newSearchStarted() {
        WPAnalytics.track(.automatedTransferCustomDomainSuggestionQueried)
        hideButton(animated: true)
    }
}

// MARK: - NUXButtonViewControllerDelegate

extension RegisterDomainSuggestionsViewController: NUXButtonViewControllerDelegate {
    func primaryButtonPressed() {
        guard let domain = domain else {
            return
        }

        WPAnalytics.track(.domainsSearchSelectDomainTapped, properties: WPAnalytics.domainsProperties(for: site), blog: site)

        switch domainSelectionType {
        case .registerWithPaidPlan:
            pushRegisterDomainDetailsViewController(domain)
        case .purchaseSeparately:
            setPrimaryButtonLoading(true)
            createCart(domain) { [weak self] in
                self?.presentWebViewForCurrentSite(domainSuggestion: domain)
                self?.setPrimaryButtonLoading(false, afterDelay: 0.25)
            }
        case .purchaseWithPaidPlan:
            setPrimaryButtonLoading(true)
            createCart(domain) { [weak self] in
                self?.domainAddedToCartCallback?()
                self?.setPrimaryButtonLoading(false, afterDelay: 0.25)
            }
        }
    }

    private func setPrimaryButtonLoading(_ isLoading: Bool, afterDelay delay: Double = 0.0) {
        // We're dispatching here so that we can wait until after the webview has been
        // fully presented before we switch the button back to its default state.
        DispatchQueue.main.asyncAfter(deadline: .now() + delay) {
            self.buttonViewController.setBottomButtonState(isLoading: isLoading,
                                                           isEnabled: !isLoading)
        }
    }

    private func pushRegisterDomainDetailsViewController(_ domain: FullyQuotedDomainSuggestion) {
        guard let siteID = site.dotComID?.intValue else {
            DDLogError("Cannot register domains for sites without a dotComID")
            return
        }

        let controller = RegisterDomainDetailsViewController()
        controller.viewModel = RegisterDomainDetailsViewModel(siteID: siteID, domain: domain, domainPurchasedCallback: domainPurchasedCallback)
        self.navigationController?.pushViewController(controller, animated: true)
    }

    private func createCart(_ domain: FullyQuotedDomainSuggestion, completion: @escaping () -> ()) {
        guard let siteID = site.dotComID?.intValue else {
            DDLogError("Cannot register domains for sites without a dotComID")
            return
        }

        let proxy = RegisterDomainDetailsServiceProxy()
        proxy.createPersistentDomainShoppingCart(siteID: siteID,
                                                 domainSuggestion: domain.remoteSuggestion(),
                                                 privacyProtectionEnabled: domain.supportsPrivacy ?? false,
                                                 success: { _ in
            completion()
        },
                                                 failure: { error in })
    }

    static private let checkoutURLPrefix = "https://wordpress.com/checkout"
    static private let checkoutSuccessURLPrefix = "https://wordpress.com/checkout/thank-you/"

    /// Handles URL changes in the web view.  We only allow the user to stay within certain URLs.  Falling outside these URLs
    /// results in the web view being dismissed.  This method also handles the success condition for a successful domain registration
    /// through said web view.
    ///
    /// - Parameters:
    ///     - newURL: the newly set URL for the web view.
    ///     - siteID: the ID of the site we're trying to register the domain against.
    ///     - domain: the domain the user is purchasing.
    ///     - onCancel: the closure that will be executed if we detect the conditions for cancelling the registration were met.
    ///     - onSuccess: the closure that will be executed if we detect a successful domain registration.
    ///
    private func handleWebViewURLChange(
        _ newURL: URL,
        siteID: Int,
        domain: String,
        onCancel: () -> Void,
        onSuccess: (String) -> Void) {

        let canOpenNewURL = newURL.absoluteString.starts(with: Self.checkoutURLPrefix)

        guard canOpenNewURL else {
            onCancel()
            return
        }

        let domainRegistrationSucceeded = newURL.absoluteString.starts(with: Self.checkoutSuccessURLPrefix)

        if domainRegistrationSucceeded {
            onSuccess(domain)

        }
    }

    private func presentWebViewForCurrentSite(domainSuggestion: FullyQuotedDomainSuggestion) {
        guard let homeURL = site.homeURL,
              let siteUrl = URL(string: homeURL as String), let host = siteUrl.host,
              let url = URL(string: Constants.checkoutWebAddress + host),
              let siteID = site.dotComID?.intValue else {
            return
        }

        let webViewController = WebViewControllerFactory.controllerWithDefaultAccountAndSecureInteraction(url: url, source: "domains_register")
        let navController = LightNavigationController(rootViewController: webViewController)

        // WORKAROUND: The reason why we have to use this mechanism to detect success and failure conditions
        // for domain registration is because our checkout process (for some unknown reason) doesn't trigger
        // call to WKWebViewDelegate methods.
        //
        // This was last checked by @diegoreymendez on 2021-09-22.
        //
        webViewURLChangeObservation = webViewController.webView.observe(\.url, options: .new) { [weak self] _, change in
            guard let self = self,
                  let newURL = change.newValue as? URL else {
                return
            }

            self.handleWebViewURLChange(newURL, siteID: siteID, domain: domainSuggestion.domainName, onCancel: {
                navController.dismiss(animated: true)
            }) { domain in
                self.dismiss(animated: true, completion: { [weak self] in
                    self?.domainPurchasedCallback(domain)
                })
            }
        }

        WPAnalytics.track(.domainsPurchaseWebviewViewed, properties: WPAnalytics.domainsProperties(for: site), blog: site)

        if let storeSandboxCookie = (HTTPCookieStorage.shared.cookies?.first {

            $0.properties?[.name] as? String == Constants.storeSandboxCookieName &&
            $0.properties?[.domain] as? String == Constants.storeSandboxCookieDomain
        }) {
            // this code will only run if a store sandbox cookie has been set
            let webView = webViewController.webView
            let cookieStore = webView.configuration.websiteDataStore.httpCookieStore
            cookieStore.getAllCookies { [weak self] cookies in

                    var newCookies = cookies
                    newCookies.append(storeSandboxCookie)

                    cookieStore.setCookies(newCookies) {
                        self?.present(navController, animated: true)
                    }
            }
        } else {
            present(navController, animated: true)
        }
    }
}

// MARK: - Constants
extension RegisterDomainSuggestionsViewController {

    enum TextContent {

        static let title = NSLocalizedString("Search domains",
                                             comment: "Search domain - Title for the Suggested domains screen")
        static let primaryButtonTitle = NSLocalizedString("Select domain",
                                                          comment: "Register domain - Title for the Choose domain button of Suggested domains screen")
        static let supportButtonTitle = NSLocalizedString("Help", comment: "Help button")
    }

    enum Constants {
        // storyboard identifiers
        static let storyboardIdentifier = "RegisterDomain"
        static let viewControllerIdentifier = "RegisterDomainSuggestionsViewController"

        static let checkoutWebAddress = "https://wordpress.com/checkout/"
        // store sandbox cookie
        static let storeSandboxCookieName = "store_sandbox"
        static let storeSandboxCookieDomain = ".wordpress.com"
    }
}<|MERGE_RESOLUTION|>--- conflicted
+++ resolved
@@ -23,11 +23,7 @@
     private var domain: FullyQuotedDomainSuggestion?
     private var siteName: String?
     private var domainsTableViewController: DomainSuggestionsTableViewController?
-<<<<<<< HEAD
-    private var domainSelectionType: DomainSelectionType = .purchaseSeparately
-=======
     private var domainSelectionType: DomainSelectionType = .registerWithPaidPlan
->>>>>>> 13b9d540
     private var includeSupportButton: Bool = true
 
     private var webViewURLChangeObservation: NSKeyValueObservation?
@@ -55,11 +51,7 @@
     }()
 
     static func instance(site: Blog,
-<<<<<<< HEAD
-                         domainSelectionType: DomainSelectionType = .purchaseSeparately,
-=======
                          domainSelectionType: DomainSelectionType = .registerWithPaidPlan,
->>>>>>> 13b9d540
                          includeSupportButton: Bool = true,
                          domainPurchasedCallback: ((String) -> Void)? = nil) -> RegisterDomainSuggestionsViewController {
         let storyboard = UIStoryboard(name: Constants.storyboardIdentifier, bundle: Bundle.main)
