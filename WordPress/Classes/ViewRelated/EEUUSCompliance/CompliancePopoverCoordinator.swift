import UIKit

protocol CompliancePopoverCoordinatorProtocol: AnyObject {
<<<<<<< HEAD
    func presentIfNeeded() async -> Bool
=======
    func presentIfNeeded(completion: ((Bool) -> Void)?)
>>>>>>> 1a30c0ec
    func navigateToSettings()
    func dismiss()
}

final class CompliancePopoverCoordinator: CompliancePopoverCoordinatorProtocol {

    // MARK: - Dependencies

    private let complianceService: ComplianceLocationService
    private let defaults: UserDefaults
    private let isFeatureFlagEnabled: Bool

    // MARK: - Views

    private static var window: UIWindow?

    private let presentingViewController = UIViewController()

    // MARK: - Init

    init(
        defaults: UserDefaults = UserDefaults.standard,
        complianceService: ComplianceLocationService = .init(),
        isFeatureFlagEnabled: Bool = FeatureFlag.compliancePopover.enabled
    ) {
        self.defaults = defaults
        self.complianceService = complianceService
        self.isFeatureFlagEnabled = isFeatureFlagEnabled
    }

<<<<<<< HEAD
    @MainActor func presentIfNeeded() async -> Bool {
        guard FeatureFlag.compliancePopover.enabled, defaults.didShowCompliancePopup else {
            return false
        }
        return await withCheckedContinuation { continuation in
            self.complianceService.getIPCountryCode { [weak self] result in
                guard let self, case .success(let countryCode) = result, self.shouldShowPrivacyBanner(countryCode: countryCode) else {
                    continuation.resume(returning: false)
                    return
                }
                DispatchQueue.main.async {
                    self.presentPopover()
                    continuation.resume(returning: Self.window != nil)
                }
=======
    // MARK: - API

    func presentIfNeeded(completion: ((Bool) -> Void)? = nil) {
        guard isFeatureFlagEnabled, !defaults.didShowCompliancePopup else {
            completion?(false)
            return
        }
        self.complianceService.getIPCountryCode { [weak self] result in
            guard let self, case .success(let countryCode) = result, self.shouldShowPrivacyBanner(countryCode: countryCode) else {
                completion?(false)
                return
            }
            DispatchQueue.main.async {
                self.presentPopover()
                completion?(Self.window != nil)
>>>>>>> 1a30c0ec
            }
        }
    }

    func navigateToSettings() {
        self.dismiss {
            RootViewCoordinator.sharedPresenter.navigateToPrivacySettings()
        }
    }

    func dismiss() {
        self.dismiss(completion: nil)
    }

    // MARK: - Helpers

    private func shouldShowPrivacyBanner(countryCode: String) -> Bool {
        return Self.gdprCountryCodes.contains(countryCode)
    }

    private func dismiss(completion: (() -> Void)? = nil) {
        self.presentingViewController.dismiss(animated: true) {
            self.removeWindow()
            completion?()
        }
    }

    private func removeWindow() {
        guard let window = Self.window else {
            return
        }
        window.isHidden = true
        window.resignKey()
        Self.window = nil
    }

    private func presentPopover() {
        self.removeWindow()

        let window = UIWindow()
        window.windowLevel = .alert
        window.backgroundColor = .clear
        window.rootViewController = presentingViewController
        window.makeKeyAndVisible()
        Self.window = window

        let complianceViewModel = CompliancePopoverViewModel(
            defaults: defaults,
            contextManager: ContextManager.shared
        )
        complianceViewModel.coordinator = self
        let complianceViewController = CompliancePopoverViewController(viewModel: complianceViewModel)
        let bottomSheetViewController = BottomSheetViewController(childViewController: complianceViewController, customHeaderSpacing: 0)

        bottomSheetViewController.show(from: presentingViewController)
    }
}

private extension CompliancePopoverCoordinator {
    static let gdprCountryCodes: Set<String> = [
        "AT", "AUT", // Austria
        "BE", "BEL", // Belgium
        "BG", "BGR", // Bulgaria
        "HR", "HRV", // Croatia
        "CY", "CYP", // Cyprus
        "CZ", "CZE", // Czech Republic
        "DK", "DNK", // Denmark
        "EE", "EST", // Estonia
        "FI", "FIN", // Finland
        "FR", "FRA", // France
        "DE", "DEU", // Germany
        "GR", "GRC", // Greece
        "HU", "HUN", // Hungary
        "IE", "IRL", // Ireland
        "IT", "ITA", // Italy
        "LV", "LVA", // Latvia
        "LT", "LTU", // Lithuania
        "LU", "LUX", // Luxembourg
        "MT", "MLT", // Malta
        "NL", "NLD", // Netherlands
        "NO", "NOR", // Norway
        "PL", "POL", // Poland
        "PT", "PRT", // Portugal
        "RO", "ROU", // Romania
        "SK", "SVK", // Slovakia
        "SI", "SVN", // Slovenia
        "ES", "ESP", // Spain
        "SE", "SWE", // Sweden
        "CH", "CHE", // Switzerland
        "IS",
        "LI",
        "GB",
        // *Although the UK has departed from the EU as of January 2021,
        // the GDPR was enacted before its withdrawal and is therefore considered a valid UK law.*
    ]
}

extension UserDefaults {
    static let didShowCompliancePopupKey = "didShowCompliancePopup"

    var didShowCompliancePopup: Bool {
        get {
            bool(forKey: Self.didShowCompliancePopupKey)
        } set {
            set(newValue, forKey: Self.didShowCompliancePopupKey)
        }
    }
}<|MERGE_RESOLUTION|>--- conflicted
+++ resolved
@@ -1,11 +1,7 @@
 import UIKit
 
 protocol CompliancePopoverCoordinatorProtocol: AnyObject {
-<<<<<<< HEAD
     func presentIfNeeded() async -> Bool
-=======
-    func presentIfNeeded(completion: ((Bool) -> Void)?)
->>>>>>> 1a30c0ec
     func navigateToSettings()
     func dismiss()
 }
@@ -36,9 +32,8 @@
         self.isFeatureFlagEnabled = isFeatureFlagEnabled
     }
 
-<<<<<<< HEAD
     @MainActor func presentIfNeeded() async -> Bool {
-        guard FeatureFlag.compliancePopover.enabled, defaults.didShowCompliancePopup else {
+        guard isFeatureFlagEnabled, defaults.didShowCompliancePopup else {
             return false
         }
         return await withCheckedContinuation { continuation in
@@ -51,23 +46,6 @@
                     self.presentPopover()
                     continuation.resume(returning: Self.window != nil)
                 }
-=======
-    // MARK: - API
-
-    func presentIfNeeded(completion: ((Bool) -> Void)? = nil) {
-        guard isFeatureFlagEnabled, !defaults.didShowCompliancePopup else {
-            completion?(false)
-            return
-        }
-        self.complianceService.getIPCountryCode { [weak self] result in
-            guard let self, case .success(let countryCode) = result, self.shouldShowPrivacyBanner(countryCode: countryCode) else {
-                completion?(false)
-                return
-            }
-            DispatchQueue.main.async {
-                self.presentPopover()
-                completion?(Self.window != nil)
->>>>>>> 1a30c0ec
             }
         }
     }
