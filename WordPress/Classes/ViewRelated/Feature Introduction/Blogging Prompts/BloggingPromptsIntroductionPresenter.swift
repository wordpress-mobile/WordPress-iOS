--- conflicted
+++ resolved
@@ -36,11 +36,7 @@
     }()
 
     private lazy var bloggingPromptsService: BloggingPromptsService? = {
-<<<<<<< HEAD
-        .init(blog: selectedBlog)
-=======
         return BloggingPromptsService(blog: blogToUse())
->>>>>>> 8c4b3cab
     }()
 
     // MARK: - Present Feature Introduction
@@ -112,16 +108,10 @@
             return
         }
 
-<<<<<<< HEAD
-        service.fetchTodaysPrompt { [weak self] prompt in
-            guard let prompt = prompt else {
-                // TODO: Show error message?
-=======
         fetchPrompt(completion: { [weak self] (prompt) in
             guard let prompt = prompt else {
                 self?.dispatchErrorNotice()
                 self?.navigationController.dismiss(animated: true)
->>>>>>> 8c4b3cab
                 return
             }
 
@@ -129,22 +119,11 @@
             editor.modalPresentationStyle = .fullScreen
             editor.entryPoint = .bloggingPromptsFeatureIntroduction
 
-<<<<<<< HEAD
-            self?.navigationController.dismiss(animated: true, completion: {
-                presentingViewController.present(editor, animated: false)
-                self?.trackPostEditorShown(blog)
-            })
-
-        } failure: { _ in
-            // TODO: Show error message?
-        }
-=======
             self?.navigationController.dismiss(animated: true, completion: { [weak self] in
                 presentingViewController.present(editor, animated: false)
                 self?.trackPostEditorShown(blog)
             })
         })
->>>>>>> 8c4b3cab
     }
 
     func showRemindersScheduling() {
