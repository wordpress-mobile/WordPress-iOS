--- conflicted
+++ resolved
@@ -131,11 +131,8 @@
         self.secondaryActionTitle = secondaryActionTitle
         self.defaultActionTitle = defaultActionTitle
         self.hasFilterBar = hasFilterBar
-<<<<<<< HEAD
-=======
         self.hasDefaultAction = (defaultActionTitle != nil)
 
->>>>>>> b55bce30
         super.init(nibName: "\(CollapsableHeaderViewController.self)", bundle: .main)
     }
 
@@ -402,13 +399,8 @@
         }
 
         /// The needed distance to fill the rest of the screen to allow the header to still collapse when scrolling (or to maintain a collapsed header if it was already collapsed when selecting a filter)
-<<<<<<< HEAD
         let distanceToBottom = scrollableView.frame.height - minHeaderHeight - estimatedContentSize().height
-        let newHeight: CGFloat = max(minimumFooterSize, distanceToBottom)
-=======
-        let distanceToBottom = scrollableView.frame.height - headerBar.frame.height - minHeaderHeight - estimatedContentSize().height
         let newHeight: CGFloat = max(footerHeight, distanceToBottom)
->>>>>>> b55bce30
         if let tableView = scrollableView as? UITableView {
             tableView.tableFooterView = UIView(frame: CGRect(x: 0, y: 0, width: tableView.frame.width, height: newHeight))
             tableView.tableFooterView?.isGhostableDisabled = true
