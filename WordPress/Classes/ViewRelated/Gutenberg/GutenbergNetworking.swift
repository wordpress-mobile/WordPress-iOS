--- conflicted
+++ resolved
@@ -40,7 +40,6 @@
         performSelfHostedRequest(completion: completion)
     }
 
-<<<<<<< HEAD
     private func performSelfHostedRequest(completion: @escaping CompletionHandler) {
         blog.wordPressOrgRestApi?.GET(path, parameters: nil) { (result, httpResponse) in
                 switch result {
@@ -49,17 +48,12 @@
                     case .failure(let error):
                         completion(.failure(error as NSError))
                 }
-=======
-    private func performSelfHostedRequest(with url: URL, completion: @escaping CompletionHandler) {
-        SessionManager.default.request(url).validate().responseJSON { (response) in
-            switch response.result {
-            case .success(let response):
-                completion(.success(response))
-            case .failure(let afError):
-                let error = afError.nsError(with: response.response)
-                completion(.failure(error))
->>>>>>> 79fe2288
             }
+    }
+
+    private var selfHostedPath: String {
+        let removedEditContext = path.replacingOccurrences(of: "context=edit", with: "context=view")
+        return "wp-json\(removedEditContext)"
     }
 }
 
