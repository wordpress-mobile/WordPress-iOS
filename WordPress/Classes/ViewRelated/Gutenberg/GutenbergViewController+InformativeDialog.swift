import Foundation

/// This extension handles Alert operations.
extension GutenbergViewController {

    enum InfoDialog {
        static let key = "Gutenberg.InformativeDialog"
        static let message = NSLocalizedString(
<<<<<<< HEAD
            "This post was originally created in the block editor, so we've also enabled it on this Post. Switch back to the classic editor at any time by tapping ••• in the top bar.",
=======
            "This post uses the block editor, which is the default editor for new posts. To enable the classic editor, go to Me > App Settings.",
>>>>>>> dbe265af
            comment: "Popup content about why this post is being opened in block editor"
        )
        static let title = NSLocalizedString("Block editor enabled", comment: "Popup title about why this post is being opened in block editor")
        static let okButtonTitle   = NSLocalizedString("OK", comment: "OK button to close the informative dialog on Gutenberg editor")
    }

    func showInformativeDialogIfNecessary() {
        GutenbergViewController.showInformativeDialogIfNecessary(showing: post, on: self)
    }

    static func showInformativeDialogIfNecessary(
        using userDefaults: KeyValueDatabase = UserDefaults.standard,
        showing post: AbstractPost,
        on viewController: UIViewControllerTransitioningDelegate & UIViewController,
        animated: Bool = true
    ) {
        let settings = GutenbergSettings(database: userDefaults)
        guard
            !userDefaults.bool(forKey: InfoDialog.key),
            post.containsGutenbergBlocks(),
            settings.isGutenbergEnabled() == false
        else {
            // Don't show if this was shown before or the post does not contain blocks or gutenberg is already enabled.
            return
        }
        let okButton: (title: String, handler: FancyAlertViewController.FancyAlertButtonHandler?) =
        (
            title: InfoDialog.okButtonTitle,
            handler: { (alert, button) in
                alert.dismiss(animated: animated, completion: nil)
            }
        )

        let config = FancyAlertViewController.Config(
            titleText: InfoDialog.title,
            bodyText: InfoDialog.message,
            headerImage: nil,
            dividerPosition: .top,
            defaultButton: okButton,
            cancelButton: nil
        )

        let alert = FancyAlertViewController.controllerWithConfiguration(configuration: config)
        alert.modalPresentationStyle = .custom
        alert.transitioningDelegate = viewController
        viewController.present(alert, animated: animated)
        // Save that this alert is shown
        userDefaults.set(true, forKey: InfoDialog.key)

        // Toggle gutenberg default to true
        settings.toggleGutenberg()
    }
}<|MERGE_RESOLUTION|>--- conflicted
+++ resolved
@@ -6,11 +6,7 @@
     enum InfoDialog {
         static let key = "Gutenberg.InformativeDialog"
         static let message = NSLocalizedString(
-<<<<<<< HEAD
-            "This post was originally created in the block editor, so we've also enabled it on this Post. Switch back to the classic editor at any time by tapping ••• in the top bar.",
-=======
             "This post uses the block editor, which is the default editor for new posts. To enable the classic editor, go to Me > App Settings.",
->>>>>>> dbe265af
             comment: "Popup content about why this post is being opened in block editor"
         )
         static let title = NSLocalizedString("Block editor enabled", comment: "Popup title about why this post is being opened in block editor")
