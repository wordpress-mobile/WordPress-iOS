import UIKit
import WPMediaPicker
import Gutenberg
import Aztec
import WordPressFlux

class GutenbergViewController: UIViewController, PostEditor {

    let errorDomain: String = "GutenbergViewController.errorDomain"

    enum RequestHTMLReason {
        case publish
        case close
        case more
        case switchToAztec
        case switchBlog
        case autoSave
    }

    private lazy var stockPhotos: GutenbergStockPhotos = {
        return GutenbergStockPhotos(gutenberg: gutenberg, mediaInserter: mediaInserterHelper)
    }()
    private lazy var filesAppMediaPicker: GutenbergFilesAppMediaSource = {
        return GutenbergFilesAppMediaSource(gutenberg: gutenberg, mediaInserter: mediaInserterHelper)
    }()
    private lazy var tenorMediaPicker: GutenbergTenorMediaPicker = {
        return GutenbergTenorMediaPicker(gutenberg: gutenberg, mediaInserter: mediaInserterHelper)
    }()

    lazy var gutenbergSettings: GutenbergSettings = {
        return GutenbergSettings()
    }()

    let ghostView = GutenGhostView()

    private lazy var service: BlogJetpackSettingsService? = {
        guard
            let settings = post.blog.settings,
            let context = settings.managedObjectContext
        else {
            return nil
        }
        return BlogJetpackSettingsService(managedObjectContext: context)
    }()

    // MARK: - Aztec

    internal let replaceEditor: (EditorViewController, EditorViewController) -> ()

    // MARK: - PostEditor

    var html: String {
        set {
            post.content = newValue
        }
        get {
            return post.content ?? ""
        }
    }

    var postTitle: String {
        set {
            post.postTitle = newValue
        }

        get {
            return post.postTitle ?? ""
        }
    }

    /// Maintainer of state for editor - like for post button
    ///
    private(set) lazy var postEditorStateContext: PostEditorStateContext = {
        return PostEditorStateContext(post: post, delegate: self)
    }()

    var verificationPromptHelper: VerificationPromptHelper?

    var analyticsEditorSource: String {
        return Analytics.editorSource
    }

    var editorSession: PostEditorAnalyticsSession

    var onClose: ((Bool, Bool) -> Void)?

    var isOpenedDirectlyForPhotoPost: Bool = false

    var postIsReblogged: Bool = false

    // MARK: - Editor Media actions

    var isUploadingMedia: Bool {
        return mediaInserterHelper.isUploadingMedia()
    }

    func removeFailedMedia() {
        // TODO: we can only implement this when GB bridge allows removal of blocks
    }

    var hasFailedMedia: Bool {
        return mediaInserterHelper.hasFailedMedia()
    }

    func cancelUploadOfAllMedia(for post: AbstractPost) {
        return mediaInserterHelper.cancelUploadOfAllMedia()
    }

    var mediaToInsertOnPost = [Media]()

    func prepopulateMediaItems(_ media: [Media]) {
        mediaToInsertOnPost = media
    }

    private func insertPrePopulatedMedia() {
        for media in mediaToInsertOnPost {
            guard
                media.mediaType == .image, // just images for now
                let mediaID = media.mediaID?.int32Value,
                let mediaURLString = media.remoteURL,
                let mediaURL = URL(string: mediaURLString) else {
                    continue
            }
            gutenberg.appendMedia(id: mediaID, url: mediaURL, type: .image)
        }
        mediaToInsertOnPost = []
    }

    private func showMediaSelectionOnStart() {
        isOpenedDirectlyForPhotoPost = false
        mediaPickerHelper.presentMediaPickerFullScreen(animated: true,
                                                       filter: .image,
                                                       dataSourceType: .device,
                                                       allowMultipleSelection: false,
                                                       callback: {(asset) in
                                                        guard let phAsset = asset as? [PHAsset] else {
                                                            return
                                                        }
                                                        self.mediaInserterHelper.insertFromDevice(assets: phAsset, callback: { media in
                                                            guard let media = media,
                                                                let mediaInfo = media.first,
                                                                let mediaID = mediaInfo.id,
                                                                let mediaURLString = mediaInfo.url,
                                                                let mediaURL = URL(string: mediaURLString) else {
                                                                return
                                                            }
                                                            self.gutenberg.appendMedia(id: mediaID, url: mediaURL, type: .image)
                                                        })
        })
    }

    private func editMedia(with mediaUrl: URL, callback: @escaping MediaPickerDidPickMediaCallback) {

        let image = GutenbergMediaEditorImage(url: mediaUrl, post: post)

        let mediaEditor = WPMediaEditor(image)
        mediaEditor.editingAlreadyPublishedImage = true

        mediaEditor.edit(from: self,
                         onFinishEditing: { [weak self] images, actions in
                            guard let image = images.first?.editedImage else {
                                // If the image wasn't edited, do nothing
                                return
                            }

                            self?.mediaInserterHelper.insertFromImage(image: image, callback: callback, source: .mediaEditor)
        })
    }

    private func confirmEditingGIF(with mediaUrl: URL, callback: @escaping MediaPickerDidPickMediaCallback) {
        let alertController = UIAlertController(title: GIFAlertStrings.title,
                                                message: GIFAlertStrings.message,
                                                preferredStyle: .alert)

        alertController.addCancelActionWithTitle(GIFAlertStrings.cancel)

        alertController.addActionWithTitle(GIFAlertStrings.edit, style: .destructive) { _ in
            self.editMedia(with: mediaUrl, callback: callback)
        }

        present(alertController, animated: true)
    }

    // MARK: - Set content

    func setTitle(_ title: String) {
        guard gutenberg.isLoaded else {
            return
        }

        gutenberg.setTitle(title)
    }

    func setHTML(_ html: String) {
        guard gutenberg.isLoaded else {
            return
        }

        self.html = html
        gutenberg.updateHtml(html)
    }

    func getHTML() -> String {
        return html
    }

    var post: AbstractPost {
        didSet {
            removeObservers(fromPost: oldValue)
            addObservers(toPost: post)
            postEditorStateContext = PostEditorStateContext(post: post, delegate: self)
            attachmentDelegate = AztecAttachmentDelegate(post: post)
            mediaPickerHelper = GutenbergMediaPickerHelper(context: self, post: post)
            mediaInserterHelper = GutenbergMediaInserterHelper(post: post, gutenberg: gutenberg)
            stockPhotos = GutenbergStockPhotos(gutenberg: gutenberg, mediaInserter: mediaInserterHelper)
            filesAppMediaPicker = GutenbergFilesAppMediaSource(gutenberg: gutenberg, mediaInserter: mediaInserterHelper)
            tenorMediaPicker = GutenbergTenorMediaPicker(gutenberg: gutenberg, mediaInserter: mediaInserterHelper)
            gutenbergImageLoader.post = post
            refreshInterface()
        }
    }

    /// If true, apply autosave content when the editor creates a revision.
    ///
    private let loadAutosaveRevision: Bool

    let navigationBarManager = PostEditorNavigationBarManager()

    lazy var attachmentDelegate = AztecAttachmentDelegate(post: post)

    lazy var mediaPickerHelper: GutenbergMediaPickerHelper = {
        return GutenbergMediaPickerHelper(context: self, post: post)
    }()

    lazy var mediaInserterHelper: GutenbergMediaInserterHelper = {
        return GutenbergMediaInserterHelper(post: post, gutenberg: gutenberg)
    }()

    /// For autosaving - The debouncer will execute local saving every defined number of seconds.
    /// In this case every 0.5 second
    ///
    fileprivate(set) lazy var debouncer: Debouncer = {
        return Debouncer(delay: PostEditorDebouncerConstants.autoSavingDelay, callback: debouncerCallback)
    }()

    lazy var autosaver = Autosaver { [weak self] in
        self?.requestHTML(for: .autoSave)
    }

    var wordCount: UInt {
        guard let currentMetrics = contentInfo else {
            return 0
        }

        return UInt(currentMetrics.wordCount)
    }

    /// Media Library Data Source
    ///
    lazy var mediaLibraryDataSource: MediaLibraryPickerDataSource = {
        return MediaLibraryPickerDataSource(post: self.post)
    }()

    // MARK: - Private variables

    private lazy var gutenbergImageLoader: GutenbergImageLoader = {
        return GutenbergImageLoader(post: post)
    }()

    private lazy var gutenberg: Gutenberg = {
        return Gutenberg(dataSource: self, extraModules: [gutenbergImageLoader])
    }()

    private var requestHTMLReason: RequestHTMLReason?
    private(set) var mode: EditMode = .richText
    private var analyticsEditor: PostEditorAnalyticsSession.Editor {
        switch mode {
        case .richText:
            return .gutenberg
        case .html:
            return .html
        }
    }
    private var isFirstGutenbergLayout = true
    var shouldPresentInformativeDialog = false
    lazy var shouldPresentPhase2informativeDialog: Bool = {
        return gutenbergSettings.shouldPresentInformativeDialog(for: post.blog)
    }()

    private var themeSupportQuery: Receipt? = nil
    private var themeSupportReceipt: Receipt? = nil

    internal private(set) var contentInfo: ContentInfo?

    // MARK: - Initializers
    required init(
        post: AbstractPost,
        loadAutosaveRevision: Bool = false,
        replaceEditor: @escaping (EditorViewController, EditorViewController) -> (),
        editorSession: PostEditorAnalyticsSession? = nil) {

        self.post = post
        self.loadAutosaveRevision = loadAutosaveRevision

        self.replaceEditor = replaceEditor
        verificationPromptHelper = AztecVerificationPromptHelper(account: self.post.blog.account)
        self.editorSession = editorSession ?? PostEditorAnalyticsSession(editor: .gutenberg, post: post)

        super.init(nibName: nil, bundle: nil)

        addObservers(toPost: post)

        PostCoordinator.shared.cancelAnyPendingSaveOf(post: post)
        navigationBarManager.delegate = self
    }

    required init?(coder aDecoder: NSCoder) {
        fatalError()
    }

    deinit {
        tearDownKeyboardObservers()
        removeObservers(fromPost: post)
        gutenberg.invalidate()
        attachmentDelegate.cancelAllPendingMediaRequests()
    }

    // MARK: - Lifecycle methods

    override func viewDidLoad() {
        super.viewDidLoad()
        setupKeyboardObservers()
        WPFontManager.loadNotoFontFamily()
        createRevisionOfPost(loadAutosaveRevision: loadAutosaveRevision)
        setupGutenbergView()
        configureNavigationBar()
        refreshInterface()

        gutenberg.delegate = self
        showInformativeDialogIfNecessary()
        fetchEditorTheme()
        presentNewPageNoticeIfNeeded()

        service?.syncJetpackSettingsForBlog(post.blog, success: { [weak self] in
            self?.gutenberg.updateCapabilities()
            print("---> Success syncing JETPACK: Enabled=\(self!.post.blog.settings!.jetpackSSOEnabled)")
        }, failure: { (error) in
            print("---> ERROR syncking JETPACK")
        })
    }

    override func viewWillAppear(_ animated: Bool) {
        super.viewWillAppear(animated)
        verificationPromptHelper?.updateVerificationStatus()
        ghostView.startAnimation()
    }

    override func viewDidAppear(_ animated: Bool) {
        super.viewDidAppear(animated)
        // Handles refreshing controls with state context after options screen is dismissed
        editorContentWasUpdated()
    }

    override func viewLayoutMarginsDidChange() {
        super.viewLayoutMarginsDidChange()
        ghostView.frame = view.frame
    }

    override func traitCollectionDidChange(_ previousTraitCollection: UITraitCollection?) {
        super.traitCollectionDidChange(previousTraitCollection)
        ghostView.frame = view.frame
    }

    override func viewWillTransition(to size: CGSize, with coordinator: UIViewControllerTransitionCoordinator) {
        super.viewWillTransition(to: size, with: coordinator)

        // Required to work around an issue present in iOS 14 beta 2
        // https://github.com/wordpress-mobile/WordPress-iOS/issues/14460
        if #available(iOS 14.0, *),
            presentedViewController?.view.accessibilityIdentifier == MoreSheetAlert.accessibilityIdentifier {
            dismiss(animated: true)
        }
    }

    // MARK: - Functions

    private var keyboardShowObserver: Any?
    private var keyboardHideObserver: Any?
    private var keyboardFrame = CGRect.zero
    private var mentionsBottomConstraint: NSLayoutConstraint?
    private var previousFirstResponder: UIView?

    private func setupKeyboardObservers() {
        keyboardShowObserver = NotificationCenter.default.addObserver(forName: UIResponder.keyboardDidShowNotification, object: nil, queue: .main) { [weak self] (notification) in
            if let self = self, let keyboardRect = notification.userInfo?[UIResponder.keyboardFrameEndUserInfoKey] as? CGRect {
                self.keyboardFrame = keyboardRect
                self.updateConstraintsToAvoidKeyboard(frame: keyboardRect)
            }
        }
        keyboardHideObserver = NotificationCenter.default.addObserver(forName: UIResponder.keyboardDidShowNotification, object: nil, queue: .main) { [weak self] (notification) in
            if let self = self, let keyboardRect = notification.userInfo?[UIResponder.keyboardFrameEndUserInfoKey] as? CGRect {
                self.keyboardFrame = keyboardRect
                self.updateConstraintsToAvoidKeyboard(frame: keyboardRect)
            }
        }
    }

    private func tearDownKeyboardObservers() {
        if let keyboardShowObserver = keyboardShowObserver {
            NotificationCenter.default.removeObserver(keyboardShowObserver)
        }
        if let keyboardHideObserver = keyboardHideObserver {
            NotificationCenter.default.removeObserver(keyboardHideObserver)
        }
    }

    private func configureNavigationBar() {
        navigationController?.navigationBar.isTranslucent = false
        navigationController?.navigationBar.accessibilityIdentifier = "Gutenberg Editor Navigation Bar"
        navigationItem.leftBarButtonItems = navigationBarManager.leftBarButtonItems
        navigationItem.rightBarButtonItems = navigationBarManager.rightBarButtonItems
    }

    private func reloadBlogPickerButton() {
        var pickerTitle = post.blog.url ?? String()
        if let blogName = post.blog.settings?.name, blogName.isEmpty == false {
            pickerTitle = blogName
        }

        navigationBarManager.reloadBlogPickerButton(with: pickerTitle, enabled: !isSingleSiteMode)
    }

    private func reloadEditorContents() {
        let content = post.content ?? String()

        setTitle(post.postTitle ?? "")
        setHTML(content)
    }

    private func refreshInterface() {
        reloadBlogPickerButton()
        reloadEditorContents()
        reloadPublishButton()
    }

    func contentByStrippingMediaAttachments() -> String {
        return html //TODO: return media attachment stripped version in future
    }

    func toggleEditingMode() {
        gutenberg.toggleHTMLMode()
        mode.toggle()
        editorSession.switch(editor: analyticsEditor)
    }

    func requestHTML(for reason: RequestHTMLReason) {
        requestHTMLReason = reason
        gutenberg.requestHTML()
    }

    func focusTitleIfNeeded() {
        guard !post.hasContent(), shouldPresentInformativeDialog == false, shouldPresentPhase2informativeDialog == false else {
            return
        }
        gutenberg.setFocusOnTitle()
    }

<<<<<<< HEAD
    private func presentNewPageNoticeIfNeeded() {
        guard FeatureFlag.gutenbergModalLayoutPicker.enabled else { return }

        // Validate if the post is a newly created page or not.
        guard post is Page,
            post.isDraft(),
            post.remoteStatus == AbstractPostRemoteStatus.local else { return }

        let message = post.hasContent() ? NSLocalizedString("Page created", comment: "Notice that a page with content has been created") : NSLocalizedString("Blank page created", comment: "Notice that a page without content has been created")
        gutenberg.showNotice(message)
=======
    private func handleMissingBlockAlertButtonPressed() {
        let blog = post.blog
        let JetpackSSOEnabled = (blog.jetpack?.isConnected ?? false) && (blog.settings?.jetpackSSOEnabled ?? false)
        if JetpackSSOEnabled == false {
            let controller = JetpackSecuritySettingsViewController(blog: blog)
            controller.navigationItem.rightBarButtonItem = UIBarButtonItem(barButtonSystemItem: .done, target: self, action: #selector(jetpackSettingsControllerDoneButtonPressed))
            let navController = UINavigationController(rootViewController: controller)
            present(navController, animated: true)
        }
    }

    @objc private func jetpackSettingsControllerDoneButtonPressed() {
        if presentedViewController != nil {
            dismiss(animated: true) { [weak self] in
                self?.gutenberg.updateCapabilities()
            }
        }
>>>>>>> e455ce26
    }

    // MARK: - Event handlers

    @objc func presentationController(forPresented presented: UIViewController, presenting: UIViewController?, source: UIViewController) -> UIPresentationController? {
        return presentationController(forPresented: presented, presenting: presenting)
    }

    // MARK: - Switch to Aztec

    func savePostEditsAndSwitchToAztec() {
        requestHTML(for: .switchToAztec)
    }
}

// MARK: - Views setup

extension GutenbergViewController {
    private func setupGutenbergView() {
        view.backgroundColor = .white
        gutenberg.rootView.translatesAutoresizingMaskIntoConstraints = false
        gutenberg.rootView.backgroundColor = .basicBackground
        view.addSubview(gutenberg.rootView)

        view.leftAnchor.constraint(equalTo: gutenberg.rootView.leftAnchor).isActive = true
        view.rightAnchor.constraint(equalTo: gutenberg.rootView.rightAnchor).isActive = true
        view.topAnchor.constraint(equalTo: gutenberg.rootView.topAnchor).isActive = true
        view.bottomAnchor.constraint(equalTo: gutenberg.rootView.bottomAnchor).isActive = true
    }
}

// MARK: - GutenbergBridgeDelegate

extension GutenbergViewController: GutenbergBridgeDelegate {

    func gutenbergDidRequestFetch(path: String, completion: @escaping (Result<Any, NSError>) -> Void) {
        GutenbergNetworkRequest(path: path, blog: post.blog).request(completion: completion)
    }

    func editorDidAutosave() {
        autosaver.contentDidChange()
    }

    func gutenbergDidRequestMedia(from source: Gutenberg.MediaSource, filter: [Gutenberg.MediaType], allowMultipleSelection: Bool, with callback: @escaping MediaPickerDidPickMediaCallback) {
        let flags = mediaFilterFlags(using: filter)
        switch source {
        case .mediaLibrary:
            gutenbergDidRequestMediaFromSiteMediaLibrary(filter: flags, allowMultipleSelection: allowMultipleSelection, with: callback)
        case .deviceLibrary:
            gutenbergDidRequestMediaFromDevicePicker(filter: flags, allowMultipleSelection: allowMultipleSelection, with: callback)
        case .deviceCamera:
            gutenbergDidRequestMediaFromCameraPicker(filter: flags, with: callback)

        case .stockPhotos:
            stockPhotos.presentPicker(origin: self, post: post, multipleSelection: allowMultipleSelection, callback: callback)
        case .tenor:
            tenorMediaPicker.presentPicker(origin: self,
                                           post: post,
                                           multipleSelection: allowMultipleSelection,
                                           callback: callback)
        case .filesApp:
            filesAppMediaPicker.presentPicker(origin: self, filters: filter, multipleSelection: allowMultipleSelection, callback: callback)
        default: break
        }
    }

    func mediaFilterFlags(using filterArray: [Gutenberg.MediaType]) -> WPMediaType {
        var mediaType: Int = 0
        for filter in filterArray {
            switch filter {
            case .image:
                mediaType = mediaType | WPMediaType.image.rawValue
            case .video:
                mediaType = mediaType | WPMediaType.video.rawValue
            case .audio:
                mediaType = mediaType | WPMediaType.audio.rawValue
            case .other:
                mediaType = mediaType | WPMediaType.other.rawValue
            }
        }
        if mediaType == 0 {
            return WPMediaType.all
        } else {
            return WPMediaType(rawValue: mediaType)
        }
    }

    func gutenbergDidRequestMediaFromSiteMediaLibrary(filter: WPMediaType, allowMultipleSelection: Bool, with callback: @escaping MediaPickerDidPickMediaCallback) {
        mediaPickerHelper.presentMediaPickerFullScreen(animated: true,
                                                       filter: filter,
                                                       dataSourceType: .mediaLibrary,
                                                       allowMultipleSelection: allowMultipleSelection,
                                                       callback: {(assets) in
                                                        guard let media = assets as? [Media] else {
                                                            callback(nil)
                                                            return
                                                        }
                                                        self.mediaInserterHelper.insertFromSiteMediaLibrary(media: media, callback: callback)
        })
    }

    func gutenbergDidRequestMediaFromDevicePicker(filter: WPMediaType, allowMultipleSelection: Bool, with callback: @escaping MediaPickerDidPickMediaCallback) {
        mediaPickerHelper.presentMediaPickerFullScreen(animated: true,
                                                       filter: filter,
                                                       dataSourceType: .device,
                                                       allowMultipleSelection: allowMultipleSelection,
                                                       callback: {(assets) in
                                                        guard let phAssets = assets as? [PHAsset] else {
                                                            callback(nil)
                                                            return
                                                        }
                                                        self.mediaInserterHelper.insertFromDevice(assets: phAssets, callback: callback)
        })
    }

    func gutenbergDidRequestMediaFromCameraPicker(filter: WPMediaType, with callback: @escaping MediaPickerDidPickMediaCallback) {
        mediaPickerHelper.presentCameraCaptureFullScreen(animated: true,
                                                         filter: filter,
                                                         callback: {(assets) in
                                                            guard let phAsset = assets?.first as? PHAsset else {
                                                                callback(nil)
                                                                return
                                                            }
                                                            self.mediaInserterHelper.insertFromDevice(asset: phAsset, callback: callback)
        })
    }

    func gutenbergDidRequestMediaEditor(with mediaUrl: URL, callback: @escaping MediaPickerDidPickMediaCallback) {

        guard !mediaUrl.isGif else {
            confirmEditingGIF(with: mediaUrl, callback: callback)
            return
        }

        editMedia(with: mediaUrl, callback: callback)
    }

    func gutenbergDidRequestImport(from url: URL, with callback: @escaping MediaImportCallback) {
        mediaInserterHelper.insertFromDevice(url: url, callback: { media in
            callback(media?.first)
        })
    }

    func gutenbergDidRequestMediaUploadSync() {
        self.mediaInserterHelper.syncUploads()
    }

    func gutenbergDidRequestMediaUploadCancelation(for mediaID: Int32) {
        guard let media = mediaInserterHelper.mediaFor(uploadID: mediaID) else {
            return
        }
        mediaInserterHelper.cancelUploadOf(media: media)
    }

    func gutenbergDidRequestMediaUploadActionDialog(for mediaID: Int32) {

        guard let media = mediaInserterHelper.mediaFor(uploadID: mediaID) else {
            return
        }

        let title: String = MediaAttachmentActionSheet.title
        var message: String? = nil
        let alertController = UIAlertController(title: title, message: nil, preferredStyle: .actionSheet)
        let dismissAction = UIAlertAction(title: MediaAttachmentActionSheet.dismissActionTitle, style: .cancel) { (action) in

        }
        alertController.addAction(dismissAction)

        if media.remoteStatus == .pushing || media.remoteStatus == .processing {
            let cancelUploadAction = UIAlertAction(title: MediaAttachmentActionSheet.stopUploadActionTitle, style: .destructive) { (action) in
                self.mediaInserterHelper.cancelUploadOf(media: media)
            }
            alertController.addAction(cancelUploadAction)
        } else if media.remoteStatus == .failed, let error = media.error {
            message = error.localizedDescription
            let retryUploadAction = UIAlertAction(title: MediaAttachmentActionSheet.retryUploadActionTitle, style: .default) { (action) in
                self.mediaInserterHelper.retryUploadOf(media: media)
            }
            alertController.addAction(retryUploadAction)
        }

        alertController.title = title
        alertController.message = message
        alertController.popoverPresentationController?.sourceView = view
        alertController.popoverPresentationController?.sourceRect = view.frame
        alertController.popoverPresentationController?.permittedArrowDirections = .any
        present(alertController, animated: true, completion: nil)
    }

    func showAlertForEmptyPostPublish() {

        let title: String = (self.post is Page) ? EmptyPostActionSheet.titlePage : EmptyPostActionSheet.titlePost
        let message: String = EmptyPostActionSheet.message
        let alertController = UIAlertController(title: title, message: message, preferredStyle: .actionSheet)
        let dismissAction = UIAlertAction(title: MediaAttachmentActionSheet.dismissActionTitle, style: .cancel) { (action) in

        }
        alertController.addAction(dismissAction)

        alertController.title = title
        alertController.message = message
        alertController.popoverPresentationController?.sourceView = view
        alertController.popoverPresentationController?.sourceRect = view.frame
        alertController.popoverPresentationController?.permittedArrowDirections = .any
        present(alertController, animated: true, completion: nil)
    }

    func editorHasContent(title: String, content: String) -> Bool {
        let hasTitle = !title.isEmpty
        var hasContent = !content.isEmpty
        if let contentInfo = contentInfo {
            let isEmpty = contentInfo.blockCount == 0
            let isOneEmptyParagraph = (contentInfo.blockCount == 1 && contentInfo.paragraphCount == 1 && contentInfo.characterCount == 0)
            hasContent = !(isEmpty || isOneEmptyParagraph)
        }
        return hasTitle || hasContent
    }

    func gutenbergDidProvideHTML(title: String, html: String, changed: Bool, contentInfo: ContentInfo?) {
        if changed {
            self.html = html
            self.postTitle = title
        }
        self.contentInfo = contentInfo
        editorContentWasUpdated()
        mapUIContentToPostAndSave(immediate: true)
        if let reason = requestHTMLReason {
            requestHTMLReason = nil // clear the reason
            switch reason {
            case .publish:
                if editorHasContent(title: title, content: html) {
                    handlePublishButtonTap()
                } else {
                    showAlertForEmptyPostPublish()
                }
            case .close:
                cancelEditing()
            case .more:
                displayMoreSheet()
            case .switchToAztec:
                editorSession.switch(editor: .classic)
                EditorFactory().switchToAztec(from: self)
            case .switchBlog:
                blogPickerWasPressed()
            case .autoSave:
                break
            }
        }
    }

    func gutenbergDidLayout() {
        defer {
            isFirstGutenbergLayout = false
        }
        if isFirstGutenbergLayout {
            insertPrePopulatedMedia()
            if isOpenedDirectlyForPhotoPost {
                showMediaSelectionOnStart()
            }
            focusTitleIfNeeded()
            mediaInserterHelper.refreshMediaStatus()
            refreshEditorTheme()
        }
    }

    func gutenbergDidMount(unsupportedBlockNames: [String]) {
        if !editorSession.started {
            // Note that this method is also used to track startup performance
            // It assumes this is being called when the editor has finished loading
            // If you need to refactor this, please ensure that the startup_time_ms property
            // is still reflecting the actual startup time of the editor
            editorSession.start(unsupportedBlocks: unsupportedBlockNames)
        }
    }

    func gutenbergDidEmitLog(message: String, logLevel: LogLevel) {
        switch logLevel {
        case .trace:
            DDLogDebug(message)
        case .info:
            DDLogInfo(message)
        case .warn:
            DDLogWarn(message)
        case .error, .fatal:
            DDLogError(message)
        }
    }

    func gutenbergDidLogUserEvent(_ event: GutenbergUserEvent) {
        switch event {
        case .editorSessionTemplateApply(let template):
            editorSession.apply(template: template)
        case .editorSessionTemplatePreview(let template):
            editorSession.preview(template: template)
        }
    }

    func gutenbergDidRequestImagePreview(with fullSizeUrl: URL, thumbUrl: URL?) {
        navigationController?.definesPresentationContext = true

        let controller: WPImageViewController
        if let image = AnimatedImageCache.shared.cachedStaticImage(url: fullSizeUrl) {
            controller = WPImageViewController(image: image)
        } else {
            controller = WPImageViewController(externalMediaURL: fullSizeUrl)
        }

        controller.post = self.post
        controller.modalTransitionStyle = .crossDissolve
        controller.modalPresentationStyle = .overCurrentContext
        self.present(controller, animated: true)
    }

    func gutenbergDidRequestUnsupportedBlockFallback(for block: Block) {
        do {
            let controller = try GutenbergWebNavigationController(with: post, block: block)
            showGutenbergWeb(controller)
        } catch {
            DDLogError("Error loading Gutenberg Web with unsupported block: \(error)")
            return showUnsupportedBlockUnexpectedErrorAlert()
        }
    }

    func showGutenbergWeb(_ controller: GutenbergWebNavigationController) {
        controller.onSave = { [weak self] newBlock in
            self?.gutenberg.replace(block: newBlock)
        }
        present(controller, animated: true)
    }

    func showUnsupportedBlockUnexpectedErrorAlert() {
        WPError.showAlert(
            withTitle: NSLocalizedString("Error", comment: "Generic error alert title"),
            message: NSLocalizedString("There has been an unexpected error.", comment: "Generic error alert message"),
            withSupportButton: false
        )
    }

    func updateConstraintsToAvoidKeyboard(frame: CGRect) {
        keyboardFrame = frame
        let minimumKeyboardHeight = CGFloat(50)
        guard let mentionsBottomConstraint = mentionsBottomConstraint else {
            return
        }

        // There are cases where the keyboard is not visible, but the system instead of returning zero, returns a low number, for example: 0, 3, 69.
        // So in those scenarios, we just need to take in account the safe area and ignore the keyboard all together.
        if keyboardFrame.height < minimumKeyboardHeight {
            mentionsBottomConstraint.constant = -self.view.safeAreaInsets.bottom
        }
        else {
            mentionsBottomConstraint.constant = -self.keyboardFrame.height
        }
    }

    func gutenbergDidRequestMention(callback: @escaping (Swift.Result<String, NSError>) -> Void) {
        DispatchQueue.main.async(execute: { [weak self] in
            self?.mentionShow(callback: callback)
        })
    }

    func gutenbergDidRequestStarterPageTemplatesTooltipShown() -> Bool {
        return gutenbergSettings.starterPageTemplatesTooltipShown
    }

    func gutenbergDidRequestSetStarterPageTemplatesTooltipShown(_ tooltipShown: Bool) {
        gutenbergSettings.starterPageTemplatesTooltipShown = tooltipShown
    }

    func gutenbergDidSendButtonPressedAction(_ buttonType: Gutenberg.ActionButtonType) {
        switch buttonType {
            case .missingBlockAlertActionButton:
                handleMissingBlockAlertButtonPressed()
        }
    }
}

// MARK: - Mention implementation

extension GutenbergViewController {

    private func mentionShow(callback: @escaping (Swift.Result<String, NSError>) -> Void) {
        guard let siteID = post.blog.dotComID else {
            callback(.failure(GutenbergMentionsViewController.MentionError.notAvailable as NSError))
            return
        }

        previousFirstResponder = view.findFirstResponder()
        let mentionsController = GutenbergMentionsViewController(siteID: siteID)
        mentionsController.onCompletion = { (result) in
            callback(result)
            mentionsController.view.removeFromSuperview()
            mentionsController.removeFromParent()
            if let previousFirstResponder = self.previousFirstResponder {
                previousFirstResponder.becomeFirstResponder()
            }
        }
        addChild(mentionsController)
        view.addSubview(mentionsController.view)
        let mentionsBottomConstraint = mentionsController.view.bottomAnchor.constraint(equalTo: view.bottomAnchor, constant: 0)
        NSLayoutConstraint.activate([
            mentionsController.view.leadingAnchor.constraint(equalTo: view.safeLeadingAnchor, constant: 0),
            mentionsController.view.trailingAnchor.constraint(equalTo: view.safeTrailingAnchor, constant: 0),
            mentionsBottomConstraint,
            mentionsController.view.topAnchor.constraint(equalTo: view.safeTopAnchor)
        ])
        self.mentionsBottomConstraint = mentionsBottomConstraint
        updateConstraintsToAvoidKeyboard(frame: keyboardFrame)
        mentionsController.didMove(toParent: self)
    }
}

// MARK: - GutenbergBridgeDataSource

extension GutenbergViewController: GutenbergBridgeDataSource {
    var isPreview: Bool {
        return false
    }

    var loadingView: UIView? {
        return ghostView
    }

    func gutenbergLocale() -> String? {
        return WordPressComLanguageDatabase().deviceLanguage.slug
    }

    func gutenbergTranslations() -> [String: [String]]? {
        return parseGutenbergTranslations()
    }

    func gutenbergInitialContent() -> String? {
        return post.content ?? ""
    }

    func gutenbergInitialTitle() -> String? {
        return post.postTitle ?? ""
    }

    func gutenbergPostType() -> String {
        return post is Page ? "page" : "post"
    }

    func aztecAttachmentDelegate() -> TextViewAttachmentDelegate {
        return attachmentDelegate
    }

    func gutenbergMediaSources() -> [Gutenberg.MediaSource] {
        return [
            post.blog.supports(.stockPhotos) ? .stockPhotos : nil,
            .tenor,
            .filesApp,
        ].compactMap { $0 }
    }

    func gutenbergCapabilities() -> [Capabilities: Bool] {
        return [
            .mentions: post.blog.isAccessibleThroughWPCom() && FeatureFlag.gutenbergMentions.enabled,
            .unsupportedBlockEditor: isUnsupportedBlockEditorEnabled,
            .canEnableUnsupportedBlockEditor: post.blog.jetpack?.isConnected ?? false,
            .modalLayoutPicker: FeatureFlag.gutenbergModalLayoutPicker.enabled,
        ]
    }

    private var isUnsupportedBlockEditorEnabled: Bool {
        // The Unsupported Block Editor is disabled for all self-hosted non-jetpack sites.
        // This is because they can have their web editor to be set to classic and then the fallback will not work.

        let blog = post.blog
        let isJetpackSSOEnabled = (blog.jetpack?.isConnected ?? false) && (blog.settings?.jetpackSSOEnabled ?? false)

        return blog.isHostedAtWPcom || (isJetpackSSOEnabled && blog.webEditor == .gutenberg)
    }
}

// MARK: - PostEditorStateContextDelegate

extension GutenbergViewController: PostEditorStateContextDelegate {
    override func observeValue(forKeyPath keyPath: String?, of object: Any?, change: [NSKeyValueChangeKey: Any]?, context: UnsafeMutableRawPointer?) {
        guard let keyPath = keyPath else {
            return
        }

        switch keyPath {
        case BasePost.statusKeyPath:
            if let status = post.status {
                postEditorStateContext.updated(postStatus: status)
            }
        case #keyPath(AbstractPost.date_created_gmt):
            let dateCreated = post.dateCreated ?? Date()
            postEditorStateContext.updated(publishDate: dateCreated)
        default:
            super.observeValue(forKeyPath: keyPath, of: object, change: change, context: context)
        }
    }

    func context(_ context: PostEditorStateContext, didChangeAction: PostEditorAction) {
        reloadPublishButton()
    }

    func context(_ context: PostEditorStateContext, didChangeActionAllowed: Bool) {
        reloadPublishButton()
    }

    func reloadPublishButton() {
        navigationBarManager.reloadPublishButton()
    }

    internal func addObservers(toPost: AbstractPost) {
        toPost.addObserver(self, forKeyPath: AbstractPost.statusKeyPath, options: [], context: nil)
        toPost.addObserver(self, forKeyPath: #keyPath(AbstractPost.date_created_gmt), options: [], context: nil)
    }

    internal func removeObservers(fromPost: AbstractPost) {
        fromPost.removeObserver(self, forKeyPath: AbstractPost.statusKeyPath)
        fromPost.removeObserver(self, forKeyPath: #keyPath(AbstractPost.date_created_gmt))
    }
}

// MARK: - PostEditorNavigationBarManagerDelegate

extension GutenbergViewController: PostEditorNavigationBarManagerDelegate {

    var publishButtonText: String {
        return postEditorStateContext.publishButtonText
    }

    var isPublishButtonEnabled: Bool {
         return postEditorStateContext.isPublishButtonEnabled
    }

    var uploadingButtonSize: CGSize {
        return AztecPostViewController.Constants.uploadingButtonSize
    }

    var savingDraftButtonSize: CGSize {
        return AztecPostViewController.Constants.savingDraftButtonSize
    }

    func navigationBarManager(_ manager: PostEditorNavigationBarManager, closeWasPressed sender: UIButton) {
        requestHTML(for: .close)
    }

    func navigationBarManager(_ manager: PostEditorNavigationBarManager, moreWasPressed sender: UIButton) {
        requestHTML(for: .more)
    }

    func navigationBarManager(_ manager: PostEditorNavigationBarManager, blogPickerWasPressed sender: UIButton) {
        requestHTML(for: .switchBlog)
    }

    func navigationBarManager(_ manager: PostEditorNavigationBarManager, publishButtonWasPressed sender: UIButton) {
        requestHTML(for: .publish)
    }

    func navigationBarManager(_ manager: PostEditorNavigationBarManager, displayCancelMediaUploads sender: UIButton) {

    }

    func navigationBarManager(_ manager: PostEditorNavigationBarManager, reloadLeftNavigationItems items: [UIBarButtonItem]) {
        navigationItem.leftBarButtonItems = items
    }
}

// MARK: - Constants

extension Gutenberg.MediaSource {
    static let stockPhotos = Gutenberg.MediaSource(id: "wpios-stock-photo-library", label: .freePhotosLibrary, types: [.image])
    static let filesApp = Gutenberg.MediaSource(id: "wpios-files-app", label: .files, types: [.image, .video, .audio, .other])
    static let tenor = Gutenberg.MediaSource(id: "wpios-tenor", label: .tenor, types: [.image])
}

private extension GutenbergViewController {
    enum Analytics {
        static let editorSource = "gutenberg"
    }

}

private extension GutenbergViewController {

    struct EmptyPostActionSheet {
        static let titlePost = NSLocalizedString("Can't publish an empty post", comment: "Alert message that is shown when trying to publish empty post")
        static let titlePage = NSLocalizedString("Can't publish an empty page", comment: "Alert message that is shown when trying to publish empty page")
        static let message = NSLocalizedString("Please add some content before trying to publish.", comment: "Suggestion to add content before trying to publish post or page")
    }

    struct MediaAttachmentActionSheet {
        static let title = NSLocalizedString("Media Options", comment: "Title for action sheet with media options.")
        static let dismissActionTitle = NSLocalizedString("Dismiss", comment: "User action to dismiss media options.")
        static let stopUploadActionTitle = NSLocalizedString("Stop upload", comment: "User action to stop upload.")
        static let retryUploadActionTitle = NSLocalizedString("Retry", comment: "User action to retry media upload.")
        static let retryAllFailedUploadsActionTitle = NSLocalizedString("Retry all", comment: "User action to retry all failed media uploads.")
    }
}

// Editor Theme Support
extension GutenbergViewController {

    // GutenbergBridgeDataSource
    func gutenbergEditorTheme() -> GutenbergEditorTheme? {
        return StoreContainer.shared.editorTheme.state.editorTheme(forBlog: post.blog)?.themeSupport
    }

    private func fetchEditorTheme() {
        let themeSupportStore = StoreContainer.shared.editorTheme
        themeSupportQuery = themeSupportStore.query(EditorThemeQuery(blog: post.blog))
        themeSupportReceipt = themeSupportStore.onStateChange { [weak self] (_, state) in
            DispatchQueue.main.async {
                if let strongSelf = self, let themeSupport = state.editorTheme(forBlog: strongSelf.post.blog)?.themeSupport {
                    strongSelf.gutenberg.updateTheme(themeSupport)
                }
            }
        }
    }

    private func refreshEditorTheme() {
        if let themeSupport = StoreContainer.shared.editorTheme.state.editorTheme(forBlog: post.blog)?.themeSupport {
            gutenberg.updateTheme(themeSupport)
        }
    }
}<|MERGE_RESOLUTION|>--- conflicted
+++ resolved
@@ -465,7 +465,6 @@
         gutenberg.setFocusOnTitle()
     }
 
-<<<<<<< HEAD
     private func presentNewPageNoticeIfNeeded() {
         guard FeatureFlag.gutenbergModalLayoutPicker.enabled else { return }
 
@@ -476,7 +475,8 @@
 
         let message = post.hasContent() ? NSLocalizedString("Page created", comment: "Notice that a page with content has been created") : NSLocalizedString("Blank page created", comment: "Notice that a page without content has been created")
         gutenberg.showNotice(message)
-=======
+    }
+
     private func handleMissingBlockAlertButtonPressed() {
         let blog = post.blog
         let JetpackSSOEnabled = (blog.jetpack?.isConnected ?? false) && (blog.settings?.jetpackSSOEnabled ?? false)
@@ -494,7 +494,6 @@
                 self?.gutenberg.updateCapabilities()
             }
         }
->>>>>>> e455ce26
     }
 
     // MARK: - Event handlers
