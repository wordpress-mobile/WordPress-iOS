--- conflicted
+++ resolved
@@ -116,7 +116,6 @@
         return false
     }
 
-<<<<<<< HEAD
     /// For autosaving - The debouncer will execute local saving every defined number of seconds.
     /// In this case every 0.5 second
     ///
@@ -124,7 +123,6 @@
         return Debouncer(delay: PostEditorDebouncerConstants.autoSavingDelay, callback: debouncerCallback)
     }()
 
-=======
     private var requestHTMLReason: RequestHTMLReason?
 
     /// For autosaving - The debouncer will execute local saving every defined number of seconds.
@@ -134,7 +132,6 @@
         return Debouncer(delay: PostEditorDebouncerConstants.autoSavingDelay, callback: debouncerCallback)
     }()
 
->>>>>>> 9785b055
     /// Media Library Data Source
     ///
     lazy var mediaLibraryDataSource: MediaLibraryPickerDataSource = {
@@ -154,10 +151,7 @@
         self.shouldRemovePostOnDismiss = post.hasNeverAttemptedToUpload()
 
         super.init(nibName: nil, bundle: nil)
-<<<<<<< HEAD
         self.postTitle = post.postTitle ?? ""
-=======
->>>>>>> 9785b055
         PostCoordinator.shared.cancelAnyPendingSaveOf(post: post)
         navigationBarManager.delegate = self
     }
