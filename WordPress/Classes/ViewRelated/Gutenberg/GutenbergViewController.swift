--- conflicted
+++ resolved
@@ -107,17 +107,11 @@
                                                         guard let phAsset = asset as? [PHAsset] else {
                                                             return
                                                         }
-<<<<<<< HEAD
-                                                        self.mediaInserterHelper.insertFromDevice(asset: phAsset, callback: { (mediaID, mediaURL, mediaType) in
-                                                            guard let mediaID = mediaID,
-                                                                let mediaURLString = mediaURL,
-=======
                                                         self.mediaInserterHelper.insertFromDevice(assets: phAsset, callback: { media in
                                                             guard let media = media,
-                                                                let (id, url) = media.first,
+                                                                let (id, url, _) = media.first,
                                                                 let mediaID = id,
                                                                 let mediaURLString = url,
->>>>>>> 3064a0b4
                                                                 let mediaURL = URL(string: mediaURLString) else {
                                                                 return
                                                             }
@@ -386,16 +380,10 @@
         mediaPickerHelper.presentMediaPickerFullScreen(animated: true,
                                                        filter: filter,
                                                        dataSourceType: .mediaLibrary,
-<<<<<<< HEAD
-                                                       callback: {(asset) in
-                                                        guard let media = asset as? Media else {
-                                                            callback(nil, nil, nil)
-=======
                                                        allowMultipleSelection: allowMultipleSelection,
                                                        callback: {(assets) in
                                                         guard let media = assets as? [Media] else {
                                                             callback(nil)
->>>>>>> 3064a0b4
                                                             return
                                                         }
                                                         self.mediaInserterHelper.insertFromSiteMediaLibrary(media: media, callback: callback)
@@ -406,16 +394,10 @@
         mediaPickerHelper.presentMediaPickerFullScreen(animated: true,
                                                        filter: filter,
                                                        dataSourceType: .device,
-<<<<<<< HEAD
-                                                       callback: {(asset) in
-                                                        guard let phAsset = asset as? PHAsset else {
-                                                            callback(nil, nil, nil)
-=======
                                                        allowMultipleSelection: allowMultipleSelection,
                                                        callback: {(assets) in
                                                         guard let phAssets = assets as? [PHAsset] else {
                                                             callback(nil)
->>>>>>> 3064a0b4
                                                             return
                                                         }
                                                         self.mediaInserterHelper.insertFromDevice(assets: phAssets, callback: callback)
@@ -425,15 +407,9 @@
     func gutenbergDidRequestMediaFromCameraPicker(filter: WPMediaType, with callback: @escaping MediaPickerDidPickMediaCallback) {
         mediaPickerHelper.presentCameraCaptureFullScreen(animated: true,
                                                          filter: filter,
-<<<<<<< HEAD
-                                                         callback: {(asset) in
-                                                            guard let phAsset = asset as? PHAsset else {
-                                                                callback(nil, nil, nil)
-=======
                                                          callback: {(assets) in
                                                             guard let phAsset = assets?.first as? PHAsset else {
                                                                 callback(nil)
->>>>>>> 3064a0b4
                                                                 return
                                                             }
                                                             self.mediaInserterHelper.insertFromDevice(asset: phAsset, callback: callback)
