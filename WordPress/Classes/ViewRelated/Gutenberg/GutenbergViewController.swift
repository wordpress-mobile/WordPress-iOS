--- conflicted
+++ resolved
@@ -343,14 +343,11 @@
         editorContentWasUpdated()
     }
 
-<<<<<<< HEAD
     override func viewLayoutMarginsDidChange() {
         super.viewLayoutMarginsDidChange()
         ghostView.frame = view.safeAreaLayoutGuide.layoutFrame
     }
 
-=======
->>>>>>> c72a63f4
     override func viewWillTransition(to size: CGSize, with coordinator: UIViewControllerTransitionCoordinator) {
         super.viewWillTransition(to: size, with: coordinator)
 
