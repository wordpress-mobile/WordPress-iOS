import UIKit
import WPMediaPicker
import Gutenberg
import Aztec

class GutenbergViewController: UIViewController, PostEditor {

    let errorDomain: String = "GutenbergViewController.errorDomain"

    enum RequestHTMLReason {
        case publish
        case close
        case more
        case switchToAztec
        case switchBlog
        case autoSave
    }

    private lazy var stockPhotos: GutenbergStockPhotos = {
        return GutenbergStockPhotos(gutenberg: gutenberg, mediaInserter: mediaInserterHelper)
    }()
    private lazy var filesAppMediaPicker: GutenbergFilesAppMediaSource = {
        return GutenbergFilesAppMediaSource(gutenberg: gutenberg, mediaInserter: mediaInserterHelper)
    }()

    // MARK: - Aztec

    internal let replaceEditor: (EditorViewController, EditorViewController) -> ()

    // MARK: - PostEditor

    var html: String {
        set {
            post.content = newValue
        }
        get {
            return post.content ?? ""
        }
    }

    var postTitle: String {
        set {
            post.postTitle = newValue
        }

        get {
            return post.postTitle ?? ""
        }
    }

    /// Maintainer of state for editor - like for post button
    ///
    private(set) lazy var postEditorStateContext: PostEditorStateContext = {
        return PostEditorStateContext(post: post, delegate: self)
    }()

    var verificationPromptHelper: VerificationPromptHelper?

    var analyticsEditorSource: String {
        return Analytics.editorSource
    }

    var editorSession: PostEditorAnalyticsSession

    var onClose: ((Bool, Bool) -> Void)?

    var isOpenedDirectlyForPhotoPost: Bool = false

    // MARK: - Editor Media actions

    var isUploadingMedia: Bool {
        return mediaInserterHelper.isUploadingMedia()
    }

    func removeFailedMedia() {
        // TODO: we can only implement this when GB bridge allows removal of blocks
    }

    var hasFailedMedia: Bool {
        return mediaInserterHelper.hasFailedMedia()
    }

    func cancelUploadOfAllMedia(for post: AbstractPost) {
        return mediaInserterHelper.cancelUploadOfAllMedia()
    }

    var mediaToInsertOnPost = [Media]()

    func prepopulateMediaItems(_ media: [Media]) {
        mediaToInsertOnPost = media
    }

    private func insertPrePopulatedMedia() {
        for media in mediaToInsertOnPost {
            guard
                media.mediaType == .image, // just images for now
                let mediaID = media.mediaID?.int32Value,
                let mediaURLString = media.remoteURL,
                let mediaURL = URL(string: mediaURLString) else {
                    continue
            }
            gutenberg.appendMedia(id: mediaID, url: mediaURL, type: .image)
        }
        mediaToInsertOnPost = []
    }

    private func showMediaSelectionOnStart() {
        isOpenedDirectlyForPhotoPost = false
        mediaPickerHelper.presentMediaPickerFullScreen(animated: true,
                                                       filter: .image,
                                                       dataSourceType: .device,
                                                       allowMultipleSelection: false,
                                                       callback: {(asset) in
                                                        guard let phAsset = asset as? [PHAsset] else {
                                                            return
                                                        }
                                                        self.mediaInserterHelper.insertFromDevice(assets: phAsset, callback: { media in
                                                            guard let media = media,
                                                                let mediaInfo = media.first,
                                                                let mediaID = mediaInfo.id,
                                                                let mediaURLString = mediaInfo.url,
                                                                let mediaURL = URL(string: mediaURLString) else {
                                                                return
                                                            }
                                                            self.gutenberg.appendMedia(id: mediaID, url: mediaURL, type: .image)
                                                        })
        })
    }

    // MARK: - Set content

    func setTitle(_ title: String) {
        guard gutenberg.isLoaded else {
            return
        }

        gutenberg.setTitle(title)
    }

    func setHTML(_ html: String) {
        guard gutenberg.isLoaded else {
            return
        }

        self.html = html
        gutenberg.updateHtml(html)
    }

    func getHTML() -> String {
        return html
    }

    var post: AbstractPost {
        didSet {
            removeObservers(fromPost: oldValue)
            addObservers(toPost: post)
            postEditorStateContext = PostEditorStateContext(post: post, delegate: self)
            attachmentDelegate = AztecAttachmentDelegate(post: post)
            mediaPickerHelper = GutenbergMediaPickerHelper(context: self, post: post)
            mediaInserterHelper = GutenbergMediaInserterHelper(post: post, gutenberg: gutenberg)
            gutenbergImageLoader.post = post
            refreshInterface()
        }
    }

    /// If true, apply autosave content when the editor creates a revision.
    ///
    private let loadAutosaveRevision: Bool

    let navigationBarManager = PostEditorNavigationBarManager()

    lazy var attachmentDelegate = AztecAttachmentDelegate(post: post)

    lazy var mediaPickerHelper: GutenbergMediaPickerHelper = {
        return GutenbergMediaPickerHelper(context: self, post: post)
    }()

    lazy var mediaInserterHelper: GutenbergMediaInserterHelper = {
        return GutenbergMediaInserterHelper(post: post, gutenberg: gutenberg)
    }()

    /// For autosaving - The debouncer will execute local saving every defined number of seconds.
    /// In this case every 0.5 second
    ///
    fileprivate(set) lazy var debouncer: Debouncer = {
        return Debouncer(delay: PostEditorDebouncerConstants.autoSavingDelay, callback: debouncerCallback)
    }()

    lazy var autosaver = Autosaver { [weak self] in
        self?.requestHTML(for: .autoSave)
    }

    /// Media Library Data Source
    ///
    lazy var mediaLibraryDataSource: MediaLibraryPickerDataSource = {
        return MediaLibraryPickerDataSource(post: self.post)
    }()

    // MARK: - Private variables

    private lazy var gutenbergImageLoader: GutenbergImageLoader = {
        return GutenbergImageLoader(post: post)
    }()

    private lazy var gutenberg: Gutenberg = {
        return Gutenberg(dataSource: self, extraModules: [gutenbergImageLoader])
    }()

    private var requestHTMLReason: RequestHTMLReason?
    private(set) var mode: EditMode = .richText
    private var analyticsEditor: PostEditorAnalyticsSession.Editor {
        switch mode {
        case .richText:
            return .gutenberg
        case .html:
            return .html
        }
    }
    private var isFirstGutenbergLayout = true
    var shouldPresentInformativeDialog = false

    // MARK: - Initializers
    required init(
        post: AbstractPost,
        loadAutosaveRevision: Bool = false,
        replaceEditor: @escaping (EditorViewController, EditorViewController) -> (),
        editorSession: PostEditorAnalyticsSession? = nil) {

        self.post = post
        self.loadAutosaveRevision = loadAutosaveRevision

        self.replaceEditor = replaceEditor
        verificationPromptHelper = AztecVerificationPromptHelper(account: self.post.blog.account)
        self.editorSession = editorSession ?? PostEditorAnalyticsSession(editor: .gutenberg, post: post)

        super.init(nibName: nil, bundle: nil)

        addObservers(toPost: post)

        PostCoordinator.shared.cancelAnyPendingSaveOf(post: post)
        navigationBarManager.delegate = self
    }

    required init?(coder aDecoder: NSCoder) {
        fatalError()
    }

    deinit {
        removeObservers(fromPost: post)
        gutenberg.invalidate()
        attachmentDelegate.cancelAllPendingMediaRequests()
    }

    // MARK: - Lifecycle methods

    override func viewDidLoad() {
        super.viewDidLoad()
        createRevisionOfPost(loadAutosaveRevision: loadAutosaveRevision)
        setupGutenbergView()
        configureNavigationBar()
        refreshInterface()

        gutenberg.delegate = self
        showInformativeDialogIfNecessary()
    }

    override func viewWillAppear(_ animated: Bool) {
        super.viewWillAppear(animated)
        verificationPromptHelper?.updateVerificationStatus()
    }

    // MARK: - Functions

    private func configureNavigationBar() {
        navigationController?.navigationBar.isTranslucent = false
        navigationController?.navigationBar.accessibilityIdentifier = "Gutenberg Editor Navigation Bar"
        navigationItem.leftBarButtonItems = navigationBarManager.leftBarButtonItems
        navigationItem.rightBarButtonItems = navigationBarManager.rightBarButtonItems
    }

    private func reloadBlogPickerButton() {
        var pickerTitle = post.blog.url ?? String()
        if let blogName = post.blog.settings?.name, blogName.isEmpty == false {
            pickerTitle = blogName
        }

        navigationBarManager.reloadBlogPickerButton(with: pickerTitle, enabled: !isSingleSiteMode)
    }

    private func reloadEditorContents() {
        let content = post.content ?? String()

        setTitle(post.postTitle ?? "")
        setHTML(content)
    }

    private func refreshInterface() {
        reloadBlogPickerButton()
        reloadEditorContents()
        reloadPublishButton()
    }

    func contentByStrippingMediaAttachments() -> String {
        return html //TODO: return media attachment stripped version in future
    }

    func toggleEditingMode() {
        gutenberg.toggleHTMLMode()
        mode.toggle()
        editorSession.switch(editor: analyticsEditor)
    }

    func requestHTML(for reason: RequestHTMLReason) {
        requestHTMLReason = reason
        gutenberg.requestHTML()
    }

    func focusTitleIfNeeded() {
        guard !post.hasContent() && shouldPresentInformativeDialog == false else {
            return
        }
        gutenberg.setFocusOnTitle()
    }

    // MARK: - Event handlers

    @objc func presentationController(forPresented presented: UIViewController, presenting: UIViewController?, source: UIViewController) -> UIPresentationController? {
        return presentationController(forPresented: presented, presenting: presenting)
    }

    // MARK: - Switch to Aztec

    func savePostEditsAndSwitchToAztec() {
        requestHTML(for: .switchToAztec)
    }
}

// MARK: - Views setup

extension GutenbergViewController {
    private func setupGutenbergView() {
        view.backgroundColor = .white
        gutenberg.rootView.translatesAutoresizingMaskIntoConstraints = false
        gutenberg.rootView.backgroundColor = .basicBackground
        view.addSubview(gutenberg.rootView)

        view.leftAnchor.constraint(equalTo: gutenberg.rootView.leftAnchor).isActive = true
        view.rightAnchor.constraint(equalTo: gutenberg.rootView.rightAnchor).isActive = true
        view.topAnchor.constraint(equalTo: gutenberg.rootView.topAnchor).isActive = true
        view.bottomAnchor.constraint(equalTo: gutenberg.rootView.bottomAnchor).isActive = true
    }
}

// MARK: - GutenbergBridgeDelegate

extension GutenbergViewController: GutenbergBridgeDelegate {

    func gutenbergDidRequestFetch(path: String, completion: @escaping (Result<Any, NSError>) -> Void) {
        GutenbergNetworkRequest(path: path, blog: post.blog).request(completion: completion)
    }

    func editorDidAutosave() {
        autosaver.contentDidChange()
    }

    func gutenbergDidRequestMedia(from source: Gutenberg.MediaSource, filter: [Gutenberg.MediaType], allowMultipleSelection: Bool, with callback: @escaping MediaPickerDidPickMediaCallback) {
        let flags = mediaFilterFlags(using: filter)
        switch source {
        case .mediaLibrary:
            gutenbergDidRequestMediaFromSiteMediaLibrary(filter: flags, allowMultipleSelection: allowMultipleSelection, with: callback)
        case .deviceLibrary:
            gutenbergDidRequestMediaFromDevicePicker(filter: flags, allowMultipleSelection: allowMultipleSelection, with: callback)
        case .deviceCamera:
            gutenbergDidRequestMediaFromCameraPicker(filter: flags, with: callback)
        case .stockPhotos:
            stockPhotos.presentPicker(origin: self, post: post, multipleSelection: allowMultipleSelection, callback: callback)
        case .filesApp:
            filesAppMediaPicker.presentPicker(origin: self, filters: filter, multipleSelection: allowMultipleSelection, callback: callback)
        default: break
        }
    }

    func mediaFilterFlags(using filterArray: [Gutenberg.MediaType]) -> WPMediaType {
        var mediaType: Int = 0
        for filter in filterArray {
            switch filter {
            case .image:
                mediaType = mediaType | WPMediaType.image.rawValue
            case .video:
                mediaType = mediaType | WPMediaType.video.rawValue
            case .audio:
                mediaType = mediaType | WPMediaType.audio.rawValue
            case .other:
                mediaType = mediaType | WPMediaType.other.rawValue
            }
        }
        if mediaType == 0 {
            return WPMediaType.all
        } else {
            return WPMediaType(rawValue: mediaType)
        }
    }

    func gutenbergDidRequestMediaFromSiteMediaLibrary(filter: WPMediaType, allowMultipleSelection: Bool, with callback: @escaping MediaPickerDidPickMediaCallback) {
        mediaPickerHelper.presentMediaPickerFullScreen(animated: true,
                                                       filter: filter,
                                                       dataSourceType: .mediaLibrary,
                                                       allowMultipleSelection: allowMultipleSelection,
                                                       callback: {(assets) in
                                                        guard let media = assets as? [Media] else {
                                                            callback(nil)
                                                            return
                                                        }
                                                        self.mediaInserterHelper.insertFromSiteMediaLibrary(media: media, callback: callback)
        })
    }

    func gutenbergDidRequestMediaFromDevicePicker(filter: WPMediaType, allowMultipleSelection: Bool, with callback: @escaping MediaPickerDidPickMediaCallback) {
        mediaPickerHelper.presentMediaPickerFullScreen(animated: true,
                                                       filter: filter,
                                                       dataSourceType: .device,
                                                       allowMultipleSelection: allowMultipleSelection,
                                                       callback: {(assets) in
                                                        guard let phAssets = assets as? [PHAsset] else {
                                                            callback(nil)
                                                            return
                                                        }
                                                        self.mediaInserterHelper.insertFromDevice(assets: phAssets, callback: callback)
        })
    }

    func gutenbergDidRequestMediaFromCameraPicker(filter: WPMediaType, with callback: @escaping MediaPickerDidPickMediaCallback) {
        mediaPickerHelper.presentCameraCaptureFullScreen(animated: true,
                                                         filter: filter,
                                                         callback: {(assets) in
                                                            guard let phAsset = assets?.first as? PHAsset else {
                                                                callback(nil)
                                                                return
                                                            }
                                                            self.mediaInserterHelper.insertFromDevice(asset: phAsset, callback: callback)
        })
    }

    func gutenbergDidRequestImport(from url: URL, with callback: @escaping MediaImportCallback) {
        mediaInserterHelper.insertFromDevice(url: url, callback: { media in
            callback(media?.first)
        })
    }

    func gutenbergDidRequestMediaUploadSync() {
        self.mediaInserterHelper.syncUploads()
    }

    func gutenbergDidRequestMediaUploadCancelation(for mediaID: Int32) {
        guard let media = mediaInserterHelper.mediaFor(uploadID: mediaID) else {
            return
        }
        mediaInserterHelper.cancelUploadOf(media: media)
    }

    func gutenbergDidRequestMediaUploadActionDialog(for mediaID: Int32) {

        guard let media = mediaInserterHelper.mediaFor(uploadID: mediaID) else {
            return
        }

        let title: String = MediaAttachmentActionSheet.title
        var message: String? = nil
        let alertController = UIAlertController(title: title, message: nil, preferredStyle: .actionSheet)
        let dismissAction = UIAlertAction(title: MediaAttachmentActionSheet.dismissActionTitle, style: .cancel) { (action) in

        }
        alertController.addAction(dismissAction)

        if media.remoteStatus == .pushing || media.remoteStatus == .processing {
            let cancelUploadAction = UIAlertAction(title: MediaAttachmentActionSheet.stopUploadActionTitle, style: .destructive) { (action) in
                self.mediaInserterHelper.cancelUploadOf(media: media)
            }
            alertController.addAction(cancelUploadAction)
        } else if media.remoteStatus == .failed, let error = media.error {
            message = error.localizedDescription
            let retryUploadAction = UIAlertAction(title: MediaAttachmentActionSheet.retryUploadActionTitle, style: .default) { (action) in
                self.mediaInserterHelper.retryUploadOf(media: media)
            }
            alertController.addAction(retryUploadAction)
        }

        alertController.title = title
        alertController.message = message
        alertController.popoverPresentationController?.sourceView = view
        alertController.popoverPresentationController?.sourceRect = view.frame
        alertController.popoverPresentationController?.permittedArrowDirections = .any
        present(alertController, animated: true, completion: nil)
    }

    func gutenbergDidProvideHTML(title: String, html: String, changed: Bool) {
        if changed {
            self.html = html
            self.postTitle = title
        }

        editorContentWasUpdated()
        mapUIContentToPostAndSave(immediate: true)
        if let reason = requestHTMLReason {
            requestHTMLReason = nil // clear the reason
            switch reason {
            case .publish:
                handlePublishButtonTap()
            case .close:
                cancelEditing()
            case .more:
                displayMoreSheet()
            case .switchToAztec:
                editorSession.switch(editor: .classic)
                EditorFactory().switchToAztec(from: self)
            case .switchBlog:
                blogPickerWasPressed()
            case .autoSave:
                break
            }
        }
    }

    func gutenbergDidLayout() {
        defer {
            isFirstGutenbergLayout = false
        }
        if isFirstGutenbergLayout {
            insertPrePopulatedMedia()
            if isOpenedDirectlyForPhotoPost {
                showMediaSelectionOnStart()
            }
            focusTitleIfNeeded()
            mediaInserterHelper.refreshMediaStatus()
        }
    }

    func gutenbergDidMount(unsupportedBlockNames: [String]) {
        if !editorSession.started {
            editorSession.start(unsupportedBlocks: unsupportedBlockNames)
        }
    }

    func gutenbergDidEmitLog(message: String, logLevel: LogLevel) {
        switch logLevel {
        case .trace:
            DDLogDebug(message)
        case .info:
            DDLogInfo(message)
        case .warn:
            DDLogWarn(message)
        case .error, .fatal:
            DDLogError(message)
        }
    }

    func gutenbergDidRequestFullscreenImage(with mediaUrl: URL) {
        navigationController?.definesPresentationContext = true
        let controller = WPImageViewController(externalMediaURL: mediaUrl)
        controller.post = self.post
        controller.modalTransitionStyle = .crossDissolve
        controller.modalPresentationStyle = .overCurrentContext
        self.present(controller, animated: true)
    }
}

// MARK: - GutenbergBridgeDataSource

extension GutenbergViewController: GutenbergBridgeDataSource {
    func gutenbergLocale() -> String? {
        return WordPressComLanguageDatabase().deviceLanguage.slug
    }

    func gutenbergTranslations() -> [String: [String]]? {
        return parseGutenbergTranslations()
    }

    func gutenbergInitialContent() -> String? {
        return post.content ?? ""
    }

    func gutenbergInitialTitle() -> String? {
        return post.postTitle ?? ""
    }

<<<<<<< HEAD
    func gutenbergPostType() -> String? {
=======
    func gutenbergPostType() -> String {
>>>>>>> ca70adde
        return post is Page ? "page" : "post"
    }

    func aztecAttachmentDelegate() -> TextViewAttachmentDelegate {
        return attachmentDelegate
    }

    func gutenbergMediaSources() -> [Gutenberg.MediaSource] {
        return [
            post.blog.supports(.stockPhotos) ? .stockPhotos : nil,
            .filesApp,
        ].compactMap { $0 }
    }
}

// MARK: - PostEditorStateContextDelegate

extension GutenbergViewController: PostEditorStateContextDelegate {
    override func observeValue(forKeyPath keyPath: String?, of object: Any?, change: [NSKeyValueChangeKey: Any]?, context: UnsafeMutableRawPointer?) {
        guard let keyPath = keyPath else {
            return
        }

        switch keyPath {
        case BasePost.statusKeyPath:
            if let status = post.status {
                postEditorStateContext.updated(postStatus: status)
            }
        case #keyPath(AbstractPost.date_created_gmt):
            let dateCreated = post.dateCreated ?? Date()
            postEditorStateContext.updated(publishDate: dateCreated)
        default:
            super.observeValue(forKeyPath: keyPath, of: object, change: change, context: context)
        }
    }

    func context(_ context: PostEditorStateContext, didChangeAction: PostEditorAction) {
        reloadPublishButton()
    }

    func context(_ context: PostEditorStateContext, didChangeActionAllowed: Bool) {
        reloadPublishButton()
    }

    func reloadPublishButton() {
        navigationBarManager.reloadPublishButton()
    }

    internal func addObservers(toPost: AbstractPost) {
        toPost.addObserver(self, forKeyPath: AbstractPost.statusKeyPath, options: [], context: nil)
        toPost.addObserver(self, forKeyPath: #keyPath(AbstractPost.date_created_gmt), options: [], context: nil)
    }

    internal func removeObservers(fromPost: AbstractPost) {
        fromPost.removeObserver(self, forKeyPath: AbstractPost.statusKeyPath)
        fromPost.removeObserver(self, forKeyPath: #keyPath(AbstractPost.date_created_gmt))
    }
}

// MARK: - PostEditorNavigationBarManagerDelegate

extension GutenbergViewController: PostEditorNavigationBarManagerDelegate {

    var publishButtonText: String {
        return postEditorStateContext.publishButtonText
    }

    var isPublishButtonEnabled: Bool {
        // TODO: return postEditorStateContext.isPublishButtonEnabled when
        // we have the required bridge communication that informs us every change
        return true
    }

    var uploadingButtonSize: CGSize {
        return AztecPostViewController.Constants.uploadingButtonSize
    }

    var savingDraftButtonSize: CGSize {
        return AztecPostViewController.Constants.savingDraftButtonSize
    }

    func navigationBarManager(_ manager: PostEditorNavigationBarManager, closeWasPressed sender: UIButton) {
        requestHTML(for: .close)
    }

    func navigationBarManager(_ manager: PostEditorNavigationBarManager, moreWasPressed sender: UIButton) {
        requestHTML(for: .more)
    }

    func navigationBarManager(_ manager: PostEditorNavigationBarManager, blogPickerWasPressed sender: UIButton) {
        requestHTML(for: .switchBlog)
    }

    func navigationBarManager(_ manager: PostEditorNavigationBarManager, publishButtonWasPressed sender: UIButton) {
        requestHTML(for: .publish)
    }

    func navigationBarManager(_ manager: PostEditorNavigationBarManager, displayCancelMediaUploads sender: UIButton) {

    }

    func navigationBarManager(_ manager: PostEditorNavigationBarManager, reloadLeftNavigationItems items: [UIBarButtonItem]) {
        navigationItem.leftBarButtonItems = items
    }
}

// MARK: - Constants

extension Gutenberg.MediaSource {
    static let stockPhotos = Gutenberg.MediaSource(id: "wpios-stock-photo-library", label: .freePhotosLibrary, types: [.image])
    static let filesApp = Gutenberg.MediaSource(id: "wpios-files-app", label: .files, types: [.image, .video, .audio, .other])
}

private extension GutenbergViewController {
    enum Analytics {
        static let editorSource = "gutenberg"
    }

}

private extension GutenbergViewController {
    struct MediaAttachmentActionSheet {
        static let title = NSLocalizedString("Media Options", comment: "Title for action sheet with media options.")
        static let dismissActionTitle = NSLocalizedString("Dismiss", comment: "User action to dismiss media options.")
        static let stopUploadActionTitle = NSLocalizedString("Stop upload", comment: "User action to stop upload.")
        static let retryUploadActionTitle = NSLocalizedString("Retry", comment: "User action to retry media upload.")
        static let retryAllFailedUploadsActionTitle = NSLocalizedString("Retry all", comment: "User action to retry all failed media uploads.")
    }
}<|MERGE_RESOLUTION|>--- conflicted
+++ resolved
@@ -583,11 +583,7 @@
         return post.postTitle ?? ""
     }
 
-<<<<<<< HEAD
-    func gutenbergPostType() -> String? {
-=======
     func gutenbergPostType() -> String {
->>>>>>> ca70adde
         return post is Page ? "page" : "post"
     }
 
