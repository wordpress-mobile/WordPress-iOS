--- conflicted
+++ resolved
@@ -702,19 +702,8 @@
             }
         })
 
-<<<<<<< HEAD
+        storyEditor?.trackOpen()
         storyEditor?.present(on: self, with: files)
-=======
-        controller.trackOpen()
-        controller.populate(with: files, completion: { [weak self] result in
-            switch result {
-            case .success:
-                self?.present(controller, animated: true, completion: {})
-            case .failure(let error):
-                os_log(.error, "Failed to populate Kanvas controller %@", error.localizedDescription)
-            }
-        })
->>>>>>> 94355cc3
     }
 
     func gutenbergDidRequestMediaUploadActionDialog(for mediaID: Int32) {
