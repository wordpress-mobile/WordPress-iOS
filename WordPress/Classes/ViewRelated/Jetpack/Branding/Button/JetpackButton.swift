import UIKit
import SwiftUI

/// A "Jetpack powered" button with two different styles (`badge` or    `banner`)
class JetpackButton: CircularImageButton {

    enum ButtonStyle {
        case badge
        case banner
    }

    private let style: ButtonStyle

    init(style: ButtonStyle) {
        self.style = style
        super.init(frame: .zero)
        configureButton()
    }

    required init?(coder: NSCoder) {
        fatalError("Storyboard instantiation not supported.")
    }

    private var buttonBackgroundColor: UIColor {
        switch style {
        case .badge:
            return UIColor(light: .muriel(color: .jetpackGreen, .shade40),
                           dark: .muriel(color: .jetpackGreen, .shade90))
        case .banner:
            return .clear
        }
    }

    private var buttonTintColor: UIColor {
        switch style {
        case .badge:
            return UIColor(light: .white,
                           dark: .muriel(color: .jetpackGreen, .shade40))
        case .banner:
            return .muriel(color: .jetpackGreen, .shade40)
        }
    }

    private var buttonTitleColor: UIColor {
        switch style {
        case .badge:
            return .white
        case .banner:
            return UIColor(light: .black, dark: .white)
        }
    }

    private var imageBackgroundColor: UIColor {
        switch style {
        case .badge:
            return UIColor(light: .muriel(color: .jetpackGreen, .shade40),
                           dark: .white)
        case .banner:
            return .white
        }
    }

    private func configureButton() {
        isUserInteractionEnabled = FeatureFlag.jetpackPoweredBottomSheet.enabled
        setTitle(Appearance.title, for: .normal)
        tintColor = buttonTintColor
        backgroundColor = buttonBackgroundColor
        setTitleColor(buttonTitleColor, for: .normal)
        titleLabel?.font = Appearance.titleFont
        titleLabel?.adjustsFontForContentSizeCategory = true
        titleLabel?.minimumScaleFactor = Appearance.minimumScaleFactor
        titleLabel?.adjustsFontSizeToFitWidth = true
        setImage(.gridicon(.plans), for: .normal)
        contentVerticalAlignment = .fill
        contentMode = .scaleAspectFit
        imageEdgeInsets = Appearance.iconInsets
        contentEdgeInsets = Appearance.contentInsets
        imageView?.contentMode = .scaleAspectFit
        flipInsetsForRightToLeftLayoutDirection()
        setImageBackgroundColor(imageBackgroundColor)
    }

    private enum Appearance {
        static let title = NSLocalizedString("jetpack.branding.badge_banner.title", value: "Jetpack powered",
                                             comment: "Title of the Jetpack powered badge.")
        static let minimumScaleFactor: CGFloat = 0.6
        static let iconInsets = UIEdgeInsets(top: 0, left: 0, bottom: 0, right: 10)
        static let contentInsets = UIEdgeInsets(top: 6, left: 6, bottom: 6, right: 10)
        static let maximumFontPointSize: CGFloat = 22
        static let imageBackgroundViewMultiplier: CGFloat = 0.75
        static var titleFont: UIFont {
            let fontDescriptor = UIFontDescriptor.preferredFontDescriptor(withTextStyle: .body)
            let font = UIFont(descriptor: fontDescriptor, size: min(fontDescriptor.pointSize, maximumFontPointSize))
            return UIFontMetrics.default.scaledFont(for: font, maximumPointSize: maximumFontPointSize)
        }
    }

    override func layoutSubviews() {
        super.layoutSubviews()
        if style == .badge {
            layer.cornerRadius = frame.height / 2
            layer.cornerCurve = .continuous
        }
    }
}

// MARK: Badge view
extension JetpackButton {

    /// Instantiates a view containing a Jetpack powered badge
    /// - Parameter topPadding: top padding, defaults to 30 pt
    /// - Parameter bottomPadding: bottom padding, defaults to 30 pt
    /// - Parameter target: optional target for the button action
    /// - Parameter selector: optional selector for the button action
    /// - Returns: the view containing the badge
<<<<<<< HEAD
    @objc
    static func makeBadgeView(topPadding: CGFloat = 30, bottomPadding: CGFloat = 30) -> UIView {
=======
    static func makeBadgeView(topPadding: CGFloat = 30,
                              bottomPadding: CGFloat = 30,
                              target: Any? = nil,
                              selector: Selector? = nil) -> UIView {
>>>>>>> 70f2acfc
        let view = UIView()
        let badge = JetpackButton(style: .badge)
        badge.translatesAutoresizingMaskIntoConstraints = false
        view.addSubview(badge)
        NSLayoutConstraint.activate([
            badge.centerXAnchor.constraint(equalTo: view.centerXAnchor),
            badge.topAnchor.constraint(equalTo: view.topAnchor, constant: topPadding),
            badge.bottomAnchor.constraint(equalTo: view.bottomAnchor, constant: -bottomPadding)
        ])
        if let target = target, let selector = selector {
            badge.addTarget(target, action: selector, for: .touchUpInside)
        }
        return view
    }
}<|MERGE_RESOLUTION|>--- conflicted
+++ resolved
@@ -113,15 +113,11 @@
     /// - Parameter target: optional target for the button action
     /// - Parameter selector: optional selector for the button action
     /// - Returns: the view containing the badge
-<<<<<<< HEAD
     @objc
-    static func makeBadgeView(topPadding: CGFloat = 30, bottomPadding: CGFloat = 30) -> UIView {
-=======
     static func makeBadgeView(topPadding: CGFloat = 30,
                               bottomPadding: CGFloat = 30,
                               target: Any? = nil,
                               selector: Selector? = nil) -> UIView {
->>>>>>> 70f2acfc
         let view = UIView()
         let badge = JetpackButton(style: .badge)
         badge.translatesAutoresizingMaskIntoConstraints = false
