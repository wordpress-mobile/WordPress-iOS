import UIKit
import WebKit
import Gridicons
import WordPressAuthenticator


protocol JetpackConnectionWebDelegate {
    func jetpackConnectionCompleted()
    func jetpackConnectionCanceled()
}

class JetpackConnectionWebViewController: UIViewController {
    let blog: Blog
    let webView: WKWebView
    let progressView = WebProgressView()
    var delegate: JetpackConnectionWebDelegate?

    // Sometimes wp-login doesn't redirect to the expected URL, so we're storing
    // it and redirecting manually
    fileprivate var pendingSiteRedirect: URL?
    fileprivate var pendingDotComRedirect: URL?
    fileprivate var account: WPAccount?

    private var analyticsErrorWasTracked = false

    init(blog: Blog) {
        self.blog = blog
        let configuration = WKWebViewConfiguration()
        if Debug.enabled {
            configuration.websiteDataStore = .nonPersistent()
        }
        webView = WKWebView(frame: .zero, configuration: configuration)
        super.init(nibName: nil, bundle: nil)
        webView.navigationDelegate = self
        title = NSLocalizedString("Set up Jetpack", comment: "Title for the Jetpack Installation & Connection")
    }

    required init?(coder aDecoder: NSCoder) {
        fatalError("init(coder:) has not been implemented")
    }

    override func loadView() {
        let stackView = UIStackView(arrangedSubviews: [
            progressView,
            webView
            ])
        stackView.axis = .vertical
        view = stackView
    }

    override func viewDidLoad() {
        super.viewDidLoad()
        progressView.observeProgress(webView: webView)

        if isModal() {
            navigationItem.leftBarButtonItem = UIBarButtonItem(barButtonSystemItem: .cancel, target: self, action: #selector(JetpackConnectionWebViewController.cancel))
        }

        startConnectionFlow()
    }

    func startConnectionFlow() {
<<<<<<< HEAD
        guard let url = jetpackConnectionURL() else {
            return
=======
        let url: URL
        if let escapedSiteURL = blog.homeURL?.addingPercentEncoding(withAllowedCharacters: .urlQueryAllowed) {
            url = URL(string: "https://wordpress.com/jetpack/connect?url=\(escapedSiteURL)&mobile_redirect=\(mobileRedirectURL)&from=mobile")!
        } else {
            url = URL(string: "https://wordpress.com/jetpack/connect?mobile_redirect=\(mobileRedirectURL)&from=mobile")!
>>>>>>> 3119e756
        }

        let request = URLRequest(url: url)
        webView.load(request)

        WPAnalytics.track(.installJetpackWebviewSelect)
    }

    private func jetpackConnectionURL() -> URL? {
        let locale = WordPressComLanguageDatabase().deviceLanguage.slug
        var urlString = "https://wordpress.com/jetpack/connect/?mobile_redirect=\(mobileRedirectURL)&from=mobile&lang=\(locale)"

        if let escapedSiteURL = blog.homeURL?.addingPercentEncoding(withAllowedCharacters: .urlQueryAllowed) {
            urlString = urlString + "&url=\(escapedSiteURL)"
        }

        return URL(string: urlString)
    }

    @objc func cancel() {
        delegate?.jetpackConnectionCanceled()
    }
}

extension JetpackConnectionWebViewController: WKNavigationDelegate {
    func webView(_ webView: WKWebView, decidePolicyFor navigationAction: WKNavigationAction, decisionHandler: @escaping (WKNavigationActionPolicy) -> Void) {
        guard let url = navigationAction.request.url,
            navigationAction.request.httpMethod == "GET",
            navigationAction.targetFrame?.isMainFrame ?? false,
            let step = flowStep(url: url) else {
                decisionHandler(.allow)
                return
        }

        Debug.log("🚀🔌 Step: \(step)")
        if step.isAdminPage,
            let redirect = pendingSiteRedirect {
            pendingSiteRedirect = nil
            decisionHandler(.cancel)
            webView.load(URLRequest(url: redirect))
            return
        }

        switch step {
        case .siteLoginForm(let redirect):
            performSiteLogin(redirect: redirect, decisionHandler: decisionHandler)
        case .dotComLoginForm(let redirect):
            decisionHandler(.cancel)
            performDotComLogin(redirect: redirect)
        case .mobileRedirect:
            decisionHandler(.cancel)
            handleMobileRedirect()
        default:
            decisionHandler(.allow)
        }
    }

    func webView(_ webView: WKWebView, didFailProvisionalNavigation navigation: WKNavigation!, withError error: Error) {
        if analyticsErrorWasTracked {
            return
        }

        WPAnalytics.track(.installJetpackWebviewFailed)
        analyticsErrorWasTracked.toggle()
    }
}

private extension URL {
    func matchesPath(in other: URL) -> Bool {
        return scheme == other.scheme
            && host == other.host
            && port == other.port
            && path == other.path
    }
}

private extension JetpackConnectionWebViewController {
    enum FlowStep: CustomStringConvertible {
        case siteLoginForm(redirect: URL)
        case sitePluginDetail
        case sitePluginInstallation
        case sitePlugins
        case siteAdmin
        case dotComLoginForm(redirect: URL)
        case mobileRedirect

        var description: String {
            switch self {
            case .siteLoginForm(let redirect):
                return "Site login form, redirecting to \(redirect)"
            case .sitePluginDetail:
                return "Plugin detail page"
            case .sitePluginInstallation:
                return "Plugin installation page"
            case .sitePlugins:
                return "Installed plugins page"
            case .siteAdmin:
                return "Unknown wp-admin page"
            case .dotComLoginForm(let redirect):
                return "WordPress.com login, redirecting to \(redirect)"
            case .mobileRedirect:
                return "Mobile Redirect, end of the connection flow"
            }
        }

        var isAdminPage: Bool {
            switch self {
            case .sitePluginDetail, .sitePluginInstallation, .sitePlugins, .siteAdmin:
                return true
            case .siteLoginForm, .dotComLoginForm, .mobileRedirect:
                return false
            }
        }
    }

    func flowStep(url: URL) -> FlowStep? {
        switch url {
        case isSiteLogin:
            return extractRedirect(url: url)
                .map(FlowStep.siteLoginForm)
        case isDotComLogin:
            return extractRedirect(url: url)
                .map(FlowStep.dotComLoginForm)
        case isSiteAdmin(path: "plugin-install.php"):
            return .sitePluginDetail
        case isSiteAdmin(path: "update.php?action=install-plugin"):
            return .sitePluginInstallation
        case isSiteAdmin(path: "plugins.php"):
            return .sitePlugins
        case isSiteAdmin(path: ""):
            return .siteAdmin
        case mobileRedirectURL:
            return .mobileRedirect
        default:
            return nil
        }
    }

    var mobileRedirectURL: URL {
        return URL(string: "wordpress://jetpack-connection")!
    }

    func isSiteLogin(url: URL) -> Bool {
        guard let loginURL = URL(string: blog.loginUrl()) else {
            return false
        }

        return url.matchesPath(in: loginURL)
    }

    /// Returns a function that matches a wp-admin URL with the given path
    ///
    func isSiteAdmin(path: String) -> (URL) -> Bool {
        guard let adminURL = URL(string: blog.adminUrl(withPath: path)) else {
            return { _ in return false }
        }
        return { url in
            return url.absoluteString.hasPrefix(adminURL.absoluteString)
        }
    }

    func isDotComLogin(url: URL) -> Bool {
        let dotComLoginURL = URL(string: "https://wordpress.com/log-in")!
        let dotComJetpackLoginURL = URL(string: "https://wordpress.com/log-in/jetpack")!
        return url.matchesPath(in: dotComLoginURL) || url.matchesPath(in: dotComJetpackLoginURL)
    }

    func extractRedirect(url: URL) -> URL? {
        return URLComponents(url: url, resolvingAgainstBaseURL: false)?
            .queryItems?
            .first(where: { $0.name == "redirect_to" })?
            .value
            .flatMap(URL.init(string:))
    }

    func handleMobileRedirect() {
        let context = ContextManager.sharedInstance().mainContext
        let service = BlogService(managedObjectContext: context)
        let success: () -> Void = { [weak self] in
            self?.delegate?.jetpackConnectionCompleted()
        }
        let failure: (Error) -> Void = { (error) in
            DDLogError("\(error)")
            success()
        }
        service.syncBlog(
            blog,
            success: { [weak self] in
                guard let account = self?.account ?? self?.defaultAccount() else {
                    // If there's no account let's pretend this worked
                    // We don't know what to do, but at least it will dismiss
                    // the connection flow and refresh the site state
                    success()
                    return
                }
                service.associateSyncedBlogs(
                    toJetpackAccount: account,
                    success: success,
                    failure: failure
                )
            },
            failure: failure
        )
    }

    func performSiteLogin(redirect: URL, decisionHandler: @escaping (WKNavigationActionPolicy) -> Void) {
        guard let authenticator = RequestAuthenticator(blog: blog) else {
            decisionHandler(.allow)
            return
        }
        decisionHandler(.cancel)

        authenticator.request(url: redirect, cookieJar: webView.configuration.websiteDataStore.httpCookieStore, completion: { request in
            DDLogDebug("Performing site login to \(String(describing: request.url))")
            self.pendingSiteRedirect = redirect
            self.webView.load(request)
        })
    }

    func performDotComLogin(redirect: URL) {
        if let account = defaultAccount(),
            let token = account.authToken,
            let username = account.username {
            authenticateWithDotCom(username: username, token: token, redirect: redirect)
        } else {
            presentDotComLogin(redirect: redirect)
        }
    }

    func authenticateWithDotCom(username: String, token: String, redirect: URL) {
        let authenticator = RequestAuthenticator(credentials: .dotCom(username: username, authToken: token, authenticationType: .regular))

        authenticator.request(url: redirect, cookieJar: webView.configuration.websiteDataStore.httpCookieStore, completion: { request in
            DDLogDebug("Performing WordPress.com login to \(String(describing: request.url))")
            self.webView.load(request)
        })
    }

    func presentDotComLogin(redirect: URL) {
        pendingDotComRedirect = redirect
        startObservingLoginNotifications()

        WordPressAuthenticator.showLoginForJustWPCom(from: self, jetpackLogin: true, connectedEmail: blog.jetpack?.connectedEmail)
    }

    func startObservingLoginNotifications() {
        NotificationCenter.default.addObserver(self, selector: #selector(self.handleFinishedJetpackLogin), name: .wordpressLoginFinishedJetpackLogin, object: nil)
    }

    func stopObservingLoginNotifications() {
        NotificationCenter.default.removeObserver(self, name: .wordpressLoginFinishedJetpackLogin, object: nil)
    }

    @objc func handleLoginCancelled() {
        stopObservingLoginNotifications()
        pendingDotComRedirect = nil
    }

    @objc func handleFinishedJetpackLogin(notification: NSNotification) {
        stopObservingLoginNotifications()
        defer {
            pendingDotComRedirect = nil
        }
        account = notification.object as? WPAccount
        if let redirect = pendingDotComRedirect {
            performDotComLogin(redirect: redirect)
        }
    }

    func defaultAccount() -> WPAccount? {
        try? WPAccount.lookupDefaultWordPressComAccount(in: ContextManager.shared.mainContext)
    }

    enum Debug {
        static var enabled: Bool {
            return CommandLine.arguments.contains("-debugJetpackConnectionFlow")
        }

        static func log(_ message: String) {
            guard enabled else {
                return
            }
            DDLogDebug(message)
        }
    }
}<|MERGE_RESOLUTION|>--- conflicted
+++ resolved
@@ -60,16 +60,8 @@
     }
 
     func startConnectionFlow() {
-<<<<<<< HEAD
         guard let url = jetpackConnectionURL() else {
             return
-=======
-        let url: URL
-        if let escapedSiteURL = blog.homeURL?.addingPercentEncoding(withAllowedCharacters: .urlQueryAllowed) {
-            url = URL(string: "https://wordpress.com/jetpack/connect?url=\(escapedSiteURL)&mobile_redirect=\(mobileRedirectURL)&from=mobile")!
-        } else {
-            url = URL(string: "https://wordpress.com/jetpack/connect?mobile_redirect=\(mobileRedirectURL)&from=mobile")!
->>>>>>> 3119e756
         }
 
         let request = URLRequest(url: url)
@@ -79,8 +71,7 @@
     }
 
     private func jetpackConnectionURL() -> URL? {
-        let locale = WordPressComLanguageDatabase().deviceLanguage.slug
-        var urlString = "https://wordpress.com/jetpack/connect/?mobile_redirect=\(mobileRedirectURL)&from=mobile&lang=\(locale)"
+        var urlString = "https://wordpress.com/jetpack/connect/?mobile_redirect=\(mobileRedirectURL)&from=mobile"
 
         if let escapedSiteURL = blog.homeURL?.addingPercentEncoding(withAllowedCharacters: .urlQueryAllowed) {
             urlString = urlString + "&url=\(escapedSiteURL)"
