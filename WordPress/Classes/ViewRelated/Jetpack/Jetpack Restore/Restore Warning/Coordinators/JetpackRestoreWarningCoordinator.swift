import Foundation

protocol JetpackRestoreWarningView {
    func showNoInternetConnection()
    func showRestoreAlreadyRunning()
    func showRestoreRequestFailed()
    func showRestoreStarted()
}

class JetpackRestoreWarningCoordinator {

    // MARK: - Properties

    private let service: JetpackRestoreService
    private let site: JetpackSiteRef
    private let rewindID: String?
    private let restoreTypes: JetpackRestoreTypes
    private let view: JetpackRestoreWarningView

    // MARK: - Init

    init(site: JetpackSiteRef,
         restoreTypes: JetpackRestoreTypes,
         rewindID: String?,
         view: JetpackRestoreWarningView,
         service: JetpackRestoreService? = nil,
         context: NSManagedObjectContext = ContextManager.sharedInstance().mainContext) {
        self.service = service ?? JetpackRestoreService(managedObjectContext: context)
        self.site = site
        self.rewindID = rewindID
        self.restoreTypes = restoreTypes
        self.view = view
    }

    // MARK: - Public

    func restoreSite() {
<<<<<<< HEAD
        guard ReachabilityUtils.isInternetReachable() else {
            self.view.showNoInternetConnection()
            return
        }

        service.restoreSite(site, rewindID: rewindID, restoreTypes: restoreTypes, success: { [weak self] _ in
            self?.view.showRestoreStarted()
=======
        service.restoreSite(site, rewindID: rewindID, restoreTypes: restoreTypes, success: { [weak self] _, _ in
            self?.view.showRestoreStatus()
>>>>>>> fa4f4cd5
        }, failure: { [weak self] error in
            DDLogError("Error restoring site: \(error.localizedDescription)")

            self?.view.showRestoreRequestFailed()
        })
    }
}<|MERGE_RESOLUTION|>--- conflicted
+++ resolved
@@ -35,18 +35,13 @@
     // MARK: - Public
 
     func restoreSite() {
-<<<<<<< HEAD
         guard ReachabilityUtils.isInternetReachable() else {
             self.view.showNoInternetConnection()
             return
         }
 
-        service.restoreSite(site, rewindID: rewindID, restoreTypes: restoreTypes, success: { [weak self] _ in
+        service.restoreSite(site, rewindID: rewindID, restoreTypes: restoreTypes, success: { [weak self] _, _ in
             self?.view.showRestoreStarted()
-=======
-        service.restoreSite(site, rewindID: rewindID, restoreTypes: restoreTypes, success: { [weak self] _, _ in
-            self?.view.showRestoreStatus()
->>>>>>> fa4f4cd5
         }, failure: { [weak self] error in
             DDLogError("Error restoring site: \(error.localizedDescription)")
 
