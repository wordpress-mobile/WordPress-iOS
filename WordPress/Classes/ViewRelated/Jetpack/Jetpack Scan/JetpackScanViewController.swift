--- conflicted
+++ resolved
@@ -128,7 +128,7 @@
 }
 
 // MARK: - Table View
-extension JetpackScanViewController: UITableViewDataSource {
+extension JetpackScanViewController: UITableViewDataSource, UITableViewDelegate {
     func tableView(_ tableView: UITableView, numberOfRowsInSection section: Int) -> Int {
         let count = coordinator.threats?.count ?? 0
         return count + Constants.tableHeaderCountOffset
@@ -178,10 +178,6 @@
 
         return threats[row]
     }
-}
-
-<<<<<<< HEAD
-extension JetpackScanViewController: UITableViewDelegate {
 
     func tableView(_ tableView: UITableView, didSelectRowAt indexPath: IndexPath) {
         tableView.deselectRow(at: indexPath, animated: true)
@@ -193,7 +189,9 @@
 
         let threatDetailsVC = JetpackScanThreatDetailsViewController(threat: threat)
         self.navigationController?.pushViewController(threatDetailsVC, animated: true)
-=======
+    }
+}
+
 // MARK: - Loading / Errors
 extension JetpackScanViewController: NoResultsViewControllerDelegate {
     func updateNoResults(_ viewModel: NoResultsViewController.Model?) {
@@ -256,7 +254,5 @@
 
         static let tryAgainButtonText = NSLocalizedString("Try again", comment: "Button label for trying to retrieve the scan status again")
         static let contactSupportButtonText = NSLocalizedString("Contact support", comment: "Button label for contacting support")
-
->>>>>>> cda4f718
     }
 }