--- conflicted
+++ resolved
@@ -212,20 +212,10 @@
     }
 
     func refreshAccountDetails(finished: @escaping () -> Void) {
-<<<<<<< HEAD
-        let context = ContextManager.sharedInstance().mainContext
-
-        guard let account = try? WPAccount.lookupDefaultWordPressComAccount(in: context) else {
-            return
-        }
-
-        AccountService(managedObjectContext: context).updateUserDetails(for: account, success: { () in
-=======
         guard let account = accountService.defaultWordPressComAccount() else {
             return
         }
         accountService.updateUserDetails(for: account, success: { () in
->>>>>>> ad6511eb
             finished()
         }, failure: { _ in
             finished()
