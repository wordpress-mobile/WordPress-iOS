import Foundation
import WordPressShared
// FIXME: comparison operators with optionals were removed from the Swift Standard Libary.
// Consider refactoring the code to use the non-optional operators.
fileprivate func < <T: Comparable>(lhs: T?, rhs: T?) -> Bool {
  switch (lhs, rhs) {
  case let (l?, r?):
    return l < r
  case (nil, _?):
    return true
  default:
    return false
  }
}

// FIXME: comparison operators with optionals were removed from the Swift Standard Libary.
// Consider refactoring the code to use the non-optional operators.
fileprivate func > <T: Comparable>(lhs: T?, rhs: T?) -> Bool {
  switch (lhs, rhs) {
  case let (l?, r?):
    return l > r
  default:
    return rhs < lhs
  }
}


open class AboutViewController: UITableViewController {
    open override func viewDidLoad() {
        super.viewDidLoad()

        setupNavigationItem()
        setupTableView()
        setupDismissButtonIfNeeded()
    }


    // MARK: - Private Helpers
    fileprivate func setupNavigationItem() {
        title = .navigationTitleText

        // Don't show 'About' in the next-view back button
        navigationItem.backBarButtonItem = UIBarButtonItem(title: String(), style: .plain, target: nil, action: nil)
    }

    fileprivate func setupTableView() {
        // Load and Tint the Logo
        let color                   = UIColor.primary
        let tintedImage             = AppStyleGuide.aboutAppIcon?.withRenderingMode(.alwaysTemplate)
        let imageView               = UIImageView(image: tintedImage)
        imageView.tintColor = color
        imageView.autoresizingMask  = [.flexibleLeftMargin, .flexibleRightMargin]
        imageView.contentMode       = .top

        // Let's add a bottom padding!
        imageView.frame.size.height += Constants.iconBottomPadding

        // Finally, setup the TableView
        tableView.tableHeaderView   = imageView
        tableView.contentInset      = WPTableViewContentInsets

        WPStyleGuide.configureColors(view: view, tableView: tableView)
        WPStyleGuide.configureAutomaticHeightRows(for: tableView)

        if isRecommendAppSectionEnabled {
            tableView.register(SingleButtonTableViewCell.defaultNib, forCellReuseIdentifier: .buttonReuseIdentifier)
        }
    }

    fileprivate func setupDismissButtonIfNeeded() {
        // Don't display a dismiss button, unless this is the only view in the stack!
        if navigationController?.viewControllers.count > 1 {
            return
        }

        let title = NSLocalizedString("Close", comment: "Dismiss the current view")
        let style = WPStyleGuide.barButtonStyleForBordered()
        navigationItem.leftBarButtonItem = UIBarButtonItem(title: title, style: style, target: self, action: #selector(AboutViewController.dismissWasPressed(_:)))
    }



    // MARK: - Button Helpers
    @IBAction func dismissWasPressed(_ sender: AnyObject) {
        dismiss(animated: true)
    }



    // MARK: - UITableView Methods
    open override func numberOfSections(in tableView: UITableView) -> Int {
        return rows.count
    }

    open override func tableView(_ tableView: UITableView, numberOfRowsInSection section: Int) -> Int {
        return rows[section].count
    }

    open override func tableView(_ tableView: UITableView, cellForRowAt indexPath: IndexPath) -> UITableViewCell {
        let row = rows[indexPath.section][indexPath.row]
        var cell = tableView.dequeueReusableCell(withIdentifier: row.reuseIdentifier)

        if let buttonRow = row as? ButtonRow {
            // if we encounter a `buttonStyle` Row while feature flag is off, it's likely there's an implementation error.
            guard isRecommendAppSectionEnabled,
                  let buttonCell = cell as? SingleButtonTableViewCell else {
                return .init()
            }

            buttonCell.title = buttonRow.title
            buttonCell.iconImage = buttonRow.iconImage
            buttonCell.tintColor = buttonRow.tintColor
            buttonCell.isLoading = buttonRow.isLoading

            return buttonCell
        }

        // keep the original implementation intact for now, to minimize impact.
        // let's clean this up once the `recommendAppToOthers` feature flag is removed.

        if cell == nil {
            cell = WPTableViewCell(style: .value1, reuseIdentifier: row.reuseIdentifier)
        }

        cell!.textLabel?.text       = row.title
        cell!.detailTextLabel?.text = row.details ?? String()
        if row.handler != nil {
            WPStyleGuide.configureTableViewActionCell(cell)
        } else {
            WPStyleGuide.configureTableViewCell(cell)
            cell?.selectionStyle = .none
        }

        return cell!
    }

    open override func tableView(_ tableView: UITableView, titleForFooterInSection section: Int) -> String? {
        if section != (rows.count - 1) {
            return nil
        }
        return footerTitleText
    }

    open override func tableView(_ tableView: UITableView, willDisplayFooterView view: UIView, forSection section: Int) {
        WPStyleGuide.configureTableViewSectionFooter(view)
        if let footerView = view as? UITableViewHeaderFooterView {
            footerView.textLabel?.textAlignment = .center
        }
    }

    open override func tableView(_ tableView: UITableView, didSelectRowAt indexPath: IndexPath) {
        // some handlers may need to query selected index path in the handler closure, so let's defer the deselect.
        defer {
            tableView.deselectSelectedRowWithAnimation(true)
        }

        if let handler = rows[indexPath.section][indexPath.row].handler {
            handler()
        }
    }

    // MARK: - Private Helpers
    fileprivate func displayWebView(_ urlString: String) {
        displayWebView(URL(string: urlString))
    }

    private func displayWebView(_ url: URL?, title: String? = nil) {
        guard let url = url else {
            return
        }

        if let title = title {
            present(webViewController: WebViewControllerFactory.controller(url: url, title: title))
        }
        else {
            present(webViewController: WebViewControllerFactory.controller(url: url))
        }
    }

    private func present(webViewController: UIViewController) {
        let navController = UINavigationController(rootViewController: webViewController)
        present(navController, animated: true)
    }

    fileprivate func displayRatingPrompt() {
        // Note:
        // Let's follow the same procedure executed as in NotificationsViewController, so that if the user
        // manually decides to rate the app, we don't render the prompt!
        //
        WPAnalytics.track(.appReviewsRatedApp)
        AppRatingUtility.shared.ratedCurrentVersion()
        UIApplication.shared.open(AppRatingUtility.shared.appReviewUrl)
    }

    fileprivate func displayTwitterAccount() {
        let twitterURL = URL(string: AppConstants.productTwitterURL)!
        UIApplication.shared.open(twitterURL)
    }

    private func displayShareApp() {
        guard let selectedIndexPath = tableView.indexPathForSelectedRow,
              let selectedCell = tableView.cellForRow(at: selectedIndexPath),
              let sharePresenter = sharePresenter,
              !sharePresenter.isLoading,
              isRecommendAppSectionEnabled else {
            return
        }

<<<<<<< HEAD
        sharePresenter.present(for: .wordpress, in: self, source: .about)
=======
        sharePresenter.present(for: .wordpress, in: self, sourceView: selectedCell)
>>>>>>> 0f3e3867
    }

    // MARK: - Nested Row Class
    fileprivate class Row {
        let title: String
        let details: String?
        let handler: (() -> Void)?

        var reuseIdentifier: String {
            .defaultReuseIdentifier
        }

        init(title: String, details: String?, handler: (() -> Void)?) {
            self.title      = title
            self.details    = details
            self.handler    = handler
        }
    }

    // Row model for the SingleButtonTableViewCell.
    private class ButtonRow: Row {
        let isLoading: Bool
        let iconImage: UIImage?
        let tintColor: UIColor

        override var reuseIdentifier: String {
            .buttonReuseIdentifier
        }

        init(title: String, iconImage: UIImage?, tintColor: UIColor, isLoading: Bool, handler: (() -> Void)?) {
            self.iconImage = iconImage
            self.tintColor = tintColor
            self.isLoading = isLoading
            super.init(title: title, details: nil, handler: handler)
        }
    }

    // MARK: - Private Properties

    fileprivate lazy var footerTitleText: String = {
        let year = Calendar.current.component(.year, from: Date())
        return String(format: .footerTitleTextFormat, year)
    }()

    fileprivate lazy var versionString: String = {

        guard let bundleVersion = Bundle.main.object(forInfoDictionaryKey: kCFBundleVersionKey as String) as? String else {
            return Bundle.main.shortVersionString()
        }

        /// The version number doesn't really matter for debug builds
        #if DEBUG
        return Bundle.main.shortVersionString()
        #else
        return Bundle.main.shortVersionString() + "(\(bundleVersion))"
        #endif
    }()

    private lazy var sharePresenter: ShareAppContentPresenter? = {
        guard isRecommendAppSectionEnabled else {
            return nil
        }

        let account = AccountService(managedObjectContext: ContextManager.shared.mainContext).defaultWordPressComAccount()
        let presenter = ShareAppContentPresenter(account: account)
        presenter.delegate = self

        return presenter
    }()

    /// Convenience property to determine whether the recomend app section should be displayed or not.
    private var isRecommendAppSectionEnabled: Bool {
        return FeatureFlag.recommendAppToOthers.enabled && !AppConfiguration.isJetpack
    }

    fileprivate var rows: [[Row]] {
        let appsBlogHostname = URL(string: AppConstants.productBlogURL)?.host ?? String()
        var sections = [[Row]]()

        // construct the first row section
        sections.append([
            Row(title: .versionRowText,
                details: versionString,
                handler: nil),

            Row(title: .termsOfServiceRowText,
                details: nil,
                handler: { self.displayWebView(URL(string: WPAutomatticTermsOfServiceURL)?.appendingLocale()) }),

            Row(title: .privacyPolicyRowText,
                details: nil,
                handler: { self.displayWebView(WPAutomatticPrivacyURL) }),
        ])

        // append the share app section in the middle section.
        if isRecommendAppSectionEnabled,
           let presenter = sharePresenter {
            sections.append([
                ButtonRow(title: ButtonRowConstants.buttonTitle,
                          iconImage: ButtonRowConstants.buttonIconImage,
                          tintColor: ButtonRowConstants.buttonTintColor,
                          isLoading: presenter.isLoading,
                          handler: { self.displayShareApp() })
            ])
        }

        // construct the last row section
        sections.append([
            Row(title: .twitterRowText,
                details: AppConstants.productTwitterHandle,
                handler: { self.displayTwitterAccount() }),

            Row(title: .blogRowText,
                details: appsBlogHostname,
                handler: { self.displayWebView(AppConstants.productBlogURL) }),

            Row(title: .rateUsRowText,
                details: nil,
                handler: { self.displayRatingPrompt() }),

            Row(title: .sourceCodeRowText,
                details: nil,
                handler: { self.displayWebView(WPGithubMainURL) }),

            Row(title: .acknowledgementsRowText,
                details: nil,
                handler: { self.displayWebView(Constants.acknowledgementsURL, title: .acknowledgementsRowText) }),
        ])

        return sections
    }
}

// MARK: ShareAppContentPresenterDelegate

extension AboutViewController: ShareAppContentPresenterDelegate {
    func didUpdateLoadingState(_ loading: Bool) {
        // playing really safe here. ensure that the feature flag is on.
        guard isRecommendAppSectionEnabled else {
            return
        }

        tableView.reloadSections([Constants.shareButtonCellSection], with: .fade)
    }
}

// MARK: Constants

private extension String {
    // view controller
    static let navigationTitleText = NSLocalizedString("About", comment: "About this app (information page title)")
    static let navigationDismissButtonText = NSLocalizedString("Close", comment: "Dismiss the current view")

    // reuse identifiers
    static let defaultReuseIdentifier = "reuseIdentifierValue1"
    static let buttonReuseIdentifier = SingleButtonTableViewCell.defaultReuseID

    // table view strings
    static let versionRowText = NSLocalizedString("Version", comment: "Displays the version of the App")
    static let termsOfServiceRowText = NSLocalizedString("Terms of Service", comment: "Opens the Terms of Service Web")
    static let privacyPolicyRowText = NSLocalizedString("Privacy Policy", comment: "Opens the Privacy Policy Web")
    static let twitterRowText = NSLocalizedString("Twitter", comment: "Launches the Twitter App")
    static let blogRowText = NSLocalizedString("Blog", comment: "Opens the WordPress Mobile Blog")
    static let sourceCodeRowText = NSLocalizedString("Source Code", comment: "Opens the Github Repository Web")
    static let rateUsRowText = NSLocalizedString("Rate us on the App Store", comment: "Prompts the user to rate us on the store")
    static let acknowledgementsRowText = NSLocalizedString("Acknowledgements", comment: "Displays the list of third-party libraries we use")
    static let footerTitleTextFormat = NSLocalizedString("© %ld Automattic, Inc.", comment: "About View's Footer Text. The variable is the current year")
}

private extension AboutViewController {
    typealias ButtonRowConstants = ShareAppContentPresenter.RowConstants

    struct Constants {
        static let iconBottomPadding: CGFloat = 30.0
        static let acknowledgementsURL: URL? = Bundle.main.url(forResource: "acknowledgements", withExtension: "html")
        static let shareButtonCellSection: Int = 1
    }
}<|MERGE_RESOLUTION|>--- conflicted
+++ resolved
@@ -206,11 +206,7 @@
             return
         }
 
-<<<<<<< HEAD
-        sharePresenter.present(for: .wordpress, in: self, source: .about)
-=======
-        sharePresenter.present(for: .wordpress, in: self, sourceView: selectedCell)
->>>>>>> 0f3e3867
+        sharePresenter.present(for: .wordpress, in: self, source: .about, sourceView: selectedCell)
     }
 
     // MARK: - Nested Row Class
