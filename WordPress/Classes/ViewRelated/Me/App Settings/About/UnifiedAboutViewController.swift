import UIKit
import WordPressShared


class UnifiedAboutViewController: UIViewController, OrientationLimited {
    let configuration: AboutScreenConfiguration

    private var sections: [AboutScreenSection] {
        configuration.sections
    }

    private var appLogosIndexPath: IndexPath? {
        for (sectionIndex, row) in sections.enumerated() {
            if let rowIndex = row.firstIndex(where: { $0.cellStyle == .appLogos }) {
                return IndexPath(row: rowIndex, section: sectionIndex)
            }
        }

        return nil
    }

    // MARK: - Views


    // MARK: - Views

    private lazy var tableView: UITableView = {
        let tableView = UITableView(frame: .zero, style: .insetGrouped)
        tableView.translatesAutoresizingMaskIntoConstraints = false

        // Occasionally our hidden separator insets can cause the horizontal
        // scrollbar to appear on rotation
        tableView.showsHorizontalScrollIndicator = false

        tableView.tableHeaderView = headerView
        tableView.tableFooterView = footerView

        tableView.dataSource = self
        tableView.delegate = self

        return tableView
    }()

    let headerView: UIView = {
        // These customizations are temporarily here, but if this VC is moved into a framework we'll need to move them
        // into the main App.
        let appInfo = UnifiedAboutHeaderView.AppInfo(
            icon: UIImage(named: AppIcon.currentOrDefault.imageName) ?? UIImage(),
            name: (Bundle.main.object(forInfoDictionaryKey: "CFBundleDisplayName") as? String) ?? "",
            version: Bundle.main.detailedVersionNumber() ?? "")

        let fonts = UnifiedAboutHeaderView.Fonts(
            appName: WPStyleGuide.serifFontForTextStyle(.largeTitle, fontWeight: .semibold),
            appVersion: WPStyleGuide.tableviewTextFont())

        let headerView = UnifiedAboutHeaderView(appInfo: appInfo, fonts: fonts)

        // Setting the frame once is needed so that the table view header will show.
        // This seems to be a table view bug although I'm not entirely sure.
        headerView.frame.size = headerView.systemLayoutSizeFitting(UIView.layoutFittingCompressedSize)

        return headerView
    }()

<<<<<<< HEAD
=======
    private lazy var tableView: UITableView = {
        let tableView = UITableView(frame: .zero, style: .insetGrouped)
        tableView.translatesAutoresizingMaskIntoConstraints = false

        // Occasionally our hidden separator insets can cause the horizontal
        // scrollbar to appear on rotation
        tableView.showsHorizontalScrollIndicator = false

        tableView.tableHeaderView = headerView

        tableView.dataSource = self
        tableView.delegate = self

        return tableView
    }()

>>>>>>> c22f715b
    private lazy var footerView: UIView = {
        let footerView = UIView()
        footerView.backgroundColor = .systemGroupedBackground

        let containerView = UIView()
        containerView.translatesAutoresizingMaskIntoConstraints = false
        footerView.addSubview(containerView)

        let logo = UIImageView(image: UIImage(named: Images.automatticLogo))
        logo.translatesAutoresizingMaskIntoConstraints = false
        containerView.addSubview(logo)

        NSLayoutConstraint.activate([
            containerView.leadingAnchor.constraint(equalTo: footerView.leadingAnchor),
            containerView.trailingAnchor.constraint(equalTo: footerView.trailingAnchor),
            containerView.topAnchor.constraint(equalTo: footerView.topAnchor, constant: Metrics.footerVerticalOffset),
            containerView.bottomAnchor.constraint(equalTo: footerView.bottomAnchor),
            containerView.heightAnchor.constraint(equalToConstant: Metrics.footerHeight),
            logo.centerXAnchor.constraint(equalTo: containerView.centerXAnchor),
            logo.centerYAnchor.constraint(equalTo: containerView.centerYAnchor)
        ])

        footerView.frame.size = footerView.systemLayoutSizeFitting(UIView.layoutFittingCompressedSize)

        return footerView
    }()

    override var supportedInterfaceOrientations: UIInterfaceOrientationMask {
        return .portrait
    }

    // MARK: - View lifecycle

    init(configuration: AboutScreenConfiguration) {
        self.configuration = configuration
        super.init(nibName: nil, bundle: nil)
    }

    required init?(coder: NSCoder) {
        fatalError("init(coder:) has not been implemented")
    }

    override func viewDidLoad() {
        super.viewDidLoad()

        view.backgroundColor = .systemGroupedBackground

        view.addSubview(tableView)

        NSLayoutConstraint.activate([
            tableView.leadingAnchor.constraint(equalTo: view.leadingAnchor),
            tableView.trailingAnchor.constraint(equalTo: view.trailingAnchor),
            tableView.topAnchor.constraint(equalTo: view.safeTopAnchor),
            tableView.bottomAnchor.constraint(equalTo: view.bottomAnchor)
        ])

        tableView.reloadData()
    }

    override func viewWillTransition(to size: CGSize, with coordinator: UIViewControllerTransitionCoordinator) {
        super.viewWillTransition(to: size, with: coordinator)

        if let indexPath = appLogosIndexPath {
            // When rotating (only on iPad), scroll so that the app logos cell is always visible
            DispatchQueue.main.asyncAfter(deadline: .now() + Constants.appLogosScrollDelay) {
                self.tableView.scrollToRow(at: indexPath, at: .middle, animated: true)
            }
        }
    }

    // MARK: - Constants

    enum Metrics {
        static let footerHeight: CGFloat = 58.0
        static let footerVerticalOffset: CGFloat = 20.0
    }

    enum Constants {
        static let appLogosScrollDelay: TimeInterval = 0.25
    }

    enum Images {
        static let automatticLogo = "automattic-logo"
    }
}

// MARK: - Table view data source

extension UnifiedAboutViewController: UITableViewDataSource {
    func numberOfSections(in tableView: UITableView) -> Int {
        return sections.count
    }

    func tableView(_ tableView: UITableView, numberOfRowsInSection section: Int) -> Int {
        return sections[section].count
    }

    func tableView(_ tableView: UITableView, cellForRowAt indexPath: IndexPath) -> UITableViewCell {
        let section = sections[indexPath.section]
        let item = section[indexPath.row]

        let cell = item.makeCell()

        cell.textLabel?.text = item.title
        cell.detailTextLabel?.text = item.subtitle
        cell.detailTextLabel?.textColor = .secondaryLabel
        cell.accessoryType = item.accessoryType
        cell.selectionStyle = item.cellSelectionStyle

        return cell
    }

    func tableView(_ tableView: UITableView, willDisplay cell: UITableViewCell, forRowAt indexPath: IndexPath) {
        let section = sections[indexPath.section]
        let item = section[indexPath.row]

        cell.separatorInset = item.hidesSeparator ? UIEdgeInsets(top: 0, left: 0, bottom: 0, right: .greatestFiniteMagnitude) : tableView.separatorInset
    }

    func tableView(_ tableView: UITableView, heightForRowAt indexPath: IndexPath) -> CGFloat {
        let section = sections[indexPath.section]
        let item = section[indexPath.row]

        return item.cellHeight
    }
}

// MARK: - Table view delegate

extension UnifiedAboutViewController: UITableViewDelegate {
    func tableView(_ tableView: UITableView, didSelectRowAt indexPath: IndexPath) {
        let section = sections[indexPath.section]
        let item = section[indexPath.row]

        let context = AboutItemActionContext(viewController: self, sourceView: tableView.cellForRow(at: indexPath))
        item.action?(context)

        tableView.deselectSelectedRowWithAnimation(true)
    }
}

// MARK: AboutItem Extensions

private extension AboutItem {
    func makeCell() -> UITableViewCell {
        switch cellStyle {
        case .default:
            return UITableViewCell(style: .default, reuseIdentifier: cellStyle.rawValue)
        case .value1:
            return UITableViewCell(style: .value1, reuseIdentifier: cellStyle.rawValue)
        case .subtitle:
            return UITableViewCell(style: .subtitle, reuseIdentifier: cellStyle.rawValue)
        case .appLogos:
            return AutomatticAppLogosCell()
        }
    }

    var cellHeight: CGFloat {
        switch cellStyle {
        case .appLogos:
            return AutomatticAppLogosCell.Metrics.cellHeight
        default:
            return UITableView.automaticDimension
        }
    }

    var cellSelectionStyle: UITableViewCell.SelectionStyle {
        switch cellStyle {
        case .appLogos:
            return .none
        default:
            return .default
        }
    }
}<|MERGE_RESOLUTION|>--- conflicted
+++ resolved
@@ -62,25 +62,6 @@
         return headerView
     }()
 
-<<<<<<< HEAD
-=======
-    private lazy var tableView: UITableView = {
-        let tableView = UITableView(frame: .zero, style: .insetGrouped)
-        tableView.translatesAutoresizingMaskIntoConstraints = false
-
-        // Occasionally our hidden separator insets can cause the horizontal
-        // scrollbar to appear on rotation
-        tableView.showsHorizontalScrollIndicator = false
-
-        tableView.tableHeaderView = headerView
-
-        tableView.dataSource = self
-        tableView.delegate = self
-
-        return tableView
-    }()
-
->>>>>>> c22f715b
     private lazy var footerView: UIView = {
         let footerView = UIView()
         footerView.backgroundColor = .systemGroupedBackground
