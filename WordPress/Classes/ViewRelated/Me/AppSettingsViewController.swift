--- conflicted
+++ resolved
@@ -308,28 +308,7 @@
 }
 
 // MARK: - Table Sections Private Extension
-
 private extension AppSettingsViewController {
-<<<<<<< HEAD
-
-    func editorTableSection() -> ImmuTableSection? {
-        let gutenbergSettings = GutenbergSettings()
-        let enabled = gutenbergSettings.isGutenbergEnabled()
-        let gutenbergEditor = SwitchRow(
-            title: NSLocalizedString("Use block editor", comment: "Option to enable the block editor for new posts"),
-            value: enabled,
-            onChange: toggleGutenberg(),
-            accessibilityIdentifier: "useBlockEditorSwitch"
-        )
-
-        let headerText = NSLocalizedString("Editor", comment: "Title for the editor settings section")
-        let footerText = NSLocalizedString("Edit new posts and pages with the block editor.", comment: "Explanation for the option to enable the block editor")
-
-        return ImmuTableSection(headerText: headerText, rows: [gutenbergEditor], footerText: footerText)
-    }
-
-=======
->>>>>>> e6659357
     func mediaTableSection() -> ImmuTableSection {
         let mediaHeader = NSLocalizedString("Media", comment: "Title label for the media settings section in the app settings")
 
