import Reachability
import WordPressFlux

class ChangeUsernameViewModel {
    typealias Listener = () -> Void
    typealias KeyboardListener = (Foundation.Notification) -> Void
    typealias SuggestionsListener = (AccountSettingsState, [String], Bool) -> Void
    typealias StateBlock = (AccountSettingsState, String) -> Void

    var username: String {
        return settings?.username ?? ""
    }

    var displayName: String {
        return settings?.displayName ?? ""
    }
<<<<<<< HEAD
    var formattedCreatedDate: String? {
        let account = try? WPAccount.lookupDefaultWordPressComAccount(in: accountService.managedObjectContext)
        return account?.dateCreated.mediumString()
    }
=======

>>>>>>> ad6511eb
    var isReachable: Bool {
        return reachability?.isReachable() ?? false
    }

    var usernameIsValidToBeChanged: Bool {
        return selectedUsername != username && !selectedUsername.isEmpty
    }

    var reachabilityListener: Listener?
    var selectedUsernameListener: Listener?
    var keyboardListener: KeyboardListener?
    var suggestionsListener: SuggestionsListener?
    var selectedUsername: String = "" {
        didSet {
            DispatchQueue.main.async {
                self.selectedUsernameListener?()
            }
        }
    }

    private let settings: AccountSettings?
    private let store: AccountSettingsStore
    private let reachability = Reachability.forInternetConnection()
    private let accountService = AccountService(managedObjectContext: ContextManager.sharedInstance().mainContext)
    private var receipt: Receipt?
    private var saveUsernameBlock: StateBlock?
    private var reloadAllSections: Bool = true

    init(service: AccountSettingsService?, settings: AccountSettings?) {
        self.settings = settings
        self.store = AccountSettingsStore(service: service)
        self.receipt = self.store.onStateChange { [weak self] (old, new) in
            DispatchQueue.main.async {
                if old.suggestUsernamesState != new.suggestUsernamesState {
                    self?.suggestionsListener?(new.suggestUsernamesState, new.suggestions, self?.reloadAllSections ?? true)
                }
                if old.usernameSaveState != new.usernameSaveState {
                    self?.saveUsernameBlock?(new.usernameSaveState, Constants.Error.saveUsername)
                }
            }
        }
    }

    deinit {
        removeObserver()
    }

    func start() {
        addObservers()
        selectedUsername = username
        suggestUsernames(for: username)
    }

    func suggestUsernames(for username: String, reloadingAllSections: Bool = true) {
        if username.isEmpty {
            return
        }
        reloadAllSections = reloadingAllSections
        store.onDispatch(AccountSettingsAction.suggestUsernames(for: username))
    }

    func save(saveUsernameBlock: @escaping StateBlock) {
        self.saveUsernameBlock = saveUsernameBlock
        store.onDispatch(AccountSettingsAction.saveUsername(username: selectedUsername))
    }

    func headerDescription() -> NSAttributedString {
        let text = String(format: Constants.paragraph, username, Constants.highlight)
        let font = WPStyleGuide.fontForTextStyle(.footnote)
        let bold = WPStyleGuide.fontForTextStyle(.footnote, fontWeight: .bold)

        let attributed = NSMutableAttributedString(string: text, attributes: [.font: font])
        attributed.applyStylesToMatchesWithPattern("\\b\(username)", styles: [.font: bold])
        attributed.addAttributes([.underlineStyle: NSNumber(value: 1), .font: bold],
                                 range: (text as NSString).range(of: Constants.highlight))
        return attributed
    }
}

extension ChangeUsernameViewModel: SignupUsernameViewControllerDelegate {
    func usernameSelected(_ username: String) {
        selectedUsername = username
    }
}

private extension ChangeUsernameViewModel {
    func addObservers() {
        let notificationCenter = NotificationCenter.default
        notificationCenter.addObserver(self, selector: #selector(adjustForKeyboard), name: UIResponder.keyboardWillHideNotification, object: nil)
        notificationCenter.addObserver(self, selector: #selector(adjustForKeyboard), name: UIResponder.keyboardWillChangeFrameNotification, object: nil)

        let reachabilityBlock: NetworkReachable = { [weak self] reachability in
            DispatchQueue.main.async {
                self?.reachabilityListener?()
            }
        }
        reachability?.reachableBlock = reachabilityBlock
        reachability?.unreachableBlock = reachabilityBlock
        reachability?.startNotifier()
    }

    func removeObserver() {
        NotificationCenter.default.removeObserver(self)
        reachability?.stopNotifier()
    }

    @objc func adjustForKeyboard(notification: Foundation.Notification) {
        keyboardListener?(notification)
    }

    enum Constants {
        static let highlight = NSLocalizedString("You will not be able to change your username back.", comment: "Paragraph text that needs to be highlighted")
        static let paragraph = NSLocalizedString("You are about to change your username, which is currently %@. %@", comment: "Paragraph displayed in the tableview header. The placholders are for the current username, highlight text and the current display name.")

        enum Suggestions {
            static let loading = NSLocalizedString("Loading usernames", comment: "Shown while the app waits for the username suggestions web service to return during the site creation process.")
        }

        enum Error {
            static let saveUsername = NSLocalizedString("There was an error saving the username", comment: "Text displayed when there is a failure saving the username.")
        }
    }
}<|MERGE_RESOLUTION|>--- conflicted
+++ resolved
@@ -14,14 +14,6 @@
     var displayName: String {
         return settings?.displayName ?? ""
     }
-<<<<<<< HEAD
-    var formattedCreatedDate: String? {
-        let account = try? WPAccount.lookupDefaultWordPressComAccount(in: accountService.managedObjectContext)
-        return account?.dateCreated.mediumString()
-    }
-=======
-
->>>>>>> ad6511eb
     var isReachable: Bool {
         return reachability?.isReachable() ?? false
     }
