--- conflicted
+++ resolved
@@ -9,12 +9,8 @@
     // MARK: - Public Properties
     /// Will be invoked with the cropped and scaled image and a boolean indicating
     /// whether or not the original image was modified
-<<<<<<< HEAD
-    var onCompletion: ((UIImage, Bool) -> Void)?
+    @objc var onCompletion: ((UIImage, Bool) -> Void)?
     var onCancel: (() -> Void)?
-=======
-    @objc var onCompletion: ((UIImage, Bool) -> Void)?
->>>>>>> 690da57b
     var maskShape: ImageCropOverlayMaskShape = .circle
     var shouldShowCancelButton = false
 
