--- conflicted
+++ resolved
@@ -161,12 +161,7 @@
                                             style: .plain,
                                             target: self,
                                             action: #selector(trashTapped(_:)))
-<<<<<<< HEAD
             trashItem.accessibilityLabel = NSLocalizedString("Delete", comment: "Accessibility Label for deleting selected media")
-=======
-            trashItem.accessibilityLabel = NSLocalizedString("Trash", comment: "Accessibility label for trash buttons in nav bars")
-
->>>>>>> bc7eb317
             if media.blog.supports(.mediaDeletion) {
                 navigationItem.rightBarButtonItems = [ shareItem, trashItem ]
             } else {
