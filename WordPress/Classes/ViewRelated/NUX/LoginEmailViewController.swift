--- conflicted
+++ resolved
@@ -188,13 +188,10 @@
     /// Note: This is only used during Jetpack setup, not the normal flows
     ///
     func addSignupButton() {
-<<<<<<< HEAD
-=======
         guard WordPressAuthenticator.shared.configuration.supportsJetpackSignup else {
             return
         }
 
->>>>>>> 0aaade75
         guard let instructionLabel = instructionLabel,
             let stackView = inputStack else {
                 return
