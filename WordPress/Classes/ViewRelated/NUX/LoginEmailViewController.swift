import UIKit
import GoogleSignIn

/// This is the first screen following the log in prologue screen if the user chooses to log in.
///
class LoginEmailViewController: LoginViewController, SigninKeyboardResponder {
    @IBOutlet var emailTextField: WPWalkthroughTextField!
    @IBOutlet var selfHostedSigninButton: UIButton!
    @IBOutlet var bottomContentConstraint: NSLayoutConstraint?
    @IBOutlet var verticalCenterConstraint: NSLayoutConstraint?
    @IBOutlet var inputStack: UIStackView?
    var onePasswordButton: UIButton!
    var googleLoginButton: UIButton?

    var didFindSafariSharedCredentials = false
    var didRequestSafariSharedCredentials = false
    fileprivate var awaitingGoogle = false
    override var restrictToWPCom: Bool {
        didSet {
            if isViewLoaded {
                configureForWPComOnlyIfNeeded()
            }
        }
    }

    override var sourceTag: SupportSourceTag {
        get {
            return .loginEmail
        }
    }

    private struct Constants {
        static let googleButtonOffset: CGFloat = 10.0
        static let googleButtonAnimationDuration: TimeInterval = 0.33
        static let keyboardThreshold: CGFloat = 100.0
    }


    // MARK: Lifecycle Methods


    override func viewDidLoad() {
        super.viewDidLoad()

        localizeControls()
        setupOnePasswordButtonIfNeeded()
        configureForWPComOnlyIfNeeded()
        addGoogleButton()
    }


    override func viewWillAppear(_ animated: Bool) {
        super.viewWillAppear(animated)

        // The old create account vc hides the nav bar, so make sure its always visible.
        navigationController?.setNavigationBarHidden(false, animated: false)

        // Update special case login fields.
        loginFields.meta.userIsDotCom = true

        configureEmailField()
        configureSubmitButton()
        configureViewForEditingIfNeeded()
    }


    override func viewDidAppear(_ animated: Bool) {
        super.viewDidAppear(animated)

        assert(SigninHelpers.controllerWasPresentedFromRootViewController(self),
               "Only present parts of the magic link signin flow from the application's root vc.")

        registerForKeyboardEvents(keyboardWillShowAction: #selector(handleKeyboardWillShow(_:)),
                                  keyboardWillHideAction: #selector(handleKeyboardWillHide(_:)))

        WPAppAnalytics.track(.loginEmailFormViewed)
    }


    override func viewWillDisappear(_ animated: Bool) {
        super.viewWillDisappear(animated)
        unregisterForKeyboardEvents()
    }


    // MARK: - Setup and Configuration


    /// Hides the self-hosted login option.
    ///
    func configureForWPComOnlyIfNeeded() {
        if restrictToWPCom {
            selfHostedSigninButton.isEnabled = false
            selfHostedSigninButton.alpha = 0.0
        } else {
            selfHostedSigninButton.isEnabled = true
            selfHostedSigninButton.alpha = 1.0
        }
    }


    /// Assigns localized strings to various UIControl defined in the storyboard.
    ///
    func localizeControls() {
        instructionLabel?.text = NSLocalizedString("Log in to WordPress.com using an email address to manage all your WordPress sites.", comment: "Instruction text on the login's email addresss screen.")

        emailTextField.placeholder = NSLocalizedString("Email address", comment: "Placeholder for a textfield. The user may enter their email address.")
        emailTextField.accessibilityIdentifier = "Email address"

        let submitButtonTitle = NSLocalizedString("Next", comment: "Title of a button. The text should be capitalized.").localizedCapitalized
        submitButton?.setTitle(submitButtonTitle, for: UIControlState())
        submitButton?.setTitle(submitButtonTitle, for: .highlighted)
        submitButton?.accessibilityIdentifier = "Next Button"

        let selfHostedTitle = NSLocalizedString("Log into your site by entering your site address instead.", comment: "A button title.")
        selfHostedSigninButton.setTitle(selfHostedTitle, for: UIControlState())
        selfHostedSigninButton.setTitle(selfHostedTitle, for: .highlighted)
        selfHostedSigninButton.titleLabel?.numberOfLines = 0
    }


    /// Sets up a 1Password button if 1Password is available.
    ///
    func setupOnePasswordButtonIfNeeded() {
        WPStyleGuide.configureOnePasswordButtonForTextfield(emailTextField,
                                                            target: self,
                                                            selector: #selector(handleOnePasswordButtonTapped(_:)))
    }

    /// Add the log in with Google button to the view
    func addGoogleButton() {
        guard Feature.enabled(.googleLogin),
            let instructionLabel = instructionLabel,
            let stackView = inputStack else {
            return
        }

        let button = WPStyleGuide.googleLoginButton()
        let buttonWrapper = UIView()
        buttonWrapper.addSubview(button)
        stackView.addArrangedSubview(buttonWrapper)
        button.addTarget(self, action: #selector(googleLoginTapped), for: .touchUpInside)

        buttonWrapper.addConstraints([
            buttonWrapper.topAnchor.constraint(equalTo: button.topAnchor, constant: Constants.googleButtonOffset),
            buttonWrapper.bottomAnchor.constraint(equalTo: button.bottomAnchor),
            buttonWrapper.leadingAnchor.constraint(equalTo: button.leadingAnchor),
            buttonWrapper.trailingAnchor.constraint(equalTo: button.trailingAnchor)
            ])

        stackView.addConstraints([
            buttonWrapper.leadingAnchor.constraint(equalTo: instructionLabel.leadingAnchor),
            buttonWrapper.trailingAnchor.constraint(equalTo: instructionLabel.trailingAnchor),
            ])

        googleLoginButton = button
    }

    func googleLoginTapped() {
        awaitingGoogle = true
        configureViewLoading(true)

        GIDSignIn.sharedInstance().disconnect()

        // Flag this as a social sign in.
        loginFields.meta.socialService = SocialServiceName.google

        // Configure all the things and sign in.
        GIDSignIn.sharedInstance().delegate = self
        GIDSignIn.sharedInstance().uiDelegate = self
        GIDSignIn.sharedInstance().clientID = ApiCredentials.googleLoginClientId()
        GIDSignIn.sharedInstance().serverClientID = ApiCredentials.googleLoginServerClientId()

        GIDSignIn.sharedInstance().signIn()

        WPAppAnalytics.track(.loginSocialButtonClick)
    }


    /// Configures the email text field, updating its text based on what's stored
    /// in `loginFields`.
    ///
    func configureEmailField() {
        emailTextField.textInsets = WPStyleGuide.edgeInsetForLoginTextFields()
        emailTextField.text = loginFields.username
    }


    /// Configures whether appearance of the submit button.
    ///
    func configureSubmitButton() {
        submitButton?.isEnabled = canSubmit()
    }


    /// Sets the view's state to loading or not loading.
    ///
    /// - Parameter loading: True if the form should be configured to a "loading" state.
    ///
    override func configureViewLoading(_ loading: Bool) {
        emailTextField.isEnabled = !loading
        googleLoginButton?.isEnabled = !loading

        submitButton?.isEnabled = !loading
        submitButton?.showActivityIndicator(loading)
    }


    /// Configure the view for an editing state. Should only be called from viewWillAppear
    /// as this method skips animating any change in height.
    ///
    func configureViewForEditingIfNeeded() {
        // Check the helper to determine whether an editiing state should be assumed.
        adjustViewForKeyboard(SigninEditingState.signinEditingStateActive)
        if SigninEditingState.signinEditingStateActive {
            emailTextField.becomeFirstResponder()
        }
    }


    // MARK: - Instance Methods


    /// Makes the call to retrieve Safari shared credentials if they exist.
    ///
    func fetchSharedWebCredentialsIfAvailable() {
        didRequestSafariSharedCredentials = true
        SigninHelpers.requestSharedWebCredentials { [weak self] (found, username, password) in
            self?.handleFetchedWebCredentials(found, username: username, password: password)
        }
    }


    /// Handles Safari shared credentials if any where found.
    ///
    /// - Parameters:
    ///     - found: True if credentails were found.
    ///     - username: The selected username or nil.
    ///     - password: The selected password or nil.
    ///
    func handleFetchedWebCredentials(_ found: Bool, username: String?, password: String?) {
        didFindSafariSharedCredentials = found

        guard let username = username, let password = password else {
            return
        }

        // Update the login fields
        loginFields.username = username
        loginFields.password = password

        // Persist credentials as autofilled credentials so we can update them later if needed.
        loginFields.setStoredCredentials(usernameHash: username.hash, passwordHash: password.hash)

        loginWithUsernamePassword(immediately: true)

        WPAppAnalytics.track(.loginAutoFillCredentialsFilled)
    }


    /// Displays the wpcom sign in form, optionally telling it to immedately make
    /// the call to authenticate with the available credentials.
    ///
    /// - Parameters:
    ///     - immediately: True if the newly loaded controller should immedately attempt
    ///                        to authenticate the user with the available credentails.  Default is `false`.
    ///
    func loginWithUsernamePassword(immediately: Bool = false) {
        if immediately {
            validateFormAndLogin()
        } else {
            performSegue(withIdentifier: .showWPComLogin, sender: self)
        }
    }


    /// Displays the self-hosted sign in form.
    ///
    func loginToSelfHostedSite() {
        performSegue(withIdentifier: .showSelfHostedLogin, sender: self)
    }


    /// Proceeds along the "magic link" sign-in flow, showing a form that let's
    /// the user request a magic link.
    ///
    func requestLink() {
        performSegue(withIdentifier: .startMagicLinkFlow, sender: self)
    }


    /// Validates what is entered in the various form fields and, if valid,
    /// proceeds with the submit action. Empties loginFields.meta.socialService as
    /// social signin does not require form validation.
    ///
    func validateForm() {
        loginFields.meta.socialService = nil
        displayError(message: "")
        guard EmailFormatValidator.validate(string: loginFields.username) else {
            assertionFailure("Form should not be submitted unless there is a valid looking email entered.")
            return
        }

        configureViewLoading(true)
        let service = AccountService(managedObjectContext: ContextManager.sharedInstance().mainContext)
        service.isPasswordlessAccount(loginFields.username,
                                      success: { [weak self] (passwordless: Bool) in
                                        self?.configureViewLoading(false)
                                        self?.loginFields.meta.passwordless = passwordless
                                        self?.requestLink()
            },
                                      failure: { [weak self] (error: Error) in
                                        WPAppAnalytics.track(.loginFailed, error: error)
                                        DDLogError(error.localizedDescription)
                                        guard let strongSelf = self else {
                                            return
                                        }
                                        strongSelf.configureViewLoading(false)

                                        let userInfo = (error as NSError).userInfo
                                        if let errorCode = userInfo[WordPressComRestApi.ErrorKeyErrorCode] as? String, errorCode == "unknown_user" {
                                            let msg = NSLocalizedString("This email address is not registered on WordPress.com.",
                                                                        comment: "An error message informing the user the email address they entered did not match a WordPress.com account.")
                                            self?.displayError(message: msg)
                                        } else {
                                            strongSelf.displayError(error as NSError, sourceTag: strongSelf.sourceTag)
                                        }
        })
    }

    override func displayRemoteError(_ error: Error!) {
        configureViewLoading(false)

        if awaitingGoogle {
            awaitingGoogle = false
            GIDSignIn.sharedInstance().disconnect()

            let errorTitle: String
            let errorDescription: String
            if (error as NSError).code == WordPressComOAuthError.unknownUser.rawValue {
                errorTitle = NSLocalizedString("Connected But…", comment: "Title shown when a user logs in with Google but no matching WordPress.com account is found")
                errorDescription = NSLocalizedString("The Google account \"\(loginFields.username)\" doesn't match any account on WordPress.com", comment: "Description shown when a user logs in with Google but no matching WordPress.com account is found")
            } else {
                errorTitle = NSLocalizedString("Unable To Connect", comment: "Shown when a user logs in with Google but it subsequently fails to work as login to WordPress.com")
                errorDescription = error.localizedDescription
            }

            let socialErrorVC = LoginSocialErrorViewController(title: errorTitle, description: errorDescription)
            let socialErrorNav = LoginNavigationController(rootViewController: socialErrorVC)
            socialErrorVC.delegate = self
            present(socialErrorNav, animated: true) {}
        } else {
            errorToPresent = error
            performSegue(withIdentifier: .showWPComLogin, sender: self)
        }
    }


    /// Whether the form can be submitted.
    ///
    func canSubmit() -> Bool {
        return EmailFormatValidator.validate(string: loginFields.username)
    }


    // MARK: - Actions


    @IBAction func handleSubmitForm() {
        if canSubmit() {
            validateForm()
        }
    }


    @IBAction func handleSubmitButtonTapped(_ sender: UIButton) {
        validateForm()
    }


    func handleOnePasswordButtonTapped(_ sender: UIButton) {
        view.endEditing(true)

        SigninHelpers.fetchOnePasswordCredentials(self, sourceView: sender, loginFields: loginFields) { [weak self] (loginFields) in
            self?.emailTextField.text = loginFields.username
            self?.loginWithUsernamePassword(immediately: true)
        }
    }


    @IBAction func handleSelfHostedButtonTapped(_ sender: UIButton) {
        loginToSelfHostedSite()
    }


    @IBAction func handleTextFieldDidChange(_ sender: UITextField) {
        loginFields.username = emailTextField.nonNilTrimmedText()
        configureSubmitButton()
    }


    @IBAction func handleTextFieldEditingDidBegin(_ sender: UITextField) {
        if !didRequestSafariSharedCredentials {
            fetchSharedWebCredentialsIfAvailable()
        }
    }


    // MARK: - Keyboard Notifications


    func handleKeyboardWillShow(_ notification: Foundation.Notification) {
        keyboardWillShow(notification)

        adjustGoogleButtonVisibility(true)
    }


    func handleKeyboardWillHide(_ notification: Foundation.Notification) {
        keyboardWillHide(notification)

        adjustGoogleButtonVisibility(false)
    }

    func adjustGoogleButtonVisibility(_ visible: Bool) {
        let errorLength = errorLabel?.text?.count ?? 0
        let keyboardTallEnough = SigninEditingState.signinLastKeyboardHeightDelta > Constants.keyboardThreshold
        let keyboardVisible = visible && keyboardTallEnough

        let baseAlpha: CGFloat = errorLength > 0 ? 0.0 : 1.0
        let newAlpha: CGFloat = keyboardVisible ? baseAlpha : 1.0

        UIView.animate(withDuration: Constants.googleButtonAnimationDuration) { [weak self] in
            self?.googleLoginButton?.alpha = newAlpha
        }
    }
}

// LoginFacadeDelegate methods for Google Google Sign In
extension LoginEmailViewController {
    func finishedLogin(withGoogleIDToken googleIDToken: String!, authToken: String!) {
        let username = loginFields.username
        syncWPCom(username, authToken: authToken, requiredMultifactor: false)
        // Disconnect now that we're done with Google.
        GIDSignIn.sharedInstance().disconnect()
        WPAppAnalytics.track(.loginSocialSuccess)
    }


    func existingUserNeedsConnection(_ email: String!) {
        // Disconnect now that we're done with Google.
        GIDSignIn.sharedInstance().disconnect()

        loginFields.username = email
        loginFields.emailAddress = email

        performSegue(withIdentifier: NUXAbstractViewController.SegueIdentifier.showWPComLogin, sender: self)
        WPAppAnalytics.track(.loginSocialAccountsNeedConnecting)
    }


    func needsMultifactorCode(forUserID userID: Int, andNonceInfo nonceInfo: SocialLogin2FANonceInfo!) {
        loginFields.nonceInfo = nonceInfo
        loginFields.nonceUserID = userID

        performSegue(withIdentifier: NUXAbstractViewController.SegueIdentifier.show2FA, sender: self)
        WPAppAnalytics.track(.loginSocial2faNeeded)
    }
}

extension LoginEmailViewController: GIDSignInDelegate {
    func sign(_ signIn: GIDSignIn?, didSignInFor user: GIDGoogleUser?, withError error: Error?) {
        guard let user = user,
              let token = user.authentication.idToken,
              let email = user.profile.email else {
<<<<<<< HEAD
                // The Google SignIn for may have been canceled.
                if let err = error {
                    WPAppAnalytics.track(.loginSocialButtonFailure, error: err)
                } else {
                    WPAppAnalytics.track(.loginSocialButtonFailure)
                }
=======
            // The Google SignIn for may have been canceled.
            //TODO: Add analytis
            configureViewLoading(false)
>>>>>>> 698c91ca
            return
        }

        // Store the email address and token.
        loginFields.emailAddress = email
        loginFields.username = email
        loginFields.meta.socialServiceIDToken = token

        loginFacade.loginToWordPressDotCom(withGoogleIDToken: token)
    }
}

extension LoginEmailViewController: LoginSocialErrorViewControllerDelegate {
    private func cleanupAfterSocialErrors() {
        dismiss(animated: true) {}
    }

    func retryWithEmail() {
        loginFields.username = ""
        cleanupAfterSocialErrors()
    }
    func retryWithAddress() {
        cleanupAfterSocialErrors()
        loginToSelfHostedSite()
    }
    func retryAsSignup() {
        cleanupAfterSocialErrors()
        let storyboard = UIStoryboard(name: "Login", bundle: nil)
        if let controller = storyboard.instantiateViewController(withIdentifier: "SignupViewController") as? NUXAbstractViewController {
            controller.loginFields = loginFields
            navigationController?.pushViewController(controller, animated: true)
        }
    }
}

extension LoginEmailViewController: GIDSignInUIDelegate {
}<|MERGE_RESOLUTION|>--- conflicted
+++ resolved
@@ -471,21 +471,16 @@
 extension LoginEmailViewController: GIDSignInDelegate {
     func sign(_ signIn: GIDSignIn?, didSignInFor user: GIDGoogleUser?, withError error: Error?) {
         guard let user = user,
-              let token = user.authentication.idToken,
-              let email = user.profile.email else {
-<<<<<<< HEAD
+            let token = user.authentication.idToken,
+            let email = user.profile.email else {
                 // The Google SignIn for may have been canceled.
                 if let err = error {
                     WPAppAnalytics.track(.loginSocialButtonFailure, error: err)
                 } else {
                     WPAppAnalytics.track(.loginSocialButtonFailure)
                 }
-=======
-            // The Google SignIn for may have been canceled.
-            //TODO: Add analytis
-            configureViewLoading(false)
->>>>>>> 698c91ca
-            return
+                configureViewLoading(false)
+                return
         }
 
         // Store the email address and token.
