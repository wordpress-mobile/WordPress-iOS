--- conflicted
+++ resolved
@@ -551,25 +551,11 @@
     func retryAsSignup() {
         cleanupAfterSocialErrors()
 
-<<<<<<< HEAD
+
         let storyboard = UIStoryboard(name: "Signup", bundle: nil)
         if let controller = storyboard.instantiateViewController(withIdentifier: "emailEntry") as? SignupEmailViewController {
             controller.loginFields = loginFields
             navigationController?.pushViewController(controller, animated: true)
-=======
-        if WordPressAuthenticator.shared.configuration.supportsSocialSignup {
-            let storyboard = UIStoryboard(name: "Signup", bundle: nil)
-            if let controller = storyboard.instantiateViewController(withIdentifier: "emailEntry") as? SignupEmailViewController {
-                controller.loginFields = loginFields
-                navigationController?.pushViewController(controller, animated: true)
-            }
-        } else {
-            let storyboard = UIStoryboard(name: "Login", bundle: nil)
-            if let controller = storyboard.instantiateViewController(withIdentifier: "SignupViewController") as? NUXAbstractViewController {
-                controller.loginFields = loginFields
-                navigationController?.pushViewController(controller, animated: true)
-            }
->>>>>>> 25604b5a
         }
     }
 }
