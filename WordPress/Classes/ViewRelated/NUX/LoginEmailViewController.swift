import UIKit
import GoogleSignIn

/// This is the first screen following the log in prologue screen if the user chooses to log in.
///
class LoginEmailViewController: LoginViewController, NUXKeyboardResponder {
    @IBOutlet var emailTextField: WPWalkthroughTextField!
    @IBOutlet var bottomContentConstraint: NSLayoutConstraint?
    @IBOutlet var verticalCenterConstraint: NSLayoutConstraint?
    @IBOutlet var inputStack: UIStackView?
<<<<<<< HEAD
    @objc var onePasswordButton: UIButton!
    @objc var googleLoginButton: UIButton?
    override var sourceTag: WordPressSupportSourceTag {
=======
    @IBOutlet var alternativeLoginLabel: UILabel?

    var onePasswordButton: UIButton!
    var googleLoginButton: UIButton?
    var selfHostedLoginButton: UIButton?
    override var sourceTag: SupportSourceTag {
>>>>>>> ed29cfa7
        get {
            return .loginEmail
        }
    }

    var didFindSafariSharedCredentials = false
    var didRequestSafariSharedCredentials = false
    fileprivate var awaitingGoogle = false
    override var restrictToWPCom: Bool {
        didSet {
            if isViewLoaded {
                configureForWPComOnlyIfNeeded()
            }
        }
    }

    private struct Constants {
        static let alternativeLogInAnimationDuration: TimeInterval = 0.33
        static let keyboardThreshold: CGFloat = 100.0
    }


    // MARK: Lifecycle Methods


    override func viewDidLoad() {
        super.viewDidLoad()

        localizeControls()
        setupOnePasswordButtonIfNeeded()
        addGoogleButton()
        addSelfHostedLogInButton()
        configureForWPComOnlyIfNeeded()
    }


    override func viewWillAppear(_ animated: Bool) {
        super.viewWillAppear(animated)

        // The old create account vc hides the nav bar, so make sure its always visible.
        navigationController?.setNavigationBarHidden(false, animated: false)

        // Update special case login fields.
        loginFields.meta.userIsDotCom = true

        configureEmailField()
        configureSubmitButton()
        configureViewForEditingIfNeeded()
    }


    override func viewDidAppear(_ animated: Bool) {
        super.viewDidAppear(animated)

        registerForKeyboardEvents(keyboardWillShowAction: #selector(handleKeyboardWillShow(_:)),
                                  keyboardWillHideAction: #selector(handleKeyboardWillHide(_:)))

        WordPressAuthenticator.post(event: .loginEmailFormViewed)
    }


    override func viewWillDisappear(_ animated: Bool) {
        super.viewWillDisappear(animated)
        unregisterForKeyboardEvents()
    }


    // MARK: - Setup and Configuration


    /// Hides the self-hosted login option.
    ///
    func configureForWPComOnlyIfNeeded() {
        if restrictToWPCom {
            selfHostedLoginButton?.isEnabled = false
            selfHostedLoginButton?.alpha = 0.0
        } else {
            selfHostedLoginButton?.isEnabled = true
            selfHostedLoginButton?.alpha = 1.0
        }
    }


    /// Assigns localized strings to various UIControl defined in the storyboard.
    ///
    func localizeControls() {
        if loginFields.meta.jetpackLogin {
            instructionLabel?.text = NSLocalizedString("Log in to the WordPress.com account you used to connect Jetpack.", comment: "Instruction text on the login's email address screen.")
        } else {
            instructionLabel?.text = NSLocalizedString("Log in to WordPress.com using an email address to manage all your WordPress sites.", comment: "Instruction text on the login's email address screen.")
        }
        emailTextField.placeholder = NSLocalizedString("Email address", comment: "Placeholder for a textfield. The user may enter their email address.")
        emailTextField.accessibilityIdentifier = "Email address"

        alternativeLoginLabel?.text = NSLocalizedString("Alternatively:", comment: "String displayed before offering alternative login methods")

        let submitButtonTitle = NSLocalizedString("Next", comment: "Title of a button. The text should be capitalized.").localizedCapitalized
        submitButton?.setTitle(submitButtonTitle, for: UIControlState())
        submitButton?.setTitle(submitButtonTitle, for: .highlighted)
        submitButton?.accessibilityIdentifier = "Next Button"
    }


    /// Sets up a 1Password button if 1Password is available.
    ///
    func setupOnePasswordButtonIfNeeded() {
        WPStyleGuide.configureOnePasswordButtonForTextfield(emailTextField,
                                                            target: self,
                                                            selector: #selector(handleOnePasswordButtonTapped(_:)))
    }

    /// Add the log in with Google button to the view
    ///
    func addGoogleButton() {
        guard let instructionLabel = instructionLabel,
            let stackView = inputStack else {
            return
        }

        let button = WPStyleGuide.googleLoginButton()
        stackView.addArrangedSubview(button)
        button.addTarget(self, action: #selector(googleLoginTapped), for: .touchUpInside)

        stackView.addConstraints([
            button.leadingAnchor.constraint(equalTo: instructionLabel.leadingAnchor),
            button.trailingAnchor.constraint(equalTo: instructionLabel.trailingAnchor),
            ])

        googleLoginButton = button
    }

    @objc func googleLoginTapped() {
        awaitingGoogle = true
        configureViewLoading(true)

        GIDSignIn.sharedInstance().disconnect()

        // Flag this as a social sign in.
        loginFields.meta.socialService = SocialServiceName.google

        // Configure all the things and sign in.
        GIDSignIn.sharedInstance().delegate = self
        GIDSignIn.sharedInstance().uiDelegate = self
        GIDSignIn.sharedInstance().clientID = ApiCredentials.googleLoginClientId()
        GIDSignIn.sharedInstance().serverClientID = ApiCredentials.googleLoginServerClientId()

        GIDSignIn.sharedInstance().signIn()

        WordPressAuthenticator.post(event: .loginSocialButtonClick)
    }

    /// Add the log in with site address button to the view
    ///
    func addSelfHostedLogInButton() {
        guard let instructionLabel = instructionLabel,
            let stackView = inputStack else {
                return
        }

        let button = WPStyleGuide.selfHostedLoginButton()
        stackView.addArrangedSubview(button)
        button.addTarget(self, action: #selector(handleSelfHostedButtonTapped), for: .touchUpInside)

        stackView.addConstraints([
            button.leadingAnchor.constraint(equalTo: instructionLabel.leadingAnchor),
            button.trailingAnchor.constraint(equalTo: instructionLabel.trailingAnchor),
            ])

        selfHostedLoginButton = button
    }

    /// Configures the email text field, updating its text based on what's stored
    /// in `loginFields`.
    ///
    func configureEmailField() {
        emailTextField.contentInsets = WPStyleGuide.edgeInsetForLoginTextFields()
        emailTextField.text = loginFields.username
    }


    /// Configures whether appearance of the submit button.
    ///
    func configureSubmitButton() {
        submitButton?.isEnabled = canSubmit()
    }


    /// Sets the view's state to loading or not loading.
    ///
    /// - Parameter loading: True if the form should be configured to a "loading" state.
    ///
    override func configureViewLoading(_ loading: Bool) {
        emailTextField.isEnabled = !loading
        googleLoginButton?.isEnabled = !loading

        submitButton?.isEnabled = !loading
        submitButton?.showActivityIndicator(loading)
    }


    /// Configure the view for an editing state. Should only be called from viewWillAppear
    /// as this method skips animating any change in height.
    ///
    func configureViewForEditingIfNeeded() {
        // Check the helper to determine whether an editiing state should be assumed.
        adjustViewForKeyboard(SigninEditingState.signinEditingStateActive)
        if SigninEditingState.signinEditingStateActive {
            emailTextField.becomeFirstResponder()
        }
    }


    // MARK: - Instance Methods


    /// Makes the call to retrieve Safari shared credentials if they exist.
    ///
    func fetchSharedWebCredentialsIfAvailable() {
        didRequestSafariSharedCredentials = true
        WordPressAuthenticator.requestSharedWebCredentials { [weak self] (found, username, password) in
            self?.handleFetchedWebCredentials(found, username: username, password: password)
        }
    }


    /// Handles Safari shared credentials if any where found.
    ///
    /// - Parameters:
    ///     - found: True if credentails were found.
    ///     - username: The selected username or nil.
    ///     - password: The selected password or nil.
    ///
    func handleFetchedWebCredentials(_ found: Bool, username: String?, password: String?) {
        didFindSafariSharedCredentials = found

        guard let username = username, let password = password else {
            return
        }

        // Update the login fields
        loginFields.username = username
        loginFields.password = password

        // Persist credentials as autofilled credentials so we can update them later if needed.
        loginFields.setStoredCredentials(usernameHash: username.hash, passwordHash: password.hash)

        loginWithUsernamePassword(immediately: true)

        WordPressAuthenticator.post(event: .loginAutoFillCredentialsFilled)
    }


    /// Displays the wpcom sign in form, optionally telling it to immedately make
    /// the call to authenticate with the available credentials.
    ///
    /// - Parameters:
    ///     - immediately: True if the newly loaded controller should immedately attempt
    ///                        to authenticate the user with the available credentails.  Default is `false`.
    ///
    func loginWithUsernamePassword(immediately: Bool = false) {
        if immediately {
            validateFormAndLogin()
        } else {
            performSegue(withIdentifier: .showWPComLogin, sender: self)
        }
    }


    /// Displays the self-hosted sign in form.
    ///
    func loginToSelfHostedSite() {
        performSegue(withIdentifier: .showSelfHostedLogin, sender: self)
    }


    /// Proceeds along the "magic link" sign-in flow, showing a form that let's
    /// the user request a magic link.
    ///
    func requestLink() {
        performSegue(withIdentifier: .startMagicLinkFlow, sender: self)
    }


    /// Validates what is entered in the various form fields and, if valid,
    /// proceeds with the submit action. Empties loginFields.meta.socialService as
    /// social signin does not require form validation.
    ///
    func validateForm() {
        loginFields.meta.socialService = nil
        displayError(message: "")
        guard EmailFormatValidator.validate(string: loginFields.username) else {
            assertionFailure("Form should not be submitted unless there is a valid looking email entered.")
            return
        }

        configureViewLoading(true)
        let service = AccountService(managedObjectContext: ContextManager.sharedInstance().mainContext)
        service.isPasswordlessAccount(loginFields.username,
                                      success: { [weak self] (passwordless: Bool) in
                                        self?.configureViewLoading(false)
                                        self?.loginFields.meta.passwordless = passwordless
                                        self?.requestLink()
            },
                                      failure: { [weak self] (error: Error) in
                                        WordPressAuthenticator.post(event: .loginFailed(error: error))
                                        DDLogError(error.localizedDescription)
                                        guard let strongSelf = self else {
                                            return
                                        }
                                        strongSelf.configureViewLoading(false)

                                        let userInfo = (error as NSError).userInfo
                                        if let errorCode = userInfo[WordPressComRestApi.ErrorKeyErrorCode] as? String, errorCode == "unknown_user" {
                                            let msg = NSLocalizedString("This email address is not registered on WordPress.com.",
                                                                        comment: "An error message informing the user the email address they entered did not match a WordPress.com account.")
                                            self?.displayError(message: msg)
                                        } else {
                                            strongSelf.displayError(error as NSError, sourceTag: strongSelf.sourceTag)
                                        }
        })
    }

    override func displayRemoteError(_ error: Error!) {
        configureViewLoading(false)

        if awaitingGoogle {
            awaitingGoogle = false
            GIDSignIn.sharedInstance().disconnect()

            let errorTitle: String
            let errorDescription: String
            if (error as NSError).code == WordPressComOAuthError.unknownUser.rawValue {
                errorTitle = NSLocalizedString("Connected But…", comment: "Title shown when a user logs in with Google but no matching WordPress.com account is found")
                errorDescription = NSLocalizedString("The Google account \"\(loginFields.username)\" doesn't match any account on WordPress.com", comment: "Description shown when a user logs in with Google but no matching WordPress.com account is found")
                WordPressAuthenticator.post(event: .loginSocialErrorUnknownUser)
            } else {
                errorTitle = NSLocalizedString("Unable To Connect", comment: "Shown when a user logs in with Google but it subsequently fails to work as login to WordPress.com")
                errorDescription = error.localizedDescription
            }

            let socialErrorVC = LoginSocialErrorViewController(title: errorTitle, description: errorDescription)
            let socialErrorNav = LoginNavigationController(rootViewController: socialErrorVC)
            socialErrorVC.delegate = self
            present(socialErrorNav, animated: true) {}
        } else {
            errorToPresent = error
            performSegue(withIdentifier: .showWPComLogin, sender: self)
        }
    }


    /// Whether the form can be submitted.
    ///
    func canSubmit() -> Bool {
        return EmailFormatValidator.validate(string: loginFields.username)
    }


    // MARK: - Actions


    @IBAction func handleSubmitForm() {
        if canSubmit() {
            validateForm()
        }
    }


    @IBAction func handleSubmitButtonTapped(_ sender: UIButton) {
        validateForm()
    }


    @objc func handleOnePasswordButtonTapped(_ sender: UIButton) {
        view.endEditing(true)

        WordPressAuthenticator.fetchOnePasswordCredentials(self, sourceView: sender, loginFields: loginFields) { [weak self] (loginFields) in
            self?.emailTextField.text = loginFields.username
            self?.loginWithUsernamePassword(immediately: true)
        }
    }


    @IBAction func handleSelfHostedButtonTapped(_ sender: UIButton) {
        loginToSelfHostedSite()
    }


    @IBAction func handleTextFieldDidChange(_ sender: UITextField) {
        loginFields.username = emailTextField.nonNilTrimmedText()
        configureSubmitButton()
    }


    @IBAction func handleTextFieldEditingDidBegin(_ sender: UITextField) {
        if !didRequestSafariSharedCredentials {
            fetchSharedWebCredentialsIfAvailable()
        }
    }


    // MARK: - Keyboard Notifications


    @objc func handleKeyboardWillShow(_ notification: Foundation.Notification) {
        keyboardWillShow(notification)

        adjustAlternativeLogInElementsVisibility(true)
    }


    @objc func handleKeyboardWillHide(_ notification: Foundation.Notification) {
        keyboardWillHide(notification)

        adjustAlternativeLogInElementsVisibility(false)
    }

    func adjustAlternativeLogInElementsVisibility(_ visible: Bool) {
        let errorLength = errorLabel?.text?.count ?? 0
        let keyboardTallEnough = SigninEditingState.signinLastKeyboardHeightDelta > Constants.keyboardThreshold
        let keyboardVisible = visible && keyboardTallEnough

        let baseAlpha: CGFloat = errorLength > 0 ? 0.0 : 1.0
        let newAlpha: CGFloat = keyboardVisible ? baseAlpha : 1.0

        UIView.animate(withDuration: Constants.alternativeLogInAnimationDuration) { [weak self] in
            self?.alternativeLoginLabel?.alpha = newAlpha
            self?.googleLoginButton?.alpha = newAlpha
            if let selfHostedLoginButton = self?.selfHostedLoginButton,
                selfHostedLoginButton.isEnabled {
                selfHostedLoginButton.alpha = newAlpha
            }
        }
    }
}

// LoginFacadeDelegate methods for Google Google Sign In
extension LoginEmailViewController {
    func finishedLogin(withGoogleIDToken googleIDToken: String!, authToken: String!) {
        let username = loginFields.username
        syncWPCom(username, authToken: authToken, requiredMultifactor: false)
        // Disconnect now that we're done with Google.
        GIDSignIn.sharedInstance().disconnect()
        WordPressAuthenticator.post(event: .loginSocialSuccess)
    }


    func existingUserNeedsConnection(_ email: String!) {
        // Disconnect now that we're done with Google.
        GIDSignIn.sharedInstance().disconnect()

        loginFields.username = email
        loginFields.emailAddress = email

        performSegue(withIdentifier: .showWPComLogin, sender: self)
        WordPressAuthenticator.post(event: .loginSocialAccountsNeedConnecting)
        configureViewLoading(false)
    }


    func needsMultifactorCode(forUserID userID: Int, andNonceInfo nonceInfo: SocialLogin2FANonceInfo!) {
        loginFields.nonceInfo = nonceInfo
        loginFields.nonceUserID = userID

        performSegue(withIdentifier: .show2FA, sender: self)
        WordPressAuthenticator.post(event: .loginSocial2faNeeded)
        configureViewLoading(false)
    }
}

extension LoginEmailViewController: GIDSignInDelegate {
    func sign(_ signIn: GIDSignIn?, didSignInFor user: GIDGoogleUser?, withError error: Error?) {
        guard let user = user,
            let token = user.authentication.idToken,
            let email = user.profile.email else {
                // The Google SignIn for may have been canceled.
                WordPressAuthenticator.post(event: .loginSocialButtonFailure(error: error))
                configureViewLoading(false)
                return
        }

        // Store the email address and token.
        loginFields.emailAddress = email
        loginFields.username = email
        loginFields.meta.socialServiceIDToken = token

        loginFacade.loginToWordPressDotCom(withGoogleIDToken: token)
    }
}

extension LoginEmailViewController: LoginSocialErrorViewControllerDelegate {
    private func cleanupAfterSocialErrors() {
        dismiss(animated: true) {}
    }

    func retryWithEmail() {
        loginFields.username = ""
        cleanupAfterSocialErrors()
    }
    func retryWithAddress() {
        cleanupAfterSocialErrors()
        loginToSelfHostedSite()
    }
    func retryAsSignup() {
        cleanupAfterSocialErrors()
        let storyboard = UIStoryboard(name: "Login", bundle: nil)
        if let controller = storyboard.instantiateViewController(withIdentifier: "SignupViewController") as? NUXAbstractViewController {
            controller.loginFields = loginFields
            navigationController?.pushViewController(controller, animated: true)
        }
    }
}

/// This is needed to set self as uiDelegate, even though none of the methods are called
extension LoginEmailViewController: GIDSignInUIDelegate {
}<|MERGE_RESOLUTION|>--- conflicted
+++ resolved
@@ -8,18 +8,12 @@
     @IBOutlet var bottomContentConstraint: NSLayoutConstraint?
     @IBOutlet var verticalCenterConstraint: NSLayoutConstraint?
     @IBOutlet var inputStack: UIStackView?
-<<<<<<< HEAD
-    @objc var onePasswordButton: UIButton!
-    @objc var googleLoginButton: UIButton?
-    override var sourceTag: WordPressSupportSourceTag {
-=======
     @IBOutlet var alternativeLoginLabel: UILabel?
 
     var onePasswordButton: UIButton!
     var googleLoginButton: UIButton?
     var selfHostedLoginButton: UIButton?
-    override var sourceTag: SupportSourceTag {
->>>>>>> ed29cfa7
+    override var sourceTag: WordPressSupportSourceTag {
         get {
             return .loginEmail
         }
