--- conflicted
+++ resolved
@@ -224,20 +224,8 @@
         return (tableView.numberOfRows(inSection: section) - 1)
     }
 
-<<<<<<< HEAD
-    /// Returns the number of WordPress.com sites.
-    ///
-    var numberOfWordPressComBlogs: Int {
-        let context = ContextManager.sharedInstance().mainContext
-        return (try? WPAccount.lookupDefaultWordPressComAccount(in: context)?.blogs.count) ?? 0
-    }
-
-    func rowCount(forSection section: Int) -> Int {
-        return blogDataSource.tableView(tableView, numberOfRowsInSection: section - 1)
-=======
     func removeSeparatorFor(_ cell: UITableViewCell) {
         cell.separatorInset = UIEdgeInsets(top: 0, left: 0, bottom: 0, right: .greatestFiniteMagnitude)
->>>>>>> ad6511eb
     }
 
     enum Sections {
