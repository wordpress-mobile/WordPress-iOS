import UIKit
import WordPressShared
import WordPressAuthenticator
import Gravatar

// MARK: - LoginEpilogueTableViewController
//
class LoginEpilogueTableViewController: UITableViewController {

    /// Currently selected cell
    ///
    private(set) weak var selectedCell: LoginEpilogueBlogCell?

    /// TableView's Datasource
    ///
    private let blogDataSource = BlogListDataSource()

    /// Epilogue Metadata
    ///
    private var epilogueUserInfo: LoginEpilogueUserInfo? {
        didSet {
            tableView.reloadData()
        }
    }

    /// Site that was just connected to our awesome app.
    ///
    private var credentials: AuthenticatorCredentials?

    /// Flag indicating if the Create A New Site button should be displayed.
    ///
    private var showCreateNewSite: Bool {
        guard AppConfiguration.allowsConnectSite else {
            return false
        }

        guard let wpcom = credentials?.wpcom else {
            return true
        }

        return !wpcom.isJetpackLogin
    }

    private var tracker: AuthenticatorAnalyticsTracker {
        AuthenticatorAnalyticsTracker.shared
    }

    // MARK: - Lifecycle

    override func viewDidLoad() {
        super.viewDidLoad()

        let userInfoNib = UINib(nibName: "EpilogueUserInfoCell", bundle: nil)
        tableView.register(userInfoNib, forCellReuseIdentifier: Settings.userCellReuseIdentifier)
        tableView.register(LoginEpilogueChooseSiteTableViewCell.self, forCellReuseIdentifier: Settings.chooseSiteReuseIdentifier)
        tableView.register(LoginEpilogueCreateNewSiteCell.self, forCellReuseIdentifier: Settings.createNewSiteReuseIdentifier)
        view.backgroundColor = .basicBackground
        tableView.backgroundColor = .basicBackground
        tableView.rowHeight = UITableView.automaticDimension
        tableView.accessibilityIdentifier = "login-epilogue-table"

        //  Remove separator line on last row
        tableView.tableFooterView = UIView()
    }

    /// Initializes the EpilogueTableView so that data associated with the specified Endpoint is displayed.
    ///
    func setup(with credentials: AuthenticatorCredentials) {
        self.credentials = credentials
        refreshInterface(for: credentials)
    }
}

// MARK: - UITableViewDataSource methods
//
extension LoginEpilogueTableViewController {

    override func numberOfSections(in tableView: UITableView) -> Int {

        // If a section is empty, don't show it.
        let numberOfSections = blogDataSource.numberOfSections(in: tableView)
        var adjustedNumberOfSections = numberOfSections

        for section in 0..<numberOfSections {
            if blogDataSource.tableView(tableView, numberOfRowsInSection: section) == 0 {
                adjustedNumberOfSections -= 1
            }
        }

        // Add one for Create A New Site if there are no sites from blogDataSource.
        if adjustedNumberOfSections == 0 && showCreateNewSite {
            adjustedNumberOfSections += 1
        }

        // Add one for User Info
        return adjustedNumberOfSections + 1
    }

    override func tableView(_ tableView: UITableView, numberOfRowsInSection section: Int) -> Int {
        if section == Sections.userInfoSection {
            return 2
        }

        let correctedSection = section - 1
        let siteRows = blogDataSource.tableView(tableView, numberOfRowsInSection: correctedSection)

        // Add one for Create new site cell

        guard let parent = parent as? LoginEpilogueViewController else {
            return siteRows
        }

        if siteRows <= Constants.createNewSiteRowThreshold {
            parent.hideButtonPanel()
            return showCreateNewSite ? siteRows + 1 : siteRows
        } else {
            if !showCreateNewSite {
                parent.hideButtonPanel()
            }
            return siteRows
        }
    }

    override func tableView(_ tableView: UITableView, cellForRowAt indexPath: IndexPath) -> UITableViewCell {

        // User Info Row
        if indexPath.section == Sections.userInfoSection {
            if indexPath.row == 0 {
                guard let cell = tableView.dequeueReusableCell(withIdentifier: Settings.userCellReuseIdentifier) as? EpilogueUserInfoCell else {
                    return UITableViewCell()
                }
                removeSeparatorFor(cell)
                if let info = epilogueUserInfo {
                    cell.stopSpinner()
                    cell.configure(userInfo: info, viewController: self)
                } else {
                    cell.startSpinner()
                }

                return cell
            } else if indexPath.row == 1 {
                guard let cell = tableView.dequeueReusableCell(withIdentifier: Settings.chooseSiteReuseIdentifier, for: indexPath) as? LoginEpilogueChooseSiteTableViewCell else {
                    return UITableViewCell()
                }
                removeSeparatorFor(cell)
                return cell
            }
        }

        // Create new site row
        let siteRows = blogDataSource.tableView(tableView, numberOfRowsInSection: indexPath.section - 1)

        let isCreateNewSiteRow =
            showCreateNewSite &&
            siteRows <= Constants.createNewSiteRowThreshold &&
            indexPath.row == lastRowInSection(indexPath.section)

        if isCreateNewSiteRow {
            guard let cell = tableView.dequeueReusableCell(withIdentifier: Settings.createNewSiteReuseIdentifier, for: indexPath) as? LoginEpilogueCreateNewSiteCell else {
                return UITableViewCell()
            }
            cell.delegate = self
            removeSeparatorFor(cell)
            return cell
        }

        // Site Rows
        let wrappedPath = IndexPath(row: indexPath.row, section: indexPath.section - 1)
        let cell = blogDataSource.tableView(tableView, cellForRowAt: wrappedPath)

        guard let loginCell = cell as? LoginEpilogueBlogCell else {
            return cell
        }
        if indexPath.row == lastRowInSection(indexPath.section) {
            removeSeparatorFor(cell)
        }
        loginCell.adjustSiteNameConstraint()
        return loginCell
    }

    override func tableView(_ tableView: UITableView, estimatedHeightForRowAt indexPath: IndexPath) -> CGFloat {
        return indexPath.section == Sections.userInfoSection ? Settings.profileRowHeight : Settings.blogRowHeight
    }

    override func tableView(_ tableView: UITableView, canEditRowAt indexPath: IndexPath) -> Bool {
        return false
    }

    override func tableView(_ tableView: UITableView, didSelectRowAt indexPath: IndexPath) {
        guard let parent = parent as? LoginEpilogueViewController,
              let cell = tableView.cellForRow(at: indexPath) as? LoginEpilogueBlogCell else {
            return
        }

        let wrappedPath = IndexPath(row: indexPath.row, section: indexPath.section - 1)
        let blog = blogDataSource.blog(at: wrappedPath)

        selectedCell = cell
        parent.blogSelected(blog)
    }

    private enum Constants {
        static let createNewSiteRowThreshold = 3
    }
}

// MARK: - LoginEpilogueCreateNewSiteCellDelegate
extension LoginEpilogueTableViewController: LoginEpilogueCreateNewSiteCellDelegate {
    func didTapCreateNewSite() {
        guard let parent = parent as? LoginEpilogueViewController else {
            return
        }
        parent.createNewSite()
    }
}

// MARK: - Private Extension
//
private extension LoginEpilogueTableViewController {
    /// Returns the last row index for a given section.
    ///
    func lastRowInSection(_ section: Int) -> Int {
        return (tableView.numberOfRows(inSection: section) - 1)
    }

    func removeSeparatorFor(_ cell: UITableViewCell) {
        cell.separatorInset = UIEdgeInsets(top: 0, left: 0, bottom: 0, right: .greatestFiniteMagnitude)
    }

    enum Sections {
        static let userInfoSection = 0
    }

    enum Settings {
        static let userCellReuseIdentifier = "userInfo"
        static let chooseSiteReuseIdentifier = "chooseSite"
        static let createNewSiteReuseIdentifier = "createNewSite"
        static let profileRowHeight = CGFloat(180)
        static let blogRowHeight = CGFloat(60)
    }
}

// MARK: - Loading
//
private extension LoginEpilogueTableViewController {

    /// Refreshes the interface, so that the specified Endpoint's sites are displayed.
    ///
    func refreshInterface(for credentials: AuthenticatorCredentials) {
        if credentials.wpcom != nil {
            epilogueUserInfo = loadEpilogueForDotcom()
        } else if let wporg = credentials.wporg {
            blogDataSource.blog = loadBlog(username: wporg.username, xmlrpc: wporg.xmlrpc)

            loadEpilogueForSelfhosted(username: wporg.username, password: wporg.password, xmlrpc: wporg.xmlrpc) { [weak self] epilogueInfo in
                self?.epilogueUserInfo = epilogueInfo
            }
        }

        // Note: We do this at this point, since it causes the datasource to update it's internal model.
        blogDataSource.loggedIn = true
    }

    /// Loads the Blog for a given Username / XMLRPC, if any.
    ///
    func loadBlog(username: String, xmlrpc: String) -> Blog? {
        let context = ContextManager.sharedInstance().mainContext
        return Blog.lookup(username: username, xmlrpc: xmlrpc, in: context)
    }

    /// The self-hosted flow sets user info, if no user info is set, assume a wpcom flow and try the default wp account.
    ///
    func loadEpilogueForDotcom() -> LoginEpilogueUserInfo {
        let context = ContextManager.sharedInstance().mainContext

        guard let account = try? WPAccount.lookupDefaultWordPressComAccount(in: context) else {
            fatalError()
        }

        return LoginEpilogueUserInfo(account: account)
    }

    /// Loads the EpilogueInfo for a SelfHosted site, with the specified credentials, at the given endpoint.
    ///
    func loadEpilogueForSelfhosted(username: String, password: String, xmlrpc: String, completion: @escaping (LoginEpilogueUserInfo?) -> ()) {
        guard let service = UsersService(username: username, password: password, xmlrpc: xmlrpc) else {
            completion(nil)
            return
        }

        /// Load: User's Profile
        ///
        service.fetchProfile { userProfile in
            guard let userProfile = userProfile else {
                completion(nil)
                return
            }

            var epilogueInfo = LoginEpilogueUserInfo(profile: userProfile)

            /// Load: Gravatar's Metadata
            ///
            let service = GravatarService()
            service.fetchProfile(email: userProfile.email) { gravatarProfile in
                if let gravatarProfile = gravatarProfile {
                    epilogueInfo.update(with: gravatarProfile)
                }

<<<<<<< HEAD
    func fetchGravatarProfile(with profile: UserProfile, completion: @escaping (LoginEpilogueUserInfo?) -> ()) async {
        let service = ProfileService()
        let epilogueInfo = LoginEpilogueUserInfo(profile: profile)
        do {
            let gravatarProfile = try await service.fetch(with: .email(profile.email))
            let updatedInfo = epilogueInfo.updating(with: gravatarProfile)
            completion(updatedInfo)
        } catch {
            print("Error: \(error)")
            completion(nil)
=======
                completion(epilogueInfo)
            }
>>>>>>> 9eb7ede9
        }
    }
}<|MERGE_RESOLUTION|>--- conflicted
+++ resolved
@@ -306,21 +306,8 @@
                     epilogueInfo.update(with: gravatarProfile)
                 }
 
-<<<<<<< HEAD
-    func fetchGravatarProfile(with profile: UserProfile, completion: @escaping (LoginEpilogueUserInfo?) -> ()) async {
-        let service = ProfileService()
-        let epilogueInfo = LoginEpilogueUserInfo(profile: profile)
-        do {
-            let gravatarProfile = try await service.fetch(with: .email(profile.email))
-            let updatedInfo = epilogueInfo.updating(with: gravatarProfile)
-            completion(updatedInfo)
-        } catch {
-            print("Error: \(error)")
-            completion(nil)
-=======
                 completion(epilogueInfo)
             }
->>>>>>> 9eb7ede9
         }
     }
 }