import Foundation
import GoogleSignIn


/// A simple container for the user info shown on the login epilogue screen.
///
public struct LoginEpilogueUserInfo {
    var username = ""
    var fullName = ""
    var email = ""
    var gravatarUrl: String?
    var credentials: WordPressCredentials?

    init(account: WPAccount) {
        if let name = account.username {
            username = name
        }
        if let accountEmail = account.email {
            email = accountEmail
        }
        if let displayName = account.displayName {
            fullName = displayName
        }
    }

    init() {
        // NO-OP
    }
}


// MARK: - LoginEpilogueUserInfo
//
extension LoginEpilogueUserInfo {

    /// Updates the Epilogue properties, given an UserProfile instance.
    ///
    mutating func update(with profile: UserProfile) {
        username = profile.username
        fullName = profile.displayName
        email = profile.email
    }

<<<<<<< HEAD
    /// Updates the Epilogue properties, given a GravatarProfile instance.
    ///
    mutating func update(with profile: GravatarProfile) {
        gravatarUrl = profile.thumbnailUrl
        fullName = profile.displayName
=======
    /// Updates the Epilogue properties, given an UserProfile instance.
    ///
    init(profile: UserProfile) {
        username = profile.username
        fullName = profile.displayName
        email = profile.email
>>>>>>> 1c0be16f
    }
}


<<<<<<< HEAD
    /// Updates the Epilogue properties, given a SocialService instance.
    ///
    mutating func update(with service: SocialService) {
        switch service {
        case .google(let user):
            fullName = user.profile.name
            email = user.profile.email
        }
=======
// MARK: - LoginEpilogueUserInfo
//
extension LoginEpilogueUserInfo {

    /// Updates the Epilogue properties, given a GravatarProfile instance.
    ///
    mutating func update(with profile: GravatarProfile) {
        gravatarUrl = profile.thumbnailUrl
        fullName = profile.displayName
>>>>>>> 1c0be16f
    }
}<|MERGE_RESOLUTION|>--- conflicted
+++ resolved
@@ -11,6 +11,8 @@
     var gravatarUrl: String?
     var credentials: WordPressCredentials?
 
+    /// Initializes the EpilogueUserInfo with all of the metadata contained within WPAccount.
+    ///
     init(account: WPAccount) {
         if let name = account.username {
             username = name
@@ -23,8 +25,12 @@
         }
     }
 
-    init() {
-        // NO-OP
+    /// Initializes the EpilogueUserInfo with all of the metadata contained within UserProfile.
+    ///
+    init(profile: UserProfile) {
+        username = profile.username
+        fullName = profile.displayName
+        email = profile.email
     }
 }
 
@@ -41,25 +47,6 @@
         email = profile.email
     }
 
-<<<<<<< HEAD
-    /// Updates the Epilogue properties, given a GravatarProfile instance.
-    ///
-    mutating func update(with profile: GravatarProfile) {
-        gravatarUrl = profile.thumbnailUrl
-        fullName = profile.displayName
-=======
-    /// Updates the Epilogue properties, given an UserProfile instance.
-    ///
-    init(profile: UserProfile) {
-        username = profile.username
-        fullName = profile.displayName
-        email = profile.email
->>>>>>> 1c0be16f
-    }
-}
-
-
-<<<<<<< HEAD
     /// Updates the Epilogue properties, given a SocialService instance.
     ///
     mutating func update(with service: SocialService) {
@@ -68,16 +55,5 @@
             fullName = user.profile.name
             email = user.profile.email
         }
-=======
-// MARK: - LoginEpilogueUserInfo
-//
-extension LoginEpilogueUserInfo {
-
-    /// Updates the Epilogue properties, given a GravatarProfile instance.
-    ///
-    mutating func update(with profile: GravatarProfile) {
-        gravatarUrl = profile.thumbnailUrl
-        fullName = profile.displayName
->>>>>>> 1c0be16f
     }
 }