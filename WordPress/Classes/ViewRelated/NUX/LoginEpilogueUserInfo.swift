import Foundation
import GoogleSignIn


/// A simple container for the user info shown on the login epilogue screen.
///
public struct LoginEpilogueUserInfo {
    var username = ""
    var fullName = ""
    var email = ""
    var gravatarUrl: String?
<<<<<<< HEAD
=======
    var credentials: WordPressCredentials?
>>>>>>> ff4bc58b

    init(account: WPAccount) {
        if let name = account.username {
            username = name
        }
        if let accountEmail = account.email {
            email = accountEmail
        }
        if let displayName = account.displayName {
            fullName = displayName
        }
    }

    init(account: WPAccount, loginFields: LoginFields) {
        email = loginFields.emailAddress

        if let name = account.username {
            username = name
        }

        if let googleFullName = loginFields.meta.googleUser?.profile.name {
            fullName = googleFullName
        }
    }

    init() {
        // NO-OP
    }
}


// MARK: - LoginEpilogueUserInfo
//
extension LoginEpilogueUserInfo {

    /// Updates the Epilogue properties, given an UserProfile instance.
    ///
    mutating func update(with profile: UserProfile) {
        username = profile.username
        fullName = profile.displayName
        email = profile.email
    }

    /// Updates the Epilogue properties, given a GravatarProfile instance.
    ///
    mutating func update(with profile: GravatarProfile) {
        gravatarUrl = profile.thumbnailUrl
        fullName = profile.displayName
    }
}<|MERGE_RESOLUTION|>--- conflicted
+++ resolved
@@ -9,10 +9,7 @@
     var fullName = ""
     var email = ""
     var gravatarUrl: String?
-<<<<<<< HEAD
-=======
     var credentials: WordPressCredentials?
->>>>>>> ff4bc58b
 
     init(account: WPAccount) {
         if let name = account.username {
