--- conflicted
+++ resolved
@@ -32,13 +32,13 @@
 
     /// Site that was just connected to our awesome app.
     ///
-    var site: WordPressSite? {
+    var endpoint: WordPressEndpoint? {
         didSet {
-            guard isViewLoaded, let site = site else {
+            guard isViewLoaded, let endpoint = endpoint else {
                 return
             }
 
-            refreshInterface(with: site)
+            refreshInterface(with: endpoint)
         }
     }
 
@@ -48,28 +48,11 @@
     override func viewDidLoad() {
         super.viewDidLoad()
 
-<<<<<<< HEAD
-        guard let site = site else {
+        guard let endpoint = endpoint else {
             fatalError()
-=======
-        var numberOfBlogs = 0
-        if let info = epilogueUserInfo {
-            tableViewController?.epilogueUserInfo = info
-            if info.endpoint != nil {
-                numberOfBlogs = 1
-            }
-        } else {
-            // The self-hosted flow sets user info,  If no user info is set, assume
-            // a wpcom flow and try the default wp account.
-            let service = AccountService(managedObjectContext: ContextManager.sharedInstance().mainContext)
-            if let account = service.defaultWordPressComAccount() {
-                tableViewController?.epilogueUserInfo = LoginEpilogueUserInfo(account: account)
-                numberOfBlogs = account.blogs.count
-            }
->>>>>>> d687a15f
         }
 
-        refreshInterface(with: site)
+        refreshInterface(with: endpoint)
     }
 
     override func viewWillAppear(_ animated: Bool) {
@@ -89,7 +72,7 @@
             return
         }
 
-        epilogueTableViewController.site = site
+        epilogueTableViewController.endpoint = endpoint
         tableViewController = epilogueTableViewController
     }
 
@@ -110,8 +93,8 @@
 
     /// Refreshes the UI so that the specified WordPressSite is displayed.
     ///
-    func refreshInterface(with site: WordPressSite) {
-        switch site {
+    func refreshInterface(with endpoint: WordPressEndpoint) {
+        switch endpoint {
         case .wporg:
             configureButtons()
         case .wpcom(_, _, let isJetpackLogin, _):
