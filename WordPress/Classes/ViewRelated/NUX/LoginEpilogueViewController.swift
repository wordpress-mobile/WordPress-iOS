--- conflicted
+++ resolved
@@ -47,18 +47,10 @@
         }
     }
 
-<<<<<<< HEAD
-=======
     override var supportedInterfaceOrientations: UIInterfaceOrientationMask {
         return UIDevice.isPad() ? .all : .portrait
     }
 
-    @IBAction func dismissEpilogue() {
-        dismissBlock?(false)
-        navigationController?.dismiss(animated: true, completion: nil)
-    }
-
->>>>>>> 975ef043
     override func viewDidLayoutSubviews() {
         super.viewDidLayoutSubviews()
         colorPanelBasedOnTableViewContents()
@@ -105,7 +97,7 @@
         dismissBlock?(false)
         navigationController?.dismiss(animated: true, completion: nil)
     }
-
+	
     @IBAction func handleConnectAnotherButton() {
         dismissBlock?(false)
         let storyboard = UIStoryboard(name: "Login", bundle: nil)
