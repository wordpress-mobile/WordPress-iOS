/// View Controller for login-specific screens
class LoginViewController: NUXViewController, LoginFacadeDelegate {
    @IBOutlet var instructionLabel: UILabel?
    @objc var errorToPresent: Error?
    var restrictToWPCom = false

    lazy var loginFacade: LoginFacade = {
        let facade = LoginFacade()
        facade.delegate = self
        return facade
    }()

    var isJetpackLogin: Bool {
        return loginFields.meta.jetpackLogin
    }


    // MARK: Lifecycle Methods

    override func viewDidLoad() {
        super.viewDidLoad()
        displayError(message: "")
        setupNavBarIcon()
        styleInstructions()

        if let error = errorToPresent {
            displayRemoteError(error)
        }
    }


    // MARK: - Setup and Configuration

    /// Places the WordPress logo in the navbar
    ///
    func setupNavBarIcon() {
        addWordPressLogoToNavController()
    }

    /// Configures instruction label font
    ///
    func styleInstructions() {
        instructionLabel?.font = WPStyleGuide.mediumWeightFont(forStyle: .subheadline)
    }

    func configureViewLoading(_ loading: Bool) {
        configureSubmitButton(animating: loading)
        navigationItem.hidesBackButton = loading
    }

    /// Sets the text of the error label.
    func displayError(message: String) {
        guard message.count > 0 else {
            errorLabel?.isHidden = true
            return
        }
        errorLabel?.isHidden = false
        errorLabel?.text = message
    }

    fileprivate func shouldShowEpilogue() -> Bool {
        if !isJetpackLogin {
            return true
        }
        let context = ContextManager.sharedInstance().mainContext
        let accountService = AccountService(managedObjectContext: context)
        guard
            let objectID = loginFields.meta.jetpackBlogID,
            let blog = context.object(with: objectID) as? Blog,
            let account = blog.account
            else {
                return false
        }
        return accountService.isDefaultWordPressComAccount(account)
    }


    // MARK: - Epilogue: Gravatar and User Profile Acquisition

    func showLoginEpilogue(for site: WordPressSite) {
        /// Epilogue: Signup
        /// TODO: @jlp Mar.19.2018. Move this to the WordPressAuthenticatorDelegate's API!
        ///
        if let linkSource = loginFields.meta.emailMagicLinkSource, linkSource == .signup {
            performSegue(withIdentifier: .showSignupEpilogue, sender: self)
            return
        }

        /// Epilogue: Login
        ///
        guard let delegate = WordPressAuthenticator.shared.delegate, let navigationController = navigationController else {
            fatalError()
        }

        delegate.presentLoginEpilogue(in: navigationController, for: site) { [weak self] in
            self?.dismissBlock?(false)
        }
    }

    /// Validates what is entered in the various form fields and, if valid,
    /// proceeds with login.
    ///
    func validateFormAndLogin() {
        view.endEditing(true)
        displayError(message: "")

        // Is everything filled out?
        if !loginFields.validateFieldsPopulatedForSignin() {
            let errorMsg = NSLocalizedString("Please fill out all the fields", comment: "A short prompt asking the user to properly fill out all login fields.")
            displayError(message: errorMsg)

            return
        }

        configureViewLoading(true)

        loginFacade.signIn(with: loginFields)
    }

    /// Manages data transfer when seguing to a new VC
    ///
    override func prepare(for segue: UIStoryboardSegue, sender: Any?) {
        guard let source = segue.source as? LoginViewController, let destination = segue.destination as? LoginViewController else {
            return
        }

        destination.loginFields = source.loginFields
        destination.restrictToWPCom = source.restrictToWPCom
        destination.dismissBlock = source.dismissBlock
        destination.errorToPresent = source.errorToPresent
    }

    // MARK: SigninWPComSyncHandler methods
    dynamic func finishedLogin(withUsername username: String, authToken: String, requiredMultifactorCode: Bool) {
        let site = WordPressSite.wpcom(username: username, authToken: authToken, isJetpackLogin: isJetpackLogin, multifactor: requiredMultifactorCode)

        syncWPCom(site: site) { [weak self] in
            guard let `self` = self else {
                return
            }

            if self.shouldShowEpilogue() {
                self.showLoginEpilogue(for: site)
            } else {
                self.dismiss()
            }
        }

        linkSocialServiceIfNeeded(with: loginFields)
    }

    func configureStatusLabel(_ message: String) {
        // this is now a no-op, unless status labels return
    }

    /// Overridden here to direct these errors to the login screen's error label
    dynamic func displayRemoteError(_ error: Error) {
        configureViewLoading(false)

        let err = error as NSError
        guard err.code != 403 else {
            let message = NSLocalizedString("Whoops, something went wrong and we couldn't log you in. Please try again!", comment: "An error message shown when a wpcom user provides the wrong password.")
            displayError(message: message)
            return
        }

        displayError(err, sourceTag: sourceTag)
    }

    func needsMultifactorCode() {
        displayError(message: "")
        configureViewLoading(false)

        WordPressAuthenticator.post(event: .twoFactorCodeRequested)
        self.performSegue(withIdentifier: .show2FA, sender: self)
    }

    // Update safari stored credentials. Call after a successful sign in.
    ///
    func updateSafariCredentialsIfNeeded() {
        SafariCredentialsService.updateSafariCredentialsIfNeeded(with: loginFields)
    }
}




// MARK: - Sync Helpers
//
extension LoginViewController {

    /// TODO: @jlp Mar.19.2018. Officially support wporg, and rename to `sync(site)`
    ///
    /// Signals the main app to signal the specified WordPress.com account.
    ///
    func syncWPCom(site: WordPressSite, completion: (() -> ())? = nil) {
        guard let delegate = WordPressAuthenticator.shared.delegate else {
            fatalError()
        }

        SafariCredentialsService.updateSafariCredentialsIfNeeded(with: loginFields)

        configureStatusLabel(NSLocalizedString("Getting account information", comment: "Alerts the user that wpcom account information is being retrieved."))

<<<<<<< HEAD
        delegate.sync(site: site) { [weak self] _ in
=======
        let endpoint = WordPressEndpoint.wpcom(username: username, authToken: authToken, isJetpackLogin: isJetpackLogin)
        delegate.sync(endpoint: endpoint) { [weak self] _ in
>>>>>>> d687a15f

            self?.configureStatusLabel("")
            self?.configureViewLoading(false)
            self?.trackSignIn(site: site)

            completion?()
        }
    }

    /// Tracks the SignIn Event
    ///
    func trackSignIn(site: WordPressSite) {
        var properties = [String: String]()

        if case let .wpcom(_, _, _, multifactor) = site {
            properties = [
                "multifactor": multifactor.description,
                "dotcom_user": true.description
            ]
        }

        WordPressAuthenticator.post(event: .signedIn(properties: properties))
    }

    /// Links the current WordPress Account to a Social Service, if needed.
    ///
    func linkSocialServiceIfNeeded(with loginFields: LoginFields) {
        guard let socialService = loginFields.meta.socialService, socialService == SocialServiceName.google,
            let token = loginFields.meta.socialServiceIDToken else {
                return
        }

        let context = ContextManager.sharedInstance().mainContext
        let service = AccountService(managedObjectContext: context)
        service.connectToSocialService(socialService, serviceIDToken: token, success: {
            WordPressAuthenticator.post(event: .loginSocialConnectSuccess)
            WordPressAuthenticator.post(event: .loginSocialSuccess)
        }, failure: { error in
            DDLogError(error.description)
            WordPressAuthenticator.post(event: .loginSocialConnectFailure(error: error))
            // We're opting to let this call fail silently.
            // Our user has already successfully authenticated and can use the app --
            // connecting the social service isn't critical.  There's little to
            // be gained by displaying an error that can not currently be resolved
            // in the app and doing so might tarnish an otherwise satisfying login
            // experience.
            // If/when we add support for manually connecting/disconnecting services
            // we can revisit.
        })
    }
}<|MERGE_RESOLUTION|>--- conflicted
+++ resolved
@@ -77,7 +77,7 @@
 
     // MARK: - Epilogue: Gravatar and User Profile Acquisition
 
-    func showLoginEpilogue(for site: WordPressSite) {
+    func showLoginEpilogue(for endpoint: WordPressEndpoint) {
         /// Epilogue: Signup
         /// TODO: @jlp Mar.19.2018. Move this to the WordPressAuthenticatorDelegate's API!
         ///
@@ -92,7 +92,7 @@
             fatalError()
         }
 
-        delegate.presentLoginEpilogue(in: navigationController, for: site) { [weak self] in
+        delegate.presentLoginEpilogue(in: navigationController, for: endpoint) { [weak self] in
             self?.dismissBlock?(false)
         }
     }
@@ -132,15 +132,15 @@
 
     // MARK: SigninWPComSyncHandler methods
     dynamic func finishedLogin(withUsername username: String, authToken: String, requiredMultifactorCode: Bool) {
-        let site = WordPressSite.wpcom(username: username, authToken: authToken, isJetpackLogin: isJetpackLogin, multifactor: requiredMultifactorCode)
-
-        syncWPCom(site: site) { [weak self] in
+        let endpoint = WordPressEndpoint.wpcom(username: username, authToken: authToken, isJetpackLogin: isJetpackLogin, multifactor: requiredMultifactorCode)
+
+        syncWPCom(endpoint: endpoint) { [weak self] in
             guard let `self` = self else {
                 return
             }
 
             if self.shouldShowEpilogue() {
-                self.showLoginEpilogue(for: site)
+                self.showLoginEpilogue(for: endpoint)
             } else {
                 self.dismiss()
             }
@@ -193,7 +193,7 @@
     ///
     /// Signals the main app to signal the specified WordPress.com account.
     ///
-    func syncWPCom(site: WordPressSite, completion: (() -> ())? = nil) {
+    func syncWPCom(endpoint: WordPressEndpoint, completion: (() -> ())? = nil) {
         guard let delegate = WordPressAuthenticator.shared.delegate else {
             fatalError()
         }
@@ -202,16 +202,11 @@
 
         configureStatusLabel(NSLocalizedString("Getting account information", comment: "Alerts the user that wpcom account information is being retrieved."))
 
-<<<<<<< HEAD
-        delegate.sync(site: site) { [weak self] _ in
-=======
-        let endpoint = WordPressEndpoint.wpcom(username: username, authToken: authToken, isJetpackLogin: isJetpackLogin)
         delegate.sync(endpoint: endpoint) { [weak self] _ in
->>>>>>> d687a15f
 
             self?.configureStatusLabel("")
             self?.configureViewLoading(false)
-            self?.trackSignIn(site: site)
+            self?.trackSignIn(endpoint: endpoint)
 
             completion?()
         }
@@ -219,10 +214,13 @@
 
     /// Tracks the SignIn Event
     ///
-    func trackSignIn(site: WordPressSite) {
+    func trackSignIn(endpoint: WordPressEndpoint) {
         var properties = [String: String]()
 
-        if case let .wpcom(_, _, _, multifactor) = site {
+        switch endpoint {
+        case .wporg:
+            break
+        case .wpcom(_, _, _, multifactor):
             properties = [
                 "multifactor": multifactor.description,
                 "dotcom_user": true.description
