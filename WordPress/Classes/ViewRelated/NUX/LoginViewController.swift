--- conflicted
+++ resolved
@@ -81,7 +81,7 @@
 
     // MARK: - Epilogue: Gravatar and User Profile Acquisition
 
-    func showLoginEpilogue(for endpoint: WordPressEndpoint) {
+    func showLoginEpilogue(for credentials: WordPressCredentials) {
         /// Epilogue: Signup
         /// TODO: @jlp Mar.19.2018. Move this to the WordPressAuthenticatorDelegate's API!
         ///
@@ -96,7 +96,7 @@
             fatalError()
         }
 
-        delegate.presentLoginEpilogue(in: navigationController, for: endpoint) { [weak self] in
+        delegate.presentLoginEpilogue(in: navigationController, for: credentials) { [weak self] in
             self?.dismissBlock?(false)
         }
     }
@@ -136,15 +136,15 @@
 
     // MARK: SigninWPComSyncHandler methods
     dynamic func finishedLogin(withUsername username: String, authToken: String, requiredMultifactorCode: Bool) {
-        let endpoint = WordPressEndpoint.wpcom(username: username, authToken: authToken, isJetpackLogin: isJetpackLogin, multifactor: requiredMultifactorCode)
-
-        syncWPCom(endpoint: endpoint) { [weak self] in
+        let credentials = WordPressCredentials.wpcom(username: username, authToken: authToken, isJetpackLogin: isJetpackLogin, multifactor: requiredMultifactorCode)
+
+        syncWPCom(credentials: credentials) { [weak self] in
             guard let `self` = self else {
                 return
             }
 
             if self.shouldShowEpilogue() {
-                self.showLoginEpilogue(for: endpoint)
+                self.showLoginEpilogue(for: credentials)
             } else {
                 self.dismiss()
             }
@@ -195,7 +195,7 @@
     ///
     /// Signals the main app to signal the specified WordPress.com account.
     ///
-    func syncWPCom(endpoint: WordPressEndpoint, completion: (() -> ())? = nil) {
+    func syncWPCom(credentials: WordPressCredentials, completion: (() -> ())? = nil) {
         guard let delegate = WordPressAuthenticator.shared.delegate else {
             fatalError()
         }
@@ -204,16 +204,11 @@
 
         configureStatusLabel(NSLocalizedString("Getting account information", comment: "Alerts the user that wpcom account information is being retrieved."))
 
-<<<<<<< HEAD
-        delegate.sync(endpoint: endpoint) { [weak self] _ in
-=======
-        let credentials = WordPressCredentials.wpcom(username: username, authToken: authToken, isJetpackLogin: isJetpackLogin)
         delegate.sync(credentials: credentials) { [weak self] _ in
->>>>>>> ff4bc58b
 
             self?.configureStatusLabel("")
             self?.configureViewLoading(false)
-            self?.trackSignIn(endpoint: endpoint)
+            self?.trackSignIn(credentials: credentials)
 
             completion?()
         }
@@ -221,10 +216,10 @@
 
     /// Tracks the SignIn Event
     ///
-    func trackSignIn(endpoint: WordPressEndpoint) {
+    func trackSignIn(credentials: WordPressCredentials) {
         var properties = [String: String]()
 
-        switch endpoint {
+        switch credentials {
         case .wporg:
             break
         case .wpcom(_, _, _, let multifactor):
