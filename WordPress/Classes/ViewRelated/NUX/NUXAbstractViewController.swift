--- conflicted
+++ resolved
@@ -6,11 +6,7 @@
     func addWordPressLogoToNavController()
     func handleHelpButtonTapped(_ sender: AnyObject)
     func displaySupportViewController(from source: WordPressSupportSourceTag)
-<<<<<<< HEAD
-    func refreshBadgeCount(_ notification: Foundation.Notification)
-=======
     func refreshBadgeCount()
->>>>>>> 9f661a4c
 }
 
 extension LoginWithLogoAndHelpViewController where Self: UIViewController {
@@ -134,20 +130,10 @@
 
     /// Attaches the Help Button, when the WordPressAuthenticationDelegate says we should!
     ///
-<<<<<<< HEAD
-    @objc func setupHelpButtonAndBadgeIfNeeded() {
-        guard shouldDisplayHelpButton else {
-            return
-        }
-
-        setupHelpButtonAndBadge()
-    }
-=======
     func setupHelpButtonAndBadgeIfNeeded() {
         guard shouldDisplayHelpButton else {
             return
         }
->>>>>>> 9f661a4c
 
         setupHelpButtonAndBadge()
         refreshBadgeCount()
@@ -158,11 +144,7 @@
     /// - Note: this is only used in the old single-page signup screen and can be removed once that screen is gone.
     ///
     private func setupHelpButtonAndBadge() {
-<<<<<<< HEAD
-        NotificationCenter.default.addObserver(self, selector: #selector(NUXAbstractViewController.refreshBadgeCount(_:)), name: .wordpressSupportBadgeUpdated, object: nil)
-=======
         NotificationCenter.default.addObserver(self, selector: #selector(refreshBadgeCount), name: .wordpressSupportBadgeUpdated, object: nil)
->>>>>>> 9f661a4c
 
         let customView = UIView(frame: helpButtonContainerFrame)
 
@@ -274,11 +256,7 @@
 
     /// Updates the badge count and its visibility.
     ///
-<<<<<<< HEAD
-    @objc func refreshBadgeCount(_ notification: Foundation.Notification) {
-=======
     @objc func refreshBadgeCount() {
->>>>>>> 9f661a4c
         let count = WordPressAuthenticator.shared.delegate?.supportBadgeCount ?? 0
         helpBadge.text = "\(count)"
         helpBadge.isHidden = (count == 0)
