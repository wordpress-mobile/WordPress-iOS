import UIKit

/// Step two in the auth link flow. This VC prompts the user to open their email
/// app to look for the emailed authentication link.
///
class NUXLinkMailViewController: LoginViewController {
    @IBOutlet var label: UILabel?
    @IBOutlet var openMailButton: NUXSubmitButton?
    @IBOutlet var usePasswordButton: UIButton?
    var emailMagicLinkSource: EmailMagicLinkSource?
    override var sourceTag: SupportSourceTag {
        get {
            return .loginMagicLink
        }
    }


    // MARK: - Lifecycle Methods

    override func viewDidLoad() {
        super.viewDidLoad()

        let email = loginFields.username
        if !email.isValidEmail() {
            assert(email.isValidEmail(), "The value of loginFields.username was not a valid email address.")
        }

        emailMagicLinkSource = loginFields.meta.emailMagicLinkSource
        assert(emailMagicLinkSource != nil, "Must have an email link source.")

        localizeControls()
    }

    override func viewDidAppear(_ animated: Bool) {
        super.viewDidAppear(animated)

        guard let emailMagicLinkSource = emailMagicLinkSource else {
            return
        }

        switch emailMagicLinkSource {
        case .login:
            WordPressAuthenticator.post(event: .loginMagicLinkOpenEmailClientViewed)
        case .signup:
<<<<<<< HEAD
            WPAppAnalytics.track(.signupMagicLinkOpenEmailClientViewed)
=======
            WordPressAuthenticator.post(event: .signupMagicLinkOpenEmailClientViewed)

            let message = "Email was not actually sent. This is a work in progress. If you need to create an account, disable the socialSignup feature flag."
            let alertController = UIAlertController(title: nil,
                                                    message: message,
                                                    preferredStyle: .alert)
            alertController.addDefaultActionWithTitle("OK")
            self.present(alertController, animated: true, completion: nil)
>>>>>>> 533bbbf0
        }
    }

    // MARK: - Configuration

    /// Assigns localized strings to various UIControl defined in the storyboard.
    ///
    @objc func localizeControls() {

        let openMailButtonTitle = NSLocalizedString("Open Mail", comment: "Title of a button. The text should be capitalized.  Clicking opens the mail app in the user's iOS device.")
        openMailButton?.setTitle(openMailButtonTitle, for: UIControlState())
        openMailButton?.setTitle(openMailButtonTitle, for: .highlighted)

        let usePasswordTitle = NSLocalizedString("Enter your password instead.", comment: "Title of a button on the magic link screen.")
        usePasswordButton?.setTitle(usePasswordTitle, for: UIControlState())
        usePasswordButton?.setTitle(usePasswordTitle, for: .highlighted)
        usePasswordButton?.titleLabel?.numberOfLines = 0

        guard let emailMagicLinkSource = emailMagicLinkSource else {
            return
        }

        usePasswordButton?.isHidden = emailMagicLinkSource == .signup

        label?.text = {
            switch emailMagicLinkSource {
            case .login:
                return NSLocalizedString("Your magic link is on its way! Check your email on this device, and tap the link in the email you receive from WordPress.com", comment: "Instructional text on how to open the email containing a magic link.")
            case .signup:
                return NSLocalizedString("We sent an email with a link, open it to proceed with your new WordPress.com account.", comment: "Instructional text on how to open the email containing a magic link.")
            }
        }()
    }

    // MARK: - Actions

    @IBAction func handleOpenMailTapped(_ sender: UIButton) {
        let url = URL(string: "message://")!
        UIApplication.shared.open(url)
    }

    @IBAction func handleUsePasswordTapped(_ sender: UIButton) {
        WordPressAuthenticator.post(event: .loginMagicLinkExited)
    }
}<|MERGE_RESOLUTION|>--- conflicted
+++ resolved
@@ -42,9 +42,6 @@
         case .login:
             WordPressAuthenticator.post(event: .loginMagicLinkOpenEmailClientViewed)
         case .signup:
-<<<<<<< HEAD
-            WPAppAnalytics.track(.signupMagicLinkOpenEmailClientViewed)
-=======
             WordPressAuthenticator.post(event: .signupMagicLinkOpenEmailClientViewed)
 
             let message = "Email was not actually sent. This is a work in progress. If you need to create an account, disable the socialSignup feature flag."
@@ -53,7 +50,6 @@
                                                     preferredStyle: .alert)
             alertController.addDefaultActionWithTitle("OK")
             self.present(alertController, animated: true, completion: nil)
->>>>>>> 533bbbf0
         }
     }
 
