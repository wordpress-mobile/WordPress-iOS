--- conflicted
+++ resolved
@@ -35,12 +35,6 @@
         case show2FA
         case showDomains
         case showCreateSite
-<<<<<<< HEAD
-        case showSignupEpilogue
-=======
-        case showSiteCreationEpilogue
-        case showSiteCreationError
->>>>>>> ff236faf
         case showSignupEmail
         case showUsernames
     }
