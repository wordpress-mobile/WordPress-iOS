import Gridicons

/// base protocol for NUX view controllers
protocol NUXViewControllerBase {
    var sourceTag: WordPressSupportSourceTag { get }
    var helpBadge: NUXHelpBadgeLabel { get }
    var helpButton: UIButton { get }
    var loginFields: LoginFields { get }
    var dismissBlock: ((_ cancelled: Bool) -> Void)? { get }

    /// Checks if the signin vc modal should show a back button. The back button
    /// visible when there is more than one child vc presented, and there is not
    /// a case where a `SigninChildViewController.backButtonEnabled` in the stack
    /// returns false.
    ///
    /// - Returns: True if the back button should be visible. False otherwise.
    ///
    func shouldShowCancelButton() -> Bool
    func setupCancelButtonIfNeeded()
}

/// extension for NUXViewControllerBase where the base class is UIViewController (and thus also NUXTableViewController)
extension NUXViewControllerBase where Self: UIViewController, Self: UIViewControllerTransitioningDelegate {

    /// Indicates if the Help Button should be displayed, or not.
    ///
    var shouldDisplayHelpButton: Bool {
        return WordPressAuthenticator.shared.delegate?.supportActionEnabled ?? false
    }

    /// Indicates if the Cancel button should be displayed, or not.
    ///
    func shouldShowCancelButtonBase() -> Bool {
        return isCancellable() && navigationController?.viewControllers.first == self
    }

    /// Sets up the cancel button for the navbar if its needed.
    /// The cancel button is only shown when its appropriate to dismiss the modal view controller.
    ///
    func setupCancelButtonIfNeeded() {
        if !shouldShowCancelButton() {
            return
        }

        let cancelButton = UIBarButtonItem(barButtonSystemItem: .cancel, target: nil, action: nil)
        cancelButton.on() { [weak self] (control: UIBarButtonItem) in
            self?.handleCancelButtonTapped()
        }
        navigationItem.leftBarButtonItem = cancelButton
    }

    /// Checks if the signin vc modal should be cancellable. The controller is
    /// cancellable when there is a default wpcom account, or at least one
    /// self-hosted blog.
    ///
    /// - Returns: True if cancellable. False otherwise.
    ///
    func isCancellable() -> Bool {
        // if there is an existing blog, or an existing account return true.
        let context = ContextManager.sharedInstance().mainContext
        let blogService = BlogService(managedObjectContext: context)

        return AccountHelper.isDotcomAvailable() || blogService.blogCountForAllAccounts() > 0
    }

    /// Displays a login error in an attractive dialog
    ///
    func displayError(_ error: NSError, sourceTag: WordPressSupportSourceTag) {
        let presentingController = navigationController ?? self
        let controller = FancyAlertViewController.alertForError(error as NSError, loginFields: loginFields, sourceTag: sourceTag)
        controller.modalPresentationStyle = .custom
        controller.transitioningDelegate = self
        presentingController.present(controller, animated: true, completion: nil)
    }

    /// Displays a login error message in an attractive dialog
    ///
    func displayErrorAlert(_ message: String, sourceTag: WordPressSupportSourceTag) {
        let presentingController = navigationController ?? self
        let controller = FancyAlertViewController.alertForGenericErrorMessageWithHelpshiftButton(message, loginFields: loginFields, sourceTag: sourceTag)
        controller.modalPresentationStyle = .custom
        controller.transitioningDelegate = self
        presentingController.present(controller, animated: true, completion: nil)
    }

    /// It is assumed that NUX view controllers are always presented modally.
    ///
    func dismiss() {
        dismiss(cancelled: false)
    }

    /// It is assumed that NUX view controllers are always presented modally.
    /// This method dismisses the view controller
    ///
    /// - Parameters:
    ///     - cancelled: Should be passed true only when dismissed by a tap on the cancel button.
    ///
    fileprivate func dismiss(cancelled: Bool) {
        dismissBlock?(cancelled)
        self.dismiss(animated: true, completion: nil)
    }

    // MARK: - Notifications

    /// Updates the badge count and its visibility.
    ///
<<<<<<< HEAD
    func refreshSupportBadge(_ notification: Foundation.Notification) {
=======
    func refreshSupportBadge() {
>>>>>>> 9f661a4c
        let count = WordPressAuthenticator.shared.delegate?.supportBadgeCount ?? 0
        helpBadge.text = "\(count)"
        helpBadge.isHidden = (count == 0)
    }


    // MARK: - Actions

    func handleBackgroundTapGesture() {
        view.endEditing(true)
    }

    func setupBackgroundTapGestureRecognizer() {
        let tgr = UITapGestureRecognizer()
        tgr.on() { [weak self] gestureRecognizer in
            self?.handleBackgroundTapGesture()
        }
        view.addGestureRecognizer(tgr)
    }

    func handleCancelButtonTapped() {
        dismiss(cancelled: true)
        NotificationCenter.default.post(name: .wordpressLoginCancelled, object: nil)
    }

    // Handle the help button being tapped
    //
    func handleHelpButtonTapped(_ sender: AnyObject) {
        displaySupportViewController(from: sourceTag)
    }


    // MARK: - Navbar Help and WP Logo methods

    /// Adds the WP logo to the nav controller
    ///
    func addWordPressLogoToNavController() {
        let image = Gridicon.iconOfType(.mySites)
        let imageView = UIImageView(image: image.imageWithTintColor(UIColor.white))
        navigationItem.titleView = imageView
    }

    /// Whenever the WordPressAuthenticator Delegate returns true, when `shouldDisplayHelpButton` is queried, we'll proceed
    /// and attach the Help Button to the navigationController.
    ///
    func setupHelpButtonIfNeeded() {
        guard shouldDisplayHelpButton else {
            return
        }

        addHelpButtonToNavController()
<<<<<<< HEAD
=======
        refreshSupportBadge()
>>>>>>> 9f661a4c
    }

    /// Adds the Help Button to the nav controller
    ///
<<<<<<< HEAD
    private func addHelpButtonToNavController() {
=======
    func addHelpButtonToNavController() {
>>>>>>> 9f661a4c
        let helpButtonMarginSpacerWidth = CGFloat(-8)
        let helpBadgeSize = CGSize(width: 12, height: 12)
        let helpButtonContainerFrame = CGRect(x: 0, y: 0, width: 44, height: 44)

<<<<<<< HEAD
        NotificationCenter.default.addObserver(forName: .wordpressSupportBadgeUpdated, object: nil, queue: nil) { [weak self] notification in
            self?.refreshSupportBadge(notification)
=======
        NotificationCenter.default.addObserver(forName: .wordpressSupportBadgeUpdated, object: nil, queue: nil) { [weak self] _ in
            self?.refreshSupportBadge()
>>>>>>> 9f661a4c
        }

        let customView = UIView(frame: helpButtonContainerFrame)

        helpButton.setTitle(NSLocalizedString("Help", comment: "Help button"), for: .normal)
        helpButton.setTitleColor(UIColor(white: 1.0, alpha: 0.4), for: .highlighted)
        helpButton.on(.touchUpInside) { [weak self] control in
            guard let strongSelf = self else {
                return
            }
            strongSelf.handleHelpButtonTapped(strongSelf.helpButton)
        }

        customView.addSubview(helpButton)
        helpButton.translatesAutoresizingMaskIntoConstraints = false
        helpButton.leadingAnchor.constraint(equalTo: customView.leadingAnchor).isActive = true
        helpButton.trailingAnchor.constraint(equalTo: customView.trailingAnchor).isActive = true
        helpButton.topAnchor.constraint(equalTo: customView.topAnchor).isActive = true
        helpButton.bottomAnchor.constraint(equalTo: customView.bottomAnchor).isActive = true

        helpBadge.translatesAutoresizingMaskIntoConstraints = false
        helpBadge.isHidden = true
        customView.addSubview(helpBadge)
        helpBadge.centerXAnchor.constraint(equalTo: helpButton.trailingAnchor).isActive = true
        helpBadge.centerYAnchor.constraint(equalTo: helpButton.topAnchor).isActive = true
        helpBadge.widthAnchor.constraint(equalToConstant: helpBadgeSize.width).isActive = true
        helpBadge.heightAnchor.constraint(equalToConstant: helpBadgeSize.height).isActive = true

        let spacer = UIBarButtonItem(barButtonSystemItem: .fixedSpace, target: nil, action: nil)
        spacer.width = helpButtonMarginSpacerWidth

        let barButton = UIBarButtonItem(customView: customView)
        navigationItem.rightBarButtonItems = [spacer, barButton]
    }


    // MARK: - UIViewControllerTransitioningDelegate

    /// Displays the support vc.
    ///
    func displaySupportViewController(from source: WordPressSupportSourceTag) {
        guard let navigationController = navigationController else {
            fatalError()
        }

        WordPressAuthenticator.shared.delegate?.presentSupport(from: navigationController, sourceTag: source, options: [:])
    }
}<|MERGE_RESOLUTION|>--- conflicted
+++ resolved
@@ -104,11 +104,7 @@
 
     /// Updates the badge count and its visibility.
     ///
-<<<<<<< HEAD
-    func refreshSupportBadge(_ notification: Foundation.Notification) {
-=======
     func refreshSupportBadge() {
->>>>>>> 9f661a4c
         let count = WordPressAuthenticator.shared.delegate?.supportBadgeCount ?? 0
         helpBadge.text = "\(count)"
         helpBadge.isHidden = (count == 0)
@@ -160,30 +156,18 @@
         }
 
         addHelpButtonToNavController()
-<<<<<<< HEAD
-=======
         refreshSupportBadge()
->>>>>>> 9f661a4c
     }
 
     /// Adds the Help Button to the nav controller
     ///
-<<<<<<< HEAD
-    private func addHelpButtonToNavController() {
-=======
     func addHelpButtonToNavController() {
->>>>>>> 9f661a4c
         let helpButtonMarginSpacerWidth = CGFloat(-8)
         let helpBadgeSize = CGSize(width: 12, height: 12)
         let helpButtonContainerFrame = CGRect(x: 0, y: 0, width: 44, height: 44)
 
-<<<<<<< HEAD
-        NotificationCenter.default.addObserver(forName: .wordpressSupportBadgeUpdated, object: nil, queue: nil) { [weak self] notification in
-            self?.refreshSupportBadge(notification)
-=======
         NotificationCenter.default.addObserver(forName: .wordpressSupportBadgeUpdated, object: nil, queue: nil) { [weak self] _ in
             self?.refreshSupportBadge()
->>>>>>> 9f661a4c
         }
 
         let customView = UIView(frame: helpButtonContainerFrame)
