import GoogleSignIn
import SVProgressHUD

/// View controller that handles the google signup code
class SignupGoogleViewController: LoginViewController {

    // MARK: - Properties

    private var hasShownGoogle = false
    @IBOutlet var titleLabel: UILabel!

    override var sourceTag: WordPressSupportSourceTag {
        get {
            return .wpComSignupWaitingForGoogle
        }
    }

    // MARK: - View

    override func viewDidLoad() {
        super.viewDidLoad()
        titleLabel?.text = NSLocalizedString("Waiting for Google to complete…", comment: "Message shown on screen while waiting for Google to finish its signup process.")
        WordPressAuthenticator.track(.createAccountInitiated)
    }

    override func viewDidAppear(_ animated: Bool) {
        super.viewDidAppear(animated)
        displayGoogleSingleSignOnIfNeeded()
    }

    private func displayGoogleSingleSignOnIfNeeded() {
        guard !hasShownGoogle else {
            return
        }

        displayGoogleSingleSignon()
        hasShownGoogle = true
    }

    private func displayGoogleSingleSignon() {
        GIDSignIn.sharedInstance().disconnect()

        // Flag this as a social sign in.
        loginFields.meta.socialService = .google

        // Configure all the things and sign in.
        guard let googleSSO = GIDSignIn.sharedInstance() else {
            DDLogError("Something is very, very, very off. Well done, Google.")
            return
        }

<<<<<<< HEAD
        googleSSO.delegate = self
        googleSSO.uiDelegate = self
        googleSSO.clientID = WordPressAuthenticator.shared.configuration.googleLoginClientId
        googleSSO.serverClientID = WordPressAuthenticator.shared.configuration.googleLoginServerClientId

        googleSSO.signIn()

        WordPressAuthenticator.track(.loginSocialButtonClick)
=======
        GIDSignIn.sharedInstance().signIn()
>>>>>>> ee767b44
    }
}


// MARK: - GIDSignInDelegate

extension SignupGoogleViewController: GIDSignInDelegate {

    func sign(_ signIn: GIDSignIn?, didSignInFor user: GIDGoogleUser?, withError error: Error?) {
        GIDSignIn.sharedInstance().disconnect()

<<<<<<< HEAD
        guard let googleUser = user, let googleToken = googleUser.authentication.idToken, let googleEmail = googleUser.profile.email else {
            self.navigationController?.popViewController(animated: true)
            return
=======
        guard let user = user,
            let token = user.authentication.idToken,
            let email = user.profile.email else {
                WordPressAuthenticator.track(.signupSocialButtonFailure, error: error)
                self.navigationController?.popViewController(animated: true)
                return
>>>>>>> ee767b44
        }

        updateLoginFields(googleUser: googleUser, googleToken: googleToken, googleEmail: googleEmail)
        createWordPressComUser(googleUser: googleUser, googleToken: googleToken, googleEmail: googleEmail)
    }
}


// MARK: - WordPress.com Account Creation Methods
//
private extension SignupGoogleViewController {

    /// TODO: Not cool with this. Let's refactor LoginFields, when time permits.
    ///
    func updateLoginFields(googleUser: GIDGoogleUser, googleToken: String, googleEmail: String) {
        loginFields.emailAddress = googleEmail
        loginFields.username = googleEmail
        loginFields.meta.socialServiceIDToken = googleToken
        loginFields.meta.googleUser = googleUser
    }

    /// Creates a WordPress.com account with the associated GoogleUser + GoogleToken + GoogleEmail.
    ///
    func createWordPressComUser(googleUser: GIDGoogleUser, googleToken: String, googleEmail: String) {
        SVProgressHUD.show(withStatus: NSLocalizedString("Completing Signup", comment: "Shown while the app waits for the site creation process to complete."))

        let service = SignupService()

        service.createWPComUser(googleToken: googleToken, success: { [weak self] accountCreated, wpcomUsername, wpcomToken in

            let credentials = WordPressCredentials.wpcom(username: wpcomUsername, authToken: wpcomToken, isJetpackLogin: false, multifactor: false)
            self?.authenticationDelegate.sync(credentials: credentials) { _ in
                if accountCreated {
                    self?.socialSignupWasSuccessful(with: credentials)
                } else {
                    self?.socialLoginWasSuccessful(with: credentials)
                }
            }

        }, failure: { [weak self] error in
            SVProgressHUD.dismiss()
<<<<<<< HEAD
            self?.socialSignupDidFail(with: error)
        })
    }


    /// Social Signup Successful: Analytics + Pushing the Signup Epilogue.
    ///
    func socialSignupWasSuccessful(with credentials: WordPressCredentials) {
        WordPressAuthenticator.track(.createdAccount)
        WordPressAuthenticator.track(.signupSocialSuccess)

        showSignupEpilogue(for: credentials)
    }

    /// Social Login Successful: Analytics + Pushing the Login Epilogue.
    ///
    func socialLoginWasSuccessful(with credentials: WordPressCredentials) {
        WordPressAuthenticator.track(.loginSocialSuccess)

        showLoginEpilogue(for: credentials)
    }

    /// Social Signup Failure: Analytics + UI Updates
    ///
    func socialSignupDidFail(with error: Error) {
        WPAnalytics.track(.signupSocialFailure)

        titleLabel.textColor = WPStyleGuide.errorRed()
        titleLabel.text = NSLocalizedString("Google sign up failed.", comment: "Message shown on screen after the Google sign up process failed.")
        displayError(error as NSError, sourceTag: .wpComSignup)
=======
            WordPressAuthenticator.track(.signupSocialFailure)
            guard let error = error else {
                self?.navigationController?.popViewController(animated: true)
                return
            }
            self?.titleLabel?.textColor = WPStyleGuide.errorRed()
            self?.titleLabel?.text = NSLocalizedString("Google sign up failed.",
                                                       comment: "Message shown on screen after the Google sign up process failed.")
            self?.displayError(error as NSError, sourceTag: .wpComSignup)
        }
>>>>>>> ee767b44
    }
}

// MARK: - GIDSignInUIDelegate

/// This is needed to set self as UIDelegate, even though none of the methods are called
extension SignupGoogleViewController: GIDSignInUIDelegate {

}<|MERGE_RESOLUTION|>--- conflicted
+++ resolved
@@ -49,7 +49,6 @@
             return
         }
 
-<<<<<<< HEAD
         googleSSO.delegate = self
         googleSSO.uiDelegate = self
         googleSSO.clientID = WordPressAuthenticator.shared.configuration.googleLoginClientId
@@ -58,9 +57,6 @@
         googleSSO.signIn()
 
         WordPressAuthenticator.track(.loginSocialButtonClick)
-=======
-        GIDSignIn.sharedInstance().signIn()
->>>>>>> ee767b44
     }
 }
 
@@ -72,18 +68,10 @@
     func sign(_ signIn: GIDSignIn?, didSignInFor user: GIDGoogleUser?, withError error: Error?) {
         GIDSignIn.sharedInstance().disconnect()
 
-<<<<<<< HEAD
         guard let googleUser = user, let googleToken = googleUser.authentication.idToken, let googleEmail = googleUser.profile.email else {
+            WordPressAuthenticator.track(.signupSocialButtonFailure, error: error)
             self.navigationController?.popViewController(animated: true)
             return
-=======
-        guard let user = user,
-            let token = user.authentication.idToken,
-            let email = user.profile.email else {
-                WordPressAuthenticator.track(.signupSocialButtonFailure, error: error)
-                self.navigationController?.popViewController(animated: true)
-                return
->>>>>>> ee767b44
         }
 
         updateLoginFields(googleUser: googleUser, googleToken: googleToken, googleEmail: googleEmail)
@@ -125,7 +113,6 @@
 
         }, failure: { [weak self] error in
             SVProgressHUD.dismiss()
-<<<<<<< HEAD
             self?.socialSignupDidFail(with: error)
         })
     }
@@ -134,7 +121,7 @@
     /// Social Signup Successful: Analytics + Pushing the Signup Epilogue.
     ///
     func socialSignupWasSuccessful(with credentials: WordPressCredentials) {
-        WordPressAuthenticator.track(.createdAccount)
+        WordPressAuthenticator.track(.createdAccount, properties: ["source": "google"])
         WordPressAuthenticator.track(.signupSocialSuccess)
 
         showSignupEpilogue(for: credentials)
@@ -144,6 +131,7 @@
     ///
     func socialLoginWasSuccessful(with credentials: WordPressCredentials) {
         WordPressAuthenticator.track(.loginSocialSuccess)
+        WordPressAuthenticator.track(.signupSocialToLogin)
 
         showLoginEpilogue(for: credentials)
     }
@@ -156,18 +144,6 @@
         titleLabel.textColor = WPStyleGuide.errorRed()
         titleLabel.text = NSLocalizedString("Google sign up failed.", comment: "Message shown on screen after the Google sign up process failed.")
         displayError(error as NSError, sourceTag: .wpComSignup)
-=======
-            WordPressAuthenticator.track(.signupSocialFailure)
-            guard let error = error else {
-                self?.navigationController?.popViewController(animated: true)
-                return
-            }
-            self?.titleLabel?.textColor = WPStyleGuide.errorRed()
-            self?.titleLabel?.text = NSLocalizedString("Google sign up failed.",
-                                                       comment: "Message shown on screen after the Google sign up process failed.")
-            self?.displayError(error as NSError, sourceTag: .wpComSignup)
-        }
->>>>>>> ee767b44
     }
 }
 
