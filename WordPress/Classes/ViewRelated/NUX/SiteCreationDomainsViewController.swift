--- conflicted
+++ resolved
@@ -1,42 +1,12 @@
 import UIKit
 
-<<<<<<< HEAD
-class SiteCreationDomainsViewController: NUXAbstractViewController {
-=======
-class SiteCreationDomainsViewController: NUXTableViewController {
->>>>>>> 8144b4fb
+class SiteCreationDomainsViewController: NUXViewController {
 
     // MARK: - Properties
 
-<<<<<<< HEAD
     // Used to hide/show the Buttom View
     @IBOutlet weak var buttonContainerViewBottomConstraint: NSLayoutConstraint!
     @IBOutlet weak var buttonContainerHeightConstraint: NSLayoutConstraint!
-=======
-    override func awakeFromNib() {
-        super.awakeFromNib()
-        tableView.register(UINib(nibName: "SiteCreationDomainSearchTableViewCell", bundle: nil), forCellReuseIdentifier: SiteCreationDomainSearchTableViewCell.cellIdentifier)
-        setupBackgroundTapGestureRecognizer()
-    }
-
-    override func viewDidLoad() {
-        super.viewDidLoad()
-
-        WPStyleGuide.configureColors(for: view, andTableView: tableView)
-        tableView.layoutMargins = WPStyleGuide.edgeInsetForLoginTextFields()
-
-        navigationItem.title = NSLocalizedString("Create New Site", comment: "Title for the site creation flow.")
-    }
-
-    override func viewWillAppear(_ animated: Bool) {
-        super.viewWillAppear(animated)
-
-        // only procede with initial search if we don't have site title suggestions yet (hopefully only the first time)
-        guard siteTitleSuggestions.count < 1,
-            let nameToSearch = siteName else {
-            return
-        }
->>>>>>> 8144b4fb
 
     open var siteName: String?
 
@@ -52,7 +22,6 @@
 
     // MARK: - View
 
-<<<<<<< HEAD
     override func viewDidLoad() {
         super.viewDidLoad()
         configureView()
@@ -65,14 +34,6 @@
     }
 
     private func showButtonView(show: Bool, withAnimation: Bool) {
-=======
-    @objc func handleBackgroundTapGesture(_ gestureRecognizer: UITapGestureRecognizer) {
-        view.endEditing(true)
-    }
-}
-
-// MARK: UITableViewDataSource
->>>>>>> 8144b4fb
 
         let duration = withAnimation ? WPAnimationDurationDefault : 0
 
