--- conflicted
+++ resolved
@@ -97,15 +97,12 @@
             return UnifiedPrologueIntroContentView()
         case .editor:
             return embedSwiftUIView(UnifiedPrologueEditorContentView())
-<<<<<<< HEAD
         case .analytics:
             return embedSwiftUIView(UnifiedPrologueStatsContentView())
-=======
         case .notifications:
             return embedSwiftUIView(UnifiedPrologueNotificationsContentView())
         case .reader:
             return embedSwiftUIView(UnifiedPrologueReaderContentView())
->>>>>>> 628c3e9b
         default:
             return UIView()
         }
