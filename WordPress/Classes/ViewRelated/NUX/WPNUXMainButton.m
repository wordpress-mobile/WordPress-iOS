#import "WPNUXMainButton.h"
#import <WordPress-iOS-Shared/WPFontManager.h>

@implementation WPNUXMainButton {
    UIActivityIndicatorView *activityIndicator;
}

- (id)initWithFrame:(CGRect)frame
{
    self = [super initWithFrame:frame];
    if (self) {
        [self configureButton];
    }
    return self;
}

- (id)initWithCoder:(NSCoder *)aDecoder
{
    self = [super initWithCoder:aDecoder];
    if (self) {
        [self configureButton];
    }
    return self;
}

- (void)layoutSubviews
{

    [super layoutSubviews];
    if ([activityIndicator isAnimating]) {

        // hide the title label when the activity indicator is visible
        self.titleLabel.frame = CGRectZero;
        activityIndicator.frame = CGRectMake((self.frame.size.width - activityIndicator.frame.size.width) / 2.0, (self.frame.size.height - activityIndicator.frame.size.height) / 2.0, activityIndicator.frame.size.width, activityIndicator.frame.size.height);
    }
}

- (void)configureButton
{
    [self setTitle:NSLocalizedString(@"Sign In", nil) forState:UIControlStateNormal];
    [self setTitleColor:[UIColor colorWithRed:1.0 green:1.0 blue:1.0 alpha:0.9] forState:UIControlStateNormal];
    [self setTitleColor:[UIColor colorWithRed:1.0 green:1.0 blue:1.0 alpha:0.4] forState:UIControlStateDisabled];
    [self setTitleColor:[UIColor colorWithRed:1.0 green:1.0 blue:1.0 alpha:0.4] forState:UIControlStateHighlighted];
    self.titleLabel.font = [WPFontManager openSansRegularFontOfSize:18.0];
    [self setColor:[UIColor colorWithRed:0/255.0f green:116/255.0f blue:162/255.0f alpha:1.0f]];

    activityIndicator = [[UIActivityIndicatorView alloc] initWithActivityIndicatorStyle:UIActivityIndicatorViewStyleWhite];
    activityIndicator.hidesWhenStopped = YES;
    activityIndicator.accessibilityIdentifier = @"activityIndicator";
    [self addSubview:activityIndicator];
}

<<<<<<< HEAD
- (void)showActivityIndicator:(BOOL)show {
=======
- (void)showActivityIndicator:(BOOL)show
{
>>>>>>> 4ec2031c
    if (show) {
        [activityIndicator startAnimating];
    } else {
        [activityIndicator stopAnimating];
    }
    [self setNeedsLayout];
}

- (void)setColor:(UIColor *)color
{
    CGRect fillRect = CGRectMake(0, 0, 11.0, 40.0);
    UIEdgeInsets capInsets = UIEdgeInsetsMake(4, 4, 4, 4);
    UIImage *mainImage;

    UIGraphicsBeginImageContextWithOptions(fillRect.size, NO, [[UIScreen mainScreen] scale]);
    CGContextRef context = UIGraphicsGetCurrentContext();
    CGContextSetFillColorWithColor(context, color.CGColor);
    CGContextAddPath(context, [UIBezierPath bezierPathWithRoundedRect:fillRect cornerRadius:3.0].CGPath);
    CGContextClip(context);
    CGContextFillRect(context, fillRect);
    mainImage = UIGraphicsGetImageFromCurrentImageContext();
    UIGraphicsEndImageContext();

    [self setBackgroundImage:[mainImage resizableImageWithCapInsets:capInsets] forState:UIControlStateNormal];
}

@end<|MERGE_RESOLUTION|>--- conflicted
+++ resolved
@@ -50,12 +50,8 @@
     [self addSubview:activityIndicator];
 }
 
-<<<<<<< HEAD
-- (void)showActivityIndicator:(BOOL)show {
-=======
 - (void)showActivityIndicator:(BOOL)show
 {
->>>>>>> 4ec2031c
     if (show) {
         [activityIndicator startAnimating];
     } else {
