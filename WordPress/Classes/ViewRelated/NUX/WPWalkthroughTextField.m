#import "WPWalkthroughTextField.h"

@interface WPWalkthroughTextField ()
@property (nonatomic, strong) UIButton *secureTextEntryToggle;
@property (nonatomic, strong) UIImage *secureTextEntryImageVisible;
@property (nonatomic, strong) UIImage *secureTextEntryImageHidden;
@property (nonatomic, assign) BOOL viewIsConfigured;
@end

@implementation WPWalkthroughTextField

<<<<<<< HEAD
- (instancetype)initWithFrame:(CGRect)frame
=======
- (instancetype)init
>>>>>>> ae6ade02
{
    self = [super initWithFrame:frame];
    return self;
}

- (instancetype)initWithLeftViewImage:(UIImage *)image
{
    self = [self init];
    if (self) {
        self.leftViewImage = image;
    }
    return self;
}

- (void)configureView
{
    self.textInsets = UIEdgeInsetsMake(7, 10, 7, 10);
    self.layer.cornerRadius = 1.0;
    self.clipsToBounds = YES;

    /*
     We need to specify the bundle so Interface Builder can load the resources
     
     `-[UIImage imageNamed:` defaults to the main bundle, which in IB won't match
     the app's bundle.
     
     See https://stackoverflow.com/questions/24603232/xcode-6-ib-designable-not-loading-resources-from-bundle-in-interface-builder
     */
    NSBundle *bundle = [NSBundle bundleForClass:[self class]];
    if ([UIImage respondsToSelector:@selector(imageNamed:inBundle:compatibleWithTraitCollection:)]) {
        self.secureTextEntryImageVisible = [UIImage imageNamed:@"icon-secure-text-visible" inBundle:bundle compatibleWithTraitCollection:self.traitCollection];
        self.secureTextEntryImageHidden = [UIImage imageNamed:@"icon-secure-text" inBundle:bundle compatibleWithTraitCollection:self.traitCollection];
    } else {
        self.secureTextEntryImageVisible = [UIImage imageNamed:@"icon-secure-text-visible"];
        self.secureTextEntryImageHidden = [UIImage imageNamed:@"icon-secure-text"];
    }

    self.secureTextEntryToggle = [UIButton buttonWithType:UIButtonTypeCustom];
    self.secureTextEntryToggle.frame = CGRectMake(0, 0, 40, 30);
    [self.secureTextEntryToggle addTarget:self action:@selector(secureTextEntryToggleAction:) forControlEvents:UIControlEventTouchUpInside];

    [self addSubview:self.secureTextEntryToggle];
    [self updateSecureTextEntryToggleImage];
    [self configureLeftView];
    self.viewIsConfigured = YES;
}

- (void)configureLeftView
{
    if (self.leftViewImage) {
        self.leftView = [[UIImageView alloc] initWithImage:self.leftViewImage];
        self.leftViewMode = UITextFieldViewModeAlways;
    } else {
        self.leftView = nil;
        self.leftViewMode = UITextFieldViewModeNever;
    }
}

- (void)drawRect:(CGRect)rect
{
    // Draw top border
    if (_showTopLineSeparator) {

        CGContextRef context = UIGraphicsGetCurrentContext();

        UIBezierPath *path = [UIBezierPath bezierPath];
        [path moveToPoint:CGPointMake(CGRectGetMinX(rect) + _textInsets.left, CGRectGetMinY(rect))];
        [path addLineToPoint:CGPointMake(CGRectGetMaxX(rect), CGRectGetMinY(rect))];
        [path setLineWidth:[[UIScreen mainScreen] scale] / 2.0];
        CGContextAddPath(context, path.CGPath);
        CGContextSetStrokeColorWithColor(context, [UIColor colorWithWhite:0.87 alpha:1.0].CGColor);
        CGContextStrokePath(context);
    }
}

- (void)layoutSubviews
{
<<<<<<< HEAD
    if (!self.viewIsConfigured) {
        [self configureView];
    }
=======
>>>>>>> ae6ade02
    [super layoutSubviews];

    self.secureTextEntryToggle.hidden = !self.showSecureTextEntryToggle;
    if (self.showSecureTextEntryToggle) {
        self.secureTextEntryToggle.frame = CGRectIntegral(CGRectMake(CGRectGetWidth(self.bounds) - CGRectGetWidth(self.secureTextEntryToggle.frame),
                                                                     (CGRectGetHeight(self.bounds) - CGRectGetHeight(self.secureTextEntryToggle.frame)) / 2.0,
                                                                     CGRectGetWidth(self.secureTextEntryToggle.frame),
                                                                     CGRectGetHeight(self.secureTextEntryToggle.frame)));
        [self bringSubviewToFront:self.secureTextEntryToggle];
    }
}

- (CGRect)calculateTextRectForBounds:(CGRect)bounds
{
    CGRect returnRect;
    
    if (_leftViewImage) {
        CGFloat leftViewWidth = _leftViewImage.size.width;
        returnRect = CGRectMake(leftViewWidth + 2 * _textInsets.left, _textInsets.top, bounds.size.width - leftViewWidth - 2 * _textInsets.left - _textInsets.right, bounds.size.height - _textInsets.top - _textInsets.bottom);
    } else {
        returnRect = CGRectMake(_textInsets.left, _textInsets.top, bounds.size.width - _textInsets.left - _textInsets.right, bounds.size.height - _textInsets.top - _textInsets.bottom);
    }

    if (self.showSecureTextEntryToggle) {
        returnRect.size.width -= CGRectGetWidth(self.secureTextEntryToggle.frame);
    }
    
    if (self.rightView && self.rightViewMode != UITextFieldViewModeNever) {
        returnRect.size.width -= CGRectGetWidth(self.rightView.frame);
    }

    return CGRectIntegral(returnRect);
}

// placeholder position
- (CGRect)textRectForBounds:(CGRect)bounds
{
    return [self calculateTextRectForBounds:bounds];
}

// text position
- (CGRect)editingRectForBounds:(CGRect)bounds
{
    return [self calculateTextRectForBounds:bounds];
}

// left view position
- (CGRect)leftViewRectForBounds:(CGRect)bounds
{

    if (_leftViewImage) {
        return CGRectIntegral(CGRectMake(_textInsets.left, (CGRectGetHeight(bounds) - _leftViewImage.size.height) / 2.0, _leftViewImage.size.width, _leftViewImage.size.height));
    }

    return [super leftViewRectForBounds:bounds];
}

// Right view position
- (CGRect)rightViewRectForBounds:(CGRect)bounds
{
    CGRect textRect = [super rightViewRectForBounds:bounds];
    textRect.origin.x -= _rightViewPadding.x;
    textRect.origin.y -= _rightViewPadding.y;
    
    return textRect;
}


#pragma mark - Secure Text Entry

- (void)setSecureTextEntry:(BOOL)secureTextEntry
{
    [super setSecureTextEntry:secureTextEntry];
    [self updateSecureTextEntryToggleImage];
}

- (void)secureTextEntryToggleAction:(id)sender
{
    [self setSecureTextEntry:!self.isSecureTextEntry];
    self.text = self.text; // Fixes cursor position after toggling
    [self setNeedsDisplay];
}

- (void)updateSecureTextEntryToggleImage
{
    UIImage *image = self.isSecureTextEntry ? self.secureTextEntryImageHidden : self.secureTextEntryImageVisible;
    [self.secureTextEntryToggle setImage:image forState:UIControlStateNormal];
}

@end<|MERGE_RESOLUTION|>--- conflicted
+++ resolved
@@ -9,11 +9,7 @@
 
 @implementation WPWalkthroughTextField
 
-<<<<<<< HEAD
 - (instancetype)initWithFrame:(CGRect)frame
-=======
-- (instancetype)init
->>>>>>> ae6ade02
 {
     self = [super initWithFrame:frame];
     return self;
@@ -91,12 +87,10 @@
 
 - (void)layoutSubviews
 {
-<<<<<<< HEAD
+
     if (!self.viewIsConfigured) {
         [self configureView];
     }
-=======
->>>>>>> ae6ade02
     [super layoutSubviews];
 
     self.secureTextEntryToggle.hidden = !self.showSecureTextEntryToggle;
