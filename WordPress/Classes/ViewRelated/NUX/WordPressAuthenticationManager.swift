--- conflicted
+++ resolved
@@ -40,9 +40,7 @@
                                                                 enableSignupWithGoogle: true,
                                                                 enableUnifiedAuth: FeatureFlag.unifiedAuth.enabled,
                                                                 enableUnifiedSiteAddress: FeatureFlag.unifiedSiteAddress.enabled,
-                                                                enableUnifiedGoogle: FeatureFlag.unifiedGoogle.enabled,
-                                                                enableUnifiedApple: FeatureFlag.unifiedApple.enabled,
-                                                                enableUnifiedSignup: FeatureFlag.unifiedSignup.enabled)
+                                                                enableUnifiedGoogle: FeatureFlag.unifiedGoogle.enabled)
 
         let style = WordPressAuthenticatorStyle(primaryNormalBackgroundColor: .primaryButtonBackground,
                                                 primaryNormalBorderColor: nil,
@@ -72,19 +70,14 @@
                                                 prologueTitleColor: .textInverted)
 
         let unifiedStyle = WordPressAuthenticatorUnifiedStyle(borderColor: .divider,
-<<<<<<< HEAD
                                                               errorColor: .red,
-=======
-                                                              errorColor: .error,
->>>>>>> d7c4ce79
                                                               textColor: .text,
-                                                              textSubtleColor: .textSubtle,
                                                               textButtonColor: .brand,
                                                               textButtonHighlightColor: .brand,
                                                               viewControllerBackgroundColor: .basicBackground,
                                                               navBarBackgroundColor: .basicBackground,
                                                               navButtonTextColor: .brand,
-                                                              navTitleTextColor: .text)
+                                                              largeTitleTextColor: .text)
 
         WordPressAuthenticator.initialize(configuration: configuration,
                                           style: style,
