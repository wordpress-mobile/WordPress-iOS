import Foundation
import WordPressAuthenticator
import Gridicons


// MARK: - WordPressAuthenticationManager
//
@objc
class WordPressAuthenticationManager: NSObject {
    static var isPresentingSignIn = false
    private let windowManager: WindowManager

    /// Allows overriding some WordPressAuthenticator delegate methods
    /// without having to reimplement WordPressAuthenticatorDelegate
    private let authenticationHandler: AuthenticationHandler?

    private let quickStartSettings: QuickStartSettings

    init(windowManager: WindowManager,
         authenticationHandler: AuthenticationHandler? = nil,
         quickStartSettings: QuickStartSettings? = nil) {
        self.windowManager = windowManager
        self.authenticationHandler = authenticationHandler
        self.quickStartSettings = quickStartSettings ?? QuickStartSettings()
    }

    /// Support is only available to the WordPress iOS App. Our Authentication Framework doesn't have direct access.
    /// We'll setup a mechanism to relay the Support event back to the Authenticator.
    ///
    func startRelayingSupportNotifications() {
        NotificationCenter.default.addObserver(self, selector: #selector(supportPushNotificationReceived), name: .ZendeskPushNotificationReceivedNotification, object: nil)
        NotificationCenter.default.addObserver(self, selector: #selector(supportPushNotificationCleared), name: .ZendeskPushNotificationClearedNotification, object: nil)
    }
}

// MARK: - Initialization Methods
//
extension WordPressAuthenticationManager {
    /// Initializes WordPressAuthenticator with all of the parameters that will be needed during the login flow.
    ///
    func initializeWordPressAuthenticator() {
        let displayStrings = WordPressAuthenticatorDisplayStrings(
            continueWithWPButtonTitle: AppConstants.Login.continueButtonTitle
        )

        WordPressAuthenticator.initialize(configuration: authenticatorConfiguation(),
                                          style: authenticatorStyle(),
                                          unifiedStyle: unifiedStyle(),
                                          displayStrings: displayStrings)
    }

    private func authenticatorConfiguation() -> WordPressAuthenticatorConfiguration {
        // SIWA can not be enabled for internal builds
        // Ref https://github.com/wordpress-mobile/WordPress-iOS/pull/12332#issuecomment-521994963
        let enableSignInWithApple = AppConfiguration.allowSignUp && !(BuildConfiguration.current ~= [.a8cBranchTest, .a8cPrereleaseTesting])

        return WordPressAuthenticatorConfiguration(wpcomClientId: ApiCredentials.client,
                                                   wpcomSecret: ApiCredentials.secret,
                                                   wpcomScheme: WPComScheme,
                                                   wpcomTermsOfServiceURL: WPAutomatticTermsOfServiceURL,
                                                   wpcomBaseURL: WordPressComOAuthClient.WordPressComOAuthDefaultBaseUrl,
                                                   wpcomAPIBaseURL: Environment.current.wordPressComApiBase,
                                                   googleLoginClientId: ApiCredentials.googleLoginClientId,
                                                   googleLoginServerClientId: ApiCredentials.googleLoginServerClientId,
                                                   googleLoginScheme: ApiCredentials.googleLoginSchemeId,
                                                   userAgent: WPUserAgent.wordPress(),
                                                   showLoginOptions: true,
                                                   enableSignUp: AppConfiguration.allowSignUp,
                                                   enableSignInWithApple: enableSignInWithApple,
                                                   enableSignupWithGoogle: AppConfiguration.allowSignUp,
                                                   enableUnifiedAuth: true,
                                                   enableUnifiedCarousel: FeatureFlag.unifiedPrologueCarousel.enabled)
    }

    private func authenticatorStyle() -> WordPressAuthenticatorStyle {
        let prologueVC: UIViewController? = {
            guard let viewController = authenticationHandler?.prologueViewController else {
                return FeatureFlag.unifiedPrologueCarousel.enabled ? UnifiedPrologueViewController() : nil
            }

            return viewController
        }()

        let statusBarStyle: UIStatusBarStyle = {
            guard let statusBarStyle = authenticationHandler?.statusBarStyle else {
                return FeatureFlag.unifiedPrologueCarousel.enabled ? .default : .lightContent
            }

            return statusBarStyle
        }()

        let buttonViewTopShadowImage: UIImage? = {
            guard let image = authenticationHandler?.buttonViewTopShadowImage else {
                return UIImage(named: "darkgrey-shadow")
            }

            return image
        }()

        let prologuePrimaryButtonStyle = authenticationHandler?.prologuePrimaryButtonStyle
        let prologueSecondaryButtonStyle = authenticationHandler?.prologueSecondaryButtonStyle

        return WordPressAuthenticatorStyle(primaryNormalBackgroundColor: .primaryButtonBackground,
                                           primaryNormalBorderColor: nil,
                                           primaryHighlightBackgroundColor: .primaryButtonDownBackground,
                                           primaryHighlightBorderColor: nil,
                                           secondaryNormalBackgroundColor: .authSecondaryButtonBackground,
                                           secondaryNormalBorderColor: .secondaryButtonBorder,
                                           secondaryHighlightBackgroundColor: .secondaryButtonDownBackground,
                                           secondaryHighlightBorderColor: .secondaryButtonDownBorder,
                                           disabledBackgroundColor: .textInverted,
                                           disabledBorderColor: .neutral(.shade10),
                                           primaryTitleColor: .white,
                                           secondaryTitleColor: .text,
                                           disabledTitleColor: .neutral(.shade20),
                                           disabledButtonActivityIndicatorColor: .text,
                                           textButtonColor: .primary,
                                           textButtonHighlightColor: .primaryDark,
                                           instructionColor: .text,
                                           subheadlineColor: .textSubtle,
                                           placeholderColor: .textPlaceholder,
                                           viewControllerBackgroundColor: .listBackground,
                                           textFieldBackgroundColor: .listForeground,
                                           buttonViewBackgroundColor: .authButtonViewBackground,
                                           buttonViewTopShadowImage: buttonViewTopShadowImage,
                                           navBarImage: .gridicon(.mySites),
                                           navBarBadgeColor: .accent(.shade20),
                                           navBarBackgroundColor: .appBarBackground,
                                           prologueBackgroundColor: .primary,
                                           prologueTitleColor: .textInverted,
                                           prologuePrimaryButtonStyle: prologuePrimaryButtonStyle,
                                           prologueSecondaryButtonStyle: prologueSecondaryButtonStyle,
                                           prologueTopContainerChildViewController: prologueVC,
                                           statusBarStyle: statusBarStyle)
    }

    private func unifiedStyle() -> WordPressAuthenticatorUnifiedStyle {
        let prologueButtonsBackgroundColor: UIColor = {
            guard let color = authenticationHandler?.prologueButtonsBackgroundColor else {
                return .clear
            }

            return color
        }()


        /// Uses the same prologueButtonsBackgroundColor but we need to be able to return nil
        let prologueViewBackgroundColor: UIColor? = authenticationHandler?.prologueButtonsBackgroundColor

        return WordPressAuthenticatorUnifiedStyle(borderColor: .divider,
                                                  errorColor: .error,
                                                  textColor: .text,
                                                  textSubtleColor: .textSubtle,
                                                  textButtonColor: .primary,
                                                  textButtonHighlightColor: .primaryDark,
                                                  viewControllerBackgroundColor: .basicBackground,
                                                  prologueButtonsBackgroundColor: prologueButtonsBackgroundColor,
                                                  prologueViewBackgroundColor: prologueViewBackgroundColor,
                                                  navBarBackgroundColor: .appBarBackground,
                                                  navButtonTextColor: .appBarTint,
                                                  navTitleTextColor: .appBarText)
    }
}


// MARK: - Static Methods
//
extension WordPressAuthenticationManager {

    /// Returns an Authentication ViewController (configured to allow only WordPress.com). This method pre-populates the Email + Username
    /// with the values returned by the default WordPress.com account (if any).
    ///
    /// - Parameter onDismissed: Closure to be executed whenever the returned ViewController is dismissed.
    ///
    @objc
    class func signinForWPComFixingAuthToken(_ onDismissed: ((_ cancelled: Bool) -> Void)? = nil) -> UIViewController {
        let context = ContextManager.sharedInstance().mainContext
        let service = AccountService(managedObjectContext: context)
        let account = service.defaultWordPressComAccount()

        return WordPressAuthenticator.signinForWPCom(dotcomEmailAddress: account?.email, dotcomUsername: account?.username, onDismissed: onDismissed)
    }

    /// Presents the WordPress Authentication UI from the rootViewController (configured to allow only WordPress.com).
    /// This method pre-populates the Email + Username with the values returned by the default WordPress.com account (if any).
    ///
    @objc
    class func showSigninForWPComFixingAuthToken() {
        guard let presenter = UIApplication.shared.mainWindow?.rootViewController else {
            assertionFailure()
            return
        }

        guard !isPresentingSignIn else {
            return
        }

        isPresentingSignIn = true
        let controller = signinForWPComFixingAuthToken({ (_) in
            isPresentingSignIn = false
        })
        presenter.present(controller, animated: true)
    }
}


// MARK: - Notification Handlers
//
extension WordPressAuthenticationManager {

    @objc func supportPushNotificationReceived(_ notification: Foundation.Notification) {
        WordPressAuthenticator.shared.supportPushNotificationReceived()
    }

    @objc func supportPushNotificationCleared(_ notification: Foundation.Notification) {
        WordPressAuthenticator.shared.supportPushNotificationCleared()
    }

}


// MARK: - WordPressAuthenticator Delegate
//
extension WordPressAuthenticationManager: WordPressAuthenticatorDelegate {

    /// Indicates if the active Authenticator can be dismissed, or not. Authentication is Dismissable when there is a
    /// default wpcom account, or at least one self-hosted blog.
    ///
    var dismissActionEnabled: Bool {
        let context = ContextManager.sharedInstance().mainContext
        let blogService = BlogService(managedObjectContext: context)

        return AccountHelper.isDotcomAvailable() || blogService.blogCountForAllAccounts() > 0
    }

    /// Indicates whether if the Support Action should be enabled, or not.
    ///
    var supportActionEnabled: Bool {
        return true
    }

    /// Indicates whether a link to WP.com TOS should be available, or not.
    ///
    var wpcomTermsOfServiceEnabled: Bool {
        return true
    }

    /// Indicates if Support is Enabled.
    ///
    var supportEnabled: Bool {
        return ZendeskUtils.zendeskEnabled
    }

    /// Indicates if the Support notification indicator should be displayed.
    ///
    var showSupportNotificationIndicator: Bool {
        return ZendeskUtils.showSupportNotificationIndicator
    }

    private var tracker: AuthenticatorAnalyticsTracker {
        AuthenticatorAnalyticsTracker.shared
    }

    /// We allow to connect with WordPress.com account only if there is no default account connected already.
    var allowWPComLogin: Bool {
        let accountService = AccountService(managedObjectContext: ContextManager.shared.mainContext)
        return accountService.defaultWordPressComAccount() == nil
    }

    /// Returns an instance of a SupportView, configured to be displayed from a specified Support Source.
    ///
    func presentSupport(from sourceViewController: UIViewController, sourceTag: WordPressSupportSourceTag) {
        // Reset the nav style so the Support nav bar has the WP style, not the Auth style.
        WPStyleGuide.configureNavigationAppearance()

        // Since we're presenting the support VC as a form sheet, the parent VC's viewDidAppear isn't called
        // when this VC is dismissed.  This means the tracking step isn't reset properly, so we'll need to do
        // it here manually before tracking the new step.
        let step = tracker.state.lastStep

        tracker.track(step: .help)

        let controller = SupportTableViewController { [weak self] in
            self?.tracker.track(click: .dismiss)
            self?.tracker.set(step: step)
        }
        controller.sourceTag = sourceTag

        let navController = UINavigationController(rootViewController: controller)
        navController.modalPresentationStyle = .formSheet

        sourceViewController.present(navController, animated: true)
    }

    /// Presents Support new request, with the specified ViewController as a source.
    /// Additional metadata is supplied, such as the sourceTag and Login details.
    ///
    func presentSupportRequest(from sourceViewController: UIViewController, sourceTag: WordPressSupportSourceTag) {
        ZendeskUtils.sharedInstance.showNewRequestIfPossible(from: sourceViewController, with: sourceTag)
    }

    /// A self-hosted site URL is available and needs validated
    /// before presenting the username and password view controller.
    /// - Parameters:
    ///     - site: passes in the site information to the delegate method.
    ///     - onCompletion: Closure to be executed on completion.
    ///
    func shouldPresentUsernamePasswordController(for siteInfo: WordPressComSiteInfo?, onCompletion: @escaping (WordPressAuthenticatorResult) -> Void) {
        if let authenticationHandler = authenticationHandler {
            authenticationHandler.shouldPresentUsernamePasswordController(for: siteInfo, onCompletion: onCompletion)
            return
        }

        let result: WordPressAuthenticatorResult = .presentPasswordController(value: true)
        onCompletion(result)
    }

    /// Presents the Login Epilogue, in the specified NavigationController.
    ///
    func presentLoginEpilogue(in navigationController: UINavigationController, for credentials: AuthenticatorCredentials, onDismiss: @escaping () -> Void) {
        if let authenticationHandler = authenticationHandler,
           authenticationHandler.presentLoginEpilogue(in: navigationController, for: credentials, windowManager: windowManager, onDismiss: onDismiss) {
            return
        }

        if PostSignUpInterstitialViewController.shouldDisplay() {
            self.presentPostSignUpInterstitial(in: navigationController, onDismiss: onDismiss)
            return
        }

        //Present the epilogue view
        let storyboard = UIStoryboard(name: "LoginEpilogue", bundle: .main)
        guard let epilogueViewController = storyboard.instantiateInitialViewController() as? LoginEpilogueViewController else {
            fatalError()
        }

        epilogueViewController.credentials = credentials

<<<<<<< HEAD
        epilogueViewController.onBlogSelected = { [weak self] blog in

            guard !UserDefaults.standard.quickStartWasDismissed(for: blog) else {
                onDismiss()
                self?.windowManager.dismissFullscreenSignIn(blogToShow: blog)
=======
        let dismissAndShowBlog: ((Blog) -> Void) = { [weak self] blog in
            onDismiss()
            self?.windowManager.dismissFullscreenSignIn(blogToShow: blog)
        }

        epilogueViewController.onBlogSelected = { [weak self] blog in

            guard let self = self else {
                return
            }

            guard !self.quickStartSettings.promptWasDismissed(for: blog) else {
                dismissAndShowBlog(blog)
>>>>>>> ce3847d9
                return
            }

            let quickstartPrompt = QuickStartPromptViewController(blog: blog)
            quickstartPrompt.onDismissEpilogue = onDismiss
            navigationController.pushViewController(quickstartPrompt, animated: true)
        }

        epilogueViewController.onCreateNewSite = {

            let wizardLauncher = SiteCreationWizardLauncher(onDismissEpilogue: onDismiss)
            guard let wizard = wizardLauncher.ui else {
                return
            }

            navigationController.present(wizard, animated: true)
        }

        navigationController.pushViewController(epilogueViewController, animated: true)
    }

    /// Presents the Signup Epilogue, in the specified NavigationController.
    ///
    func presentSignupEpilogue(in navigationController: UINavigationController, for credentials: AuthenticatorCredentials, service: SocialService?) {
        let storyboard = UIStoryboard(name: "SignupEpilogue", bundle: .main)
        guard let epilogueViewController = storyboard.instantiateInitialViewController() as? SignupEpilogueViewController else {
            fatalError()
        }

        epilogueViewController.credentials = credentials
        epilogueViewController.socialService = service
        epilogueViewController.onContinue = { [weak self] in
            guard let self = self else {
                return
            }

            if PostSignUpInterstitialViewController.shouldDisplay() {
                self.presentPostSignUpInterstitial(in: navigationController)
            } else {
                if self.windowManager.isShowingFullscreenSignIn {
                    self.windowManager.dismissFullscreenSignIn()
                } else {
                    navigationController.dismiss(animated: true)
                }
            }

            UserDefaults.standard.set(false, forKey: UserDefaults.standard.welcomeNotificationSeenKey)
        }

        navigationController.pushViewController(epilogueViewController, animated: true)
    }

    /// Indicates if the Login Epilogue should be presented. This is false only when we're doing a Jetpack Connect, and the new
    /// WordPress.com account has no sites. Capicci?
    ///
    func shouldPresentLoginEpilogue(isJetpackLogin: Bool) -> Bool {
        guard isJetpackLogin else {
            return true
        }

        let context = ContextManager.sharedInstance().mainContext
        let service = AccountService(managedObjectContext: context)
        let numberOfBlogs = service.defaultWordPressComAccount()?.blogs?.count ?? 0

        return numberOfBlogs > 0
    }

    /// Indicates if the Signup Epilogue should be displayed.
    ///
    func shouldPresentSignupEpilogue() -> Bool {
        return true
    }


    /// Whenever a WordPress.com account has been created during the Auth flow, we'll add a new local WPCOM Account, and set it as
    /// the new DefaultWordPressComAccount.
    ///
    func createdWordPressComAccount(username: String, authToken: String) {
        let context = ContextManager.sharedInstance().mainContext
        let service = AccountService(managedObjectContext: context)

        let account = service.createOrUpdateAccount(withUsername: username, authToken: authToken)
        if service.defaultWordPressComAccount() == nil {
            service.setDefaultWordPressComAccount(account)
        }
    }

    /// When an Apple account is used during the Auth flow, save the Apple user id to the keychain.
    /// It will be used on app launch to check the user id state.
    ///
    func userAuthenticatedWithAppleUserID(_ appleUserID: String) {
        do {
            try SFHFKeychainUtils.storeUsername(WPAppleIDKeychainUsernameKey,
                                                andPassword: appleUserID,
                                                forServiceName: WPAppleIDKeychainServiceName,
                                                updateExisting: true)
        } catch {
            DDLogInfo("Error while saving Apple User ID: \(error)")
        }
    }

    /// Synchronizes the specified WordPress Account.
    ///
    func sync(credentials: AuthenticatorCredentials, onCompletion: @escaping () -> Void) {
        if let wpcom = credentials.wpcom {
            syncWPCom(authToken: wpcom.authToken, isJetpackLogin: wpcom.isJetpackLogin, onCompletion: onCompletion)
        } else if let wporg = credentials.wporg {
            syncWPOrg(username: wporg.username, password: wporg.password, xmlrpc: wporg.xmlrpc, options: wporg.options, onCompletion: onCompletion)
        }
    }

    /// Indicates if the given Auth error should be handled by the host app.
    ///
    func shouldHandleError(_ error: Error) -> Bool {
        // Here for protocol compliance.
        return false
    }

    /// Handles the given error.
    /// Called if `shouldHandleError` is true.
    ///
    func handleError(_ error: Error, onCompletion: @escaping (UIViewController) -> Void) {
        // Here for protocol compliance.
        let vc = UIViewController()
        onCompletion(vc)
    }

    /// Tracks a given Analytics Event.
    ///
    func track(event: WPAnalyticsStat) {
        WPAppAnalytics.track(event)
    }

    /// Tracks a given Analytics Event, with the specified properties.
    ///
    func track(event: WPAnalyticsStat, properties: [AnyHashable: Any]) {
        WPAppAnalytics.track(event, withProperties: properties)
    }

    /// Tracks a given Analytics Event, with the specified error.
    ///
    func track(event: WPAnalyticsStat, error: Error) {
        WPAppAnalytics.track(event, error: error)
    }
}


// MARK: - WordPressAuthenticatorManager
//
private extension WordPressAuthenticationManager {
    /// Displays the post sign up interstitial if needed, if it's not displayed
    private func presentPostSignUpInterstitial(
        in navigationController: UINavigationController,
        onDismiss: (() -> Void)? = nil) {

        let viewController = PostSignUpInterstitialViewController()
        let windowManager = self.windowManager

        viewController.dismiss = { dismissAction in
            let completion: (() -> Void)?

            switch dismissAction {
            case .none:
                completion = nil
            case .addSelfHosted:
                completion = {
                    NotificationCenter.default.post(name: .addSelfHosted, object: nil)
                }
            case .createSite:
                completion = {
                    NotificationCenter.default.post(name: .createSite, object: nil)
                }
            }

            if windowManager.isShowingFullscreenSignIn {
                windowManager.dismissFullscreenSignIn(completion: completion)
            } else {
                navigationController.dismiss(animated: true, completion: completion)
            }

            onDismiss?()
        }

        navigationController.pushViewController(viewController, animated: true)
    }

    /// Synchronizes a WordPress.com account with the specified credentials.
    ///
    private func syncWPCom(authToken: String, isJetpackLogin: Bool, onCompletion: @escaping () -> ()) {
        let service = WordPressComSyncService()

        service.syncWPCom(authToken: authToken, isJetpackLogin: isJetpackLogin, onSuccess: { account in

            /// HACK: An alternative notification to LoginFinished. Observe this instead of `WPSigninDidFinishNotification` for Jetpack logins.
            /// When WPTabViewController no longer destroy's and rebuilds the view hierarchy this alternate notification can be removed.
            ///
            let notification = isJetpackLogin == true ? .wordpressLoginFinishedJetpackLogin : Foundation.Notification.Name(rawValue: WordPressAuthenticator.WPSigninDidFinishNotification)
            NotificationCenter.default.post(name: notification, object: account)

            onCompletion()

        }, onFailure: { _ in
            onCompletion()
        })
    }

    /// Synchronizes a WordPress.org account with the specified credentials.
    ///
    private func syncWPOrg(username: String, password: String, xmlrpc: String, options: [AnyHashable: Any], onCompletion: @escaping () -> ()) {
        let service = BlogSyncFacade()

        service.syncBlog(withUsername: username, password: password, xmlrpc: xmlrpc, options: options) { blog in
            RecentSitesService().touch(blog: blog)
            onCompletion()
        }
    }
}<|MERGE_RESOLUTION|>--- conflicted
+++ resolved
@@ -336,18 +336,6 @@
 
         epilogueViewController.credentials = credentials
 
-<<<<<<< HEAD
-        epilogueViewController.onBlogSelected = { [weak self] blog in
-
-            guard !UserDefaults.standard.quickStartWasDismissed(for: blog) else {
-                onDismiss()
-                self?.windowManager.dismissFullscreenSignIn(blogToShow: blog)
-=======
-        let dismissAndShowBlog: ((Blog) -> Void) = { [weak self] blog in
-            onDismiss()
-            self?.windowManager.dismissFullscreenSignIn(blogToShow: blog)
-        }
-
         epilogueViewController.onBlogSelected = { [weak self] blog in
 
             guard let self = self else {
@@ -355,8 +343,8 @@
             }
 
             guard !self.quickStartSettings.promptWasDismissed(for: blog) else {
-                dismissAndShowBlog(blog)
->>>>>>> ce3847d9
+                onDismiss()
+                self.windowManager.dismissFullscreenSignIn(blogToShow: blog)
                 return
             }
 
