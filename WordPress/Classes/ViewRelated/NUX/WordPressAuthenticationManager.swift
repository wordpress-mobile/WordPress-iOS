import Foundation
import WordPressAuthenticator
import Gridicons
import UIKit


// MARK: - WordPressAuthenticationManager
//
@objc
class WordPressAuthenticationManager: NSObject {
    static var isPresentingSignIn = false
    private let windowManager: WindowManager

    /// Allows overriding some WordPressAuthenticator delegate methods
    /// without having to reimplement WordPressAuthenticatorDelegate
    private let authenticationHandler: AuthenticationHandler?

    private let quickStartSettings: QuickStartSettings
    private let jetpackInstallPromptSettings: JetpackInstallPromptSettings
    private let recentSiteService: RecentSitesService

    init(windowManager: WindowManager,
         authenticationHandler: AuthenticationHandler? = nil,
         quickStartSettings: QuickStartSettings = QuickStartSettings(),
         recentSiteService: RecentSitesService = RecentSitesService(),
         jetpackInstallPromptSettings: JetpackInstallPromptSettings = JetpackInstallPromptSettings()) {
        self.windowManager = windowManager
        self.authenticationHandler = authenticationHandler
        self.quickStartSettings = quickStartSettings
        self.recentSiteService = recentSiteService
        self.jetpackInstallPromptSettings = jetpackInstallPromptSettings
    }

    /// Support is only available to the WordPress iOS App. Our Authentication Framework doesn't have direct access.
    /// We'll setup a mechanism to relay the Support event back to the Authenticator.
    ///
    func startRelayingSupportNotifications() {
        NotificationCenter.default.addObserver(self, selector: #selector(supportPushNotificationReceived), name: .ZendeskPushNotificationReceivedNotification, object: nil)
        NotificationCenter.default.addObserver(self, selector: #selector(supportPushNotificationCleared), name: .ZendeskPushNotificationClearedNotification, object: nil)
    }
}

// MARK: - Initialization Methods
//
extension WordPressAuthenticationManager {
    /// Initializes WordPressAuthenticator with all of the parameters that will be needed during the login flow.
    ///
    func initializeWordPressAuthenticator() {
        let displayStrings = WordPressAuthenticatorDisplayStrings(
            continueWithWPButtonTitle: AppConstants.Login.continueButtonTitle
        )

        WordPressAuthenticator.initialize(configuration: authenticatorConfiguation(),
                                          style: authenticatorStyle(),
                                          unifiedStyle: unifiedStyle(),
                                          displayStrings: displayStrings)
    }

    private func authenticatorConfiguation() -> WordPressAuthenticatorConfiguration {
        // SIWA can not be enabled for internal builds
        // Ref https://github.com/wordpress-mobile/WordPress-iOS/pull/12332#issuecomment-521994963
        let enableSignInWithApple = !(BuildConfiguration.current ~= [.a8cBranchTest, .a8cPrereleaseTesting])

        return WordPressAuthenticatorConfiguration(wpcomClientId: ApiCredentials.client,
                                                   wpcomSecret: ApiCredentials.secret,
                                                   wpcomScheme: WPComScheme,
                                                   wpcomTermsOfServiceURL: WPAutomatticTermsOfServiceURL,
                                                   wpcomBaseURL: WordPressComOAuthClient.WordPressComOAuthDefaultBaseUrl,
                                                   wpcomAPIBaseURL: Environment.current.wordPressComApiBase,
                                                   googleLoginClientId: ApiCredentials.googleLoginClientId,
                                                   googleLoginServerClientId: ApiCredentials.googleLoginServerClientId,
                                                   googleLoginScheme: ApiCredentials.googleLoginSchemeId,
                                                   userAgent: WPUserAgent.wordPress(),
                                                   showLoginOptions: true,
                                                   enableSignUp: AppConfiguration.allowSignUp,
                                                   enableSignInWithApple: enableSignInWithApple,
                                                   enableSignupWithGoogle: AppConfiguration.allowSignUp,
                                                   enableUnifiedAuth: true,
                                                   enableUnifiedCarousel: FeatureFlag.unifiedPrologueCarousel.enabled)
    }

    private func authenticatorStyle() -> WordPressAuthenticatorStyle {
        let prologueVC: UIViewController? = {
            guard let viewController = authenticationHandler?.prologueViewController else {
                return FeatureFlag.unifiedPrologueCarousel.enabled ? UnifiedPrologueViewController() : nil
            }

            return viewController
        }()

        let statusBarStyle: UIStatusBarStyle = {
            guard let statusBarStyle = authenticationHandler?.statusBarStyle else {
                return FeatureFlag.unifiedPrologueCarousel.enabled ? .default : .lightContent
            }

            return statusBarStyle
        }()

        let buttonViewTopShadowImage: UIImage? = {
            guard let image = authenticationHandler?.buttonViewTopShadowImage else {
                return UIImage(named: "darkgrey-shadow")
            }

            return image
        }()

        let prologuePrimaryButtonStyle = authenticationHandler?.prologuePrimaryButtonStyle
        let prologueSecondaryButtonStyle = authenticationHandler?.prologueSecondaryButtonStyle

        return WordPressAuthenticatorStyle(primaryNormalBackgroundColor: .primaryButtonBackground,
                                           primaryNormalBorderColor: nil,
                                           primaryHighlightBackgroundColor: .primaryButtonDownBackground,
                                           primaryHighlightBorderColor: nil,
                                           secondaryNormalBackgroundColor: .authSecondaryButtonBackground,
                                           secondaryNormalBorderColor: .secondaryButtonBorder,
                                           secondaryHighlightBackgroundColor: .secondaryButtonDownBackground,
                                           secondaryHighlightBorderColor: .secondaryButtonDownBorder,
                                           disabledBackgroundColor: .textInverted,
                                           disabledBorderColor: .neutral(.shade10),
                                           primaryTitleColor: .white,
                                           secondaryTitleColor: .text,
                                           disabledTitleColor: .neutral(.shade20),
                                           disabledButtonActivityIndicatorColor: .text,
                                           textButtonColor: .primary,
                                           textButtonHighlightColor: .primaryDark,
                                           instructionColor: .text,
                                           subheadlineColor: .textSubtle,
                                           placeholderColor: .textPlaceholder,
                                           viewControllerBackgroundColor: .listBackground,
                                           textFieldBackgroundColor: .listForeground,
                                           buttonViewBackgroundColor: .authButtonViewBackground,
                                           buttonViewTopShadowImage: buttonViewTopShadowImage,
                                           navBarImage: .gridicon(.mySites),
                                           navBarBadgeColor: .accent(.shade20),
                                           navBarBackgroundColor: .appBarBackground,
                                           prologueBackgroundColor: .primary,
                                           prologueTitleColor: .textInverted,
                                           prologuePrimaryButtonStyle: prologuePrimaryButtonStyle,
                                           prologueSecondaryButtonStyle: prologueSecondaryButtonStyle,
                                           prologueTopContainerChildViewController: prologueVC,
                                           statusBarStyle: statusBarStyle)
    }

    private func unifiedStyle() -> WordPressAuthenticatorUnifiedStyle {
        let prologueButtonsBackgroundColor: UIColor = {
            guard let color = authenticationHandler?.prologueButtonsBackgroundColor else {
                return .clear
            }

            return color
        }()


        /// Uses the same prologueButtonsBackgroundColor but we need to be able to return nil
        let prologueViewBackgroundColor: UIColor? = authenticationHandler?.prologueButtonsBackgroundColor

        return WordPressAuthenticatorUnifiedStyle(borderColor: .divider,
                                                  errorColor: .error,
                                                  textColor: .text,
                                                  textSubtleColor: .textSubtle,
                                                  textButtonColor: .primary,
                                                  textButtonHighlightColor: .primaryDark,
                                                  viewControllerBackgroundColor: .basicBackground,
                                                  prologueButtonsBackgroundColor: prologueButtonsBackgroundColor,
                                                  prologueViewBackgroundColor: prologueViewBackgroundColor,
                                                  navBarBackgroundColor: .appBarBackground,
                                                  navButtonTextColor: .appBarTint,
                                                  navTitleTextColor: .appBarText)
    }
}


// MARK: - Static Methods
//
extension WordPressAuthenticationManager {

    /// Returns an Authentication ViewController (configured to allow only WordPress.com). This method pre-populates the Email + Username
    /// with the values returned by the default WordPress.com account (if any).
    ///
    /// - Parameter onDismissed: Closure to be executed whenever the returned ViewController is dismissed.
    ///
    @objc
    class func signinForWPComFixingAuthToken(_ onDismissed: ((_ cancelled: Bool) -> Void)? = nil) -> UIViewController {
        let context = ContextManager.sharedInstance().mainContext
        let account = try? WPAccount.lookupDefaultWordPressComAccount(in: context)

        return WordPressAuthenticator.signinForWPCom(dotcomEmailAddress: account?.email, dotcomUsername: account?.username, onDismissed: onDismissed)
    }

    /// Presents the WordPress Authentication UI from the rootViewController (configured to allow only WordPress.com).
    /// This method pre-populates the Email + Username with the values returned by the default WordPress.com account (if any).
    ///
    @objc
    class func showSigninForWPComFixingAuthToken() {
        guard let presenter = UIApplication.shared.mainWindow?.rootViewController else {
            assertionFailure()
            return
        }

        guard !isPresentingSignIn else {
            return
        }

        isPresentingSignIn = true
        let controller = signinForWPComFixingAuthToken({ (_) in
            isPresentingSignIn = false
        })
        presenter.present(controller, animated: true)
    }
}


// MARK: - Notification Handlers
//
extension WordPressAuthenticationManager {

    @objc func supportPushNotificationReceived(_ notification: Foundation.Notification) {
        WordPressAuthenticator.shared.supportPushNotificationReceived()
    }

    @objc func supportPushNotificationCleared(_ notification: Foundation.Notification) {
        WordPressAuthenticator.shared.supportPushNotificationCleared()
    }

}


// MARK: - WordPressAuthenticator Delegate
//
extension WordPressAuthenticationManager: WordPressAuthenticatorDelegate {

    /// Indicates if the active Authenticator can be dismissed, or not. Authentication is Dismissable when there is a
    /// default wpcom account, or at least one self-hosted blog.
    ///
    var dismissActionEnabled: Bool {
        let context = ContextManager.sharedInstance().mainContext
        let blogService = BlogService(managedObjectContext: context)

        return AccountHelper.isDotcomAvailable() || blogService.blogCountForAllAccounts() > 0
    }

    /// Indicates whether if the Support Action should be enabled, or not.
    ///
    var supportActionEnabled: Bool {
        return true
    }

    /// Indicates whether a link to WP.com TOS should be available, or not.
    ///
    var wpcomTermsOfServiceEnabled: Bool {
        return true
    }

    /// Indicates if Support is Enabled.
    ///
    var supportEnabled: Bool {
        return ZendeskUtils.zendeskEnabled
    }

    /// Indicates if the Support notification indicator should be displayed.
    ///
    var showSupportNotificationIndicator: Bool {
        return ZendeskUtils.showSupportNotificationIndicator
    }

    private var tracker: AuthenticatorAnalyticsTracker {
        AuthenticatorAnalyticsTracker.shared
    }

    /// We allow to connect with WordPress.com account only if there is no default account connected already.
    var allowWPComLogin: Bool {
        (try? WPAccount.lookupDefaultWordPressComAccount(in: ContextManager.shared.mainContext)) == nil
    }

    /// Returns an instance of a SupportView, configured to be displayed from a specified Support Source.
    ///
    func presentSupport(from sourceViewController: UIViewController, sourceTag: WordPressSupportSourceTag) {
        // Reset the nav style so the Support nav bar has the WP style, not the Auth style.
        WPStyleGuide.configureNavigationAppearance()

        // Since we're presenting the support VC as a form sheet, the parent VC's viewDidAppear isn't called
        // when this VC is dismissed.  This means the tracking step isn't reset properly, so we'll need to do
        // it here manually before tracking the new step.
        let step = tracker.state.lastStep

        tracker.track(step: .help)

        let controller = SupportTableViewController { [weak self] in
            self?.tracker.track(click: .dismiss)
            self?.tracker.set(step: step)
        }
        controller.sourceTag = sourceTag

        let navController = UINavigationController(rootViewController: controller)
        navController.modalPresentationStyle = .formSheet

        sourceViewController.present(navController, animated: true)
    }

    /// Presents Support new request, with the specified ViewController as a source.
    /// Additional metadata is supplied, such as the sourceTag and Login details.
    ///
    func presentSupportRequest(from sourceViewController: UIViewController, sourceTag: WordPressSupportSourceTag) {
        ZendeskUtils.sharedInstance.showNewRequestIfPossible(from: sourceViewController, with: sourceTag)
    }

    /// A self-hosted site URL is available and needs validated
    /// before presenting the username and password view controller.
    /// - Parameters:
    ///     - site: passes in the site information to the delegate method.
    ///     - onCompletion: Closure to be executed on completion.
    ///
    func shouldPresentUsernamePasswordController(for siteInfo: WordPressComSiteInfo?, onCompletion: @escaping (WordPressAuthenticatorResult) -> Void) {
        if let authenticationHandler = authenticationHandler {
            authenticationHandler.shouldPresentUsernamePasswordController(for: siteInfo, onCompletion: onCompletion)
            return
        }

        let result: WordPressAuthenticatorResult = .presentPasswordController(value: true)
        onCompletion(result)
    }

    /// Presents the Login Epilogue, in the specified NavigationController.
    ///
    func presentLoginEpilogue(in navigationController: UINavigationController, for credentials: AuthenticatorCredentials, onDismiss: @escaping () -> Void) {
        if let authenticationHandler = authenticationHandler,
           authenticationHandler.willHandlePresentLoginEpilogue(in: navigationController, for: credentials),
           authenticationHandler.presentLoginEpilogue(in: navigationController, for: credentials, windowManager: windowManager, onDismiss: onDismiss) {
            return
        }

        // If adding a self-hosted site, skip the Epilogue
        if let wporg = credentials.wporg,
           let blog = Blog.lookup(username: wporg.username, xmlrpc: wporg.xmlrpc, in: ContextManager.shared.mainContext) {

<<<<<<< HEAD
            guard shouldPresentJetpackInstallPrompt(for: blog) else {
                presentQuickStartPrompt(for: blog, in: navigationController, onDismiss: onDismissQuickStartPrompt)
                return
            }

            presentJetpackInstallPrompt(for: blog, in: navigationController, onDismiss: onDismiss)
=======
            if self.windowManager.isShowingFullscreenSignIn {
                self.windowManager.dismissFullscreenSignIn(blogToShow: blog)
            } else {
                navigationController.dismiss(animated: true)
            }

>>>>>>> 3119e756
            return
        }

        if PostSignUpInterstitialViewController.shouldDisplay() {
            self.presentPostSignUpInterstitial(in: navigationController, onDismiss: onDismiss)
            return
        }

        // Present the epilogue view
        let storyboard = UIStoryboard(name: "LoginEpilogue", bundle: .main)
        guard let epilogueViewController = storyboard.instantiateInitialViewController() as? LoginEpilogueViewController else {
            fatalError()
        }

        let onBlogSelected: ((Blog) -> Void) = { [weak self] blog in
            guard let self = self else {
                return
            }

            // If the user just signed in, refresh the A/B assignments
            ABTest.start()

            self.recentSiteService.touch(blog: blog)
            self.presentOnboardingQuestionsPrompt(in: navigationController, onDismiss: onDismiss)
        }

        // If the user has only 1 blog, skip the site selector and go right to the next step
        if numberOfBlogs() == 1, let firstBlog = firstBlog() {
            onBlogSelected(firstBlog)
            return
        }

        epilogueViewController.credentials = credentials
        epilogueViewController.onBlogSelected = onBlogSelected

        let onDismissQuickStartPromptForNewSiteHandler = onDismissQuickStartPromptHandler(type: .newSite, onDismiss: onDismiss)

        epilogueViewController.onCreateNewSite = {
            let wizardLauncher = SiteCreationWizardLauncher(onDismiss: onDismissQuickStartPromptForNewSiteHandler)
            guard let wizard = wizardLauncher.ui else {
                return
            }

            navigationController.present(wizard, animated: true)
            WPAnalytics.track(.enhancedSiteCreationAccessed, withProperties: ["source": "login_epilogue"])
        }

        navigationController.delegate = epilogueViewController
        navigationController.pushViewController(epilogueViewController, animated: true)

    }

    /// Presents the Signup Epilogue, in the specified NavigationController.
    ///
    func presentSignupEpilogue(in navigationController: UINavigationController, for credentials: AuthenticatorCredentials, service: SocialService?) {
        if let authenticationHandler = authenticationHandler,
           authenticationHandler.willHandlePresentSignupEpilogue(in: navigationController, for: credentials, service: service) {
            authenticationHandler.presentSignupEpilogue(in: navigationController, for: credentials, service: service)
            return
        }

        let storyboard = UIStoryboard(name: "SignupEpilogue", bundle: .main)
        guard let epilogueViewController = storyboard.instantiateInitialViewController() as? SignupEpilogueViewController else {
            fatalError()
        }

        epilogueViewController.credentials = credentials
        epilogueViewController.socialService = service
        epilogueViewController.onContinue = { [weak self] in
            guard let self = self else {
                return
            }

            if PostSignUpInterstitialViewController.shouldDisplay() {
                self.presentPostSignUpInterstitial(in: navigationController)
            } else {
                if self.windowManager.isShowingFullscreenSignIn {
                    self.windowManager.dismissFullscreenSignIn()
                } else {
                    navigationController.dismiss(animated: true)
                }
            }

            UserDefaults.standard.set(false, forKey: UserDefaults.standard.welcomeNotificationSeenKey)
        }

        navigationController.pushViewController(epilogueViewController, animated: true)
    }

    /// Indicates if the Login Epilogue should be presented. This is false only when we're doing a Jetpack Connect, and the new
    /// WordPress.com account has no sites. Capicci?
    ///
    func shouldPresentLoginEpilogue(isJetpackLogin: Bool) -> Bool {
        guard isJetpackLogin else {
            return true
        }

<<<<<<< HEAD
        return false
        let context = ContextManager.sharedInstance().mainContext
        let service = AccountService(managedObjectContext: context)
        let numberOfBlogs = service.defaultWordPressComAccount()?.blogs?.count ?? 0

        return numberOfBlogs > 0
=======
        return numberOfBlogs() > 0
>>>>>>> 3119e756
    }

    /// Indicates if the Signup Epilogue should be displayed.
    ///
    func shouldPresentSignupEpilogue() -> Bool {
        return true
    }

    /// Whenever a WordPress.com account has been created during the Auth flow, we'll add a new local WPCOM Account, and set it as
    /// the new DefaultWordPressComAccount.
    ///
    func createdWordPressComAccount(username: String, authToken: String) {
        let context = ContextManager.sharedInstance().mainContext
        let service = AccountService(managedObjectContext: context)

        let account = service.createOrUpdateAccount(withUsername: username, authToken: authToken)
        service.setDefaultWordPressComAccount(account)
    }

    /// When an Apple account is used during the Auth flow, save the Apple user id to the keychain.
    /// It will be used on app launch to check the user id state.
    ///
    func userAuthenticatedWithAppleUserID(_ appleUserID: String) {
        do {
            try SFHFKeychainUtils.storeUsername(WPAppleIDKeychainUsernameKey,
                                                andPassword: appleUserID,
                                                forServiceName: WPAppleIDKeychainServiceName,
                                                updateExisting: true)
        } catch {
            DDLogInfo("Error while saving Apple User ID: \(error)")
        }
    }

    /// Synchronizes the specified WordPress Account.
    ///
    func sync(credentials: AuthenticatorCredentials, onCompletion: @escaping () -> Void) {
        if let wpcom = credentials.wpcom {
            syncWPCom(authToken: wpcom.authToken, isJetpackLogin: wpcom.isJetpackLogin, onCompletion: onCompletion)
        } else if let wporg = credentials.wporg {
            syncWPOrg(username: wporg.username, password: wporg.password, xmlrpc: wporg.xmlrpc, options: wporg.options, onCompletion: onCompletion)
        }
    }

    /// Indicates if the given Auth error should be handled by the host app.
    ///
    func shouldHandleError(_ error: Error) -> Bool {
        // Here for protocol compliance.
        return false
    }

    /// Handles the given error.
    /// Called if `shouldHandleError` is true.
    ///
    func handleError(_ error: Error, onCompletion: @escaping (UIViewController) -> Void) {
        // Here for protocol compliance.
        let vc = UIViewController()
        onCompletion(vc)
    }

    /// Tracks a given Analytics Event.
    ///
    func track(event: WPAnalyticsStat) {
        WPAppAnalytics.track(event)
    }

    /// Tracks a given Analytics Event, with the specified properties.
    ///
    func track(event: WPAnalyticsStat, properties: [AnyHashable: Any]) {
        WPAppAnalytics.track(event, withProperties: properties)
    }

    /// Tracks a given Analytics Event, with the specified error.
    ///
    func track(event: WPAnalyticsStat, error: Error) {
        WPAppAnalytics.track(event, error: error)
    }
}

// MARK: - Blog Count Helpers
private extension WordPressAuthenticationManager {
    private func numberOfBlogs() -> Int {
        let context = ContextManager.sharedInstance().mainContext
        let numberOfBlogs = (try? WPAccount.lookupDefaultWordPressComAccount(in: context))?.blogs?.count ?? 0

        return numberOfBlogs
    }

    private func firstBlog() -> Blog? {
        let context = ContextManager.sharedInstance().mainContext
        return try? WPAccount.lookupDefaultWordPressComAccount(in: context)?.blogs?.first
    }
}

// MARK: - Onboarding Questions Prompt
private extension WordPressAuthenticationManager {
    private func presentOnboardingQuestionsPrompt(in navigationController: UINavigationController, onDismiss: (() -> Void)? = nil) {
        let windowManager = self.windowManager

        let coordinator = OnboardingQuestionsCoordinator()
        coordinator.navigationController = navigationController

        let viewController = OnboardingQuestionsPromptViewController(with: coordinator)

        coordinator.onDismiss = { selectedOption in
            self.handleOnboardingQuestionsWillDismiss(option: selectedOption)

            let completion: (() -> Void)? = {
                let userInfo = ["option": selectedOption]
                NotificationCenter.default.post(name: .onboardingPromptWasDismissed, object: nil, userInfo: userInfo)
            }

            if windowManager.isShowingFullscreenSignIn {
                windowManager.dismissFullscreenSignIn(completion: completion)
            } else {
                navigationController.dismiss(animated: true, completion: completion)
            }

            onDismiss?()
        }

        navigationController.pushViewController(viewController, animated: true)
    }


    /// To prevent a weird jump from the MySite tab to the reader/notifications tab
    /// We'll pre-switch to the users selected tab before the login flow dismisses
    private func handleOnboardingQuestionsWillDismiss(option: OnboardingOption) {
        if option == .reader {
            WPTabBarController.sharedInstance().showReaderTab()
        } else if option == .notifications {
            WPTabBarController.sharedInstance().showNotificationsTab()
        }
    }


}

// MARK: - Quick Start Prompt
private extension WordPressAuthenticationManager {

    typealias QuickStartOnDismissHandler = (Blog, Bool) -> Void

    func presentQuickStartPrompt(for blog: Blog, in navigationController: UINavigationController, onDismiss: QuickStartOnDismissHandler?) {
        // If the quick start prompt has already been dismissed,
        // then show the My Site screen for the specified blog
        guard !quickStartSettings.promptWasDismissed(for: blog) else {

            if self.windowManager.isShowingFullscreenSignIn {
                self.windowManager.dismissFullscreenSignIn(blogToShow: blog)
            } else {
                navigationController.dismiss(animated: true)
            }

            return
        }

        // Otherwise, show the Quick Start prompt
        let quickstartPrompt = QuickStartPromptViewController(blog: blog)
        quickstartPrompt.onDismiss = onDismiss
        navigationController.pushViewController(quickstartPrompt, animated: true)
    }

    func onDismissQuickStartPromptHandler(type: QuickStartType, onDismiss: @escaping () -> Void) -> QuickStartOnDismissHandler {
        return { [weak self] blog, _ in
            guard let self = self else {
                // If self is nil the user will be stuck on the login and not able to progress
                // Trigger a fatal so we can track this better in Sentry.
                // This case should be very rare.
                fatalError("Could not get a reference to self when selecting the blog on the login epilogue")
            }

            onDismiss()

            // If the quick start prompt has already been dismissed,
            // then show the My Site screen for the specified blog
            guard !self.quickStartSettings.promptWasDismissed(for: blog) else {
                self.windowManager.dismissFullscreenSignIn(blogToShow: blog)
                return
            }

            // Otherwise, show the My Site screen for the specified blog and after a short delay,
            // trigger the Quick Start tour
            self.windowManager.showAppUI(for: blog, completion: {
                QuickStartTourGuide.shared.setupWithDelay(for: blog, type: type)
            })
        }
    }
}

// MARK: - Jetpack Install Prompt
//
private extension WordPressAuthenticationManager {
    private func shouldPresentJetpackInstallPrompt(for blog: Blog) -> Bool {
        return jetpackInstallPromptSettings.canDisplay(for: blog)
    }

    private func presentJetpackInstallPrompt(for blog: Blog,
                                             in navigationController: UINavigationController,
                                             onDismiss: (() -> Void)? = nil) {
        let viewController = JetpackInstallPromptViewController(blog: blog)
        let windowManager = self.windowManager

        viewController.dismiss = { dismissAction in
            let completion: (() -> Void)?

            switch dismissAction {
            case .noThanks:
                self.jetpackInstallPromptSettings.setPromptWasDismissed(true, for: blog)
                completion = nil
            case .install:
                completion = {
                    NotificationCenter.default.post(name: .installJetpack, object: nil)
                }
            }

            if windowManager.isShowingFullscreenSignIn {
                windowManager.dismissFullscreenSignIn(completion: completion)
            } else {
                navigationController.dismiss(animated: true, completion: completion)
            }

            onDismiss?()
        }


        navigationController.pushViewController(viewController, animated: true)
    }
}

// MARK: - WordPressAuthenticatorManager
//
private extension WordPressAuthenticationManager {
    /// Displays the post sign up interstitial if needed, if it's not displayed
    private func presentPostSignUpInterstitial(
        in navigationController: UINavigationController,
        onDismiss: (() -> Void)? = nil) {

        let viewController = PostSignUpInterstitialViewController()
        let windowManager = self.windowManager

        viewController.dismiss = { dismissAction in
            let completion: (() -> Void)?

            switch dismissAction {
            case .none:
                completion = nil
            case .addSelfHosted:
                completion = {
                    NotificationCenter.default.post(name: .addSelfHosted, object: nil)
                }
            case .createSite:
                completion = {
                    NotificationCenter.default.post(name: .createSite, object: nil)
                }
            }

            if windowManager.isShowingFullscreenSignIn {
                windowManager.dismissFullscreenSignIn(completion: completion)
            } else {
                navigationController.dismiss(animated: true, completion: completion)
            }

            onDismiss?()
        }

        navigationController.pushViewController(viewController, animated: true)
    }

    /// Synchronizes a WordPress.com account with the specified credentials.
    ///
    private func syncWPCom(authToken: String, isJetpackLogin: Bool, onCompletion: @escaping () -> ()) {
        let service = WordPressComSyncService()

        service.syncWPCom(authToken: authToken, isJetpackLogin: isJetpackLogin, onSuccess: { account in

            /// HACK: An alternative notification to LoginFinished. Observe this instead of `WPSigninDidFinishNotification` for Jetpack logins.
            /// When WPTabViewController no longer destroy's and rebuilds the view hierarchy this alternate notification can be removed.
            ///
            let notification = isJetpackLogin == true ? .wordpressLoginFinishedJetpackLogin : Foundation.Notification.Name(rawValue: WordPressAuthenticator.WPSigninDidFinishNotification)
            NotificationCenter.default.post(name: notification, object: account)

            onCompletion()

        }, onFailure: { _ in
            onCompletion()
        })
    }

    /// Synchronizes a WordPress.org account with the specified credentials.
    ///
    private func syncWPOrg(username: String, password: String, xmlrpc: String, options: [AnyHashable: Any], onCompletion: @escaping () -> ()) {
        let service = BlogSyncFacade()

        service.syncBlog(withUsername: username, password: password, xmlrpc: xmlrpc, options: options) { blog in
            RecentSitesService().touch(blog: blog)
            onCompletion()
        }
    }
}<|MERGE_RESOLUTION|>--- conflicted
+++ resolved
@@ -333,21 +333,14 @@
         if let wporg = credentials.wporg,
            let blog = Blog.lookup(username: wporg.username, xmlrpc: wporg.xmlrpc, in: ContextManager.shared.mainContext) {
 
-<<<<<<< HEAD
-            guard shouldPresentJetpackInstallPrompt(for: blog) else {
-                presentQuickStartPrompt(for: blog, in: navigationController, onDismiss: onDismissQuickStartPrompt)
-                return
-            }
-
-            presentJetpackInstallPrompt(for: blog, in: navigationController, onDismiss: onDismiss)
-=======
-            if self.windowManager.isShowingFullscreenSignIn {
+            if shouldPresentJetpackInstallPrompt(for: blog) {
+                presentJetpackInstallPrompt(for: blog, in: navigationController, onDismiss: onDismiss)
+            } else if self.windowManager.isShowingFullscreenSignIn {
                 self.windowManager.dismissFullscreenSignIn(blogToShow: blog)
             } else {
                 navigationController.dismiss(animated: true)
             }
 
->>>>>>> 3119e756
             return
         }
 
@@ -445,16 +438,7 @@
             return true
         }
 
-<<<<<<< HEAD
-        return false
-        let context = ContextManager.sharedInstance().mainContext
-        let service = AccountService(managedObjectContext: context)
-        let numberOfBlogs = service.defaultWordPressComAccount()?.blogs?.count ?? 0
-
-        return numberOfBlogs > 0
-=======
         return numberOfBlogs() > 0
->>>>>>> 3119e756
     }
 
     /// Indicates if the Signup Epilogue should be displayed.
