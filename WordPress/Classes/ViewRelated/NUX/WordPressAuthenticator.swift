import UIKit
import CocoaLumberjack
import NSURL_IDN
import GoogleSignIn
import WordPressShared
import WordPressUI



// MARK: - WordPress Credentials
//
public enum WordPressCredentials {

    /// WordPress.org Site Credentials.
    ///
    case wporg(username: String, password: String, xmlrpc: String, options: [AnyHashable: Any])

    /// WordPress.com Site Credentials.
    ///
    case wpcom(username: String, authToken: String, isJetpackLogin: Bool, multifactor: Bool)
}

// MARK: - Social Services Metadata
//
public enum SocialService {

    /// Google's Signup Linked Account
    ///
    case google(user: GIDGoogleUser)
}

// MARK: - WordPressAuthenticator Delegate Protocol
//
public protocol WordPressAuthenticatorDelegate: class {

    /// Indicates if the active Authenticator can be dismissed, or not.
    ///
    var dismissActionEnabled: Bool { get }

    /// Indicates if the Support button action should be enabled, or not.
    ///
    var supportActionEnabled: Bool { get }

    /// Indicates if the Livechat Action should be enabled, or not.
    ///
    var livechatActionEnabled: Bool { get }

    /// Returns the Support's Badge Count.
    ///
    var supportBadgeCount: Int { get }

    /// Presents the Livechat Interface, from a given ViewController, with a specified SourceTag, and additional metadata,
    /// such as all of the User's Login details.
    ///
    func presentLivechat(from sourceViewController: UIViewController, sourceTag: WordPressSupportSourceTag, options: [String: Any])

    /// Presents the Login Epilogue, in the specified NavigationController.
    ///
    func presentLoginEpilogue(in navigationController: UINavigationController, for credentials: WordPressCredentials, onDismiss: @escaping () -> Void)

    /// Presents the Login Epilogue, in the specified NavigationController.
    ///
    func presentSignupEpilogue(in navigationController: UINavigationController, for credentials: WordPressCredentials, service: SocialService?)

    /// Presents the Support Interface from a given ViewController, with a specified SourceTag.
    ///
    func presentSupport(from sourceViewController: UIViewController, sourceTag: WordPressSupportSourceTag, options: [String: Any])

    /// Refreshes Support's Badge Count.
    ///
    func refreshSupportBadgeCount()

    /// Indicates if the Login Epilogue should be displayed.
    ///
    /// - Parameter isJetpackLogin: Indicates if we've just logged into a WordPress.com account for Jetpack purposes!.
    ///
    func shouldPresentLoginEpilogue(isJetpackLogin: Bool) -> Bool

    /// Indicates if the Signup Epilogue should be displayed.
    ///
    func shouldPresentSignupEpilogue() -> Bool

    /// Signals the Host App that a WordPress Site (wpcom or wporg) is available with the specified credentials.
    ///
    /// - Parameters:
    ///     - credentials: WordPress Site Credentials.
    ///     - onCompletion: Closure to be executed on completion.
    ///
    func sync(credentials: WordPressCredentials, onCompletion: @escaping (Error?) -> ())

    /// Signals the Host App that a given Analytics Event has occurred.
    ///
    func track(event: WPAnalyticsStat)

    /// Signals the Host App that a given Analytics Event (with the specified properties) has occurred.
    ///
    func track(event: WPAnalyticsStat, properties: [AnyHashable: Any])

    /// Signals the Host App that a given Analytics Event (with an associated Error) has occurred.
    ///
    func track(event: WPAnalyticsStat, error: Error)
}


// MARK: - WordPressAuthenticator Configuration
//
public struct WordPressAuthenticatorConfiguration {

    /// WordPress.com Client ID
    ///
    let wpcomClientId: String

    /// WordPress.com Secret
    ///
    let wpcomSecret: String

<<<<<<< HEAD
    /// Client App: Used for Magic Link purposes.
    ///
    let wpcomScheme: String

=======
>>>>>>> facd1c25
    /// WordPress.com Terms of Service URL
    ///
    let wpcomTermsOfServiceURL: String

    /// GoogleLogin Client ID
    ///
    let googleLoginClientId: String

    /// GoogleLogin ServerClient ID
    ///
    let googleLoginServerClientId: String

    /// UserAgent
    ///
    let userAgent: String

    /// Indicates if Jetpack Signup is allowed, or not.
    ///
    let supportsJetpackSignup: Bool
<<<<<<< HEAD

    /// Indicates if Social Signup is allowed, or not.
    ///
    let supportsSocialSignup: Bool
=======
>>>>>>> facd1c25
}


// MARK: - WordPressAuthenticator: Public API to deal with WordPress.com and WordPress.org authentication.
//
@objc public class WordPressAuthenticator: NSObject {

    /// (Private) Shared Instance.
    ///
    private static var privateInstance: WordPressAuthenticator?

    /// Shared Instance.
    ///
    @objc public static var shared: WordPressAuthenticator {
        guard let privateInstance = privateInstance else {
            fatalError("WordPressAuthenticator wasn't initialized")
        }

        return privateInstance
    }

    /// Authenticator's Delegate.
    ///
    public weak var delegate: WordPressAuthenticatorDelegate?

    /// Authenticator's Configuration.
    ///
    public let configuration: WordPressAuthenticatorConfiguration

    /// Notification to be posted whenever the signing flow completes.
    ///
    @objc static let WPSigninDidFinishNotification = "WPSigninDidFinishNotification"

    /// Internal Constants.
    ///
    private enum Constants {
        static let authenticationInfoKey    = "authenticationInfoKey"
        static let jetpackBlogXMLRPC        = "jetpackBlogXMLRPC"
        static let jetpackBlogUsername      = "jetpackBlogUsername"
        static let username                 = "username"
        static let emailMagicLinkSource     = "emailMagicLinkSource"
    }

    // MARK: - Initialization

    /// Designated Initializer
    ///
    private init(configuration: WordPressAuthenticatorConfiguration) {
        self.configuration = configuration
    }

    /// Initializes the WordPressAuthenticator with the specified Configuration.
    ///
    public static func initialize(configuration: WordPressAuthenticatorConfiguration) {
        guard privateInstance == nil else {
            fatalError("WordPressAuthenticator is already initialized")
        }

        privateInstance = WordPressAuthenticator(configuration: configuration)
    }

    // MARK: - Public Methods

    func supportBadgeCountWasUpdated() {
        NotificationCenter.default.post(name: .wordpressSupportBadgeUpdated, object: nil)
    }

    // MARK: - Helpers for presenting the login flow

    /// Used to present the new login flow from the app delegate
    @objc class func showLoginFromPresenter(_ presenter: UIViewController, animated: Bool) {
        showLogin(from: presenter, animated: animated)
    }

    class func showLogin(from presenter: UIViewController, animated: Bool, showCancel: Bool = false, restrictToWPCom: Bool = false) {
        defer {
            trackOpenedLogin()
        }

        let storyboard = UIStoryboard(name: "Login", bundle: nil)
        if let controller = storyboard.instantiateInitialViewController() {
            if let childController = controller.childViewControllers.first as? LoginPrologueViewController {
                childController.restrictToWPCom = restrictToWPCom
                childController.showCancel = showCancel
            }
            presenter.present(controller, animated: animated, completion: nil)
        }
    }

    /// Used to present the new wpcom-only login flow from the app delegate
    @objc class func showLoginForJustWPCom(from presenter: UIViewController, xmlrpc: String? = nil, username: String? = nil, connectedEmail: String? = nil) {
        defer {
            trackOpenedLogin()
        }

        let storyboard = UIStoryboard(name: "Login", bundle: nil)
        guard let controller = storyboard.instantiateViewController(withIdentifier: "emailEntry") as? LoginEmailViewController else {
            return
        }

        controller.restrictToWPCom = true
        controller.loginFields.meta.jetpackBlogXMLRPC = xmlrpc
        controller.loginFields.meta.jetpackBlogUsername = username

        if let email = connectedEmail {
            controller.loginFields.username = email
        } else {
            controller.offerSignupOption = true
        }

        let navController = LoginNavigationController(rootViewController: controller)
        presenter.present(navController, animated: true, completion: nil)
    }


    /// Used to present the new self-hosted login flow from BlogListViewController
    @objc class func showLoginForSelfHostedSite(_ presenter: UIViewController) {
        defer {
            trackOpenedLogin()
        }

        let storyboard = UIStoryboard(name: "Login", bundle: nil)
        guard let controller = storyboard.instantiateViewController(withIdentifier: "siteAddress") as? LoginSiteAddressViewController else {
            return
        }

        let navController = LoginNavigationController(rootViewController: controller)
        presenter.present(navController, animated: true, completion: nil)
    }


    // Helper used by WPAuthTokenIssueSolver
    @objc
    class func signinForWPCom(dotcomEmailAddress: String?, dotcomUsername: String?, onDismissed: ((_ cancelled: Bool) -> Void)? = nil) -> UIViewController {
        let loginFields = LoginFields()
        loginFields.emailAddress = dotcomEmailAddress ?? String()
        loginFields.username = dotcomUsername ?? String()

        let storyboard = UIStoryboard(name: "Login", bundle: nil)
        guard let controller = storyboard.instantiateViewController(withIdentifier: "LoginWPcomPassword") as? LoginWPComViewController else {
            fatalError("unable to create wpcom password screen")
        }

        controller.loginFields = loginFields
        controller.dismissBlock = onDismissed

        return NUXNavigationController(rootViewController: controller)
    }

    private class func trackOpenedLogin() {
        WordPressAuthenticator.track(.openedLogin)
    }


    // MARK: - Authentication Link Helpers


    /// Present a signin view controller to handle an authentication link.
    ///
    /// - Parameters:
    ///     - url: The authentication URL
    ///     - allowWordPressComAuth: Indicates if WordPress.com Authentication Links should be handled, or not.
    ///     - rootViewController: The view controller to act as the presenter for the signin view controller.
    ///                           By convention this is the app's root vc.
    ///
    @objc class func openAuthenticationURL(_ url: URL, allowWordPressComAuth: Bool, fromRootViewController rootViewController: UIViewController) -> Bool {
        guard let token = url.query?.dictionaryFromQueryString().string(forKey: "token") else {
            DDLogError("Signin Error: The authentication URL did not have the expected path.")
            return false
        }

        guard let loginFields = retrieveLoginInfoForTokenAuth() else {
            DDLogInfo("App opened with authentication link but info wasn't found for token.")
            return false
        }

        // The only time we should expect a magic link login when there is already a default wpcom account
        // is when a user is logging into Jetpack.
        if allowWordPressComAuth == false && loginFields.meta.jetpackLogin == false {
            DDLogInfo("App opened with authentication link but there is already an existing wpcom account.")
            return false
        }

        let storyboard = UIStoryboard(name: "EmailMagicLink", bundle: nil)
        guard let loginController = storyboard.instantiateViewController(withIdentifier: "LinkAuthView") as? NUXLinkAuthViewController else {
            DDLogInfo("App opened with authentication link but couldn't create login screen.")
            return false
        }
        loginController.loginFields = loginFields
        loginController.email = loginFields.username
        loginController.token = token
        let controller = loginController

        if let linkSource = loginFields.meta.emailMagicLinkSource {
            switch linkSource {
            case .signup:
                WordPressAuthenticator.track(.signupMagicLinkOpened)
            case .login:
                WordPressAuthenticator.track(.loginMagicLinkOpened)
            }
        }

        let navController = LoginNavigationController(rootViewController: controller)

        // The way the magic link flow works some view controller might
        // still be presented when the app is resumed by tapping on the auth link.
        // We need to do a little work to present the SigninLinkAuth controller
        // from the right place.
        // - If the rootViewController is not presenting another vc then just
        // present the auth controller.
        // - If the rootViewController is presenting another NUX vc, dismiss the
        // NUX vc then present the auth controller.
        // - If the rootViewController is presenting *any* other vc, present the
        // auth controller from the presented vc.
        let presenter = rootViewController.topmostPresentedViewController
        if presenter.isKind(of: NUXNavigationController.self) || presenter.isKind(of: LoginNavigationController.self),
            let parent = presenter.presentingViewController {
            parent.dismiss(animated: false, completion: {
                parent.present(navController, animated: false, completion: nil)
            })
        } else {
            presenter.present(navController, animated: false, completion: nil)
        }

        deleteLoginInfoForTokenAuth()
        return true
    }


    // MARK: - Site URL helper


    /// The base site URL path derived from `loginFields.siteUrl`
    ///
    /// - Parameter string: The source URL as a string.
    ///
    /// - Returns: The base URL or an empty string.
    ///
    class func baseSiteURL(string: String) -> String {
        guard let siteURL = NSURL(string: NSURL.idnEncodedURL(string)), string.count > 0 else {
            return ""
        }

        var path = siteURL.absoluteString!
        let isSiteURLSchemeEmpty = siteURL.scheme == nil || siteURL.scheme!.isEmpty

        if path.isWordPressComPath() {
            if isSiteURLSchemeEmpty {
                path = "https://\(path)"
            } else if path.range(of: "http://") != nil {
                path = path.replacingOccurrences(of: "http://", with: "https://")
            }
        } else if isSiteURLSchemeEmpty {
            path = "https://\(path)"
        }

        path.removeSuffix("/wp-login.php")
        try? path.removeSuffix(pattern: "/wp-admin/?")
        path.removeSuffix("/")

        return NSURL.idnDecodedURL(path)
    }


    // MARK: - Helpers for Saved Magic Link Info

    /// Saves certain login information in NSUserDefaults
    ///
    /// - Parameter loginFields: The loginFields instance from which to save.
    ///
    class func storeLoginInfoForTokenAuth(_ loginFields: LoginFields) {
        var dict: [String: String] = [
            Constants.username: loginFields.username
        ]
        if let xmlrpc = loginFields.meta.jetpackBlogXMLRPC {
            dict[Constants.jetpackBlogXMLRPC] = xmlrpc
        }

        if let username = loginFields.meta.jetpackBlogUsername {
            dict[Constants.jetpackBlogUsername] = username
        }

        if let linkSource = loginFields.meta.emailMagicLinkSource {
            dict[Constants.emailMagicLinkSource] = String(linkSource.rawValue)
        }

        UserDefaults.standard.set(dict, forKey: Constants.authenticationInfoKey)
    }


    /// Retrieves stored login information if any.
    ///
    /// - Returns: A loginFields instance or nil.
    ///
    class func retrieveLoginInfoForTokenAuth() -> LoginFields? {

        guard let dict = UserDefaults.standard.dictionary(forKey: Constants.authenticationInfoKey) else {
            return nil
        }

        let loginFields = LoginFields()
        if let username = dict[Constants.username] as? String {
            loginFields.username = username
        }

        if let linkSource = dict[Constants.emailMagicLinkSource] as? String,
            let linkSourceRawValue = Int(linkSource) {
            loginFields.meta.emailMagicLinkSource = EmailMagicLinkSource(rawValue: linkSourceRawValue)
        }

        if let xmlrpc = dict[Constants.jetpackBlogXMLRPC] as? String {
            loginFields.meta.jetpackBlogXMLRPC = xmlrpc
        }

        if let username = dict[Constants.jetpackBlogUsername] as? String {
            loginFields.meta.jetpackBlogUsername = username
        }

        return loginFields
    }


    /// Removes stored login information from NSUserDefaults
    ///
    class func deleteLoginInfoForTokenAuth() {
        UserDefaults.standard.removeObject(forKey: Constants.authenticationInfoKey)
    }


    // MARK: - Other Helpers


    /// Opens Safari to display the forgot password page for a wpcom or self-hosted
    /// based on the passed LoginFields instance.
    ///
    /// - Parameter loginFields: A LoginFields instance.
    ///
    class func openForgotPasswordURL(_ loginFields: LoginFields) {
        let baseURL = loginFields.meta.userIsDotCom ? "https://wordpress.com" : WordPressAuthenticator.baseSiteURL(string: loginFields.siteAddress)
        let forgotPasswordURL = URL(string: baseURL + "/wp-login.php?action=lostpassword&redirect_to=wordpress%3A%2F%2F")!
        UIApplication.shared.open(forgotPasswordURL)
    }



    // MARK: - 1Password Helper


    /// Request credentails from 1Password (if supported)
    ///
    /// - Parameter sender: A UIView. Typically the button the user tapped on.
    ///
    class func fetchOnePasswordCredentials(_ controller: UIViewController, sourceView: UIView, loginFields: LoginFields, success: @escaping ((_ loginFields: LoginFields) -> Void)) {

        let loginURL = loginFields.meta.userIsDotCom ? OnePasswordDefaults.dotcomURL : loginFields.siteAddress

        OnePasswordFacade().findLogin(for: loginURL, viewController: controller, sender: sourceView, success: { (username, password, otp) in
            loginFields.username = username
            loginFields.password = password
            loginFields.multifactorCode = otp ?? String()

            WordPressAuthenticator.track(.onePasswordLogin)
            success(loginFields)

        }, failure: { error in
            guard error != .cancelledByUser else {
                return
            }

            DDLogError("OnePassword Error: \(error.localizedDescription)")
            WordPressAuthenticator.track(.onePasswordFailed)
        })
    }
}<|MERGE_RESOLUTION|>--- conflicted
+++ resolved
@@ -114,13 +114,10 @@
     ///
     let wpcomSecret: String
 
-<<<<<<< HEAD
     /// Client App: Used for Magic Link purposes.
     ///
     let wpcomScheme: String
 
-=======
->>>>>>> facd1c25
     /// WordPress.com Terms of Service URL
     ///
     let wpcomTermsOfServiceURL: String
@@ -140,13 +137,6 @@
     /// Indicates if Jetpack Signup is allowed, or not.
     ///
     let supportsJetpackSignup: Bool
-<<<<<<< HEAD
-
-    /// Indicates if Social Signup is allowed, or not.
-    ///
-    let supportsSocialSignup: Bool
-=======
->>>>>>> facd1c25
 }
 
 
