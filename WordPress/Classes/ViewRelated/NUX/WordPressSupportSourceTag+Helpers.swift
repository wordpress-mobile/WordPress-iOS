--- conflicted
+++ resolved
@@ -6,104 +6,9 @@
 //
 extension WordPressSupportSourceTag {
 
-    /// Returns the sourceTag description
-    ///
-    var description: String {
-        switch self {
-        case .generalLogin:
-            return "origin:login-screen"
-        case .jetpackLogin:
-            return  "origin:jetpack-login-screen"
-        case .loginEmail:
-            return "origin:login-email"
-        case .login2FA:
-            return "origin:login-2fa"
-        case .loginMagicLink:
-            return "origin:login-magic-link"
-        case .loginSiteAddress:
-            return "origin:login-site-address"
-        case .loginUsernamePassword:
-            return "origin:login-username-password"
-        case .loginWPComPassword:
-            return "origin:login-wpcom-password"
-        case .wpComCreateSiteCreation:
-            return "origin:wpcom-create-site-creation"
-        case .wpComCreateSiteCategory:
-            return "origin:wpcom-create-site-category"
-        case .wpComCreateSiteTheme:
-            return "origin:wpcom-create-site-theme"
-        case .wpComCreateSiteDomain:
-            return "origin:wpcom-create-site-domain"
-        case .wpComCreateSiteDetails:
-            return "origin:wpcom-create-site-details"
-        case .wpComCreateSiteUsername:
-            return "origin:wpcom-create-site-username"
-        case .wpComSignupEmail:
-            return "origin:wpcom-signup-email-entry"
-        case .wpComSignup:
-            return "origin:signup-screen"
-        case .wpComSignupWaitingForGoogle:
-            return "origin:signup-waiting-for-google"
-        case .wpComSignupMagicLink:
-            return "origin:signup-magic-link"
-        case .wpComLogin:
-            return "origin:wpcom-login-screen"
-        case .wpOrgLogin:
-            return "origin:wporg-login-screen"
-        case .inAppFeedback:
-            return "origin:in-app-feedback"
-        }
-    }
-
     /// Returns the matching SupportSourceTag enum case, matching for the current WordPressSupportSourceTag (Auth Framework) enum case.
     ///
     func toSupportSourceTag() -> SupportSourceTag {
-<<<<<<< HEAD
-        switch self {
-        case .generalLogin:
-            return .generalLogin
-        case .jetpackLogin:
-            return  .jetpackLogin
-        case .loginEmail:
-            return .loginEmail
-        case .login2FA:
-            return .login2FA
-        case .loginMagicLink:
-            return .loginMagicLink
-        case .loginSiteAddress:
-            return .loginSiteAddress
-        case .loginUsernamePassword:
-            return .loginUsernamePassword
-        case .loginWPComPassword:
-            return .loginWPComPassword
-        case .wpComCreateSiteCreation:
-            return .wpComCreateSiteCreation
-        case .wpComCreateSiteCategory:
-            return .wpComCreateSiteCategory
-        case .wpComCreateSiteTheme:
-            return .wpComCreateSiteTheme
-        case .wpComCreateSiteDomain:
-            return .wpComCreateSiteDomain
-        case .wpComCreateSiteDetails:
-            return .wpComCreateSiteDetails
-        case .wpComCreateSiteUsername:
-            return .wpComCreateSiteUsername
-        case .wpComSignupEmail:
-            return .wpComSignupEmail
-        case .wpComSignup:
-            return .wpComSignup
-        case .wpComSignupWaitingForGoogle:
-            return .signupWaitingForGoogle
-        case .wpComSignupMagicLink:
-            return .signupMagicLink
-        case .wpComLogin:
-            return .wpComLogin
-        case .wpOrgLogin:
-            return .wpOrgLogin
-        case .inAppFeedback:
-            return .inAppFeedback
-        }
-=======
         return SupportSourceTag(rawValue: rawValue)
     }
 }
@@ -123,6 +28,14 @@
     }
     public static var wpComCreateSiteUsername: WordPressSupportSourceTag {
         return WordPressSupportSourceTag(rawValue: "wpComCreateSiteUsername")
->>>>>>> e2f2fc20
+    }
+    public static var wpComCreateSiteTheme: WordPressSupportSourceTag {
+        return WordPressSupportSourceTag(rawValue: "wpComCreateSiteTheme")
+    }
+    public static var wpComCreateSiteCategory: WordPressSupportSourceTag {
+        return WordPressSupportSourceTag(rawValue: "wpComCreateSiteCategory")
+    }
+    public static var inAppFeedback: WordPressSupportSourceTag {
+        return WordPressSupportSourceTag(rawValue: "inAppFeedback")
     }
 }