--- conflicted
+++ resolved
@@ -129,11 +129,8 @@
                                              selector:@selector(handleNotificationChange:)
                                                  name:NSManagedObjectContextObjectsDidChangeNotification
                                                object:context];
-<<<<<<< HEAD
-=======
-    self.tableView.accessibilityIdentifier = @"Notification Details Table";
+
     [AppRatingUtility incrementSignificantEvent];
->>>>>>> 7db0f30b
 }
 
 - (void)viewWillAppear:(BOOL)animated
