import Foundation


/**
*  @class           NotificationSettingStreamsViewController
*  @brief           This class will simply render the collection of Streams available for a given
*                   NotificationSettings collection.
*                   A Stream represents a possible way in which notifications are communicated.
*                   For instance: Push Notifications / WordPress.com Timeline / Email
*/

public class NotificationSettingStreamsViewController : UITableViewController
{
    // MARK: - Initializers
    public convenience init(settings: NotificationSettings) {
        self.init(style: .Grouped)
        setupWithSettings(settings)
    }


    
    // MARK: - View Lifecycle
    public override func viewDidLoad() {
        super.viewDidLoad()
        setupNotifications()
        setupTableView()
    }
    
    public override func viewWillAppear(animated: Bool) {
        super.viewWillAppear(animated)
        
        // Manually deselect the selected row. This is required due to a bug in iOS7 / iOS8
        tableView.deselectSelectedRowWithAnimation(true)
    }
    
    
    
    // MARK: - Setup Helpers
    private func setupNotifications() {
        // Reload whenever the app becomes active again since Push Settings may have changed in the meantime!
        let notificationCenter = NSNotificationCenter.defaultCenter()
        notificationCenter.addObserver(self,
            selector:   "reloadTable",
            name:       UIApplicationDidBecomeActiveNotification,
            object:     nil)
    }
    
    private func setupTableView() {
        // Empty Back Button
        navigationItem.backBarButtonItem = UIBarButtonItem(title: String(), style: .Plain, target: nil, action: nil)
        
        // Hide the separators, whenever the table is empty
        tableView.tableFooterView = UIView()
        
        // Style!
        WPStyleGuide.configureColorsForView(view, andTableView: tableView)
    }
    
    
    
    // MARK: - Public Helpers
    public func setupWithSettings(streamSettings: NotificationSettings) {
        // Title
        switch streamSettings.channel {
        case let .Blog(blogId):
            title = streamSettings.blog?.blogName ?? streamSettings.channel.description()
        case .Other:
            title = NSLocalizedString("Other Sites", comment: "Other Notifications Streams Title")
        default:
            // Note: WordPress.com is not expected here!
            break
        }
        
        // Structures
        settings       = streamSettings
        sortedStreams  = streamSettings.streams.sorted { $0.kind.description() > $1.kind.description() }
        
        tableView.reloadData()
    }
    
    public func reloadTable() {
        tableView.reloadData()
    }
    
    
    
    // MARK: - UITableView Delegate Methods
    public override func numberOfSectionsInTableView(tableView: UITableView) -> Int {
        return sortedStreams?.count ?? emptySectionCount
    }
    
    public override func tableView(tableView: UITableView, numberOfRowsInSection section: Int) -> Int {
        return rowsCount
    }
    
    public override func tableView(tableView: UITableView, cellForRowAtIndexPath indexPath: NSIndexPath) -> UITableViewCell {
        var cell = tableView.dequeueReusableCellWithIdentifier(reuseIdentifier) as? WPTableViewCell
        if cell == nil {
            cell = WPTableViewCell(style: .Value1, reuseIdentifier: reuseIdentifier)
        }
        
        configureCell(cell!, indexPath: indexPath)
        
        return cell!
    }
    
    public override func tableView(tableView: UITableView, viewForFooterInSection section: Int) -> UIView? {
        let headerView = WPTableViewSectionHeaderFooterView(reuseIdentifier: nil, style: .Footer)
        headerView.title = footerForStream(streamAtSection(section))
        return headerView
    }
    
    public override func tableView(tableView: UITableView, heightForFooterInSection section: Int) -> CGFloat {
        let title = footerForStream(streamAtSection(section))
        let width = view.frame.width
        return WPTableViewSectionHeaderFooterView.heightForFooter(title, width: width)
    }
    
    
    
    // MARK: - UITableView Delegate Methods
    public override func tableView(tableView: UITableView, didSelectRowAtIndexPath indexPath: NSIndexPath) {
        // iOS <8: Display the 'Enable Push Notifications Alert', when needed
        // iOS +8: Go ahead and push the details
        //
        let stream = streamAtSection(indexPath.section)
        
        if isDisabledDeviceStream(stream) && !UIDevice.isOS8() {
            tableView.deselectSelectedRowWithAnimation(true)
            displayPushNotificationsAlert()
            return
        }
        
<<<<<<< HEAD
        let detailsViewController = NotificationSettingDetailsViewController(style: .Grouped)
        detailsViewController.setupWithSettings(settings!, stream: stream)
=======
        let detailsViewController = NotificationSettingDetailsViewController(settings: settings!, stream: stream)        
>>>>>>> 28bb9cfb
        navigationController?.pushViewController(detailsViewController, animated: true)
    }
    
    
    
    // MARK: - Helpers
    private func configureCell(cell: UITableViewCell, indexPath: NSIndexPath) {
        let stream                  = streamAtSection(indexPath.section)
        let disabled                = isDisabledDeviceStream(stream)
        
        cell.textLabel?.text        = stream.kind.description() ?? String()
        cell.detailTextLabel?.text  = disabled ? NSLocalizedString("Off", comment: "Disabled") : String()
        cell.accessoryType          = .DisclosureIndicator
        
        WPStyleGuide.configureTableViewCell(cell)
    }
    
    private func streamAtSection(section: Int) -> NotificationSettings.Stream {
        return sortedStreams![section]
    }
    
    
    
    // MARK: - Disabled Push Notifications Helpers
    private func isDisabledDeviceStream(stream: NotificationSettings.Stream) -> Bool {
        return stream.kind == .Device && !NotificationsManager.pushNotificationsEnabledInDeviceSettings()
    }
    
    private func displayPushNotificationsAlert() {
        let title   = NSLocalizedString("Push Notifications have been turned off in iOS Settings",
                                        comment: "Displayed when Push Notifications are disabled (iOS 7)")
        let message = NSLocalizedString("To enable notifications:\n\n" +
                                        "1. Open **iOS Settings**\n" +
                                        "2. Tap **Notifications**\n" +
                                        "3. Select **WordPress**\n" +
                                        "4. Turn on **Allow Notifications**",
                                        comment: "Displayed when Push Notifications are disabled (iOS 7)")
        let button = NSLocalizedString("Dismiss", comment: "Dismiss the AlertView")
        
        let alert = AlertView(title: title, message: message, button: button, completion: nil)
        alert.show()
    }

    
    
    // MARK: - Footers
    private func footerForStream(stream: NotificationSettings.Stream) -> String {
        switch stream.kind {
        case .Device:
            return NSLocalizedString("Settings for push notifications that appear on your mobile device.",
                comment: "Descriptive text for the Push Notifications Settings")
        case .Email:
            return NSLocalizedString("Settings for notifications that are sent to the email tied to your account.",
                comment: "Descriptive text for the Email Notifications Settings")
        case .Timeline:
            return NSLocalizedString("Settings for notifications that appear in the Notifications tab.",
                comment: "Descriptive text for the Notifications Tab Settings")
        }
    }
    
    
    

    // MARK: - Private Constants
    private let reuseIdentifier     = WPTableViewCell.classNameWithoutNamespaces()
    private let emptySectionCount   = 0
    private let rowsCount           = 1

    // MARK: - Private Properties
    private var settings        : NotificationSettings?
    private var sortedStreams   : [NotificationSettings.Stream]?
}<|MERGE_RESOLUTION|>--- conflicted
+++ resolved
@@ -131,12 +131,7 @@
             return
         }
         
-<<<<<<< HEAD
-        let detailsViewController = NotificationSettingDetailsViewController(style: .Grouped)
-        detailsViewController.setupWithSettings(settings!, stream: stream)
-=======
-        let detailsViewController = NotificationSettingDetailsViewController(settings: settings!, stream: stream)        
->>>>>>> 28bb9cfb
+        let detailsViewController = NotificationSettingDetailsViewController(settings: settings!, stream: stream)
         navigationController?.pushViewController(detailsViewController, animated: true)
     }
     
