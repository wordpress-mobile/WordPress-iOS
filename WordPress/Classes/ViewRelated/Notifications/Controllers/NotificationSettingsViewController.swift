--- conflicted
+++ resolved
@@ -152,14 +152,8 @@
 
     fileprivate func groupSettings(_ settings: [NotificationSettings]) -> [Section: [NotificationSettings]] {
         // Find the Default Blog ID
-<<<<<<< HEAD
-        let defaultAccount  = try? WPAccount.lookupDefaultWordPressComAccount(in: ContextManager.shared.mainContext)
-        let primaryBlogId   = defaultAccount?.defaultBlog?.dotComID as? Int
-=======
-        let service = AccountService(managedObjectContext: ContextManager.sharedInstance().mainContext)
-        let defaultAccount = service.defaultWordPressComAccount()
+        let defaultAccount = try? WPAccount.lookupDefaultWordPressComAccount(in: ContextManager.shared.mainContext)
         let primaryBlogId = defaultAccount?.defaultBlog?.dotComID as? Int
->>>>>>> ad6511eb
 
         // Proceed Grouping
         var blogSettings = [NotificationSettings]()
