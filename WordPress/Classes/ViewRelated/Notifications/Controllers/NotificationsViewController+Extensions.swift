--- conflicted
+++ resolved
@@ -772,13 +772,8 @@
 //
 private extension NotificationsViewController
 {
-<<<<<<< HEAD
     func showRatingViewIfApplicable() {
-        guard AppRatingUtility.shouldPromptForAppReviewForSection(RatingSettings.section) else {
-=======
-    public func showRatingViewIfApplicable() {
         guard AppRatingUtility.shouldPromptForAppReviewForSection(Ratings.section) else {
->>>>>>> b71f4d2a
             return
         }
 
@@ -820,12 +815,6 @@
             return
         }
 
-<<<<<<< HEAD
-        // Mark as read immediately if:
-        //  -   We're onscreen
-        //  -   The app is in Foreground (This may be called during a Background Fetch Event).
-        //
-=======
         // If needed, show the details only if NotificationPushMaxWait hasn't elapsed
         if pushNotificationID == key {
             if abs(pushNotificationDate.timeIntervalSinceNow) <= Syncing.pushMaxWait {
@@ -836,7 +825,6 @@
         }
 
         // Mark as read immediately, if needed
->>>>>>> b71f4d2a
         if isViewOnScreen() == true && UIApplication.sharedApplication().applicationState == .Active {
             resetApplicationBadge()
             updateLastSeenTime()
@@ -853,13 +841,8 @@
         }
 
         if abs(timeElapsed) <= Syncing.pushMaxWait {
-            showDetailsForNoteWithID(key)
-        }
-
-        // Cleanup
-        stopSyncTimeoutTimer()
-        pushNotificationID = nil
-        pushNotificationDate = nil
+            showDetailsForNotificationWithID(key)
+        }
     }
 }
 
