#import "NotificationsViewController+Internal.h"

#import <Simperium/Simperium.h>
#import "WordPressAppDelegate.h"
#import "ContextManager.h"
#import "Constants.h"
#import "WPGUIConstants.h"

#import "WPTableViewHandler.h"
#import "WPWebViewController.h"
#import "WPNoResultsView.h"
#import "WPTabBarController.h"

#import "Notification.h"
#import "Meta.h"

#import "NotificationDetailsViewController.h"

#import "WPAccount.h"

#import "AccountService.h"

#import "ReaderPost.h"
#import "ReaderPostService.h"

#import "UIView+Subviews.h"

#import "AppRatingUtility.h"

#import <WordPress_AppbotX/ABXPromptView.h>
#import <WordPress_AppbotX/ABXAppStore.h>
#import <WordPress_AppbotX/ABXFeedbackViewController.h>

#import "WordPress-Swift.h"



#pragma mark ====================================================================================
#pragma mark Constants
#pragma mark ====================================================================================

static NSTimeInterval const NotificationPushMaxWait     = 1;
static CGFloat const NoteEstimatedHeight                = 70;
static NSTimeInterval NotificationsSyncTimeout          = 10;
static NSTimeInterval NotificationsUndoTimeout          = 4;
static NSString const *NotificationsNetworkStatusKey    = @"network_status";

static CGFloat const RatingsViewHeight                  = 100.0;

typedef NS_ENUM(NSUInteger, NotificationFilter)
{
    NotificationFilterNone,
    NotificationFilterUnread,
    NotificationFilterComment,
    NotificationFilterFollow,
    NotificationFilterLike
};


#pragma mark ====================================================================================
#pragma mark Protocols
#pragma mark ====================================================================================

@interface NotificationsViewController (Protocols) <SPBucketDelegate,
                                                    WPNoResultsViewDelegate,
                                                    WPTableViewHandlerDelegate,
                                                    ABXPromptViewDelegate,
                                                    ABXFeedbackViewControllerDelegate>

@end



#pragma mark ====================================================================================
#pragma mark NotificationsViewController
#pragma mark ====================================================================================

@implementation NotificationsViewController

- (void)dealloc
{
    [[NSNotificationCenter defaultCenter] removeObserver:self];
}

- (instancetype)initWithCoder:(NSCoder *)aDecoder
{
    self = [super initWithCoder:aDecoder];
    if (self) {
        self.navigationItem.title = NSLocalizedString(@"Notifications", @"Notifications View Controller title");

        // Listen to Logout Notifications
        NSNotificationCenter *nc = [NSNotificationCenter defaultCenter];
        [nc addObserver:self selector:@selector(handleDefaultAccountChangedNote:) name:WPAccountDefaultWordPressComAccountChangedNotification object:nil];
        
        // All of the data will be fetched during the FetchedResultsController init. Prevent overfetching
        self.lastReloadDate = [NSDate date];
        
        // Notifications that received a destructive action will allow the user to Undo this action.
        // Once the Timeout elapses, we'll move the NotificationID to the BeingDeleted collection,
        // so that it can be proactively filtered from the list.
        self.notificationDeletionBlocks         = [NSMutableDictionary dictionary];
        self.notificationIdsBeingDeleted        = [NSMutableSet set];
    }
    
    return self;
}


#pragma mark - UIViewController Methods

- (void)viewDidLoad
{
    [super viewDidLoad];

    [self setupNavigationBar];
    [self setupConstraints];
    [self setupTableView];
    [self setupTableHeaderView];
    [self setupTableFooterView];
    [self setupTableHandler];
    [self setupRatingsView];
    [self setupRefreshControl];
    [self setupFiltersSegmentedControl];
    [self setupNotificationsBucketDelegate];
    
    [self.tableView reloadData];
}

- (void)viewWillAppear:(BOOL)animated
{
    [super viewWillAppear:animated];
    
    // Manually deselect the selected row. This is required due to a bug in iOS7 / iOS8
    [self.tableView deselectSelectedRowWithAnimation:YES];
    
    // While we're onscreen, please, update rows with animations
    self.tableViewHandler.updateRowAnimation = UITableViewRowAnimationFade;
    
    // Tracking
    [self trackAppeared];
    [self updateLastSeenTime];
    
    // Notifications
    [self hookApplicationStateNotes];
    [self resetApplicationBadge];

    // Refresh the UI
    [self reloadResultsControllerIfNeeded];
    [self showNoResultsViewIfNeeded];
}

- (void)viewDidAppear:(BOOL)animated
{
    [super viewDidAppear:animated];
    [self showRatingViewIfApplicable];
}

- (void)viewWillDisappear:(BOOL)animated
{
    [super viewWillDisappear:animated];
    [self unhookApplicationStateNotes];
    
    // If we're not onscreen, don't use row animations. Otherwise the fade animation might get animated incrementally
    self.tableViewHandler.updateRowAnimation = UITableViewRowAnimationNone;
}

- (void)willRotateToInterfaceOrientation:(UIInterfaceOrientation)toInterfaceOrientation duration:(NSTimeInterval)duration
{
    [super willRotateToInterfaceOrientation:toInterfaceOrientation duration:duration];
    [self.tableViewHandler clearCachedRowHeights];
}


#pragma mark - Setup Helpers

<<<<<<< HEAD
=======
- (void)setupConstraints
{
    NSParameterAssert(self.ratingsHeightConstraint);

    // Ratings is initially hidden!
    self.ratingsHeightConstraint.constant = 0;
}

- (void)setupTableView
{
    NSParameterAssert(self.tableView);
    
    // Register the cells
    NSArray *cellNibs = @[ [NoteTableViewCell classNameWithoutNamespaces] ];
    
    for (NSString *nibName in cellNibs) {
        UINib *tableViewCellNib = [UINib nibWithNibName:nibName bundle:[NSBundle mainBundle]];
        [self.tableView registerNib:tableViewCellNib forCellReuseIdentifier:nibName];
    }
    
    // UITableView
    self.tableView.accessibilityIdentifier  = @"Notifications Table";
    [WPStyleGuide configureColorsForView:self.view andTableView:self.tableView];
}

- (void)setupTableHeaderView
{
    NSParameterAssert(self.tableHeaderView);
    
    // Fix: Update the Frame manually: Autolayout doesn't really help us, when it comes to Table Headers
    CGRect headerFrame          = self.tableHeaderView.frame;
    CGSize requiredSize         = [self.tableHeaderView systemLayoutSizeFittingSize:self.view.bounds.size];
    headerFrame.size.height     = requiredSize.height;
    
    self.tableHeaderView.frame  = headerFrame;
    [self.tableHeaderView layoutIfNeeded];
    
    // Due to iOS awesomeness, unless we re-assign the tableHeaderView, iOS might never refresh the UI
    self.tableView.tableHeaderView = self.tableHeaderView;
    [self.tableView setNeedsLayout];
}

- (void)setupTableFooterView
{
    NSParameterAssert(self.tableView);

    //  Fix: Hide the cellSeparators, when the table is empty
    self.tableView.tableFooterView = [[UIView alloc] initWithFrame:CGRectZero];
}

- (void)setupTableHandler
{
    NSParameterAssert(self.tableView);
    
    WPTableViewHandler *tableViewHandler = [[WPTableViewHandler alloc] initWithTableView:self.tableView];
    tableViewHandler.cacheRowHeights = YES;
    tableViewHandler.delegate = self;
    self.tableViewHandler = tableViewHandler;
}

- (void)setupRatingsView
{
    NSParameterAssert(self.ratingsView);
    
    UIFont *ratingsFont                             = [WPFontManager systemRegularFontOfSize:15.0];
    self.ratingsView.label.font                     = ratingsFont;
    self.ratingsView.leftButton.titleLabel.font     = ratingsFont;
    self.ratingsView.rightButton.titleLabel.font    = ratingsFont;
    self.ratingsView.delegate                       = self;
    self.ratingsView.alpha                          = WPAlphaZero;
}

- (void)setupRefreshControl
{
    UIRefreshControl *refreshControl = [UIRefreshControl new];
    [refreshControl addTarget:self action:@selector(refresh) forControlEvents:UIControlEventValueChanged];
    self.refreshControl = refreshControl;
}

- (void)setupNavigationBar
{
    // Don't show 'Notifications' in the next-view back button
    UIBarButtonItem *backButton = [[UIBarButtonItem alloc] initWithTitle:[NSString string] style:UIBarButtonItemStylePlain target:nil action:nil];
    self.navigationItem.backBarButtonItem = backButton;
    
    // This is only required for debugging:
    // If we're sync'ing against a custom bucket, we should let the user know about it!
    Simperium *simperium    = [[WordPressAppDelegate sharedInstance] simperium];
    NSString *name          = simperium.bucketOverrides[NSStringFromClass([Notification class])];
    if ([name isEqualToString:WPNotificationsBucketName]) {
        return;
    }
    
    self.title = [NSString stringWithFormat:@"Notifications from [%@]", name];
}

- (void)setupFiltersSegmentedControl
{
    NSParameterAssert(self.filtersSegmentedControl);
    
    NSArray *titles = @[
        NSLocalizedString(@"All",       @"Displays all of the Notifications, unfiltered"),
        NSLocalizedString(@"Unread",    @"Filters Unread Notifications"),
        NSLocalizedString(@"Comments",  @"Filters Comments Notifications"),
        NSLocalizedString(@"Follows",   @"Filters Follows Notifications"),
        NSLocalizedString(@"Likes",     @"Filters Likes Notifications")
    ];
    
    NSInteger index = 0;
    for (NSString *title in titles) {
        [self.filtersSegmentedControl setTitle:title forSegmentAtIndex:index++];
    }
    
    [WPStyleGuide configureSegmentedControl:self.filtersSegmentedControl];
}

>>>>>>> d08c4ad8
- (void)showFiltersSegmentedControlIfApplicable
{
    if (self.tableHeaderView.alpha == WPAlphaZero && self.shouldDisplayFilters) {
        [UIView animateWithDuration:WPAnimationDurationDefault delay:0.0 options:UIViewAnimationCurveEaseIn animations:^{
            self.tableHeaderView.alpha = WPAlphaFull;
        } completion:nil];
    }
}

- (void)hideFiltersSegmentedControlIfApplicable
{
    if (self.tableHeaderView.alpha == WPAlphaFull && !self.shouldDisplayFilters) {
        self.tableHeaderView.alpha  = WPAlphaZero;
    }
}

- (BOOL)shouldDisplayFilters
{
    // Note:
    // Filters should only be hidden whenever there are no Notifications in the bucket (contrary to the FRC's
    // results, which are filtered by the active predicate!).
    //
    Simperium *simperium            = [[WordPressAppDelegate sharedInstance] simperium];
    SPBucket *notesBucket           = [simperium bucketForName:self.entityName];
    
    return notesBucket.numObjects > 0;
}


#pragma mark - AppBotX Helpers

- (void)showRatingViewIfApplicable
{
    if (![AppRatingUtility shouldPromptForAppReviewForSection:@"notifications"]) {
        return;
    }

    // Rating View is already visible, don't bother to do anything
    if (self.ratingsHeightConstraint.constant == RatingsViewHeight && self.ratingsView.alpha == WPAlphaFull) {
        return;
    }
    
    // Animate FadeIn + Enhance
    self.ratingsView.alpha = WPAlphaZero;
    
    CGFloat const delay = 0.5f;
    
    [UIView animateWithDuration:WPAnimationDurationDefault delay:delay options:UIViewAnimationCurveEaseIn animations:^{
        self.ratingsView.alpha                  = WPAlphaFull;
        self.ratingsHeightConstraint.constant   = RatingsViewHeight;
                    
        [self setupTableHeaderView];
    } completion:nil];
    
    [WPAnalytics track:WPAnalyticsStatAppReviewsSawPrompt];
}

- (void)hideRatingView
{
    [UIView animateWithDuration:0.5 delay:0.0 options:UIViewAnimationCurveEaseOut animations:^{
        self.ratingsView.alpha                  = WPAlphaZero;
        self.ratingsHeightConstraint.constant   = 0;
                
        [self setupTableHeaderView];
    } completion:nil];
}


#pragma mark - SPBucketDelegate Methods

- (void)bucket:(SPBucket *)bucket didChangeObjectForKey:(NSString *)key forChangeType:(SPBucketChangeType)changeType memberNames:(NSArray *)memberNames
{
    UIApplication *application = [UIApplication sharedApplication];
    
    // Did the user tap on a push notification?
    if (changeType == SPBucketChangeInsert && [self.pushNotificationID isEqualToString:key]) {

        // Show the details only if NotificationPushMaxWait hasn't elapsed
        if (ABS(self.pushNotificationDate.timeIntervalSinceNow) <= NotificationPushMaxWait) {
            [self showDetailsForNoteWithID:key];
        }
        
        // Stop the sync timeout: we've got activity!
        [self stopSyncTimeoutTimer];
        
        // Cleanup
        self.pushNotificationID     = nil;
        self.pushNotificationDate   = nil;
    }
    
    // Mark as read immediately if:
    //  -   We're onscreen
    //  -   The app is in Foreground
    //
    // We need to make sure that the app is in FG, since this method might get called during a Background Fetch OS event,
    // which would cause the badge to get reset on its own.
    //
    if (changeType == SPBucketChangeInsert && self.isViewOnScreen && application.applicationState == UIApplicationStateActive) {
        [self resetApplicationBadge];
        [self updateLastSeenTime];
    }
}


#pragma mark - NSNotification Helpers

- (void)hookApplicationStateNotes
{
    NSNotificationCenter *nc = [NSNotificationCenter defaultCenter];
    [nc addObserver:self selector:@selector(handleApplicationDidBecomeActiveNote:) name:UIApplicationDidBecomeActiveNotification object:nil];
    [nc addObserver:self selector:@selector(handleApplicationWillResignActiveNote:) name:UIApplicationWillResignActiveNotification object:nil];
}

- (void)unhookApplicationStateNotes
{
    NSNotificationCenter *nc = [NSNotificationCenter defaultCenter];
    [nc removeObserver:self name:UIApplicationDidBecomeActiveNotification object:nil];
    [nc removeObserver:self name:UIApplicationWillResignActiveNotification object:nil];
}

- (void)handleApplicationDidBecomeActiveNote:(NSNotification *)note
{
    // Let's reset the badge, whenever the app comes back to FG, and this view was upfront!
    if (!self.isViewLoaded || !self.view.window) {
        return;
    }

    // Reset the badge: the notifications are visible!
    [self resetApplicationBadge];
    [self updateLastSeenTime];
    [self reloadResultsControllerIfNeeded];
}

- (void)handleApplicationWillResignActiveNote:(NSNotification *)note
{
    [self stopSyncTimeoutTimer];
}

- (void)handleDefaultAccountChangedNote:(NSNotification *)note
{
    [self resetApplicationBadge];
}


#pragma mark - Public Methods

- (void)showDetailsForNoteWithID:(NSString *)notificationID
{
    Simperium *simperium        = [[WordPressAppDelegate sharedInstance] simperium];
    SPBucket *notesBucket       = [simperium bucketForName:self.entityName];
    Notification *notification  = [notesBucket objectForKey:notificationID];
    
    if (notification) {
        DDLogInfo(@"Pushing Notification Details for: [%@]", notificationID);
        
        [self showDetailsForNotification:notification];
    } else {
        DDLogInfo(@"Notification Details for [%@] cannot be pushed right now. Waiting %f secs", notificationID, NotificationPushMaxWait);
        
        self.pushNotificationID     = notificationID;
        self.pushNotificationDate   = [NSDate date];
        
        [self startSyncTimeoutTimer];
    }
}


#pragma mark - Stats Helpers

- (void)startSyncTimeoutTimer
{
    // Don't proceed if we're not even connected
    BOOL isConnected = [[WordPressAppDelegate sharedInstance] connectionAvailable];
    if (!isConnected) {
        return;
    }
    
    [self stopSyncTimeoutTimer];
    [self performSelector:@selector(trackSyncTimeout) withObject:nil afterDelay:NotificationsSyncTimeout];
}

- (void)stopSyncTimeoutTimer
{
    [NSObject cancelPreviousPerformRequestsWithTarget:self selector:@selector(trackSyncTimeout) object:nil];
}

- (void)trackSyncTimeout
{
    Simperium *simperium = [[WordPressAppDelegate sharedInstance] simperium];
    NSDictionary *properties = @{ NotificationsNetworkStatusKey : simperium.networkStatus };
    
    [WPAnalytics track:WPAnalyticsStatNotificationsMissingSyncWarning withProperties:properties];
}


#pragma mark - Helper methods

- (void)resetApplicationBadge
{
    [UIApplication sharedApplication].applicationIconBadgeNumber = 0;
}

- (void)updateLastSeenTime
{
    Notification *note      = [self.tableViewHandler.resultsController.fetchedObjects firstObject];
    if (!note) {
        return;
    }

    NSString *bucketName    = NSStringFromClass([Meta class]);
    Simperium *simperium    = [[WordPressAppDelegate sharedInstance] simperium];
    Meta *metadata          = [[simperium bucketForName:bucketName] objectForKey:bucketName.lowercaseString];
    if (!metadata) {
        return;
    }

    metadata.last_seen      = @(note.timestampAsDate.timeIntervalSince1970);
    [simperium save];
}

- (void)reloadResultsControllerIfNeeded
{
    // Note:
    // NSFetchedResultsController groups notifications based on a transient property ("sectionIdentifier").
    // Simply calling reloadData doesn't make the FRC recalculate the sections.
    // For that reason, let's force a reload, only when 1 day has elapsed, and sections would have changed.
    //
    NSInteger daysElapsed = [[NSCalendar currentCalendar] daysElapsedSinceDate:self.lastReloadDate];
    if (daysElapsed == 0) {
        return;
    }
    
    [self reloadResultsController];
}

- (void)reloadResultsController
{
    // Update the Predicate: We can't replace the previous fetchRequest, since it's readonly!
    NSFetchRequest *fetchRequest = self.tableViewHandler.resultsController.fetchRequest;
    fetchRequest.predicate = [self predicateForSelectedFilters];
    
    /// Refetch + Reload
    [self.tableViewHandler clearCachedRowHeights];
    [self.tableViewHandler.resultsController performFetch:nil];
    [self.tableView reloadData];
    
    // Empty State?
    [self showNoResultsViewIfNeeded];
    
    // Don't overwork!
    self.lastReloadDate = [NSDate date];
}

- (void)reloadRowForNotificationWithID:(NSManagedObjectID *)noteObjectID
{
    // Failsafe
    if (!noteObjectID) {
        return;
    }
    
    // Load the Notification and its indexPath
    NSError *error                  = nil;
    NSManagedObjectContext *context = [[ContextManager sharedInstance] mainContext];
    Notification *note              = (Notification *)[context existingObjectWithID:noteObjectID error:&error];
    if (error) {
        DDLogError(@"Error refreshing Notification Row: %@", error);
        return;
    }
    
    NSIndexPath *indexPath = [self.tableViewHandler.resultsController indexPathForObject:note];
    if (indexPath) {
        [self.tableView reloadRowsAtIndexPaths:@[ indexPath ] withRowAnimation:UITableViewRowAnimationFade];
    }
}

- (BOOL)isRowLastRowForSection:(NSIndexPath *)indexPath
{
    // Failsafe!
    if (indexPath.section >= self.tableViewHandler.resultsController.sections.count) {
        return false;
    }
    
    id<NSFetchedResultsSectionInfo> sectionInfo = [self.tableViewHandler.resultsController.sections objectAtIndex:indexPath.section];
    return indexPath.row == (sectionInfo.numberOfObjects - 1);
}

- (void)trackAppeared
{
    [WPAnalytics track:WPAnalyticsStatOpenedNotificationsList];
}


#pragma mark - Undelete Mechanism

- (void)showUndeleteForNoteWithID:(NSManagedObjectID *)noteObjectID onTimeout:(NotificationDeletionActionBlock)onTimeout
{
    // Mark this note as Pending Deletion and Reload
    self.notificationDeletionBlocks[noteObjectID] = [onTimeout copy];
    [self reloadRowForNotificationWithID:noteObjectID];
    
    // Dispatch the Action block
    [self performSelector:@selector(performDeletionActionForNoteWithID:) withObject:noteObjectID afterDelay:NotificationsUndoTimeout];
}

- (void)performDeletionActionForNoteWithID:(NSManagedObjectID *)noteObjectID
{
    // Was the Deletion Cancelled?
    NotificationDeletionActionBlock deletionBlock = self.notificationDeletionBlocks[noteObjectID];
    if (!deletionBlock) {
        return;
    }
    
    // Hide the Notification
    [self.notificationIdsBeingDeleted addObject:noteObjectID];
    [self reloadResultsController];

    // Hit the Deletion Block
    deletionBlock(^(BOOL success) {
        // Cleanup
        [self.notificationDeletionBlocks removeObjectForKey:noteObjectID];
        [self.notificationIdsBeingDeleted removeObject:noteObjectID];
        
        // Error: let's unhide the row
        if (!success) {
            [self reloadResultsController];
        }
    });
}

- (void)cancelDeletionForNoteWithID:(NSManagedObjectID *)noteObjectID
{
    [self.notificationDeletionBlocks removeObjectForKey:noteObjectID];
    [self reloadRowForNotificationWithID:noteObjectID];
    
    [NSObject cancelPreviousPerformRequestsWithTarget:self selector:@selector(performDeletionActionForNoteWithID:) object:noteObjectID];
}

- (BOOL)isNoteMarkedForDeletion:(NSManagedObjectID *)noteObjectID
{
    return [self.notificationDeletionBlocks objectForKey:noteObjectID] != nil;
}


#pragma mark - Segue Helpers

- (void)showDetailsForNotification:(Notification *)note
{
    [WPAnalytics track:WPAnalyticsStatOpenedNotificationDetails withProperties:@{ @"notification_type" : note.type ?: @"unknown"}];
    
    // Mark as Read, if needed
    if(!note.read.boolValue) {
        note.read = @(1);
        [[ContextManager sharedInstance] saveContext:note.managedObjectContext];
    }
    
    // Failsafe: Don't push nested!
    if (self.navigationController.visibleViewController != self) {
        [self.navigationController popToRootViewControllerAnimated:NO];
    }
    
    if (note.isMatcher && note.metaPostID && note.metaSiteID) {
        [self performSegueWithIdentifier:[ReaderDetailViewController classNameWithoutNamespaces] sender:note];
    } else {
        [self performSegueWithIdentifier:NSStringFromClass([NotificationDetailsViewController class]) sender:note];
    }
}


#pragma mark - UITableViewDelegate

- (NSString *)tableView:(UITableView *)tableView titleForHeaderInSection:(NSInteger)section
{
    return nil;
}

- (CGFloat)tableView:(UITableView *)tableView heightForHeaderInSection:(NSInteger)section
{
    return [NoteTableHeaderView headerHeight];
}

- (UIView *)tableView:(UITableView *)tableView viewForHeaderInSection:(NSInteger)section
{
    id <NSFetchedResultsSectionInfo> sectionInfo = [self.tableViewHandler.resultsController.sections objectAtIndex:section];
    
    NoteTableHeaderView *headerView = [NoteTableHeaderView new];
    headerView.title                = [Notification descriptionForSectionIdentifier:sectionInfo.name];
    headerView.separatorColor       = self.tableView.separatorColor;
    
    return headerView;
}

- (CGFloat)tableView:(UITableView *)tableView heightForFooterInSection:(NSInteger)section
{
    // Make sure no SectionFooter is rendered
    return CGFLOAT_MIN;
}

- (UIView *)tableView:(UITableView *)tableView viewForFooterInSection:(NSInteger)section
{
    // Make sure no SectionFooter is rendered
    return nil;
}

- (UITableViewCell *)tableView:(UITableView *)tableView cellForRowAtIndexPath:(NSIndexPath *)indexPath
{
    NoteTableViewCell *cell = (NoteTableViewCell *)[tableView dequeueReusableCellWithIdentifier:[NoteTableViewCell reuseIdentifier]];
    NSAssert([cell isKindOfClass:[NoteTableViewCell class]], nil);
    
    [self configureCell:cell atIndexPath:indexPath];

    return cell;
}

- (CGFloat)tableView:(UITableView *)tableView estimatedHeightForRowAtIndexPath:(NSIndexPath *)indexPath
{
    return NoteEstimatedHeight;
}

- (CGFloat)tableView:(UITableView *)tableView heightForRowAtIndexPath:(NSIndexPath *)indexPath
{
    // Load the Subject + Snippet
    Notification *note          = [self.tableViewHandler.resultsController objectAtIndexPath:indexPath];
    NSAttributedString *subject = note.subjectBlock.attributedSubjectText;
    NSAttributedString *snippet = note.snippetBlock.attributedSnippetText;
    
    // Old School Height Calculation
    CGFloat tableWidth          = CGRectGetWidth(self.tableView.bounds);
    CGFloat cellHeight          = [NoteTableViewCell layoutHeightWithWidth:tableWidth subject:subject snippet:snippet];

    return cellHeight;
}

- (void)tableView:(UITableView *)tableView didSelectRowAtIndexPath:(NSIndexPath *)indexPath
{
    // Failsafe: Make sure that the Notification (still) exists
    NSArray *sections = self.tableViewHandler.resultsController.sections;
    if (indexPath.section >= sections.count) {
        [tableView deselectSelectedRowWithAnimation:YES];
        return;
    }
    
    id<NSFetchedResultsSectionInfo> sectionInfo = sections[indexPath.section];
    if (indexPath.row >= sectionInfo.numberOfObjects) {
        [tableView deselectSelectedRowWithAnimation:YES];
        return;
    }
    
    // Push the Details: Unless the note has a pending deletion!
    Notification *note = [self.tableViewHandler.resultsController objectAtIndexPath:indexPath];
    if ([self isNoteMarkedForDeletion:note.objectID]) {
        return;
    }
    
    [self showDetailsForNotification:note];
}


#pragma mark - Storyboard Helpers

- (void)prepareForSegue:(UIStoryboardSegue *)segue sender:(id)sender
{
    NSString *detailsSegueID        = NSStringFromClass([NotificationDetailsViewController class]);
    NSString *readerSegueID         = [ReaderDetailViewController classNameWithoutNamespaces];
    Notification *note              = sender;
    __weak __typeof(self) weakSelf  = self;
    
    if([segue.identifier isEqualToString:detailsSegueID]) {
        NotificationDetailsViewController *detailsViewController = segue.destinationViewController;
        [detailsViewController setupWithNotification:note];
        detailsViewController.onDeletionRequestCallback = ^(NotificationDeletionActionBlock onUndoTimeout){
            [weakSelf showUndeleteForNoteWithID:note.objectID onTimeout:onUndoTimeout];
        };
        
    } else if([segue.identifier isEqualToString:readerSegueID]) {
        ReaderDetailViewController *readerViewController = segue.destinationViewController;
        [readerViewController setupWithPostID:note.metaPostID siteID:note.metaSiteID];
    }
}


#pragma mark - WPTableViewHandlerDelegate Methods

- (NSManagedObjectContext *)managedObjectContext
{
    return [[ContextManager sharedInstance] mainContext];
}

- (NSFetchRequest *)fetchRequest
{
    NSString *sortKey               = NSStringFromSelector(@selector(timestamp));
    NSFetchRequest *fetchRequest    = [NSFetchRequest fetchRequestWithEntityName:self.entityName];
    fetchRequest.sortDescriptors    = @[[NSSortDescriptor sortDescriptorWithKey:sortKey ascending:NO] ];
    fetchRequest.predicate          = [self predicateForSelectedFilters];
    
    return fetchRequest;
}

- (NSPredicate *)predicateForSelectedFilters
{
    NSDictionary *filtersMap = @{
        @(NotificationFilterUnread)     : @" AND (read = NO)",
        @(NotificationFilterComment)    : [NSString stringWithFormat:@" AND (type = '%@')", NoteTypeComment],
        @(NotificationFilterFollow)     : [NSString stringWithFormat:@" AND (type = '%@')", NoteTypeFollow],
        @(NotificationFilterLike)       : [NSString stringWithFormat:@" AND (type = '%@' OR type = '%@')",
                                            NoteTypeLike, NoteTypeCommentLike]
    };
 
    NSString *condition = filtersMap[@(self.filtersSegmentedControl.selectedSegmentIndex)] ?: [NSString string];
    NSString *format    = [@"NOT (SELF IN %@)" stringByAppendingString:condition];
    
    return [NSPredicate predicateWithFormat:format, self.notificationIdsBeingDeleted.allObjects];
}

- (void)configureCell:(NoteTableViewCell *)cell atIndexPath:(NSIndexPath *)indexPath
{
    // Note:
    // iOS 8 has a nice bug in which, randomly, the last cell per section was getting an extra separator.
    // For that reason, we draw our own separators.
 
    Notification *note              = [self.tableViewHandler.resultsController objectAtIndexPath:indexPath];
    BOOL isMarkedForDeletion        = [self isNoteMarkedForDeletion:note.objectID];
    BOOL isLastRow                  = [self isRowLastRowForSection:indexPath];
    __weak __typeof(self) weakSelf  = self;
    
    cell.attributedSubject          = note.subjectBlock.attributedSubjectText;
    cell.attributedSnippet          = note.snippetBlock.attributedSnippetText;
    cell.read                       = note.read.boolValue;
    cell.noticon                    = note.noticon;
    cell.unapproved                 = note.isUnapprovedComment;
    cell.markedForDeletion          = isMarkedForDeletion;
    cell.showsBottomSeparator       = !isLastRow && !isMarkedForDeletion;
    cell.selectionStyle             = isMarkedForDeletion ? UITableViewCellSelectionStyleNone : UITableViewCellSelectionStyleGray;
    cell.onUndelete                 = ^{
        [weakSelf cancelDeletionForNoteWithID:note.objectID];
    };

    [cell downloadIconWithURL:note.iconURL];
}

- (NSString *)sectionNameKeyPath
{
    return NSStringFromSelector(@selector(sectionIdentifier));
}

- (NSString *)entityName
{
    return NSStringFromClass([Notification class]);
}

- (void)tableViewDidChangeContent:(UITableView *)tableView
{
    // Update Separators:
    // Due to an UIKit bug, we need to draw our own separators (Issue #2845). Let's update the separator status
    // after a DB OP. This loop has been measured in the order of milliseconds (iPad Mini)
    for (NSIndexPath *indexPath in self.tableView.indexPathsForVisibleRows)
    {
        NoteTableViewCell *cell     = (NoteTableViewCell *)[self.tableView cellForRowAtIndexPath:indexPath];
        cell.showsBottomSeparator   = ![self isRowLastRowForSection:indexPath];
    }
    
    // Update NoResults View
    [self showNoResultsViewIfNeeded];
}


#pragma mark - No Results Helpers

- (void)showNoResultsViewIfNeeded
{
    // Remove If Needed
    if (!self.shouldDisplayNoResultsView) {
        [self.noResultsView removeFromSuperview];
        
        // Show filters if we have results
        [self showFiltersSegmentedControlIfApplicable];
        
        return;
    }
    
    // Attach the view
    WPNoResultsView *noResultsView  = self.noResultsView;
    if (!noResultsView.superview) {
        [self.tableView addSubviewWithFadeAnimation:noResultsView];
    }
    
    // Refresh its properties: The user may have signed into WordPress.com
    noResultsView.titleText         = self.noResultsTitleText;
    noResultsView.messageText       = self.noResultsMessageText;
    noResultsView.accessoryView     = self.noResultsAccessoryView;
    noResultsView.buttonTitle       = self.noResultsButtonText;
    
    // Hide the filter header if we're showing the Jetpack prompt
    [self hideFiltersSegmentedControlIfApplicable];
}

- (WPNoResultsView *)noResultsView
{
    if (!_noResultsView) {
        _noResultsView          = [WPNoResultsView new];
        _noResultsView.delegate = self;
    }
    return _noResultsView;
}

- (NSString *)noResultsTitleText
{
    if (self.shouldDisplayJetpackMessage) {
        return NSLocalizedString(@"Connect to Jetpack", @"Notifications title displayed when a self-hosted user is not connected to Jetpack");
    }
    
    NSDictionary *messageMap = @{
        @(NotificationFilterNone)       : NSLocalizedString(@"No notifications yet", @"Displayed in the Notifications Tab, when there are no notifications"),
        @(NotificationFilterUnread)     : NSLocalizedString(@"No unread notifications", @"Displayed in the Notifications Tab, when the Unread Filter shows no notifications"),
        @(NotificationFilterComment)    : NSLocalizedString(@"No comments notifications", @"Displayed in the Notifications Tab, when the Comments Filter shows no notifications"),
        @(NotificationFilterFollow)     : NSLocalizedString(@"No new followers notifications", @"Displayed in the Notifications Tab, when the Follow Filter shows no notifications"),
        @(NotificationFilterLike)       : NSLocalizedString(@"No like notifications", @"Displayed in the Notifications Tab, when the Likes Filter shows no notifications"),
    };

    return messageMap[@(self.filtersSegmentedControl.selectedSegmentIndex)];
}

- (NSString *)noResultsMessageText
{
    NSString *jetpackMessage   = NSLocalizedString(@"Jetpack supercharges your self-hosted WordPress site.", @"Notifications message displayed when a self-hosted user is not connected to Jetpack");
    return self.shouldDisplayJetpackMessage ? jetpackMessage : nil;
}

- (UIView *)noResultsAccessoryView
{
    return self.shouldDisplayJetpackMessage ? [[UIImageView alloc] initWithImage:[UIImage imageNamed:@"icon-jetpack-gray"]] : nil;
}
 
- (NSString *)noResultsButtonText
{
    return self.shouldDisplayJetpackMessage ? NSLocalizedString(@"Learn more", @"") : nil;
}
 
- (BOOL)shouldDisplayJetpackMessage
{
    NSManagedObjectContext *context = [[ContextManager sharedInstance] mainContext];
    AccountService *accountService  = [[AccountService alloc] initWithManagedObjectContext:context];
    BOOL showsJetpackMessage        = ![accountService defaultWordPressComAccount];
    
    return showsJetpackMessage;
}

- (BOOL)shouldDisplayNoResultsView
{
    return (self.tableViewHandler.resultsController.fetchedObjects.count == 0);
}

- (void)didTapNoResultsView:(WPNoResultsView *)noResultsView
{
    NSURL *targetURL                        = [NSURL URLWithString:WPJetpackInformationURL];
    WPWebViewController *webViewController  = [WPWebViewController webViewControllerWithURL:targetURL];
 
    UINavigationController *navController   = [[UINavigationController alloc] initWithRootViewController:webViewController];
    [self presentViewController:navController animated:YES completion:nil];
 
    [WPAnalytics track:WPAnalyticsStatSelectedLearnMoreInConnectToJetpackScreen withProperties:@{@"source": @"notifications"}];
}



#pragma mark - ABXPromptViewDelegate

- (void)appbotPromptForReview
{
    [WPAnalytics track:WPAnalyticsStatAppReviewsRatedApp];
    [[UIApplication sharedApplication] openURL:[NSURL URLWithString:[AppRatingUtility appReviewUrl]]];
    [AppRatingUtility ratedCurrentVersion];
    [self hideRatingView];
}

- (void)appbotPromptForFeedback
{
    [WPAnalytics track:WPAnalyticsStatAppReviewsOpenedFeedbackScreen];
    [ABXFeedbackViewController showFromController:self placeholder:nil delegate:self];
    [AppRatingUtility gaveFeedbackForCurrentVersion];
    [self hideRatingView];
}

- (void)appbotPromptClose
{
    [WPAnalytics track:WPAnalyticsStatAppReviewsDeclinedToRateApp];
    [AppRatingUtility declinedToRateCurrentVersion];
    [self hideRatingView];
}

- (void)appbotPromptLiked
{
    [AppRatingUtility likedCurrentVersion];
    [WPAnalytics track:WPAnalyticsStatAppReviewsLikedApp];
}

- (void)appbotPromptDidntLike
{
    [AppRatingUtility dislikedCurrentVersion];
    [WPAnalytics track:WPAnalyticsStatAppReviewsDidntLikeApp];
}

- (void)abxFeedbackDidSendFeedback
{
    [WPAnalytics track:WPAnalyticsStatAppReviewsSentFeedback];
}

- (void)abxFeedbackDidntSendFeedback
{
    [WPAnalytics track:WPAnalyticsStatAppReviewsCanceledFeedbackScreen];
}

@end<|MERGE_RESOLUTION|>--- conflicted
+++ resolved
@@ -173,125 +173,6 @@
 
 #pragma mark - Setup Helpers
 
-<<<<<<< HEAD
-=======
-- (void)setupConstraints
-{
-    NSParameterAssert(self.ratingsHeightConstraint);
-
-    // Ratings is initially hidden!
-    self.ratingsHeightConstraint.constant = 0;
-}
-
-- (void)setupTableView
-{
-    NSParameterAssert(self.tableView);
-    
-    // Register the cells
-    NSArray *cellNibs = @[ [NoteTableViewCell classNameWithoutNamespaces] ];
-    
-    for (NSString *nibName in cellNibs) {
-        UINib *tableViewCellNib = [UINib nibWithNibName:nibName bundle:[NSBundle mainBundle]];
-        [self.tableView registerNib:tableViewCellNib forCellReuseIdentifier:nibName];
-    }
-    
-    // UITableView
-    self.tableView.accessibilityIdentifier  = @"Notifications Table";
-    [WPStyleGuide configureColorsForView:self.view andTableView:self.tableView];
-}
-
-- (void)setupTableHeaderView
-{
-    NSParameterAssert(self.tableHeaderView);
-    
-    // Fix: Update the Frame manually: Autolayout doesn't really help us, when it comes to Table Headers
-    CGRect headerFrame          = self.tableHeaderView.frame;
-    CGSize requiredSize         = [self.tableHeaderView systemLayoutSizeFittingSize:self.view.bounds.size];
-    headerFrame.size.height     = requiredSize.height;
-    
-    self.tableHeaderView.frame  = headerFrame;
-    [self.tableHeaderView layoutIfNeeded];
-    
-    // Due to iOS awesomeness, unless we re-assign the tableHeaderView, iOS might never refresh the UI
-    self.tableView.tableHeaderView = self.tableHeaderView;
-    [self.tableView setNeedsLayout];
-}
-
-- (void)setupTableFooterView
-{
-    NSParameterAssert(self.tableView);
-
-    //  Fix: Hide the cellSeparators, when the table is empty
-    self.tableView.tableFooterView = [[UIView alloc] initWithFrame:CGRectZero];
-}
-
-- (void)setupTableHandler
-{
-    NSParameterAssert(self.tableView);
-    
-    WPTableViewHandler *tableViewHandler = [[WPTableViewHandler alloc] initWithTableView:self.tableView];
-    tableViewHandler.cacheRowHeights = YES;
-    tableViewHandler.delegate = self;
-    self.tableViewHandler = tableViewHandler;
-}
-
-- (void)setupRatingsView
-{
-    NSParameterAssert(self.ratingsView);
-    
-    UIFont *ratingsFont                             = [WPFontManager systemRegularFontOfSize:15.0];
-    self.ratingsView.label.font                     = ratingsFont;
-    self.ratingsView.leftButton.titleLabel.font     = ratingsFont;
-    self.ratingsView.rightButton.titleLabel.font    = ratingsFont;
-    self.ratingsView.delegate                       = self;
-    self.ratingsView.alpha                          = WPAlphaZero;
-}
-
-- (void)setupRefreshControl
-{
-    UIRefreshControl *refreshControl = [UIRefreshControl new];
-    [refreshControl addTarget:self action:@selector(refresh) forControlEvents:UIControlEventValueChanged];
-    self.refreshControl = refreshControl;
-}
-
-- (void)setupNavigationBar
-{
-    // Don't show 'Notifications' in the next-view back button
-    UIBarButtonItem *backButton = [[UIBarButtonItem alloc] initWithTitle:[NSString string] style:UIBarButtonItemStylePlain target:nil action:nil];
-    self.navigationItem.backBarButtonItem = backButton;
-    
-    // This is only required for debugging:
-    // If we're sync'ing against a custom bucket, we should let the user know about it!
-    Simperium *simperium    = [[WordPressAppDelegate sharedInstance] simperium];
-    NSString *name          = simperium.bucketOverrides[NSStringFromClass([Notification class])];
-    if ([name isEqualToString:WPNotificationsBucketName]) {
-        return;
-    }
-    
-    self.title = [NSString stringWithFormat:@"Notifications from [%@]", name];
-}
-
-- (void)setupFiltersSegmentedControl
-{
-    NSParameterAssert(self.filtersSegmentedControl);
-    
-    NSArray *titles = @[
-        NSLocalizedString(@"All",       @"Displays all of the Notifications, unfiltered"),
-        NSLocalizedString(@"Unread",    @"Filters Unread Notifications"),
-        NSLocalizedString(@"Comments",  @"Filters Comments Notifications"),
-        NSLocalizedString(@"Follows",   @"Filters Follows Notifications"),
-        NSLocalizedString(@"Likes",     @"Filters Likes Notifications")
-    ];
-    
-    NSInteger index = 0;
-    for (NSString *title in titles) {
-        [self.filtersSegmentedControl setTitle:title forSegmentAtIndex:index++];
-    }
-    
-    [WPStyleGuide configureSegmentedControl:self.filtersSegmentedControl];
-}
-
->>>>>>> d08c4ad8
 - (void)showFiltersSegmentedControlIfApplicable
 {
     if (self.tableHeaderView.alpha == WPAlphaZero && self.shouldDisplayFilters) {
