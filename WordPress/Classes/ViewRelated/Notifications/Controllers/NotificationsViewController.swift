--- conflicted
+++ resolved
@@ -561,13 +561,9 @@
 
     func setupFilterBar() {
         WPStyleGuide.configureFilterTabBar(filterTabBar)
-<<<<<<< HEAD
         filterTabBar.superview?.backgroundColor = .filterBarBackground
 
         filterTabBar.items = Filter.allCases
-=======
-        filterTabBar.items = Filter.allFilters
->>>>>>> 195ee13f
         filterTabBar.addTarget(self, action: #selector(selectedFilterDidChange(_:)), for: .valueChanged)
     }
 }
