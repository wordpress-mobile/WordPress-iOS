import Foundation
import CoreData
import WordPressComAnalytics
import WordPress_AppbotX
import WordPressShared



/// The purpose of this class is to render the collection of Notifications, associated to the main
/// WordPress.com account.
///
/// Plus, we provide a simple mechanism to render the details for a specific Notification,
/// given its remote identifier.
///
class NotificationsViewController : UITableViewController
{
    // MARK: - Properties

    /// TableHeader
    ///
    @IBOutlet var tableHeaderView: UIView!

    /// Filtering Segmented Control
    ///
    @IBOutlet var filtersSegmentedControl: UISegmentedControl!

    /// Ratings View
    ///
    @IBOutlet var ratingsView: ABXPromptView!

    /// Defines the Height of the Ratings View
    ///
    @IBOutlet var ratingsHeightConstraint: NSLayoutConstraint!

    /// TableView Handler: Our commander in chief!
    ///
    fileprivate var tableViewHandler: WPTableViewHandler!

    /// NoResults View
    ///
    fileprivate var noResultsView: WPNoResultsView!

    /// All of the data will be fetched during the FetchedResultsController init. Prevent overfetching
    ///
    fileprivate var lastReloadDate = Date()

    /// Indicates whether the view is required to reload results on viewWillAppear, or not
    ///
    fileprivate var needsReloadResults = false

    /// Notifications that must be deleted display an "Undo" button, which simply cancels the deletion task.
    ///
    fileprivate var notificationDeletionRequests: [NSManagedObjectID: NotificationDeletionRequest] = [:]

    /// Notifications being deleted are proactively filtered from the list.
    ///
    fileprivate var notificationIdsBeingDeleted = Set<NSManagedObjectID>()



    // MARK: - View Lifecycle

    deinit {
        NotificationCenter.default.removeObserver(self)
    }

    required init?(coder aDecoder: NSCoder) {
        super.init(coder: aDecoder)

        // Note: This class doesn't actually conform to restoration?
        // Swift 3 migration: Brent Nov. 28/16
        //restorationClass = NotificationsViewController.self

        startListeningToAccountNotifications()
    }

    override func viewDidLoad() {
        super.viewDidLoad()

        setupNavigationBar()
        setupConstraints()
        setupTableView()
        setupTableHeaderView()
        setupTableFooterView()
        setupTableHandler()
        setupRatingsView()
        setupRefreshControl()
        setupNoResultsView()
        setupFiltersSegmentedControl()

        tableView.reloadData()
    }

    override func viewWillAppear(_ animated: Bool) {
        super.viewWillAppear(animated)

        // Manually deselect the selected row. This is required due to a bug in iOS7 / iOS8
        tableView.deselectSelectedRowWithAnimation(true)

        // While we're onscreen, please, update rows with animations
        tableViewHandler.updateRowAnimation = .fade

        // Tracking
        WPAnalytics.track(WPAnalyticsStat.openedNotificationsList)

        // Notifications
        startListeningToNotifications()
        resetApplicationBadge()
        updateLastSeenTime()

        // Refresh the UI
        reloadResultsControllerIfNeeded()
        showNoResultsViewIfNeeded()
    }

    override func viewDidAppear(_ animated: Bool) {
        super.viewDidAppear(animated)
        showRatingViewIfApplicable()
        syncNewNotifications()
    }

    override func viewWillDisappear(_ animated: Bool) {
        super.viewWillDisappear(animated)
        stopListeningToNotifications()

        // If we're not onscreen, don't use row animations. Otherwise the fade animation might get animated incrementally
        tableViewHandler.updateRowAnimation = .none
    }

    override func viewWillTransition(to size: CGSize, with coordinator: UIViewControllerTransitionCoordinator) {
        super.viewWillTransition(to: size, with: coordinator)
        // Note: We're assuming `tableViewHandler` might be nil. Weird case in which the view
        // hasn't loaded, yet, but the method is still executed.
        tableViewHandler?.clearCachedRowHeights()
    }


    // MARK: - UITableView Methods

    override func tableView(_ tableView: UITableView, titleForHeaderInSection section: Int) -> String? {
        return nil
    }

    override func tableView(_ tableView: UITableView, heightForHeaderInSection section: Int) -> CGFloat {
        return NoteTableHeaderView.headerHeight
    }

    override func tableView(_ tableView: UITableView, viewForHeaderInSection section: Int) -> UIView? {
        guard let sectionInfo = tableViewHandler.resultsController.sections?[section] else {
            return nil
        }

        let headerView = NoteTableHeaderView()
        headerView.title = Notification.descriptionForSectionIdentifier(sectionInfo.name)
        headerView.separatorColor = tableView.separatorColor

        return headerView
    }

    override func tableView(_ tableView: UITableView, heightForFooterInSection section: Int) -> CGFloat {
        // Make sure no SectionFooter is rendered
        return CGFloat.leastNormalMagnitude
    }

    override func tableView(_ tableView: UITableView, viewForFooterInSection section: Int) -> UIView? {
        // Make sure no SectionFooter is rendered
        return nil
    }

    override func tableView(_ tableView: UITableView, cellForRowAt indexPath: IndexPath) -> UITableViewCell {
        let identifier = NoteTableViewCell.reuseIdentifier()
        guard let cell = tableView.dequeueReusableCell(withIdentifier: identifier, for: indexPath) as? NoteTableViewCell else {
            fatalError()
        }

        configureCell(cell, at: indexPath)

        return cell
    }

    override func tableView(_ tableView: UITableView, estimatedHeightForRowAt indexPath: IndexPath) -> CGFloat {
        return Settings.estimatedRowHeight
    }

    override func tableView(_ tableView: UITableView, heightForRowAt indexPath: IndexPath) -> CGFloat {
        // Load the Subject + Snippet
        guard let note = tableViewHandler.resultsController.object(at: indexPath) as? Notification else {
            return CGFloat.leastNormalMagnitude
        }

        // Old School Height Calculation
        let subject = note.subjectBlock?.attributedSubjectText
        let snippet = note.snippetBlock?.attributedSnippetText

        return NoteTableViewCell.layoutHeightWithWidth(tableView.bounds.width, subject:subject, snippet:snippet)
    }

    override func tableView(_ tableView: UITableView, didSelectRowAt indexPath: IndexPath) {
        // Failsafe: Make sure that the Notification (still) exists
        guard let note = tableViewHandler.resultsController.object(at: indexPath) as? Notification else {
            tableView.deselectSelectedRowWithAnimation(true)
            return
        }

        // Push the Details: Unless the note has a pending deletion!
        guard deletionRequestForNoteWithID(note.objectID) == nil else {
            return
        }

        showDetailsForNotification(note)
    }

    override func prepare(for segue: UIStoryboardSegue, sender: Any?) {
        guard let note = sender as? Notification else {
            return
        }

        guard let detailsViewController = segue.destination as? NotificationDetailsViewController else {
            return
        }

        detailsViewController.note = note
        detailsViewController.onDeletionRequestCallback = { request in
            self.showUndeleteForNoteWithID(note.objectID, request: request)
        }
    }
}


// MARK: - Row Actions
//
extension NotificationsViewController
{
    override func tableView(_ tableView: UITableView, canEditRowAt indexPath: IndexPath) -> Bool {
        return true
    }

    override func tableView(_ tableView: UITableView, editingStyleForRowAt indexPath: IndexPath) -> UITableViewCellEditingStyle {
        return .delete
    }

    override func tableView(_ tableView: UITableView, editActionsForRowAt indexPath: IndexPath) -> [UITableViewRowAction]? {
        guard let note = tableViewHandler.resultsController.object(at: indexPath) as? Notification,
            let block = note.blockGroupOfKind(.comment)?.blockOfKind(.comment) else
        {
            // Not every single row will have actions: Slight hack so that the UX isn't terrible:
            //  -   First: Return an Empty UITableViewRowAction
            //  -   Second: Hide it after a few seconds.
            //
            tableView.disableEditionAfterDelay()

            return noopRowActions()
        }

        // Helpers
        var actions = [UITableViewRowAction]()

        // Comments: Trash
        if block.isActionEnabled(.Trash) {
            let title = NSLocalizedString("Trash", comment: "Trashes a comment")

            let trash = UITableViewRowAction(style: .destructive, title: title, handler: { [weak self] (action, indexPath) in
                let request = NotificationDeletionRequest(kind: .deletion, action: { [weak self] onCompletion in
                    self?.actionsService.deleteCommentWithBlock(block) { success in
                        onCompletion(success)
                    }
                })

                self?.showUndeleteForNoteWithID(note.objectID, request: request)

                self?.tableView.setEditing(false, animated: true)
            })

            trash.backgroundColor = WPStyleGuide.errorRed()
            actions.append(trash)
        }

        // Comments: Moderation Disabled
        guard block.isActionEnabled(.Approve) else {
            return actions
        }

        // Comments: Unapprove
        if block.isActionOn(.Approve) {
            let title = NSLocalizedString("Unapprove", comment: "Unapproves a Comment")

            let trash = UITableViewRowAction(style: .normal, title: title, handler: { [weak self] _ in
                self?.actionsService.unapproveCommentWithBlock(block)
                self?.tableView.setEditing(false, animated: true)
            })

            trash.backgroundColor = WPStyleGuide.grey()
            actions.append(trash)

        // Comments: Approve
        } else {
            let title = NSLocalizedString("Approve", comment: "Approves a Comment")

            let trash = UITableViewRowAction(style: .normal, title: title, handler: { [weak self] _ in
                self?.actionsService.approveCommentWithBlock(block)
                self?.tableView.setEditing(false, animated: true)
            })

            trash.backgroundColor = WPStyleGuide.wordPressBlue()
            actions.append(trash)
        }

        return actions
    }

    fileprivate func noopRowActions() -> [UITableViewRowAction] {
        let noop = UITableViewRowAction(style: .normal, title: title, handler: { _ in })
        noop.backgroundColor = UIColor.clear
        return [noop]
    }
}



// MARK: - User Interface Initialization
//
private extension NotificationsViewController
{
    func setupNavigationBar() {
        // Don't show 'Notifications' in the next-view back button
        navigationItem.backBarButtonItem = UIBarButtonItem(title: String(), style: .plain, target: nil, action: nil)
        navigationItem.title = NSLocalizedString("Notifications", comment: "Notifications View Controller title")
    }

    func setupConstraints() {
        precondition(ratingsHeightConstraint != nil)

        // Ratings is initially hidden!
        ratingsHeightConstraint.constant = 0
    }

    func setupTableView() {
        // Register the cells
        let nib = UINib(nibName: NoteTableViewCell.classNameWithoutNamespaces(), bundle: Bundle.main)
        tableView.register(nib, forCellReuseIdentifier: NoteTableViewCell.reuseIdentifier())

        // UITableView
        tableView.accessibilityIdentifier  = "Notifications Table"
        tableView.cellLayoutMarginsFollowReadableWidth = false
        WPStyleGuide.configureColors(for: view, andTableView:tableView)
    }

    func setupTableHeaderView() {
        precondition(tableHeaderView != nil)

        // Fix: Update the Frame manually: Autolayout doesn't really help us, when it comes to Table Headers
        let requiredSize        = tableHeaderView.systemLayoutSizeFitting(view.bounds.size)
        var headerFrame         = tableHeaderView.frame
        headerFrame.size.height = requiredSize.height

        tableHeaderView.frame  = headerFrame
        tableHeaderView.layoutIfNeeded()

        // Due to iOS awesomeness, unless we re-assign the tableHeaderView, iOS might never refresh the UI
        tableView.tableHeaderView = tableHeaderView
        tableView.setNeedsLayout()
    }

    func setupTableFooterView() {
        //  Fix: Hide the cellSeparators, when the table is empty
        tableView.tableFooterView = UIView()
    }

    func setupTableHandler() {
        let handler = WPTableViewHandler(tableView: tableView)
        handler.cacheRowHeights = true
        handler.delegate = self
        tableViewHandler = handler
    }

    func setupRatingsView() {
        precondition(ratingsView != nil)

        let ratingsFont = WPFontManager.systemRegularFont(ofSize: Ratings.fontSize)

        ratingsView.label.font = ratingsFont
        ratingsView.leftButton.titleLabel?.font = ratingsFont
        ratingsView.rightButton.titleLabel?.font = ratingsFont
        ratingsView.delegate = self
        ratingsView.alpha = WPAlphaZero
    }

    func setupRefreshControl() {
        let control = UIRefreshControl()
        control.addTarget(self, action: #selector(refresh), for: .valueChanged)
        refreshControl = control
    }

    func setupNoResultsView() {
        noResultsView = WPNoResultsView()
        noResultsView.delegate = self
    }

    func setupFiltersSegmentedControl() {
        precondition(filtersSegmentedControl != nil)

        for filter in Filter.allFilters {
            filtersSegmentedControl.setTitle(filter.title, forSegmentAt: filter.rawValue)
        }

        WPStyleGuide.Notifications.configureSegmentedControl(filtersSegmentedControl)
    }
}



// MARK: - Notifications
//
private extension NotificationsViewController
{
    func startListeningToNotifications() {
<<<<<<< HEAD
        let nc = NotificationCenter.default
        nc.addObserver(self, selector: #selector(applicationDidBecomeActive), name:NSNotification.Name.UIApplicationDidBecomeActive, object: nil)
        nc.addObserver(self, selector: #selector(notificationsWereUpdated), name:NSNotification.Name(rawValue: NotificationSyncServiceDidUpdateNotifications), object: nil)
=======
        let nc = NSNotificationCenter.defaultCenter()
        nc.addObserver(self, selector: #selector(applicationDidBecomeActive), name:UIApplicationDidBecomeActiveNotification, object: nil)
        nc.addObserver(self, selector: #selector(notificationsWereUpdated), name:NotificationSyncMediatorDidUpdateNotifications, object: nil)
>>>>>>> f309defb
    }

    func startListeningToAccountNotifications() {
        let nc = NotificationCenter.default
        nc.addObserver(self, selector: #selector(defaultAccountDidChange), name:NSNotification.Name.WPAccountDefaultWordPressComAccountChanged, object: nil)
    }

    func stopListeningToNotifications() {
<<<<<<< HEAD
        let nc = NotificationCenter.default
        nc.removeObserver(self, name: NSNotification.Name.UIApplicationDidBecomeActive, object: nil)
        nc.removeObserver(self, name:NSNotification.Name(rawValue: NotificationSyncServiceDidUpdateNotifications), object: nil)
=======
        let nc = NSNotificationCenter.defaultCenter()
        nc.removeObserver(self, name: UIApplicationDidBecomeActiveNotification, object: nil)
        nc.removeObserver(self, name:NotificationSyncMediatorDidUpdateNotifications, object: nil)
>>>>>>> f309defb
    }

    @objc func applicationDidBecomeActive(_ note: Foundation.Notification) {
        // Let's reset the badge, whenever the app comes back to FG, and this view was upfront!
        guard isViewLoaded == true && view.window != nil else {
            return
        }

        resetApplicationBadge()
        updateLastSeenTime()
        reloadResultsControllerIfNeeded()
    }

    @objc func defaultAccountDidChange(_ note: Foundation.Notification) {
        needsReloadResults = true
        resetNotifications()
        resetLastSeenTime()
        resetApplicationBadge()
        syncNewNotifications()
    }

    @objc func notificationsWereUpdated(_ note: Foundation.Notification) {
        // If we're onscreen, don't leave the badge updated behind
        guard UIApplication.shared.applicationState == .active else {
            return
        }

        resetApplicationBadge()
        updateLastSeenTime()
    }
}



// MARK: - Public Methods
//
extension NotificationsViewController
{
    /// Pushes the Details for a given notificationID, immediately, if the notification is already available.
    /// Otherwise, will attempt to Sync the Notification. If this cannot be achieved before the timeout defined
    /// by `Syncing.pushMaxWait` kicks in, we'll just do nothing (in order not to disrupt the UX!).
    ///
    /// - Parameter notificationID: The ID of the Notification that should be rendered onscreen.
    ///
    func showDetailsForNotificationWithID(_ noteId: String) {
        if let note = loadNotificationWithID(noteId) {
            showDetailsForNotification(note)
            return
        }

        syncNotificationWithID(noteId, timeout: Syncing.pushMaxWait) { note in
            self.showDetailsForNotification(note)
        }
    }

    /// Pushes the details for a given Notification Instance.
    ///
    /// - Parameter note: The Notification that should be rendered.
    ///
    func showDetailsForNotification(_ note: Notification) {
        DDLogSwift.logInfo("Pushing Notification Details for: [\(note.notificationId)]")

        // Track
        let properties = [Stats.noteTypeKey : note.type ?? Stats.noteTypeUnknown]
        WPAnalytics.track(.openedNotificationDetails, withProperties: properties)

        // Failsafe: Don't push nested!
        if navigationController?.visibleViewController != self {
            _ = navigationController?.popViewController(animated: false)
        }

        // Mark as Read
        if note.read == false {
            let mediator = NotificationSyncMediator()
            mediator?.markAsRead(note)
        }

        // Display Details
        if let postID = note.metaPostID, let siteID = note.metaSiteID, note.kind == .Matcher {
            let readerViewController = ReaderDetailViewController.controllerWithPostID(postID, siteID: siteID)
            navigationController?.pushViewController(readerViewController, animated: true)
            return
        }

        performSegue(withIdentifier: NotificationDetailsViewController.classNameWithoutNamespaces(), sender: note)
    }

    /// Will display an Undelete button on top of a given notification.
    /// On timeout, the destructive action (received via parameter) will be exeuted, and the notification
    /// will (supposedly) get deleted.
    ///
    /// -   Parameters:
    ///     -   noteObjectID: The Core Data ObjectID associated to a given notification.
    ///     -   request: A DeletionRequest Struct
    ///
    func showUndeleteForNoteWithID(_ noteObjectID: NSManagedObjectID, request: NotificationDeletionRequest) {
        // Mark this note as Pending Deletion and Reload
        notificationDeletionRequests[noteObjectID] = request
        reloadRowForNotificationWithID(noteObjectID)

        // Dispatch the Action block
        perform(#selector(deleteNoteWithID), with: noteObjectID, afterDelay: Syncing.undoTimeout)
    }
}


// MARK: - Notifications Deletion Mechanism
//
private extension NotificationsViewController
{
    @objc func deleteNoteWithID(_ noteObjectID: NSManagedObjectID) {
        // Was the Deletion Cancelled?
        guard let request = deletionRequestForNoteWithID(noteObjectID) else {
            return
        }

        // Hide the Notification
        notificationIdsBeingDeleted.insert(noteObjectID)
        reloadResultsController()

        // Hit the Deletion Action
        request.action { success in
            self.notificationDeletionRequests.removeValue(forKey: noteObjectID)
            self.notificationIdsBeingDeleted.remove(noteObjectID)

            // Error: let's unhide the row
            if success == false {
                self.reloadResultsController()
            }
        }
    }

    func cancelDeletionRequestForNoteWithID(_ noteObjectID: NSManagedObjectID) {
        notificationDeletionRequests.removeValue(forKey: noteObjectID)
        reloadRowForNotificationWithID(noteObjectID)

        NSObject.cancelPreviousPerformRequests(withTarget: self, selector: #selector(deleteNoteWithID), object: noteObjectID)
    }

    func deletionRequestForNoteWithID(_ noteObjectID: NSManagedObjectID) -> NotificationDeletionRequest? {
        return notificationDeletionRequests[noteObjectID]
    }
}



// MARK: - WPTableViewHandler Helpers
//
private extension NotificationsViewController
{
    func reloadResultsControllerIfNeeded() {
        // NSFetchedResultsController groups notifications based on a transient property ("sectionIdentifier").
        // Simply calling reloadData doesn't make the FRC recalculate the sections.
        // For that reason, let's force a reload, only when 1 day has elapsed, and sections would have changed.
        //
        let daysElapsed = Calendar.current.daysElapsedSinceDate(lastReloadDate)
        guard daysElapsed != 0 || needsReloadResults else {
            return
        }

        reloadResultsController()
    }

    func reloadResultsController() {
        // Update the Predicate: We can't replace the previous fetchRequest, since it's readonly!
        let fetchRequest = tableViewHandler.resultsController.fetchRequest
        fetchRequest.predicate = predicateForSelectedFilters()

        /// Refetch + Reload
        tableViewHandler.clearCachedRowHeights()
        _ = try? tableViewHandler.resultsController.performFetch()
        tableView.reloadData()

        // Empty State?
        showNoResultsViewIfNeeded()

        // Don't overwork!
        lastReloadDate = Date()
        needsReloadResults = false
    }

    func reloadRowForNotificationWithID(_ noteObjectID: NSManagedObjectID) {
        do {
            let note = try mainContext.existingObject(with: noteObjectID)

            if let indexPath = tableViewHandler.resultsController.indexPath(forObject: note) {
                tableView.reloadRows(at: [indexPath], with: .fade)
            }
        } catch {
            DDLogSwift.logError("Error refreshing Notification Row \(error)")
        }
    }
}



// MARK: - UIRefreshControl Methods
//
extension NotificationsViewController
{
    func refresh() {
        guard let mediator = NotificationSyncMediator() else {
            refreshControl?.endRefreshing()
            return
        }

        let start = Date()

        mediator.sync { _ in

            let delta = max(Syncing.minimumPullToRefreshDelay + start.timeIntervalSinceNow, 0)
            let delay = DispatchTime.now() + Double(Int64(delta * Double(NSEC_PER_SEC))) / Double(NSEC_PER_SEC)

            DispatchQueue.main.asyncAfter(deadline: delay) { _ in
                self.refreshControl?.endRefreshing()
            }
        }
    }
}



// MARK: - UISegmentedControl Methods
//
extension NotificationsViewController
{
    func segmentedControlDidChange(_ sender: UISegmentedControl) {
        reloadResultsController()

        // It's a long way, to the top (if you wanna rock'n roll!)
        guard tableViewHandler.resultsController.fetchedObjects?.count != 0 else {
            return
        }

        let path = IndexPath(row: 0, section: 0)
        tableView.scrollToRow(at: path, at: .bottom, animated: true)
    }
}



// MARK: - WPTableViewHandlerDelegate Methods
//
extension NotificationsViewController: WPTableViewHandlerDelegate
{
    func managedObjectContext() -> NSManagedObjectContext {
        return ContextManager.sharedInstance().mainContext
    }

    func fetchRequest() -> NSFetchRequest<NSFetchRequestResult> {
        let request = NSFetchRequest<NSFetchRequestResult>(entityName: entityName())
        request.sortDescriptors = [NSSortDescriptor(key: Filter.sortKey, ascending: false)]
        request.predicate = predicateForSelectedFilters()

        return request
    }

    func predicateForSelectedFilters() -> NSPredicate {
        var format = "NOT (SELF IN %@)"
        if let filter = Filter(rawValue: filtersSegmentedControl.selectedSegmentIndex), let condition = filter.condition {
            format += " AND \(condition)"
        }

        return NSPredicate(format: format, Array(notificationIdsBeingDeleted))
    }

    func configureCell(_ cell: UITableViewCell, at indexPath: IndexPath) {
        // iOS 8 has a nice bug in which, randomly, the last cell per section was getting an extra separator.
        // For that reason, we draw our own separators.
        //
        guard let note = tableViewHandler.resultsController.object(at: indexPath) as? Notification else {
            return
        }

        guard let cell = cell as? NoteTableViewCell else {
            return
        }

        let deletionRequest         = deletionRequestForNoteWithID(note.objectID)
        let isLastRow               = tableViewHandler.resultsController.isLastIndexPathInSection(indexPath)

        cell.forceCustomCellMargins = true
        cell.attributedSubject      = note.subjectBlock?.attributedSubjectText
        cell.attributedSnippet      = note.snippetBlock?.attributedSnippetText
        cell.read                   = note.read
        cell.noticon                = note.noticon
        cell.unapproved             = note.isUnapprovedComment
        cell.showsBottomSeparator   = !isLastRow
        cell.undeleteOverlayText    = deletionRequest?.kind.legendText
        cell.onUndelete             = { [weak self] in
            self?.cancelDeletionRequestForNoteWithID(note.objectID)
        }

        cell.downloadIconWithURL(note.iconURL)
    }

    func sectionNameKeyPath() -> String {
        return "sectionIdentifier"
    }

    func entityName() -> String {
        return Notification.classNameWithoutNamespaces()
    }

    func tableViewDidChangeContent(_ tableView: UITableView) {
        // Due to an UIKit bug, we need to draw our own separators (Issue #2845). Let's update the separator status
        // after a DB OP. This loop has been measured in the order of milliseconds (iPad Mini)
        //
        for indexPath in tableView.indexPathsForVisibleRows ?? [] {
            guard let cell = tableView.cellForRow(at: indexPath) as? NoteTableViewCell else {
                continue
            }

            let isLastRow = tableViewHandler.resultsController.isLastIndexPathInSection(indexPath)
            cell.showsBottomSeparator = !isLastRow
        }

        // Update NoResults View
        showNoResultsViewIfNeeded()
    }
}



// MARK: - Filter Helpers
//
private extension NotificationsViewController
{
    func showFiltersSegmentedControlIfApplicable() {
        guard tableHeaderView.alpha == WPAlphaZero && shouldDisplayFilters == true else {
            return
        }

        UIView.animate(withDuration: WPAnimationDurationDefault, animations: {
            self.tableHeaderView.alpha = WPAlphaFull
        })
    }

    func hideFiltersSegmentedControlIfApplicable() {
        if tableHeaderView.alpha == WPAlphaFull && shouldDisplayFilters == false {
            tableHeaderView.alpha = WPAlphaZero
        }
    }

    var shouldDisplayFilters: Bool {
        // Filters should only be hidden whenever there are no Notifications in the bucket (contrary to the FRC's
        // results, which are filtered by the active predicate!).
        //
        let helper = CoreDataHelper<Notification>(context: mainContext)
        return helper.countObjects() > 0
    }
}



// MARK: - NoResults Helpers
//
private extension NotificationsViewController
{
    func showNoResultsViewIfNeeded() {
        // Remove + Show Filters, if needed
        guard shouldDisplayNoResultsView == true else {
            noResultsView.removeFromSuperview()
            showFiltersSegmentedControlIfApplicable()
            return
        }

        // Attach the view
        if noResultsView.superview == nil {
            tableView.addSubview(withFadeAnimation: noResultsView)
        }

        // Refresh its properties: The user may have signed into WordPress.com
        noResultsView.titleText     = noResultsTitleText
        noResultsView.messageText   = noResultsMessageText
        noResultsView.accessoryView = noResultsAccessoryView
        noResultsView.buttonTitle   = noResultsButtonText

        // Hide the filter header if we're showing the Jetpack prompt
        hideFiltersSegmentedControlIfApplicable()
    }

    var noResultsTitleText: String {
        guard shouldDisplayJetpackMessage == false else {
            return NSLocalizedString("Connect to Jetpack", comment: "Notifications title displayed when a self-hosted user is not connected to Jetpack")
        }

        let messageMap: [Filter: String] = [
            .none       : NSLocalizedString("No notifications yet", comment: "Displayed in the Notifications Tab, when there are no notifications"),
            .unread     : NSLocalizedString("No unread notifications", comment: "Displayed in the Notifications Tab, when the Unread Filter shows no notifications"),
            .comment    : NSLocalizedString("No comments notifications", comment: "Displayed in the Notifications Tab, when the Comments Filter shows no notifications"),
            .follow     : NSLocalizedString("No new followers notifications", comment: "Displayed in the Notifications Tab, when the Follow Filter shows no notifications"),
            .like       : NSLocalizedString("No like notifications", comment: "Displayed in the Notifications Tab, when the Likes Filter shows no notifications")
        ]

        let filter = Filter(rawValue: filtersSegmentedControl.selectedSegmentIndex) ?? .none
        return messageMap[filter] ?? String()
    }

    var noResultsMessageText: String? {
        let jetpackMessage = NSLocalizedString("Jetpack supercharges your self-hosted WordPress site.", comment: "Notifications message displayed when a self-hosted user is not connected to Jetpack")
        return shouldDisplayJetpackMessage ? jetpackMessage : nil
    }

    var noResultsAccessoryView: UIView? {
        return shouldDisplayJetpackMessage ? UIImageView(image: UIImage(named: "icon-jetpack-gray")) : nil
    }

    var noResultsButtonText: String? {
        return shouldDisplayJetpackMessage ? NSLocalizedString("Learn more", comment: "") : nil
    }

    var shouldDisplayJetpackMessage: Bool {
        return AccountHelper.isDotcomAvailable() == false
    }

    var shouldDisplayNoResultsView: Bool {
        return tableViewHandler.resultsController.fetchedObjects?.count == 0
    }
}


// MARK: - WPNoResultsViewDelegate Methods
//
extension NotificationsViewController: WPNoResultsViewDelegate
{
    func didTap(_ noResultsView: WPNoResultsView) {
        guard let targetURL = URL(string: WPJetpackInformationURL) else {
            fatalError()
        }

        let webViewController = WPWebViewController(url: targetURL)
        let navController = UINavigationController(rootViewController: webViewController!)
        present(navController, animated: true, completion: nil)

        let properties = [Stats.sourceKey: Stats.sourceValue]
        WPAnalytics.track(.selectedLearnMoreInConnectToJetpackScreen, withProperties: properties)
    }
}


// MARK: - RatingsView Helpers
//
private extension NotificationsViewController
{
    func showRatingViewIfApplicable() {
        guard AppRatingUtility.shouldPromptForAppReview(forSection: Ratings.section) else {
            return
        }

        guard ratingsHeightConstraint.constant != Ratings.heightFull && ratingsView.alpha != WPAlphaFull else {
            return
        }

        ratingsView.alpha = WPAlphaZero

        UIView.animate(withDuration: WPAnimationDurationDefault, delay: Ratings.animationDelay, options: .curveEaseIn, animations: {
            self.ratingsView.alpha = WPAlphaFull
            self.ratingsHeightConstraint.constant = Ratings.heightFull

            self.setupTableHeaderView()
        }, completion: nil)

        WPAnalytics.track(.appReviewsSawPrompt)
    }

    func hideRatingView() {
        UIView.animate(withDuration: WPAnimationDurationDefault, animations: {
            self.ratingsView.alpha = WPAlphaZero
            self.ratingsHeightConstraint.constant = Ratings.heightZero

            self.setupTableHeaderView()
        })
    }
}


// MARK: - Sync'ing Helpers
//
private extension NotificationsViewController
{
    func syncNewNotifications() {
        let mediator = NotificationSyncMediator()
        mediator?.sync()
    }

<<<<<<< HEAD
    func syncNotificationWithID(_ noteId: String, timeout: TimeInterval, success: @escaping (_ note: Notification) -> Void) {
        let service = NotificationSyncService()
        let startDate = Date()
=======
    func syncNotificationWithID(noteId: String, timeout: NSTimeInterval, success: (note: Notification) -> Void) {
        let mediator = NotificationSyncMediator()
        let startDate = NSDate()
>>>>>>> f309defb

        DDLogSwift.logInfo("Sync'ing Notification [\(noteId)]")

        mediator?.syncNote(with: noteId) { error, note in
            guard abs(startDate.timeIntervalSinceNow) <= timeout else {
                DDLogSwift.logError("Error: Timeout while trying to load Notification [\(noteId)]")
                return
            }

            guard let note = note else {
                DDLogSwift.logError("Error: Couldn't load Notification [\(noteId)]")
                return
            }

            DDLogSwift.logInfo("Notification Sync'ed in \(startDate.timeIntervalSinceNow) seconds")
            success(note)
        }
    }

    func updateLastSeenTime() {
        guard let note = tableViewHandler.resultsController.fetchedObjects?.first as? Notification else {
            return
        }

        guard let timestamp = note.timestamp, timestamp != lastSeenTime else {
            return
        }

        let mediator = NotificationSyncMediator()
        mediator?.updateLastSeen(timestamp) { error in
            guard error == nil else {
                return
            }

            self.lastSeenTime = timestamp
        }
    }

    func loadNotificationWithID(_ noteId: String) -> Notification? {
        let helper = CoreDataHelper<Notification>(context: mainContext)
        let predicate = NSPredicate(format: "(notificationId == %@)", noteId)

        return helper.firstObject(matchingPredicate: predicate)
    }

    func resetNotifications() {
        do {
            let helper = CoreDataHelper<Notification>(context: mainContext)
            helper.deleteAllObjects()
            try mainContext.save()
        } catch {
            DDLogSwift.logError("Error while trying to nuke Notifications Collection: [\(error)]")
        }
    }

    func resetLastSeenTime() {
        lastSeenTime = nil
    }

    func resetApplicationBadge() {
        UIApplication.shared.applicationIconBadgeNumber = 0
    }
}



// MARK: - ABXPromptViewDelegate Methods
//
extension NotificationsViewController: ABXPromptViewDelegate
{
    func appbotPromptForReview() {
        WPAnalytics.track(.appReviewsRatedApp)
        AppRatingUtility.ratedCurrentVersion()
        hideRatingView()

        if let targetURL = URL(string: Ratings.reviewURL!) {
            UIApplication.shared.openURL(targetURL)
        }
    }

    func appbotPromptForFeedback() {
        WPAnalytics.track(.appReviewsOpenedFeedbackScreen)
        ABXFeedbackViewController.show(from: self, placeholder: nil, delegate: nil)
        AppRatingUtility.gaveFeedbackForCurrentVersion()
        hideRatingView()
    }

    func appbotPromptClose() {
        WPAnalytics.track(.appReviewsDeclinedToRateApp)
        AppRatingUtility.declinedToRateCurrentVersion()
        hideRatingView()
    }

    func appbotPromptLiked() {
        WPAnalytics.track(.appReviewsLikedApp)
        AppRatingUtility.likedCurrentVersion()
    }

    func appbotPromptDidntLike() {
        WPAnalytics.track(.appReviewsDidntLikeApp)
        AppRatingUtility.dislikedCurrentVersion()
    }

    func abxFeedbackDidSendFeedback () {
        WPAnalytics.track(.appReviewsSentFeedback)
    }

    func abxFeedbackDidntSendFeedback() {
        WPAnalytics.track(.appReviewsCanceledFeedbackScreen)
    }
}



// MARK: - Private Properties
//
private extension NotificationsViewController
{
    typealias NoteKind = Notification.Kind

    var mainContext: NSManagedObjectContext {
        return ContextManager.sharedInstance().mainContext
    }

    var actionsService: NotificationActionsService {
        return NotificationActionsService(managedObjectContext: mainContext)
    }

    var userDefaults: UserDefaults{
        return UserDefaults.standard
    }

    var lastSeenTime: String? {
        get {
            return userDefaults.string(forKey: Settings.lastSeenTime)
        }
        set {
            userDefaults.setValue(newValue, forKey: Settings.lastSeenTime)
            userDefaults.synchronize()
        }
    }

    enum Filter: Int {
        case none = 0
        case unread = 1
        case comment = 2
        case follow = 3
        case like = 4

        var condition: String? {
            switch self {
            case .none:     return nil
            case .unread:   return "read = NO"
            case .comment:  return "type = '\(NoteKind.Comment.toTypeValue)'"
            case .follow:   return "type = '\(NoteKind.Follow.toTypeValue)'"
            case .like:     return "type = '\(NoteKind.Like.toTypeValue)' OR type = '\(NoteKind.CommentLike.toTypeValue)'"
            }
        }

        var title: String {
            switch self {
            case .none:     return NSLocalizedString("All", comment: "Displays all of the Notifications, unfiltered")
            case .unread:   return NSLocalizedString("Unread", comment: "Filters Unread Notifications")
            case .comment:  return NSLocalizedString("Comments", comment: "Filters Comments Notifications")
            case .follow:   return NSLocalizedString("Follows", comment: "Filters Follows Notifications")
            case .like:     return NSLocalizedString("Likes", comment: "Filters Likes Notifications")
            }
        }

        static let sortKey = "timestamp"
        static let allFilters = [Filter.none, .unread, .comment, .follow, .like]
    }

    enum Settings {
        static let estimatedRowHeight = CGFloat(70)
        static let lastSeenTime = "notifications_last_seen_time"
    }

    enum Stats {
        static let networkStatusKey = "network_status"
        static let noteTypeKey = "notification_type"
        static let noteTypeUnknown = "unknown"
        static let sourceKey = "source"
        static let sourceValue = "notifications"
    }

    enum Syncing {
        static let minimumPullToRefreshDelay = TimeInterval(1.5)
        static let pushMaxWait = TimeInterval(1.5)
        static let syncTimeout = TimeInterval(10)
        static let undoTimeout = TimeInterval(4)
    }

    enum Ratings {
        static let section = "notifications"
        static let heightFull = CGFloat(100)
        static let heightZero = CGFloat(0)
        static let animationDelay = TimeInterval(0.5)
        static let fontSize = CGFloat(15.0)
        static let reviewURL = AppRatingUtility.appReviewUrl()
    }
}<|MERGE_RESOLUTION|>--- conflicted
+++ resolved
@@ -414,15 +414,9 @@
 private extension NotificationsViewController
 {
     func startListeningToNotifications() {
-<<<<<<< HEAD
         let nc = NotificationCenter.default
         nc.addObserver(self, selector: #selector(applicationDidBecomeActive), name:NSNotification.Name.UIApplicationDidBecomeActive, object: nil)
-        nc.addObserver(self, selector: #selector(notificationsWereUpdated), name:NSNotification.Name(rawValue: NotificationSyncServiceDidUpdateNotifications), object: nil)
-=======
-        let nc = NSNotificationCenter.defaultCenter()
-        nc.addObserver(self, selector: #selector(applicationDidBecomeActive), name:UIApplicationDidBecomeActiveNotification, object: nil)
-        nc.addObserver(self, selector: #selector(notificationsWereUpdated), name:NotificationSyncMediatorDidUpdateNotifications, object: nil)
->>>>>>> f309defb
+        nc.addObserver(self, selector: #selector(notificationsWereUpdated), name:NSNotification.Name(rawValue: NotificationSyncMediatorDidUpdateNotifications), object: nil)
     }
 
     func startListeningToAccountNotifications() {
@@ -431,15 +425,9 @@
     }
 
     func stopListeningToNotifications() {
-<<<<<<< HEAD
         let nc = NotificationCenter.default
         nc.removeObserver(self, name: NSNotification.Name.UIApplicationDidBecomeActive, object: nil)
-        nc.removeObserver(self, name:NSNotification.Name(rawValue: NotificationSyncServiceDidUpdateNotifications), object: nil)
-=======
-        let nc = NSNotificationCenter.defaultCenter()
-        nc.removeObserver(self, name: UIApplicationDidBecomeActiveNotification, object: nil)
-        nc.removeObserver(self, name:NotificationSyncMediatorDidUpdateNotifications, object: nil)
->>>>>>> f309defb
+        nc.removeObserver(self, name:NSNotification.Name(rawValue: NotificationSyncMediatorDidUpdateNotifications), object: nil)
     }
 
     @objc func applicationDidBecomeActive(_ note: Foundation.Notification) {
@@ -926,15 +914,9 @@
         mediator?.sync()
     }
 
-<<<<<<< HEAD
     func syncNotificationWithID(_ noteId: String, timeout: TimeInterval, success: @escaping (_ note: Notification) -> Void) {
-        let service = NotificationSyncService()
+        let service = NotificationSyncMediator()
         let startDate = Date()
-=======
-    func syncNotificationWithID(noteId: String, timeout: NSTimeInterval, success: (note: Notification) -> Void) {
-        let mediator = NotificationSyncMediator()
-        let startDate = NSDate()
->>>>>>> f309defb
 
         DDLogSwift.logInfo("Sync'ing Notification [\(noteId)]")
 
