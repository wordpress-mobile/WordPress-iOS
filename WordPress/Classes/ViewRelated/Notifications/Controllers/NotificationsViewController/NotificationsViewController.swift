--- conflicted
+++ resolved
@@ -342,18 +342,12 @@
               let note = tableViewHandler.resultsController?.managedObject(atUnsafe: indexPath) as? Notification else {
             return UITableViewCell()
         }
-<<<<<<< HEAD
+        let content = content(for: cell, notification: note)
         if splitViewControllerIsHorizontallyCompact {
             cell.selectionStyle = .none
         } else {
             cell.selectionStyle = .default
         }
-        let style: NotificationsTableViewCellContent.Style
-        if let deletionRequest = notificationDeletionRequests[note.objectID] {
-            style = .altered(
-=======
-        let content = content(for: cell, notification: note)
-        cell.selectionStyle = .none
         cell.accessibilityHint = Self.accessibilityHint(for: note)
         cell.host(content, parent: self)
         return cell
@@ -371,7 +365,6 @@
         // Handle the case of a deleted / spammed notification
         if let deletionRequest = notificationDeletionRequests[notification.objectID] {
             let style = NotificationsTableViewCellContent.Style.altered(
->>>>>>> 6625943a
                 .init(
                     text: deletionRequest.kind.legendText,
                     action: { [weak self] in
