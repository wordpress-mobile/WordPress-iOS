--- conflicted
+++ resolved
@@ -339,8 +339,11 @@
               let note = tableViewHandler.resultsController?.managedObject(atUnsafe: indexPath) as? Notification else {
             return UITableViewCell()
         }
-<<<<<<< HEAD
-        cell.selectionStyle = .none
+        if splitViewControllerIsHorizontallyCompact {
+            cell.selectionStyle = .none
+        } else {
+            cell.selectionStyle = .default
+        }
         cell.accessibilityHint = Self.accessibilityHint(for: note)
         if let deletionRequest = notificationDeletionRequests[note.objectID] {
             cell.configure(with: note, deletionRequest: deletionRequest, parent: self) { [weak self] in
@@ -349,17 +352,7 @@
         } else {
             cell.configure(with: viewModel, notification: note, parent: self)
         }
-=======
-        let content = content(for: cell, notification: note)
-        if splitViewControllerIsHorizontallyCompact {
-            cell.selectionStyle = .none
-        } else {
-            cell.selectionStyle = .default
-        }
-        cell.accessibilityHint = Self.accessibilityHint(for: note)
-        cell.host(content, parent: self)
         cell.backgroundColor = .systemBackground
->>>>>>> 9464cd0a
         return cell
     }
 
