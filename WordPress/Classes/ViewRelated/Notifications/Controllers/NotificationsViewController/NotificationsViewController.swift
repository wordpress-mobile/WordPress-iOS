--- conflicted
+++ resolved
@@ -103,41 +103,8 @@
         return indicator
     }()
 
-<<<<<<< HEAD
-    /// Notification Settings button
-    private lazy var settingsBarButtonItem: UIBarButtonItem = {
-        let settingsButton = UIBarButtonItem(
-            image: .gridicon(.cog),
-            style: .plain,
-            target: self,
-            action: #selector(showNotificationSettings)
-        )
-        settingsButton.accessibilityLabel = NSLocalizedString(
-            "Notification Settings",
-            comment: "Link to Notification Settings section"
-        )
-        return settingsButton
-    }()
-
-    /// Mark All As Read button
-    private lazy var markAllAsReadBarButtonItem: UIBarButtonItem = {
-        let markButton = UIBarButtonItem(
-            image: .gridicon(.checkmark),
-            style: .plain,
-            target: self,
-            action: #selector(showMarkAllAsReadConfirmation)
-        )
-        markButton.accessibilityLabel = NSLocalizedString(
-            "Mark All As Read",
-            comment: "Marks all notifications under the filter as read"
-        )
-        return markButton
-    }()
-
     private let shouldPushDetailsViewController = UIDevice.current.userInterfaceIdiom != .pad
 
-=======
->>>>>>> 6c5e123d
     /// Used by JPScrollViewDelegate to send scroll position
     internal let scrollViewTranslationPublisher = PassthroughSubject<Bool, Never>()
 
