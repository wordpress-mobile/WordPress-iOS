#import <QuartzCore/QuartzCore.h>
#import <DTCoreText/DTCoreText.h>
#import "ContextManager.h"
#import "NotificationsCommentDetailViewController.h"
#import "WordPressAppDelegate.h"
#import "WPWebViewController.h"
#import "NoteComment.h"
#import "NSString+XMLExtensions.h"
#import "NSString+Helpers.h"
#import "NSURL+Util.h"
#import "WPToast.h"
#import "WPAccount.h"
#import "NoteCommentPostBanner.h"
#import "Note.h"
#import "InlineComposeView.h"
#import "CommentView.h"
#import "WPFixedWidthScrollView.h"
#import "WPTableViewCell.h"
#import "WPTableViewController.h"
#import "NoteBodyItem.h"
#import "AccountService.h"
#import <Simperium/Simperium.h>
#import "VerticallyStackedButton.h"
<<<<<<< HEAD
#import "SuggestionsTableViewController.h"
=======
>>>>>>> cba3cacd

const CGFloat NotificationsCommentDetailViewControllerReplyTextViewDefaultHeight = 64.f;
NSString *const WPNotificationCommentRestorationKey = @"WPNotificationCommentRestorationKey";

<<<<<<< HEAD
@interface NotificationsCommentDetailViewController () <InlineComposeViewDelegate, WPContentViewDelegate, UIViewControllerRestoration, UIActionSheetDelegate, SPBucketDelegate, SuggestionsTableViewDelegate>

@property (nonatomic, assign) NSUInteger		followBlogID;
@property (nonatomic, strong) NSDictionary		*commentActions;
@property (nonatomic, strong) NSDictionary		*followDetails;
@property (nonatomic, strong) NSDictionary		*comment;
@property (nonatomic, strong) NSDictionary		*post;
@property (nonatomic, strong) NSMutableArray	*commentThread;
@property (nonatomic, strong) NSNumber			*siteID;
@property (nonatomic, strong) NSDictionary		*followAction;
@property (nonatomic, strong) NSURL				*headerURL;
@property (nonatomic, assign) BOOL				hasScrollBackView;

@property (nonatomic, strong) UIButton			*approveButton;
@property (nonatomic, strong) UIButton			*trashButton;
@property (nonatomic, strong) UIButton			*spamButton;
@property (nonatomic, strong) UIButton			*replyButton;
=======
@interface NotificationsCommentDetailViewController () <InlineComposeViewDelegate, WPContentViewDelegate,
                                                        UIViewControllerRestoration, UIActionSheetDelegate,
                                                        SPBucketDelegate>

@property (nonatomic, assign) NSUInteger        followBlogID;
@property (nonatomic, strong) NSDictionary        *commentActions;
@property (nonatomic, strong) NSDictionary        *followDetails;
@property (nonatomic, strong) NSDictionary        *comment;
@property (nonatomic, strong) NSDictionary        *post;
@property (nonatomic, strong) NSMutableArray    *commentThread;
@property (nonatomic, strong) NSNumber            *siteID;
@property (nonatomic, strong) NSDictionary        *followAction;
@property (nonatomic, strong) NSURL                *headerURL;
@property (nonatomic, assign) BOOL                hasScrollBackView;

@property (nonatomic, strong) UIButton            *approveButton;
@property (nonatomic, strong) UIButton            *trashButton;
@property (nonatomic, strong) UIButton            *spamButton;
@property (nonatomic, strong) UIButton            *replyButton;
>>>>>>> cba3cacd

@property (nonatomic, weak) IBOutlet NoteCommentPostBanner *postBanner;
@property (nonatomic, strong) CommentView        *commentView;
@property (nonatomic, strong) Note                *note;

@property (nonatomic, strong) InlineComposeView *inlineComposeView;

@property (nonatomic, strong) UITapGestureRecognizer *tapGesture;

@end

@implementation NotificationsCommentDetailViewController

+ (UIViewController *)viewControllerWithRestorationIdentifierPath:(NSArray *)identifierComponents coder:(NSCoder *)coder
{
    NSString *noteID = [coder decodeObjectForKey:WPNotificationCommentRestorationKey];
    if (!noteID) {
        return nil;
    }

    NSManagedObjectContext *context = [[ContextManager sharedInstance] mainContext];
    NSManagedObjectID *objectID = [context.persistentStoreCoordinator managedObjectIDForURIRepresentation:[NSURL URLWithString:noteID]];
    if (!objectID) {
        return nil;
    }

    NSError *error = nil;
    Note *restoredNote = (Note *)[context existingObjectWithID:objectID error:&error];
    if (error || !restoredNote) {
        return nil;
    }

    return [[self alloc] initWithNote:restoredNote];
}

- (void)dealloc
{
    _inlineComposeView.delegate = nil;
    _inlineComposeView = nil;
    [[NSNotificationCenter defaultCenter] removeObserver:self];
}

- (id)initWithNote:(Note *)note
{
    self = [super init];
    if (self) {
        self.title = NSLocalizedString(@"Notification", @"Title for notification detail view");
        _hasScrollBackView = NO;
        _note = note;
        self.restorationIdentifier = NSStringFromClass([self class]);
        self.restorationClass = [self class];
    }
    return self;
}

- (void)viewDidLoad
{
    [super viewDidLoad];
    self.commentThread = [[NSMutableArray alloc] initWithCapacity:1];

    self.commentView = [[CommentView alloc] initWithFrame:self.view.frame];
    self.commentView.contentProvider = self.note;
    self.commentView.delegate = self;
    // If there's one note bodyItem, just use titleForDisplay
    if ([[self.note bodyItems] count] == 1) {
        self.commentView.headerText = [self.note titleForDisplay];
    } else if ([[self.note bodyItems] count] > 1) {
        NoteBodyItem *noteBodyItem = [[self.note bodyItems] firstObject];
        if (noteBodyItem && noteBodyItem.headerHtml && noteBodyItem.bodyHtml) {
            self.commentView.headerText = [NSString stringWithFormat: @"%@:<p>\"%@\"</p>", noteBodyItem.headerHtml, noteBodyItem.bodyHtml];
        }
    }

    WPFixedWidthScrollView *scrollView = [[WPFixedWidthScrollView alloc] initWithRootView:self.commentView];
    scrollView.alwaysBounceVertical = YES;
    if (IS_IPAD) {
        scrollView.contentInset = UIEdgeInsetsMake(WPTableViewTopMargin, 0, WPTableViewTopMargin, 0);
        scrollView.contentWidth = WPTableViewFixedWidth;
    } else {
        scrollView.contentInset = UIEdgeInsetsMake(0, 0, WPTableViewTopMargin, 0);
    }

    scrollView.keyboardDismissMode = UIScrollViewKeyboardDismissModeInteractive;

    self.view = scrollView;
    self.view.backgroundColor = [UIColor whiteColor];

    self.replyButton = [VerticallyStackedButton buttonWithType:UIButtonTypeSystem];
    [self.replyButton setImage:[UIImage imageNamed:@"icon-comments-reply"] forState:UIControlStateNormal];
    [self.replyButton setTitle:NSLocalizedString(@"Reply", @"Verb, reply to a comment") forState:UIControlStateNormal];
    [self.replyButton setAccessibilityLabel:NSLocalizedString(@"Reply", @"Spoken accessibility label.")];
    [self.replyButton addTarget:self action:@selector(replyAction:) forControlEvents:UIControlEventTouchUpInside];
    [self.commentView addCustomActionButton:self.replyButton];

    self.approveButton = [VerticallyStackedButton buttonWithType:UIButtonTypeSystem];
    [self.approveButton setImage:[UIImage imageNamed:@"icon-comments-approve"] forState:UIControlStateNormal];
    [self.approveButton setTitle:NSLocalizedString(@"Approve", @"Verb, approve a comment") forState:UIControlStateNormal];
    [self.approveButton setAccessibilityLabel:NSLocalizedString(@"Toggle approve or unapprove", @"Spoken accessibility label.")];
    [self.approveButton addTarget:self action:@selector(approveOrUnapproveAction:) forControlEvents:UIControlEventTouchUpInside];
    [self.commentView addCustomActionButton:self.approveButton];

    self.spamButton = [VerticallyStackedButton buttonWithType:UIButtonTypeSystem];
    [self.spamButton setImage:[UIImage imageNamed:@"icon-comments-spam"] forState:UIControlStateNormal];
    [self.spamButton setTitle:NSLocalizedString(@"Spam", @"Verb, spam comment") forState:UIControlStateNormal];
    [self.spamButton setAccessibilityLabel:NSLocalizedString(@"Mark as spam", @"Spoken accessibility label.")];
    [self.spamButton addTarget:self action:@selector(spamAction:) forControlEvents:UIControlEventTouchUpInside];
    [self.commentView addCustomActionButton:self.spamButton];
    
    self.trashButton = [VerticallyStackedButton buttonWithType:UIButtonTypeSystem];
    [self.trashButton setImage:[UIImage imageNamed:@"icon-comments-trash"] forState:UIControlStateNormal];
    [self.trashButton setTitle:NSLocalizedString(@"Trash", "Verb, trash comment") forState:UIControlStateNormal];
    [self.trashButton setAccessibilityLabel:NSLocalizedString(@"Move to trash", @"Spoken accessibility label.")];
    [self.trashButton addTarget:self action:@selector(deleteAction:) forControlEvents:UIControlEventTouchUpInside];
    [self.commentView addCustomActionButton:self.trashButton];
    
    [self.view addSubview:self.commentView];

    self.title = NSLocalizedString(@"Comment", @"Title for detail view of a comment notification");

    [self displayNote];

    // start fetching the thread
    [self updateCommentThread];

    self.inlineComposeView = [[InlineComposeView alloc] initWithFrame:CGRectZero];
    self.inlineComposeView.delegate = self;
    [self.view addSubview:self.inlineComposeView];

    self.tapGesture = [[UITapGestureRecognizer alloc] initWithTarget:self action:@selector(handleTap:)];

    [[NSNotificationCenter defaultCenter] addObserver:self
                                             selector:@selector(onShowKeyboard:)
                                                 name:UIKeyboardDidShowNotification
                                               object:nil];

    [[NSNotificationCenter defaultCenter] addObserver:self
                                             selector:@selector(onHideKeyboard:)
                                                 name:UIKeyboardWillHideNotification
                                               object:nil];
    
    Simperium *simperium = [[WordPressAppDelegate sharedWordPressApplicationDelegate] simperium];
    SPBucket *noteBucket = [simperium bucketForName:@"NoteSimperium"];
    noteBucket.delegate = self;
}

- (void)encodeRestorableStateWithCoder:(NSCoder *)coder
{
    [coder encodeObject:[[self.note.objectID URIRepresentation] absoluteString] forKey:WPNotificationCommentRestorationKey];
    [super encodeRestorableStateWithCoder:coder];
}

- (void)displayNote
{
    NSManagedObjectContext *context = [[ContextManager sharedInstance] mainContext];
    AccountService *accountService = [[AccountService alloc] initWithManagedObjectContext:context];
    WPAccount *defaultAccount = [accountService defaultWordPressComAccount];

    // get the note's actions
    NSArray *actions = self.note.bodyActions;
    NSDictionary *action = [actions firstObject];
    self.siteID = [action valueForKeyPath:@"params.site_id"];

    NoteComment *comment = [[NoteComment alloc] initWithCommentID:[action valueForKeyPath:@"params.comment_id"]];
    [self.commentThread addObject:comment];

    NSString *postPath = [NSString stringWithFormat:@"sites/%@/posts/%@", [action valueForKeyPath:@"params.site_id"], [action valueForKeyPath:@"params.post_id"]];

    // if we don't have post information fetch it from the api
    if (self.post == nil) {
        [[defaultAccount restApi] GET:postPath parameters:nil success:^(AFHTTPRequestOperation *operation, id responseObject) {
            self.post = responseObject;
            NSString *postTitle = [[self.post valueForKeyPath:@"title"] stringByDecodingXMLCharacters];
            if (!postTitle || [postTitle isEqualToString:@""]) {
                postTitle = NSLocalizedString(@"Untitled Post", @"Used when a post has no title");
            }
            self.postBanner.titleLabel.text = postTitle;
            id authorAvatarURL = [self.post valueForKeyPath:@"author.avatar_URL"];
            if ([authorAvatarURL isKindOfClass:[NSString class]]) {
                [self.postBanner setAvatarURL:[NSURL URLWithString:authorAvatarURL]];
            }

            NSString *headerUrl = [self.post objectForKey:@"URL"];
            if (headerUrl != nil) {
                self.headerURL = [NSURL URLWithString:headerUrl];
            }

            self.postBanner.userInteractionEnabled = YES;

        } failure:^(AFHTTPRequestOperation *operation, NSError *error) {
            DDLogVerbose(@"[Rest API] ! %@", [error localizedDescription]);
        }];
    }

    [self updateActionButtons];
}

- (void)updateActionButtons {
    // disable the buttons until we can determine which ones can be used
    // with this note
    [self updateStateOfActionButtons:NO];
    
    // figure out the actions available for the note
    NSArray *actions = self.note.bodyActions;
    NSMutableDictionary *indexedActions = [[NSMutableDictionary alloc] initWithCapacity:[actions count]];
    [actions enumerateObjectsUsingBlock:^(id obj, NSUInteger idx, BOOL *stop) {
        NSString *actionType = [obj valueForKey:@"type"];
        [indexedActions setObject:obj forKey:actionType];
        [self updateActionButtonForType:[self.note commentActionTypeForString:actionType]];
    }];
    
    self.commentActions = indexedActions;
}

- (void)updateActionButtonForType:(WPNoteCommentActionType)actionType {
    switch (actionType) {
        case WPNoteCommentActionTypeApprove:
            self.approveButton.enabled = YES;
            [self updateApproveButton:YES];
            break;
        case WPNoteCommentActionTypeUnapprove:
            self.approveButton.enabled = YES;
            [self updateApproveButton:NO];
            break;
        case WPNoteCommentActionTypeSpam:
            self.spamButton.enabled = YES;
            [self updateSpamButton:YES];
            break;
        case WPNoteCommentActionTypeUnspam:
            self.spamButton.enabled = YES;
            [self updateSpamButton:NO];
            break;
        case WPNoteCommentActionTypeTrash:
            self.trashButton.enabled = YES;
            [self updateTrashButton:YES];
            break;
        case WPNoteCommentActionTypeUntrash:
            self.trashButton.enabled = YES;
            [self updateTrashButton:NO];
            break;
        case WPNoteCommentActionTypeReply:
            self.replyButton.enabled = YES;
        case WPNoteCommentActionTypeUnknown:
            return;
    }
}

- (void)updateApproveButton:(BOOL)canBeApproved {
    if (canBeApproved) {
        [self.approveButton setImage:[UIImage imageNamed:@"icon-comments-approve"] forState:UIControlStateNormal];
        [self.approveButton setTitle:NSLocalizedString(@"Approve", @"Verb, approve a comment") forState:UIControlStateNormal];
        self.approveButton.accessibilityLabel = NSLocalizedString(@"Approve", @"Spoken accessibility label.");
        return;
    }
    
    [self.approveButton setImage:[UIImage imageNamed:@"icon-comments-unapprove"] forState:UIControlStateNormal];
    [self.approveButton setTitle:NSLocalizedString(@"Unapprove", @"Verb, unapprove a comment") forState:UIControlStateNormal];
    [self.approveButton setAccessibilityLabel:NSLocalizedString(@"Unapprove", @"Spoken accessibility label.")];
}

- (void)updateSpamButton:(BOOL)canBeSpammed {
    if (canBeSpammed) {
        [self.spamButton setTitle:NSLocalizedString(@"Spam", "Verb, mark a comment as spam") forState:UIControlStateNormal];
        self.spamButton.accessibilityLabel = NSLocalizedString(@"Spam", @"Spoken accessibility label.");
        return;
    }
    
    [self.spamButton setTitle:NSLocalizedString(@"Not Spam", "Mark a comment as not spam") forState:UIControlStateNormal];
    [self.spamButton setAccessibilityLabel:NSLocalizedString(@"Not Spam", @"Spoken accessibility label.")];
}

- (void)updateTrashButton:(BOOL)canBeTrashed {
    if (canBeTrashed) {
        [self.trashButton setTitle:NSLocalizedString(@"Trash", "Verb, move a comment to the trash") forState:UIControlStateNormal];
        self.trashButton.accessibilityLabel = NSLocalizedString(@"Trash", @"Spoken accessibility label.");
        return;
    }
    
    [self.trashButton setTitle:NSLocalizedString(@"Untrash", "Verb, remove a comment from the trash") forState:UIControlStateNormal];
    [self.trashButton setAccessibilityLabel:NSLocalizedString(@"Not Spam", @"Spoken accessibility label.")];
}

- (void)updateStateOfActionButtons:(BOOL)state {
    [self updateStateOfActionButton:self.spamButton toState:state];
    [self updateStateOfActionButton:self.trashButton toState:state];
    [self updateStateOfActionButton:self.approveButton toState:state];
    [self updateStateOfActionButton:self.replyButton toState:state];
}

- (void)updateStateOfActionButton:(UIButton*)button toState:(BOOL)state {
    button.enabled = state;
}

- (NSDictionary *)getActionByType:(NSString *)type
{
    NSArray *actions = [self.note bodyActions];
    for (NSDictionary *action in actions) {
        if ([[action valueForKey:@"type"] isEqualToString:type]) {
            return action;
        }
    }
    return nil;
}

#pragma mark - Actions

- (void)visitPostURL:(id)sender
{
    [self pushToURL:self.headerURL];
}

- (void)pushToURL:(NSURL *)url
{
    if (IS_IPHONE) {
        [self.inlineComposeView resignFirstResponder];
    }
    WPWebViewController *webViewController = [[WPWebViewController alloc] initWithNibName:nil bundle:nil];
    if ([url isWordPressDotComUrl]) {
        NSManagedObjectContext *context = [[ContextManager sharedInstance] mainContext];
        AccountService *accountService = [[AccountService alloc] initWithManagedObjectContext:context];
        WPAccount *defaultAccount = [accountService defaultWordPressComAccount];

        [webViewController setUsername:[defaultAccount username]];
        [webViewController setPassword:[defaultAccount password]];
        [webViewController setUrl:[url ensureSecureURL]];
    } else {
        [webViewController setUrl:url];
    }
    [self.navigationController pushViewController:webViewController animated:YES];
}

- (void)approveOrUnapproveAction:(id)sender
{
    NSDictionary *approveAction = [self.commentActions objectForKey:@"approve-comment"];
    NSDictionary *unapproveAction = [self.commentActions objectForKey:@"unapprove-comment"];

    if (approveAction) {
        // Pressed approve, so flip button optimistically to unapprove
        [self updateApproveButton:NO];
        [self performCommentAction:approveAction forButton:sender];
        
        [WPAnalytics track:WPAnalyticsStatNotificationApproved];
    } else if (unapproveAction) {
        // Pressed unapprove, so flip button optimistically to approve
        [self updateApproveButton:YES];
        [self performCommentAction:unapproveAction forButton:sender];
        
        [WPAnalytics track:WPAnalyticsStatNotificationUnapproved];
    }
}

- (void)deleteAction:(id)sender
{
    NSDictionary *trashAction = [self.commentActions objectForKey:@"trash-comment"];
    NSDictionary *untrashAction = [self.commentActions objectForKey:@"untrash-comment"];

    if (trashAction) {
        UIActionSheet *actionSheet = [[UIActionSheet alloc] initWithTitle:NSLocalizedString(@"Are you sure you want to delete this comment?", @"")
                                                                 delegate:self
                                                        cancelButtonTitle:NSLocalizedString(@"Cancel", @"")
                                                   destructiveButtonTitle:NSLocalizedString(@"Delete", @"")
                                                        otherButtonTitles:nil];
        actionSheet.actionSheetStyle = UIActionSheetStyleAutomatic;
        [actionSheet showFromToolbar:self.navigationController.toolbar];
    } else if (untrashAction) {
        [self updateTrashButton:YES];
        [self performCommentAction:untrashAction forButton:sender];
    }
    
    [WPAnalytics track:WPAnalyticsStatNotificationTrashed];
}

- (void)spamAction:(id)sender
{
    NSDictionary *spamAction = [self.commentActions objectForKey:@"spam-comment"];
    NSDictionary *unspamAction = [self.commentActions objectForKey:@"unspam-comment"];

    if (spamAction) {
        [self updateSpamButton:NO];
        [WPAnalytics track:WPAnalyticsStatNotificationFlaggedAsSpam];
        [self performCommentAction:spamAction forButton:sender];
    } else if (unspamAction) {
        [self updateSpamButton:YES];
        [self performCommentAction:unspamAction forButton:sender];
    }

    [WPAnalytics track:WPAnalyticsStatNotificationFlaggedAsSpam];
}

- (void)replyAction:(id)sender
{
    if (self.inlineComposeView.isDisplayed) {
        [self.inlineComposeView dismissComposer];
    } else {
        [self.inlineComposeView becomeFirstResponder];
    }
}

- (void)performCommentAction:(NSDictionary *)commentAction forButton:(UIButton*)button
{
    NSString *path = [NSString stringWithFormat:@"/rest/v1%@", [commentAction valueForKeyPath:@"params.rest_path"]];

    [self updateStateOfActionButtons:NO];

    // Show an activity indicator in place of the button until the operation completes
    UIActivityIndicatorView *indicatorView = [[UIActivityIndicatorView alloc] initWithActivityIndicatorStyle:UIActivityIndicatorViewStyleGray];
    indicatorView.backgroundColor = [UIColor whiteColor];
    indicatorView.frame = CGRectMake(-5.0f, 1.0f, button.frame.size.width + 10.0f, button.frame.size.height - 1.0f);
    [button addSubview:indicatorView];
    [indicatorView startAnimating];

    NSManagedObjectContext *context = [[ContextManager sharedInstance] mainContext];
    AccountService *accountService = [[AccountService alloc] initWithManagedObjectContext:context];
    WPAccount *defaultAccount = [accountService defaultWordPressComAccount];

    [[defaultAccount restApi] POST:path parameters:[commentAction valueForKeyPath:@"params.rest_body"] success:^(AFHTTPRequestOperation *operation, id responseObject) {
        // The Note will be automatically updated by Simperium
        [indicatorView removeFromSuperview];
        [self updateStateOfActionButtons:YES];
    } failure:^(AFHTTPRequestOperation *operation, NSError *error) {
        [indicatorView removeFromSuperview];
        [self updateStateOfActionButtons:YES];
        [WPError showAlertWithTitle:NSLocalizedString(@"Error", @"")
                            message:NSLocalizedString(@"The comment could not be moderated.", @"Error message when comment could not be moderated")];
        DDLogVerbose(@"[Rest API] ! %@", [error localizedDescription]);
    }];
}

- (void)publishReply:(NSString *)replyText
{
    NSDictionary *action = [self.commentActions objectForKey:@"replyto-comment"];

    if (action) {
        self.inlineComposeView.enabled = NO;
        NSManagedObjectContext *context = [[ContextManager sharedInstance] mainContext];
        AccountService *accountService = [[AccountService alloc] initWithManagedObjectContext:context];
        WPAccount *defaultAccount = [accountService defaultWordPressComAccount];

        NSString *approvePath = [NSString stringWithFormat:@"/rest/v1%@", [action valueForKeyPath:@"params.rest_path"]];
        NSString *replyPath = [NSString stringWithFormat:@"%@/replies/new", approvePath];
        NSDictionary *params = @{@"content" : replyText };
        if ([[action valueForKeyPath:@"params.approve_parent"] isEqualToNumber:@1]) {
            [[defaultAccount restApi] POST:approvePath parameters:@{@"status" : @"approved"} success:^(AFHTTPRequestOperation *operation, id responseObject) {
                [self displayNote];
            } failure:nil];
        }

        void (^success)() = ^{
            [self.inlineComposeView clearText];
            self.inlineComposeView.enabled = YES;
            [self.inlineComposeView dismissComposer];
            [WPToast showToastWithMessage:NSLocalizedString(@"Replied", @"User replied to a comment")
                                 andImage:[UIImage imageNamed:@"action_icon_replied"]];
        };

        void (^failure)() = ^{
            self.inlineComposeView.enabled = YES;
            [self.inlineComposeView displayComposer];
        };

        [[defaultAccount restApi] POST:replyPath parameters:params success:^(AFHTTPRequestOperation *operation, id responseObject) {
            DDLogVerbose(@"Response: %@", responseObject);
            [WPAnalytics track:WPAnalyticsStatNotificationRepliedTo];
            success();
        } failure:^(AFHTTPRequestOperation *operation, NSError *error) {
            DDLogError(@"Failure %@", error);
            if ([error.userInfo[WordPressComApiErrorCodeKey] isEqual:@"comment_duplicate"]) {
                // If it's a duplicate comment, fake success since an identical comment is published
                success();
            } else {
                failure();
            }
        }];
    }

}

- (IBAction)highlightHeader:(id)sender
{
    [_postBanner setBackgroundColor:[UIColor UIColorFromHex:0xE3E3E3]];
}

- (IBAction)resetHeader:(id)sender
{
    [_postBanner setBackgroundColor:[UIColor UIColorFromHex:0xF2F2F2]];
}

#pragma mark - Gesture Actions

- (void)handleTap:(UITapGestureRecognizer *)gesture
{
    if (self.inlineComposeView.isDisplayed) {
        [self.inlineComposeView dismissComposer];
    }
}

#pragma mark - REST API

- (void)updateCommentThread
{
    // take the comment off the top of the thread
    NoteComment *comment = [self.commentThread objectAtIndex:0];
    // did we fetch the comment off the API yet?
    if (comment.needsData) {
        NSString *commentPath = [NSString stringWithFormat:@"sites/%@/comments/%@", self.siteID, comment.commentID];
        comment.loading = YES;

        NSManagedObjectContext *context = [[ContextManager sharedInstance] mainContext];
        AccountService *accountService = [[AccountService alloc] initWithManagedObjectContext:context];
        WPAccount *defaultAccount = [accountService defaultWordPressComAccount];

        [[defaultAccount restApi] GET:commentPath parameters:nil success:^(AFHTTPRequestOperation *operation, id responseObject) {
            comment.commentData = responseObject;
            comment.loading = NO;

            NSString *author = [comment.commentData valueForKeyPath:@"author.name"];
            if ([[author trim] length] == 0) {
                author = NSLocalizedString(@"Someone", @"Identifies the author of a comment that chose to be anonymous. Should match the wpcom translation for 'Someone' who left a comment, as opposed to an 'anonymous' author.");
            }
            NSString *authorLink = [comment.commentData valueForKeyPath:@"author.URL"];
            [self.commentView setAuthorDisplayName:author authorLink:authorLink];

        } failure:^(AFHTTPRequestOperation *operation, NSError *error){
            DDLogVerbose(@"[Rest API] ! %@", [error localizedDescription]);
        }];

    }
}

- (void)performNoteAction:(NSDictionary *)action
                  success:(WordPressComApiRestSuccessFailureBlock)success
                  failure:(WordPressComApiRestSuccessFailureBlock)failure
{
    NSDictionary *params = [action objectForKey:@"params"];
    NSString *path = [NSString stringWithFormat:@"sites/%@/comments/%@", [params objectForKey:@"site_id"], [params objectForKey:@"comment_id"]];

    NSManagedObjectContext *context = [[ContextManager sharedInstance] mainContext];
    AccountService *accountService = [[AccountService alloc] initWithManagedObjectContext:context];
    WPAccount *defaultAccount = [accountService defaultWordPressComAccount];
    [[defaultAccount restApi] POST:path parameters:[params objectForKey:@"rest_body"] success:success failure:failure];
}

#pragma mark - InlineComposeViewDelegate

- (void)composeView:(InlineComposeView *)view didSendText:(NSString *)text
{
    [self publishReply:text];
}

<<<<<<< HEAD
- (BOOL)textView:(UITextView *)textView shouldChangeTextInRange:(NSRange)range
                                                replacementText:(NSString *)text {
    if ( [text isEqualToString: @"@"] ) {
        SuggestionsTableViewController *suggestionsController = [[SuggestionsTableViewController alloc] init];
        // @todo - get from rest api
        suggestionsController.suggestions = [[NSMutableArray alloc] initWithObjects:
                                             [Suggestion suggestionWithUserLogin:@"alans19231"
                                                                     displayName:@"Alan Shephard"
                                                                        imageURL:[NSURL URLWithString:@"http://s.gravatar.com/avatar/31bebfb2e302d673a7ada29e4d449b78"]],
                                             [Suggestion suggestionWithUserLogin:@"dekes19241"
                                                                     displayName:@"Deke Slayton"
                                                                        imageURL:[NSURL URLWithString:@"http://s.gravatar.com/avatar/d2b4119ddf895bd7e9eb2fad53396eec"]],
                                             [Suggestion suggestionWithUserLogin:@"gordonc19271"
                                                                     displayName:@"Gordon Cooper"
                                                                        imageURL:[NSURL URLWithString:@"http://s.gravatar.com/avatar/9d7158527cccb23c82f065f7f572d49d"]],
                                             [Suggestion suggestionWithUserLogin:@"gusg19261"
                                                                     displayName:@"Gus Grissom"
                                                                        imageURL:[NSURL URLWithString:@"http://s.gravatar.com/avatar/f02eda5a5457466a1c09008d11000a08"]],
                                             [Suggestion suggestionWithUserLogin:@"johng19211"
                                                                     displayName:@"John Glenn"
                                                                        imageURL:[NSURL URLWithString:@"http://s.gravatar.com/avatar/31bebfb2e302d673a7ada29e4d449b78"]],
                                             [Suggestion suggestionWithUserLogin:@"scottc19251"
                                                                     displayName:@"Scott Carpenter"
                                                                        imageURL:[NSURL URLWithString:@"http://s.gravatar.com/avatar/d2b4119ddf895bd7e9eb2fad53396eec"]],
                                             [Suggestion suggestionWithUserLogin:@"wallys19231"
                                                                     displayName:@"Wally Schirra"
                                                                        imageURL:[NSURL URLWithString:@"http://s.gravatar.com/avatar/9d7158527cccb23c82f065f7f572d49d"]],
                                             nil];
        
        [self.navigationController pushViewController:suggestionsController animated:YES];
        suggestionsController.delegate = self;
    }
    
    return YES;
}

#pragma mark - SuggestionsTableViewDelegate

- (void)suggestionViewDidSelect:(SuggestionsTableViewController *)suggestionsController
                  selectionString:(NSString *)selectionString
{
    self.inlineComposeView.text = [self.inlineComposeView.text stringByAppendingString:selectionString];
    [self.navigationController popViewControllerAnimated:YES]; // Close the suggestions controller
}

- (void)suggestionViewDidDisappear:(SuggestionsTableViewController *)suggestionsController
{
    [self.inlineComposeView becomeFirstResponder];    
}

=======
>>>>>>> cba3cacd
#pragma mark - WPContentViewDelegate

- (void)contentView:(WPContentView *)contentView didReceiveAuthorLinkAction:(id)sender
{
    NoteComment *comment = [self.commentThread objectAtIndex:0];
    NSURL *url = [[NSURL alloc] initWithString:[comment.commentData valueForKeyPath:@"author.URL"]];
    [self pushToURL:url];
}

- (void)contentView:(WPContentView *)contentView didReceiveLinkAction:(id)sender
{
    [self pushToURL:((DTLinkButton *)sender).URL];
}

#pragma mark - UIKeyboard notifications

- (void)onShowKeyboard:(NSNotification *)notification
{
    CGRect keyboardRect = [[notification.userInfo objectForKey:UIKeyboardFrameEndUserInfoKey] CGRectValue];
    UIScrollView *scrollView = (UIScrollView *)self.view;
    scrollView.contentInset = UIEdgeInsetsMake(0.f, 0.f, CGRectGetHeight(keyboardRect), 0.f);
    [self.view addGestureRecognizer:self.tapGesture];
}

- (void)onHideKeyboard:(NSNotification *)notification
{
    UIScrollView *scrollView = (UIScrollView *)self.view;
    scrollView.contentInset = UIEdgeInsetsMake(0.f, 0.f, 0.f, 0.f);
    [self.view removeGestureRecognizer:self.tapGesture];
}

#pragma mark - UIActionSheet delegate methods

- (void)actionSheet:(UIActionSheet *)actionSheet didDismissWithButtonIndex:(NSInteger)buttonIndex {
    if (buttonIndex == 0) {
        NSDictionary *trashAction = [self.commentActions objectForKey:@"trash-comment"];
        
        if (trashAction) {
            [self updateTrashButton:NO];
            [self performCommentAction:trashAction forButton:self.trashButton];
            [WPAnalytics track:WPAnalyticsStatNotificationTrashed];
        }
    }
}

#pragma mark - Simperium delegate

- (void)bucket:(SPBucket *)bucket didChangeObjectForKey:(NSString *)key forChangeType:(SPBucketChangeType)changeType memberNames:(NSArray *)memberNames {
    if ([key isEqualToString:self.note.simperiumKey]) {
        [self updateActionButtons];
    }
}

@end<|MERGE_RESOLUTION|>--- conflicted
+++ resolved
@@ -21,36 +21,14 @@
 #import "AccountService.h"
 #import <Simperium/Simperium.h>
 #import "VerticallyStackedButton.h"
-<<<<<<< HEAD
 #import "SuggestionsTableViewController.h"
-=======
->>>>>>> cba3cacd
 
 const CGFloat NotificationsCommentDetailViewControllerReplyTextViewDefaultHeight = 64.f;
 NSString *const WPNotificationCommentRestorationKey = @"WPNotificationCommentRestorationKey";
 
-<<<<<<< HEAD
-@interface NotificationsCommentDetailViewController () <InlineComposeViewDelegate, WPContentViewDelegate, UIViewControllerRestoration, UIActionSheetDelegate, SPBucketDelegate, SuggestionsTableViewDelegate>
-
-@property (nonatomic, assign) NSUInteger		followBlogID;
-@property (nonatomic, strong) NSDictionary		*commentActions;
-@property (nonatomic, strong) NSDictionary		*followDetails;
-@property (nonatomic, strong) NSDictionary		*comment;
-@property (nonatomic, strong) NSDictionary		*post;
-@property (nonatomic, strong) NSMutableArray	*commentThread;
-@property (nonatomic, strong) NSNumber			*siteID;
-@property (nonatomic, strong) NSDictionary		*followAction;
-@property (nonatomic, strong) NSURL				*headerURL;
-@property (nonatomic, assign) BOOL				hasScrollBackView;
-
-@property (nonatomic, strong) UIButton			*approveButton;
-@property (nonatomic, strong) UIButton			*trashButton;
-@property (nonatomic, strong) UIButton			*spamButton;
-@property (nonatomic, strong) UIButton			*replyButton;
-=======
 @interface NotificationsCommentDetailViewController () <InlineComposeViewDelegate, WPContentViewDelegate,
                                                         UIViewControllerRestoration, UIActionSheetDelegate,
-                                                        SPBucketDelegate>
+                                                        SPBucketDelegate, SuggestionsTableViewDelegate>
 
 @property (nonatomic, assign) NSUInteger        followBlogID;
 @property (nonatomic, strong) NSDictionary        *commentActions;
@@ -67,7 +45,6 @@
 @property (nonatomic, strong) UIButton            *trashButton;
 @property (nonatomic, strong) UIButton            *spamButton;
 @property (nonatomic, strong) UIButton            *replyButton;
->>>>>>> cba3cacd
 
 @property (nonatomic, weak) IBOutlet NoteCommentPostBanner *postBanner;
 @property (nonatomic, strong) CommentView        *commentView;
@@ -616,7 +593,6 @@
     [self publishReply:text];
 }
 
-<<<<<<< HEAD
 - (BOOL)textView:(UITextView *)textView shouldChangeTextInRange:(NSRange)range
                                                 replacementText:(NSString *)text {
     if ( [text isEqualToString: @"@"] ) {
@@ -667,8 +643,6 @@
     [self.inlineComposeView becomeFirstResponder];    
 }
 
-=======
->>>>>>> cba3cacd
 #pragma mark - WPContentViewDelegate
 
 - (void)contentView:(WPContentView *)contentView didReceiveAuthorLinkAction:(id)sender
