--- conflicted
+++ resolved
@@ -14,8 +14,7 @@
     deinit {
         downloadQueue.cancelAllOperations()
     }
-<<<<<<< HEAD
-    
+
     /// Downloads a set of assets, resizes them (if needed), and hits a completion block.
     /// The completion block will get called just once all of the assets are downloaded, and properly sized.
     ///
@@ -24,17 +23,6 @@
     ///     - maximumWidth: Represents the maximum width that a returned image should have.
     ///     - completion: Is a closure that will get executed once all of the assets are ready
     ///
-=======
-
-    /**
-    *  @brief       Downloads a set of assets, resizes them (if needed), and hits a completion block.
-    *  @details     The completion block will get called just once all of the assets are downloaded, and properly sized.
-    *
-    *  @param       urls            Is the collection of unique Image URL's we'd need to download.
-    *  @param       maximumWidth    Represents the maximum width that a returned image should have
-    *  @param       completion      Is a closure that will get executed once all of the assets are ready
-    */
->>>>>>> a3df4f36
     public func downloadMedia(urls urls: Set<NSURL>, maximumWidth: CGFloat, completion: SuccessBlock) {
         let missingUrls         = urls.filter { self.shouldDownloadImage(url: $0) }
         let group               = dispatch_group_create()
@@ -71,8 +59,7 @@
             completion()
         }
     }
-<<<<<<< HEAD
-    
+
     /// Resizes the downloaded media to fit a "new" maximumWidth ***if needed**.
     /// This method will check the cache of "resized images", and will verify if the original image *could*
     /// be resized again, so that it better fits the *maximumWidth* received.
@@ -84,21 +71,6 @@
     ///     - maximumWidth: Represents the maximum width that a returned image should have
     ///     - completion: Is a closure that will get executed just one time, after all of the assets get resized
     ///
-=======
-
-    /**
-    *  @brief       Resizes the downloaded media to fit a "new" maximumWidth ***if needed**.
-    *  @details     This method will check the cache of "resized images", and will verify if the original image
-    *               *could* be resized again, so that it better fits the *maximumWidth* received.
-    *               Once all of the images get resized, we'll hit the completion block
-    *
-    *               Useful to handle rotation events: the downloaded images may need to be resized, again, to
-    *               fit onscreen.
-    *
-    *  @param       maximumWidth    Represents the maximum width that a returned image should have
-    *  @param       completion      Is a closure that will get executed just one time, after all of the assets get resized
-    */
->>>>>>> a3df4f36
     public func resizeMediaWithIncorrectSize(maximumWidth: CGFloat, completion: SuccessBlock) {
         let group               = dispatch_group_create()
         var shouldHitCompletion = false
@@ -146,12 +118,11 @@
 
         return filtered
     }
-<<<<<<< HEAD
     
     
     // MARK: - Private Helpers
-    
-    
+
+
     /// Downloads an asset, given its URL.
     /// - Note: On failure, this method will attempt the download *maximumRetryCount* times.
     ///         If the URL cannot be downloaded, it'll be marked to be skipped.
@@ -161,24 +132,6 @@
     ///     - retryCount: Number of times the download has been attempted
     ///     - success: A closure to be executed, on success.
     ///
-=======
-
-
-    //
-    // MARK: - Private Helpers
-    //
-
-
-    /**
-    *  @brief       Downloads an asset, given its URL
-    *  @details     On failure, this method will attempt the download *maximumRetryCount* times.
-    *               If the URL cannot be downloaded, it'll be marked to be skipped.
-    *
-    *  @param       url             The URL of the media we should download
-    *  @param       retryCount      Number of times the download has been attempted
-    *  @param       success         A closure to be executed, on success.
-    */
->>>>>>> a3df4f36
     private func downloadImage(url: NSURL, retryCount: Int = 0, completion: ((NSError?, UIImage?) -> ())) {
         let request                     = NSMutableURLRequest(URL: url)
         request.HTTPShouldHandleCookies = false
@@ -215,8 +168,7 @@
         downloadQueue.addOperation(operation)
         urlsBeingDownloaded.insert(url)
     }
-<<<<<<< HEAD
-    
+
     /// Checks if an image should be downloaded, or not. An image should be downloaded if:
     ///
     ///     - It's not already being downloaded
@@ -230,7 +182,7 @@
     private func shouldDownloadImage(url url: NSURL) -> Bool {
         return originalImagesMap[url] == nil && !urlsBeingDownloaded.contains(url) && !urlsFailed.contains(url)
     }
-    
+
     /// Resizes -in background- a given image, if needed, to fit a maximum width
     ///
     /// - Parameters:
@@ -238,31 +190,6 @@
     ///     - maximumWidth: The maximum width in which the image should fit
     ///     - callback: A closure to be called, on the main thread, on completion
     ///
-=======
-
-    /**
-    *  @brief       Checks if an image should be downloaded, or not.
-    *  @details     An image should be downloaded if:
-    *
-    *               -   It's not already being downloaded
-    *               -   Isn't already in the cache!
-    *               -   Hasn't exceeded the retry count
-    *
-    *  @param       urls            The collection of URL's of the assets you'd need.
-    *  @returns     A dictionary with URL as Key, and Image as Value.
-    */
-    private func shouldDownloadImage(url url: NSURL) -> Bool {
-        return originalImagesMap[url] == nil && !urlsBeingDownloaded.contains(url) && !urlsFailed.contains(url)
-    }
-
-    /**
-    *  @brief       Resizes -in background- a given image, if needed, to fit a maximum width
-    *
-    *  @param       image           The image to resize
-    *  @param       maximumWidth    The maximum width in which the image should fit
-    *  @param       callback        A closure to be called, on the main thread, on completion
-    */
->>>>>>> a3df4f36
     private func resizeImageIfNeeded(image: UIImage, maximumWidth: CGFloat, callback: ((UIImage) -> ())) {
         let targetSize = cappedImageSize(image.size, maximumWidth: maximumWidth)
         if image.size == targetSize {
