--- conflicted
+++ resolved
@@ -10,8 +10,8 @@
     @IBOutlet private weak var featuredImageView: CachedAnimatedImageView!
     @IBOutlet private weak var menuButton: UIButton!
     @IBOutlet private weak var progressView: UIProgressView!
-    @IBOutlet private weak var labelsContainerTrailing: NSLayoutConstraint!
-    @IBOutlet private weak var leadingContentConstraint: NSLayoutConstraint!
+    @IBOutlet private var labelsContainerTrailing: NSLayoutConstraint!
+    @IBOutlet private var leadingContentConstraint: NSLayoutConstraint!
 
     private lazy var featuredImageLoader: ImageLoader = {
         return ImageLoader(imageView: self.featuredImageView, gifStrategy: .largeGIFs)
@@ -25,8 +25,8 @@
 
         return dateFormatter
     }()
-    
-    private var pageModel: PageCellModel? = nil
+
+    private var progressViewController: PostUploadProgressViewController? = nil
     private var privateIndentationWidth: CGFloat = 0
     private var privateIndentationLevel: Int = 0
 
@@ -52,23 +52,6 @@
         }
     }
 
-<<<<<<< HEAD
-    override var page: Page? {
-        get {
-            return super.page
-        }
-
-        set {
-            super.page = newValue
-            
-            if let page = newValue {
-                pageWasChanged(page: page)
-            }
-        }
-    }
-
-=======
->>>>>>> c6dce9f1
     // MARK: - Lifecycle
 
     override func awakeFromNib() {
@@ -85,18 +68,8 @@
         featuredImageLoader.prepareForReuse()
         setNeedsDisplay()
     }
-    
+
     // MARK: - Styling
-
-    override func configureCell(_ post: AbstractPost) {
-        super.configureCell(post)
-
-        configureTitle()
-        configureForStatus()
-        configureBadges()
-        configureFeaturedImage()
-        accessibilityIdentifier = post.slugForDisplay()
-    }
 
     private func applyStyles() {
         WPStyleGuide.configureTableViewCell(self)
@@ -117,21 +90,37 @@
     }
 
     // MARK: - Configuration
-    
-    func configure(with page: Page) {
-        self.page = page
-        
+
+    override func configure(with page: Page) {
+        super.configure(with: page)
+
+        progressViewController = PostUploadProgressViewController(with: page, onUploadComplete: { [weak self] in
+            self?.configure()
+        })
+
+        configure()
+        accessibilityIdentifier = page.slugForDisplay()
+    }
+
+    private func configure() {
         configureTitle()
         configureForStatus()
         configureBadges()
         configureFeaturedImage()
         configureProgressView()
-        accessibilityIdentifier = page?.slugForDisplay()
+    }
+
+    private func configureProgressView() {
+        guard let progressViewController = progressViewController else {
+            return
+        }
+
+        progressViewController.configure(progressView)
     }
 
     private func configureTitle() {
-        let postForTitle = self.page?.hasRevision() == true ? self.page?.revision : self.page
-        titleLabel.text = postForTitle?.titleForDisplay() ?? ""
+        let pageForTitle = self.page?.hasRevision() == true ? self.page?.revision : self.page
+        titleLabel.text = pageForTitle?.titleForDisplay() ?? ""
     }
 
     private func configureForStatus() {
