import Foundation
import CocoaLumberjack
import WordPressShared


class PageListViewController: AbstractPostListViewController, UIViewControllerRestoration {

    fileprivate static let pageSectionHeaderHeight = CGFloat(40.0)
    fileprivate static let pageCellEstimatedRowHeight = CGFloat(47.0)
    fileprivate static let pagesViewControllerRestorationKey = "PagesViewControllerRestorationKey"
    fileprivate static let pageCellIdentifier = "PageCellIdentifier"
    fileprivate static let pageCellNibName = "PageListTableViewCell"
    fileprivate static let restorePageCellIdentifier = "RestorePageCellIdentifier"
    fileprivate static let restorePageCellNibName = "RestorePageTableViewCell"
    fileprivate static let currentPageListStatusFilterKey = "CurrentPageListStatusFilterKey"

    fileprivate lazy var sectionFooterSeparatorView: UIView = {
        let footer = UIView()
        footer.backgroundColor = WPStyleGuide.greyLighten20()
        return footer
    }()

    @objc private lazy var _tableViewHandler: PageListTableViewHandler = {
        let tableViewHandler = PageListTableViewHandler(tableView: self.tableView)
        tableViewHandler.cacheRowHeights = false
        tableViewHandler.delegate = self
        tableViewHandler.listensForContentChanges = false
        tableViewHandler.updateRowAnimation = .none
        return tableViewHandler
    }()

    override var tableViewHandler: WPTableViewHandler {
        get {
            return _tableViewHandler
        } set {
            super.tableViewHandler = newValue
        }
    }

    // MARK: - GUI

    @IBOutlet weak var filterTabBarTopConstraint: NSLayoutConstraint!
    @IBOutlet weak var filterTabBariOS10TopConstraint: NSLayoutConstraint!
    @IBOutlet weak var filterTabBarBottomConstraint: NSLayoutConstraint!
    @IBOutlet weak var tableViewTopConstraint: NSLayoutConstraint!

    // MARK: - Convenience constructors

    @objc class func controllerWithBlog(_ blog: Blog) -> PageListViewController {

        let storyBoard = UIStoryboard(name: "Pages", bundle: Bundle.main)
        let controller = storyBoard.instantiateViewController(withIdentifier: "PageListViewController") as! PageListViewController

        controller.blog = blog
        controller.restorationClass = self

        return controller
    }

    // MARK: - UIViewControllerRestoration

    class func viewController(withRestorationIdentifierPath identifierComponents: [String],
                              coder: NSCoder) -> UIViewController? {

        let context = ContextManager.sharedInstance().mainContext

        guard let blogID = coder.decodeObject(forKey: pagesViewControllerRestorationKey) as? String,
            let objectURL = URL(string: blogID),
            let objectID = context.persistentStoreCoordinator?.managedObjectID(forURIRepresentation: objectURL),
            let restoredBlog = try? context.existingObject(with: objectID) as! Blog else {

                return nil
        }

        return controllerWithBlog(restoredBlog)
    }


    // MARK: - UIStateRestoring

    override func encodeRestorableState(with coder: NSCoder) {

        let objectString = blog?.objectID.uriRepresentation().absoluteString

        coder.encode(objectString, forKey: type(of: self).pagesViewControllerRestorationKey)

        super.encodeRestorableState(with: coder)
    }


    // MARK: - UIViewController

    override func prepare(for segue: UIStoryboardSegue, sender: Any?) {
        super.refreshNoResultsViewController = { [weak self] noResultsViewController in
            self?.handleRefreshNoResultsViewController(noResultsViewController)
        }
        super.tableViewController = (segue.destination as! UITableViewController)
    }

    override func viewDidLoad() {
        super.viewDidLoad()
        super.updateAndPerformFetchRequest()

        title = NSLocalizedString("Site Pages", comment: "Title of the screen showing the list of pages for a blog.")

        configureFilterBarTopConstraint()
    }

    override func viewWillAppear(_ animated: Bool) {
        super.viewWillAppear(animated)

        _tableViewHandler.status = filterSettings.currentPostListFilter().filterType
        _tableViewHandler.refreshTableView()
    }


    // MARK: - Configuration

    private func configureFilterBarTopConstraint() {
        // Not an ideal solution, but fixes an issue where the filter bar
        // wasn't showing up on iOS 10: https://github.com/wordpress-mobile/WordPress-iOS/issues/8937
        if #available(iOS 11.0, *) {
            filterTabBariOS10TopConstraint.isActive = false
        } else {
            extendedLayoutIncludesOpaqueBars = false
            edgesForExtendedLayout = []

            filterTabBarTopConstraint.isActive = false

            view.layoutIfNeeded()
        }
    }

    override func configureTableView() {
        tableView.accessibilityIdentifier = "PagesTable"
        tableView.isAccessibilityElement = true
        tableView.estimatedRowHeight = type(of: self).pageCellEstimatedRowHeight
<<<<<<< HEAD
        tableView.rowHeight = UITableView.automaticDimension
=======
>>>>>>> 6066975c

        let bundle = Bundle.main

        // Register the cells
        let pageCellNib = UINib(nibName: type(of: self).pageCellNibName, bundle: bundle)
        tableView.register(pageCellNib, forCellReuseIdentifier: type(of: self).pageCellIdentifier)

        let restorePageCellNib = UINib(nibName: type(of: self).restorePageCellNibName, bundle: bundle)
        tableView.register(restorePageCellNib, forCellReuseIdentifier: type(of: self).restorePageCellIdentifier)

        WPStyleGuide.configureColors(for: view, andTableView: tableView)
    }

    override func configureSearchController() {
        super.configureSearchController()

        tableView.tableHeaderView = searchController.searchBar

        tableView.scrollIndicatorInsets.top = searchController.searchBar.bounds.height
    }

    override func configureAuthorFilter() {
        // Noop
    }


    // MARK: - Sync Methods

    override internal func postTypeToSync() -> PostServiceType {
        return .page
    }

    override internal func lastSyncDate() -> Date? {
        return blog?.lastPagesSync
    }

    override func selectedFilterDidChange(_ filterBar: FilterTabBar) {
        filterSettings.setCurrentFilterIndex(filterBar.selectedIndex)
        _tableViewHandler.status = filterSettings.currentPostListFilter().filterType
        _tableViewHandler.refreshTableView()

        super.selectedFilterDidChange(filterBar)
    }

    override func updateAndPerformFetchRequest() {
        super.updateAndPerformFetchRequest()

        _tableViewHandler.refreshTableView()
    }


    // MARK: - Model Interaction

    /// Retrieves the page object at the specified index path.
    ///
    /// - Parameter indexPath: the index path of the page object to retrieve.
    ///
    /// - Returns: the requested page.
    ///
    fileprivate func pageAtIndexPath(_ indexPath: IndexPath) -> Page {
        return _tableViewHandler.page(at: indexPath)
    }

    // MARK: - TableView Handler Delegate Methods

    override func entityName() -> String {
        return String(describing: Page.self)
    }

    override func predicateForFetchRequest() -> NSPredicate {
        var predicates = [NSPredicate]()

        if let blog = blog {
            let basePredicate = NSPredicate(format: "blog = %@ && revision = nil", blog)
            predicates.append(basePredicate)
        }

        let searchText = currentSearchTerm()
        let filterPredicate = filterSettings.currentPostListFilter().predicateForFetchRequest

        // If we have recently trashed posts, create an OR predicate to find posts matching the filter,
        // or posts that were recently deleted.
        if searchText?.count == 0 && recentlyTrashedPostObjectIDs.count > 0 {

            let trashedPredicate = NSPredicate(format: "SELF IN %@", recentlyTrashedPostObjectIDs)

            predicates.append(NSCompoundPredicate(orPredicateWithSubpredicates: [filterPredicate, trashedPredicate]))
        } else {
            predicates.append(filterPredicate)
        }

        if let searchText = searchText, searchText.count > 0 {
            let searchPredicate = NSPredicate(format: "postTitle CONTAINS[cd] %@", searchText)
            predicates.append(searchPredicate)
        }

        let predicate = NSCompoundPredicate(andPredicateWithSubpredicates: predicates)
        return predicate
    }


    // MARK: - Table View Handling

    func sectionNameKeyPath() -> String {
        let sortField = filterSettings.currentPostListFilter().sortField
        return Page.sectionIdentifier(dateKeyPath: sortField.keyPath)
    }

    func tableView(_ tableView: UITableView, heightForHeaderInSection section: Int) -> CGFloat {
        guard _tableViewHandler.groupResults else {
            return 0.0
        }
        return type(of: self).pageSectionHeaderHeight
    }

    func tableView(_ tableView: UITableView, heightForFooterInSection section: Int) -> CGFloat {
        return 0.0
    }

    func tableView(_ tableView: UITableView, viewForHeaderInSection section: Int) -> UIView! {
        guard _tableViewHandler.groupResults else {
            return UIView(frame: .zero)
        }

        let sectionInfo = _tableViewHandler.resultsController.sections?[section]
        let nibName = String(describing: PageListSectionHeaderView.self)
        let headerView = Bundle.main.loadNibNamed(nibName, owner: nil, options: nil)![0] as! PageListSectionHeaderView

        if let sectionInfo = sectionInfo {
            headerView.setTite(sectionInfo.name)
        }

        return headerView
    }

    func tableView(_ tableView: UITableView, viewForFooterInSection section: Int) -> UIView! {
        return UIView(frame: CGRect.zero)
    }

    override func tableView(_ tableView: UITableView, didSelectRowAt indexPath: IndexPath) {
        tableView.deselectRow(at: indexPath, animated: true)

        let page = pageAtIndexPath(indexPath)

        if page.status != .trash {
            editPage(page)
        }
    }

    @objc func tableView(_ tableView: UITableView, cellForRowAtIndexPath indexPath: IndexPath) -> UITableViewCell {
        if let windowlessCell = dequeCellForWindowlessLoadingIfNeeded(tableView) {
            return windowlessCell
        }

        let page = pageAtIndexPath(indexPath)

        let identifier = cellIdentifierForPage(page)
        let cell = tableView.dequeueReusableCell(withIdentifier: identifier, for: indexPath)

        configureCell(cell, at: indexPath)

        return cell
    }

    override func configureCell(_ cell: UITableViewCell, at indexPath: IndexPath) {
        guard let cell = cell as? BasePageListCell else {
            preconditionFailure("The cell should be of class \(String(describing: BasePageListCell.self))")
        }

        cell.accessoryType = .none

        if cell.reuseIdentifier == type(of: self).pageCellIdentifier {
            cell.onAction = { [weak self] cell, button, page in
                self?.handleMenuAction(fromCell: cell, fromButton: button, forPage: page)
            }
        } else if cell.reuseIdentifier == type(of: self).restorePageCellIdentifier {
            cell.selectionStyle = .none
            cell.onAction = { [weak self] cell, _, page in
                self?.handleRestoreAction(fromCell: cell, forPage: page)
            }
        }

        let page = pageAtIndexPath(indexPath)

        cell.configureCell(page)
    }

    fileprivate func cellIdentifierForPage(_ page: Page) -> String {
        var identifier: String

        if recentlyTrashedPostObjectIDs.contains(page.objectID) == true && filterSettings.currentPostListFilter().filterType != .trashed {
            identifier = type(of: self).restorePageCellIdentifier
        } else {
            identifier = type(of: self).pageCellIdentifier
        }

        return identifier
    }

    // MARK: - Post Actions

    override func createPost() {
        let context = ContextManager.sharedInstance().mainContext
        let postService = PostService(managedObjectContext: context)
        let page = postService.createDraftPage(for: blog)
        WPAppAnalytics.track(.editorCreatedPost, withProperties: ["tap_source": "posts_view"], with: blog)
        showEditor(post: page)
    }

    fileprivate func editPage(_ apost: AbstractPost) {
        guard !PostCoordinator.shared.isUploading(post: apost) else {
            presentAlertForPageBeingUploaded()
            return
        }
        WPAppAnalytics.track(.postListEditAction, withProperties: propertiesForAnalytics(), with: apost)
        showEditor(post: apost)
    }

    fileprivate func retryPage(_ apost: AbstractPost) {
        PostCoordinator.shared.retrySave(of: apost)
    }

    fileprivate func showEditor(post: AbstractPost) {
        let filterIndex = filterSettings.currentFilterIndex()
        let editorSettings = EditorSettings()
        let postViewController = editorSettings.instantiatePageEditor(page: post) { (editor, vc) in
            editor.onClose = { [weak self] changesSaved, _ in
                if changesSaved {
                    if let postStatus = editor.post.status {
                        self?.updateFilterWithPostStatus(postStatus)
                    }
                } else {
                    self?.updateFilter(index: filterIndex)
                }
                vc.dismiss(animated: true, completion: nil)
            }
        }
        let navController = UINavigationController(rootViewController: postViewController)
        navController.restorationIdentifier = Restorer.Identifier.navigationController.rawValue
        navController.modalPresentationStyle = .fullScreen

        present(navController, animated: true, completion: { [weak self] in
            self?.updateFilterWithPostStatus(.draft)
        })
    }

    func presentAlertForPageBeingUploaded() {
        let message = NSLocalizedString("This page is currently uploading. It won't take long – try again soon and you'll be able to edit it.", comment: "Prompts the user that the page is being uploaded and cannot be edited while that process is ongoing.")

        let alertCancel = NSLocalizedString("OK", comment: "Title of an OK button. Pressing the button acknowledges and dismisses a prompt.")

        let alertController = UIAlertController(title: nil, message: message, preferredStyle: .alert)
        alertController.addCancelActionWithTitle(alertCancel, handler: nil)
        alertController.presentFromRootViewController()
    }

    fileprivate func draftPage(_ apost: AbstractPost) {
        WPAnalytics.track(.postListDraftAction, withProperties: propertiesForAnalytics())

        let previousStatus = apost.status
        apost.status = .draft

        let contextManager = ContextManager.sharedInstance()
        let postService = PostService(managedObjectContext: contextManager.mainContext)

        postService.uploadPost(apost, success: nil) { [weak self] (error) in
            apost.status = previousStatus

            if let strongSelf = self {
                contextManager.save(strongSelf.managedObjectContext())
            }

            WPError.showXMLRPCErrorAlert(error)
        }
    }

    override func promptThatPostRestoredToFilter(_ filter: PostListFilter) {
        var message = NSLocalizedString("Page Restored to Drafts", comment: "Prompts the user that a restored page was moved to the drafts list.")

        switch filter.filterType {
        case .published:
            message = NSLocalizedString("Page Restored to Published", comment: "Prompts the user that a restored page was moved to the published list.")
        break
        case .scheduled:
            message = NSLocalizedString("Page Restored to Scheduled", comment: "Prompts the user that a restored page was moved to the scheduled list.")
            break
        default:
            break
        }

        let alertCancel = NSLocalizedString("OK", comment: "Title of an OK button. Pressing the button acknowledges and dismisses a prompt.")

        let alertController = UIAlertController(title: nil, message: message, preferredStyle: .alert)
        alertController.addCancelActionWithTitle(alertCancel, handler: nil)
        alertController.presentFromRootViewController()
    }

    // MARK: - Cell Action Handling

    fileprivate func handleMenuAction(fromCell cell: UITableViewCell, fromButton button: UIButton, forPage page: AbstractPost) {
        let objectID = page.objectID

        let retryButtonTitle = NSLocalizedString("Retry", comment: "Label for a button that attempts to re-upload a page that previously failed to upload.")
        let viewButtonTitle = NSLocalizedString("View", comment: "Label for a button that opens the page when tapped.")
        let draftButtonTitle = NSLocalizedString("Move to Draft", comment: "Label for a button that moves a page to the draft folder")
        let publishButtonTitle = NSLocalizedString("Publish Immediately", comment: "Label for a button that moves a page to the published folder, publishing with the current date/time.")
        let trashButtonTitle = NSLocalizedString("Move to Trash", comment: "Label for a button that moves a page to the trash folder")
        let cancelButtonTitle = NSLocalizedString("Cancel", comment: "Label for a cancel button")
        let deleteButtonTitle = NSLocalizedString("Delete Permanently", comment: "Label for a button permanently deletes a page.")

        let alertController = UIAlertController(title: nil, message: nil, preferredStyle: .actionSheet)
        alertController.addCancelActionWithTitle(cancelButtonTitle, handler: nil)

        let indexPath = tableView.indexPath(for: cell)

        let filter = filterSettings.currentPostListFilter().filterType

        if filter == .trashed {
            alertController.addActionWithTitle(publishButtonTitle, style: .default, handler: { [weak self] (action) in
                guard let strongSelf = self,
                    let page = strongSelf.pageForObjectID(objectID) else {
                    return
                }

                strongSelf.publishPost(page)
            })

            alertController.addActionWithTitle(draftButtonTitle, style: .default, handler: { [weak self] (action) in
                guard let strongSelf = self,
                    let page = strongSelf.pageForObjectID(objectID) else {
                        return
                }

                strongSelf.draftPage(page)
            })

            alertController.addActionWithTitle(deleteButtonTitle, style: .default, handler: { [weak self] (action) in
                guard let strongSelf = self,
                    let page = strongSelf.pageForObjectID(objectID) else {
                        return
                }

                strongSelf.deletePost(page)
            })
        } else if filter == .published {
            if page.isFailed {
                alertController.addActionWithTitle(retryButtonTitle, style: .default, handler: { [weak self] (action) in
                    guard let strongSelf = self,
                        let page = strongSelf.pageForObjectID(objectID) else {
                            return
                    }

                    strongSelf.retryPage(page)
                })
            } else {
                alertController.addActionWithTitle(viewButtonTitle, style: .default, handler: { [weak self] (action) in
                    guard let strongSelf = self,
                        let page = strongSelf.pageForObjectID(objectID) else {
                            return
                    }

                    strongSelf.viewPost(page)
                })

                addSetParentAction(to: alertController, for: page, at: indexPath)

                alertController.addActionWithTitle(draftButtonTitle, style: .default, handler: { [weak self] (action) in
                    guard let strongSelf = self,
                        let page = strongSelf.pageForObjectID(objectID) else {
                            return
                    }

                    strongSelf.draftPage(page)
                })
            }

            alertController.addActionWithTitle(trashButtonTitle, style: .default, handler: { [weak self] (action) in
                guard let strongSelf = self,
                    let page = strongSelf.pageForObjectID(objectID) else {
                        return
                }

                strongSelf.deletePost(page)
            })
        } else {
            if page.isFailed {
                alertController.addActionWithTitle(retryButtonTitle, style: .default, handler: { [weak self] (action) in
                    guard let strongSelf = self,
                        let page = strongSelf.pageForObjectID(objectID) else {
                            return
                    }

                    strongSelf.retryPage(page)
                })
            } else {
                alertController.addActionWithTitle(viewButtonTitle, style: .default, handler: { [weak self] (action) in
                    guard let strongSelf = self,
                        let page = strongSelf.pageForObjectID(objectID) else {
                            return
                    }

                    strongSelf.viewPost(page)
                })

                addSetParentAction(to: alertController, for: page, at: indexPath)

                alertController.addActionWithTitle(publishButtonTitle, style: .default, handler: { [weak self] (action) in
                    guard let strongSelf = self,
                        let page = strongSelf.pageForObjectID(objectID) else {
                            return
                    }

                    strongSelf.publishPost(page)
                })
            }

            alertController.addActionWithTitle(trashButtonTitle, style: .default, handler: { [weak self] (action) in
                guard let strongSelf = self,
                    let page = strongSelf.pageForObjectID(objectID) else {
                        return
                }

                strongSelf.deletePost(page)
            })
        }

        WPAnalytics.track(.postListOpenedCellMenu, withProperties: propertiesForAnalytics())

        alertController.modalPresentationStyle = .popover
        present(alertController, animated: true, completion: nil)

        if let presentationController = alertController.popoverPresentationController {
            presentationController.permittedArrowDirections = .any
            presentationController.sourceView = button
            presentationController.sourceRect = button.bounds
        }
    }

    private func addSetParentAction(to controller: UIAlertController, for page: AbstractPost, at index: IndexPath?) {
        /// This button is disabled for self-hosted sites
        //
        guard blog.supports(.wpComRESTAPI) else {
            return
        }

        let objectID = page.objectID
        let setParentButtonTitle = NSLocalizedString("Set Parent", comment: "Label for a button that opens the Set Parent options view controller")
        controller.addActionWithTitle(setParentButtonTitle, style: .default, handler: { [weak self] _ in
            if let page = self?.pageForObjectID(objectID) {
                self?.setParent(for: page, at: index)
            }
        })
    }

    private func setParent(for page: Page, at index: IndexPath?) {
        guard let index = index else {
            return
        }

        let selectedPage = pageAtIndexPath(index)
        let newIndex = _tableViewHandler.index(for: selectedPage)
        let pages = _tableViewHandler.removePage(from: newIndex)
        let parentPageNavigationController = ParentPageSettingsViewController.navigationController(with: pages, selectedPage: selectedPage)
        present(parentPageNavigationController, animated: true, completion: nil)
    }

    fileprivate func pageForObjectID(_ objectID: NSManagedObjectID) -> Page? {

        var pageManagedOjbect: NSManagedObject

        do {
            pageManagedOjbect = try managedObjectContext().existingObject(with: objectID)

        } catch let error as NSError {
            DDLogError("\(NSStringFromClass(type(of: self))), \(#function), \(error)")
            return nil
        } catch _ {
            DDLogError("\(NSStringFromClass(type(of: self))), \(#function), Could not find Page with ID \(objectID)")
            return nil
        }

        let page = pageManagedOjbect as? Page
        return page
    }

    fileprivate func handleRestoreAction(fromCell cell: UITableViewCell, forPage page: AbstractPost) {
        restorePost(page)
    }

    // MARK: - UISearchControllerDelegate

    override func willPresentSearchController(_ searchController: UISearchController) {
        super.willPresentSearchController(searchController)

        filterTabBar.alpha = WPAlphaZero

        if #available(iOS 11.0, *) {
            return
        }

        filterTabBarBottomConstraint.isActive = false
        tableViewTopConstraint.isActive = true
    }

    override func updateSearchResults(for searchController: UISearchController) {
        _tableViewHandler.isSearching = isSearching()

        super.updateSearchResults(for: searchController)
    }

    override func willDismissSearchController(_ searchController: UISearchController) {
        _tableViewHandler.isSearching = false

        super.willDismissSearchController(searchController)
    }

    func didPresentSearchController(_ searchController: UISearchController) {
        if #available(iOS 11.0, *) {
            tableView.scrollIndicatorInsets.top = searchController.searchBar.bounds.height + searchController.searchBar.frame.origin.y - topLayoutGuide.length
            tableView.contentInset.top = 0
        }
    }

    func didDismissSearchController(_ searchController: UISearchController) {
        UIView.animate(withDuration: Animations.searchDismissDuration) {
            self.filterTabBar.alpha = WPAlphaFull
        }

        if #available(iOS 11.0, *) {
            return
        }

        tableViewTopConstraint.isActive = false
        filterTabBarBottomConstraint.isActive = true
    }

    enum Animations {
        static let searchDismissDuration: TimeInterval = 0.3
    }
}

// MARK: - No Results Handling

private extension PageListViewController {

    func handleRefreshNoResultsViewController(_ noResultsViewController: NoResultsViewController) {

        guard connectionAvailable() else {
            noResultsViewController.configure(title: noConnectionMessage(),
                                              image: noResultsImageName)
            return
        }

        if isSearching() {
            noResultsViewController.configureForNoSearchResults(title: noResultsTitle())
        } else {
            let accessoryView = syncHelper.isSyncing ? NoResultsViewController.loadingAccessoryView() : nil

            noResultsViewController.configure(title: noResultsTitle(),
                                              buttonTitle: noResultsButtonTitle(),
                                              image: noResultsImageName,
                                              accessoryView: accessoryView)
        }
    }

    var noResultsImageName: String {
        return "pages-no-results"
    }

    func noResultsButtonTitle() -> String? {
        if syncHelper.isSyncing == true || isSearching() {
            return nil
        }

        let filterType = filterSettings.currentPostListFilter().filterType
        return filterType == .trashed ? nil : NoResultsText.buttonTitle
    }

    func noResultsTitle() -> String {
        if syncHelper.isSyncing == true {
            return NoResultsText.fetchingTitle
        }

        if isSearching() {
            return NoResultsText.noMatchesTitle
        }

        return noResultsFilteredTitle()
    }

    func noResultsFilteredTitle() -> String {
        let filterType = filterSettings.currentPostListFilter().filterType
        switch filterType {
        case .draft:
            return NoResultsText.noDraftsTitle
        case .scheduled:
            return NoResultsText.noScheduledTitle
        case .trashed:
            return NoResultsText.noTrashedTitle
        case .published:
            return NoResultsText.noPublishedTitle
        }
    }

    struct NoResultsText {
        static let buttonTitle = NSLocalizedString("Create a Page", comment: "Button title, encourages users to create their first page on their blog.")
        static let fetchingTitle = NSLocalizedString("Fetching pages...", comment: "A brief prompt shown when the reader is empty, letting the user know the app is currently fetching new pages.")
        static let noMatchesTitle = NSLocalizedString("No pages matching your search", comment: "Displayed when the user is searching the pages list and there are no matching pages")
        static let noDraftsTitle = NSLocalizedString("You don't have any draft pages", comment: "Displayed when the user views drafts in the pages list and there are no pages")
        static let noScheduledTitle = NSLocalizedString("You don't have any scheduled pages", comment: "Displayed when the user views scheduled pages in the pages list and there are no pages")
        static let noTrashedTitle = NSLocalizedString("You don't have any trashed pages", comment: "Displayed when the user views trashed in the pages list and there are no pages")
        static let noPublishedTitle = NSLocalizedString("You haven't published any pages yet", comment: "Displayed when the user views published pages in the pages list and there are no pages")
    }

}<|MERGE_RESOLUTION|>--- conflicted
+++ resolved
@@ -135,10 +135,7 @@
         tableView.accessibilityIdentifier = "PagesTable"
         tableView.isAccessibilityElement = true
         tableView.estimatedRowHeight = type(of: self).pageCellEstimatedRowHeight
-<<<<<<< HEAD
         tableView.rowHeight = UITableView.automaticDimension
-=======
->>>>>>> 6066975c
 
         let bundle = Bundle.main
 
