--- conflicted
+++ resolved
@@ -5,7 +5,6 @@
 /// Displays a Person Role Picker
 ///
 class RoleViewController : UITableViewController {
-<<<<<<< HEAD
     
     /// Typealiases
     ///
@@ -33,15 +32,6 @@
 
     
     
-=======
-
-    typealias Role = Person.Role
-
-    var role        : Role!
-    var onChange    : ((role: Role) -> Void)?
-
-
->>>>>>> 15472bee
     // MARK: - View Lifecyle Methods
     override func viewDidLoad() {
         super.viewDidLoad()
@@ -50,7 +40,6 @@
         setupActivityIndicator()
         WPStyleGuide.configureColorsForView(view, andTableView: tableView)
     }
-<<<<<<< HEAD
     
     override func viewWillAppear(animated: Bool) {
         super.viewWillAppear(animated)
@@ -79,10 +68,6 @@
     }
     
     
-=======
-
-
->>>>>>> 15472bee
     // MARK: - UITableView Methods
     override func numberOfSectionsInTableView(tableView: UITableView) -> Int {
         return numberOfSections
@@ -97,13 +82,8 @@
         let roleForCurrentRow = roleAtIndexPath(indexPath)
 
         cell.textLabel?.text = roleForCurrentRow.localizedName()
-<<<<<<< HEAD
         cell.accessoryType = (roleForCurrentRow == selectedRole) ? .Checkmark : .None
-        
-=======
-        cell.accessoryType = (roleForCurrentRow == role) ? .Checkmark : .None
 
->>>>>>> 15472bee
         WPStyleGuide.configureTableViewCell(cell)
 
         return cell
