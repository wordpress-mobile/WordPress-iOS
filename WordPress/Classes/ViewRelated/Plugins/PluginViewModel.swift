--- conflicted
+++ resolved
@@ -219,7 +219,6 @@
         return versionRow
     }
 
-<<<<<<< HEAD
     private func installPlugin() {
         guard let directoryEntry = directoryEntry else {
             return
@@ -237,7 +236,8 @@
             return true
         }
         return false
-=======
+    }
+
     func noResultsViewModel() -> NoResultsViewController.Model? {
         switch state {
         case .loading:
@@ -257,7 +257,6 @@
         } else {
             return noResultsConnectivityErrorModel
         }
->>>>>>> 186a3232
     }
 
     private func headerRow(directoryEntry: PluginDirectoryEntry?) -> ImmuTableRow? {
@@ -541,7 +540,6 @@
     }
 
     private func getSiteTitle() -> String? {
-<<<<<<< HEAD
         return getBlog()?.settings?.name?.nonEmptyString()
     }
 
@@ -563,14 +561,8 @@
     }
 
     private func getBlog() -> Blog? {
-        let context = ContextManager.sharedInstance().mainContext
-        let service = BlogService(managedObjectContext: context)
+        let service = BlogService.withMainContext()
         return service.blog(byBlogId: site.siteID as NSNumber)
-=======
-        let service = BlogService.withMainContext()
-        let blog = service.blog(byBlogId: site.siteID as NSNumber)
-        return blog?.settings?.name?.nonEmptyString()
->>>>>>> 186a3232
     }
 
     private func setHTMLTextAttributes(_ htmlText: NSAttributedString) -> NSAttributedString {
