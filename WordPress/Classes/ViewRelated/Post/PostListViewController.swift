--- conflicted
+++ resolved
@@ -261,41 +261,6 @@
         ghostableTableView.register(postCompactCellNib, forCellReuseIdentifier: postCompactCellIdentifier)
     }
 
-<<<<<<< HEAD
-    override func configureAuthorFilter() {
-        guard filterSettings.canFilterByAuthor() else {
-            return
-        }
-
-        let authorFilter = AuthorFilterButton()
-        authorFilter.addTarget(self, action: #selector(showAuthorSelectionPopover(_:)), for: .touchUpInside)
-        filterTabBar.accessoryView = authorFilter
-
-        updateAuthorFilter()
-=======
-    override func configureSearchController() {
-        super.configureSearchController()
-
-        searchWrapperView.addSubview(searchController.searchBar)
-
-        tableView.verticalScrollIndicatorInsets.top = searchController.searchBar.bounds.height
-
-        updateTableHeaderSize()
-    }
-
-    fileprivate func updateTableHeaderSize() {
-        if searchController.isActive {
-            // Account for the search bar being moved to the top of the screen.
-            searchWrapperView.frame.size.height = 0
-        } else {
-            searchWrapperView.frame.size.height = searchController.searchBar.bounds.height
-        }
-
-        // Resetting the tableHeaderView is necessary to get the new height to take effect
-        tableView.tableHeaderView = searchWrapperView
->>>>>>> d269d5aa
-    }
-
     func showCompactOrDefault() {
         updateGhostableTableViewOptions()
 
