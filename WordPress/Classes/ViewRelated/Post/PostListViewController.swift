--- conflicted
+++ resolved
@@ -11,29 +11,8 @@
 
     static private let postsViewControllerRestorationKey = "PostsViewControllerRestorationKey"
 
-<<<<<<< HEAD
-    private let statsCacheInterval = TimeInterval(300) // 5 minutes
-
-    private let postCardEstimatedRowHeight = CGFloat(300.0)
-
-    private lazy var _tableViewHandler: PostListTableViewHandler = {
-        let tableViewHandler = PostListTableViewHandler(tableView: tableView)
-        tableViewHandler.cacheRowHeights = false
-        tableViewHandler.delegate = self
-        tableViewHandler.updateRowAnimation = .none
-        return tableViewHandler
-    }()
-
-    override var tableViewHandler: WPTableViewHandler {
-        get {
-            return _tableViewHandler
-        } set {
-            super.tableViewHandler = newValue
-        }
-=======
     private var showingJustMyPosts: Bool {
         return filterSettings.currentPostAuthorFilter() == .mine
->>>>>>> 15b16539
     }
 
     /// If set, when the post list appear it will show the tab for this status
@@ -257,8 +236,7 @@
         let cell = tableView.dequeueReusableCell(withIdentifier: PostListCell.defaultReuseID, for: indexPath) as! PostListCell
         let post = postAtIndexPath(indexPath)
         cell.accessoryType = .none
-        // TODO: Hide author if only showing my posts?
-        cell.configure(with: PostListItemViewModel(post: post), delegate: self)
+        cell.configure(with: PostListItemViewModel(post: post, shouldHideAuthor: shouldHideAuthor), delegate: self)
         return cell
     }
 
@@ -288,11 +266,6 @@
         }
     }
 
-<<<<<<< HEAD
-        let viewModel = PostListItemViewModel(post: post, shouldHideAuthor: shouldHideAuthor)
-        cell.configure(with: viewModel, delegate: self)
-        return cell
-=======
     func tableView(_ tableView: UITableView, leadingSwipeActionsConfigurationForRowAt indexPath: IndexPath) -> UISwipeActionsConfiguration? {
         let actions = AbstractPostHelper.makeLeadingContextualActions(for: postAtIndexPath(indexPath), delegate: self)
         return UISwipeActionsConfiguration(actions: actions)
@@ -301,7 +274,6 @@
     func tableView(_ tableView: UITableView, trailingSwipeActionsConfigurationForRowAt indexPath: IndexPath) -> UISwipeActionsConfiguration? {
         let actions = AbstractPostHelper.makeTrailingContextualActions(for: postAtIndexPath(indexPath), delegate: self)
         return UISwipeActionsConfiguration(actions: actions)
->>>>>>> 15b16539
     }
 
     // MARK: - Post Actions
