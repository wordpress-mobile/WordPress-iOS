import Foundation
import AutomatticTracks

@objc
protocol PostPreviewGeneratorDelegate {
    func preview(_ generator: PostPreviewGenerator, attemptRequest request: URLRequest)
    func preview(_ generator: PostPreviewGenerator, loadHTML html: String)
    func previewFailed(_ generator: PostPreviewGenerator, message: String)
}

class PostPreviewGenerator: NSObject {
    @objc let post: AbstractPost
    @objc var previewURL: URL?
    @objc weak var delegate: PostPreviewGeneratorDelegate?
    fileprivate let authenticator: RequestAuthenticator?

    @objc convenience init(post: AbstractPost) {
        self.init(post: post, previewURL: nil)
    }

    @objc init(post: AbstractPost, previewURL: URL? = nil) {
        self.post = post
        self.previewURL = previewURL
        authenticator = RequestAuthenticator(blog: post.blog)
        super.init()
    }

    @objc func generate() {
        if let previewURL = previewURL {
            attemptPreview(url: previewURL)
        } else {
            guard let url = post.permaLink.flatMap(URL.init(string:)) else {
                previewRequestFailed(reason: "preview failed because post permalink is unexpectedly nil")
                return
            }
             attemptPreview(url: url)
        }
    }

    @objc func previewRequestFailed(reason: String) {
        delegate?.previewFailed(self, message: NSLocalizedString("There has been an error while trying to reach your site.", comment: "An error message."))
    }
}


// MARK: - Authentication

private extension PostPreviewGenerator {
    func attemptPreview(url: URL) {

        // Attempt to append params. If that fails, fall back to the original url.
        let url = url.appendingHideMasterbarParameters() ?? url

        switch authenticationRequired {
        case .nonce:
            attemptNonceAuthenticatedRequest(url: url)
        case .cookie:
            attemptCookieAuthenticatedRequest(url: url)
        case .none:
            attemptUnauthenticatedRequest(url: url)
        }
    }

    var authenticationRequired: Authentication {
        guard needsLogin() else {
            return .none
        }
        if post.blog.supports(.noncePreviews) {
            return .nonce
        } else {
            return .cookie
        }
    }

    enum Authentication {
        case nonce
        case cookie
        case none
    }

    func needsLogin() -> Bool {
        guard let status = post.status else {
            assertionFailure("A post should always have a status")
            return false
        }
        switch status {
        case .draft, .publishPrivate, .pending, .scheduled, .publish:
            return true
        default:
<<<<<<< HEAD
            return post.blog.isHostedAtWPcom && post.blog.isPrivate()
=======
            return post.blog.isPrivateAtWPCom()
>>>>>>> f9adeaa9
        }
    }

    func attemptUnauthenticatedRequest(url: URL) {
        let request = URLRequest(url: url)
        delegate?.preview(self, attemptRequest: request)
    }

    func attemptNonceAuthenticatedRequest(url: URL) {
        guard let nonce = post.blog.getOptionValue("frame_nonce") as? String,
            let authenticatedUrl = addNonce(nonce, to: url) else {
                previewRequestFailed(reason: "preview failed because url with nonce is unexpectedly nil")
                return
        }
        let request = URLRequest(url: authenticatedUrl)
        delegate?.preview(self, attemptRequest: request)
    }

    func attemptCookieAuthenticatedRequest(url: URL) {
        guard let authenticator = authenticator else {
            previewRequestFailed(reason: "preview failed because authenticator is unexpectedly nil")
            return
        }
        authenticator.request(url: url, cookieJar: HTTPCookieStorage.shared, completion: { [weak delegate] request in
            delegate?.preview(self, attemptRequest: request)
        })
    }
}

private extension PostPreviewGenerator {
    func addNonce(_ nonce: String, to url: URL) -> URL? {
        guard var components = URLComponents(url: url, resolvingAgainstBaseURL: false) else {
            return nil
        }
        var queryItems = components.queryItems ?? []
        queryItems.append(URLQueryItem(name: "preview", value: "true"))
        queryItems.append(URLQueryItem(name: "frame-nonce", value: nonce))
        components.queryItems = queryItems
        return components.url
    }
}<|MERGE_RESOLUTION|>--- conflicted
+++ resolved
@@ -87,11 +87,7 @@
         case .draft, .publishPrivate, .pending, .scheduled, .publish:
             return true
         default:
-<<<<<<< HEAD
-            return post.blog.isHostedAtWPcom && post.blog.isPrivate()
-=======
             return post.blog.isPrivateAtWPCom()
->>>>>>> f9adeaa9
         }
     }
 
