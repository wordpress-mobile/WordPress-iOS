--- conflicted
+++ resolved
@@ -262,26 +262,20 @@
 - (void)webView:(UIWebView *)webView didFailLoadWithError:(NSError *)error
 {
     DDLogMethodParam(error);
-<<<<<<< HEAD
-    self.loadingView.hidden = YES;
-
-    NSString *errorMessage = [NSString stringWithFormat:@"<div class=\"page\"><p>%@ %@</p>",
-                              NSLocalizedString(@"There has been an error while trying to reach your site.", nil),
-                              NSLocalizedString(@"A simple preview is shown below.", @"")];
-
-=======
+
     // Watch for NSURLErrorCancelled (aka NSURLErrorDomain error -999). This error is returned
     // when an asynchronous load is canceled. For example, a link is tapped (or some other
     // action that causes a new page to load) before the current page has completed loading.
     // It should be safe to ignore.
-    if([error code] == NSURLErrorCancelled)
+    if([error code] == NSURLErrorCancelled) {
         return;
-    
+    }
+
     self.loadingView.hidden = YES;
     NSString *errorMessage = [NSString stringWithFormat:@"<div class=\"page\"><p>%@ %@</p>",
                               NSLocalizedString(@"There has been an error while trying to reach your site.", nil),
                               NSLocalizedString(@"A simple preview is shown below.", @"")];
->>>>>>> 28801c05
+
     [self showSimplePreviewWithMessage:errorMessage];
 }
 
