--- conflicted
+++ resolved
@@ -5,13 +5,9 @@
     PostSettingsSectionMeta,
     PostSettingsSectionFormat,
     PostSettingsSectionFeaturedImage,
-<<<<<<< HEAD
     PostSettingsSectionShare,
-    PostSettingsSectionGeolocation
-=======
     PostSettingsSectionGeolocation,
     PostSettingsSectionMoreOptions
->>>>>>> d5a0ece5
 } PostSettingsSection;
 
 
