--- conflicted
+++ resolved
@@ -28,20 +28,13 @@
         let tokens = await [authors, tags]
         let selectedTokenIDs = Set(selectedTokens.map(\.id))
 
-        let output = Array(tokens
+        return Array(tokens
             .flatMap { $0 }
             .filter { !selectedTokenIDs.contains($0.token.id) }
             .sorted { ($0.score, $0.token.value) > ($1.score, $1.token.value) }
             .map { $0.token }
             .prefix(3))
-<<<<<<< HEAD
             .deduplicated(by: \.id)
-=======
-
-        // Remove duplicates
-        var encounteredIDs = Set<AnyHashable>()
-        return output.filter { encounteredIDs.insert($0.id).inserted }
->>>>>>> 2bcad6e8
     }
 
     private struct RankedToken {
