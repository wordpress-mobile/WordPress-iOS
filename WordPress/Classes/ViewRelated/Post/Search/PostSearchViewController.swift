--- conflicted
+++ resolved
@@ -108,14 +108,8 @@
             switch post {
             case let post as Post:
                 let cell = tableView.dequeueReusableCell(withIdentifier: Constants.postCellID, for: indexPath) as! PostListCell
-<<<<<<< HEAD
-                assert(listViewController is InteractivePostViewDelegate)
-                let viewModel = PostListItemViewModel(post: post, shouldHideAuthor: listViewController?.shouldHideAuthor ?? false)
-                cell.configure(with: viewModel, delegate: listViewController as? InteractivePostViewDelegate)
-=======
                 let viewModel = PostListItemViewModel(post: post)
                 cell.configure(with: viewModel, delegate: delegate)
->>>>>>> 15b16539
                 updateHighlights(for: [cell], searchTerm: self.viewModel.searchTerm)
                 return cell
             case let page as Page:
