--- conflicted
+++ resolved
@@ -143,10 +143,6 @@
 
         // Reapply the appearance, this reset the navbar after presenting a view
         featuredImage.applyTransparentNavigationBarAppearance(to: navigationController?.navigationBar)
-<<<<<<< HEAD
-
-=======
->>>>>>> 780f5e44
     }
 
     override func viewDidDisappear(_ animated: Bool) {
@@ -166,11 +162,7 @@
     func render(_ post: ReaderPost) {
         configureDiscoverAttribution(post)
 
-<<<<<<< HEAD
-        featuredImage.configure(for: post)
-=======
         featuredImage.configure(for: post, with: self)
->>>>>>> 780f5e44
         toolbar.configure(for: post, in: self)
         header.configure(for: post)
 
@@ -183,13 +175,8 @@
         }
 
         // Load the image
-<<<<<<< HEAD
-        featuredImage.load { [unowned self] in
-            self.hideLoading()
-=======
         featuredImage.load { [weak self] in
             self?.hideLoading()
->>>>>>> 780f5e44
         }
     }
 
@@ -307,79 +294,6 @@
         }
     }
 
-<<<<<<< HEAD
-    private func configureNavigationBar() {
-        let rightItems = [
-            UIBarButtonItem.fixedSpace(24),
-            configuredMoreButton(),
-            UIBarButtonItem.fixedSpace(24),
-            configuredShareButton(),
-            UIBarButtonItem.fixedSpace(24),
-            configuredBrowserButton()
-        ]
-
-        navigationItem.leftBarButtonItem = configuredBackButton()
-        navigationItem.rightBarButtonItems = rightItems.compactMap({ $0 })
-    }
-
-    private func configuredBackButton() -> UIBarButtonItem {
-        let image = UIImage.gridicon(.chevronLeft).withRenderingMode(UIImage.RenderingMode.alwaysTemplate)
-        let button = CustomHighlightButton(frame: CGRect(x: 0, y: 0, width: image.size.width, height: image.size.height))
-        button.setImage(image, for: UIControl.State())
-        button.addTarget(self, action: #selector(didTapBackButton(_:)), for: .touchUpInside)
-
-        let barButtonItem = UIBarButtonItem(customView: button)
-        barButtonItem.accessibilityLabel = NSLocalizedString("Share", comment: "Spoken accessibility label")
-
-        return barButtonItem
-    }
-
-    @objc func didTapBackButton(_ sender: UIButton) {
-        navigationController?.popViewController(animated: true)
-    }
-
-    private func configuredBrowserButton() -> UIBarButtonItem? {
-        let image = UIImage.gridicon(.globe).withRenderingMode(UIImage.RenderingMode.alwaysTemplate)
-        let button = CustomHighlightButton(frame: CGRect(x: 0, y: 0, width: image.size.width, height: image.size.height))
-        button.setImage(image, for: UIControl.State())
-        button.addTarget(self, action: #selector(didTapBrowserButton(_:)), for: .touchUpInside)
-
-        let barButtonItem = UIBarButtonItem(customView: button)
-        barButtonItem.accessibilityLabel = NSLocalizedString("Share", comment: "Spoken accessibility label")
-
-        return barButtonItem
-    }
-
-    private func configuredMoreButton() -> UIBarButtonItem? {
-        guard let icon = UIImage(named: "icon-menu-vertical-ellipsis") else {
-            return nil
-        }
-
-        let image = icon.withRenderingMode(.alwaysTemplate)
-        let button = CustomHighlightButton(frame: CGRect(x: 0, y: 0, width: image.size.width, height: image.size.height))
-        button.setImage(image, for: UIControl.State())
-        button.addTarget(self, action: #selector(didTapMenuButton(_:)), for: .touchUpInside)
-
-        let barButtonItem = UIBarButtonItem(customView: button)
-        barButtonItem.accessibilityLabel = NSLocalizedString("Share", comment: "Spoken accessibility label")
-
-        return barButtonItem
-    }
-
-    /// REtrurn the share button at the right of the nav bar
-    ///
-    private func configuredShareButton() -> UIBarButtonItem? {
-        let image = UIImage.gridicon(.shareiOS).withRenderingMode(UIImage.RenderingMode.alwaysTemplate)
-        let button = CustomHighlightButton(frame: CGRect(x: 0, y: 0, width: image.size.width, height: image.size.height))
-        button.setImage(image, for: UIControl.State())
-        button.addTarget(self, action: #selector(didTapShareButton(_:)), for: .touchUpInside)
-
-        let barButtonItem = UIBarButtonItem(customView: button)
-        barButtonItem.accessibilityLabel = NSLocalizedString("Share", comment: "Spoken accessibility label")
-
-        return barButtonItem
-    }
-
     private func configureFeaturedImage() {
         guard featuredImage.superview == nil else {
             return
@@ -389,17 +303,6 @@
 
         view.insertSubview(featuredImage, belowSubview: loadingView)
 
-=======
-    private func configureFeaturedImage() {
-        guard featuredImage.superview == nil else {
-            return
-        }
-
-        featuredImage.delegate = coordinator
-
-        view.insertSubview(featuredImage, belowSubview: loadingView)
-
->>>>>>> 780f5e44
         NSLayoutConstraint.activate([
             featuredImage.leadingAnchor.constraint(equalTo: view.leadingAnchor, constant: 0),
             featuredImage.trailingAnchor.constraint(equalTo: view.trailingAnchor, constant: 0),
