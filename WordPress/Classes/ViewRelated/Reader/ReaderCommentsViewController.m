--- conflicted
+++ resolved
@@ -589,7 +589,6 @@
     return [[UIView alloc] initWithFrame:CGRectMake(0, 0, self.tableView.frame.size.width, 0)];
 }
 
-<<<<<<< HEAD
 - (void)setHighlightedIndexPath:(NSIndexPath *)highlightedIndexPath
 {
     if (![self newCommentThreadEnabled]) {
@@ -636,8 +635,6 @@
     self.highlightedIndexPath = indexPathForCommentRepliedTo;
     _indexPathForCommentRepliedTo = indexPathForCommentRepliedTo;
 }
-=======
->>>>>>> 3c7f13f5
 
 - (UIView *)cachedHeaderView {
     if (!_cachedHeaderView && [self newCommentThreadEnabled]) {
@@ -1040,11 +1037,8 @@
                 [self.tableView scrollToRowAtIndexPath:indexPath atScrollPosition:UITableViewScrollPositionTop animated:YES ];
             });
         }
-<<<<<<< HEAD
 
         self.highlightedIndexPath = indexPath;
-=======
->>>>>>> 3c7f13f5
 
         // Reset the commentID so we don't do this again.
         self.navigateToCommentID = nil;
@@ -1260,7 +1254,6 @@
         CommentContentTableViewCell *cell = (CommentContentTableViewCell *)aCell;
         [self configureContentCell:cell comment:comment indexPath:indexPath handler:self.tableViewHandler];
 
-<<<<<<< HEAD
         if (self.highlightedIndexPath) {
             cell.isEmphasized = (indexPath == self.highlightedIndexPath);
         }
@@ -1269,8 +1262,6 @@
             cell.isReplyHighlighted = (indexPath == self.indexPathForCommentRepliedTo);
         }
 
-=======
->>>>>>> 3c7f13f5
         // support for legacy content rendering method.
         cell.richContentDelegate = self;
 
