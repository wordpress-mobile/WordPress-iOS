import Foundation
import WordPressShared
import WordPressComAnalytics


open class ReaderDetailViewController: UIViewController, UIViewControllerRestoration
{

    static let restorablePostObjectURLhKey: String = "RestorablePostObjectURLKey"

    // Structs for Constants

    fileprivate struct DetailConstants
    {
        static let LikeCountKeyPath = "likeCount"
        static let MarginOffset = CGFloat(8.0)
    }


    fileprivate struct DetailAnalyticsConstants
    {
        static let TypeKey = "post_detail_type"
        static let TypeNormal = "normal"
        static let TypePreviewSite = "preview_site"
        static let OfflineKey = "offline_view"
        static let PixelStatReferrer = "https://wordpress.com/"
    }


    // MARK: - Properties & Accessors

    // Footer views
    @IBOutlet fileprivate weak var footerView: UIView!
    @IBOutlet fileprivate weak var tagButton: UIButton!
    @IBOutlet fileprivate weak var commentButton: UIButton!
    @IBOutlet fileprivate weak var likeButton: UIButton!
    @IBOutlet fileprivate weak var footerViewHeightConstraint: NSLayoutConstraint!

    // Wrapper views
    @IBOutlet fileprivate weak var textHeaderStackView: UIStackView!
    @IBOutlet fileprivate weak var textFooterStackView: UIStackView!
    fileprivate weak var textFooterTopConstraint: NSLayoutConstraint!

    // Header realated Views
    @IBOutlet fileprivate weak var headerView: UIView!
    @IBOutlet fileprivate weak var blavatarImageView: UIImageView!
    @IBOutlet fileprivate weak var blogNameButton: UIButton!
    @IBOutlet fileprivate weak var blogURLLabel: UILabel!
    @IBOutlet fileprivate weak var menuButton: UIButton!

    // Content views
    @IBOutlet fileprivate weak var featuredImageView: UIImageView!
    @IBOutlet fileprivate weak var titleLabel: UILabel!
    @IBOutlet fileprivate weak var bylineView: UIView!
    @IBOutlet fileprivate weak var avatarImageView: CircularImageView!
    @IBOutlet fileprivate weak var bylineLabel: UILabel!
    @IBOutlet fileprivate weak var textView: WPRichContentView!
    @IBOutlet fileprivate weak var attributionView: ReaderCardDiscoverAttributionView!

    // Spacers
    @IBOutlet fileprivate weak var featuredImageBottomPaddingView: UIView!
    @IBOutlet fileprivate weak var titleBottomPaddingView: UIView!
    @IBOutlet fileprivate weak var bylineBottomPaddingView: UIView!

    open var shouldHideComments = false
    fileprivate var didBumpStats = false
    fileprivate var didBumpPageViews = false
    fileprivate var footerViewHeightConstraintConstant = CGFloat(0.0)

    fileprivate let sharingController = PostSharingController()

    open var post: ReaderPost? {
        didSet {
            oldValue?.removeObserver(self, forKeyPath: DetailConstants.LikeCountKeyPath)

            post?.addObserver(self, forKeyPath: DetailConstants.LikeCountKeyPath, options: .new, context: nil)
            if isViewLoaded {
                configureView()
            }
        }
    }


    fileprivate var isLoaded : Bool {
        return post != nil
    }


    // MARK: - Convenience Factories


    /// Convenience method for instantiating an instance of ReaderDetailViewController
    /// for a particular topic.
    ///
    /// - Parameters:
    ///     - topic:  The reader topic for the list.
    ///
    /// - Return: A ReaderListViewController instance.
    ///
    open class func controllerWithPost(_ post:ReaderPost) -> ReaderDetailViewController {
        let storyboard = UIStoryboard(name: "Reader", bundle: Bundle.main)
        let controller = storyboard.instantiateViewController(withIdentifier: "ReaderDetailViewController") as! ReaderDetailViewController
        controller.post = post

        return controller
    }


    open class func controllerWithPostID(_ postID:NSNumber, siteID:NSNumber) -> ReaderDetailViewController {
        let storyboard = UIStoryboard(name: "Reader", bundle: Bundle.main)
        let controller = storyboard.instantiateViewController(withIdentifier: "ReaderDetailViewController") as! ReaderDetailViewController
        controller.setupWithPostID(postID, siteID:siteID)

        return controller
    }


    // MARK: - State Restoration


    open static func viewController(withRestorationIdentifierPath identifierComponents: [Any], coder: NSCoder) -> UIViewController? {
        guard let path = coder.decodeObject(forKey: restorablePostObjectURLhKey) as? String else {
            return nil
        }

        let context = ContextManager.sharedInstance().mainContext
        guard let url = URL(string:path),
            let objectID = context?.persistentStoreCoordinator?.managedObjectID(forURIRepresentation: url) else {
            return nil
        }

        guard let post = (try? context?.existingObject(with: objectID)) as? ReaderPost else {
            return nil
        }

        post.preserveForRestoration = false
        ContextManager.sharedInstance().save(context)

        return controllerWithPost(post)
    }


    open override func encodeRestorableState(with coder: NSCoder) {
        if let post = post {
            let context = ContextManager.sharedInstance().mainContext
            post.preserveForRestoration = true
            ContextManager.sharedInstance().save(context)
            coder.encode(post.objectID.uriRepresentation().absoluteString, forKey: type(of: self).restorablePostObjectURLhKey)
        }

        super.encodeRestorableState(with: coder)
    }


    // MARK: - LifeCycle Methods


    deinit {
        post?.removeObserver(self, forKeyPath: DetailConstants.LikeCountKeyPath)
        NotificationCenter.default.removeObserver(self)
    }


    open override func awakeAfter(using aDecoder: NSCoder) -> Any? {
        restorationClass = type(of: self)

        return super.awakeAfter(using: aDecoder)
    }


    open override func viewDidLoad() {
        super.viewDidLoad()

        setupContentHeaderAndFooter()
        textView.alpha = 0
        footerView.isHidden = true

        // Hide the featured image and its padding until we know there is one to load.
        featuredImageView.isHidden = true
        featuredImageBottomPaddingView.isHidden = true

        // Styles
        applyStyles()

        setupNavBar()

        if let _ = post {
            configureView()
        }
    }


    open override func viewDidAppear(_ animated: Bool) {
        super.viewDidAppear(animated)

        // The UIApplicationDidBecomeActiveNotification notification is broadcast
        // when the app is resumed as a part of split screen multitasking on the iPad.
        NotificationCenter.default.addObserver(self, selector: #selector(ReaderDetailViewController.handleApplicationDidBecomeActive(_:)), name: NSNotification.Name.UIApplicationDidBecomeActive, object: nil)

        bumpStats()
        bumpPageViewsForPost()
    }


    open override func viewWillDisappear(_ animated: Bool) {
        super.viewWillDisappear(animated)

        setBarsHidden(false)

        NotificationCenter.default.removeObserver(self, name: NSNotification.Name.UIApplicationDidBecomeActive, object: nil)
    }


    open override func traitCollectionDidChange(_ previousTraitCollection: UITraitCollection?) {
        super.traitCollectionDidChange(previousTraitCollection)

        // This is something we do to help with the resizing that can occur with
        // split screen multitasking on the iPad.
        view.layoutIfNeeded()
    }

    open override func viewWillTransition(to size: CGSize, with coordinator: UIViewControllerTransitionCoordinator) {
        super.viewWillTransition(to: size, with: coordinator)

        let y = textView.contentOffset.y
        let position = textView.closestPosition(to: CGPoint(x: 0.0, y: y))

        coordinator.animate(
            alongsideTransition: { (_) in
                if let position = position, let textRange = self.textView.textRange(from: position, to: position) {
                    let rect = self.textView.firstRect(for: textRange)
                    self.textView.setContentOffset(CGPoint(x: 0.0, y: rect.origin.y), animated: false)
                }
            },
            completion: { (_) in
                self.updateContentInsets()
                self.updateTextViewMargins()
        })

        // Make sure that the bars are visible after switching from landscape
        // to portrait orientation.  The content might have been scrollable in landscape
        // orientation, but it might not be in portrait orientation. We'll assume the bars
        // should be visible for safety sake and for performance since WPRichTextView updates
        // its intrinsicContentSize too late for get an accurate scrollWiew.contentSize
        // in the completion handler below.
        if size.height > size.width {
            self.setBarsHidden(false)
        }
    }


    open override func observeValue(forKeyPath keyPath: String?, of object: Any?, change: [NSKeyValueChangeKey : Any]?, context: UnsafeMutableRawPointer?) {
        if (object! as! NSObject == post!) && (keyPath! == DetailConstants.LikeCountKeyPath) {
            // Note: The intent here is to update the action buttons, specifically the
            // like button, *after* both likeCount and isLiked has changed. The order
            // of the properties is important.
            configureLikeActionButton(true)
        }
    }


    // MARK: - Multitasking Splitview Support

    func handleApplicationDidBecomeActive(_ notification: Foundation.Notification) {
        view.layoutIfNeeded()
    }


    // MARK: - Setup

    open func setupWithPostID(_ postID:NSNumber, siteID:NSNumber) {
        let title = NSLocalizedString("Loading Post...", comment:"Text displayed while loading a post.")
<<<<<<< HEAD
        WPNoResultsView.displayAnimatedBox(withTitle: title, message: nil, view: view)
=======
        WPNoResultsView.displayAnimatedBoxWithTitle(title, message: nil, view: view)
        textView.alpha = 0.0
>>>>>>> 7eddbb4a

        let context = ContextManager.sharedInstance().mainContext
        let service = ReaderPostService(managedObjectContext: context)

<<<<<<< HEAD
        service?.fetchPost(
            postID.uintValue,
            forSite: siteID.uintValue,
            success: {[weak self] (post: ReaderPost?) in
                self?.post = post
                WPNoResultsView.remove(from: self?.view)
            }, failure: {[weak self] (error: Error?) in
                DDLogSwift.logError("Error fetching post for detail: \(error?.localizedDescription)")
=======
        service.fetchPost(
            postID.unsignedIntegerValue,
            forSite: siteID.unsignedIntegerValue,
            success: {[weak self] (post:ReaderPost!) in
                WPNoResultsView.removeFromView(self?.view)
                self?.textView.alpha = 1.0
                self?.post = post
            },
            failure: {[weak self] (error:NSError!) in
                DDLogSwift.logError("Error fetching post for detail: \(error.localizedDescription)")
>>>>>>> 7eddbb4a

                let title = NSLocalizedString("Error Loading Post", comment:"Text displayed when load post fails.")
                WPNoResultsView.displayAnimatedBox(withTitle: title, message: nil, view: self?.view)
            }
        )
    }


    /// Composes the views for the post header and Discover attribution.
    fileprivate func setupContentHeaderAndFooter() {
        textView.addSubview(textHeaderStackView)
        textHeaderStackView.topAnchor.constraint(equalTo: textView.topAnchor).isActive = true

        textView.addSubview(textFooterStackView)
        textFooterTopConstraint = NSLayoutConstraint(item: textFooterStackView,
                                                     attribute: .top,
                                                     relatedBy: .equal,
                                                     toItem: textView,
                                                     attribute: .top,
                                                     multiplier: 1.0,
                                                     constant: 0.0)
        textView.addConstraint(textFooterTopConstraint)
        textFooterTopConstraint.constant = textFooterYOffset()
        textView.setContentOffset(CGPoint.zero, animated: false)
    }


    /// Sets the left and right textContainerInset to preserve readable content margins.
    fileprivate func updateContentInsets() {
        var insets = textView.textContainerInset

        let margin = view.readableContentGuide.layoutFrame.origin.x
        insets.left = margin - DetailConstants.MarginOffset
        insets.right = margin - DetailConstants.MarginOffset
        textView.textContainerInset = insets
        textView.layoutIfNeeded()
    }


    /// Returns the y position for the textfooter. Assign to the textFooter's top
    /// constraint constant to correctly position the view.
    fileprivate func textFooterYOffset() -> CGFloat {
        let length = textView.textStorage.length
        if length == 0 {
            return textView.contentSize.height - textFooterStackView.frame.height
        }
        let range = NSRange(location: length - 1, length: 0)
        let frame = textView.frameForTextInRange(range)
        if frame.minY == CGFloat.infinity {
            // A value of infinity can occur when a device is rotated 180 degrees.
            // It will sort it self out as the rotation aniation progresses,
            // so just return the existing constant.
            return textFooterTopConstraint.constant
        }
        return frame.minY
    }


    /// Updates the bounds of the placeholder top and bottom text attachments so
    /// there is enough vertical space for the text header and footer views.
    fileprivate func updateTextViewMargins() {
        textView.topMargin = textHeaderStackView.frame.height
        textView.bottomMargin = textFooterStackView.frame.height
        textFooterTopConstraint.constant = textFooterYOffset()
    }


    fileprivate func setupNavBar() {
        configureNavTitle()

        // Don't show 'Reader' in the next-view back button
        navigationItem.backBarButtonItem = UIBarButtonItem(title: " ", style: .plain, target: nil, action: nil)
    }


    // MARK: - Configuration

    /**
    Applies the default styles to the cell's subviews
    */
    fileprivate func applyStyles() {
        WPStyleGuide.applyReaderCardSiteButtonStyle(blogNameButton)
        WPStyleGuide.applyReaderCardBylineLabelStyle(bylineLabel)
        WPStyleGuide.applyReaderCardBylineLabelStyle(blogURLLabel)
        WPStyleGuide.applyReaderCardTitleLabelStyle(titleLabel)
        WPStyleGuide.applyReaderCardTagButtonStyle(tagButton)
        WPStyleGuide.applyReaderCardActionButtonStyle(commentButton)
        WPStyleGuide.applyReaderCardActionButtonStyle(likeButton)
    }


    fileprivate func configureView() {
        textView.alpha = 1
        configureNavTitle()
        configureShareButton()
        configureHeader()
        configureFeaturedImage()
        configureTitle()
        configureByLine()
        configureRichText()
        configureDiscoverAttribution()
        configureTag()
        configureActionButtons()
        configureFooterIfNeeded()

        bumpStats()
        bumpPageViewsForPost()

        NotificationCenter.default.addObserver(self,
            selector: #selector(ReaderDetailViewController.handleBlockSiteNotification(_:)),
            name: NSNotification.Name(rawValue: ReaderPostMenu.BlockSiteNotification),
            object: nil)

        // Make sure the text view is scrolled to the top the first time after
        // the view is first configured.
        textView.setContentOffset(CGPoint.zero, animated: false)
    }


    fileprivate func configureNavTitle() {
        let placeholder = NSLocalizedString("Post", comment:"Placeholder title for ReaderPostDetails.")
        self.title = post?.postTitle ?? placeholder
    }


    fileprivate func configureShareButton() {
        // Share button.
        let image = UIImage(named: "icon-posts-share")!
        let button = CustomHighlightButton(frame: CGRect(x: 0, y: 0, width: image.size.width, height: image.size.height))
        button.setImage(image, for: UIControlState())
        button.addTarget(self, action: #selector(ReaderDetailViewController.didTapShareButton(_:)), for: .touchUpInside)

        let shareButton = UIBarButtonItem(customView: button)
        shareButton.accessibilityLabel = NSLocalizedString("Share", comment:"Spoken accessibility label")
        WPStyleGuide.setRightBarButtonItemWithCorrectSpacing(shareButton, for: navigationItem)
    }


    fileprivate func configureHeader() {
        // Blavatar
        let placeholder = UIImage(named: "post-blavatar-placeholder")
        blavatarImageView.image = placeholder

        let size = blavatarImageView.frame.size.width * UIScreen.main.scale
        if let url = post?.siteIconForDisplay(ofSize: Int(size)) {
            blavatarImageView.setImageWith(url, placeholderImage: placeholder)
        }
        // Site name
        let blogName = post?.blogNameForDisplay()
        blogNameButton.setTitle(blogName, for: UIControlState())
        blogNameButton.setTitle(blogName, for: .highlighted)
        blogNameButton.setTitle(blogName, for: .disabled)

        // Enable button only if not previewing a site.
        if let topic = post!.topic {
            blogNameButton.isEnabled = !ReaderHelpers.isTopicSite(topic)
        }

        // If the button is enabled also listen for taps on the avatar.
        if blogNameButton.isEnabled {
            let tgr = UITapGestureRecognizer(target: self, action: #selector(ReaderDetailViewController.didTapHeaderAvatar(_:)))
            blavatarImageView.addGestureRecognizer(tgr)
        }

        if let siteURL:NSString = post!.siteURLForDisplay() as NSString? {
            blogURLLabel.text = siteURL.components(separatedBy: "//").last
        }
    }


    fileprivate func configureFeaturedImage() {
        var url = post!.featuredImageURLForDisplay()

        guard url != nil else {
            return
        }

        // Do not display the featured image if it exists in the content.
        if post!.contentIncludesFeaturedImage() {
            return
        }

        var request: URLRequest

        if !(post!.isPrivate()) {
            let size = CGSize(width:featuredImageView.frame.width, height:0)
            url = PhotonImageURLHelper.photonURL(with: size, forImageURL: url)
            request = URLRequest(url: url!)

        } else if (url?.host != nil) && (url?.host!.hasSuffix("wordpress.com"))! {
            // private wpcom image needs special handling.
            request = requestForURL(url!)

        } else {
            // private but not a wpcom hosted image
            request = URLRequest(url: url!)
        }

        // Define a success block to make the image visible and update its aspect ratio constraint
        let successBlock : ((URLRequest, HTTPURLResponse?, UIImage) -> Void) = { [weak self] (request:URLRequest, response:HTTPURLResponse?, image:UIImage) in
            guard self != nil else {
                return
            }

            self!.configureFeaturedImageWithImage(image)
        }

        featuredImageView.setImageWith(request, placeholderImage: nil, success: successBlock, failure: nil)
    }


    open override func viewWillLayoutSubviews() {
        super.viewWillLayoutSubviews()

        updateContentInsets()
        updateTextViewMargins()
    }


    fileprivate func configureFeaturedImageWithImage(_ image: UIImage) {
        // Unhide the views
        featuredImageView.isHidden = false
        featuredImageBottomPaddingView.isHidden = false

        // Now that we have the image, create an aspect ratio constraint for
        // the featuredImageView
        let ratio = image.size.height / image.size.width
        let constraint = NSLayoutConstraint(item: featuredImageView,
            attribute: .height,
            relatedBy: .equal,
            toItem: featuredImageView,
            attribute: .width,
            multiplier: ratio,
            constant: 0)
        constraint.priority = UILayoutPriorityDefaultHigh
        featuredImageView.addConstraint(constraint)
        featuredImageView.setNeedsUpdateConstraints()
        featuredImageView.image = image

        // Listen for taps so we can display the image detail
        let tgr = UITapGestureRecognizer(target: self, action: #selector(ReaderDetailViewController.didTapFeaturedImage(_:)))
        featuredImageView.addGestureRecognizer(tgr)

        view.layoutIfNeeded()
        updateTextViewMargins()
    }


    fileprivate func requestForURL(_ url:URL) -> URLRequest {
        var requestURL = url

        let absoluteString = requestURL.absoluteString
        if !absoluteString.hasPrefix("https") {
            let sslURL = absoluteString.replacingOccurrences(of: "http", with: "https")
            requestURL = URL(string: sslURL)!
        }

        let request = NSMutableURLRequest(url: requestURL)

        let acctServ = AccountService(managedObjectContext: ContextManager.sharedInstance().mainContext)
        if let account = acctServ?.defaultWordPressComAccount() {
            let token = account.authToken
            let headerValue = String(format: "Bearer %@", token!)
            request.addValue(headerValue, forHTTPHeaderField: "Authorization")
        }

        return request as URLRequest
    }


    fileprivate func configureTitle() {
        if let title = post?.titleForDisplay() {
            titleLabel.attributedText = NSAttributedString(string: title, attributes: WPStyleGuide.readerDetailTitleAttributes())
            titleLabel.isHidden = false

        } else {
            titleLabel.attributedText = nil
            titleLabel.isHidden = true
        }
    }


    fileprivate func configureByLine() {
        // Avatar
        let placeholder = UIImage(named: "gravatar")

        if let avatarURLString = post?.authorAvatarURL,
            let url = URL(string: avatarURLString) {
            avatarImageView.setImageWith(url, placeholderImage: placeholder)
        }

        // Byline
        let date = NSDate(timeIntervalSinceReferenceDate: (post?.dateForDisplay().timeIntervalSinceReferenceDate)!)
        var byline = date.shortString()
        if let author = post?.authorForDisplay() {
            byline = String(format: "%@ · %@", author, byline!)
        }
        bylineLabel.text = byline
    }


    fileprivate func configureRichText() {
        guard let post = post else {
            return
        }
        textView.isPrivate = post.isPrivate()
        textView.content = post.contentForDisplay()

        updateTextViewMargins()
    }


    fileprivate func configureDiscoverAttribution() {
        if post?.sourceAttributionStyle() == SourceAttributionStyle.none {
            attributionView.isHidden = true
        } else {
            attributionView.configureViewWithVerboseSiteAttribution(post!)
            attributionView.delegate = self
        }
    }


    fileprivate func configureTag() {
        var tag = ""
        if let rawTag = post?.primaryTag {
            if rawTag.characters.count > 0 {
                tag = "#\(rawTag)"
            }
        }
        tagButton.isHidden = tag.characters.count == 0
        tagButton.setTitle(tag, for: UIControlState())
        tagButton.setTitle(tag, for: .highlighted)
    }


    fileprivate func configureActionButtons() {
        resetActionButton(likeButton)
        resetActionButton(commentButton)

        // Show likes if logged in, or if likes exist, but not if external
        if (ReaderHelpers.isLoggedIn() || post!.likeCount.intValue > 0) && !post!.isExternal {
            configureLikeActionButton()
        }

        // Show comments if logged in and comments are enabled, or if comments exist.
        // But only if it is from wpcom (jetpack and external is not yet supported).
        // Nesting this conditional cos it seems clearer that way
        if post!.isWPCom && !shouldHideComments {
            if (ReaderHelpers.isLoggedIn() && post!.commentsOpen) || post!.commentCount.intValue > 0 {
                configureCommentActionButton()
            }
        }
    }


    fileprivate func resetActionButton(_ button:UIButton) {
        button.setTitle(nil, for: UIControlState())
        button.setTitle(nil, for: .highlighted)
        button.setTitle(nil, for: .disabled)
        button.setImage(nil, for: UIControlState())
        button.setImage(nil, for: .highlighted)
        button.setImage(nil, for: .disabled)
        button.isSelected = false
        button.isHidden = true
        button.isEnabled = true
    }


    fileprivate func configureActionButton(_ button: UIButton, title: String?, image: UIImage?, highlightedImage: UIImage?, selected:Bool) {
        button.setTitle(title, for: UIControlState())
        button.setTitle(title, for: .highlighted)
        button.setTitle(title, for: .disabled)
        button.setImage(image, for: UIControlState())
        button.setImage(highlightedImage, for: .highlighted)
        button.setImage(image, for: .disabled)
        button.isSelected = selected
        button.isHidden = false
    }


    fileprivate func configureLikeActionButton(_ animated:Bool = false) {
        likeButton.isEnabled = ReaderHelpers.isLoggedIn()

        let title = post!.likeCountForDisplay()
        let imageName = post!.isLiked ? "icon-reader-liked" : "icon-reader-like"
        let image = UIImage(named: imageName)
        let highlightImage = UIImage(named: "icon-reader-like-highlight")
        let selected = post!.isLiked
        configureActionButton(likeButton, title: title, image: image, highlightedImage: highlightImage, selected:selected)

        if animated {
            playLikeButtonAnimation()
        }
    }


    fileprivate func playLikeButtonAnimation() {
        let likeImageView = likeButton.imageView!
        let frame = likeButton.convert(likeImageView.frame, from: likeImageView)

        let imageView = UIImageView(image: UIImage(named: "icon-reader-liked"))
        imageView.frame = frame
        likeButton.addSubview(imageView)

        let animationDuration = 0.3

        if likeButton.isSelected {
            // Prep a mask to hide the likeButton's image, since changes to visiblility and alpha are ignored
            let mask = UIView(frame: frame)
            mask.backgroundColor = view.backgroundColor
            likeButton.addSubview(mask)
            likeButton.bringSubview(toFront: imageView)

            // Configure starting state
            imageView.alpha = 0.0
            let angle = CGFloat((-270.0 * M_PI) / 180.0)
            let rotate = CGAffineTransform(rotationAngle: angle)
            let scale = CGAffineTransform(scaleX: 3.0, y: 3.0)
            imageView.transform = rotate.concatenating(scale)

            // Perform the animations
            UIView.animate(withDuration: animationDuration,
                animations: { () in
                    let angle = CGFloat((1.0 * M_PI) / 180.0)
                    let rotate = CGAffineTransform(rotationAngle: angle)
                    let scale = CGAffineTransform(scaleX: 0.75, y: 0.75)
                    imageView.transform = rotate.concatenating(scale)
                    imageView.alpha = 1.0
                    imageView.center = likeImageView.center // In case the button's imageView shifted position
                },
                completion: { (_) in
                    UIView.animate(withDuration: animationDuration,
                        animations: { () in
                            imageView.transform = CGAffineTransform(scaleX: 1.0, y: 1.0)
                        },
                        completion: { (_) in
                            mask.removeFromSuperview()
                            imageView.removeFromSuperview()
                    })
            })

        } else {

            UIView .animate(withDuration: animationDuration,
                animations: { () -> Void in
                    let angle = CGFloat((120.0 * M_PI) / 180.0)
                    let rotate = CGAffineTransform(rotationAngle: angle)
                    let scale = CGAffineTransform(scaleX: 3.0, y: 3.0)
                    imageView.transform = rotate.concatenating(scale)
                    imageView.alpha = 0
                },
                completion: { (_) in
                    imageView.removeFromSuperview()
            })

        }
    }


    fileprivate func configureCommentActionButton() {
        let title = post!.commentCount.stringValue
        let image = UIImage(named: "icon-reader-comment")
        let highlightImage = UIImage(named: "icon-reader-comment-highlight")
        configureActionButton(commentButton, title: title, image: image, highlightedImage: highlightImage, selected:false)
    }


    fileprivate func configureFooterIfNeeded() {
        self.footerView.isHidden = tagButton.isHidden && likeButton.isHidden && commentButton.isHidden
        if self.footerView.isHidden {
            footerViewHeightConstraint.constant = 0
        }
        footerViewHeightConstraintConstant = footerViewHeightConstraint.constant
    }


    // MARK: - Instance Methods

    func presentWebViewControllerWithURL(_ url:URL) {
        var url = url
        if url.host == nil {
            if let postURLString = post?.permaLink {
                let postURL = URL(string: postURLString)
                url = URL(string: url.absoluteString, relativeTo: postURL)!
            }
        }
        let controller = WPWebViewController.authenticatedWebViewController(url)
        controller.addsWPComReferrer = true
        let navController = UINavigationController(rootViewController: controller)
        present(navController, animated: true, completion: nil)
    }


    func previewSite() {
        let controller = ReaderStreamViewController.controllerWithSiteID(post!.siteID, isFeed: post!.isExternal)
        navigationController?.pushViewController(controller, animated: true)

        let properties = ReaderHelpers.statsPropertiesForPost(post!, andValue: post!.blogURL as AnyObject?, forKey: "URL")
        WPAppAnalytics.track(.readerSitePreviewed, withProperties: properties)
    }


    func setBarsHidden(_ hidden:Bool) {
        if (navigationController?.isNavigationBarHidden == hidden) {
            return
        }

        if (hidden) {
            // Hides the navbar and footer view
            navigationController?.setNavigationBarHidden(true, animated: true)
            footerViewHeightConstraint.constant = 0.0
            UIView.animate(withDuration: 0.3,
                delay: 0.0,
                options: [.beginFromCurrentState, .allowUserInteraction],
                animations: {
                    self.view.layoutIfNeeded()
                }, completion: nil)

        } else {
            // Shows the navbar and footer view
            let pinToBottom = isScrollViewAtBottom()

            navigationController?.setNavigationBarHidden(false, animated: true)
            footerViewHeightConstraint.constant = footerViewHeightConstraintConstant
            UIView.animate(withDuration: 0.3,
                delay: 0.0,
                options: [.beginFromCurrentState, .allowUserInteraction],
                animations: {
                    self.view.layoutIfNeeded()
                    if pinToBottom {
                        let y = self.textView.contentSize.height - self.textView.frame.height
                        self.textView.setContentOffset(CGPoint(x: 0, y: y), animated: false)
                    }

                }, completion: nil)
        }

    }


    func isScrollViewAtBottom() -> Bool {
        return textView.contentOffset.y + textView.frame.height == textView.contentSize.height
    }

    // MARK: - Analytics

    fileprivate func bumpStats() {
        if didBumpStats {
            return
        }

        guard let readerPost = post, isViewLoaded && view.window != nil else {
            return
        }

        didBumpStats = true

        let isOfflineView = ReachabilityUtils.isInternetReachable() ? "no" : "yes"
        let detailType = readerPost.topic?.type == ReaderSiteTopic.TopicType ? DetailAnalyticsConstants.TypePreviewSite : DetailAnalyticsConstants.TypeNormal


        var properties = ReaderHelpers.statsPropertiesForPost(readerPost, andValue: nil, forKey: nil)
        properties[DetailAnalyticsConstants.TypeKey] = detailType
        properties[DetailAnalyticsConstants.OfflineKey] = isOfflineView
        WPAppAnalytics.track(.readerArticleOpened, withProperties: properties)

        // We can remove the nil check and use `if let` when `ReaderPost` adopts nullibility.
        let railcar = readerPost.railcarDictionary()
        if railcar != nil {
            WPAppAnalytics.trackTrainTracksInteraction(.readerArticleOpened, withProperties: railcar)
        }
    }


    fileprivate func bumpPageViewsForPost() {
        if didBumpPageViews {
            return
        }

        guard let readerPost = post, isViewLoaded && view.window != nil else {
            return
        }

        didBumpPageViews = true
        ReaderHelpers.bumpPageViewForPost(readerPost)
    }


    // MARK: - Actions

    @IBAction func didTapTagButton(_ sender: UIButton) {
        if !isLoaded {
            return
        }

        let controller = ReaderStreamViewController.controllerWithTagSlug(post!.primaryTagSlug)
        navigationController?.pushViewController(controller, animated: true)

        let properties =  ReaderHelpers.statsPropertiesForPost(post!, andValue: post!.primaryTagSlug as AnyObject?, forKey: "tag")
        WPAppAnalytics.track(.readerTagPreviewed, withProperties: properties)
    }


    @IBAction func didTapCommentButton(_ sender: UIButton) {
        if !isLoaded {
            return
        }

        let controller = ReaderCommentsViewController(post: post)
        navigationController?.pushViewController(controller!, animated: true)
    }


    @IBAction func didTapLikeButton(_ sender: UIButton) {
        if !isLoaded {
            return
        }

        guard let post = post else {
            return
        }

        if !post.isLiked {
            WPNotificationFeedbackGenerator.notificationOccurred(.success)
        }

        let service = ReaderPostService(managedObjectContext: post.managedObjectContext)
        service?.toggleLiked(for: post, success: nil, failure: { (error: Error?) in
            if let anError = error {
                DDLogSwift.logError("Error (un)liking post: \(anError.localizedDescription)")
            }
        })
    }


    func didTapHeaderAvatar(_ gesture: UITapGestureRecognizer) {
        if gesture.state != .ended {
            return
        }
        previewSite()
    }


    @IBAction func didTapBlogNameButton(_ sender: UIButton) {
        previewSite()
    }


    @IBAction func didTapMenuButton(_ sender: UIButton) {
        ReaderPostMenu.showMenuForPost(post!, fromView: menuButton, inViewController: self)
    }


    func didTapFeaturedImage(_ gesture: UITapGestureRecognizer) {
        if gesture.state != .ended {
            return
        }

        let controller = WPImageViewController(image: featuredImageView.image)
        controller?.modalTransitionStyle = .crossDissolve
        controller?.modalPresentationStyle = .fullScreen
        present(controller!, animated: true, completion: nil)
    }


    func didTapDiscoverAttribution() {
        if post?.sourceAttribution == nil {
            return
        }

        if let blogID = post?.sourceAttribution.blogID {
            let controller = ReaderStreamViewController.controllerWithSiteID(blogID, isFeed: false)
            navigationController?.pushViewController(controller, animated: true)
            return
        }

        var path: String?
        if post?.sourceAttribution.attributionType == SourcePostAttributionTypePost {
            path = post?.sourceAttribution.permalink
        } else {
            path = post?.sourceAttribution.blogURL
        }

        if let linkURL = URL(string: path!) {
            presentWebViewControllerWithURL(linkURL)
        }
    }


    func didTapShareButton(_ sender: UIButton) {
        sharingController.shareReaderPost(post!, fromView: sender, inViewController: self)
    }


    func handleBlockSiteNotification(_ notification:Foundation.Notification) {
        if let userInfo = notification.userInfo, let aPost = userInfo["post"] as? NSObject {
            if aPost == post! {
                _ = navigationController?.popViewController(animated: true)
            }
        }
    }
}

// MARK: - ReaderCardDiscoverAttributionView Delegate Methods

extension ReaderDetailViewController : ReaderCardDiscoverAttributionViewDelegate
{
    public func attributionActionSelectedForVisitingSite(_ view: ReaderCardDiscoverAttributionView) {
        didTapDiscoverAttribution()
    }
}


// MARK: - UITextView/WPRichContentView Delegate Methods

extension ReaderDetailViewController: WPRichContentViewDelegate
{

    public func textView(_ textView: UITextView, shouldInteractWith URL: URL, in characterRange: NSRange) -> Bool {
        presentWebViewControllerWithURL(URL)
        return false
    }


    @available(iOS 10, *)
    public func textView(_ textView: UITextView, shouldInteractWith URL: URL, in characterRange: NSRange, interaction: UITextItemInteraction) -> Bool {
        if interaction == .presentActions {
            // show
            let frame = textView.frameForTextInRange(characterRange)
            let shareController = PostSharingController()
            shareController.shareURL(url: URL as NSURL, fromRect: frame, inView: textView, inViewController: self)
        } else {
            presentWebViewControllerWithURL(URL)
        }
        return false
    }


    func richContentView(_ richContentView: WPRichContentView, didReceiveImageAction image: WPRichTextImage) {
        var controller: WPImageViewController

        if WPImageViewController.isUrlSupported(image.linkURL as URL!) {
            controller = WPImageViewController(image: image.imageView.image, andURL: image.linkURL as URL!)

        } else if let linkURL = image.linkURL {
            presentWebViewControllerWithURL(linkURL as URL)
            return

        } else {
            controller = WPImageViewController(image: image.imageView.image)
        }

        controller.modalTransitionStyle = .crossDissolve
        controller.modalPresentationStyle = .fullScreen

        present(controller, animated: true, completion: nil)
    }
}


// MARK: - UIScrollView Delegate Methods

extension ReaderDetailViewController : UIScrollViewDelegate
{

    public func scrollViewWillEndDragging(_ scrollView: UIScrollView, withVelocity velocity: CGPoint, targetContentOffset: UnsafeMutablePointer<CGPoint>) {
        if UIDevice.isPad() || footerView.isHidden || !isLoaded {
            return
        }

        // The threshold for hiding the bars is twice the height of the hidden bars.
        // This ensures that once the bars are hidden the view can still be scrolled
        // and thus can unhide the bars.
        var threshold = footerViewHeightConstraintConstant
        if let navHeight = navigationController?.navigationBar.frame.height {
            threshold += navHeight
        }
        threshold *= 2.0

        let y = targetContentOffset.pointee.y
        if y > scrollView.contentOffset.y && y > threshold {
            setBarsHidden(true)
        } else {
            // Velocity will be 0,0 if the user taps to stop an in progress scroll.
            // If the bars are already visible its fine but if the bars are hidden
            // we don't want to jar the user by having them reappear.
            if !velocity.equalTo(CGPoint.zero) {
                setBarsHidden(false)
            }
        }
    }


    public func scrollViewDidScrollToTop(_ scrollView: UIScrollView) {
        setBarsHidden(false)
    }


    public func scrollViewDidEndDecelerating(_ scrollView: UIScrollView) {
        if isScrollViewAtBottom() {
            setBarsHidden(false)
        }
    }

}<|MERGE_RESOLUTION|>--- conflicted
+++ resolved
@@ -270,37 +270,21 @@
 
     open func setupWithPostID(_ postID:NSNumber, siteID:NSNumber) {
         let title = NSLocalizedString("Loading Post...", comment:"Text displayed while loading a post.")
-<<<<<<< HEAD
         WPNoResultsView.displayAnimatedBox(withTitle: title, message: nil, view: view)
-=======
-        WPNoResultsView.displayAnimatedBoxWithTitle(title, message: nil, view: view)
         textView.alpha = 0.0
->>>>>>> 7eddbb4a
 
         let context = ContextManager.sharedInstance().mainContext
         let service = ReaderPostService(managedObjectContext: context)
 
-<<<<<<< HEAD
         service?.fetchPost(
-            postID.uintValue,
-            forSite: siteID.uintValue,
-            success: {[weak self] (post: ReaderPost?) in
-                self?.post = post
-                WPNoResultsView.remove(from: self?.view)
-            }, failure: {[weak self] (error: Error?) in
-                DDLogSwift.logError("Error fetching post for detail: \(error?.localizedDescription)")
-=======
-        service.fetchPost(
-            postID.unsignedIntegerValue,
-            forSite: siteID.unsignedIntegerValue,
-            success: {[weak self] (post:ReaderPost!) in
+        postID.uintValue,
+        forSite: siteID.uintValue,
+        success: {[weak self] (post: ReaderPost?) in
                 WPNoResultsView.removeFromView(self?.view)
                 self?.textView.alpha = 1.0
                 self?.post = post
-            },
-            failure: {[weak self] (error:NSError!) in
-                DDLogSwift.logError("Error fetching post for detail: \(error.localizedDescription)")
->>>>>>> 7eddbb4a
+            }, failure: {[weak self] (error: Error?) in
+                DDLogSwift.logError("Error fetching post for detail: \(error?.localizedDescription)")
 
                 let title = NSLocalizedString("Error Loading Post", comment:"Text displayed when load post fails.")
                 WPNoResultsView.displayAnimatedBox(withTitle: title, message: nil, view: self?.view)
