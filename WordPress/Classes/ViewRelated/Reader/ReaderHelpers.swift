--- conflicted
+++ resolved
@@ -18,21 +18,15 @@
     static let ReaderSiteBlockingWillBegin = NSNotification.Name(rawValue: "ReaderSiteBlockingWillBegin")
     // Sent when site blocking failed.
     static let ReaderSiteBlockingFailed = NSNotification.Name(rawValue: "ReaderSiteBlockingFailed")
-<<<<<<< HEAD
     // Sent when the user blocking request is sent
     static let ReaderUserBlockingWillBegin = NSNotification.Name(rawValue: "ReaderUserBlockingWillBegin")
     // Sent when the user blocking request is complete
     static let ReaderUserBlockingDidFinish = NSNotification.Name(rawValue: "ReaderUserBlockingDidFinish")
-=======
->>>>>>> deeb69a8
 }
 
 struct ReaderNotificationKeys {
     static let error = "error"
-<<<<<<< HEAD
     static let result = "result"
-=======
->>>>>>> deeb69a8
     static let post = "post"
     static let topic = "topic"
 }
@@ -58,7 +52,7 @@
     static let blockSite = NSLocalizedString("Block this site", comment: "The title of a button that triggers blocking a site from the user's reader.")
     static let blockUser = NSLocalizedString(
         "reader.post.menu.block.user",
-        value: "Block user",
+        value: "Block this user",
         comment: "The title of a button that triggers blocking a user from the user's reader."
     )
     static let reportPost = NSLocalizedString("Report this post", comment: "The title of a button that triggers reporting of a post from the user's reader.")
