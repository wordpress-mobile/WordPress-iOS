import Foundation
import WordPressShared
import Gridicons

@objc public protocol ReaderPostCellDelegate: NSObjectProtocol
{
<<<<<<< HEAD
    func readerCell(_ cell: ReaderPostCardCell, headerActionForProvider provider: ReaderPostContentProvider)
    func readerCell(_ cell: ReaderPostCardCell, commentActionForProvider provider: ReaderPostContentProvider)
    func readerCell(_ cell: ReaderPostCardCell, likeActionForProvider provider: ReaderPostContentProvider)
    func readerCell(_ cell: ReaderPostCardCell, tagActionForProvider provider: ReaderPostContentProvider)
    func readerCell(_ cell: ReaderPostCardCell, menuActionForProvider provider: ReaderPostContentProvider, fromView sender: UIView)
    func readerCell(_ cell: ReaderPostCardCell, attributionActionForProvider provider: ReaderPostContentProvider)
    func readerCellImageRequestAuthToken(_ cell: ReaderPostCardCell) -> String?
=======
    func readerCell(cell: ReaderPostCardCell, headerActionForProvider provider: ReaderPostContentProvider)
    func readerCell(cell: ReaderPostCardCell, commentActionForProvider provider: ReaderPostContentProvider)
    func readerCell(cell: ReaderPostCardCell, followActionForProvider provider: ReaderPostContentProvider)
    func readerCell(cell: ReaderPostCardCell, shareActionForProvider provider: ReaderPostContentProvider, fromView sender: UIView)
    func readerCell(cell: ReaderPostCardCell, visitActionForProvider provider: ReaderPostContentProvider)
    func readerCell(cell: ReaderPostCardCell, likeActionForProvider provider: ReaderPostContentProvider)
    func readerCell(cell: ReaderPostCardCell, menuActionForProvider provider: ReaderPostContentProvider, fromView sender: UIView)
    func readerCell(cell: ReaderPostCardCell, attributionActionForProvider provider: ReaderPostContentProvider)
    func readerCellImageRequestAuthToken(cell: ReaderPostCardCell) -> String?
>>>>>>> 24a81848
}

@objc open class ReaderPostCardCell: UITableViewCell
{
    // MARK: - Properties

    // Wrapper views
    @IBOutlet fileprivate weak var contentStackView: UIStackView!

    // Header realated Views
<<<<<<< HEAD
    @IBOutlet fileprivate weak var avatarImageView: UIImageView!
    @IBOutlet fileprivate weak var headerBlogButton: UIButton!
    @IBOutlet fileprivate weak var blogNameLabel: UILabel!
    @IBOutlet fileprivate weak var bylineLabel: UILabel!
    @IBOutlet fileprivate weak var menuButton: UIButton!

    // Card views
    @IBOutlet fileprivate weak var featuredImageView: UIImageView!
    @IBOutlet fileprivate weak var titleLabel: ReaderPostCardContentLabel!
    @IBOutlet fileprivate weak var summaryLabel: ReaderPostCardContentLabel!
    @IBOutlet fileprivate weak var tagButton: UIButton!
    @IBOutlet fileprivate weak var attributionView: ReaderCardDiscoverAttributionView!
    @IBOutlet fileprivate weak var actionStackView: UIStackView!
=======
    @IBOutlet private weak var avatarImageView: UIImageView!
    @IBOutlet private weak var headerBlogButton: UIButton!
    @IBOutlet private weak var blogNameLabel: UILabel!
    @IBOutlet private weak var bylineLabel: UILabel!
    @IBOutlet private weak var followButton: UIButton!

    // Card views
    @IBOutlet private weak var featuredImageView: UIImageView!
    @IBOutlet private weak var titleLabel: ReaderPostCardContentLabel!
    @IBOutlet private weak var summaryLabel: ReaderPostCardContentLabel!
    @IBOutlet private weak var attributionView: ReaderCardDiscoverAttributionView!
    @IBOutlet private weak var actionStackView: UIStackView!
>>>>>>> 24a81848

    // Helper Views
    @IBOutlet fileprivate weak var borderedView: UIView!
    @IBOutlet fileprivate weak var interfaceVerticalSizingHelperView: UIView!

    // Action buttons
<<<<<<< HEAD
    @IBOutlet fileprivate weak var likeActionButton: UIButton!
    @IBOutlet fileprivate weak var commentActionButton: UIButton!
=======
    @IBOutlet private weak var shareButton: UIButton!
    @IBOutlet private weak var visitButton: UIButton!
    @IBOutlet private weak var likeActionButton: UIButton!
    @IBOutlet private weak var commentActionButton: UIButton!
    @IBOutlet private weak var menuButton: UIButton!
>>>>>>> 24a81848

    // Layout Constraints
    @IBOutlet fileprivate weak var featuredMediaHeightConstraint: NSLayoutConstraint!

    open weak var delegate: ReaderPostCellDelegate?
    open weak var contentProvider: ReaderPostContentProvider?

<<<<<<< HEAD
    fileprivate let featuredMediaHeightConstraintConstant = WPDeviceIdentification.isiPad() ? CGFloat(226.0) : CGFloat(196.0)
    fileprivate var featuredImageDesiredWidth = CGFloat()
=======
    private let featuredMediaHeightConstraintConstant = WPDeviceIdentification.isiPad() ? CGFloat(226.0) : CGFloat(100.0)
    private var featuredImageDesiredWidth = CGFloat()
>>>>>>> 24a81848

    fileprivate let summaryMaxNumberOfLines = 3
    fileprivate let avgWordsPerMinuteRead = 250
    fileprivate let minimumMinutesToRead = 2
    fileprivate var currentLoadedCardImageURL: String?

    // MARK: - Accessors
<<<<<<< HEAD

    open var enableLoggedInFeatures = true
=======
    public var hidesFollowButton = false
    public var enableLoggedInFeatures = true
>>>>>>> 24a81848


    open override func setSelected(_ selected: Bool, animated: Bool) {
        super.setSelected(selected, animated: animated)
        setHighlighted(selected, animated: animated)
    }

    open override func setHighlighted(_ highlighted: Bool, animated: Bool) {
        let previouslyHighlighted = self.isHighlighted
        super.setHighlighted(highlighted, animated: animated)

        if previouslyHighlighted == highlighted {
            return
        }
        applyHighlightedEffect(highlighted, animated: animated)
    }

    open var headerBlogButtonIsEnabled: Bool {
        get {
            return headerBlogButton.isEnabled
        }
        set {
            if headerBlogButton.isEnabled != newValue {
                headerBlogButton.isEnabled = newValue
                if newValue {
                    blogNameLabel.textColor = WPStyleGuide.readerCardBlogNameLabelTextColor()
                } else {
                    blogNameLabel.textColor = WPStyleGuide.readerCardBlogNameLabelDisabledTextColor()
                }
            }
        }
    }

    fileprivate lazy var readerCardTitleAttributes: [String: AnyObject] = {
        return WPStyleGuide.readerCardTitleAttributes()
    }()

    fileprivate lazy var readerCardSummaryAttributes: [String: AnyObject] = {
        return WPStyleGuide.readerCardSummaryAttributes()
    }()

    fileprivate lazy var readerCardReadingTimeAttributes: [String: AnyObject] = {
        return WPStyleGuide.readerCardReadingTimeAttributes()
    }()

    // MARK: - Lifecycle Methods

    open override func awakeFromNib() {
        super.awakeFromNib()

        // This view only exists to help IB with filling in the bottom space of
        // the cell that is later autosized according to the content's intrinsicContentSize.
        // Otherwise, IB will make incorrect size adjustments and/or complain along the way.
        // This is because most of our subviews actually need to match the exact height of
        // their instrinsicContentSize.
        // Set the helper to hidden on awake so that it is not included or calculated in the layout.
        // Note: Ideally IB would let us have a "Remove at build time" option for views, BUT IT DONT.
        // Brent C. Aug/25/2016
        interfaceVerticalSizingHelperView.isHidden = true

        applyStyles()
        applyOpaqueBackgroundColors()
        setupFeaturedImageView()
        setupVisitButton()
        setupShareButton()
        setupMenuButton()
        setupSummaryLabel()
        setupAttributionView()
        setupCommentActionButton()
        setupLikeActionButton()
    }

    open override func traitCollectionDidChange(_ previousTraitCollection: UITraitCollection?) {
        super.traitCollectionDidChange(previousTraitCollection)
        configureFeaturedImageIfNeeded()
        configureButtonTitles()
    }


    // MARK: - Configuration

    fileprivate func setupAttributionView() {
        attributionView.delegate = self
    }

    fileprivate func setupFeaturedImageView() {
        featuredMediaHeightConstraint.constant = featuredMediaHeightConstraintConstant
    }

    fileprivate func setupSummaryLabel() {
        summaryLabel.numberOfLines = summaryMaxNumberOfLines
        summaryLabel.lineBreakMode = .byTruncatingTail
    }

    fileprivate func setupCommentActionButton() {
        let image = UIImage(named: "icon-reader-comment")
        let highlightImage = UIImage(named: "icon-reader-comment-highlight")
        commentActionButton.setImage(image, for: UIControlState())
        commentActionButton.setImage(highlightImage, for: .highlighted)
    }

    fileprivate func setupLikeActionButton() {
        let image = UIImage(named: "icon-reader-like")
        let highlightImage = UIImage(named: "icon-reader-like-highlight")
        let selectedImage = UIImage(named: "icon-reader-liked")
        likeActionButton.setImage(image, for: UIControlState())
        likeActionButton.setImage(highlightImage, for: .highlighted)
        likeActionButton.setImage(selectedImage, for: .selected)
    }

    private func setupVisitButton() {
        let size = CGSize(width: 20, height: 20)
        let title = NSLocalizedString("Visit", comment: "Verb. Button title.  Tap to visit a website.")
        let icon = Gridicon.iconOfType(.External, withSize: size)
        let tintedIcon = icon.imageWithTintColor(WPStyleGuide.greyLighten10())
        let highlightIcon = icon.imageWithTintColor(WPStyleGuide.lightBlue())

        visitButton.setTitle(title, forState: .Normal)
        visitButton.setImage(tintedIcon, forState: .Normal)
        visitButton.setImage(highlightIcon, forState: .Highlighted)
    }

    private func setupShareButton() {
        let size = CGSize(width: 20, height: 20)
        let icon = Gridicon.iconOfType(.Share, withSize: size)
        let tintedIcon = icon.imageWithTintColor(WPStyleGuide.greyLighten10())
        let highlightIcon = icon.imageWithTintColor(WPStyleGuide.lightBlue())

        shareButton.setImage(tintedIcon, forState: .Normal)
        shareButton.setImage(highlightIcon, forState: .Highlighted)
    }

    private func setupMenuButton() {
        let size = CGSize(width: 20, height: 20)
        let icon = Gridicon.iconOfType(.Ellipsis, withSize: size)
        let tintedIcon = icon.imageWithTintColor(WPStyleGuide.greyLighten10())
        let highlightIcon = icon.imageWithTintColor(WPStyleGuide.lightBlue())

        menuButton.setImage(tintedIcon, forState: .Normal)
        menuButton.setImage(highlightIcon, forState: .Highlighted)
    }

    /**
        Applies the default styles to the cell's subviews
    */
    fileprivate func applyStyles() {
        contentView.backgroundColor = WPStyleGuide.greyLighten30()
        borderedView.layer.borderColor = WPStyleGuide.readerCardCellBorderColor().cgColor
        borderedView.layer.borderWidth = 1.0

        WPStyleGuide.applyReaderFollowButtonStyle(followButton)
        WPStyleGuide.applyReaderCardBlogNameStyle(blogNameLabel)
        WPStyleGuide.applyReaderCardBylineLabelStyle(bylineLabel)
        WPStyleGuide.applyReaderCardTitleLabelStyle(titleLabel)
        WPStyleGuide.applyReaderCardSummaryLabelStyle(summaryLabel)
        WPStyleGuide.applyReaderCardActionButtonStyle(commentActionButton)
        WPStyleGuide.applyReaderCardActionButtonStyle(likeActionButton)
        WPStyleGuide.applyReaderCardActionButtonStyle(visitButton)
        WPStyleGuide.applyReaderCardActionButtonStyle(shareButton)
    }


    /**
        Applies opaque backgroundColors to all subViews to avoid blending, for optimized drawing.
    */
<<<<<<< HEAD
    fileprivate func applyOpaqueBackgroundColors() {
        blogNameLabel.backgroundColor = UIColor.white
        bylineLabel.backgroundColor = UIColor.white
        titleLabel.backgroundColor = UIColor.white
        summaryLabel.backgroundColor = UIColor.white
        tagButton.titleLabel?.backgroundColor = UIColor.white
        commentActionButton.titleLabel?.backgroundColor = UIColor.white
        likeActionButton.titleLabel?.backgroundColor = UIColor.white
=======
    private func applyOpaqueBackgroundColors() {
        blogNameLabel.backgroundColor = UIColor.whiteColor()
        bylineLabel.backgroundColor = UIColor.whiteColor()
        titleLabel.backgroundColor = UIColor.whiteColor()
        summaryLabel.backgroundColor = UIColor.whiteColor()
        commentActionButton.titleLabel?.backgroundColor = UIColor.whiteColor()
        likeActionButton.titleLabel?.backgroundColor = UIColor.whiteColor()
>>>>>>> 24a81848
    }

    open func configureCell(_ contentProvider:ReaderPostContentProvider) {
        self.contentProvider = contentProvider

        configureHeader()
        configureFollowButton()
        configureFeaturedImageIfNeeded()
        configureTitle()
        configureSummary()
        configureAttribution()
        configureActionButtons()
        configureButtonTitles()
    }

<<<<<<< HEAD
    fileprivate func configureHeader() {
=======
    private func configureHeader() {
        guard let provider = contentProvider else {
            return
        }

>>>>>>> 24a81848
        // Always reset
        avatarImageView.image = nil

<<<<<<< HEAD
        let size = avatarImageView.frame.size.width * UIScreen.main.scale
        if let url = contentProvider?.siteIconForDisplay(ofSize: Int(size)) {
            avatarImageView.setImageWith(url)
        }

        blogNameLabel.text = contentProvider?.blogNameForDisplay()

        var byline = (contentProvider?.dateForDisplay() as NSDate?)?.shortString() ?? ""
        if let author = contentProvider?.authorForDisplay() {
            byline = String(format: "%@ · %@", author, byline)
=======
        let size = avatarImageView.frame.size.width * UIScreen.mainScreen().scale
        if let url = provider.siteIconForDisplayOfSize(Int(size)) {
            avatarImageView.setImageWithURL(url)
            avatarImageView.hidden = false
        } else {
            avatarImageView.hidden = true
        }

        var arr = [String]()
        if let authorName = provider.authorForDisplay() {
            arr.append(authorName)
        }
        if let blogName = provider.blogNameForDisplay() {
            arr.append(blogName)
>>>>>>> 24a81848
        }
        blogNameLabel.text = arr.joinWithSeparator(", ")

        let byline = contentProvider?.dateForDisplay()?.shortString() ?? ""
        bylineLabel.text = byline
    }

<<<<<<< HEAD
    fileprivate func configureFeaturedImageIfNeeded() {
=======
    private func configureFollowButton() {
        followButton.hidden = hidesFollowButton
        followButton.selected = contentProvider?.isFollowing() ?? false
    }

    private func configureFeaturedImageIfNeeded() {
>>>>>>> 24a81848
        guard let content = contentProvider else {
            return
        }
        guard let featuredImageURL = content.featuredImageURLForDisplay?() else {
            featuredImageView.image = nil
            currentLoadedCardImageURL = nil
            featuredImageView.isHidden = true
            return
        }

        featuredImageView.layoutIfNeeded()
        if featuredImageView.image == nil || featuredImageDesiredWidth != featuredImageView.frame.size.width || featuredImageURL.absoluteString != currentLoadedCardImageURL {
            configureFeaturedImage(featuredImageURL)
        }
    }

    fileprivate func configureFeaturedImage(_ featuredImageURL: URL) {
        featuredImageView.isHidden = false

        // Always clear the previous image so there is no stale or unexpected image
        // momentarily visible.
        featuredImageView.image = nil
        var url = featuredImageURL
        featuredImageDesiredWidth = featuredImageView.frame.width
        let size = CGSize(width:featuredImageDesiredWidth, height:featuredMediaHeightConstraintConstant)
        if !(contentProvider!.isPrivate()) {
            url = PhotonImageURLHelper.photonURL(with: size, forImageURL: url)
            featuredImageView.setImageWith(url, placeholderImage:nil)

        } else if (url.host != nil) && url.host!.hasSuffix("wordpress.com") {
            // private wpcom image needs special handling.
            let scale = UIScreen.main.scale
            let scaledSize = CGSize(width:size.width * scale, height: size.height * scale)
            url = WPImageURLHelper.imageURLWithSize(scaledSize, forImageURL: url)
            let request = requestForURL(url)
            featuredImageView.setImageWith(request, placeholderImage: nil, success: nil, failure: nil)

        } else {
            // private but not a wpcom hosted image
            featuredImageView.setImageWith(url, placeholderImage:nil)
        }
        currentLoadedCardImageURL = featuredImageURL.absoluteString
    }

    fileprivate func requestForURL(_ url:URL) -> URLRequest {

        var requestURL = url

        let absoluteString = requestURL.absoluteString
        if !absoluteString.hasPrefix("https") {
            let sslURL = absoluteString.replacingOccurrences(of: "http", with: "https")
            requestURL = URL(string: sslURL)!
        }

        let request = NSMutableURLRequest(url: requestURL)
        guard let token = delegate?.readerCellImageRequestAuthToken(self) else {
            return request as URLRequest
        }
        let headerValue = String(format: "Bearer %@", token)
        request.addValue(headerValue, forHTTPHeaderField: "Authorization")
        return request as URLRequest
    }

    fileprivate func configureTitle() {
        if let title = contentProvider?.titleForDisplay(), !title.isEmpty() {
            titleLabel.attributedText = NSAttributedString(string: title, attributes: readerCardTitleAttributes)
            titleLabel.isHidden = false
        } else {
            titleLabel.attributedText = nil
            titleLabel.isHidden = true
        }
    }

    fileprivate func configureSummary() {
        if let summary = contentProvider?.contentPreviewForDisplay(), !summary.isEmpty() {
            summaryLabel.attributedText = NSAttributedString(string: summary, attributes: readerCardSummaryAttributes)
            summaryLabel.isHidden = false
        } else {
            summaryLabel.attributedText = nil
            summaryLabel.isHidden = true
        }
    }

    fileprivate func configureAttribution() {
        if contentProvider == nil || contentProvider?.sourceAttributionStyle() == SourceAttributionStyle.none {
            attributionView.configureView(nil)
            attributionView.isHidden = true
        } else {
            attributionView.configureView(contentProvider)
            attributionView.isHidden = false
        }
    }

<<<<<<< HEAD
    fileprivate func configureTag() {
        var tag = ""
        if let rawTag = contentProvider?.primaryTag() {
            if (rawTag.characters.count > 0) {
                tag = "#\(rawTag)"
            }
        }
        let hidden = tag.characters.count == 0
        tagButton.isHidden = hidden
        tagButton.setTitle(tag, for: UIControlState())
        tagButton.setTitle(tag, for: .highlighted)
    }

    fileprivate func configureActionButtons() {
        if contentProvider == nil || contentProvider?.sourceAttributionStyle() != SourceAttributionStyle.none {
=======
    private func configureActionButtons() {
        if contentProvider == nil || contentProvider?.sourceAttributionStyle() != SourceAttributionStyle.None {
>>>>>>> 24a81848
            resetActionButton(commentActionButton)
            resetActionButton(likeActionButton)
            return
        }

        configureCommentActionButton()
        configureLikeActionButton()
    }

    fileprivate func resetActionButton(_ button:UIButton) {
        button.setTitle(nil, for: UIControlState())
        button.isSelected = false
        button.isHidden = true
    }

    fileprivate func configureLikeActionButton() {
        // Show likes if logged in, or if likes exist, but not if external
        guard (enableLoggedInFeatures || contentProvider!.likeCount().intValue > 0) && !contentProvider!.isExternal() else {
            resetActionButton(likeActionButton)
            return
        }

<<<<<<< HEAD
        likeActionButton.tag = CardAction.like.rawValue
        likeActionButton.isEnabled = enableLoggedInFeatures

        let title = contentProvider!.likeCountForDisplay()
        likeActionButton.setTitle(title, for: UIControlState())
        likeActionButton.isSelected = contentProvider!.isLiked()
        likeActionButton.isHidden = false
=======
        likeActionButton.tag = CardAction.Like.rawValue
        likeActionButton.enabled = enableLoggedInFeatures
        likeActionButton.selected = contentProvider!.isLiked()
        likeActionButton.hidden = false
>>>>>>> 24a81848
    }

    fileprivate func configureCommentActionButton() {

        // Show comments if logged in and comments are enabled, or if comments exist.
        // But only if it is from wpcom (jetpack and external is not yet supported).
        // Nesting this conditional cos it seems clearer that way
        if contentProvider!.isWPCom() {
            if (enableLoggedInFeatures && contentProvider!.commentsOpen()) || contentProvider!.commentCount().intValue > 0 {

<<<<<<< HEAD
                commentActionButton.tag = CardAction.comment.rawValue

                let title = contentProvider?.commentCount().stringValue
                commentActionButton.setTitle(title, for: UIControlState())
                commentActionButton.isHidden = false
=======
                commentActionButton.tag = CardAction.Comment.rawValue
                commentActionButton.hidden = false
>>>>>>> 24a81848

                return
            }
        }
        resetActionButton(commentActionButton)
    }

<<<<<<< HEAD
    fileprivate func configureActionStackViewIfNeeded() {
        let actionsHidden = commentActionButton.isHidden && likeActionButton.isHidden && tagButton.isHidden
        actionStackView.isHidden = actionsHidden
=======
    private func configureButtonTitles() {
        guard let provider = contentProvider else {
            return
        }

        let likeCount = provider.likeCount().integerValue
        let commentCount = provider.commentCount().integerValue

        if superview?.frame.width < 480 {
            // remove title text
            let likeTitle = likeCount > 0 ?  provider.likeCount().stringValue : ""
            let commentTitle = commentCount > 0 ? provider.commentCount().stringValue : ""
            likeActionButton.setTitle(likeTitle, forState: .Normal)
            commentActionButton.setTitle(commentTitle, forState: .Normal)
            shareButton.setTitle("", forState: .Normal)
            followButton.setTitle("", forState: .Normal)
            followButton.setTitle("", forState: .Selected)
            followButton.setTitle("", forState: .Highlighted)

            insetFollowButtonIcon(false)
        } else {
            // show title text

            let likeTitle = WPStyleGuide.likeCountForDisplay(likeCount)
            let commentTitle = WPStyleGuide.commentCountForDisplay(commentCount)
            let shareTitle = NSLocalizedString("Share", comment: "Verb. Button title.  Tap to share a post.")
            let followTitle = WPStyleGuide.followStringForDisplay(false)
            let followingTitle = WPStyleGuide.followStringForDisplay(true)

            likeActionButton.setTitle(likeTitle, forState: .Normal)
            commentActionButton.setTitle(commentTitle, forState: .Normal)
            shareButton.setTitle(shareTitle, forState: .Normal)

            followButton.setTitle(followTitle, forState: .Normal)
            followButton.setTitle(followingTitle, forState: .Selected)
            followButton.setTitle(followingTitle, forState: .Highlighted)

            insetFollowButtonIcon(true)
        }
    }

    /// Adds some space between the button and title.
    /// Setting the titleEdgeInset.left seems to be ignored in IB for whatever reason,
    /// so we'll add/remove it from the image as needed.
    private func insetFollowButtonIcon(bool: Bool) {
        var insets = followButton.imageEdgeInsets
        insets.right = bool ? 2.0 : 0.0
        followButton.imageEdgeInsets = insets
>>>>>>> 24a81848
    }

    fileprivate func applyHighlightedEffect(_ highlighted: Bool, animated: Bool) {
        func updateBorder() {
            self.borderedView.layer.borderColor = highlighted ? WPStyleGuide.readerCardCellHighlightedBorderColor().cgColor : WPStyleGuide.readerCardCellBorderColor().cgColor
        }
        guard animated else {
            updateBorder()
            return
        }
        UIView.animate(withDuration: 0.25,
            delay: 0,
            options: UIViewAnimationOptions(),
            animations: updateBorder,
            completion: nil)
    }


    // MARK: -

    func notifyDelegateHeaderWasTapped() {
        if headerBlogButtonIsEnabled {
            delegate?.readerCell(self, headerActionForProvider: contentProvider!)
        }
    }


    // MARK: - Actions

<<<<<<< HEAD
    @IBAction func didTapHeaderBlogButton(_ sender: UIButton) {
=======
    @IBAction func didTapFollowButton(sender: UIButton) {
        guard let provider = contentProvider else {
            return
        }
        delegate?.readerCell(self, followActionForProvider: provider)
    }

    @IBAction func didTapHeaderBlogButton(sender: UIButton) {
>>>>>>> 24a81848
        notifyDelegateHeaderWasTapped()
    }

    @IBAction func didTapMenuButton(_ sender: UIButton) {
        delegate?.readerCell(self, menuActionForProvider: contentProvider!, fromView: sender)
    }

<<<<<<< HEAD
    @IBAction func didTapTagButton(_ sender: UIButton) {
        if contentProvider == nil {
=======
    @IBAction func didTapVisitButton(sender: UIButton) {
        guard let provider = contentProvider else {
            return
        }
        delegate?.readerCell(self, visitActionForProvider: provider)
    }

    @IBAction func didTapShareButton(sender: UIButton) {
        guard let provider = contentProvider else {
>>>>>>> 24a81848
            return
        }
        delegate?.readerCell(self, shareActionForProvider: provider, fromView: sender)
    }

    @IBAction func didTapActionButton(_ sender: UIButton) {
        if contentProvider == nil {
            return
        }

        let tag = CardAction(rawValue: sender.tag)!
        switch tag {
        case .comment :
            delegate?.readerCell(self, commentActionForProvider: contentProvider!)
        case .like :
            delegate?.readerCell(self, likeActionForProvider: contentProvider!)
        }
    }


    // MARK: - Custom UI Actions

    @IBAction func blogButtonTouchesDidHighlight(_ sender: UIButton) {
        blogNameLabel.isHighlighted = true
    }

    @IBAction func blogButtonTouchesDidEnd(_ sender: UIButton) {
        blogNameLabel.isHighlighted = false
    }


    // MARK: - Private Types

    fileprivate enum CardAction: Int
    {
        case comment = 1
        case like
    }
}

extension ReaderPostCardCell : ReaderCardDiscoverAttributionViewDelegate
{
    public func attributionActionSelectedForVisitingSite(_ view: ReaderCardDiscoverAttributionView) {
        delegate?.readerCell(self, attributionActionForProvider: contentProvider!)
    }
}<|MERGE_RESOLUTION|>--- conflicted
+++ resolved
@@ -4,15 +4,6 @@
 
 @objc public protocol ReaderPostCellDelegate: NSObjectProtocol
 {
-<<<<<<< HEAD
-    func readerCell(_ cell: ReaderPostCardCell, headerActionForProvider provider: ReaderPostContentProvider)
-    func readerCell(_ cell: ReaderPostCardCell, commentActionForProvider provider: ReaderPostContentProvider)
-    func readerCell(_ cell: ReaderPostCardCell, likeActionForProvider provider: ReaderPostContentProvider)
-    func readerCell(_ cell: ReaderPostCardCell, tagActionForProvider provider: ReaderPostContentProvider)
-    func readerCell(_ cell: ReaderPostCardCell, menuActionForProvider provider: ReaderPostContentProvider, fromView sender: UIView)
-    func readerCell(_ cell: ReaderPostCardCell, attributionActionForProvider provider: ReaderPostContentProvider)
-    func readerCellImageRequestAuthToken(_ cell: ReaderPostCardCell) -> String?
-=======
     func readerCell(cell: ReaderPostCardCell, headerActionForProvider provider: ReaderPostContentProvider)
     func readerCell(cell: ReaderPostCardCell, commentActionForProvider provider: ReaderPostContentProvider)
     func readerCell(cell: ReaderPostCardCell, followActionForProvider provider: ReaderPostContentProvider)
@@ -21,8 +12,7 @@
     func readerCell(cell: ReaderPostCardCell, likeActionForProvider provider: ReaderPostContentProvider)
     func readerCell(cell: ReaderPostCardCell, menuActionForProvider provider: ReaderPostContentProvider, fromView sender: UIView)
     func readerCell(cell: ReaderPostCardCell, attributionActionForProvider provider: ReaderPostContentProvider)
-    func readerCellImageRequestAuthToken(cell: ReaderPostCardCell) -> String?
->>>>>>> 24a81848
+    func readerCellImageRequestAuthToken(_ cell: ReaderPostCardCell) -> String?
 }
 
 @objc open class ReaderPostCardCell: UITableViewCell
@@ -33,50 +23,29 @@
     @IBOutlet fileprivate weak var contentStackView: UIStackView!
 
     // Header realated Views
-<<<<<<< HEAD
     @IBOutlet fileprivate weak var avatarImageView: UIImageView!
     @IBOutlet fileprivate weak var headerBlogButton: UIButton!
     @IBOutlet fileprivate weak var blogNameLabel: UILabel!
     @IBOutlet fileprivate weak var bylineLabel: UILabel!
-    @IBOutlet fileprivate weak var menuButton: UIButton!
+    @IBOutlet fileprivate weak var followButton: UIButton!
 
     // Card views
     @IBOutlet fileprivate weak var featuredImageView: UIImageView!
     @IBOutlet fileprivate weak var titleLabel: ReaderPostCardContentLabel!
     @IBOutlet fileprivate weak var summaryLabel: ReaderPostCardContentLabel!
-    @IBOutlet fileprivate weak var tagButton: UIButton!
     @IBOutlet fileprivate weak var attributionView: ReaderCardDiscoverAttributionView!
     @IBOutlet fileprivate weak var actionStackView: UIStackView!
-=======
-    @IBOutlet private weak var avatarImageView: UIImageView!
-    @IBOutlet private weak var headerBlogButton: UIButton!
-    @IBOutlet private weak var blogNameLabel: UILabel!
-    @IBOutlet private weak var bylineLabel: UILabel!
-    @IBOutlet private weak var followButton: UIButton!
-
-    // Card views
-    @IBOutlet private weak var featuredImageView: UIImageView!
-    @IBOutlet private weak var titleLabel: ReaderPostCardContentLabel!
-    @IBOutlet private weak var summaryLabel: ReaderPostCardContentLabel!
-    @IBOutlet private weak var attributionView: ReaderCardDiscoverAttributionView!
-    @IBOutlet private weak var actionStackView: UIStackView!
->>>>>>> 24a81848
 
     // Helper Views
     @IBOutlet fileprivate weak var borderedView: UIView!
     @IBOutlet fileprivate weak var interfaceVerticalSizingHelperView: UIView!
 
     // Action buttons
-<<<<<<< HEAD
+    @IBOutlet fileprivate weak var shareButton: UIButton!
+    @IBOutlet fileprivate weak var visitButton: UIButton!
     @IBOutlet fileprivate weak var likeActionButton: UIButton!
     @IBOutlet fileprivate weak var commentActionButton: UIButton!
-=======
-    @IBOutlet private weak var shareButton: UIButton!
-    @IBOutlet private weak var visitButton: UIButton!
-    @IBOutlet private weak var likeActionButton: UIButton!
-    @IBOutlet private weak var commentActionButton: UIButton!
-    @IBOutlet private weak var menuButton: UIButton!
->>>>>>> 24a81848
+    @IBOutlet fileprivate weak var menuButton: UIButton!
 
     // Layout Constraints
     @IBOutlet fileprivate weak var featuredMediaHeightConstraint: NSLayoutConstraint!
@@ -84,13 +53,8 @@
     open weak var delegate: ReaderPostCellDelegate?
     open weak var contentProvider: ReaderPostContentProvider?
 
-<<<<<<< HEAD
-    fileprivate let featuredMediaHeightConstraintConstant = WPDeviceIdentification.isiPad() ? CGFloat(226.0) : CGFloat(196.0)
+    fileprivate let featuredMediaHeightConstraintConstant = WPDeviceIdentification.isiPad() ? CGFloat(226.0) : CGFloat(100.0)
     fileprivate var featuredImageDesiredWidth = CGFloat()
-=======
-    private let featuredMediaHeightConstraintConstant = WPDeviceIdentification.isiPad() ? CGFloat(226.0) : CGFloat(100.0)
-    private var featuredImageDesiredWidth = CGFloat()
->>>>>>> 24a81848
 
     fileprivate let summaryMaxNumberOfLines = 3
     fileprivate let avgWordsPerMinuteRead = 250
@@ -98,14 +62,8 @@
     fileprivate var currentLoadedCardImageURL: String?
 
     // MARK: - Accessors
-<<<<<<< HEAD
-
+    open var hidesFollowButton = false
     open var enableLoggedInFeatures = true
-=======
-    public var hidesFollowButton = false
-    public var enableLoggedInFeatures = true
->>>>>>> 24a81848
-
 
     open override func setSelected(_ selected: Bool, animated: Bool) {
         super.setSelected(selected, animated: animated)
@@ -270,24 +228,13 @@
     /**
         Applies opaque backgroundColors to all subViews to avoid blending, for optimized drawing.
     */
-<<<<<<< HEAD
     fileprivate func applyOpaqueBackgroundColors() {
-        blogNameLabel.backgroundColor = UIColor.white
-        bylineLabel.backgroundColor = UIColor.white
-        titleLabel.backgroundColor = UIColor.white
-        summaryLabel.backgroundColor = UIColor.white
-        tagButton.titleLabel?.backgroundColor = UIColor.white
-        commentActionButton.titleLabel?.backgroundColor = UIColor.white
-        likeActionButton.titleLabel?.backgroundColor = UIColor.white
-=======
-    private func applyOpaqueBackgroundColors() {
         blogNameLabel.backgroundColor = UIColor.whiteColor()
         bylineLabel.backgroundColor = UIColor.whiteColor()
         titleLabel.backgroundColor = UIColor.whiteColor()
         summaryLabel.backgroundColor = UIColor.whiteColor()
         commentActionButton.titleLabel?.backgroundColor = UIColor.whiteColor()
         likeActionButton.titleLabel?.backgroundColor = UIColor.whiteColor()
->>>>>>> 24a81848
     }
 
     open func configureCell(_ contentProvider:ReaderPostContentProvider) {
@@ -303,30 +250,14 @@
         configureButtonTitles()
     }
 
-<<<<<<< HEAD
     fileprivate func configureHeader() {
-=======
-    private func configureHeader() {
         guard let provider = contentProvider else {
             return
         }
 
->>>>>>> 24a81848
         // Always reset
         avatarImageView.image = nil
 
-<<<<<<< HEAD
-        let size = avatarImageView.frame.size.width * UIScreen.main.scale
-        if let url = contentProvider?.siteIconForDisplay(ofSize: Int(size)) {
-            avatarImageView.setImageWith(url)
-        }
-
-        blogNameLabel.text = contentProvider?.blogNameForDisplay()
-
-        var byline = (contentProvider?.dateForDisplay() as NSDate?)?.shortString() ?? ""
-        if let author = contentProvider?.authorForDisplay() {
-            byline = String(format: "%@ · %@", author, byline)
-=======
         let size = avatarImageView.frame.size.width * UIScreen.mainScreen().scale
         if let url = provider.siteIconForDisplayOfSize(Int(size)) {
             avatarImageView.setImageWithURL(url)
@@ -341,7 +272,6 @@
         }
         if let blogName = provider.blogNameForDisplay() {
             arr.append(blogName)
->>>>>>> 24a81848
         }
         blogNameLabel.text = arr.joinWithSeparator(", ")
 
@@ -349,16 +279,12 @@
         bylineLabel.text = byline
     }
 
-<<<<<<< HEAD
-    fileprivate func configureFeaturedImageIfNeeded() {
-=======
-    private func configureFollowButton() {
+    fileprivate func configureFollowButton() {
         followButton.hidden = hidesFollowButton
         followButton.selected = contentProvider?.isFollowing() ?? false
     }
 
-    private func configureFeaturedImageIfNeeded() {
->>>>>>> 24a81848
+    fileprivate func configureFeaturedImageIfNeeded() {
         guard let content = contentProvider else {
             return
         }
@@ -452,26 +378,8 @@
         }
     }
 
-<<<<<<< HEAD
-    fileprivate func configureTag() {
-        var tag = ""
-        if let rawTag = contentProvider?.primaryTag() {
-            if (rawTag.characters.count > 0) {
-                tag = "#\(rawTag)"
-            }
-        }
-        let hidden = tag.characters.count == 0
-        tagButton.isHidden = hidden
-        tagButton.setTitle(tag, for: UIControlState())
-        tagButton.setTitle(tag, for: .highlighted)
-    }
-
     fileprivate func configureActionButtons() {
-        if contentProvider == nil || contentProvider?.sourceAttributionStyle() != SourceAttributionStyle.none {
-=======
-    private func configureActionButtons() {
         if contentProvider == nil || contentProvider?.sourceAttributionStyle() != SourceAttributionStyle.None {
->>>>>>> 24a81848
             resetActionButton(commentActionButton)
             resetActionButton(likeActionButton)
             return
@@ -494,20 +402,10 @@
             return
         }
 
-<<<<<<< HEAD
-        likeActionButton.tag = CardAction.like.rawValue
+        likeActionButton.tag = CardAction.Like.rawValue
         likeActionButton.isEnabled = enableLoggedInFeatures
-
-        let title = contentProvider!.likeCountForDisplay()
-        likeActionButton.setTitle(title, for: UIControlState())
         likeActionButton.isSelected = contentProvider!.isLiked()
         likeActionButton.isHidden = false
-=======
-        likeActionButton.tag = CardAction.Like.rawValue
-        likeActionButton.enabled = enableLoggedInFeatures
-        likeActionButton.selected = contentProvider!.isLiked()
-        likeActionButton.hidden = false
->>>>>>> 24a81848
     }
 
     fileprivate func configureCommentActionButton() {
@@ -518,16 +416,8 @@
         if contentProvider!.isWPCom() {
             if (enableLoggedInFeatures && contentProvider!.commentsOpen()) || contentProvider!.commentCount().intValue > 0 {
 
-<<<<<<< HEAD
-                commentActionButton.tag = CardAction.comment.rawValue
-
-                let title = contentProvider?.commentCount().stringValue
-                commentActionButton.setTitle(title, for: UIControlState())
+                commentActionButton.tag = CardAction.Comment.rawValue
                 commentActionButton.isHidden = false
-=======
-                commentActionButton.tag = CardAction.Comment.rawValue
-                commentActionButton.hidden = false
->>>>>>> 24a81848
 
                 return
             }
@@ -535,11 +425,6 @@
         resetActionButton(commentActionButton)
     }
 
-<<<<<<< HEAD
-    fileprivate func configureActionStackViewIfNeeded() {
-        let actionsHidden = commentActionButton.isHidden && likeActionButton.isHidden && tagButton.isHidden
-        actionStackView.isHidden = actionsHidden
-=======
     private func configureButtonTitles() {
         guard let provider = contentProvider else {
             return
@@ -588,7 +473,6 @@
         var insets = followButton.imageEdgeInsets
         insets.right = bool ? 2.0 : 0.0
         followButton.imageEdgeInsets = insets
->>>>>>> 24a81848
     }
 
     fileprivate func applyHighlightedEffect(_ highlighted: Bool, animated: Bool) {
@@ -618,10 +502,7 @@
 
     // MARK: - Actions
 
-<<<<<<< HEAD
-    @IBAction func didTapHeaderBlogButton(_ sender: UIButton) {
-=======
-    @IBAction func didTapFollowButton(sender: UIButton) {
+    @IBAction func didTapFollowButton(_ sender: UIButton) {
         guard let provider = contentProvider else {
             return
         }
@@ -629,7 +510,6 @@
     }
 
     @IBAction func didTapHeaderBlogButton(sender: UIButton) {
->>>>>>> 24a81848
         notifyDelegateHeaderWasTapped()
     }
 
@@ -637,20 +517,15 @@
         delegate?.readerCell(self, menuActionForProvider: contentProvider!, fromView: sender)
     }
 
-<<<<<<< HEAD
-    @IBAction func didTapTagButton(_ sender: UIButton) {
-        if contentProvider == nil {
-=======
-    @IBAction func didTapVisitButton(sender: UIButton) {
+    @IBAction func didTapVisitButton(_ sender: UIButton) {
         guard let provider = contentProvider else {
             return
         }
         delegate?.readerCell(self, visitActionForProvider: provider)
     }
 
-    @IBAction func didTapShareButton(sender: UIButton) {
+    @IBAction func didTapShareButton(_ sender: UIButton) {
         guard let provider = contentProvider else {
->>>>>>> 24a81848
             return
         }
         delegate?.readerCell(self, shareActionForProvider: provider, fromView: sender)
