#import "ReaderPostDetailViewController.h"
#import "ReaderPostsViewController.h"

#import <MediaPlayer/MediaPlayer.h>
#import <MessageUI/MFMailComposeViewController.h>
#import "WPActivityDefaults.h"
#import "WordPressAppDelegate.h"
#import "ReaderComment.h"
#import "ReaderCommentTableViewCell.h"
#import "IOS7CorrectedTextView.h"
#import "ReaderImageView.h"
#import "ReaderVideoView.h"
#import "WPImageViewController.h"
#import "WPWebVideoViewController.h"
#import "WPWebViewController.h"
#import "ContextManager.h"
#import "InlineComposeView.h"
#import "ReaderCommentPublisher.h"
#import "RebloggingViewController.h"
#import "WPAvatarSource.h"
#import "ReaderPostService.h"
#import "ReaderPost.h"

#import "ReaderCommentTableViewCell.h"
#import "ReaderPostRichContentView.h"
#import "CustomHighlightButton.h"

static NSInteger const ReaderCommentsToSync = 100;
static NSTimeInterval const ReaderPostDetailViewControllerRefreshTimeout = 300; // 5 minutes
static CGFloat const SectionHeaderHeight = 25.0f;

@interface ReaderPostDetailViewController ()<UIActionSheetDelegate,
                                            MFMailComposeViewControllerDelegate,
                                            UIPopoverControllerDelegate,
                                            ReaderCommentPublisherDelegate,
                                            RebloggingViewControllerDelegate,
                                            ReaderPostContentViewDelegate,
                                            WPRichTextViewDelegate,
                                            ReaderCommentTableViewCellDelegate,
                                            NSFetchedResultsControllerDelegate>

@property (nonatomic, strong) UIPopoverController *popover;
@property (nonatomic, strong) UIGestureRecognizer *tapOffKeyboardGesture;
@property (nonatomic, strong) ReaderPostRichContentView *postView;
@property (nonatomic, strong) UIImage *featuredImage;
@property (nonatomic, strong) UIImage *avatarImage;
@property (nonatomic, strong) NSURL *avatarImageURL;
@property (nonatomic) BOOL infiniteScrollEnabled;
@property (nonatomic, strong) UIActivityIndicatorView *activityFooter;
@property (nonatomic, strong) UIBarButtonItem *commentButton;
@property (nonatomic, strong) UIBarButtonItem *likeButton;
@property (nonatomic, strong) UIBarButtonItem *reblogButton;
@property (nonatomic, strong) UIBarButtonItem *shareButton;
@property (nonatomic, strong) NSMutableArray *comments;
@property (nonatomic, strong) NSFetchedResultsController *resultsController;
@property (nonatomic) BOOL hasMoreContent;
@property (nonatomic) BOOL loadingMore;
@property (nonatomic) CGPoint savedScrollOffset;
@property (nonatomic) CGFloat keyboardOffset;
@property (nonatomic) BOOL isSyncing;
@property (nonatomic, strong) InlineComposeView *inlineComposeView;
@property (nonatomic, strong) ReaderCommentPublisher *commentPublisher;

@end

@implementation ReaderPostDetailViewController

#pragma mark - LifeCycle Methods

- (void)dealloc
{
	self.resultsController.delegate = nil;
    self.tableView.delegate = nil;
    self.postView.delegate = nil;
    self.commentPublisher.delegate = nil;

    [[NSNotificationCenter defaultCenter] removeObserver:self];
}

- (instancetype)initWithPost:(ReaderPost *)post featuredImage:(UIImage *)image avatarImage:(UIImage *)avatarImage
{
	self = [super init];
	if (self) {
        _post = post;
        _comments = [NSMutableArray array];
        _featuredImage = image;
        _avatarImage = avatarImage;
	}
	return self;
}

- (void)viewDidLoad
{
	[super viewDidLoad];

    self.tableView.keyboardDismissMode = UIScrollViewKeyboardDismissModeInteractive;

	if (self.infiniteScrollEnabled) {
        [self enableInfiniteScrolling];
    }
	
	self.title = self.post.postTitle;
	
	self.tableView.separatorStyle = UITableViewCellSeparatorStyleNone;
    [self.tableView registerClass:[WPTableViewCell class] forCellReuseIdentifier:@"PostCell"];
    [WPStyleGuide configureColorsForView:self.view andTableView:self.tableView];

    [self configurePostView];
    [self configureTableHeaderView];

	[WPStyleGuide setRightBarButtonItemWithCorrectSpacing:self.shareButton forNavigationItem:self.navigationItem];

	[self prepareComments];

    self.inlineComposeView = [[InlineComposeView alloc] initWithFrame:CGRectZero];
    [self.inlineComposeView setButtonTitle:NSLocalizedString(@"Post", nil)];



    self.tapOffKeyboardGesture = [[UITapGestureRecognizer alloc] initWithTarget:self
                                                                         action:@selector(dismissKeyboard:)];

    // comment composer responds to the inline compose view to publish comments
    self.commentPublisher = [[ReaderCommentPublisher alloc]
                             initWithComposer:self.inlineComposeView
                             andPost:self.post];

    self.commentPublisher.delegate = self;

<<<<<<< HEAD
    self.tableView.tableHeaderView = self.inlineComposeView;

    // Let pushed view controllers just show an arrow for the back button, not title.
    UIBarButtonItem *backButton = [[UIBarButtonItem alloc] init];
    backButton.title = @"";
    self.navigationItem.backBarButtonItem = backButton;
=======
    [self.view addSubview:self.inlineComposeView];
>>>>>>> c1254e09
}

- (void)viewWillAppear:(BOOL)animated
{
	[super viewWillAppear:animated];
	
	CGSize contentSize = self.tableView.contentSize;
    if (contentSize.height > self.savedScrollOffset.y) {
        [self.tableView scrollRectToVisible:CGRectMake(self.savedScrollOffset.x, self.savedScrollOffset.y, 0.0f, 0.0f) animated:NO];
    } else {
        [self.tableView scrollRectToVisible:CGRectMake(0.0f, contentSize.height, 0.0f, 0.0f) animated:NO];
    }

	[[NSNotificationCenter defaultCenter] addObserver:self selector:@selector(handleKeyboardWillHide:) name:UIKeyboardWillHideNotification object:nil];

	UIToolbar *toolbar = self.navigationController.toolbar;
    toolbar.barTintColor = [WPStyleGuide littleEddieGrey];
    toolbar.tintColor = [UIColor whiteColor];
    toolbar.translucent = NO;

    [self refreshHeightForTableHeaderView];
}

- (void)viewDidAppear:(BOOL)animated {
	[super viewDidAppear:animated];
	
    // Do not start auto-sync if connection is down
	WordPressAppDelegate *appDelegate = [WordPressAppDelegate sharedWordPressApplicationDelegate];
    if (appDelegate.connectionAvailable == NO)
        return;
	
    NSDate *lastSynced = [self lastSyncDate];
    if ((lastSynced == nil || ABS([lastSynced timeIntervalSinceNow]) > ReaderPostDetailViewControllerRefreshTimeout) && self.post.isWPCom) {
		[self syncWithUserInteraction:NO];
    }
    
    [self.tableView reloadData];
}

- (void)viewWillDisappear:(BOOL)animated {
    [super viewWillDisappear:animated];
	
	if (IS_IPHONE) {
        self.savedScrollOffset = self.tableView.contentOffset;
    }

    [self.inlineComposeView dismissComposer];

    [[NSNotificationCenter defaultCenter] removeObserver:self name:UIKeyboardWillShowNotification object:nil];
	[[NSNotificationCenter defaultCenter] removeObserver:self name:UIKeyboardWillHideNotification object:nil];
}

- (void)didRotateFromInterfaceOrientation:(UIInterfaceOrientation)fromInterfaceOrientation
{
	[super didRotateFromInterfaceOrientation:fromInterfaceOrientation];

    if (IS_IPHONE) {
        // Resize media in the post detail to match the width of the new orientation.
        // No need to refresh on iPad when using a fixed width.
        [self.postView refreshMediaLayout];
        [self refreshHeightForTableHeaderView];
    }

	// Make sure a selected comment is visible after rotating.
	if ([self.tableView indexPathForSelectedRow] != nil && self.inlineComposeView.isDisplayed) {
		[self.tableView scrollToNearestSelectedRowAtScrollPosition:UITableViewScrollPositionNone animated:NO];
	}
}


#pragma mark - Actions

- (void)dismissKeyboard:(id)sender
{
    for (UIGestureRecognizer *gesture in self.view.gestureRecognizers) {
        if ([gesture isEqual:self.tapOffKeyboardGesture]) {
            [self.view removeGestureRecognizer:gesture];
        }
    }
    
    [self.inlineComposeView dismissComposer];
}


#pragma mark - View getters/builders

- (void)updateFeaturedImage:(UIImage *)image
{
    self.featuredImage = image;
    [self.postView setFeaturedImage:self.featuredImage];
}

- (void)configurePostView
{
    CGFloat width = IS_IPAD ? WPTableViewFixedWidth : CGRectGetWidth(self.tableView.bounds);
    self.postView = [[ReaderPostRichContentView alloc] initWithFrame:CGRectMake(0.0, 0.0, width, 1.0)]; // minimal frame so rich text will have initial layout.
    self.postView.translatesAutoresizingMaskIntoConstraints = NO;
    self.postView.delegate = self;
    [self.postView configurePost:self.post];
    self.postView.backgroundColor = [UIColor whiteColor];

    CGSize imageSize = CGSizeMake(WPContentViewAuthorAvatarSize, WPContentViewAuthorAvatarSize);
    UIImage *image = [self.post cachedAvatarWithSize:imageSize];
    if (image) {
        [self.postView setAvatarImage:image];
    } else {
        [self.post fetchAvatarWithSize:imageSize success:^(UIImage *image) {
            [self.postView setAvatarImage:image];
        }];
    }

    // Only show featured image if one exists and its not already in the post content.
    NSURL *featuredImageURL = [self.post featuredImageURLForDisplay];
    if (featuredImageURL) {
        // If ReaderPostView has a featured image, show it unless you're showing full detail & featured image is in the post already
        NSString *content = [self.post contentForDisplay];
        if ([content rangeOfString:[featuredImageURL absoluteString]].length > 0) {
            self.postView.alwaysHidesFeaturedImage = YES;
        } else {
            if (self.featuredImage) {
                [self.postView setFeaturedImage:self.featuredImage];
            }
        }
    }

}

- (void)configureTableHeaderView
{
    UIView *tableHeaderView = [[UIView alloc] init];
    [tableHeaderView addSubview:self.postView];

    CGFloat marginTop = IS_IPAD ? WPTableViewTopMargin : 0;
    NSDictionary *views = NSDictionaryOfVariableBindings(_postView);
    NSDictionary *metrics = @{@"WPTableViewWidth": @(WPTableViewFixedWidth), @"marginTop": @(marginTop)};
    if (IS_IPAD) {
        [tableHeaderView addConstraint:[NSLayoutConstraint constraintWithItem:self.postView
                                                                    attribute:NSLayoutAttributeCenterX
                                                                    relatedBy:NSLayoutRelationEqual
                                                                       toItem:tableHeaderView
                                                                    attribute:NSLayoutAttributeCenterX
                                                                   multiplier:1.0
                                                                     constant:0.0]];
        [tableHeaderView addConstraints:[NSLayoutConstraint constraintsWithVisualFormat:@"[_postView(WPTableViewWidth)]"
                                                                                options:0
                                                                                metrics:metrics
                                                                                  views:views]];
    } else {
        [tableHeaderView addConstraints:[NSLayoutConstraint constraintsWithVisualFormat:@"|[_postView]|"
                                                                                options:0
                                                                                metrics:nil
                                                                                  views:views]];
    }
    // Don't anchor the post view to the bottom of its superview allows for (visually) smoother rotation.
    [tableHeaderView addConstraints:[NSLayoutConstraint constraintsWithVisualFormat:@"V:|-(marginTop)-[_postView]"
                                                                            options:0
                                                                            metrics:metrics
                                                                              views:views]];
    self.tableView.tableHeaderView = tableHeaderView;
    [self refreshHeightForTableHeaderView];
}

- (void)refreshHeightForTableHeaderView
{
    CGFloat marginTop = IS_IPAD ? WPTableViewTopMargin : 0;
    CGFloat width = IS_IPAD ? WPTableViewFixedWidth : CGRectGetWidth(self.tableView.bounds);
    CGSize size = [self.postView sizeThatFits:CGSizeMake(width, CGFLOAT_MAX)];
    CGFloat height = size.height + marginTop;
    UIView *tableHeaderView = self.tableView.tableHeaderView;
    tableHeaderView.frame = CGRectMake(0.0, 0.0, CGRectGetWidth(self.tableView.bounds), height);
    self.tableView.tableHeaderView = tableHeaderView;
}

- (UIBarButtonItem *)shareButton
{
    if (_shareButton) {
        return _shareButton;
    }

	// Top Navigation bar and Sharing
    UIImage *image = [UIImage imageNamed:@"icon-posts-share"];
    CustomHighlightButton *button = [[CustomHighlightButton alloc] initWithFrame:CGRectMake(0.0, 0.0, image.size.width, image.size.height)];
    [button setImage:image forState:UIControlStateNormal];
    [button addTarget:self action:@selector(handleShareButtonTapped:) forControlEvents:UIControlEventTouchUpInside];
    _shareButton = [[UIBarButtonItem alloc] initWithCustomView:button];
    _shareButton.accessibilityLabel = NSLocalizedString(@"Share", @"Spoken accessibility label");

    return _shareButton;
}

- (UIActivityIndicatorView *)activityFooter
{
    if (_activityFooter) {
        return _activityFooter;
    }
    
    CGRect rect = CGRectMake(145.0f, 10.0f, 30.0f, 30.0f);
    _activityFooter = [[UIActivityIndicatorView alloc] initWithFrame:rect];
    _activityFooter.activityIndicatorViewStyle = UIActivityIndicatorViewStyleGray;
    _activityFooter.hidesWhenStopped = YES;
    _activityFooter.autoresizingMask = UIViewAutoresizingFlexibleLeftMargin | UIViewAutoresizingFlexibleRightMargin;
    [_activityFooter stopAnimating];
    
    return _activityFooter;
}


#pragma mark - Comments

- (BOOL)canComment
{
	return self.post.commentsOpen;
}

- (void)prepareComments
{
	self.resultsController = nil;
	[self.comments removeAllObjects];
	
	__block void(__unsafe_unretained ^flattenComments)(NSArray *) = ^void (NSArray *comments) {
		// Ensure the array is correctly sorted. 
		comments = [comments sortedArrayUsingComparator: ^(id obj1, id obj2) {
			ReaderComment *a = obj1;
			ReaderComment *b = obj2;
			if ([[a dateCreated] timeIntervalSince1970] > [[b dateCreated] timeIntervalSince1970]) {
				return (NSComparisonResult)NSOrderedDescending;
			}
			if ([[a dateCreated] timeIntervalSince1970] < [[b dateCreated] timeIntervalSince1970]) {
				return (NSComparisonResult)NSOrderedAscending;
			}
			return (NSComparisonResult)NSOrderedSame;
		}];
		
		for (ReaderComment *comment in comments) {
			[self.comments addObject:comment];
			if ([comment.childComments count] > 0) {
				flattenComments([comment.childComments allObjects]);
			}
		}
	};
	
	flattenComments(self.resultsController.fetchedObjects);
	
	// Cache attributed strings.
	dispatch_async(dispatch_get_global_queue(DISPATCH_QUEUE_PRIORITY_DEFAULT, NULL), ^{
		for (ReaderComment *comment in self.comments) {
			comment.attributedContent = [ReaderCommentTableViewCell convertHTMLToAttributedString:comment.content withOptions:nil];
		}
        __weak ReaderPostDetailViewController *weakSelf = self;
        dispatch_async(dispatch_get_main_queue(), ^{
            [weakSelf.tableView reloadData];
        });
	});
}

- (void)handleShareButtonTapped:(id)sender
{
    NSString *title = self.post.postTitle;
    NSString *summary = self.post.summary;
    NSString *tags = self.post.tags;

    NSMutableArray *activityItems = [NSMutableArray array];
	NSMutableDictionary *postDictionary = [NSMutableDictionary dictionary];
	
    if (title) {
        postDictionary[@"title"] = title;
    }
    if (summary) {
        postDictionary[@"summary"] = summary;
    }
    if (tags) {
        postDictionary[@"tags"] = tags;
    }
    [activityItems addObject:postDictionary];
    NSURL *permaLink = [NSURL URLWithString:self.post.permaLink];
    if (permaLink) {
        [activityItems addObject:permaLink];
    }
    UIActivityViewController *activityViewController = [[UIActivityViewController alloc] initWithActivityItems:activityItems applicationActivities:[WPActivityDefaults defaultActivities]];
    if (title) {
        [activityViewController setValue:title forKey:@"subject"];
    }
    activityViewController.completionHandler = ^(NSString *activityType, BOOL completed) {
        if (!completed) {
            return;
        }
        [WPActivityDefaults trackActivityType:activityType];
    };

    if (IS_IPAD) {
        if (self.popover) {
            [self dismissPopover];
            return;
        }
        self.popover = [[UIPopoverController alloc] initWithContentViewController:activityViewController];
        self.popover.delegate = self;
        [self.popover presentPopoverFromBarButtonItem:self.shareButton permittedArrowDirections:UIPopoverArrowDirectionAny animated:YES];
    } else {
        [self presentViewController:activityViewController animated:YES completion:nil];
    }
}

- (BOOL)isReplying
{
	return ([self.tableView indexPathForSelectedRow] != nil) ? YES : NO;
}

- (CGSize)tabBarSize
{
    CGSize tabBarSize = CGSizeZero;
    if ([self tabBarController]) {
        tabBarSize = [[[self tabBarController] tabBar] bounds].size;
    }
    
    return tabBarSize;
}

- (void)dismissPopover
{
    if (self.popover) {
        [self.popover dismissPopoverAnimated:YES];
        self.popover = nil;
    }
}

- (void)popoverControllerDidDismissPopover:(UIPopoverController *)popoverController
{
    self.popover = nil;
}

- (void)handleKeyboardWillHide:(NSNotification *)notification
{

    //deselect the selected comment if there is one
    NSArray *selection = [self.tableView indexPathsForSelectedRows];
    if ([selection count] > 0) {
        [self.tableView deselectRowAtIndexPath:[selection objectAtIndex:0] animated:YES];
    }
}

- (void)moviePlaybackDidFinish:(NSNotification *)notification
{
    // Obtain the reason why the movie playback finished
    NSNumber *finishReason = [[notification userInfo] objectForKey:MPMoviePlayerPlaybackDidFinishReasonUserInfoKey];
    
    // Dismiss the view controller ONLY when the reason is not "playback ended"
    if ([finishReason intValue] != MPMovieFinishReasonPlaybackEnded) {
        MPMoviePlayerController *moviePlayer = [notification object];
        
        // Remove this class from the observers
        [[NSNotificationCenter defaultCenter] removeObserver:self
                                                        name:MPMoviePlayerPlaybackDidFinishNotification
                                                      object:moviePlayer];
        
        // Dismiss the view controller
        [self dismissViewControllerAnimated:YES completion:nil];
    }
}


#pragma mark - ReaderPostView delegate methods

- (void)contentView:(UIView *)contentView didReceiveFeaturedImageAction:(id)sender
{
    UITapGestureRecognizer *gesture = (UITapGestureRecognizer *)sender;
    UIImageView *imageView = (UIImageView *)gesture.view;
    WPImageViewController *controller = [[WPImageViewController alloc] initWithImage:imageView.image];

    controller.modalTransitionStyle = UIModalTransitionStyleCrossDissolve;
    controller.modalPresentationStyle = UIModalPresentationFullScreen;
    [self presentViewController:controller animated:YES completion:nil];
}

- (void)contentView:(UIView *)contentView didReceiveAttributionLinkAction:(id)sender
{
    UIButton *followButton = (UIButton *)sender;
    ReaderPost *post = self.post;

    if (![post isFollowable]) {
        return;
    }

    if (!post.isFollowing) {
        [WPAnalytics track:WPAnalyticsStatReaderFollowedSite];
    }

    [followButton setSelected:!post.isFollowing]; // Set it optimistically

    NSManagedObjectContext *context = [[ContextManager sharedInstance] newDerivedContext];
    ReaderPostService *service = [[ReaderPostService alloc] initWithManagedObjectContext:context];
    [service toggleFollowingForPost:post success:^{
        //noop
    } failure:^(NSError *error) {
		DDLogError(@"Error Following Blog : %@", [error localizedDescription]);
		[followButton setSelected:post.isFollowing];
    }];
}

- (void)postView:(ReaderPostContentView *)postView didReceiveReblogAction:(id)sender
{
    RebloggingViewController *controller = [[RebloggingViewController alloc] initWithPost:self.post featuredImage:self.featuredImage avatarImage:self.avatarImage];
    controller.delegate = self;
    UINavigationController *navController = [[UINavigationController alloc] initWithRootViewController:controller];
    navController.modalPresentationStyle = UIModalPresentationFormSheet;
    navController.modalTransitionStyle = UIModalTransitionStyleCoverVertical;
    [self presentViewController:navController animated:YES completion:nil];
}

- (void)postView:(ReaderPostContentView *)postView didReceiveLikeAction:(id)sender
{
    ReaderPost *post = self.post;
    NSManagedObjectContext *context = [[ContextManager sharedInstance] mainContext];
    ReaderPostService *service = [[ReaderPostService alloc] initWithManagedObjectContext:context];
    [service toggleLikedForPost:post success:^{
        if (post.isLiked) {
            [WPAnalytics track:WPAnalyticsStatReaderLikedArticle];
        }
    } failure:^(NSError *error) {
		DDLogError(@"Error Liking Post : %@", [error localizedDescription]);
		[postView updateActionButtons];
    }];
	[postView updateActionButtons];
}

- (void)postView:(ReaderPostContentView *)postView didReceiveCommentAction:(id)sender
{
    [self.view addGestureRecognizer:self.tapOffKeyboardGesture];

    self.commentPublisher.comment = nil;
    [self.inlineComposeView toggleComposer];
}


# pragma mark - Rich Text Delegate Methods

- (void)richTextView:(WPRichTextView *)richTextView didReceiveLinkAction:(NSURL *)linkURL
{
    WPWebViewController *controller = [[WPWebViewController alloc] init];
	[controller setUrl:linkURL];
	[self.navigationController pushViewController:controller animated:YES];
}

- (void)richTextView:(WPRichTextView *)richTextView didReceiveImageLinkAction:(ReaderImageView *)readerImageView
{
	UIViewController *controller;
    
	if (readerImageView.linkURL) {
		NSString *url = [readerImageView.linkURL absoluteString];
		
		BOOL matched = NO;
		NSArray *types = @[@".png", @".jpg", @".gif", @".jpeg"];
		for (NSString *type in types) {
			if (NSNotFound != [url rangeOfString:type].location) {
				matched = YES;
				break;
			}
		}
		
		if (matched) {
            controller = [[WPImageViewController alloc] initWithImage:readerImageView.image andURL:readerImageView.linkURL];
		} else {
            controller = [[WPWebViewController alloc] init];
			[(WPWebViewController *)controller setUrl:readerImageView.linkURL];
		}
	} else {
        controller = [[WPImageViewController alloc] initWithImage:readerImageView.image];
	}

    if ([controller isKindOfClass:[WPImageViewController class]]) {
        controller.modalTransitionStyle = UIModalTransitionStyleCrossDissolve;
        controller.modalPresentationStyle = UIModalPresentationFullScreen;
        [self presentViewController:controller animated:YES completion:nil];
    } else {
        [self.navigationController pushViewController:controller animated:YES];
    }
}

- (void)richTextView:(WPRichTextView *)richTextView didReceiveVideoLinkAction:(ReaderVideoView *)readerVideoView
{
	if (readerVideoView.contentType == ReaderVideoContentTypeVideo) {

		MPMoviePlayerViewController *controller = [[MPMoviePlayerViewController alloc] initWithContentURL:readerVideoView.contentURL];
        // Remove the movie player view controller from the "playback did finish" notification observers
        [[NSNotificationCenter defaultCenter] removeObserver:controller
                                                        name:MPMoviePlayerPlaybackDidFinishNotification
                                                      object:controller.moviePlayer];

        // Register this class as an observer instead
        [[NSNotificationCenter defaultCenter] addObserver:self
                                                 selector:@selector(moviePlaybackDidFinish:)
                                                     name:MPMoviePlayerPlaybackDidFinishNotification
                                                   object:controller.moviePlayer];

		controller.modalTransitionStyle = UIModalTransitionStyleCrossDissolve;
		controller.modalPresentationStyle = UIModalPresentationFullScreen;
        [self presentViewController:controller animated:YES completion:nil];

	} else {
		// Should either be an iframe, or an object embed. In either case a src attribute should have been parsed for the contentURL.
		// Assume this is content we can show and try to load it.
        UIViewController *controller = [[WPWebVideoViewController alloc] initWithURL:readerVideoView.contentURL];
        controller.title = (readerVideoView.title != nil) ? readerVideoView.title : @"Video";
        UINavigationController *navController = [[UINavigationController alloc] initWithRootViewController:controller];
        navController.navigationBar.translucent = NO;
        navController.modalTransitionStyle = UIModalTransitionStyleCrossDissolve;
        navController.modalPresentationStyle = UIModalPresentationFullScreen;
        [self presentViewController:navController animated:YES completion:nil];
	}
}

- (void)richTextViewDidLoadAllMedia:(WPRichTextView *)richTextView
{
    [self.postView layoutIfNeeded];
    [self refreshHeightForTableHeaderView];
}


#pragma mark - RebloggingViewController Delegate Methods

- (void)postWasReblogged:(ReaderPost *)post
{
    [self.postView updateActionButtons];
}


#pragma mark - Sync methods

- (NSDate *)lastSyncDate
{
	return self.post.dateCommentsSynced;
}

- (void)syncWithUserInteraction:(BOOL)userInteraction
{
	if ([self.post.postID integerValue] == 0 ) { // Weird that this should ever happen. 
		self.post.dateCommentsSynced = [NSDate date];
		return;
	}
	self.isSyncing = YES;
	NSDictionary *params = @{@"number":[NSNumber numberWithInteger:ReaderCommentsToSync]};

	[ReaderPost getCommentsForPost:[self.post.postID integerValue]
						  fromSite:[self.post.siteID stringValue]
					withParameters:params
						   success:^(AFHTTPRequestOperation *operation, id responseObject) {
							   [self onSyncSuccess:operation response:responseObject];
						   } failure:^(AFHTTPRequestOperation *operation, NSError *error) {
						   }];
}

- (void)loadMoreWithSuccess:(void (^)())success failure:(void (^)(NSError *error))failure
{
	if ([self.resultsController.fetchedObjects count] == 0) {
		return;
    }
	
	if (self.loadingMore) {
        return;
    }

	self.loadingMore = YES;
	self.isSyncing = YES;
	NSUInteger numberToSync = [self.comments count] + ReaderCommentsToSync;
	NSDictionary *params = @{@"number":[NSNumber numberWithInteger:numberToSync]};

	[ReaderPost getCommentsForPost:[self.post.postID integerValue]
						  fromSite:[self.post.siteID stringValue]
					withParameters:params
						   success:^(AFHTTPRequestOperation *operation, id responseObject) {
							   [self onSyncSuccess:operation response:responseObject];
						   } failure:^(AFHTTPRequestOperation *operation, NSError *error) {
						   }];
}

- (void)onSyncSuccess:(AFHTTPRequestOperation *)operation response:(id)responseObject
{
	self.post.dateCommentsSynced = [NSDate date];
	self.loadingMore = NO;
	self.isSyncing = NO;
	NSDictionary *resp = (NSDictionary *)responseObject;
	NSArray *commentsArr = [resp arrayForKey:@"comments"];
	
	if (!commentsArr) {
		self.hasMoreContent = NO;
		return;
	}
	
	if ([commentsArr count] < ([self.comments count] + ReaderCommentsToSync)) {
		self.hasMoreContent = NO;
	}
	
	[ReaderComment syncAndThreadComments:commentsArr
								 forPost:self.post
							 withContext:[[ContextManager sharedInstance] mainContext]];
	
	[self prepareComments];
}


#pragma mark - Infinite Scrolling

- (void)setInfiniteScrollEnabled:(BOOL)infiniteScrollEnabled
{
    if (infiniteScrollEnabled == self.infiniteScrollEnabled) {
        return;
    }
	
    self.infiniteScrollEnabled = infiniteScrollEnabled;
    if (self.isViewLoaded) {
        if (self.infiniteScrollEnabled) {
            [self enableInfiniteScrolling];
        } else {
            [self disableInfiniteScrolling];
        }
    }
}

- (void)enableInfiniteScrolling
{
    UIView *footerView = [[UIView alloc] initWithFrame:CGRectMake(0.0f, 0.0f, 320.0f, 50.0f)];
    footerView.autoresizingMask = UIViewAutoresizingFlexibleWidth;
    [footerView addSubview:self.activityFooter];
    self.tableView.tableFooterView = footerView;
}

- (void)disableInfiniteScrolling
{
    self.tableView.tableFooterView = nil;
    self.activityFooter = nil;
}


#pragma mark - UITableView Delegate Methods

- (UIView *)tableView:(UITableView *)tableView viewForHeaderInSection:(NSInteger)section
{
    return [[UIView alloc] initWithFrame:CGRectZero];
}

- (CGFloat)tableView:(UITableView *)tableView heightForHeaderInSection:(NSInteger)section
{
    return SectionHeaderHeight;
}

- (CGFloat)tableView:(UITableView *)tableView heightForRowAtIndexPath:(NSIndexPath *)indexPath
{
    CGFloat width = IS_IPAD ? WPTableViewFixedWidth : CGRectGetWidth(self.tableView.bounds);
    
	if ([self.comments count] == 0) {
		return 0.0f;
	}
	
	ReaderComment *comment = [self.comments objectAtIndex:indexPath.row];
	return [ReaderCommentTableViewCell heightForComment:comment
												  width:width
											 tableStyle:tableView.style
										  accessoryType:UITableViewCellAccessoryNone];
}

- (NSInteger)tableView:(UITableView *)tableView numberOfRowsInSection:(NSInteger)section
{
	return [self.comments count];
}

- (NSInteger)numberOfSectionsInTableView:(UITableView *)tableView
{
	return 1;
}

- (UITableViewCell *)tableView:(UITableView *)tableView cellForRowAtIndexPath:(NSIndexPath *)indexPath
{
	NSString *cellIdentifier = @"ReaderCommentCell";
    ReaderCommentTableViewCell *cell = (ReaderCommentTableViewCell *)[self.tableView dequeueReusableCellWithIdentifier:cellIdentifier];
    if (cell == nil) {
        cell = [[ReaderCommentTableViewCell alloc] initWithStyle:UITableViewCellStyleDefault reuseIdentifier:cellIdentifier];
        cell.delegate = self;
    }
	cell.accessoryType = UITableViewCellAccessoryNone;
	
	ReaderComment *comment = [self.comments objectAtIndex:indexPath.row];
	[cell configureCell:comment];
    [self setAvatarForComment:comment forCell:cell indexPath:indexPath];

	return cell;
}

- (void)setAvatarForComment:(ReaderComment *)comment forCell:(ReaderCommentTableViewCell *)cell indexPath:(NSIndexPath *)indexPath
{
    WPAvatarSource *source = [WPAvatarSource sharedSource];

    NSString *hash;
    CGSize size = CGSizeMake(32.0, 32.0);
    NSURL *url = [comment avatarURLForDisplay];
    WPAvatarSourceType type = [source parseURL:url forAvatarHash:&hash];

    UIImage *image = [source cachedImageForAvatarHash:hash ofType:type withSize:size];
    if (image) {
        [cell setAvatar:image];
        return;
    }

    [cell setAvatar:[UIImage imageNamed:@"default-identicon"]];
    if (hash) {
        [source fetchImageForAvatarHash:hash ofType:type withSize:size success:^(UIImage *image) {
            if (cell == [self.tableView cellForRowAtIndexPath:indexPath]) {
                [cell setAvatar:image];
            }
        }];
    }
}

- (NSIndexPath *)tableView:(UITableView *)tableView willSelectRowAtIndexPath:(NSIndexPath *)indexPath
{
    ReaderComment *comment = [self.comments objectAtIndex:indexPath.row];

    // if a row is already selected don't allow selection of another
    if (self.inlineComposeView.isDisplayed) {
        if (comment == self.commentPublisher.comment) {
            [self.inlineComposeView toggleComposer];
        }
        return nil;
    }

    self.commentPublisher.comment = comment;

	if ([self canComment]) {
        [self.view addGestureRecognizer:self.tapOffKeyboardGesture];
        
		[self.inlineComposeView displayComposer];
	}
	
	return indexPath;
}

- (void)tableView:(UITableView *)tableView didSelectRowAtIndexPath:(NSIndexPath *)indexPath
{
	if (![self canComment]) {
		[self.tableView deselectRowAtIndexPath:indexPath animated:NO];
		return;
	}

    [self.tableView scrollToNearestSelectedRowAtScrollPosition:UITableViewRowAnimationTop animated:YES];
}

- (BOOL)tableView:(UITableView *)tableView shouldHighlightRowAtIndexPath:(NSIndexPath *)indexPath
{
    // if we selected the already active comment allow highlight
    // so we can toggle the inline composer
    ReaderComment *comment = [self.comments objectAtIndex:indexPath.row];
    if (comment == self.commentPublisher.comment) {
        return YES;
    }

    return !self.inlineComposeView.isDisplayed;
}

- (UITableViewCellEditingStyle)tableView:(UITableView *)tableView editingStyleForRowAtIndexPath:(NSIndexPath *)indexPath
{
    return UITableViewCellEditingStyleNone;
}

- (BOOL)tableView:(UITableView *)tableView shouldIndentWhileEditingRowAtIndexPath:(NSIndexPath *)indexPath
{
    return NO;
}

- (void)tableView:(UITableView *)tableView willDisplayCell:(UITableViewCell *)cell forRowAtIndexPath:(NSIndexPath *)indexPath
{
	if (IS_IPAD) {
		cell.accessoryType = UITableViewCellAccessoryNone;
	}
	
    // Are we approaching the end of the table?
    if ((indexPath.section + 1 == [self numberOfSectionsInTableView:tableView]) &&
		(indexPath.row + 4 >= [self tableView:tableView numberOfRowsInSection:indexPath.section]) &&
		[self tableView:tableView numberOfRowsInSection:indexPath.section] > 10) {
        
		// Only 3 rows till the end of table
        if (!self.isSyncing && self.hasMoreContent) {
            [self.activityFooter startAnimating];
            [self loadMoreWithSuccess:^{
                [self.activityFooter stopAnimating];
            } failure:^(NSError *error) {
                [self.activityFooter stopAnimating];
            }];
        }
    }
}


#pragma mark - UIScrollView Delegate Methods

- (void)scrollViewDidEndDecelerating:(UIScrollView *)scrollView
{
    NSArray *selectedRows = [self.tableView indexPathsForSelectedRows];
    [self.tableView deselectRowAtIndexPath:[selectedRows objectAtIndex:0] animated:YES];

    if (self.inlineComposeView.isDisplayed) {
        [self.inlineComposeView dismissComposer];
    }
}

#pragma mark - ReaderCommentPublisherDelegate methods

- (void)commentPublisherDidPublishComment:(ReaderCommentPublisher *)composer
{
    [WPAnalytics track:WPAnalyticsStatReaderCommentedOnArticle];
    [self.inlineComposeView dismissComposer];
    [self syncWithUserInteraction:NO];
}

#pragma mark - ReaderCommentTableViewCellDelegate methods

- (void)readerCommentTableViewCell:(ReaderCommentTableViewCell *)cell didTapURL:(NSURL *)url
{
    WPWebViewController *controller = [[WPWebViewController alloc] init];
	[controller setUrl:url];
	[self.navigationController pushViewController:controller animated:YES];
}

#pragma mark - Fetched results controller

- (NSFetchedResultsController *)resultsController
{
    if (_resultsController != nil) {
        return _resultsController;
    }
	
	NSString *entityName = @"ReaderComment";
	NSManagedObjectContext *moc = [[ContextManager sharedInstance] mainContext];
	
	NSFetchRequest *fetchRequest = [[NSFetchRequest alloc] init];
    [fetchRequest setEntity:[NSEntityDescription entityForName:@"ReaderComment" inManagedObjectContext:moc]];
    NSPredicate *predicate = [NSPredicate predicateWithFormat:@"(post = %@) && (parentID = 0)", self.post];
    [fetchRequest setPredicate:predicate];
    NSSortDescriptor *sortDescriptor = [[NSSortDescriptor alloc] initWithKey:@"dateCreated" ascending:YES];
    [fetchRequest setSortDescriptors:[NSArray arrayWithObject:sortDescriptor]];
    
	_resultsController = [[NSFetchedResultsController alloc] initWithFetchRequest:fetchRequest
                                                             managedObjectContext:moc
                                                               sectionNameKeyPath:nil
                                                                        cacheName:nil];
    
    _resultsController.delegate = self;
	
    NSError *error = nil;
    if (![_resultsController performFetch:&error]) {
        DDLogError(@"%@ couldn't fetch %@: %@", self, entityName, [error localizedDescription]);
        _resultsController = nil;
    }
    
    return _resultsController;
}

- (void)controllerWillChangeContent:(NSFetchedResultsController *)controller
{
    // noop
}

- (void)controllerDidChangeContent:(NSFetchedResultsController *)controller
{
    [self.tableView reloadData];
}

- (void)controller:(NSFetchedResultsController *)controller
   didChangeObject:(id)anObject
       atIndexPath:(NSIndexPath *)indexPath
     forChangeType:(NSFetchedResultsChangeType)type
      newIndexPath:(NSIndexPath *)newIndexPath
{
    // noop
}


#pragma mark - MFMailComposeViewControllerDelegate

- (void)mailComposeController:(MFMailComposeViewController*)controller didFinishWithResult:(MFMailComposeResult)result error:(NSError*)error
{
    [self dismissViewControllerAnimated:YES completion:nil];
}

//Returns true if the ToAddress field was found any of the sub views and made first responder
//passing in @"MFComposeSubjectView"     as the value for field makes the subject become first responder
//passing in @"MFComposeTextContentView" as the value for field makes the body become first responder
//passing in @"RecipientTextField"       as the value for field makes the to address field become first responder
- (BOOL)setMFMailFieldAsFirstResponder:(UIView*)view mfMailField:(NSString*)field
{
    for (UIView *subview in view.subviews) {
        NSString *className = [NSString stringWithFormat:@"%@", [subview class]];
        if ([className isEqualToString:field]) {
            //Found the sub view we need to set as first responder
            [subview becomeFirstResponder];
            return YES;
        }
        
        if ([subview.subviews count] > 0) {
            if ([self setMFMailFieldAsFirstResponder:subview mfMailField:field]){
                //Field was found and made first responder in a subview
                return YES;
            }
        }
    }
    
    //field not found in this view.
    return NO;
}

@end<|MERGE_RESOLUTION|>--- conflicted
+++ resolved
@@ -127,16 +127,12 @@
 
     self.commentPublisher.delegate = self;
 
-<<<<<<< HEAD
-    self.tableView.tableHeaderView = self.inlineComposeView;
-
     // Let pushed view controllers just show an arrow for the back button, not title.
     UIBarButtonItem *backButton = [[UIBarButtonItem alloc] init];
     backButton.title = @"";
     self.navigationItem.backBarButtonItem = backButton;
-=======
+
     [self.view addSubview:self.inlineComposeView];
->>>>>>> c1254e09
 }
 
 - (void)viewWillAppear:(BOOL)animated
