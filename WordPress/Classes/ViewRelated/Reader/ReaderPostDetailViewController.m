--- conflicted
+++ resolved
@@ -111,13 +111,7 @@
     if (self.infiniteScrollEnabled) {
         [self enableInfiniteScrolling];
     }
-<<<<<<< HEAD
-
-    self.title = self.post.postTitle;
-
-=======
-    
->>>>>>> 4f67cea2
+    
     self.tableView.separatorStyle = UITableViewCellSeparatorStyleNone;
     self.tableView.keyboardDismissMode = UIScrollViewKeyboardDismissModeInteractive;
     [self.tableView registerClass:[WPTableViewCell class] forCellReuseIdentifier:@"PostCell"];
@@ -135,25 +129,6 @@
     
     self.inlineComposeView = [[InlineComposeView alloc] initWithFrame:CGRectZero];
     [self.inlineComposeView setButtonTitle:NSLocalizedString(@"Post", nil)];
-<<<<<<< HEAD
-
-    self.tapOffKeyboardGesture = [[UITapGestureRecognizer alloc] initWithTarget:self
-                                                                         action:@selector(dismissKeyboard:)];
-
-    // comment composer responds to the inline compose view to publish comments
-    self.commentPublisher = [[ReaderCommentPublisher alloc]
-                             initWithComposer:self.inlineComposeView
-                             andPost:self.post];
-
-    self.commentPublisher.delegate = self;
-
-    // Let pushed view controllers just show an arrow for the back button, not title.
-    UIBarButtonItem *backButton = [[UIBarButtonItem alloc] init];
-    backButton.title = @"";
-    self.navigationItem.backBarButtonItem = backButton;
-
-=======
->>>>>>> 4f67cea2
     [self.view addSubview:self.inlineComposeView];
     
     // Comment composer responds to the inline compose view to publish comments
@@ -186,23 +161,7 @@
 - (void)viewDidAppear:(BOOL)animated
 {
     [super viewDidAppear:animated];
-<<<<<<< HEAD
-
-    // Do not start auto-sync if connection is down
-    WordPressAppDelegate *appDelegate = [WordPressAppDelegate sharedWordPressApplicationDelegate];
-    if (appDelegate.connectionAvailable == NO) {
-        return;
-    }
-
-    NSDate *lastSynced = [self lastSyncDate];
-    if ((lastSynced == nil || ABS([lastSynced timeIntervalSinceNow]) > ReaderPostDetailViewControllerRefreshTimeout) && self.post.isWPCom) {
-        [self syncWithUserInteraction:NO];
-    }
-
-=======
-    
-    
->>>>>>> 4f67cea2
+
     // The first time the activity view controller is loaded, there is a bit of
     // processing that happens under the hood. This can cause a stutter
     // if the user taps the share button while scrolling. A work around is to
@@ -265,56 +224,6 @@
     self.postView.translatesAutoresizingMaskIntoConstraints = NO;
     self.postView.delegate = self;
     self.postView.backgroundColor = [UIColor whiteColor];
-<<<<<<< HEAD
-
-    CGSize imageSize = CGSizeMake(WPContentViewAuthorAvatarSize, WPContentViewAuthorAvatarSize);
-    UIImage *image = [self.post cachedAvatarWithSize:imageSize];
-    if (image) {
-        [self.postView setAvatarImage:image];
-    } else {
-        [self.post fetchAvatarWithSize:imageSize success:^(UIImage *image) {
-            [self.postView setAvatarImage:image];
-        }];
-    }
-
-    // Only show featured image if one exists and its not already in the post content.
-    NSURL *featuredImageURL = [self.post featuredImageURLForDisplay];
-    if (featuredImageURL) {
-        // If ReaderPostView has a featured image, show it unless you're showing full detail & featured image is in the post already
-        NSString *content = [self.post contentForDisplay];
-        if ([content rangeOfString:[featuredImageURL absoluteString]].length > 0) {
-            self.postView.alwaysHidesFeaturedImage = YES;
-        } else {
-            [self fetchFeaturedImage];
-        }
-    }
-}
-
-- (void)fetchFeaturedImage
-{
-    if (!self.featuredImageSource) {
-        CGFloat maxWidth = IS_IPAD ? WPTableViewFixedWidth : MAX(CGRectGetWidth(self.view.bounds), CGRectGetHeight(self.view.bounds));;
-        CGFloat maxHeight = maxWidth * WPContentViewMaxImageHeightPercentage;
-        self.featuredImageSource = [[WPTableImageSource alloc] initWithMaxSize:CGSizeMake(maxWidth, maxHeight)];
-        self.featuredImageSource.delegate = self;
-    }
-
-    CGFloat width = IS_IPAD ? WPTableViewFixedWidth : CGRectGetWidth(self.tableView.bounds);
-    CGFloat height = round(width * WPContentViewMaxImageHeightPercentage);
-    CGSize size = CGSizeMake(width, height);
-
-    NSURL *imageURL = [self.post featuredImageURLForDisplay];
-    UIImage *image = [self.featuredImageSource imageForURL:imageURL withSize:size];
-    if (image) {
-        [self.postView setFeaturedImage:image];
-    } else {
-        [self.featuredImageSource fetchImageForURL:imageURL
-                                          withSize:size
-                                         indexPath:[NSIndexPath indexPathForRow:0 inSection:0]
-                                         isPrivate:self.post.isPrivate];
-    }
-=======
->>>>>>> 4f67cea2
 }
 
 - (void)configureTableHeaderView
@@ -384,12 +293,10 @@
     _activityFooter.hidesWhenStopped = YES;
     _activityFooter.autoresizingMask = UIViewAutoresizingFlexibleLeftMargin | UIViewAutoresizingFlexibleRightMargin;
     [_activityFooter stopAnimating];
-
+    
     return _activityFooter;
 }
 
-<<<<<<< HEAD
-=======
 
 #pragma mark View Refresh Helpers
 
@@ -533,8 +440,6 @@
     return (self.post != nil);
 }
 
-
->>>>>>> 4f67cea2
 #pragma mark - Comments
 
 - (BOOL)canComment
