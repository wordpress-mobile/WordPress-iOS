--- conflicted
+++ resolved
@@ -25,26 +25,12 @@
 #import "BlogService.h"
 #import "ReaderSiteService.h"
 
-<<<<<<< HEAD
 static CGFloat const RPVCBlockedCellHeight = 66.0;
 
 NSString * const BlockedCellIdentifier = @"BlockedCellIdentifier";
 NSString * const RPVCDisplayedNativeFriendFinder = @"DisplayedNativeFriendFinder";
 
 @interface ReaderPostsViewController ()<ReaderCommentPublisherDelegate, RebloggingViewControllerDelegate, UIActionSheetDelegate>
-=======
-static CGFloat const RPVCHeaderHeightPhone = 10.0;
-static CGFloat const RPVCBlockedCellHeight = 66.0;
-static CGFloat const RPVCEstimatedRowHeightIPhone = 400.0;
-static CGFloat const RPVCEstimatedRowHeightIPad = 600.0;
-
-NSString * const BlockedCellIdentifier = @"BlockedCellIdentifier";
-NSString * const FeaturedImageCellIdentifier = @"FeaturedImageCellIdentifier";
-NSString * const NoFeaturedImageCellIdentifier = @"NoFeaturedImageCellIdentifier";
-NSString * const RPVCDisplayedNativeFriendFinder = @"DisplayedNativeFriendFinder";
-
-@interface ReaderPostsViewController ()<WPTableImageSourceDelegate, ReaderCommentPublisherDelegate, RebloggingViewControllerDelegate, UIActionSheetDelegate>
->>>>>>> c9b6ea9b
 
 @property (nonatomic, assign) BOOL hasMoreContent;
 @property (nonatomic, assign) BOOL loadingMore;
@@ -58,10 +44,6 @@
 @property (nonatomic, readonly) ReaderTopic *currentTopic;
 
 @property (nonatomic) BOOL infiniteScrollEnabled;
-<<<<<<< HEAD
-=======
-@property (nonatomic, strong) NSMutableDictionary *cachedRowHeights;
->>>>>>> c9b6ea9b
 @property (nonatomic, strong) NSNumber *siteIDToBlock;
 @property (nonatomic, strong) NSNumber *postIDThatInitiatedBlock;
 @property (nonatomic, strong) UIActionSheet *actionSheet;
@@ -101,23 +83,9 @@
 - (void)viewDidLoad
 {
     [super viewDidLoad];
-<<<<<<< HEAD
 
     self.incrementalLoadingSupported = YES;
 
-=======
-
-    self.cachedRowHeights = [NSMutableDictionary dictionary];
-
-    [self configureCellSeparatorStyle];
-
-    self.incrementalLoadingSupported = YES;
-
-    [self.tableView registerClass:[ReaderBlockedTableViewCell class] forCellReuseIdentifier:BlockedCellIdentifier];
-    [self.tableView registerClass:[ReaderPostTableViewCell class] forCellReuseIdentifier:NoFeaturedImageCellIdentifier];
-    [self.tableView registerClass:[ReaderPostTableViewCell class] forCellReuseIdentifier:FeaturedImageCellIdentifier];
-
->>>>>>> c9b6ea9b
     self.tableView.keyboardDismissMode = UIScrollViewKeyboardDismissModeInteractive;
 
     [self.tableView registerClass:[ReaderBlockedTableViewCell class] forCellReuseIdentifier:BlockedCellIdentifier];
@@ -213,23 +181,6 @@
     [self configureNoResultsView];
 }
 
-<<<<<<< HEAD
-=======
-- (void)willRotateToInterfaceOrientation:(UIInterfaceOrientation)toInterfaceOrientation duration:(NSTimeInterval)duration
-{
-    CGFloat width;
-    if (UIInterfaceOrientationIsPortrait(toInterfaceOrientation)) {
-        width = CGRectGetWidth(self.tableView.window.frame);
-    } else {
-        width = CGRectGetHeight(self.tableView.window.frame);
-    }
-    [self updateCellForLayoutWidthConstraint:width];
-    if (IS_IPHONE) {
-        [self.cachedRowHeights removeAllObjects];
-    }
-}
-
->>>>>>> c9b6ea9b
 #pragma mark - Instance Methods
 
 - (ReaderTopic *)currentTopic
@@ -666,11 +617,7 @@
 {
     ReaderPost *post = (ReaderPost *)[self.resultsController objectAtIndexPath:indexPath];
     BOOL shouldShowAttributionMenu = ([self isCurrentTopicFreshlyPressed] || (self.currentTopic.type != ReaderTopicTypeList)) ? YES : NO;
-<<<<<<< HEAD
     [(ReaderPostContentView *)cell.postView setShouldShowAttributionMenu:shouldShowAttributionMenu];
-=======
-    cell.postView.shouldShowAttributionMenu = shouldShowAttributionMenu;
->>>>>>> c9b6ea9b
     [cell configureCell:post];
     [self setImageForPost:post forCell:cell indexPath:indexPath];
     [self setAvatarForPost:post forCell:cell indexPath:indexPath];
@@ -679,27 +626,6 @@
 }
 
 - (void)configureBlockedCell:(ReaderBlockedTableViewCell *)cell atIndexPath:(NSIndexPath *)indexPath
-<<<<<<< HEAD
-=======
-{
-    ReaderPost *post = (ReaderPost *)[self.resultsController objectAtIndexPath:indexPath];
-
-    NSString *str = NSLocalizedString(@"The site %@ will no longer appear in your reader. Tap to undo.", @"Message expliaining that the specified site will no longer appear in the user's reader.  The '%@' characters are a placeholder for the title of the site.");
-    NSString *formattedString = [NSString stringWithFormat:str, post.blogName];
-    NSRange range = [formattedString rangeOfString:post.blogName];
-
-    NSDictionary *labelAttributes = [WPStyleGuide subtitleAttributes];
-    NSDictionary *boldLabelAttributes = [WPStyleGuide subtitleAttributesBold];
-
-    NSMutableAttributedString *attributedStr = [[NSMutableAttributedString alloc]initWithString:formattedString attributes:labelAttributes];
-    [attributedStr setAttributes:boldLabelAttributes range:range];
-
-    [cell setLabelAttributedText:attributedStr];
-}
-
-
-- (CGSize)sizeForFeaturedImage
->>>>>>> c9b6ea9b
 {
     ReaderPost *post = (ReaderPost *)[self.resultsController objectAtIndexPath:indexPath];
 
@@ -879,25 +805,12 @@
     ReaderPost *post = (ReaderPost *)[self.resultsController objectAtIndexPath:indexPath];
     if ([post isSiteBlocked]) {
         cell = [tableView dequeueReusableCellWithIdentifier:BlockedCellIdentifier];
-<<<<<<< HEAD
         cell.accessoryType = UITableViewCellAccessoryNone;
         [self configureCell:cell atIndexPath:indexPath];
     }
     else {
         cell = [super tableView:tableView cellForRowAtIndexPath:indexPath];
     }
-=======
-    } else if ([post featuredImageURLForDisplay]) {
-        cell = [tableView dequeueReusableCellWithIdentifier:FeaturedImageCellIdentifier];
-    } else {
-        cell = [tableView dequeueReusableCellWithIdentifier:NoFeaturedImageCellIdentifier];
-    }
-
-    cell.accessoryType = UITableViewCellAccessoryNone;
-    cell.selectionStyle = UITableViewCellSelectionStyleNone;
-
-    [self configureCell:cell atIndexPath:indexPath];
->>>>>>> c9b6ea9b
 
     return cell;
 }
@@ -908,51 +821,15 @@
     if (post.isSiteBlocked) {
         return RPVCBlockedCellHeight;
     }
-<<<<<<< HEAD
     return [super tableView:tableView estimatedHeightForRowAtIndexPath:indexPath];
-=======
-
+}
+
+- (CGFloat)tableView:(UITableView *)tableView heightForRowAtIndexPath:(NSIndexPath *)indexPath
+{
     ReaderPost *post = [self.resultsController.fetchedObjects objectAtIndex:indexPath.row];
     if (post.isSiteBlocked) {
         return RPVCBlockedCellHeight;
     }
-    return IS_IPAD ? RPVCEstimatedRowHeightIPad : RPVCEstimatedRowHeightIPhone;
->>>>>>> c9b6ea9b
-}
-
-- (CGFloat)tableView:(UITableView *)tableView heightForRowAtIndexPath:(NSIndexPath *)indexPath
-{
-<<<<<<< HEAD
-=======
-    NSNumber *cachedHeight = [self cachedHeightForIndexPath:indexPath];
-    if (cachedHeight) {
-        return [cachedHeight floatValue];
-    }
-
-    ReaderPost *post = [self.resultsController.fetchedObjects objectAtIndex:indexPath.row];
-    if (post.isSiteBlocked) {
-        return RPVCBlockedCellHeight;
-    }
-
-    [self configureCell:self.cellForLayout atIndexPath:indexPath];
-    CGFloat width = IS_IPAD ? WPTableViewFixedWidth : CGRectGetWidth(self.tableView.bounds);
-    CGSize size = [self.cellForLayout sizeThatFits:CGSizeMake(width, CGFLOAT_MAX)];
-    CGFloat height = ceil(size.height) + 1;
-
-    [self cacheHeight:height forIndexPath:indexPath];
-    return height;
-}
-
-- (UIView *)tableView:(UITableView *)tableView viewForHeaderInSection:(NSInteger)section
-{
-    return [[UIView alloc] initWithFrame:CGRectZero];
-}
->>>>>>> c9b6ea9b
-
-    ReaderPost *post = [self.resultsController.fetchedObjects objectAtIndex:indexPath.row];
-    if (post.isSiteBlocked) {
-        return RPVCBlockedCellHeight;
-    }
 
     return [super tableView:tableView heightForRowAtIndexPath:indexPath];
 }
@@ -964,20 +841,6 @@
     }
 
 	ReaderPost *post = [self.resultsController.fetchedObjects objectAtIndex:indexPath.row];
-<<<<<<< HEAD
-=======
-
-    if (post.isSiteBlocked) {
-        [self unblockSiteForPost:post];
-        return;
-    }
-
-    UIViewController *detailController = [ReaderPostDetailViewController detailControllerWithPost:post];
-    [self.navigationController pushViewController:detailController animated:YES];
-
-    [WPAnalytics track:WPAnalyticsStatReaderOpenedArticle];
-}
->>>>>>> c9b6ea9b
 
     if (post.isSiteBlocked) {
         [self unblockSiteForPost:post];
@@ -1029,15 +892,9 @@
 
     self.loadingMore = NO;
     self.hasMoreContent = YES;
-<<<<<<< HEAD
 
     [self.tableView setContentOffset:CGPointMake(0, 0) animated:NO];
 
-=======
-
-    [self.tableView setContentOffset:CGPointMake(0, 0) animated:NO];
-
->>>>>>> c9b6ea9b
     [self.cachedRowHeights removeAllObjects];
     [self resetResultsController];
     [self.tableView reloadData];
@@ -1092,17 +949,9 @@
 
 - (void)actionSheet:(UIActionSheet *)actionSheet clickedButtonAtIndex:(NSInteger)buttonIndex
 {
-<<<<<<< HEAD
     if (buttonIndex == actionSheet.cancelButtonIndex) {
         self.siteIDToBlock = nil;
         self.postIDThatInitiatedBlock = nil;
-=======
-    ReaderPostTableViewCell *cell = (ReaderPostTableViewCell *)[self.tableView cellForRowAtIndexPath:indexPath];
-
-    // Don't do anything if the cell is out of view or out of range
-    // (this is a safety check in case the Reader doesn't properly kill image requests when changing topics)
-    if (cell == nil) {
->>>>>>> c9b6ea9b
         return;
     }
 
@@ -1115,24 +964,4 @@
     actionSheet.delegate = nil;
 }
 
-
-#pragma mark - ActionSheet Delegate methods
-
-- (void)actionSheet:(UIActionSheet *)actionSheet clickedButtonAtIndex:(NSInteger)buttonIndex
-{
-    if (buttonIndex == actionSheet.cancelButtonIndex) {
-        self.siteIDToBlock = nil;
-        self.postIDThatInitiatedBlock = nil;
-        return;
-    }
-
-    [self blockSite];
-}
-
-- (void)actionSheet:(UIActionSheet *)actionSheet didDismissWithButtonIndex:(NSInteger)buttonIndex
-{
-    self.actionSheet = nil;
-    actionSheet.delegate = nil;
-}
-
 @end