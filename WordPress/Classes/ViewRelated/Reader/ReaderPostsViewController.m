--- conflicted
+++ resolved
@@ -693,16 +693,6 @@
     [WPAnalytics track:WPAnalyticsStatReaderOpenedArticle];
 }
 
-<<<<<<< HEAD
-=======
-- (void)tableView:(UITableView *)tableView willDisplayCell:(UITableViewCell *)cell forRowAtIndexPath:(NSIndexPath *)indexPath
-{
-    [super tableView:tableView willDisplayCell:cell forRowAtIndexPath:indexPath];
-    // Preload here to avoid unnecessary preload calls when fetching cells for reasons other than for display.
-    [self preloadImagesForCellsAfterIndexPath:indexPath];
-}
-
->>>>>>> 2bd77f98
 #pragma mark - NSFetchedResultsController overrides
 
 - (void)controllerWillChangeContent:(NSFetchedResultsController *)controller
