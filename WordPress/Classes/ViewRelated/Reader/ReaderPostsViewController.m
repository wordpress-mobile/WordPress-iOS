--- conflicted
+++ resolved
@@ -554,18 +554,13 @@
 
 - (void)configureCell:(UITableViewCell *)aCell atIndexPath:(NSIndexPath *)indexPath
 {
-<<<<<<< HEAD
-    if (!aCell) {
-=======
 	if (!aCell) {
->>>>>>> 5a7c6d3b
         return;
     }
 
     ReaderPostTableViewCell *cell = (ReaderPostTableViewCell *)aCell;
     cell.selectionStyle = UITableViewCellSelectionStyleNone;
     cell.accessoryType = UITableViewCellAccessoryNone;
-<<<<<<< HEAD
 
     ReaderPost *post = (ReaderPost *)[self.resultsController objectAtIndexPath:indexPath];
 
@@ -610,28 +605,12 @@
             }
         }
     }
-=======
-
-    ReaderPost *post = (ReaderPost *)[self.resultsController objectAtIndexPath:indexPath];
-    [cell configureCell:post];
-    [self setImageForPost:post forCell:cell indexPath:indexPath];
-    [self setAvatarForPost:post forCell:cell indexPath:indexPath];
-    cell.postView.delegate = self;
->>>>>>> 5a7c6d3b
 }
 
 - (UIImage *)imageForURL:(NSURL *)imageURL
 {
     if (!imageURL) {
         return nil;
-<<<<<<< HEAD
-=======
-    }
-
-    if (CGSizeEqualToSize(imageSize, CGSizeZero)) {
-        imageSize.width = self.tableView.bounds.size.width;
-        imageSize.height = round(imageSize.width * WPContentViewMaxImageHeightPercentage);
->>>>>>> 5a7c6d3b
     }
     return [self.featuredImageSource imageForURL:imageURL withSize:[self sizeForFeaturedImage]];
 }
