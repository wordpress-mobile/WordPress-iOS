--- conflicted
+++ resolved
@@ -25,7 +25,7 @@
 
 NSString * const RPVCDisplayedNativeFriendFinder = @"DisplayedNativeFriendFinder";
 
-@interface ReaderPostsViewController ()<WPTableImageSourceDelegate, ReaderCommentPublisherDelegate, RebloggingViewControllerDelegate>
+@interface ReaderPostsViewController ()<ReaderCommentPublisherDelegate, RebloggingViewControllerDelegate>
 
 @property (nonatomic, assign) BOOL hasMoreContent;
 @property (nonatomic, assign) BOOL loadingMore;
@@ -771,27 +771,4 @@
     return tabBarSize;
 }
 
-#pragma mark - WPTableImageSourceDelegate
-
-- (void)tableImageSource:(WPTableImageSource *)tableImageSource imageReady:(UIImage *)image forIndexPath:(NSIndexPath *)indexPath
-{
-    [super tableImageSource:tableImageSource imageReady:image forIndexPath:indexPath];
-
-<<<<<<< HEAD
-    // Failsafe: If the topic has changed, fetchedObject count might be zero
-    if (self.resultsController.fetchedObjects.count == 0) {
-        return;
-    }
-
-    // Update the detail view if it's open and applicable
-    ReaderPost *post = [self.resultsController objectAtIndexPath:indexPath];
-
-    if (post == self.detailController.post) {
-        [self.detailController updateFeaturedImage:image];
-    }
-=======
-    [cell.postView setFeaturedImage:image];
->>>>>>> 4be68f70
-}
-
 @end