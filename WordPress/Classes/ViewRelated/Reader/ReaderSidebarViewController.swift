--- conflicted
+++ resolved
@@ -68,12 +68,8 @@
         }
     }
 
-<<<<<<< HEAD
     private func hideSupplementaryColumnIfNeeded() {
-        if let splitVC = splitViewController, splitVC.splitBehavior == .overlay {
-=======
         if didAppear, let splitVC = splitViewController, splitVC.splitBehavior == .overlay {
->>>>>>> cfde1994
             DispatchQueue.main.async {
                 splitVC.hide(.supplementary)
             }
