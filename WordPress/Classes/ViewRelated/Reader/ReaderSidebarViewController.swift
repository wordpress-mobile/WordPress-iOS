--- conflicted
+++ resolved
@@ -68,10 +68,7 @@
         }
     }
 
-<<<<<<< HEAD
-=======
     private func hideSupplementaryColumnIfNeeded() {
->>>>>>> 14aff5a6
         if didAppear, let splitVC = splitViewController, splitVC.splitBehavior == .overlay {
             DispatchQueue.main.async {
                 splitVC.hide(.supplementary)
