import Foundation
import WordPressShared
// FIXME: comparison operators with optionals were removed from the Swift Standard Libary.
// Consider refactoring the code to use the non-optional operators.
fileprivate func < <T : Comparable>(lhs: T?, rhs: T?) -> Bool {
  switch (lhs, rhs) {
  case let (l?, r?):
    return l < r
  case (nil, _?):
    return true
  default:
    return false
  }
}

// FIXME: comparison operators with optionals were removed from the Swift Standard Libary.
// Consider refactoring the code to use the non-optional operators.
fileprivate func > <T : Comparable>(lhs: T?, rhs: T?) -> Bool {
  switch (lhs, rhs) {
  case let (l?, r?):
    return l > r
  default:
    return rhs < lhs
  }
}


@objc open class ReaderSiteStreamHeader: UIView, ReaderStreamHeader
{
    @IBOutlet fileprivate weak var borderedView: UIView!
    @IBOutlet fileprivate weak var avatarImageView: UIImageView!
    @IBOutlet fileprivate weak var titleLabel: UILabel!
    @IBOutlet fileprivate weak var detailLabel: UILabel!
    @IBOutlet fileprivate weak var followButton: PostMetaButton!
    @IBOutlet fileprivate weak var followCountLabel: UILabel!
    @IBOutlet fileprivate weak var descriptionLabel: UILabel!

    open var delegate: ReaderStreamHeaderDelegate?
    fileprivate var defaultBlavatar = "blavatar-default"

    // MARK: - Lifecycle Methods

    open override func awakeFromNib() {
        super.awakeFromNib()

        applyStyles()
    }

    func applyStyles() {
        backgroundColor = WPStyleGuide.greyLighten30()
        borderedView.layer.borderColor = WPStyleGuide.readerCardCellBorderColor().cgColor
        borderedView.layer.borderWidth = 1.0
        WPStyleGuide.applyReaderStreamHeaderTitleStyle(titleLabel)
        WPStyleGuide.applyReaderStreamHeaderDetailStyle(detailLabel)
        WPStyleGuide.applyReaderSiteStreamDescriptionStyle(descriptionLabel)
        WPStyleGuide.applyReaderSiteStreamCountStyle(followCountLabel)
    }


    // MARK: - Configuration

    open func configureHeader(_ topic: ReaderAbstractTopic) {
        assert(topic.isKind(of: ReaderSiteTopic.self), "Topic must be a site topic")

        let siteTopic = topic as! ReaderSiteTopic

        configureHeaderImage(siteTopic.siteBlavatar)

        titleLabel.text = siteTopic.title
<<<<<<< HEAD
        detailLabel.text = URL(string: siteTopic.siteURL)?.host
        if siteTopic.following {
            WPStyleGuide.applyReaderStreamHeaderFollowingStyle(followButton)
        } else {
            WPStyleGuide.applyReaderStreamHeaderNotFollowingStyle(followButton)
        }
=======
        detailLabel.text = NSURL(string: siteTopic.siteURL)?.host

        WPStyleGuide.applyReaderFollowButtonStyle(followButton)
        followButton.selected = topic.following
>>>>>>> 96574fbb

        descriptionLabel.attributedText = attributedSiteDescriptionForTopic(siteTopic)
        followCountLabel.text = formattedFollowerCountForTopic(siteTopic)

        if descriptionLabel.attributedText?.length > 0 {
            descriptionLabel.isHidden = false
        } else {
            descriptionLabel.isHidden = true
        }
    }

    func configureHeaderImage(_ siteBlavatar: String?) {
        let placeholder = UIImage(named: defaultBlavatar)

        var path = ""
        if siteBlavatar != nil {
            path = siteBlavatar!
        }

        let url = URL(string: path)
        if url != nil {
            avatarImageView.setImageWith(url!, placeholderImage: placeholder)
        } else {
            avatarImageView.image = placeholder
        }
    }

    func formattedFollowerCountForTopic(_ topic:ReaderSiteTopic) -> String {
        let numberFormatter = NumberFormatter()
        numberFormatter.numberStyle = .decimal
        let count = numberFormatter.string(from: topic.subscriberCount)
        let pattern = NSLocalizedString("%@ followers", comment: "The number of followers of a site. The '%@' is a placeholder for the numeric value. Example: `1000 followers`")
        let str = String(format: pattern, count!)
        return str
    }

    func attributedSiteDescriptionForTopic(_ topic:ReaderSiteTopic) -> NSAttributedString {
        return NSAttributedString(string: topic.siteDescription, attributes: WPStyleGuide.readerStreamHeaderDescriptionAttributes())
    }

    open func enableLoggedInFeatures(_ enable: Bool) {
        followButton.isHidden = !enable
    }


    // MARK: - Actions

    @IBAction func didTapFollowButton(_ sender: UIButton) {
        delegate?.handleFollowActionForHeader(self)
    }
}<|MERGE_RESOLUTION|>--- conflicted
+++ resolved
@@ -67,19 +67,10 @@
         configureHeaderImage(siteTopic.siteBlavatar)
 
         titleLabel.text = siteTopic.title
-<<<<<<< HEAD
-        detailLabel.text = URL(string: siteTopic.siteURL)?.host
-        if siteTopic.following {
-            WPStyleGuide.applyReaderStreamHeaderFollowingStyle(followButton)
-        } else {
-            WPStyleGuide.applyReaderStreamHeaderNotFollowingStyle(followButton)
-        }
-=======
         detailLabel.text = NSURL(string: siteTopic.siteURL)?.host
 
         WPStyleGuide.applyReaderFollowButtonStyle(followButton)
         followButton.selected = topic.following
->>>>>>> 96574fbb
 
         descriptionLabel.attributedText = attributedSiteDescriptionForTopic(siteTopic)
         followCountLabel.text = formattedFollowerCountForTopic(siteTopic)
