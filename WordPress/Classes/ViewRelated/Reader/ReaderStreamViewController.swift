--- conflicted
+++ resolved
@@ -21,17 +21,6 @@
     @objc static let restorationClassIdentifier = "ReaderStreamViewControllerRestorationIdentifier"
     @objc static let restorableTopicPathKey: String = "RestorableTopicPathKey"
 
-<<<<<<< HEAD
-    // MARK: - Dependencies
-
-    private lazy var postsLoader: ReaderPostsLoader = {
-        let context = coreDataStack.mainContext
-        let service = ReaderPostService(managedObjectContext: context)
-        return ReaderPostsLoader(postService: service)
-    }()
-
-=======
->>>>>>> deeb69a8
     // MARK: - Micro Controllers
 
     /// Object responsible for encapsulating and facililating the site blocking logic.
@@ -41,14 +30,14 @@
     ///
     /// There is nothing really wrong with keeping the blocking logic in `ReaderSiteBlockingController` but this
     /// view controller is very large, with over 2000 lines of code!
-<<<<<<< HEAD
     private let siteBlockingController = ReaderPostBlockingController()
-=======
-    private let siteBlockingController = ReaderSiteBlockingController()
->>>>>>> deeb69a8
 
     /// Facilitates sharing of a blog via `ReaderStreamViewController+Sharing.swift`.
     private let sharingController = PostSharingController()
+
+    // MARK: - Services
+
+    private lazy var readerPostService = ReaderPostService(managedObjectContext: coreDataStack.mainContext)
 
     // MARK: - Properties
 
@@ -217,11 +206,8 @@
 
     let ghostableTableView = UITableView()
 
-<<<<<<< HEAD
-=======
     private var cancellables = Set<AnyCancellable>()
 
->>>>>>> deeb69a8
     // MARK: - Factory Methods
 
     /// Convenience method for instantiating an instance of ReaderStreamViewController
@@ -816,23 +802,6 @@
     }
 
     private func removeBlockedPosts() {
-<<<<<<< HEAD
-        guard let account = try? WPAccount.lookupDefaultWordPressComAccount(in: viewContext) else {
-            return
-        }
-
-        // Blocked site predicate
-        var predicates = [NSPredicate]()
-        if let topic = readerTopic as? ReaderSiteTopic,
-           let siteBlocking = BlockedSite.findOne(accountID: account.userID, blogID: topic.siteID, context: viewContext)
-        {
-            predicates.append(NSPredicate(format: "siteID = %@", siteBlocking.blogID))
-        }
-
-        // Perform request
-        let request = NSFetchRequest<ReaderPost>(entityName: ReaderPost.entityName())
-        request.predicate = NSCompoundPredicate(orPredicateWithSubpredicates: predicates)
-=======
         guard let topic = readerTopic as? ReaderSiteTopic,
               let account = try? WPAccount.lookupDefaultWordPressComAccount(in: viewContext),
               let blocked = BlockedSite.findOne(accountID: account.userID, blogID: topic.siteID, context: viewContext)
@@ -841,7 +810,6 @@
         }
         let request = NSFetchRequest<ReaderPost>(entityName: ReaderPost.entityName())
         request.predicate = NSPredicate(format: "siteID = %@", blocked.blogID)
->>>>>>> deeb69a8
         let result = (try? viewContext.fetch(request)) ?? []
         for post in result {
             viewContext.deleteObject(post)
@@ -873,19 +841,13 @@
 
     /// Update the post card when a site is blocked from post details.
     ///
-<<<<<<< HEAD
-    func readerSiteBlockingController(_ controller: ReaderPostBlockingController, didBlockSiteOfPost post: ReaderPost) {
-        guard let post = (try? viewContext.existingObject(with: post.objectID)) as? ReaderPost,
-=======
-    func readerSiteBlockingController(_ controller: ReaderSiteBlockingController, didBlockSiteOfPost post: ReaderPost, result: Result<Void, Error>) {
+    func readerSiteBlockingController(_ controller: ReaderPostBlockingController, didBlockSiteOfPost post: ReaderPost, result: Result<Void, Error>) {
         guard case .success = result,
               let post = (try? viewContext.existingObject(with: post.objectID)) as? ReaderPost,
->>>>>>> deeb69a8
               let indexPath = content.indexPath(forObject: post)
         else {
             return
         }
-<<<<<<< HEAD
         recentlyBlockedSitePostObjectIDs.remove(post.objectID)
         updateAndPerformFetchRequest()
         tableView.reloadRows(at: [indexPath], with: UITableView.RowAnimation.fade)
@@ -898,8 +860,6 @@
         else {
             return
         }
-=======
->>>>>>> deeb69a8
         recentlyBlockedSitePostObjectIDs.remove(post.objectID)
         updateAndPerformFetchRequest()
         tableView.reloadRows(at: [indexPath], with: UITableView.RowAnimation.fade)
@@ -1139,8 +1099,8 @@
             } else if let topic = topic as? ReaderTagTopic {
                 self.readerPostStreamService.fetchPosts(for: topic, success: success, failure: failure)
             } else {
-                let service = ReaderPostService(managedObjectContext: context)
-                service.fetchPosts(for: topic, earlierThan: Date(), success: success, failure: failure)
+                self.readerPostService.fetchUnblockedPosts(topic: topic, earlierThan: Date(), forceRetry: true, success: success, failure: failure)
+//                service.fetchPosts(for: topic, earlierThan: Date(), success: success, failure: failure)
             }
         }
     }
@@ -1261,7 +1221,7 @@
             } else if let topic = topic as? ReaderTagTopic {
                 self.readerPostStreamService.fetchPosts(for: topic, isFirstPage: false, success: success, failure: failure)
             } else {
-                self.postsLoader.fetchPosts(for: topic, earlierThan: sortDate, success: success, failure: failure)
+                self.readerPostService.fetchUnblockedPosts(topic: topic, earlierThan: sortDate, success: success, failure: failure)
             }
         }
     }
@@ -1664,11 +1624,8 @@
         let shouldLoadMoreItems = syncHelper.hasMoreContent
         && !syncHelper.isSyncing
         && !cleanupAndRefreshAfterScrolling
-<<<<<<< HEAD
         && !siteBlockingController.isBlockingPosts
-=======
-        && !siteBlockingController.isBlockingSites
->>>>>>> deeb69a8
+        && !readerPostService.isSilentlyFetchingPosts
         if shouldLoadMoreItems {
             syncHelper.syncMoreContent()
         }
