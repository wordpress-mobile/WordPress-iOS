--- conflicted
+++ resolved
@@ -747,7 +747,7 @@
     @objc private func handleBlockSiteNotification(_ notification: Foundation.Notification) {
         guard let userInfo = notification.userInfo,
               let aPost = userInfo[ReaderNotificationKeys.post] as? ReaderPost,
-              let post = (try? managedObjectContext().existingObject(with: aPost.objectID)) as? ReaderPost,
+              let post = (try? viewContext.existingObject(with: aPost.objectID)) as? ReaderPost,
               let indexPath = content.indexPath(forObject: post) else {
             return
         }
@@ -755,14 +755,6 @@
         recentlyBlockedSitePostObjectIDs.remove(post.objectID)
         updateAndPerformFetchRequest()
         tableView.reloadRows(at: [indexPath], with: UITableView.RowAnimation.fade)
-<<<<<<< HEAD
-
-        ReaderBlockSiteAction(asBlocked: true).execute(with: post, context: viewContext) { [weak self] in
-            self?.recentlyBlockedSitePostObjectIDs.remove(objectID)
-            self?.tableView.reloadRows(at: [indexPath], with: UITableView.RowAnimation.fade)
-        }
-=======
->>>>>>> 35c7ed2c
     }
 
     private func unblockSiteForPost(_ post: ReaderPost) {
@@ -782,29 +774,6 @@
     }
 
 
-<<<<<<< HEAD
-    /// A user can block a site from the detail screen.  When this happens, we need
-    /// to update the list UI to properly reflect the change. Listen for the
-    /// notification and call blockSiteForPost as needed.
-    ///
-    @objc private func handleBlockSiteNotification(_ notification: Foundation.Notification) {
-        guard let userInfo = notification.userInfo, let aPost = userInfo["post"] as? ReaderPost else {
-            return
-        }
-
-        guard let post = (try? viewContext.existingObject(with: aPost.objectID)) as? ReaderPost else {
-            DDLogError("Error fetching existing post from context.")
-            return
-        }
-
-        if let _ = content.indexPath(forObject: post) {
-            blockSiteForPost(post)
-        }
-    }
-
-
-=======
->>>>>>> 35c7ed2c
     // MARK: - Actions
 
 
@@ -926,7 +895,7 @@
     var topicPostsCount: Int {
         return readerTopic?.posts.count ?? 0
     }
-    /// Used to fetch new content in response to a background refresh event.  
+    /// Used to fetch new content in response to a background refresh event.
     /// Not intended for use as part of a user interaction. See syncIfAppropriate instead.
     ///
     @objc func backgroundFetch(_ completionHandler: @escaping ((UIBackgroundFetchResult) -> Void)) {
