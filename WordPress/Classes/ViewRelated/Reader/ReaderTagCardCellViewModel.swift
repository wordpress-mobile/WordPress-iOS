--- conflicted
+++ resolved
@@ -63,8 +63,7 @@
         collectionView?.delegate = self
     }
 
-<<<<<<< HEAD
-    func fetchTagTopics(syncRemotely: Bool) {
+    func fetchTagPosts(syncRemotely: Bool) {
         guard let topic = try? ReaderTagTopic.lookup(withSlug: slug, in: coreDataStack.mainContext) else {
             return
         }
@@ -86,10 +85,6 @@
             // try to show local contents even if the request failed.
             onRemoteFetchComplete()
         }
-=======
-    func fetchTagPosts() {
-        try? resultsController.performFetch()
->>>>>>> 42c455b2
     }
 
     func onTagButtonTapped() {
