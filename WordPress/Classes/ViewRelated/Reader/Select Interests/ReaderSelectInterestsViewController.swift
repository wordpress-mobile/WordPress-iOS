import UIKit

struct ReaderSelectInterestsConfiguration {
    let title: String
    let subtitle: String?
    let buttonTitle: (enabled: String, disabled: String)?
}

class ReaderSelectInterestsViewController: UIViewController {
    private struct Constants {
        static let reuseIdentifier = ReaderInterestsCollectionViewCell.classNameWithoutNamespaces()
        static let interestsLabelMargin: CGFloat = 10

        static let cellCornerRadius: CGFloat = 8
        static let cellSpacing: CGFloat = 6
        static let cellHeight: CGFloat = 40
        static let animationDuration: TimeInterval = 0.2
        static let isCentered: Bool = true
    }

    private struct Strings {
<<<<<<< HEAD
=======
        static let title: String = NSLocalizedString("Discover and follow blogs you love", comment: "Reader select interests title label text")
        static let subtitle: String = NSLocalizedString("Choose your topics", comment: "Reader select interests subtitle label text")
        static let nextButtonDisabled: String = NSLocalizedString("Select a few to continue", comment: "Reader select interests next button disabled title text")
        static let nextButtonEnabled: String = NSLocalizedString("Done", comment: "Reader select interests next button enabled title text")
>>>>>>> 291bfbcd
        static let loading: String = NSLocalizedString("Finding blogs and stories you’ll love...", comment: "Label displayed to the user while loading their selected interests")
        static let tryAgainNoticeTitle = NSLocalizedString("Something went wrong. Please try again.", comment: "Error message shown when the app fails to save user selected interests")
        static let tryAgainButtonTitle = NSLocalizedString("Try Again", comment: "Try to load the list of interests again.")
    }

    // MARK: - IBOutlets
    @IBOutlet weak var titleLabel: UILabel!
    @IBOutlet weak var subTitleLabel: UILabel!
    @IBOutlet weak var collectionView: UICollectionView!
    @IBOutlet weak var buttonContainerView: UIView!
    @IBOutlet weak var nextButton: FancyButton!
    @IBOutlet weak var contentContainerView: UIView!

    @IBOutlet weak var activityIndicatorView: UIActivityIndicatorView!
    @IBOutlet weak var loadingLabel: UILabel!
    @IBOutlet weak var loadingView: UIStackView!

    @IBOutlet weak var bottomSpaceHeightConstraint: NSLayoutConstraint!

    // MARK: - Data
    private lazy var dataSource: ReaderInterestsDataSource = {
        return ReaderInterestsDataSource(topics: topics)
    }()

    private let coordinator: ReaderSelectInterestsCoordinator = ReaderSelectInterestsCoordinator()

    private let noResultsViewController = NoResultsViewController.controller()

    private let topics: [ReaderTagTopic]

    private let configuration: ReaderSelectInterestsConfiguration

    var didSaveInterests: (() -> Void)? = nil

    // MARK: - Init
    init(configuration: ReaderSelectInterestsConfiguration, topics: [ReaderTagTopic] = []) {
        self.configuration = configuration
        self.topics = topics
        super.init(nibName: nil, bundle: nil)
    }

    required init?(coder: NSCoder) {
        fatalError("init(coder:) has not been implemented")
    }

    // MARK: - Lifecycle
    override func viewDidLoad() {
        super.viewDidLoad()

        dataSource.delegate = self

        configureNavigationBar()
        configureI18N()
        configureCollectionView()
        configureNoResultsViewController()
        applyStyles()
        updateNextButtonState()
        refreshData()

        // If the view is being presented overCurrentContext take into account tab bar height
        if modalPresentationStyle == .overCurrentContext {
            bottomSpaceHeightConstraint.constant = presentingViewController?.tabBarController?.tabBar.bounds.size.height ?? 0
        }
    }

    override func viewWillAppear(_ animated: Bool) {
        super.viewWillAppear(animated)

        resetSelectedInterests()
    }

    override func viewDidAppear(_ animated: Bool) {
        super.viewDidAppear(animated)

        WPAnalytics.trackReader(.selectInterestsShown)
    }

    override func viewDidDisappear(_ animated: Bool) {
        super.viewDidDisappear(animated)

        // If this view was presented over current context and it's disappearing
        // it means that the user switched tabs. Keeping it in the view hierarchy cause
        // weird black screens, so we dismiss it to avoid that.
        if modalPresentationStyle == .overCurrentContext {
            dismiss(animated: false)
        }
    }

    override func traitCollectionDidChange(_ previousTraitCollection: UITraitCollection?) {
        super.traitCollectionDidChange(previousTraitCollection)

        guard let layout = collectionView.collectionViewLayout as? ReaderInterestsCollectionViewFlowLayout else {
            return
        }

        layout.invalidateLayout()
    }

    // MARK: - IBAction's
    @IBAction func nextButtonTapped(_ sender: Any) {
        saveSelectedInterests()
    }

    // MARK: - Display logic
    func userIsFollowingTopics(completion: @escaping (Bool) -> Void) {
        coordinator.isFollowingInterests(completion: completion)
    }

    // MARK: - Private: Configuration
    private func configureCollectionView() {
        let nib = UINib(nibName: String(describing: ReaderInterestsCollectionViewCell.self), bundle: nil)
        collectionView.register(nib, forCellWithReuseIdentifier: Constants.reuseIdentifier)

        guard let layout = collectionView.collectionViewLayout as? ReaderInterestsCollectionViewFlowLayout else {
            return
        }

        layout.itemSpacing = Constants.cellSpacing
        layout.cellHeight = Constants.cellHeight
        layout.isCentered = Constants.isCentered
    }

    private func configureNoResultsViewController() {
        noResultsViewController.delegate = self
    }

    private func applyStyles() {
        let styleGuide = ReaderInterestsStyleGuide.self
        styleGuide.applyTitleLabelStyles(label: titleLabel)
        styleGuide.applySubtitleLabelStyles(label: subTitleLabel)
        styleGuide.applyNextButtonStyle(button: nextButton)

        buttonContainerView.backgroundColor = ReaderInterestsStyleGuide.buttonContainerViewBackgroundColor

        styleGuide.applyLoadingLabelStyles(label: loadingLabel)
        styleGuide.applyActivityIndicatorStyles(indicator: activityIndicatorView)

    }

    private func configureNavigationBar() {
        guard isModal() else {
            return
        }

        navigationItem.rightBarButtonItem = UIBarButtonItem(barButtonSystemItem: .done,
                                                           target: self,
                                                           action: #selector(saveSelectedInterests))
    }

    private func configureI18N() {

        if isModal() {
            title = configuration.title
            titleLabel.isHidden = true
        } else {
            titleLabel.text = configuration.title
            titleLabel.isHidden = false
        }

        if let subtitle = configuration.subtitle {
            subTitleLabel.text = subtitle
            subTitleLabel.isHidden = false
        } else {
            subTitleLabel.isHidden = true
        }

        if let buttonTitle = configuration.buttonTitle {
            nextButton.setTitle(buttonTitle.enabled, for: .normal)
            nextButton.setTitle(buttonTitle.disabled, for: .disabled)
            nextButton.isHidden = false
        } else {
            nextButton.isHidden = true
        }

        loadingLabel.text = Strings.loading
    }

    // MARK: - Private: Data
    private func refreshData() {
        startLoading(hideLabel: true)

        dataSource.reload()
    }

    private func resetSelectedInterests() {
        dataSource.reset()
        refreshData()
    }

    private func reloadData() {
        collectionView.reloadData()
        stopLoading()
    }

    @objc private func saveSelectedInterests() {
        guard !dataSource.selectedInterests.isEmpty else {
            self.didSaveInterests?()
            return
        }

        navigationItem.rightBarButtonItem?.isEnabled = false
        startLoading()
        announceLoadingTopics()

        let selectedInterests = dataSource.selectedInterests.map { $0.interest }

        coordinator.saveInterests(interests: selectedInterests) { [weak self] success in
            guard success else {
                self?.stopLoading()
                self?.displayNotice(title: Strings.tryAgainNoticeTitle)
                return
            }

            self?.trackEvents(with: selectedInterests)
            self?.stopLoading()
            self?.didSaveInterests?()
        }
    }

    private func trackEvents(with selectedInterests: [RemoteReaderInterest]) {
        selectedInterests.forEach {
            WPAnalytics.track(.readerTagFollowed, withProperties: ["tag": $0.slug, "source": "discover"])
        }

        WPAnalytics.trackReader(.selectInterestsPicked, properties: ["quantity": selectedInterests.count])
    }

    // MARK: - Private: UI Helpers
    private func updateNextButtonState() {
        nextButton.isEnabled = dataSource.selectedInterests.count > 0
    }

    private func startLoading(hideLabel: Bool = false) {
        loadingLabel.isHidden = hideLabel

        loadingView.alpha = 0
        loadingView.isHidden = false

        activityIndicatorView.startAnimating()

        contentContainerView.alpha = 0
        loadingView.alpha = 1
    }

    private func stopLoading() {
        activityIndicatorView.stopAnimating()

        UIView.animate(withDuration: Constants.animationDuration, animations: {
            self.contentContainerView.alpha = 1
            self.loadingView.alpha = 0
        }) { _ in
            self.loadingView.isHidden = true
        }
    }

    private func announceLoadingTopics() {
        UIAccessibility.post(notification: .screenChanged, argument: self.loadingLabel)
    }
}

// MARK: - UICollectionViewDataSource
extension ReaderSelectInterestsViewController: UICollectionViewDataSource {
    func collectionView(_ collectionView: UICollectionView, numberOfItemsInSection section: Int) -> Int {
        return dataSource.count
    }

    func collectionView(_ collectionView: UICollectionView, cellForItemAt indexPath: IndexPath) -> UICollectionViewCell {
        guard let cell = collectionView.dequeueReusableCell(withReuseIdentifier: Constants.reuseIdentifier,
                                                          for: indexPath) as? ReaderInterestsCollectionViewCell else {
            fatalError("Expected a ReaderInterestsCollectionViewCell for identifier: \(Constants.reuseIdentifier)")
        }

        let interest: ReaderInterestViewModel = dataSource.interest(for: indexPath.row)

        ReaderInterestsStyleGuide.applyCellLabelStyle(label: cell.label,
                                                      isSelected: interest.isSelected)

        cell.layer.cornerRadius = Constants.cellCornerRadius
        cell.label.text = interest.title
        cell.label.accessibilityTraits = interest.isSelected ? [.selected, .button] : .button

        return cell
    }
}

// MARK: - UICollectionViewDelegate
extension ReaderSelectInterestsViewController: UICollectionViewDelegate {
    func collectionView(_ collectionView: UICollectionView, didSelectItemAt indexPath: IndexPath) {
        dataSource.interest(for: indexPath.row).toggleSelected()
        updateNextButtonState()

        UIView.animate(withDuration: 0) {
            collectionView.reloadItems(at: [indexPath])
        }
    }
}

// MARK: - UICollectionViewFlowLayout
extension ReaderSelectInterestsViewController: UICollectionViewDelegateFlowLayout {
    func collectionView(_ collectionView: UICollectionView, layout collectionViewLayout: UICollectionViewLayout, sizeForItemAt indexPath: IndexPath) -> CGSize {
        let interest: ReaderInterestViewModel = dataSource.interest(for: indexPath.row)

        let attributes: [NSAttributedString.Key: Any] = [
            .font: ReaderInterestsStyleGuide.cellLabelTitleFont
        ]

        let title: NSString = interest.title as NSString

        var size = title.size(withAttributes: attributes)
        size.width += (Constants.interestsLabelMargin * 2)

        return size
    }
}

// MARK: - ReaderInterestsDataDelegate
extension ReaderSelectInterestsViewController: ReaderInterestsDataDelegate {
    func readerInterestsDidUpdate(_ dataSource: ReaderInterestsDataSource) {
        if dataSource.count > 0 {
            hideLoadingView()
            reloadData()
        } else {
            displayLoadingViewWithWebAction(title: "")
        }
    }
}

// MARK: - NoResultsViewController
extension ReaderSelectInterestsViewController: NoResultsViewControllerDelegate {
    func actionButtonPressed() {
        refreshData()
    }
}

extension ReaderSelectInterestsViewController {
    func displayLoadingViewWithWebAction(title: String, accessoryView: UIView? = nil) {
        noResultsViewController.configure(title: title,
                                          buttonTitle: Strings.tryAgainButtonTitle,
                                          accessoryView: accessoryView)
        showLoadingView()
    }

    func showLoadingView() {
        hideLoadingView()
        addChild(noResultsViewController)
        view.addSubview(withFadeAnimation: noResultsViewController.view)
        noResultsViewController.didMove(toParent: self)
    }

    func hideLoadingView() {
        noResultsViewController.removeFromView()
    }
}<|MERGE_RESOLUTION|>--- conflicted
+++ resolved
@@ -19,13 +19,10 @@
     }
 
     private struct Strings {
-<<<<<<< HEAD
-=======
         static let title: String = NSLocalizedString("Discover and follow blogs you love", comment: "Reader select interests title label text")
         static let subtitle: String = NSLocalizedString("Choose your topics", comment: "Reader select interests subtitle label text")
         static let nextButtonDisabled: String = NSLocalizedString("Select a few to continue", comment: "Reader select interests next button disabled title text")
         static let nextButtonEnabled: String = NSLocalizedString("Done", comment: "Reader select interests next button enabled title text")
->>>>>>> 291bfbcd
         static let loading: String = NSLocalizedString("Finding blogs and stories you’ll love...", comment: "Label displayed to the user while loading their selected interests")
         static let tryAgainNoticeTitle = NSLocalizedString("Something went wrong. Please try again.", comment: "Error message shown when the app fails to save user selected interests")
         static let tryAgainButtonTitle = NSLocalizedString("Try Again", comment: "Try to load the list of interests again.")
