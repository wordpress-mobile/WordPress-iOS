import WordPressFlux

protocol ItemsStore: Observable {
    var items: [ReaderTabItem] { get }
    func getItems()
}

class ReaderTabItemsStore: ItemsStore {

    let changeDispatcher = Dispatcher<Void>()

    let context: NSManagedObjectContext
    let service: ReaderTopicService

    init(context: NSManagedObjectContext = ContextManager.sharedInstance().mainContext,
         service: ReaderTopicService? = nil) {
        self.context = context
        self.service = service ?? ReaderTopicService(managedObjectContext: context)
    }

    enum State {
        case loading
        case ready([ReaderTabItem])
        case error(Error)

        var isLoading: Bool {
            switch self {
            case .loading:
                return true
            case .error, .ready:
                return false
            }
        }
    }

    var state: State = .ready([]) {
        didSet {
            guard !state.isLoading else {
                return
            }
            emitChange()
        }
    }

    var items: [ReaderTabItem] {
        switch state {
        case .loading, .error:
            return []
        case .ready(let items):
            return items
        }
    }
}

// MARK: - Data fetching
extension ReaderTabItemsStore {

    /// Fetch request to extract reader menu topics from Core Data
    private var topicsFetchRequest: NSFetchRequest<NSFetchRequestResult> {
        let fetchRequest = NSFetchRequest<NSFetchRequestResult>(entityName: ReaderTopicsConstants.entityName)
        fetchRequest.predicate = NSPredicate(format: ReaderTopicsConstants.predicateFormat, NSNumber(value: ReaderHelpers.isLoggedIn()))
        fetchRequest.sortDescriptors = [NSSortDescriptor(key: ReaderTopicsConstants.sortByKey, ascending: true)]
        return fetchRequest
    }

    /// Fetches items from the Core Data cache, if they exist, and updates the state accordingly
    private func fetchTabBarItems() {
        do {
            guard let topics = try context.fetch(topicsFetchRequest) as? [ReaderAbstractTopic] else {
                self.state = .error(ReaderTopicsConstants.objectTypeError)
                DDLogError(ReaderTopicsConstants.fetchRequestError + ReaderTopicsConstants.objectTypeError.localizedDescription)
                return
            }
            let items = ReaderHelpers.rearrange(items: topics.map { ReaderTabItem(topic: $0) })
            self.state = .ready(items)

        } catch {
            DDLogError(ReaderTopicsConstants.fetchRequestError + error.localizedDescription)
            self.state = .error(error)
        }
    }

    /// Updates the items from the underlying service
    func getItems() {
        guard !state.isLoading else {
            return
        }
        state = .loading
        service.fetchReaderMenu(success: { [weak self] in
            self?.fetchTabBarItems()
<<<<<<< HEAD
            }, failure: { error in
                let actualError = error ?? ReaderTopicsConstants.remoteServiceError
=======
            }, failure: { [weak self] error in
                let actualError = error ?? NSError(domain: WordPressComRestApiErrorDomain, code: -1, userInfo: nil)
>>>>>>> 748c2709
                DDLogError(ReaderTopicsConstants.remoteFetchError + actualError.localizedDescription)
                self?.fetchTabBarItems()
        })
    }

    private enum ReaderTopicsConstants {
        static let predicateFormat = "type == 'default' OR type == 'team' OR (type == 'list' AND following == %@ AND showInMenu == YES)"
        static let entityName = "ReaderAbstractTopic"
        static let sortByKey = "type"
        static let fetchRequestError = "There was a problem fetching topics for the menu. "
<<<<<<< HEAD
        static let remoteFetchError = "Error syncing menu: "
        static let objectTypeError = NSError(domain: "ReaderTabItemsStoreDomain", code: -1, userInfo: nil)
        static let remoteServiceError = NSError(domain: WordPressComRestApiErrorDomain, code: -1, userInfo: nil)
=======
        static let remoteFetchError = "Error fetching remote menu - using locally cached menu - "
>>>>>>> 748c2709
    }
}<|MERGE_RESOLUTION|>--- conflicted
+++ resolved
@@ -87,16 +87,13 @@
         }
         state = .loading
         service.fetchReaderMenu(success: { [weak self] in
-            self?.fetchTabBarItems()
-<<<<<<< HEAD
-            }, failure: { error in
-                let actualError = error ?? ReaderTopicsConstants.remoteServiceError
-=======
-            }, failure: { [weak self] error in
-                let actualError = error ?? NSError(domain: WordPressComRestApiErrorDomain, code: -1, userInfo: nil)
->>>>>>> 748c2709
-                DDLogError(ReaderTopicsConstants.remoteFetchError + actualError.localizedDescription)
-                self?.fetchTabBarItems()
+                                    self?.fetchTabBarItems()
+            },
+                                failure: { [weak self] error in
+                                    let actualError = error ?? NSError(domain: WordPressComRestApiErrorDomain, code: -1, userInfo: nil)
+                                    DDLogError(ReaderTopicsConstants.remoteFetchError + actualError.localizedDescription)
+                                    self?.fetchTabBarItems()
+                                    
         })
     }
 
@@ -105,12 +102,8 @@
         static let entityName = "ReaderAbstractTopic"
         static let sortByKey = "type"
         static let fetchRequestError = "There was a problem fetching topics for the menu. "
-<<<<<<< HEAD
         static let remoteFetchError = "Error syncing menu: "
         static let objectTypeError = NSError(domain: "ReaderTabItemsStoreDomain", code: -1, userInfo: nil)
         static let remoteServiceError = NSError(domain: WordPressComRestApiErrorDomain, code: -1, userInfo: nil)
-=======
-        static let remoteFetchError = "Error fetching remote menu - using locally cached menu - "
->>>>>>> 748c2709
     }
 }