--- conflicted
+++ resolved
@@ -1,20 +1,15 @@
 
 class ReaderTabViewModel {
 
-<<<<<<< HEAD
     var tabSelectionCallback: ((ReaderAbstractTopic) -> Void)?
     var selectedFilter: ReaderAbstractTopic?
     var filterTapped: ((UIView, @escaping (ReaderAbstractTopic?) -> Void) -> Void)?
-=======
-    var tabSelectionCallback: ((ReaderAbstractTopic?) -> Void)?
->>>>>>> 03b268ae
 
     init() {
         addNotificationsObservers()
     }
 
     func showTab(for item: FilterTabBarItem) {
-<<<<<<< HEAD
 
         guard let readerItem = item as? ReaderTabItem,
             let topic = readerItem.topic else {
@@ -39,16 +34,6 @@
         let bottomSheet = BottomSheetViewController(childViewController: viewController)
         bottomSheet.show(from: from, sourceView: sourceView, arrowDirections: .up)
     }
-=======
-        guard let readerItem = item as? ReaderTabItem else {
-            return
-        }
-        tabSelectionCallback?(readerItem.topic)
-    }
-
-    // TODO: - READERNAV - Methods to be implemented. Signature will likely change
-    func presentFilter() { }
->>>>>>> 03b268ae
 
     func presentFilter(from: UIView, completion: @escaping (String?) -> Void) {
         filterTapped?(from, { [weak self] topic in
