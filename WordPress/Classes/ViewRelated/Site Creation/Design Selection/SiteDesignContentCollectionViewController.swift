--- conflicted
+++ resolved
@@ -178,20 +178,13 @@
 
         SiteDesignSectionLoader.fetchSections(vertical: creator.vertical) { [weak self] result in
             DispatchQueue.main.async {
-<<<<<<< HEAD
                 guard let self = self else { return }
 
                 switch result {
                 case .success(let sections):
                     self.dismissNoResultsController()
                     self.sections = sections
-=======
-                switch response {
-                case .success(let result):
-                    self?.dismissNoResultsController()
-                    self?.siteDesigns = result
-                    self?.setupHelperView()
->>>>>>> bc601b73
+                    self.setupHelperView()
                 case .failure(let error):
                     self.handleError(error)
                 }
