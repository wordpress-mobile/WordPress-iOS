--- conflicted
+++ resolved
@@ -16,26 +16,18 @@
 }
 
 extension SiteDesignSection {
-<<<<<<< HEAD
     init(category: RemoteSiteDesignCategory,
          designs: [RemoteSiteDesign],
          thumbnailSize: CGSize,
          sectionType: SiteDesignSectionType = .standard) {
 
-=======
-    init(category: RemoteSiteDesignCategory, designs: [RemoteSiteDesign], thumbnailSize: CGSize, caption: String? = nil) {
->>>>>>> 4aff6377
         self.designs = designs
         self.thumbnailSize = thumbnailSize
         self.categorySlug = category.slug
         self.title = category.title
         self.emoji = category.emoji
         self.description = category.description
-<<<<<<< HEAD
         self.sectionType = sectionType
-=======
-        self.caption = caption
->>>>>>> 4aff6377
     }
 }
 
