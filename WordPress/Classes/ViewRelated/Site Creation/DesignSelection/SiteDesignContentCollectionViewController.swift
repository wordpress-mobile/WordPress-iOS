import UIKit
import WordPressKit

class SiteDesignContentCollectionViewController: CollapsableHeaderViewController {
    let completion: SiteDesignStep.SiteDesignSelection
    let itemSpacing: CGFloat = 20
    let cellSize = CGSize(width: 160, height: 230)
    let restAPI = WordPressComRestApi.anonymousApi(userAgent: WPUserAgent.wordPress())
    let collectionView: UICollectionView
    let collectionViewLayout: UICollectionViewFlowLayout
    var isLoading = true
    var selectedIndexPath: IndexPath? = nil
    var siteDesigns: [RemoteSiteDesign] = [] {
        didSet {
            contentSizeWillChange()
            collectionView.reloadData()
        }
    }

    /// Calculates the necessary edge margins to make sure the content is centered. The design request is to limit the number of items in a row to 3 on larger screens, so the content is also capped there.
    private static func edgeInsets(forCellSize cellSize: CGSize, itemSpacing: CGFloat, screenSize: CGSize = UIScreen.main.bounds.size) -> UIEdgeInsets {
        let screenWidth = screenSize.width
        let cellsPerRow = floor(screenWidth / cellSize.width)
        let cellsPerRowCap = min(cellsPerRow, 3)
        let spacingCounts: CGFloat = (cellsPerRowCap == 3) ? 2 : 1 //If there are three rows account for 2 spacers and 1 if not.
        let contentWidth = (cellsPerRowCap * cellSize.width) + (itemSpacing * spacingCounts)
        let margin = (screenWidth - contentWidth) / 2
        return UIEdgeInsets(top: 1, left: margin, bottom: itemSpacing, right: margin)
    }

    init(_ completion: @escaping SiteDesignStep.SiteDesignSelection) {
        self.completion = completion
        collectionViewLayout = UICollectionViewFlowLayout()
        collectionViewLayout.minimumLineSpacing = itemSpacing
        collectionViewLayout.minimumInteritemSpacing = itemSpacing
        collectionViewLayout.itemSize = cellSize

        collectionView = UICollectionView(frame: .zero, collectionViewLayout: collectionViewLayout)
        collectionView.showsVerticalScrollIndicator = false
        collectionView.backgroundColor = .basicBackground
        collectionView.contentInsetAdjustmentBehavior = .never

        super.init(scrollableView: collectionView,
                   mainTitle: NSLocalizedString("Choose a design", comment: "Title for the screen to pick a design and homepage for a site."),
                   prompt: NSLocalizedString("Pick your favorite homepage layout. You can customize or change it later", comment: "Prompt for the screen to pick a design and homepage for a site."),
                   primaryActionTitle: NSLocalizedString("Choose", comment: "Title for the button to progress with the selected site homepage design"),
                   hasFilterBar: false)
    }

    required init?(coder: NSCoder) {
        fatalError("init(coder:) has not been implemented")
    }

    override func viewDidLoad() {
        super.viewDidLoad()
        collectionView.register(CollapsableHeaderCollectionViewCell.nib, forCellWithReuseIdentifier: CollapsableHeaderCollectionViewCell.cellReuseIdentifier)
        collectionView.dataSource = self
        fetchSiteDesigns()
        configureCloseButton()
        configureSkipButton()
<<<<<<< HEAD
        SiteCreationAnalyticsHelper.trackSiteDesignViewed()
=======
        navigationItem.backButtonTitle = NSLocalizedString("Choose design", comment: "Shortened version of the main title to be used in back navigation")
    }

    override func viewWillAppear(_ animated: Bool) {
        super.viewWillAppear(animated)
        updateEdgeInsets()
>>>>>>> f6230326
    }

    override func estimatedContentSize() -> CGSize {
        guard isLoading || siteDesigns.count > 1 else { return .zero }
        let cellCount = isLoading ? 1 : siteDesigns.count
        let cellsPerRow = floor(collectionView.frame.size.width / cellSize.width)
        let rows = ceil(CGFloat(cellCount) / cellsPerRow)
        let estimatedHeight = rows * (cellSize.height + itemSpacing)
        return CGSize(width: collectionView.frame.width, height: estimatedHeight)
    }

    override func viewWillTransition(to size: CGSize, with coordinator: UIViewControllerTransitionCoordinator) {
        super.viewWillTransition(to: size, with: coordinator)
        coordinator.animate(alongsideTransition: nil) { (_) in
            self.updateEdgeInsets()
        }
    }

    private func updateEdgeInsets() {
        let screenSize = view.frame.size
        collectionViewLayout.sectionInset = SiteDesignContentCollectionViewController.edgeInsets(forCellSize: cellSize, itemSpacing: itemSpacing, screenSize: screenSize)
    }

    private func fetchSiteDesigns() {
        isLoading = true
        let request = SiteDesignRequest(previewSize: cellSize, scale: UIScreen.main.nativeScale)
        SiteDesignServiceRemote.fetchSiteDesigns(restAPI, request: request) { [weak self] (response) in
            DispatchQueue.main.async {
                self?.isLoading = false
                switch response {
                case .success(let result):
                    self?.dismissNoResultsController()
                    self?.siteDesigns = result
                case .failure(let error):
                    self?.handleError(error)
                }
            }
        }
    }

    private func configureSkipButton() {
        let skip = UIBarButtonItem(title: NSLocalizedString("Skip", comment: "Continue without making a selection"), style: .done, target: self, action: #selector(skipButtonTapped))
        navigationItem.rightBarButtonItem = skip
    }

    private func configureCloseButton() {
        navigationItem.leftBarButtonItem = CollapsableHeaderViewController.closeButton(target: self, action: #selector(closeButtonTapped))
    }

    @objc func skipButtonTapped(_ sender: Any) {
        SiteCreationAnalyticsHelper.trackSiteDesignSkipped()
        completion(nil)
    }

    @objc func closeButtonTapped(_ sender: Any) {
        dismiss(animated: true)
    }

    override func primaryActionSelected(_ sender: Any) {
        guard let selectedIndexPath = selectedIndexPath else {
            completion(nil)
            return
        }
        let design = siteDesigns[selectedIndexPath.row]
        SiteCreationAnalyticsHelper.trackSiteDesignSelected(design)
        completion(design)
    }

    private func handleError(_ error: Error) {
        SiteCreationAnalyticsHelper.trackError(error)
        let titleText = NSLocalizedString("Unable to load this content right now.", comment: "Informing the user that a network request failed becuase the device wasn't able to establish a network connection.")
        let subtitleText = NSLocalizedString("Check your network connection and try again.", comment: "Default subtitle for no-results when there is no connection.")
        displayNoResultsController(title: titleText, subtitle: subtitleText, resultsDelegate: self)
    }
}

// MARK: - UICollectionViewDataSource
extension SiteDesignContentCollectionViewController: UICollectionViewDataSource {
    func numberOfSections(in collectionView: UICollectionView) -> Int {
        return 1
    }

    func collectionView(_ collectionView: UICollectionView, numberOfItemsInSection section: Int) -> Int {
        return isLoading ? 1 : siteDesigns.count
    }

    func collectionView(_ collectionView: UICollectionView, cellForItemAt indexPath: IndexPath) -> UICollectionViewCell {
        let cellReuseIdentifier = CollapsableHeaderCollectionViewCell.cellReuseIdentifier
        guard let cell = collectionView.dequeueReusableCell(withReuseIdentifier: cellReuseIdentifier, for: indexPath) as? CollapsableHeaderCollectionViewCell else {
            fatalError("Expected the cell with identifier \"\(cellReuseIdentifier)\" to be a \(CollapsableHeaderCollectionViewCell.self). Please make sure the collection view is registering the correct nib before loading the data")
        }

        guard !isLoading else {
            cell.startGhostAnimation(style: GhostCellStyle.muriel)
            return cell
        }

        let siteDesign = siteDesigns[indexPath.row]
        cell.previewURL = siteDesign.screenshot
        cell.isAccessibilityElement = true
        cell.accessibilityLabel = siteDesign.title

        return cell
    }
}

// MARK: - UICollectionViewDelegate
extension SiteDesignContentCollectionViewController: UICollectionViewDelegate {
    private func deselectItem(_ indexPath: IndexPath) {
        collectionView.deselectItem(at: indexPath, animated: true)
        collectionView(collectionView, didDeselectItemAt: indexPath)
    }

    func collectionView(_ collectionView: UICollectionView, shouldSelectItemAt indexPath: IndexPath) -> Bool {
        guard !isLoading else { return false }

        if collectionView.cellForItem(at: indexPath)?.isSelected ?? false {
            deselectItem(indexPath)
            return false
        }

        if selectedIndexPath == nil {
            itemSelectionChanged(true)
        }
        selectedIndexPath = indexPath

        return true
    }

    func collectionView(_ collectionView: UICollectionView, didDeselectItemAt indexPath: IndexPath) {
        guard selectedIndexPath == indexPath else { return }
        selectedIndexPath = nil
        itemSelectionChanged(false)
    }
}

// MARK: - NoResultsViewControllerDelegate
extension SiteDesignContentCollectionViewController: NoResultsViewControllerDelegate {
    func actionButtonPressed() {
        fetchSiteDesigns()
    }
}<|MERGE_RESOLUTION|>--- conflicted
+++ resolved
@@ -58,16 +58,13 @@
         fetchSiteDesigns()
         configureCloseButton()
         configureSkipButton()
-<<<<<<< HEAD
         SiteCreationAnalyticsHelper.trackSiteDesignViewed()
-=======
         navigationItem.backButtonTitle = NSLocalizedString("Choose design", comment: "Shortened version of the main title to be used in back navigation")
     }
 
     override func viewWillAppear(_ animated: Bool) {
         super.viewWillAppear(animated)
         updateEdgeInsets()
->>>>>>> f6230326
     }
 
     override func estimatedContentSize() -> CGSize {
