--- conflicted
+++ resolved
@@ -60,10 +60,7 @@
         configureCloseButton()
         configureSkipButton()
         SiteCreationAnalyticsHelper.trackSiteDesignViewed()
-<<<<<<< HEAD
-=======
         navigationItem.backButtonTitle = NSLocalizedString("Choose design", comment: "Shortened version of the main title to be used in back navigation")
->>>>>>> a3c9668b
     }
 
     override func viewWillAppear(_ animated: Bool) {
