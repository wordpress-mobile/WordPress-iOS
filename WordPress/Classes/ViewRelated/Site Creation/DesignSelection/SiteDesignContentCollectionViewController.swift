import UIKit
import WordPressKit

class SiteDesignContentCollectionViewController: CollapsableHeaderViewController {
    let completion: SiteDesignStep.SiteDesignSelection
    let itemSpacing: CGFloat = 20
    let cellSize = CGSize(width: 160, height: 230)
    let restAPI = WordPressComRestApi.anonymousApi(userAgent: WPUserAgent.wordPress())
    let collectionView: UICollectionView
    let collectionViewLayout: UICollectionViewFlowLayout
    var isLoading = true
    var selectedIndexPath: IndexPath? = nil
    var siteDesigns: [RemoteSiteDesign] = [] {
        didSet {
            contentSizeWillChange()
            collectionView.reloadData()
        }
    }

    /// Calculates the necessary edge margins to make sure the content is centered. The design request is to limit the number of items in a row to 3 on larger screens, so the content is also capped there.
    private static func edgeInsets(forCellSize cellSize: CGSize, itemSpacing: CGFloat, screenSize: CGSize = UIScreen.main.bounds.size) -> UIEdgeInsets {
        let screenWidth = screenSize.width
        let cellsPerRow = floor(screenWidth / cellSize.width)
        let cellsPerRowCap = min(cellsPerRow, 3)
        let spacingCounts: CGFloat = (cellsPerRowCap == 3) ? 2 : 1 //If there are three rows account for 2 spacers and 1 if not.
        let contentWidth = (cellsPerRowCap * cellSize.width) + (itemSpacing * spacingCounts)
        let margin = (screenWidth - contentWidth) / 2
        return UIEdgeInsets(top: 1, left: margin, bottom: itemSpacing, right: margin)
    }

    init(_ completion: @escaping SiteDesignStep.SiteDesignSelection) {
        self.completion = completion
        collectionViewLayout = UICollectionViewFlowLayout()
        collectionViewLayout.minimumLineSpacing = itemSpacing
        collectionViewLayout.minimumInteritemSpacing = itemSpacing
        collectionViewLayout.itemSize = cellSize

        collectionView = UICollectionView(frame: .zero, collectionViewLayout: collectionViewLayout)
        collectionView.showsVerticalScrollIndicator = false
        collectionView.backgroundColor = .basicBackground
        collectionView.contentInsetAdjustmentBehavior = .never

        super.init(scrollableView: collectionView,
                   mainTitle: NSLocalizedString("Choose a design", comment: "Title for the screen to pick a design and homepage for a site."),
                   prompt: NSLocalizedString("Pick your favorite homepage layout. You can customize or change it later", comment: "Prompt for the screen to pick a design and homepage for a site."),
                   primaryActionTitle: NSLocalizedString("Choose", comment: "Title for the button to progress with the selected site homepage design"),
                   hasFilterBar: false)
    }

    required init?(coder: NSCoder) {
        fatalError("init(coder:) has not been implemented")
    }

    override func viewDidLoad() {
        super.viewDidLoad()
        collectionView.register(CollapsableHeaderCollectionViewCell.nib, forCellWithReuseIdentifier: CollapsableHeaderCollectionViewCell.cellReuseIdentifier)
        collectionView.dataSource = self
        fetchSiteDesigns()
        configureCloseButton()
        configureSkipButton()
<<<<<<< HEAD
        SiteCreationAnalyticsHelper.trackSiteDesignViewed()
=======
        navigationItem.backButtonTitle = NSLocalizedString("Choose design", comment: "Shortened version of the main title to be used in back navigation")
    }

    override func viewWillAppear(_ animated: Bool) {
        super.viewWillAppear(animated)
        updateEdgeInsets()
>>>>>>> f6230326
    }

    override func estimatedContentSize() -> CGSize {
        guard isLoading || siteDesigns.count > 1 else { return .zero }
        let cellCount = isLoading ? 1 : siteDesigns.count
        let cellsPerRow = floor(collectionView.frame.size.width / cellSize.width)
        let rows = ceil(CGFloat(cellCount) / cellsPerRow)
        let estimatedHeight = rows * (cellSize.height + itemSpacing)
        return CGSize(width: collectionView.frame.width, height: estimatedHeight)
    }

    override func viewWillTransition(to size: CGSize, with coordinator: UIViewControllerTransitionCoordinator) {
        super.viewWillTransition(to: size, with: coordinator)
        coordinator.animate(alongsideTransition: nil) { (_) in
            self.updateEdgeInsets()
        }
    }

    private func updateEdgeInsets() {
        let screenSize = view.frame.size
        collectionViewLayout.sectionInset = SiteDesignContentCollectionViewController.edgeInsets(forCellSize: cellSize, itemSpacing: itemSpacing, screenSize: screenSize)
    }

    private func fetchSiteDesigns() {
        isLoading = true
        let request = SiteDesignRequest(previewSize: cellSize, scale: UIScreen.main.nativeScale)
        SiteDesignServiceRemote.fetchSiteDesigns(restAPI, request: request) { [weak self] (response) in
            DispatchQueue.main.async {
                self?.isLoading = false
                switch response {
                case .success(let result):
                    self?.dismissNoResultsController()
                    self?.siteDesigns = result
                case .failure(let error):
                    self?.handleError(error)
                }
            }
        }
    }

    private func configureSkipButton() {
        let skip = UIBarButtonItem(title: NSLocalizedString("Skip", comment: "Continue without making a selection"), style: .done, target: self, action: #selector(skipButtonTapped))
        navigationItem.rightBarButtonItem = skip
    }

    private func configureCloseButton() {
        navigationItem.leftBarButtonItem = CollapsableHeaderViewController.closeButton(target: self, action: #selector(closeButtonTapped))
    }

    @objc func skipButtonTapped(_ sender: Any) {
<<<<<<< HEAD
        SiteCreationAnalyticsHelper.trackSiteDesignSkipped()
=======
>>>>>>> f6230326
        completion(nil)
    }

    @objc func closeButtonTapped(_ sender: Any) {
        dismiss(animated: true)
    }

    override func primaryActionSelected(_ sender: Any) {
        guard let selectedIndexPath = selectedIndexPath else {
            completion(nil)
            return
        }
        let design = siteDesigns[selectedIndexPath.row]
<<<<<<< HEAD
        SiteCreationAnalyticsHelper.trackSiteDesignSelected(design)
=======
>>>>>>> f6230326
        completion(design)
    }

    private func handleError(_ error: Error) {
        SiteCreationAnalyticsHelper.trackError(error)
        let titleText = NSLocalizedString("Unable to load this content right now.", comment: "Informing the user that a network request failed becuase the device wasn't able to establish a network connection.")
        let subtitleText = NSLocalizedString("Check your network connection and try again.", comment: "Default subtitle for no-results when there is no connection.")
        displayNoResultsController(title: titleText, subtitle: subtitleText, resultsDelegate: self)
    }
}

// MARK: - UICollectionViewDataSource
extension SiteDesignContentCollectionViewController: UICollectionViewDataSource {
    func numberOfSections(in collectionView: UICollectionView) -> Int {
        return 1
    }

    func collectionView(_ collectionView: UICollectionView, numberOfItemsInSection section: Int) -> Int {
        return isLoading ? 1 : siteDesigns.count
    }

    func collectionView(_ collectionView: UICollectionView, cellForItemAt indexPath: IndexPath) -> UICollectionViewCell {
        let cellReuseIdentifier = CollapsableHeaderCollectionViewCell.cellReuseIdentifier
        guard let cell = collectionView.dequeueReusableCell(withReuseIdentifier: cellReuseIdentifier, for: indexPath) as? CollapsableHeaderCollectionViewCell else {
            fatalError("Expected the cell with identifier \"\(cellReuseIdentifier)\" to be a \(CollapsableHeaderCollectionViewCell.self). Please make sure the collection view is registering the correct nib before loading the data")
        }

        guard !isLoading else {
            cell.startGhostAnimation(style: GhostCellStyle.muriel)
            return cell
        }

        let siteDesign = siteDesigns[indexPath.row]
        cell.previewURL = siteDesign.screenshot
        cell.isAccessibilityElement = true
        cell.accessibilityLabel = siteDesign.title

        return cell
    }
}

// MARK: - UICollectionViewDelegate
extension SiteDesignContentCollectionViewController: UICollectionViewDelegate {
    private func deselectItem(_ indexPath: IndexPath) {
        collectionView.deselectItem(at: indexPath, animated: true)
        collectionView(collectionView, didDeselectItemAt: indexPath)
    }

    func collectionView(_ collectionView: UICollectionView, shouldSelectItemAt indexPath: IndexPath) -> Bool {
        guard !isLoading else { return false }

        if collectionView.cellForItem(at: indexPath)?.isSelected ?? false {
            deselectItem(indexPath)
            return false
        }

        if selectedIndexPath == nil {
            itemSelectionChanged(true)
        }
        selectedIndexPath = indexPath

        return true
    }

    func collectionView(_ collectionView: UICollectionView, didDeselectItemAt indexPath: IndexPath) {
        guard selectedIndexPath == indexPath else { return }
        selectedIndexPath = nil
        itemSelectionChanged(false)
    }
}

// MARK: - NoResultsViewControllerDelegate
extension SiteDesignContentCollectionViewController: NoResultsViewControllerDelegate {
    func actionButtonPressed() {
        fetchSiteDesigns()
    }
}<|MERGE_RESOLUTION|>--- conflicted
+++ resolved
@@ -58,16 +58,13 @@
         fetchSiteDesigns()
         configureCloseButton()
         configureSkipButton()
-<<<<<<< HEAD
         SiteCreationAnalyticsHelper.trackSiteDesignViewed()
-=======
         navigationItem.backButtonTitle = NSLocalizedString("Choose design", comment: "Shortened version of the main title to be used in back navigation")
     }
 
     override func viewWillAppear(_ animated: Bool) {
         super.viewWillAppear(animated)
         updateEdgeInsets()
->>>>>>> f6230326
     }
 
     override func estimatedContentSize() -> CGSize {
@@ -118,10 +115,7 @@
     }
 
     @objc func skipButtonTapped(_ sender: Any) {
-<<<<<<< HEAD
         SiteCreationAnalyticsHelper.trackSiteDesignSkipped()
-=======
->>>>>>> f6230326
         completion(nil)
     }
 
@@ -135,10 +129,7 @@
             return
         }
         let design = siteDesigns[selectedIndexPath.row]
-<<<<<<< HEAD
         SiteCreationAnalyticsHelper.trackSiteDesignSelected(design)
-=======
->>>>>>> f6230326
         completion(design)
     }
 
