import UIKit
import WordPressKit

class SiteDesignContentCollectionViewController: CollapsableHeaderViewController {
    let completion: SiteDesignStep.SiteDesignSelection
    let itemSpacing: CGFloat = 20
    let cellSize = CGSize(width: 160, height: 230)
    let restAPI = WordPressComRestApi.anonymousApi(userAgent: WPUserAgent.wordPress())
    let collectionView: UICollectionView
    let collectionViewLayout: UICollectionViewFlowLayout
    var isLoading = true
    var selectedIndexPath: IndexPath? = nil
    var siteDesigns: [RemoteSiteDesign] = [] {
        didSet {
            contentSizeWillChange()
            collectionView.reloadData()
        }
    }

    /// Calculates the necessary edge margins to make sure the content is centered. The design request is to limit the number of items in a row to 3 on larger screens, so the content is also capped there.
    private static func edgeInsets(forCellSize cellSize: CGSize, itemSpacing: CGFloat, screenSize: CGSize = UIScreen.main.bounds.size) -> UIEdgeInsets {
        let screenWidth = screenSize.width
        let cellsPerRow = floor(screenWidth / cellSize.width)
        let cellsPerRowCap = min(cellsPerRow, 3)
        let spacingCounts: CGFloat = (cellsPerRowCap == 3) ? 2 : 1 //If there are three rows account for 2 spacers and 1 if not.
        let contentWidth = (cellsPerRowCap * cellSize.width) + (itemSpacing * spacingCounts)
        let margin = (screenWidth - contentWidth) / 2
        return UIEdgeInsets(top: 1, left: margin, bottom: itemSpacing, right: margin)
    }

    init(_ completion: @escaping SiteDesignStep.SiteDesignSelection) {
        self.completion = completion
        collectionViewLayout = UICollectionViewFlowLayout()
        collectionViewLayout.minimumLineSpacing = itemSpacing
        collectionViewLayout.minimumInteritemSpacing = itemSpacing
        collectionViewLayout.itemSize = cellSize

        collectionView = UICollectionView(frame: .zero, collectionViewLayout: collectionViewLayout)
        collectionView.showsVerticalScrollIndicator = false
        collectionView.backgroundColor = .basicBackground
        collectionView.contentInsetAdjustmentBehavior = .never

        super.init(scrollableView: collectionView,
                   mainTitle: NSLocalizedString("Choose a design", comment: "Title for the screen to pick a design and homepage for a site."),
<<<<<<< HEAD
                   prompt: NSLocalizedString("Pick your favorite homepage layout. You can customize or change it later.", comment: "Prompt for the screen to pick a design and homepage for a site."),
                   primaryActionTitle: NSLocalizedString("Choose", comment: "Title for the button to progress with the selected site homepage design"))
=======
                   prompt: NSLocalizedString("Pick your favorite homepage layout. You can customize or change it later", comment: "Prompt for the screen to pick a design and homepage for a site."),
                   primaryActionTitle: NSLocalizedString("Choose", comment: "Title for the button to progress with the selected site homepage design"),
                   secondaryActionTitle: NSLocalizedString("Preview", comment: "Title for button to preview a selected homepage design"),
                   hasFilterBar: false)
>>>>>>> aa2bc560
    }

    required init?(coder: NSCoder) {
        fatalError("init(coder:) has not been implemented")
    }

    override func viewDidLoad() {
        super.viewDidLoad()
        collectionView.register(CollapsableHeaderCollectionViewCell.nib, forCellWithReuseIdentifier: CollapsableHeaderCollectionViewCell.cellReuseIdentifier)
        collectionView.dataSource = self
        fetchSiteDesigns()
        configureCloseButton()
        configureSkipButton()
        SiteCreationAnalyticsHelper.trackSiteDesignViewed()
        navigationItem.backButtonTitle = NSLocalizedString("Design", comment: "Shortened version of the main title to be used in back navigation")
    }

    override func viewWillAppear(_ animated: Bool) {
        super.viewWillAppear(animated)
        updateEdgeInsets()
    }

    override func estimatedContentSize() -> CGSize {
        guard isLoading || siteDesigns.count > 1 else { return .zero }
        let cellCount = isLoading ? 1 : siteDesigns.count
        let cellsPerRow = floor(collectionView.frame.size.width / cellSize.width)
        let rows = ceil(CGFloat(cellCount) / cellsPerRow)
        let estimatedHeight = rows * (cellSize.height + itemSpacing)
        return CGSize(width: collectionView.frame.width, height: estimatedHeight)
    }

    override func viewWillTransition(to size: CGSize, with coordinator: UIViewControllerTransitionCoordinator) {
        super.viewWillTransition(to: size, with: coordinator)
        coordinator.animate(alongsideTransition: nil) { (_) in
            self.updateEdgeInsets()
        }
    }

    private func updateEdgeInsets() {
        let screenSize = view.frame.size
        collectionViewLayout.sectionInset = SiteDesignContentCollectionViewController.edgeInsets(forCellSize: cellSize, itemSpacing: itemSpacing, screenSize: screenSize)
    }

    private func fetchSiteDesigns() {
        isLoading = true
        let request = SiteDesignRequest(previewSize: cellSize, scale: UIScreen.main.nativeScale)
        SiteDesignServiceRemote.fetchSiteDesigns(restAPI, request: request) { [weak self] (response) in
            DispatchQueue.main.async {
                self?.isLoading = false
                switch response {
                case .success(let result):
                    self?.dismissNoResultsController()
                    self?.siteDesigns = result
                case .failure(let error):
                    self?.handleError(error)
                }
            }
        }
    }

    private func configureSkipButton() {
        let skip = UIBarButtonItem(title: NSLocalizedString("Skip", comment: "Continue without making a selection"), style: .done, target: self, action: #selector(skipButtonTapped))
        navigationItem.rightBarButtonItem = skip
    }

    private func configureCloseButton() {
        navigationItem.leftBarButtonItem = CollapsableHeaderViewController.closeButton(target: self, action: #selector(closeButtonTapped))
    }

    @objc func skipButtonTapped(_ sender: Any) {
        SiteCreationAnalyticsHelper.trackSiteDesignSkipped()
        completion(nil)
    }

    @objc func closeButtonTapped(_ sender: Any) {
        dismiss(animated: true)
    }

    override func primaryActionSelected(_ sender: Any) {
        guard let selectedIndexPath = selectedIndexPath else {
            completion(nil)
            return
        }
        let design = siteDesigns[selectedIndexPath.row]
        SiteCreationAnalyticsHelper.trackSiteDesignSelected(design)
        completion(design)
    }

    override func secondaryActionSelected(_ sender: Any) {
        guard let selectedIndexPath = selectedIndexPath else { return }

        let design = siteDesigns[selectedIndexPath.row]
        let previewVC = SiteDesignPreviewViewController(siteDesign: design, completion: completion)
        let navController = GutenbergLightNavigationController(rootViewController: previewVC)
        if #available(iOS 13.0, *) {
            navController.modalPresentationStyle = .pageSheet
        } else {
            // Specifically using fullScreen instead of pageSheet to get the desired behavior on Max devices running iOS 12 and below.
            navController.modalPresentationStyle = UIDevice.current.userInterfaceIdiom == .pad ? .pageSheet : .fullScreen
        }
        navigationController?.present(navController, animated: true)
    }

    private func handleError(_ error: Error) {
        SiteCreationAnalyticsHelper.trackError(error)
        let titleText = NSLocalizedString("Unable to load this content right now.", comment: "Informing the user that a network request failed becuase the device wasn't able to establish a network connection.")
        let subtitleText = NSLocalizedString("Check your network connection and try again.", comment: "Default subtitle for no-results when there is no connection.")
        displayNoResultsController(title: titleText, subtitle: subtitleText, resultsDelegate: self)
    }
}

// MARK: - UICollectionViewDataSource
extension SiteDesignContentCollectionViewController: UICollectionViewDataSource {
    func numberOfSections(in collectionView: UICollectionView) -> Int {
        return 1
    }

    func collectionView(_ collectionView: UICollectionView, numberOfItemsInSection section: Int) -> Int {
        return isLoading ? 1 : siteDesigns.count
    }

    func collectionView(_ collectionView: UICollectionView, cellForItemAt indexPath: IndexPath) -> UICollectionViewCell {
        let cellReuseIdentifier = CollapsableHeaderCollectionViewCell.cellReuseIdentifier
        guard let cell = collectionView.dequeueReusableCell(withReuseIdentifier: cellReuseIdentifier, for: indexPath) as? CollapsableHeaderCollectionViewCell else {
            fatalError("Expected the cell with identifier \"\(cellReuseIdentifier)\" to be a \(CollapsableHeaderCollectionViewCell.self). Please make sure the collection view is registering the correct nib before loading the data")
        }

        guard !isLoading else {
            cell.startGhostAnimation(style: GhostCellStyle.muriel)
            return cell
        }

        let siteDesign = siteDesigns[indexPath.row]
        cell.previewURL = siteDesign.screenshot
        cell.isAccessibilityElement = true
        cell.accessibilityLabel = siteDesign.title

        return cell
    }
}

// MARK: - UICollectionViewDelegate
extension SiteDesignContentCollectionViewController: UICollectionViewDelegate {
    private func deselectItem(_ indexPath: IndexPath) {
        collectionView.deselectItem(at: indexPath, animated: true)
        collectionView(collectionView, didDeselectItemAt: indexPath)
    }

    func collectionView(_ collectionView: UICollectionView, shouldSelectItemAt indexPath: IndexPath) -> Bool {
        guard !isLoading else { return false }

        if collectionView.cellForItem(at: indexPath)?.isSelected ?? false {
            deselectItem(indexPath)
            return false
        }

        if selectedIndexPath == nil {
            itemSelectionChanged(true)
        }
        selectedIndexPath = indexPath

        return true
    }

    func collectionView(_ collectionView: UICollectionView, didDeselectItemAt indexPath: IndexPath) {
        guard selectedIndexPath == indexPath else { return }
        selectedIndexPath = nil
        itemSelectionChanged(false)
    }
}

// MARK: - NoResultsViewControllerDelegate
extension SiteDesignContentCollectionViewController: NoResultsViewControllerDelegate {
    func actionButtonPressed() {
        fetchSiteDesigns()
    }
}<|MERGE_RESOLUTION|>--- conflicted
+++ resolved
@@ -42,15 +42,9 @@
 
         super.init(scrollableView: collectionView,
                    mainTitle: NSLocalizedString("Choose a design", comment: "Title for the screen to pick a design and homepage for a site."),
-<<<<<<< HEAD
                    prompt: NSLocalizedString("Pick your favorite homepage layout. You can customize or change it later.", comment: "Prompt for the screen to pick a design and homepage for a site."),
-                   primaryActionTitle: NSLocalizedString("Choose", comment: "Title for the button to progress with the selected site homepage design"))
-=======
-                   prompt: NSLocalizedString("Pick your favorite homepage layout. You can customize or change it later", comment: "Prompt for the screen to pick a design and homepage for a site."),
                    primaryActionTitle: NSLocalizedString("Choose", comment: "Title for the button to progress with the selected site homepage design"),
-                   secondaryActionTitle: NSLocalizedString("Preview", comment: "Title for button to preview a selected homepage design"),
-                   hasFilterBar: false)
->>>>>>> aa2bc560
+                   secondaryActionTitle: NSLocalizedString("Preview", comment: "Title for button to preview a selected homepage design"))
     }
 
     required init?(coder: NSCoder) {
