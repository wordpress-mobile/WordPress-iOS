
import UIKit
import WordPressShared

/// content view for SiteNameViewController
class SiteNameView: UIView {

    private var siteVerticalName: String
    private let onContinue: (String?) -> Void

    // Continue button constraints: will always be set in the initialzer, so it's fine to implicitly unwrap
    private var continueButtonTopConstraint: NSLayoutConstraint!
    private var continueButtonBottomConstraint: NSLayoutConstraint!
    private var continueButtonLeadingConstraint: NSLayoutConstraint!
    private var continueButtonTrailingConstraint: NSLayoutConstraint!

    // MARK: UI

    /// Title
    private lazy var titleLabel: UILabel = {
        let label = UILabel()
        label.translatesAutoresizingMaskIntoConstraints = false
        label.font = WPStyleGuide.serifFontForTextStyle(.largeTitle, fontWeight: .semibold)
        label.adjustsFontForContentSizeCategory = true
        label.numberOfLines = Metrics.numberOfLinesInTitle
        label.textAlignment = .center
        label.adjustsFontSizeToFitWidth = true
        label.minimumScaleFactor = Metrics.titleMinimumScaleFactor
        return label
    }()

    // used to add left and right padding to the title
    private lazy var titleLabelView: UIView = {
        let view = UIView()
        view.translatesAutoresizingMaskIntoConstraints = false
        view.addSubview(titleLabel)
        return view
    }()

    /// Subtitle
    private lazy var subtitleLabel: UILabel = {
        let label = UILabel()
        label.translatesAutoresizingMaskIntoConstraints = false
        label.font = WPStyleGuide.fontForTextStyle(.body)
        label.adjustsFontForContentSizeCategory = true
        label.textColor = .secondaryLabel
        label.setText(TextContent.subtitle)
        label.numberOfLines = Metrics.numberOfLinesInSubtitle
        label.textAlignment = .center
        return label
    }()

    // used to add left and right padding to the subtitle
    private lazy var subtitleLabelView: UIView = {
        let view = UIView()
        view.translatesAutoresizingMaskIntoConstraints = false
        view.addSubview(subtitleLabel)
        return view
    }()

    /// Search bar
    private lazy var searchBar: UISearchBar = {
        let searchBar = UISearchBar()
        searchBar.translatesAutoresizingMaskIntoConstraints = false
        WPStyleGuide.configureSearchBar(searchBar, backgroundColor: .clear, returnKeyType: .continue)
        searchBar.setImage(UIImage(), for: .search, state: .normal)
        searchBar.autocapitalizationType = .sentences
        searchBar.accessibilityIdentifier = "Website Title"
        searchBar.searchTextField.attributedPlaceholder = NSAttributedString()
        return searchBar
    }()

    /// Main stack view
    private lazy var mainStackView: UIStackView = {
        let stackView = UIStackView(arrangedSubviews: [titleLabelView, subtitleLabelView, searchBar])
        stackView.translatesAutoresizingMaskIntoConstraints = false
        stackView.axis = .vertical
        stackView.spacing = Metrics.mainStackViewVerticalSpacing
        return stackView
    }()

    /// Continue button
    private lazy var continueButton: UIButton = {
        let button = FancyButton()
        button.isPrimary = true
        button.translatesAutoresizingMaskIntoConstraints = false
        button.titleLabel?.font = WPStyleGuide.fontForTextStyle(.body, fontWeight: .semibold)
        button.setTitle(TextContent.continueButtonTitle, for: .normal)
        button.addTarget(self, action: #selector(navigateToNextScreen), for: .touchUpInside)
        return button
    }()

    @objc private func navigateToNextScreen() {
        onContinue(searchBar.text)
    }

    private lazy var continueButtonView: UIView = {
        let view = UIView()
        view.translatesAutoresizingMaskIntoConstraints = false
        view.backgroundColor = .clear
        view.addSubview(continueButton)
        return view
    }()

    override var canBecomeFirstResponder: Bool {
        return true
    }

    init(siteVerticalName: String, onContinue: @escaping (String?) -> Void) {
        self.siteVerticalName = siteVerticalName
        self.onContinue = onContinue
        super.init(frame: .zero)
        backgroundColor = .basicBackground
        addSubview(mainStackView)
        setupTitleColors()
        setupContinueButton()
        activateConstraints()
        searchBar.delegate = self
        hideTitlesIfNeeded()
    }

    required init?(coder: NSCoder) {
        fatalError("init(coder:) has not been implemented")
    }

    override func traitCollectionDidChange(_ previousTraitCollection: UITraitCollection?) {
        super.traitCollectionDidChange(previousTraitCollection)
        hideTitlesIfNeeded()
    }

    override func layoutSubviews() {
        super.layoutSubviews()
        updateContinueButton()
    }

    override func becomeFirstResponder() -> Bool {
        super.becomeFirstResponder()
        return searchBar.becomeFirstResponder()
    }
}

// MARK: setup
private extension SiteNameView {

    /// Highlghts the site name in blue
    func setupTitleColors() {
<<<<<<< HEAD
        // enclose the vertical name between two characters that are not in the title
        // (and reasonably never will..) to distinguish it from any substring in the title
        let selectedVerticalName = "😎" + siteVerticalName + "🙃"
        let fullTitle = String(format: TextContent.title, selectedVerticalName)
        var attributedTitle = NSMutableAttributedString(string: fullTitle)
        // Use default title if the vertical name is empty or too long
        guard let range = fullTitle.nsRange(of: selectedVerticalName),
              !siteVerticalName.isEmpty,
              siteVerticalName.count <= Metrics.verticalNameDisplayLimit else {
=======
        // find the index where the vertical name goes, so that it won't be confused
        // with any word in the title
        let replacementIndex = NSString(string: TextContent.title).range(of: "%@")

        guard !siteVerticalName.isEmpty, replacementIndex.length > 0 else {
>>>>>>> 5ef12d7f
            titleLabel.setText(TextContent.defaultTitle)
            return
        }

        let fullTitle = String(format: TextContent.title, siteVerticalName)
        let attributedTitle = NSMutableAttributedString(string: fullTitle)
        let replacementRange = NSRange(location: replacementIndex.location, length: siteVerticalName.utf16.count)

        attributedTitle.addAttributes([
            .foregroundColor: UIColor.primary,
        ], range: replacementRange)
        titleLabel.attributedText = attributedTitle
    }

    /// sets up the continue button on top of the keyboard
    func setupContinueButton() {
        continueButton.isEnabled = false
        searchBar.inputAccessoryView = continueButtonView
        continueButtonView.frame = Metrics.continueButtonViewFrame(frame.width)
        setContinueButtonConstraints()
    }

    /// sets the default constraints for the continue button
    func setContinueButtonConstraints() {
        continueButtonTopConstraint =
        continueButtonView
            .safeAreaLayoutGuide
            .topAnchor
            .constraint(equalTo: continueButton.topAnchor,
                        constant: -Metrics.continueButtonStandardPadding)

        continueButtonBottomConstraint =
        continueButtonView.safeAreaLayoutGuide
            .bottomAnchor
            .constraint(equalTo: continueButton.bottomAnchor,
                        constant: Metrics.continueButtonStandardPadding)

        continueButtonLeadingConstraint =
        continueButtonView.safeAreaLayoutGuide
            .leadingAnchor
            .constraint(equalTo: continueButton.leadingAnchor,
                        constant: -Metrics.continueButtonStandardPadding)

        continueButtonTrailingConstraint =
        continueButtonView
            .safeAreaLayoutGuide
            .trailingAnchor
            .constraint(equalTo: continueButton.trailingAnchor,
                        constant: Metrics.continueButtonStandardPadding)
    }

    /// Updates the constraints of the Continue button on iPad, so that the button and the search text field are at the same width
    func updateContinueButton() {
        guard UIDevice.isPad(), let windowWidth = UIApplication.shared.mainWindow?.frame.width else {
            return
        }
        continueButtonLeadingConstraint.isActive = false
        continueButtonTrailingConstraint.isActive = false

        let padding = (windowWidth - searchBar.frame.width) / 2 + Metrics.continueButtonAdditionaliPadPadding

        continueButtonLeadingConstraint = continueButtonView.safeAreaLayoutGuide.leadingAnchor.constraint(equalTo: continueButton.leadingAnchor, constant: -padding)
        continueButtonTrailingConstraint = continueButtonView.safeAreaLayoutGuide.trailingAnchor.constraint(equalTo: continueButton.trailingAnchor, constant: padding)
        NSLayoutConstraint.activate([continueButtonLeadingConstraint, continueButtonTrailingConstraint])
    }

    /// activates all constraints
    func activateConstraints() {
        titleLabelView.pinSubviewToSafeArea(titleLabel, insets: Metrics.titlesInsets)
        subtitleLabelView.pinSubviewToSafeArea(subtitleLabel, insets: Metrics.titlesInsets)

        NSLayoutConstraint.activate([
            mainStackView.topAnchor.constraint(equalTo: safeAreaLayoutGuide.topAnchor,
                                               constant: Metrics.mainStackViewTopPadding),
            mainStackView.leadingAnchor.constraint(equalTo: safeAreaLayoutGuide.leadingAnchor,
                                                   constant: Metrics.mainStackViewSidePadding),
            mainStackView.trailingAnchor.constraint(equalTo: safeAreaLayoutGuide.trailingAnchor,
                                                    constant: -Metrics.mainStackViewSidePadding),
            searchBar.heightAnchor.constraint(equalToConstant: Metrics.searchbarHeight),
            continueButtonTopConstraint,
            continueButtonBottomConstraint,
            continueButtonLeadingConstraint,
            continueButtonTrailingConstraint
        ])
    }

    /// hides or shows titles based on the passed boolean parameter
    func hideTitlesIfNeeded() {
        let isAccessibility = traitCollection.verticalSizeClass == .compact ||
        traitCollection.preferredContentSizeCategory.isAccessibilityCategory

        let isVerylarge = [
            UIContentSizeCategory.extraExtraLarge,
            UIContentSizeCategory.extraExtraExtraLarge
        ].contains(traitCollection.preferredContentSizeCategory)

        titleLabelView.isHidden = isAccessibility

        subtitleLabelView.isHidden = isAccessibility || isVerylarge || isIphoneSEorSmaller
    }

    var isIphoneSEorSmaller: Bool {
        UIScreen.main.nativeBounds.height <= Metrics.smallerIphonesNativeBoundsHeight &&
        UIScreen.main.nativeScale <= Metrics.nativeScale
    }
}

// MARK: appearance
private extension SiteNameView {

    enum TextContent {
        static let title = NSLocalizedString("Give your %@ website a name",
                                             comment: "Title of the Site Name screen. Takes the vertical name as a parameter.")
        static let defaultTitle = NSLocalizedString("Give your website a name",
                                                    comment: "Default title of the Site Name screen.")
        static let subtitle = NSLocalizedString("A good name is short and memorable.\nYou can change it later.",
                                                comment: "Subtitle of the Site Name screen.")
        static let continueButtonTitle = NSLocalizedString("Continue",
                                                           comment: "Title of the Continue button in the Site Name screen.")
    }

    enum Metrics {
        // main stack view
        static let mainStackViewVerticalSpacing: CGFloat = 18
        static let mainStackViewTopPadding: CGFloat = 10
        static let mainStackViewSidePadding: CGFloat = 8
        // search bar
        static let searchbarHeight: CGFloat = 64
        // title and subtitle
        static let numberOfLinesInTitle = 3
        static let numberOfLinesInSubtitle = 0
        static let titlesInsets = UIEdgeInsets(top: 0, left: 16, bottom: 0, right: 16)
        static let verticalNameDisplayLimit = 32
        static let titleMinimumScaleFactor: CGFloat = 0.75
        //continue button
        static let continueButtonStandardPadding: CGFloat = 16
        static let continueButtonAdditionaliPadPadding: CGFloat = 8
        static let continueButtonInsets = UIEdgeInsets(top: 16, left: 16, bottom: 16, right: 16)
        static func continueButtonViewFrame(_ accessoryWidth: CGFloat) -> CGRect {
            CGRect(x: 0, y: 0, width: accessoryWidth, height: 76)
        }
        // native bounds height and scale of iPhone SE 3rd gen and iPhone 8
        static let smallerIphonesNativeBoundsHeight: CGFloat = 1334
        static let nativeScale: CGFloat = 2
    }
}

// MARK: search bar delegate
extension SiteNameView: UISearchBarDelegate {

    func searchBar(_ searchBar: UISearchBar, textDidChange searchText: String) {
        // disable the continue button if the text is either empty or contains only spaces, newlines or tabs.
        continueButton.isEnabled = searchText.first(where: { !$0.isWhitespace }) != nil
    }

    func searchBarTextDidBeginEditing(_ searchBar: UISearchBar) {
        updateContinueButton()
    }
}<|MERGE_RESOLUTION|>--- conflicted
+++ resolved
@@ -144,23 +144,11 @@
 
     /// Highlghts the site name in blue
     func setupTitleColors() {
-<<<<<<< HEAD
-        // enclose the vertical name between two characters that are not in the title
-        // (and reasonably never will..) to distinguish it from any substring in the title
-        let selectedVerticalName = "😎" + siteVerticalName + "🙃"
-        let fullTitle = String(format: TextContent.title, selectedVerticalName)
-        var attributedTitle = NSMutableAttributedString(string: fullTitle)
-        // Use default title if the vertical name is empty or too long
-        guard let range = fullTitle.nsRange(of: selectedVerticalName),
-              !siteVerticalName.isEmpty,
-              siteVerticalName.count <= Metrics.verticalNameDisplayLimit else {
-=======
         // find the index where the vertical name goes, so that it won't be confused
         // with any word in the title
         let replacementIndex = NSString(string: TextContent.title).range(of: "%@")
 
         guard !siteVerticalName.isEmpty, replacementIndex.length > 0 else {
->>>>>>> 5ef12d7f
             titleLabel.setText(TextContent.defaultTitle)
             return
         }
