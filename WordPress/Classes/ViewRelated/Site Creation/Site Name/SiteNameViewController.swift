--- conflicted
+++ resolved
@@ -39,15 +39,14 @@
         setTitleForTraitCollection()
     }
 
-<<<<<<< HEAD
     override func viewWillAppear(_ animated: Bool) {
         super.viewWillAppear(animated)
         nameView.setTitle(verticalTitle: verticalTitle)
-=======
+    }
+
     override func viewDidAppear(_ animated: Bool) {
         super.viewDidAppear(animated)
         view.becomeFirstResponder()
->>>>>>> abf0ebe0
     }
 }
 
