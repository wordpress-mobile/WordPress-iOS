--- conflicted
+++ resolved
@@ -404,61 +404,13 @@
     }
 }
 
-<<<<<<< HEAD
 // MARK: - Table management
 
 private extension VerticalsWizardContent {
     struct Constants {
-        static let headerAnimationDuration  = Double(0.25)  // matches current keyboard transition duration
         static let bottomMargin             = CGFloat(0)
+        static let headerAnimationDuration  = Double(0.25)  // matches current system keyboard transition duration
         static let topMargin                = CGFloat(36)
-=======
-    @objc
-    func keyboardWillHide(_ notification: Foundation.Notification) {
-        guard WPDeviceIdentification.isiPhone(), let payload = KeyboardInfo(notification) else {
-            return
-        }
-        let animationDuration = payload.animationDuration
-
-        UIView.animate(withDuration: animationDuration,
-                       delay: 0,
-                       options: .beginFromCurrentState,
-                       animations: { [weak self] in
-                        self?.view.layoutIfNeeded()
-                        self?.table.contentInset = .zero
-                        self?.table.scrollIndicatorInsets = .zero
-                        self?.bottomConstraint.constant = Constants.bottomMargin
-                        if let header = self?.table.tableHeaderView as? TitleSubtitleTextfieldHeader {
-                            header.titleSubtitle.alpha = 1.0
-                        }
-
-            },
-                       completion: nil)
->>>>>>> 63d6d921
-    }
-
-    @objc
-    func keyboardWillShow(_ notification: Foundation.Notification) {
-<<<<<<< HEAD
-        guard let payload = KeyboardInfo(notification) else {
-            return
-        }
-=======
-        guard WPDeviceIdentification.isiPhone(), let payload = KeyboardInfo(notification) else {
-            return
-        }
-        let keyboardScreenFrame = payload.frameEnd
->>>>>>> 63d6d921
-
-        let keyboardScreenFrame = payload.frameEnd
-        let convertedKeyboardFrame = view.convert(keyboardScreenFrame, from: nil)
-
-        var adjustedKeyboardHeight = convertedKeyboardFrame.height
-        if #available(iOS 11.0, *) {
-            let bottomInset = view.safeAreaInsets.bottom
-            adjustedKeyboardHeight -= bottomInset
-        }
-        bottomConstraintConstant = adjustedKeyboardHeight
     }
 
     func adjustTableOffsetIfNeeded(_ animationDuration: Double = Constants.headerAnimationDuration) {
@@ -488,9 +440,26 @@
             if let header = self.table.tableHeaderView as? TitleSubtitleTextfieldHeader {
                 header.titleSubtitle.alpha = 0.0
             }
-        }, completion: { [weak self] _ in
-            self?.tableViewHasBeenAdjusted = true
+            }, completion: { [weak self] _ in
+                self?.tableViewHasBeenAdjusted = true
         })
+    }
+
+    @objc
+    func keyboardWillShow(_ notification: Foundation.Notification) {
+        guard let payload = KeyboardInfo(notification) else {
+            return
+        }
+
+        let keyboardScreenFrame = payload.frameEnd
+        let convertedKeyboardFrame = view.convert(keyboardScreenFrame, from: nil)
+
+        var adjustedKeyboardHeight = convertedKeyboardFrame.height
+        if #available(iOS 11.0, *) {
+            let bottomInset = view.safeAreaInsets.bottom
+            adjustedKeyboardHeight -= bottomInset
+        }
+        bottomConstraintConstant = adjustedKeyboardHeight
     }
 
     func resetTableOffsetIfNeeded(_ animationDuration: Double = Constants.headerAnimationDuration) {
@@ -510,8 +479,8 @@
             if let header = self.table.tableHeaderView as? TitleSubtitleTextfieldHeader {
                 header.titleSubtitle.alpha = 1.0
             }
-        }, completion: { [weak self] _ in
-            self?.tableViewHasBeenAdjusted = false
+            }, completion: { [weak self] _ in
+                self?.tableViewHasBeenAdjusted = false
         })
     }
 
