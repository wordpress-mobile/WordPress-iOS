import UIKit
import WordPressFlux

enum InsightType: Int {
    case latestPostSummary
    case allTimeStats
    case followersTotals
    case mostPopularTime
    case tagsAndCategories
    case annualSiteStats
    case comments
    case followers
    case todaysStats
    case postingActivity
    case publicize

    // TODO: remove when Manage Insights is implemented.
    static let allValues = [InsightType.latestPostSummary,
                            .todaysStats,
                            .annualSiteStats,
                            .allTimeStats,
                            .mostPopularTime,
                            .postingActivity,
                            .comments,
                            .tagsAndCategories,
                            .followersTotals,
                            .followers,
                            .publicize
    ]
}

@objc protocol SiteStatsInsightsDelegate {
    @objc optional func displayWebViewWithURL(_ url: URL)
    @objc optional func showCreatePost()
    @objc optional func showShareForPost(postID: NSNumber, fromView: UIView)
    @objc optional func showPostingActivityDetails()
    @objc optional func tabbedTotalsCellUpdated()
    @objc optional func expandedRowUpdated(_ row: StatsTotalRow, didSelectRow: Bool)
    @objc optional func viewMoreSelectedForStatSection(_ statSection: StatSection)
    @objc optional func showPostStats(postID: Int, postTitle: String?, postURL: URL?)
}

class SiteStatsInsightsTableViewController: UITableViewController, StoryboardLoadable {
    static var defaultStoryboardName: String = "SiteStatsDashboard"

    // MARK: - Properties
    private var insightsChangeReceipt: Receipt?

    // TODO: update this array when Manage Insights is implemented.
    // Types of Insights to display. The array order dictates the display order.
    private var insightsToShow = [InsightType]()
    private let userDefaultsKey = "StatsInsightTypes"

    private lazy var mainContext: NSManagedObjectContext = {
        return ContextManager.sharedInstance().mainContext
    }()

    private lazy var blogService: BlogService = {
        return BlogService(managedObjectContext: mainContext)
    }()

    private lazy var postService: PostService = {
        return PostService(managedObjectContext: mainContext)
    }()

    private var viewModel: SiteStatsInsightsViewModel?

    private let analyticsTracker = BottomScrollAnalyticsTracker()

    private lazy var tableHandler: ImmuTableViewHandler = {
        return ImmuTableViewHandler(takeOver: self, with: analyticsTracker)
    }()

    // MARK: - View

    override func viewDidLoad() {
        super.viewDidLoad()

        clearExpandedRows()
        WPStyleGuide.Stats.configureTable(tableView)
        refreshControl?.addTarget(self, action: #selector(refreshData), for: .valueChanged)
        ImmuTable.registerRows(tableRowTypes(), tableView: tableView)
        loadInsightsFromUserDefaults()
        initViewModel()
        displayLoadingViewIfNecessary()
        tableView.estimatedRowHeight = 500
    }

    override func viewWillDisappear(_ animated: Bool) {
        super.viewWillDisappear(animated)
        writeInsightsToUserDefaults()
    }

    func refreshInsights() {
        addViewModelListeners()
        viewModel?.refreshInsights()
    }
}

// MARK: - Private Extension

private extension SiteStatsInsightsTableViewController {

    func initViewModel() {
        viewModel = SiteStatsInsightsViewModel(insightsToShow: insightsToShow, insightsDelegate: self)
        addViewModelListeners()
        viewModel?.fetchInsights()
    }

    func addViewModelListeners() {
        if insightsChangeReceipt != nil {
            return
        }

        insightsChangeReceipt = viewModel?.onChange { [weak self] in
            if let viewModel = self?.viewModel,
                viewModel.isFetchingOverview() {
                    return
            }
            self?.refreshTableView()
        }
    }

    func removeViewModelListeners() {
        insightsChangeReceipt = nil
    }

    func tableRowTypes() -> [ImmuTableRow.Type] {
        return [CellHeaderRow.self,
                LatestPostSummaryRow.self,
                TwoColumnStatsRow.self,
                PostingActivityRow.self,
                TabbedTotalsStatsRow.self,
                TopTotalsInsightStatsRow.self,
                TableFooterRow.self]
    }

    // MARK: - Table Refreshing

    func refreshTableView() {

        guard let viewModel = viewModel,
            viewIsVisible() else {
                return
        }

        tableHandler.viewModel = viewModel.tableViewModel()

        if viewModel.fetchingFailed() &&
            !viewModel.containsCachedData() {
            displayFailureViewIfNecessary()
        } else {
            hideNoResults()
        }

        refreshControl?.endRefreshing()
    }

    @objc func refreshData() {
        refreshControl?.beginRefreshing()
        clearExpandedRows()
        refreshInsights()
    }

    func applyTableUpdates() {
        tableView.performBatchUpdates({
        })
    }

    func clearExpandedRows() {
        StatsDataHelper.clearExpandedInsights()
    }

    func viewIsVisible() -> Bool {
        return isViewLoaded && view.window != nil
    }

    // MARK: User Defaults

    func loadInsightsFromUserDefaults() {

        // TODO: remove when Manage Insights is implemented.
        // For now, we'll show all Insights in the default order.
        let allTypesInts = InsightType.allValues.map { $0.rawValue }

        let insightTypesInt = UserDefaults.standard.array(forKey: userDefaultsKey) as? [Int] ?? allTypesInts
        insightsToShow = insightTypesInt.compactMap { InsightType(rawValue: $0) }
    }

    func writeInsightsToUserDefaults() {
        let insightTypesInt = insightsToShow.compactMap { $0.rawValue }
        UserDefaults.standard.set(insightTypesInt, forKey: userDefaultsKey)
    }
}

extension SiteStatsInsightsTableViewController: NoResultsViewHost {
    private func displayLoadingViewIfNecessary() {
        guard tableHandler.viewModel.sections.isEmpty else {
            return
        }

        configureAndDisplayNoResults(on: tableView,
                                     title: NoResultConstants.successTitle,
                                     accessoryView: NoResultsViewController.loadingAccessoryView()) { [weak self] noResults in
                                        noResults.delegate = self
                                        noResults.hideImageView(false)
        }
    }

    private func displayFailureViewIfNecessary() {
        guard tableHandler.viewModel.sections.isEmpty else {
            return
        }

        updateNoResults(title: NoResultConstants.errorTitle,
                        subtitle: NoResultConstants.errorSubtitle,
                        buttonTitle: NoResultConstants.refreshButtonTitle) { [weak self] noResults in
                            noResults.delegate = self
                            noResults.hideImageView()
        }
    }

    private enum NoResultConstants {
        static let successTitle = NSLocalizedString("Loading Stats...", comment: "The loading view title displayed while the service is loading")
        static let errorTitle = NSLocalizedString("Stats not loaded", comment: "The loading view title displayed when an error occurred")
        static let errorSubtitle = NSLocalizedString("There was a problem loading your data, refresh your page to try again.", comment: "The loading view subtitle displayed when an error occurred")
        static let refreshButtonTitle = NSLocalizedString("Refresh", comment: "The loading view button title displayed when an error occurred")
    }
}

// MARK: - SiteStatsInsightsDelegate Methods

extension SiteStatsInsightsTableViewController: SiteStatsInsightsDelegate {

    func displayWebViewWithURL(_ url: URL) {
        let webViewController = WebViewControllerFactory.controllerAuthenticatedWithDefaultAccount(url: url)
        let navController = UINavigationController.init(rootViewController: webViewController)
        present(navController, animated: true)
    }

    func showCreatePost() {
        WPTabBarController.sharedInstance().showPostTab { [weak self] in
            self?.refreshInsights()
        }
    }

    func showShareForPost(postID: NSNumber, fromView: UIView) {

        guard let blogId = SiteStatsInformation.sharedInstance.siteID,
        let blog = blogService.blog(byBlogId: blogId) else {
            DDLogInfo("Failed to get blog with id \(String(describing: SiteStatsInformation.sharedInstance.siteID))")
            return
        }

        postService.getPostWithID(postID, for: blog, success: { apost in
            guard let post = apost as? Post else {
                DDLogInfo("Failed to get post with id \(postID)")
                return
            }

            let shareController = PostSharingController()
            shareController.sharePost(post, fromView: fromView, inViewController: self)
        }, failure: { error in
            DDLogInfo("Error getting post with id \(postID): \(error.localizedDescription)")
        })
    }

    func showPostingActivityDetails() {
        guard let viewModel = viewModel else {
            return
        }

        let postingActivityViewController = PostingActivityViewController.loadFromStoryboard()
        postingActivityViewController.yearData = viewModel.yearlyPostingActivity()
        navigationController?.pushViewController(postingActivityViewController, animated: true)
    }

    func tabbedTotalsCellUpdated() {
        applyTableUpdates()
    }

    func expandedRowUpdated(_ row: StatsTotalRow, didSelectRow: Bool) {
        if didSelectRow {
            applyTableUpdates()
        }
        StatsDataHelper.updatedExpandedState(forRow: row)
    }

    func viewMoreSelectedForStatSection(_ statSection: StatSection) {
        guard StatSection.allInsights.contains(statSection) else {
            return
        }

        removeViewModelListeners()

        // When displaying Annual details, start from the most recent year available.
        var selectedDate: Date?
        if statSection == .insightsAnnualSiteStats,
<<<<<<< HEAD
            let year = insightsStore.getAnnualAndMostPopularTime()?.annualInsightsYear {
            var dateComponents = Calendar.current.dateComponents([.year, .month, .day], from: StatsDataHelper.currentDateForSite())
=======
            let year = viewModel?.annualInsightsYear() {
            var dateComponents = Calendar.current.dateComponents([.year, .month, .day], from: Date())
>>>>>>> 8c42fc3c
            dateComponents.year = year
            selectedDate = Calendar.current.date(from: dateComponents)
        }

        let detailTableViewController = SiteStatsDetailTableViewController.loadFromStoryboard()
        detailTableViewController.configure(statSection: statSection, selectedDate: selectedDate)
        navigationController?.pushViewController(detailTableViewController, animated: true)
    }

    func showPostStats(postID: Int, postTitle: String?, postURL: URL?) {
        removeViewModelListeners()

        let postStatsTableViewController = PostStatsTableViewController.loadFromStoryboard()
        postStatsTableViewController.configure(postID: postID, postTitle: postTitle, postURL: postURL)
        navigationController?.pushViewController(postStatsTableViewController, animated: true)
    }

}

extension SiteStatsInsightsTableViewController: NoResultsViewControllerDelegate {
    func actionButtonPressed() {
        updateNoResults(title: NoResultConstants.successTitle,
                        accessoryView: NoResultsViewController.loadingAccessoryView()) { noResults in
                            noResults.hideImageView(false)
        }
        addViewModelListeners()
        refreshInsights()
    }
}<|MERGE_RESOLUTION|>--- conflicted
+++ resolved
@@ -296,13 +296,8 @@
         // When displaying Annual details, start from the most recent year available.
         var selectedDate: Date?
         if statSection == .insightsAnnualSiteStats,
-<<<<<<< HEAD
-            let year = insightsStore.getAnnualAndMostPopularTime()?.annualInsightsYear {
+            let year = viewModel?.annualInsightsYear() {
             var dateComponents = Calendar.current.dateComponents([.year, .month, .day], from: StatsDataHelper.currentDateForSite())
-=======
-            let year = viewModel?.annualInsightsYear() {
-            var dateComponents = Calendar.current.dateComponents([.year, .month, .day], from: Date())
->>>>>>> 8c42fc3c
             dateComponents.year = year
             selectedDate = Calendar.current.date(from: dateComponents)
         }
