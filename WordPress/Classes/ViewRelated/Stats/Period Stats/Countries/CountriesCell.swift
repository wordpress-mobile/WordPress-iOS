import UIKit

class CountriesCell: UITableViewCell, NibLoadable {

    // MARK: - Properties

    @IBOutlet weak var separatorLine: UIView!
    @IBOutlet weak var subtitleStackView: UIStackView!
    @IBOutlet weak var rowsStackView: UIStackView!
    @IBOutlet weak var countriesMapContainer: UIStackView!
    @IBOutlet weak var itemSubtitleLabel: UILabel!
    @IBOutlet weak var dataSubtitleLabel: UILabel!
<<<<<<< HEAD

    // If the subtitles are not shown, this is active.
    @IBOutlet weak var rowsStackViewTopConstraint: NSLayoutConstraint!
    // If the subtitles are shown, this is active.
    @IBOutlet weak var rowsStackViewTopConstraintWithSubtitles: NSLayoutConstraint!
    @IBOutlet private var strokeTopConstraint: NSLayoutConstraint!
=======
    @IBOutlet weak var bottomSeparatorLine: UIView!
    @IBOutlet weak var subtitlesStackViewTopConstraint: NSLayoutConstraint!
    @IBOutlet weak var rowsStackViewTopConstraint: NSLayoutConstraint!
>>>>>>> eaf8da83

    private weak var siteStatsPeriodDelegate: SiteStatsPeriodDelegate?
    private var dataRows = [StatsTotalRowData]()
    private typealias Style = WPStyleGuide.Stats
    private var forDetails = false
    private let mapView = CountriesMapView.loadFromNib()
    private var hideCountriesMap: Bool = false {
        didSet {
            countriesMapContainer.isHidden = hideCountriesMap
            strokeTopConstraint.isActive = !hideCountriesMap
        }
    }

    // MARK: - Configure

    func configure(itemSubtitle: String,
                   dataSubtitle: String,
                   dataRows: [StatsTotalRowData],
                   siteStatsPeriodDelegate: SiteStatsPeriodDelegate? = nil,
                   forDetails: Bool = false) {
        itemSubtitleLabel.text = itemSubtitle
        dataSubtitleLabel.text = dataSubtitle
        self.dataRows = dataRows
        self.siteStatsPeriodDelegate = siteStatsPeriodDelegate
        self.forDetails = forDetails

        if !forDetails {
        addRows(dataRows,
                toStackView: rowsStackView,
                forType: .period,
                limitRowsDisplayed: true,
                viewMoreDelegate: self)
        }

        setSubtitleVisibility()
        applyStyles()

        hideCountriesMap = dataRows.isEmpty
        guard hideCountriesMap else {
            // Set map
            return
        }
    }

    override func prepareForReuse() {
        super.prepareForReuse()
        removeRowsFromStackView(rowsStackView)
    }

    override func awakeFromNib() {
        super.awakeFromNib()

        countriesMapContainer.addArrangedSubview(mapView)
    }
}

private extension CountriesCell {

    func applyStyles() {
        Style.configureCell(self)
        Style.configureLabelAsSubtitle(itemSubtitleLabel)
        Style.configureLabelAsSubtitle(dataSubtitleLabel)
        Style.configureViewAsSeparator(separatorLine)
    }

    func setSubtitleVisibility() {
        let subtitleHeight = subtitlesStackViewTopConstraint.constant * 2 + subtitleStackView.frame.height

        if forDetails {
            rowsStackViewTopConstraint.constant = subtitleHeight
            return
        }

        rowsStackViewTopConstraint.constant = !dataRows.isEmpty ? subtitleHeight : 0
    }

}

// MARK: - ViewMoreRowDelegate

extension CountriesCell: ViewMoreRowDelegate {

    func viewMoreSelectedForStatSection(_ statSection: StatSection) {
        siteStatsPeriodDelegate?.viewMoreSelectedForStatSection?(statSection)
    }

}<|MERGE_RESOLUTION|>--- conflicted
+++ resolved
@@ -4,36 +4,32 @@
 
     // MARK: - Properties
 
-    @IBOutlet weak var separatorLine: UIView!
+    @IBOutlet weak var topSeparatorLine: UIView!
     @IBOutlet weak var subtitleStackView: UIStackView!
     @IBOutlet weak var rowsStackView: UIStackView!
-    @IBOutlet weak var countriesMapContainer: UIStackView!
     @IBOutlet weak var itemSubtitleLabel: UILabel!
     @IBOutlet weak var dataSubtitleLabel: UILabel!
-<<<<<<< HEAD
-
-    // If the subtitles are not shown, this is active.
-    @IBOutlet weak var rowsStackViewTopConstraint: NSLayoutConstraint!
-    // If the subtitles are shown, this is active.
-    @IBOutlet weak var rowsStackViewTopConstraintWithSubtitles: NSLayoutConstraint!
-    @IBOutlet private var strokeTopConstraint: NSLayoutConstraint!
-=======
     @IBOutlet weak var bottomSeparatorLine: UIView!
     @IBOutlet weak var subtitlesStackViewTopConstraint: NSLayoutConstraint!
     @IBOutlet weak var rowsStackViewTopConstraint: NSLayoutConstraint!
->>>>>>> eaf8da83
+    @IBOutlet private var separatorTopConstraint: NSLayoutConstraint!
+    @IBOutlet private var countriesMapContainer: UIStackView! {
+        didSet {
+            countriesMapContainer.addArrangedSubview(countriesMap)
+        }
+    }
 
     private weak var siteStatsPeriodDelegate: SiteStatsPeriodDelegate?
     private var dataRows = [StatsTotalRowData]()
     private typealias Style = WPStyleGuide.Stats
     private var forDetails = false
-    private let mapView = CountriesMapView.loadFromNib()
-    private var hideCountriesMap: Bool = false {
+    private var hideMapView: Bool = false {
         didSet {
-            countriesMapContainer.isHidden = hideCountriesMap
-            strokeTopConstraint.isActive = !hideCountriesMap
+            separatorTopConstraint.isActive = !hideMapView
+            countriesMapContainer.isHidden = hideMapView
         }
     }
+    private let countriesMap = CountriesMapView.loadFromNib()
 
     // MARK: - Configure
 
@@ -47,6 +43,7 @@
         self.dataRows = dataRows
         self.siteStatsPeriodDelegate = siteStatsPeriodDelegate
         self.forDetails = forDetails
+        bottomSeparatorLine.isHidden = forDetails
 
         if !forDetails {
         addRows(dataRows,
@@ -59,22 +56,12 @@
         setSubtitleVisibility()
         applyStyles()
 
-        hideCountriesMap = dataRows.isEmpty
-        guard hideCountriesMap else {
-            // Set map
-            return
-        }
+        hideMapView = dataRows.isEmpty
     }
 
     override func prepareForReuse() {
         super.prepareForReuse()
         removeRowsFromStackView(rowsStackView)
-    }
-
-    override func awakeFromNib() {
-        super.awakeFromNib()
-
-        countriesMapContainer.addArrangedSubview(mapView)
     }
 }
 
@@ -84,7 +71,8 @@
         Style.configureCell(self)
         Style.configureLabelAsSubtitle(itemSubtitleLabel)
         Style.configureLabelAsSubtitle(dataSubtitleLabel)
-        Style.configureViewAsSeparator(separatorLine)
+        Style.configureViewAsSeparator(topSeparatorLine)
+        Style.configureViewAsSeparator(bottomSeparatorLine)
     }
 
     func setSubtitleVisibility() {
