--- conflicted
+++ resolved
@@ -34,17 +34,12 @@
 }
 class StatsGhostChartCell: StatsGhostBaseCell, NibLoadable { }
 class StatsGhostTabbedCell: StatsGhostBaseCell, NibLoadable { }
-<<<<<<< HEAD
 class StatsGhostTitleCell: StatsGhostBaseCell, NibLoadable {
     override func awakeFromNib() {
         super.awakeFromNib()
         topBorder?.isHidden = true
     }
 }
-class StatsGhostSingleRowCell: StatsGhostBaseCell, NibLoadable {
-    @IBOutlet private var imageTopConstraint: NSLayoutConstraint!
-    @IBOutlet private var labelTopConstraint: NSLayoutConstraint!
-=======
 class StatsGhostSingleRowCell: StatsGhostBaseCell, NibLoadable {
     @IBOutlet private var border: UIView! {
         didSet {
@@ -60,7 +55,6 @@
             borderHeightConstraint.constant = .hairlineBorderWidth
         }
     }
->>>>>>> cf7f7b0c
 
     var enableTopPadding: Bool = false {
         didSet {
@@ -68,8 +62,6 @@
             labelTopConstraint.isActive = !enableTopPadding
         }
     }
-<<<<<<< HEAD
-=======
 
     var isLastRow: Bool = false {
         didSet {
@@ -82,7 +74,6 @@
 
         bottomBorder?.removeFromSuperview()
     }
->>>>>>> cf7f7b0c
 }
 class StatsGhostPostingActivityCell: StatsGhostBaseCell, NibLoadable {
     private var monthData: [PostingStreakEvent] = {
