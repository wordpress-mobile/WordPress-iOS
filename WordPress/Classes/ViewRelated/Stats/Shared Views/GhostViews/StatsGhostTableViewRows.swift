--- conflicted
+++ resolved
@@ -1,12 +1,9 @@
-<<<<<<< HEAD
 import WordPressUI
 
-protocol StatsRowGhostable: ImmuTableRow { }
-=======
 protocol StatsRowGhostable: ImmuTableRow {
     var statSection: StatSection? { get }
 }
->>>>>>> e1531033
+
 extension StatsRowGhostable {
     var action: ImmuTableAction? {
         return nil
