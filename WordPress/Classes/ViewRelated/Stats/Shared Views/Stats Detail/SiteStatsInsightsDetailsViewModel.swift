import Foundation
import UIKit
import WordPressFlux

/// The view model used by SiteStatsDetailTableViewController to show
/// all data for a selected stat.
///
class SiteStatsInsightsDetailsViewModel: Observable {

    // MARK: - Properties

    let changeDispatcher = Dispatcher<Void>()

    private typealias Style = WPStyleGuide.Stats

    private var statSection: StatSection?
    private weak var insightsDetailsDelegate: SiteStatsInsightsDelegate?
    private weak var detailsDelegate: SiteStatsDetailsDelegate?
    private weak var referrerDelegate: SiteStatsReferrerDelegate?

    private let insightsStore = StoreContainer.shared.statsInsights
    private var insightsReceipt: Receipt?
    private var insightsChangeReceipt: Receipt?

    private let periodStore = StoreContainer.shared.statsPeriod
    private var periodReceipt: Receipt?
    private var periodChangeReceipt: Receipt?

    private let revampStore = StoreContainer.shared.statsRevamp
    private var revampChangeReceipt: Receipt?

    private(set) var selectedDate: Date?
    private var selectedPeriod: StatsPeriodUnit?
    private var postID: Int?

    private var allAnnualInsights = [StatsAnnualInsight]()

    // MARK: - Init

    init(insightsDetailsDelegate: SiteStatsInsightsDelegate,
         detailsDelegate: SiteStatsDetailsDelegate,
         referrerDelegate: SiteStatsReferrerDelegate) {
        self.insightsDetailsDelegate = insightsDetailsDelegate
        self.detailsDelegate = detailsDelegate
        self.referrerDelegate = referrerDelegate
    }

    // MARK: - Data Fetching

    func fetchDataFor(statSection: StatSection,
                      selectedDate: Date? = nil,
                      selectedPeriod: StatsPeriodUnit? = nil,
                      postID: Int? = nil) {
        self.statSection = statSection
        self.selectedDate = selectedDate
        self.selectedPeriod = selectedPeriod
        self.postID = postID

        switch statSection {
        case let statSection where StatSection.allInsights.contains(statSection):
            switch statSection {
            case .insightsViewsVisitors:
                self.selectedPeriod = .week

                let date = selectedDate ?? StatsDataHelper.currentDateForSite()

                revampChangeReceipt = revampStore.onChange { [weak self] in
                    self?.emitChange()
                }

                refreshViewsAndVisitorsData(date: date)
            case .insightsFollowersWordPress, .insightsFollowersEmail, .insightsFollowerTotals:
                guard let storeQuery = queryForInsightStatSection(statSection) else {
                    return
                }

                insightsChangeReceipt = insightsStore.onChange { [weak self] in
                    self?.emitChange()
                }
                insightsReceipt = insightsStore.query(storeQuery)

                refreshFollowers()
            case .insightsLikesTotals:
                self.selectedPeriod = .week

                let date = selectedDate ?? StatsDataHelper.currentDateForSite()

                revampChangeReceipt = revampStore.onChange { [weak self] in
                    self?.emitChange()
                }

                refreshTotalLikesData(date: date)
            case .insightsCommentsTotals:
                guard let storeQuery = queryForInsightStatSection(statSection) else {
                    return
                }

                insightsChangeReceipt = insightsStore.onChange { [weak self] in
                    self?.emitChange()
                }
                insightsReceipt = insightsStore.query(storeQuery)

                refreshComments()
            default:
                guard let storeQuery = queryForInsightStatSection(statSection) else {
                    return
                }

                insightsChangeReceipt = insightsStore.onChange { [weak self] in
                    self?.emitChange()
                }
                insightsReceipt = insightsStore.query(storeQuery)
            }
        case let statSection where StatSection.allPeriods.contains(statSection):
            guard let storeQuery = queryForPeriodStatSection(statSection) else {
                return
            }

            periodChangeReceipt = periodStore.onChange { [weak self] in
                self?.emitChange()
            }
            periodReceipt = periodStore.query(storeQuery)
        case let statSection where StatSection.allPostStats.contains(statSection):
            guard let postID = postID else {
                return
            }

            periodChangeReceipt = periodStore.onChange { [weak self] in
                self?.emitChange()
            }
            periodReceipt = periodStore.query(.postStats(postID: postID))
        default:
            break
        }
    }

    func fetchDataHasFailed() -> Bool {
        guard let statSection = statSection else {
            return true
        }

        switch statSection {
        case let statSection where StatSection.allInsights.contains(statSection):
            switch statSection {
            case .insightsViewsVisitors:
                return revampStore.viewsAndVisitorsStatus == .error
            case .insightsFollowersWordPress, .insightsFollowersEmail, .insightsFollowerTotals:
                guard let storeQuery = queryForInsightStatSection(statSection) else {
                    return true
                }
                return insightsStore.fetchingFailed(for: storeQuery)
            case .insightsLikesTotals:
                return revampStore.likesTotalsStatus == .error
            case .insightsCommentsTotals:
                guard let storeQuery = queryForInsightStatSection(statSection) else {
                    return true
                }
                return insightsStore.fetchingFailed(for: storeQuery)
            default:
                guard let storeQuery = queryForInsightStatSection(statSection) else {
                    return true
                }
                return insightsStore.fetchingFailed(for: storeQuery)
            }
        case let statSection where StatSection.allPeriods.contains(statSection):
            guard let storeQuery = queryForPeriodStatSection(statSection) else {
                return true
            }
            return periodStore.fetchingFailed(for: storeQuery)
        default:
            guard let postID = postID else {
                return true
            }
            return periodStore.fetchingFailed(for: .postStats(postID: postID))
        }
    }

    func storeIsFetching(statSection: StatSection) -> Bool {
        switch statSection {
        case .insightsViewsVisitors:
            return revampStore.viewsAndVisitorsStatus == .loading
        case .insightsFollowersWordPress, .insightsFollowersEmail, .insightsFollowerTotals:
            return insightsStore.isFetchingAllFollowers
        case .insightsCommentsAuthors, .insightsCommentsPosts, .insightsCommentsTotals:
            return insightsStore.isFetchingComments
        case .insightsTagsAndCategories:
            return insightsStore.isFetchingTagsAndCategories
        case .insightsAnnualSiteStats:
            return insightsStore.isFetchingAnnual
        case .insightsLikesTotals:
            return revampStore.likesTotalsStatus == .loading
        case .periodPostsAndPages:
            return periodStore.isFetchingPostsAndPages
        case .periodSearchTerms:
            return periodStore.isFetchingSearchTerms
        case .periodVideos:
            return periodStore.isFetchingVideos
        case .periodClicks:
            return periodStore.isFetchingClicks
        case .periodAuthors:
            return periodStore.isFetchingAuthors
        case .periodReferrers:
            return periodStore.isFetchingReferrers
        case .periodCountries:
            return periodStore.isFetchingCountries
        case .periodPublished:
            return periodStore.isFetchingPublished
        case .periodFileDownloads:
            return periodStore.isFetchingFileDownloads
        case .postStatsMonthsYears, .postStatsAverageViews:
            return periodStore.isFetchingPostStats(for: postID)
        default:
            return false
        }
    }

    func updateSelectedDate(_ selectedDate: Date) {
        guard let statSection = statSection else {
            return
        }

        // the max selectedDate has to be currentDateForSite
        // otherwise this can result in an API error
        if selectedDate > StatsDataHelper.currentDateForSite() {
            self.selectedDate = StatsDataHelper.currentDateForSite()
        } else {
            self.selectedDate = selectedDate
        }

        fetchDataFor(statSection: statSection,
                selectedDate: self.selectedDate,
                selectedPeriod: selectedPeriod,
                postID: postID)
    }

    // MARK: - Table Model

    func tableViewModel() -> ImmuTable {
        guard let statSection = statSection,
              let _ = detailsDelegate else {
            return ImmuTable.Empty
        }

        if fetchDataHasFailed() {
            return ImmuTable.Empty
        }

        switch statSection {
        case .insightsViewsVisitors:
            return periodImmuTable(for: revampStore.viewsAndVisitorsStatus) { status in
                var rows = [ImmuTableRow]()

<<<<<<< HEAD
                let viewsAndVisitorsData = revampStore.getViewsAndVisitorsData()

                if let periodSummary = viewsAndVisitorsData.summary {
                    let week = StatsPeriodHelper().weekIncludingDate(periodSummary.periodEndDate)
=======
                if let periodSummary = periodStore.getSummary(),
                   let referrers = periodStore.getTopReferrers() {
                    let referrersData = referrersRowData()
                    let chartViewModel = StatsReferrersChartViewModel(referrers: referrers)
                    let chartView: UIView? = referrers.totalReferrerViewsCount > 0 ?  chartViewModel.makeReferrersChartView() : nil
>>>>>>> c2363914

                    // Views Visitors
                    let weekEnd = futureEndOfWeekDate(for: periodSummary)
                    rows.append(contentsOf: SiteStatsImmuTableRows.viewVisitorsImmuTableRows(periodSummary,
                                                                                             periodDate: selectedDate!,
                                                                                             periodEndDate: weekEnd,
                                                                                             statsLineChartViewDelegate: nil,
                                                                                             siteStatsInsightsDelegate: nil))

                    // Referrers
                    if let referrers = viewsAndVisitorsData.topReferrers {
                        let referrersData = referrersRowData(topReferrers: referrers)
                        let chartViewModel = StatsReferrersChartViewModel(referrers: referrers)
                        let chartView: UIView? = referrers.totalReferrerViewsCount > 0 ?  chartViewModel.makeReferrersChartView() : nil

                        var referrersRow = TopTotalsPeriodStatsRow(itemSubtitle: StatSection.periodReferrers.itemSubtitle,
                                                                   dataSubtitle: StatSection.periodReferrers.dataSubtitle,
                                                                   dataRows: referrersData,
                                                                   statSection: StatSection.periodReferrers,
                                                                   siteStatsPeriodDelegate: nil, //TODO - look at if I need to be not null
                                                                   siteStatsReferrerDelegate: nil,
                                                                   siteStatsInsightsDetailsDelegate: insightsDetailsDelegate)
                        referrersRow.topAccessoryView = chartView
                        rows.append(referrersRow)
                    }


                    // Countries
                    let map = countriesMap()
                    if !map.data.isEmpty {
                        rows.append(CountriesMapRow(countriesMap: map))
                    }
                    rows.append(CountriesStatsRow(itemSubtitle: StatSection.periodCountries.itemSubtitle,
                                                  dataSubtitle: StatSection.periodCountries.dataSubtitle,
                                                  dataRows: countriesRowData(topCountries: viewsAndVisitorsData.topCountries),
                                                  siteStatsPeriodDelegate: nil,
                                                  siteStatsInsightsDetailsDelegate: insightsDetailsDelegate))
                    return rows
                }

                return rows
            }
        case .insightsFollowersWordPress, .insightsFollowersEmail, .insightsFollowerTotals:
            let status = insightsStore.followersTotalsStatus
            let type: InsightType = .followersTotals
            return insightsImmuTable(for: (type, status)) {
                var rows = [ImmuTableRow]()
                rows.append(TotalInsightStatsRow(dataRow: createFollowerTotalInsightsRow(), statSection: .insightsFollowerTotals, siteStatsInsightsDelegate: nil))

                let dotComFollowersCount = insightsStore.getDotComFollowers()?.dotComFollowersCount ?? 0
                let emailFollowersCount = insightsStore.getEmailFollowers()?.emailFollowersCount ?? 0
                let publicizeCount = insightsStore.getPublicizeCount()
                let totalFollowers = insightsStore.getTotalFollowerCount()
                let totalFollowersCountManual = dotComFollowersCount + emailFollowersCount + publicizeCount

                if dotComFollowersCount > 0 || emailFollowersCount > 0 || publicizeCount > 0 {
                    let chartViewModel = StatsFollowersChartViewModel(dotComFollowersCount: dotComFollowersCount,
                                                                      emailFollowersCount: emailFollowersCount,
                                                                      publicizeCount: publicizeCount)

                    let chartView: UIView = chartViewModel.makeFollowersChartView()

                    var chartRow = TopTotalsPeriodStatsRow(itemSubtitle: "",
                            dataSubtitle: "",
                            dataRows: followersRowData(dotComFollowersCount: dotComFollowersCount,
                                                                             emailFollowersCount: emailFollowersCount,
                                                                             othersCount: publicizeCount,
                                                                             totalCount: dotComFollowersCount + emailFollowersCount + publicizeCount),
                            statSection: StatSection.insightsFollowersWordPress,
                            siteStatsPeriodDelegate: nil, //TODO - look at if I need to be not null
                            siteStatsReferrerDelegate: nil)
                    chartRow.topAccessoryView = chartView
                    rows.append(chartRow)
                }

                rows.append(TabbedTotalsStatsRow(tabsData: [tabDataForFollowerType(.insightsFollowersWordPress),
                                                            tabDataForFollowerType(.insightsFollowersEmail)],
                        statSection: .insightsFollowersWordPress,
                        siteStatsInsightsDelegate: insightsDetailsDelegate,
                        siteStatsDetailsDelegate: detailsDelegate,
                        showTotalCount: false))
                return rows
            }
        case .insightsLikesTotals:
            return periodImmuTable(for: revampStore.likesTotalsStatus) { status in
                var rows = [ImmuTableRow]()

                let likesTotalsData = revampStore.getLikesTotalsData()

                if let summary = likesTotalsData.summary {
                    rows.append(TotalInsightStatsRow(dataRow: createLikesTotalInsightsRow(periodSummary: summary),
                                                     statSection: statSection,
                                                     siteStatsInsightsDelegate: nil)
                    )
                }

                if let topPostsAndPages = likesTotalsData.topPostsAndPages {
                    rows.append(TopTotalsPeriodStatsRow(itemSubtitle: StatSection.periodPostsAndPages.itemSubtitle,
                                                        dataSubtitle: StatSection.periodPostsAndPages.dataSubtitle,
                                                        dataRows: postsAndPagesRowData(topPostsAndPages: topPostsAndPages),
                                                        statSection: StatSection.periodPostsAndPages,
                                                        siteStatsPeriodDelegate: nil,
                                                        siteStatsReferrerDelegate: nil,
                                                        siteStatsInsightsDetailsDelegate: insightsDetailsDelegate,
                                                        siteStatsDetailsDelegate: detailsDelegate))
                }

                return rows
            }
        case .insightsCommentsAuthors, .insightsCommentsPosts, .insightsCommentsTotals:
            return insightsImmuTable(for: (.allComments, insightsStore.allCommentsInsightStatus)) {
                var rows = [ImmuTableRow]()
                rows.append(TotalInsightStatsRow(dataRow: createCommentsTotalInsightsRow(), statSection: .insightsCommentsTotals, siteStatsInsightsDelegate: nil))

                let authorsTabData = tabDataForCommentType(.insightsCommentsAuthors)
                rows.append(TopTotalsInsightStatsRow(itemSubtitle: "",
                                                     dataSubtitle: "",
                                                     dataRows: authorsTabData.dataRows,
                                                     statSection: .insightsCommentsAuthors,
                                                     siteStatsInsightsDelegate: insightsDetailsDelegate))

                let postsTabData = tabDataForCommentType(.insightsCommentsPosts)
                rows.append(TopTotalsInsightStatsRow(itemSubtitle: StatSection.InsightsHeaders.posts,
                                                     dataSubtitle: StatSection.InsightsHeaders.comments,
                                                     dataRows: postsTabData.dataRows,
                                                     statSection: .insightsCommentsPosts,
                                                     siteStatsInsightsDelegate: insightsDetailsDelegate))
                return rows
            }
        case .insightsTagsAndCategories:
            return insightsImmuTable(for: (.allTagsAndCategories, insightsStore.allTagsAndCategoriesStatus)) {
                var rows = [ImmuTableRow]()
                rows.append(DetailSubtitlesHeaderRow(itemSubtitle: StatSection.insightsTagsAndCategories.itemSubtitle,
                        dataSubtitle: StatSection.insightsTagsAndCategories.dataSubtitle))
                rows.append(contentsOf: tagsAndCategoriesRows())
                return rows
            }
        case .insightsAnnualSiteStats:
            return insightsImmuTable(for: (.allAnnual, insightsStore.allAnnualStatus)) {
                return Array(annualRows())
            }
        case .periodPostsAndPages:
            return periodImmuTable(for: periodStore.topPostsAndPagesStatus) { status in
                var rows = [ImmuTableRow]()
                rows.append(DetailSubtitlesHeaderRow(itemSubtitle: StatSection.periodPostsAndPages.itemSubtitle,
                        dataSubtitle: StatSection.periodPostsAndPages.dataSubtitle))
                rows.append(contentsOf: postsAndPagesRows(for: status))
                return rows
            }
        case .periodSearchTerms:
            return periodImmuTable(for: periodStore.topSearchTermsStatus) { status in
                var rows = [ImmuTableRow]()
                rows.append(DetailSubtitlesHeaderRow(itemSubtitle: StatSection.periodSearchTerms.itemSubtitle,
                        dataSubtitle: StatSection.periodSearchTerms.dataSubtitle))
                rows.append(contentsOf: searchTermsRows(for: status))
                return rows
            }
        case .periodVideos:
            return periodImmuTable(for: periodStore.topVideosStatus) { status in
                var rows = [ImmuTableRow]()
                rows.append(DetailSubtitlesHeaderRow(itemSubtitle: StatSection.periodVideos.itemSubtitle,
                        dataSubtitle: StatSection.periodVideos.dataSubtitle))
                rows.append(contentsOf: videosRows(for: status))
                return rows
            }
        case .periodClicks:
            return periodImmuTable(for: periodStore.topClicksStatus) { status in
                var rows = [ImmuTableRow]()
                rows.append(DetailSubtitlesHeaderRow(itemSubtitle: StatSection.periodClicks.itemSubtitle,
                        dataSubtitle: StatSection.periodClicks.dataSubtitle))
                rows.append(contentsOf: clicksRows(for: status))
                return rows
            }
        case .periodAuthors:
            return periodImmuTable(for: periodStore.topAuthorsStatus) { status in
                var rows = [ImmuTableRow]()
                rows.append(DetailSubtitlesHeaderRow(itemSubtitle: StatSection.periodAuthors.itemSubtitle,
                        dataSubtitle: StatSection.periodAuthors.dataSubtitle))
                rows.append(contentsOf: authorsRows(for: status))
                return rows
            }
        case .periodReferrers:
            return periodImmuTable(for: periodStore.topReferrersStatus) { status in
                var rows = [ImmuTableRow]()
                rows.append(DetailSubtitlesHeaderRow(itemSubtitle: StatSection.periodReferrers.itemSubtitle,
                        dataSubtitle: StatSection.periodReferrers.dataSubtitle))
                rows.append(contentsOf: referrersRows(for: status))
                return rows
            }
        case .periodCountries:
            return periodImmuTable(for: periodStore.topCountriesStatus) { status in
                var rows = [ImmuTableRow]()
                let map = countriesMap()
                if !map.data.isEmpty {
                    rows.append(CountriesMapRow(countriesMap: map))
                }
                rows.append(DetailSubtitlesCountriesHeaderRow(itemSubtitle: StatSection.periodCountries.itemSubtitle,
                        dataSubtitle: StatSection.periodCountries.dataSubtitle))
                rows.append(contentsOf: countriesRows(for: status))
                return rows
            }
        case .periodPublished:
            return periodImmuTable(for: periodStore.topPublishedStatus) { status in
                var rows = [ImmuTableRow]()
                rows.append(DetailSubtitlesHeaderRow(itemSubtitle: "", dataSubtitle: ""))
                rows.append(contentsOf: publishedRows(for: status))
                return rows
            }
        case .periodFileDownloads:
            return periodImmuTable(for: periodStore.topFileDownloadsStatus) { status in
                var rows = [ImmuTableRow]()
                rows.append(DetailSubtitlesHeaderRow(itemSubtitle: StatSection.periodFileDownloads.itemSubtitle,
                        dataSubtitle: StatSection.periodFileDownloads.dataSubtitle))
                rows.append(contentsOf: fileDownloadsRows(for: status))
                return rows
            }
        case .postStatsMonthsYears:
            return periodImmuTable(for: periodStore.postStatsFetchingStatuses(for: postID)) { status in
                var rows = [ImmuTableRow]()
                rows.append(DetailSubtitlesCountriesHeaderRow(itemSubtitle: StatSection.postStatsMonthsYears.itemSubtitle,
                        dataSubtitle: StatSection.postStatsMonthsYears.dataSubtitle))
                rows.append(contentsOf: postStatsRows(status: status))
                return rows
            }
        case .postStatsAverageViews:
            return periodImmuTable(for: periodStore.postStatsFetchingStatuses(for: postID)) { status in
                var rows = [ImmuTableRow]()
                rows.append(DetailSubtitlesCountriesHeaderRow(itemSubtitle: StatSection.postStatsAverageViews.itemSubtitle,
                        dataSubtitle: StatSection.postStatsAverageViews.dataSubtitle))
                rows.append(contentsOf: postStatsRows(forAverages: true, status: status))
                return rows
            }
        default:
            return ImmuTable.Empty
        }
    }

    func createFollowerTotalInsightsRow() -> StatsTotalInsightsData {
        return StatsTotalInsightsData.followersCount(insightsStore: insightsStore)
    }

<<<<<<< HEAD
    func createLikesTotalInsightsRow(periodSummary: StatsSummaryTimeIntervalData?) -> StatsTotalInsightsData {
        var data = StatsTotalInsightsData.createTotalInsightsData(
            periodSummary: periodSummary,
            insightsStore: insightsStore,
            statsSummaryType: .likes
        )
=======
    func createLikesTotalInsightsRow() -> StatsTotalInsightsData {
        let weekEnd = futureEndOfWeekDate(for: periodStore.getSummary())
        var data = StatsTotalInsightsData.createTotalInsightsData(periodStore: periodStore,
                                                                  insightsStore: insightsStore,
                                                                  statsSummaryType: .likes,
                                                                  periodEndDate: weekEnd)
>>>>>>> c2363914
        // We don't show guide text at the detail level
        data.guideText = nil
        return data
    }

    func createCommentsTotalInsightsRow() -> StatsTotalInsightsData {
        var data = StatsTotalInsightsData.createTotalInsightsData(periodSummary: periodStore.getSummary(), insightsStore: insightsStore, statsSummaryType: .comments)
        // We don't show guide text at the detail level
        data.guideText = nil
        return data
    }

    // MARK: - Refresh Data

    func refreshPeriodOverviewData(date: Date, period: StatsPeriodUnit = .week, forceRefresh: Bool = false) {
        ActionDispatcher.dispatch(PeriodAction.refreshPeriodOverviewData(date: date,
                period: period,
                forceRefresh: forceRefresh))
    }

    func refreshFollowers(forceRefresh: Bool = true) {
        ActionDispatcher.dispatch(InsightAction.refreshInsights(forceRefresh: forceRefresh))
    }

    func refreshViewsAndVisitorsData(date: Date) {
        ActionDispatcher.dispatch(StatsRevampStoreAction.refreshViewsAndVisitors(date: date))
    }

    func refreshTotalLikesData(date: Date) {
        ActionDispatcher.dispatch(StatsRevampStoreAction.refreshLikesTotals(date: date))
    }

    func refreshComments() {
        ActionDispatcher.dispatch(InsightAction.refreshComments)
    }

    func refreshTagsAndCategories() {
        ActionDispatcher.dispatch(InsightAction.refreshTagsAndCategories)
    }

    func refreshAnnual(selectedDate: Date) {
        self.selectedDate = selectedDate
        ActionDispatcher.dispatch(InsightAction.refreshAnnual)
    }

    func refreshPostsAndPages() {
        guard let selectedDate = selectedDate,
              let selectedPeriod = selectedPeriod else {
            return
        }
        ActionDispatcher.dispatch(PeriodAction.refreshPostsAndPages(date: selectedDate, period: selectedPeriod))
    }

    func refreshSearchTerms() {
        guard let selectedDate = selectedDate,
              let selectedPeriod = selectedPeriod else {
            return
        }
        ActionDispatcher.dispatch(PeriodAction.refreshSearchTerms(date: selectedDate, period: selectedPeriod))
    }

    func refreshVideos() {
        guard let selectedDate = selectedDate,
              let selectedPeriod = selectedPeriod else {
            return
        }
        ActionDispatcher.dispatch(PeriodAction.refreshVideos(date: selectedDate, period: selectedPeriod))
    }

    func refreshClicks() {
        guard let selectedDate = selectedDate,
              let selectedPeriod = selectedPeriod else {
            return
        }
        ActionDispatcher.dispatch(PeriodAction.refreshClicks(date: selectedDate, period: selectedPeriod))
    }

    func refreshAuthors() {
        guard let selectedDate = selectedDate,
              let selectedPeriod = selectedPeriod else {
            return
        }
        ActionDispatcher.dispatch(PeriodAction.refreshAuthors(date: selectedDate, period: selectedPeriod))
    }

    func refreshReferrers() {
        guard let selectedDate = selectedDate,
              let selectedPeriod = selectedPeriod else {
            return
        }
        ActionDispatcher.dispatch(PeriodAction.refreshReferrers(date: selectedDate, period: selectedPeriod))
    }

    func refreshCountries() {
        guard let selectedDate = selectedDate,
              let selectedPeriod = selectedPeriod else {
            return
        }
        ActionDispatcher.dispatch(PeriodAction.refreshCountries(date: selectedDate, period: selectedPeriod))
    }

    func refreshPublished() {
        guard let selectedDate = selectedDate,
              let selectedPeriod = selectedPeriod else {
            return
        }
        ActionDispatcher.dispatch(PeriodAction.refreshPublished(date: selectedDate, period: selectedPeriod))
    }

    func refreshFileDownloads() {
        guard let selectedDate = selectedDate,
              let selectedPeriod = selectedPeriod else {
            return
        }
        ActionDispatcher.dispatch(PeriodAction.refreshFileDownloads(date: selectedDate, period: selectedPeriod))
    }

    func refreshPostStats() {
        guard let postID = postID else {
            return
        }

        ActionDispatcher.dispatch(PeriodAction.refreshPostStats(postID: postID))
    }
}

// MARK: - Private Extension

private extension SiteStatsInsightsDetailsViewModel {

    // MARK: - Store Queries

    func queryForInsightStatSection(_ statSection: StatSection) -> InsightQuery? {
        switch statSection {
        case .insightsFollowersWordPress, .insightsFollowersEmail, .insightsFollowerTotals:
            return .insights // use .insights here which is same as top level insights screen
        case .insightsCommentsAuthors, .insightsCommentsPosts, .insightsCommentsTotals:
            return .allComments
        case .insightsTagsAndCategories:
            return .allTagsAndCategories
        case .insightsAnnualSiteStats:
            return .allAnnual
        default:
            return nil
        }
    }

    func queryForPeriodStatSection(_ statSection: StatSection) -> PeriodQuery? {

        guard let selectedDate = selectedDate,
              let selectedPeriod = selectedPeriod else {
            return nil
        }

        switch statSection {
        case .periodPostsAndPages:
            return .allPostsAndPages(date: selectedDate, period: selectedPeriod)
        case .periodSearchTerms:
            return .allSearchTerms(date: selectedDate, period: selectedPeriod)
        case .periodVideos:
            return .allVideos(date: selectedDate, period: selectedPeriod)
        case .periodClicks:
            return .allClicks(date: selectedDate, period: selectedPeriod)
        case .periodAuthors:
            return .allAuthors(date: selectedDate, period: selectedPeriod)
        case .periodReferrers:
            return .allReferrers(date: selectedDate, period: selectedPeriod)
        case .periodCountries:
            return .allCountries(date: selectedDate, period: selectedPeriod)
        case .periodPublished:
            return .allPublished(date: selectedDate, period: selectedPeriod)
        case .periodFileDownloads:
            return .allFileDownloads(date: selectedDate, period: selectedPeriod)
        case .insightsViewsVisitors, .insightsLikesTotals:
            return .periods(date: selectedDate, period: selectedPeriod)
        default:
            return nil
        }
    }

    // MARK: - Tabbed Cards

    func tabbedRowsFrom(_ commentsRowData: [StatsTotalRowData]) -> [DetailDataRow] {
        return dataRowsFor(commentsRowData)
    }

    func tabDataForFollowerType(_ followerType: StatSection) -> TabData {
        let tabTitle = followerType.tabTitle
        var followers: [StatsFollower] = []
        var totalFollowers: Int?

        switch followerType {
        case .insightsFollowersWordPress:
            followers = insightsStore.getDotComFollowers()?.topDotComFollowers ?? []
            totalFollowers = insightsStore.getDotComFollowers()?.dotComFollowersCount
        case .insightsFollowersEmail:
            followers = insightsStore.getEmailFollowers()?.topEmailFollowers ?? []
            totalFollowers = insightsStore.getEmailFollowers()?.emailFollowersCount
        default:
            break
        }

        let totalCount = String(format: followerType.totalFollowers, (totalFollowers ?? 0).abbreviatedString())

        let followersData = followers.compactMap {
            return StatsTotalRowData(name: $0.name,
                    data: $0.subscribedDate.relativeStringInPast(),
                    userIconURL: $0.avatarURL,
                    statSection: followerType)
        }

        return TabData(tabTitle: tabTitle,
                itemSubtitle: "",
                dataSubtitle: "",
                totalCount: totalCount,
                dataRows: followersData)
    }

    func tabDataForCommentType(_ commentType: StatSection) -> TabData {
        let commentsInsight = insightsStore.getAllCommentsInsight()

        var rowItems: [StatsTotalRowData] = []

        switch commentType {
        case .insightsCommentsAuthors:
            let authors = commentsInsight?.topAuthors ?? []
            rowItems = authors.map {
                StatsTotalRowData(name: $0.name,
                        data: $0.commentCount.abbreviatedString(),
                        userIconURL: $0.iconURL,
                        showDisclosure: false,
                        statSection: .insightsCommentsAuthors)
            }
        case .insightsCommentsPosts:
            let posts = commentsInsight?.topPosts ?? []
            rowItems = posts.map {
                StatsTotalRowData(name: $0.name,
                        data: $0.commentCount.abbreviatedString(),
                        showDisclosure: true,
                        disclosureURL: $0.postURL,
                        statSection: .insightsCommentsPosts)
            }
        default:
            break
        }

        return TabData(tabTitle: commentType.tabTitle,
                itemSubtitle: commentType.itemSubtitle,
                dataSubtitle: commentType.dataSubtitle,
                dataRows: rowItems)
    }

    // MARK: - Tags and Categories

    func tagsAndCategoriesRows() -> [ImmuTableRow] {
        return expandableDataRowsFor(tagsAndCategoriesRowData())
    }

    func tagsAndCategoriesRowData() -> [StatsTotalRowData] {
        guard let tagsAndCategories = insightsStore.getAllTagsAndCategories()?.topTagsAndCategories else {
            return []
        }

        return tagsAndCategories.map {
            let viewsCount = $0.viewsCount ?? 0

            return StatsTotalRowData(name: $0.name,
                    data: viewsCount.abbreviatedString(),
                    dataBarPercent: Float(viewsCount) / Float(tagsAndCategories.first?.viewsCount ?? 1),
                    icon: StatsDataHelper.tagsAndCategoriesIconForKind($0.kind),
                    showDisclosure: true,
                    disclosureURL: $0.url,
                    childRows: StatsDataHelper.childRowsForItems($0.children),
                    statSection: .insightsTagsAndCategories)
        }
    }

    // MARK: - Annual Site Stats

    func annualRows() -> [DetailDataRow] {
        return dataRowsFor(annualRowData())
    }

    func annualRowData() -> [StatsTotalRowData] {

        guard let selectedDate = selectedDate else {
            return []
        }

        allAnnualInsights = insightsStore.getAllAnnual()?.allAnnualInsights ?? []
        let selectedYear = Calendar.current.component(.year, from: selectedDate)
        let selectedYearInsights = allAnnualInsights.first { $0.year == selectedYear }

        guard let annualInsights = selectedYearInsights else {
            return []
        }

        return [StatsTotalRowData(name: AnnualSiteStats.totalPosts,
                data: annualInsights.totalPostsCount.abbreviatedString()),
            StatsTotalRowData(name: AnnualSiteStats.totalComments,
                    data: annualInsights.totalCommentsCount.abbreviatedString()),
            StatsTotalRowData(name: AnnualSiteStats.commentsPerPost,
                    data: Int(round(annualInsights.averageCommentsCount)).abbreviatedString()),
            StatsTotalRowData(name: AnnualSiteStats.totalLikes,
                    data: annualInsights.totalLikesCount.abbreviatedString()),
            StatsTotalRowData(name: AnnualSiteStats.likesPerPost,
                    data: Int(round(annualInsights.averageLikesCount)).abbreviatedString()),
            StatsTotalRowData(name: AnnualSiteStats.totalWords,
                    data: annualInsights.totalWordsCount.abbreviatedString()),
            StatsTotalRowData(name: AnnualSiteStats.wordsPerPost,
                    data: Int(round(annualInsights.averageWordsCount)).abbreviatedString())]
    }

    // MARK: - Posts and Pages

    func postsAndPagesRows(for status: StoreFetchingStatus) -> [DetailDataRow] {
        return dataRowsFor(postsAndPagesRowData(topPostsAndPages: periodStore.getTopPostsAndPages()), status: status)
    }

    func postsAndPagesRowData(topPostsAndPages: StatsTopPostsTimeIntervalData?) -> [StatsTotalRowData] {
        let postsAndPages = topPostsAndPages?.topPosts ?? []

        return postsAndPages.map {
            let icon: UIImage?

            switch $0.kind {
            case .homepage:
                icon = Style.imageForGridiconType(.house, withTint: .icon)
            case .page:
                icon = Style.imageForGridiconType(.pages, withTint: .icon)
            case .post:
                icon = Style.imageForGridiconType(.posts, withTint: .icon)
            case .unknown:
                icon = Style.imageForGridiconType(.posts, withTint: .icon)
            }

            return StatsTotalRowData(name: $0.title,
                    data: $0.viewsCount.abbreviatedString(),
                    postID: $0.postID,
                    dataBarPercent: Float($0.viewsCount) / Float(postsAndPages.first!.viewsCount),
                    icon: icon,
                    showDisclosure: true,
                    disclosureURL: $0.postURL,
                    statSection: .periodPostsAndPages)
        }
    }

    // MARK: - Search Terms

    func searchTermsRows(for status: StoreFetchingStatus) -> [DetailDataRow] {
        return dataRowsFor(searchTermsRowData(), status: status)
    }

    func searchTermsRowData() -> [StatsTotalRowData] {
        guard let searchTerms = periodStore.getTopSearchTerms() else {
            return []
        }


        var mappedSearchTerms = searchTerms.searchTerms.map { StatsTotalRowData(name: $0.term,
                data: $0.viewsCount.abbreviatedString(),
                statSection: .periodSearchTerms) }

        if !mappedSearchTerms.isEmpty && searchTerms.hiddenSearchTermsCount > 0 {
            // We want to insert the "Unknown search terms" item only if there's anything to show in the first place — if the
            // section is empty, it doesn't make sense to insert it here.

            let unknownSearchTerm = StatsTotalRowData(name: NSLocalizedString("Unknown search terms",
                    comment: "Search Terms label for 'unknown search terms'."),
                    data: searchTerms.hiddenSearchTermsCount.abbreviatedString(),
                    statSection: .periodSearchTerms)

            mappedSearchTerms.insert(unknownSearchTerm, at: 0)
        }

        return mappedSearchTerms
    }

    // MARK: - Videos

    func videosRows(for status: StoreFetchingStatus) -> [DetailDataRow] {
        return dataRowsFor(videosRowData(), status: status)
    }

    func videosRowData() -> [StatsTotalRowData] {
        return periodStore.getTopVideos()?.videos.map { StatsTotalRowData(name: $0.title,
                data: $0.playsCount.abbreviatedString(),
                mediaID: $0.postID as NSNumber,
                icon: Style.imageForGridiconType(.video),
                showDisclosure: true,
                statSection: .periodVideos) }
                ?? []
    }

    // MARK: - Clicks

    func clicksRows(for status: StoreFetchingStatus) -> [ImmuTableRow] {
        return expandableDataRowsFor(clicksRowData(), status: status)
    }

    func clicksRowData() -> [StatsTotalRowData] {
        return periodStore.getTopClicks()?.clicks.map {
            StatsTotalRowData(name: $0.title,
                    data: $0.clicksCount.abbreviatedString(),
                    showDisclosure: true,
                    disclosureURL: $0.iconURL,
                    childRows: $0.children.map { StatsTotalRowData(name: $0.title,
                            data: $0.clicksCount.abbreviatedString(),
                            showDisclosure: true,
                            disclosureURL: $0.clickedURL) },
                    statSection: .periodClicks)
        } ?? []
    }

    // MARK: - Authors

    func authorsRows(for status: StoreFetchingStatus) -> [ImmuTableRow] {
        return expandableDataRowsFor(authorsRowData(), status: status)
    }

    func authorsRowData() -> [StatsTotalRowData] {
        let authors = periodStore.getTopAuthors()?.topAuthors ?? []

        return authors.map {
            StatsTotalRowData(name: $0.name,
                    data: $0.viewsCount.abbreviatedString(),
                    dataBarPercent: Float($0.viewsCount) / Float(authors.first!.viewsCount),
                    userIconURL: $0.iconURL,
                    showDisclosure: true,
                    childRows: $0.posts.map { StatsTotalRowData(name: $0.title,
                            data: $0.viewsCount.abbreviatedString(),
                            statSection: .periodAuthors) },
                    statSection: .periodAuthors)
        }
    }

    // MARK: - Referrers

    func referrersRows(for status: StoreFetchingStatus) -> [ImmuTableRow] {
        return expandableDataRowsFor(referrersRowData(topReferrers: periodStore.getTopReferrers()), status: status)
    }

    func referrersRowData(topReferrers: StatsTopReferrersTimeIntervalData?) -> [StatsTotalRowData] {
        let referrers = topReferrers?.referrers ?? []

        func rowDataFromReferrer(referrer: StatsReferrer) -> StatsTotalRowData {
            var icon: UIImage? = nil
            var iconURL: URL? = nil

            switch referrer.iconURL?.lastPathComponent {
            case "search-engine.png":
                icon = Style.imageForGridiconType(.search)
            case nil:
                icon = Style.imageForGridiconType(.globe)
            default:
                iconURL = referrer.iconURL
            }

            return StatsTotalRowData(name: referrer.title,
                    data: referrer.viewsCount.abbreviatedString(),
                    icon: icon,
                    socialIconURL: iconURL,
                    showDisclosure: true,
                    disclosureURL: referrer.url,
                    childRows: referrer.children.map { rowDataFromReferrer(referrer: $0) },
                    statSection: .periodReferrers,
                    isReferrerSpam: referrer.isSpam)
        }

        return referrers.map { rowDataFromReferrer(referrer: $0) }
    }

    // MARK: - Followers
    func followersRowData(dotComFollowersCount: Int, emailFollowersCount: Int, othersCount: Int, totalCount: Int) -> [StatsTotalRowData] {
        var rowData = [StatsTotalRowData]()

        rowData.append(
                StatsTotalRowData(name: StatSection.insightsFollowersWordPress.tabTitle,
                        data: "\(dotComFollowersCount.abbreviatedString()) (\(roundedPercentage(numerator: dotComFollowersCount, denominator: totalCount))%)",
                        statSection: .insightsFollowersWordPress)
        )

        rowData.append(
                StatsTotalRowData(name: StatSection.insightsFollowersEmail.tabTitle,
                        data: "\(emailFollowersCount.abbreviatedString()) (\(roundedPercentage(numerator: emailFollowersCount, denominator: totalCount))%)",
                        statSection: .insightsFollowersEmail)
        )

        rowData.append(
                StatsTotalRowData(name: StatSection.insightsPublicize.tabTitle,
                        data: "\(othersCount.abbreviatedString()) (\(roundedPercentage(numerator: othersCount, denominator: totalCount))%)",
                        statSection: .insightsFollowersWordPress)
        )

        return rowData
    }

    // MARK: - Countries

    func countriesRows(for status: StoreFetchingStatus) -> [DetailDataRow] {
        return dataRowsFor(countriesRowData(topCountries: periodStore.getTopCountries()), status: status)
    }

    func countriesRowData(topCountries: StatsTopCountryTimeIntervalData?) -> [StatsTotalRowData] {
        return topCountries?.countries.map { StatsTotalRowData(name: $0.name,
                data: $0.viewsCount.abbreviatedString(),
                icon: UIImage(named: $0.code),
                statSection: .periodCountries) }
                ?? []
    }

    func countriesMap() -> CountriesMap {
        let countries = periodStore.getTopCountries()?.countries ?? []
        return CountriesMap(minViewsCount: countries.last?.viewsCount ?? 0,
                maxViewsCount: countries.first?.viewsCount ?? 0,
                data: countries.reduce([String: NSNumber]()) { (dict, country) in
                    var nextDict = dict
                    nextDict.updateValue(NSNumber(value: country.viewsCount), forKey: country.code)
                    return nextDict
                })
    }

    // MARK: - Published

    func publishedRows(for status: StoreFetchingStatus) -> [DetailDataRow] {
        return dataRowsFor(publishedRowData(), status: status)
    }

    func publishedRowData() -> [StatsTotalRowData] {
        return periodStore.getTopPublished()?.publishedPosts.map { StatsTotalRowData(name: $0.title.stringByDecodingXMLCharacters(),
                data: "",
                showDisclosure: true,
                disclosureURL: $0.postURL,
                statSection: .periodPublished) }
                ?? []
    }

    // MARK: - File Downloads

    func fileDownloadsRows(for status: StoreFetchingStatus) -> [DetailDataRow] {
        return dataRowsFor(fileDownloadsRowData(), status: status)
    }

    func fileDownloadsRowData() -> [StatsTotalRowData] {
        return periodStore.getTopFileDownloads()?.fileDownloads.map { StatsTotalRowData(name: $0.file,
                data: $0.downloadCount.abbreviatedString(),
                statSection: .periodFileDownloads) }
                ?? []
    }

    // MARK: - Post Stats

    func postStatsRows(forAverages: Bool = false, status: StoreFetchingStatus) -> [ImmuTableRow] {
        return expandableDataRowsFor(postStatsRowData(forAverages: forAverages), status: status)
    }

    func postStatsRowData(forAverages: Bool) -> [StatsTotalRowData] {
        let postStats = periodStore.getPostStats(for: postID)

        guard let yearsData = (forAverages ? postStats?.dailyAveragesPerMonth : postStats?.monthlyBreakdown),
              let minYear = StatsDataHelper.minYearFrom(yearsData: yearsData),
              let maxYear = StatsDataHelper.maxYearFrom(yearsData: yearsData) else {
            return []
        }

        var yearRows = [StatsTotalRowData]()

        // Create Year rows in descending order
        for year in (minYear...maxYear).reversed() {
            let months = StatsDataHelper.monthsFrom(yearsData: yearsData, forYear: year)
            let yearTotalViews = StatsDataHelper.totalViewsFrom(monthsData: months)

            let rowValue: Int = {
                if forAverages {
                    return months.count > 0 ? (yearTotalViews / months.count) : 0
                }
                return yearTotalViews
            }()

            if rowValue > 0 {
                yearRows.append(StatsTotalRowData(name: String(year),
                        data: rowValue.abbreviatedString(),
                        showDisclosure: true,
                        childRows: StatsDataHelper.childRowsForYear(months),
                        statSection: forAverages ? .postStatsAverageViews : .postStatsMonthsYears))
            }
        }

        return yearRows
    }

    // MARK: - Helpers

    func dataRowsFor(_ rowsData: [StatsTotalRowData], status: StoreFetchingStatus = .idle) -> [DetailDataRow] {
        var detailDataRows = [DetailDataRow]()

        for (idx, rowData) in rowsData.enumerated() {
            let isLastRow = idx == rowsData.endIndex-1 && status != .loading
            detailDataRows.append(DetailDataRow(rowData: rowData,
                    detailsDelegate: detailsDelegate,
                    hideIndentedSeparator: isLastRow,
                    hideFullSeparator: !isLastRow))
        }

        return detailDataRows
    }

    func expandableDataRowsFor(_ rowsData: [StatsTotalRowData], status: StoreFetchingStatus = .idle) -> [ImmuTableRow] {
        var detailDataRows = [ImmuTableRow]()

        for (idx, rowData) in rowsData.enumerated() {

            // Expanded state of current row
            let expanded = rowExpanded(rowData)

            // Expanded state of next row
            let nextExpanded: Bool = {
                let nextIndex = idx + 1
                if nextIndex < rowsData.count {
                    return rowExpanded(rowsData[nextIndex])
                }
                return false
            }()

            let isLastRow = idx == rowsData.endIndex-1 && status != .loading

            // Toggle the indented separator line based on expanded states.
            // If the current row is expanded, hide the separator.
            // If the current row is not expanded, hide the separator if the next row is.
            let hideIndentedSeparator = expanded ? (expanded || isLastRow) : (nextExpanded || isLastRow)

            // Add top level parent row
            detailDataRows.append(parentRow(rowData: rowData,
                    hideIndentedSeparator: hideIndentedSeparator,
                    hideFullSeparator: !isLastRow,
                    expanded: expanded))

            // Continue to next parent if not expanded.
            guard expanded, let childRowsData = rowData.childRows else {
                continue
            }

            // Add child rows
            for (idx, childRowData) in childRowsData.enumerated() {
                let isLastRow = idx == childRowsData.endIndex-1

                // If this is the last child row, toggle the full separator based on
                // next parent's expanded state to prevent duplicate lines.
                let hideFullSeparator = isLastRow ? nextExpanded : true

                // If the parent row has an icon, show the image view for the child
                // to make the child row appear "indented".
                let showImage = rowData.hasIcon

                let grandChildRowsData = childRowData.childRows ?? []

                // If this child has no children, add it as a child row.
                guard !grandChildRowsData.isEmpty else {
                    detailDataRows.append(childRow(rowData: childRowData,
                            hideFullSeparator: hideFullSeparator,
                            showImage: showImage))
                    continue
                }

                let childExpanded = rowExpanded(childRowData)

                // If this child has children, add it as a parent row.
                detailDataRows.append(parentRow(rowData: childRowData,
                        hideIndentedSeparator: true,
                        hideFullSeparator: !isLastRow,
                        expanded: childExpanded))

                // If this child is not expanded, continue to next.
                guard childExpanded else {
                    continue
                }

                // Expanded state of next child row
                let nextChildExpanded: Bool = {
                    let nextIndex = idx + 1
                    if nextIndex < childRowsData.count {
                        return rowExpanded(childRowsData[nextIndex])
                    }
                    return false
                }()

                // Add grandchild rows
                for (idx, grandChildRowData) in grandChildRowsData.enumerated() {

                    // If this is the last grandchild row, toggle the full separator based on
                    // next child's expanded state to prevent duplicate lines.
                    let hideFullSeparator = (idx == grandChildRowsData.endIndex-1) ? nextChildExpanded : true

                    detailDataRows.append(childRow(rowData: grandChildRowData,
                            hideFullSeparator: hideFullSeparator,
                            showImage: showImage))
                }
            }
        }

        return detailDataRows
    }

    func childRow(rowData: StatsTotalRowData, hideFullSeparator: Bool, showImage: Bool) -> DetailExpandableChildRow {
        return DetailExpandableChildRow(rowData: rowData,
                detailsDelegate: detailsDelegate,
                hideIndentedSeparator: true,
                hideFullSeparator: hideFullSeparator,
                showImage: showImage)

    }

    func parentRow(rowData: StatsTotalRowData, hideIndentedSeparator: Bool, hideFullSeparator: Bool, expanded: Bool) -> DetailExpandableRow {
        return DetailExpandableRow(rowData: rowData,
                detailsDelegate: detailsDelegate,
                referrerDelegate: referrerDelegate,
                hideIndentedSeparator: hideIndentedSeparator,
                hideFullSeparator: hideFullSeparator,
                expanded: expanded)
    }

    func rowExpanded(_ rowData: StatsTotalRowData) -> Bool {
        guard let statSection = rowData.statSection else {
            return false
        }
        return StatsDataHelper.expandedRowLabelsDetails[statSection]?.contains(rowData.name) ?? false
    }

    func insightsImmuTable(for row: (type: InsightType, status: StoreFetchingStatus), rowsBlock: () -> [ImmuTableRow]) -> ImmuTable {
        if insightsStore.containsCachedData(for: row.type) {
            let sections = rowsBlock().map({ ImmuTableSection(rows: [$0]) })
            return ImmuTable(sections: sections)
        }

        var rows = [ImmuTableRow]()

        switch row.status {
        case .loading, .idle:
            rows.append(contentsOf: getGhostSequence())
        case .success:
            rows.append(contentsOf: rowsBlock())
        case .error:
            break
        }

        var sections: [ImmuTableSection] = []
        var ghostRows: [ImmuTableRow] = []

        rows.forEach({ row in
            if row is StatsGhostTopHeaderImmutableRow || row is StatsGhostDetailRow {
                ghostRows.append(row)
            } else {
                sections.append(ImmuTableSection(rows: [row]))
            }
        })

        let ghostSection = ImmuTableSection(rows: ghostRows)
        sections.append(ghostSection)
        return ImmuTable(sections: sections)
    }

    func periodImmuTable(for status: StoreFetchingStatus,
                         rowsBlock: (StoreFetchingStatus) -> [ImmuTableRow]
    ) -> ImmuTable {
        var rows = [ImmuTableRow]()

        switch status {
        case .loading, .idle:
            let content = rowsBlock(status)

            // Check if the content has more than 1 row
            if content.count <= Constants.Sequence.minRowCount {
                rows.append(contentsOf: getGhostSequence())
            } else {
                rows.append(contentsOf: content)
                rows.append(StatsGhostDetailRow(hideTopBorder: true,
                        isLastRow: true,
                        enableTopPadding: true))
            }
        case .success:
            rows.append(contentsOf: rowsBlock(status))
        case .error:
            break
        }

        var countriesRows: [ImmuTableRow] = []
        var sections: [ImmuTableSection] = []

        rows.forEach({ row in
            if row is CountriesMapRow || row is CountriesStatsRow {
                countriesRows.append(row)
            } else {
                sections.append(ImmuTableSection(rows: [row]))
            }

        })
        let countriesSection = ImmuTableSection(rows: countriesRows)
        sections.append(countriesSection)
        return ImmuTable(sections: sections)
    }

    func getGhostSequence() -> [ImmuTableRow] {
        var rows = [ImmuTableRow]()
        rows.append(StatsGhostTopHeaderImmutableRow())
        rows.append(contentsOf: (Constants.Sequence.rows).map { index in
            let isLastRow = index == Constants.Sequence.maxRowCount
            return StatsGhostDetailRow(hideTopBorder: true,
                    isLastRow: isLastRow,
                    enableTopPadding: true)
        })
        return rows
    }

    func roundedPercentage(numerator: Int, denominator: Int) -> Int {
        var roundedPercentage = 0

        if denominator > 0 {
            let percentage = (Float(numerator) / Float(denominator)) * 100
            roundedPercentage = Int(round(percentage))
        }

        return roundedPercentage
    }

    enum Constants {
        enum Sequence {
            static let minRowCount = 1
            static let maxRowCount = 5
            static let rows = 0...maxRowCount
        }
    }

    // Return the future end of the week date if current period end date is not an end of the week
    func futureEndOfWeekDate(for summary: StatsSummaryTimeIntervalData?) -> Date? {
        guard let summary = summary else {
            return nil
        }

        /// When selectedDate is < end of the week we pad forward days to match the weeks view on WordPress.com
        let week = StatsPeriodHelper().weekIncludingDate(summary.periodEndDate)

        if let weekEnd = week?.weekEnd, weekEnd > summary.periodEndDate {
            return weekEnd
        } else {
            return nil
        }
    }
}<|MERGE_RESOLUTION|>--- conflicted
+++ resolved
@@ -250,18 +250,8 @@
             return periodImmuTable(for: revampStore.viewsAndVisitorsStatus) { status in
                 var rows = [ImmuTableRow]()
 
-<<<<<<< HEAD
                 let viewsAndVisitorsData = revampStore.getViewsAndVisitorsData()
-
                 if let periodSummary = viewsAndVisitorsData.summary {
-                    let week = StatsPeriodHelper().weekIncludingDate(periodSummary.periodEndDate)
-=======
-                if let periodSummary = periodStore.getSummary(),
-                   let referrers = periodStore.getTopReferrers() {
-                    let referrersData = referrersRowData()
-                    let chartViewModel = StatsReferrersChartViewModel(referrers: referrers)
-                    let chartView: UIView? = referrers.totalReferrerViewsCount > 0 ?  chartViewModel.makeReferrersChartView() : nil
->>>>>>> c2363914
 
                     // Views Visitors
                     let weekEnd = futureEndOfWeekDate(for: periodSummary)
@@ -503,21 +493,12 @@
         return StatsTotalInsightsData.followersCount(insightsStore: insightsStore)
     }
 
-<<<<<<< HEAD
-    func createLikesTotalInsightsRow(periodSummary: StatsSummaryTimeIntervalData?) -> StatsTotalInsightsData {
-        var data = StatsTotalInsightsData.createTotalInsightsData(
-            periodSummary: periodSummary,
-            insightsStore: insightsStore,
-            statsSummaryType: .likes
-        )
-=======
-    func createLikesTotalInsightsRow() -> StatsTotalInsightsData {
+        func createLikesTotalInsightsRow(periodSummary: StatsSummaryTimeIntervalData?) -> StatsTotalInsightsData {
         let weekEnd = futureEndOfWeekDate(for: periodStore.getSummary())
-        var data = StatsTotalInsightsData.createTotalInsightsData(periodStore: periodStore,
+        var data = StatsTotalInsightsData.createTotalInsightsData(periodSummary: periodSummary,
                                                                   insightsStore: insightsStore,
                                                                   statsSummaryType: .likes,
                                                                   periodEndDate: weekEnd)
->>>>>>> c2363914
         // We don't show guide text at the detail level
         data.guideText = nil
         return data
@@ -1042,7 +1023,7 @@
 
     // MARK: - Published
 
-    func publishedRows(for status: StoreFetchingStatus) -> [DetailDataRow] {
+    func publishedRows(for status: StoreFetchingStatus) -> [ DetailDataRow] {
         return dataRowsFor(publishedRowData(), status: status)
     }
 
