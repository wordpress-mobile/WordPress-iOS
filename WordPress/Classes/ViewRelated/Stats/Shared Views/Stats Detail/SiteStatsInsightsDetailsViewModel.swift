--- conflicted
+++ resolved
@@ -287,12 +287,8 @@
                     }
                     rows.append(CountriesStatsRow(itemSubtitle: StatSection.periodCountries.itemSubtitle,
                                                   dataSubtitle: StatSection.periodCountries.dataSubtitle,
-<<<<<<< HEAD
                                                   statSection: isMapShown ? nil : .periodCountries,
-                                                  dataRows: countriesRowData(),
-=======
                                                   dataRows: countriesRowData(topCountries: viewsAndVisitorsData.topCountries),
->>>>>>> 1e98bf82
                                                   siteStatsPeriodDelegate: nil,
                                                   siteStatsInsightsDetailsDelegate: insightsDetailsDelegate))
                     return rows
