--- conflicted
+++ resolved
@@ -38,10 +38,6 @@
         cell.configure(tabsData: tabsData, barChartData: chartData, barChartStyling: chartStyling, period: period, statsBarChartViewDelegate: statsBarChartViewDelegate, barChartHighlightIndex: chartHighlightIndex)
     }
 }
-
-<<<<<<< HEAD
-struct ViewsVisitorsRow: StatsHashableImmuTableRow {
-=======
 struct StatsTrafficBarChartRow: StatsHashableImmuTableRow {
     typealias CellType = StatsTrafficBarChartCell
     let action: ImmuTableAction?
@@ -68,9 +64,7 @@
     }
 }
 
-struct ViewsVisitorsRow: ImmuTableRow {
-
->>>>>>> 39f08e5a
+struct ViewsVisitorsRow: StatsHashableImmuTableRow {
     typealias CellType = ViewsVisitorsLineChartCell
 
     static let cell: ImmuTableCell = {
@@ -322,7 +316,6 @@
                        limitRowsDisplayed: limitRowsDisplayed)
     }
 
-<<<<<<< HEAD
     static func == (lhs: TopTotalsInsightStatsRow, rhs: TopTotalsInsightStatsRow) -> Bool {
         return lhs.itemSubtitle == rhs.itemSubtitle &&
             lhs.dataSubtitle == rhs.dataSubtitle &&
@@ -331,8 +324,6 @@
     }
 }
 
-=======
->>>>>>> 39f08e5a
 struct TwoColumnStatsRow: StatsHashableImmuTableRow {
     typealias CellType = TwoColumnCell
 
@@ -346,24 +337,12 @@
     let action: ImmuTableAction? = nil
 
     func configureCell(_ cell: UITableViewCell) {
-<<<<<<< HEAD
-
-=======
->>>>>>> 39f08e5a
         guard let cell = cell as? CellType, let statSection else {
             return
         }
 
         cell.configure(dataRows: dataRows, statSection: statSection, siteStatsInsightsDelegate: siteStatsInsightsDelegate)
     }
-<<<<<<< HEAD
-=======
-
-    static func == (lhs: TwoColumnStatsRow, rhs: TwoColumnStatsRow) -> Bool {
-        return lhs.dataRows == rhs.dataRows && lhs.statSection == rhs.statSection
-    }
-}
->>>>>>> 39f08e5a
 
     static func == (lhs: TwoColumnStatsRow, rhs: TwoColumnStatsRow) -> Bool {
         return lhs.dataRows == rhs.dataRows && lhs.statSection == rhs.statSection
