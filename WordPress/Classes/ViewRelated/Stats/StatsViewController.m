@import WordPressComStatsiOS;
@import WordPressShared;
@import Reachability;

#import "StatsViewController.h"
#import "Blog.h"
#import "WPAccount.h"
#import "ContextManager.h"
#import "BlogService.h"
#import "SFHFKeychainUtils.h"
#import "TodayExtensionService.h"
#import "WordPress-Swift.h"
#import "WPAppAnalytics.h"

@import WordPressComStatsiOS;

static NSString *const StatsBlogObjectURLRestorationKey = @"StatsBlogObjectURL";

@interface StatsViewController () <WPStatsViewControllerDelegate, UIViewControllerRestoration>

@property (nonatomic, assign) BOOL showingJetpackLogin;
// Stores if we tried to initStats and failed because we are offline.
// If true, initStats will be retried as soon as we are online again.
@property (nonatomic, assign) BOOL offline;
@property (nonatomic, strong) UINavigationController *statsNavVC;
@property (nonatomic, strong) WPStatsViewController *statsVC;
@property (nonatomic, strong) SiteStatsDashboardViewController *siteStatsDashboardVC;
@property (nonatomic, weak) NoResultsViewController *noResultsViewController;
@property (nonatomic, strong) UIActivityIndicatorView *loadingIndicator;

@end

@implementation StatsViewController

- (instancetype)init
{
    self = [super init];
    if (self) {
        self.restorationClass = [self class];
        self.restorationIdentifier = NSStringFromClass([self class]);
    }
    return self;
}

- (void)viewDidLoad
{
    [super viewDidLoad];

    self.view.backgroundColor = [WPStyleGuide itsEverywhereGrey];
    self.navigationItem.title = NSLocalizedString(@"Stats", @"Stats window title");
    
    if ([Feature enabled:FeatureFlagStatsRefresh]) {
        self.statsNavVC = [[UIStoryboard storyboardWithName:@"SiteStatsDashboard" bundle:nil] instantiateInitialViewController];
        self.siteStatsDashboardVC = self.statsNavVC.viewControllers.firstObject;
    } else {
        NSBundle *statsBundle = [NSBundle bundleForClass:[WPStatsViewController class]];
        self.statsNavVC = [[UIStoryboard storyboardWithName:@"SiteStats" bundle:statsBundle] instantiateInitialViewController];
        self.statsVC = self.statsNavVC.viewControllers.firstObject;
        self.statsVC.statsDelegate = self;
    }

    self.loadingIndicator = [[UIActivityIndicatorView alloc] initWithActivityIndicatorStyle:UIActivityIndicatorViewStyleGray];
    self.loadingIndicator.translatesAutoresizingMaskIntoConstraints = NO;
    [self.view addSubview:self.loadingIndicator];
    [NSLayoutConstraint activateConstraints:@[
                                              [self.loadingIndicator.centerXAnchor constraintEqualToAnchor:self.view.centerXAnchor],
                                              [self.loadingIndicator.centerYAnchor constraintEqualToAnchor:self.view.centerYAnchor]
                                              ]];
    
    
    // Being shown in a modal window
    if (self.presentingViewController != nil) {
        UIBarButtonItem *doneButton = [[UIBarButtonItem alloc] initWithBarButtonSystemItem:UIBarButtonSystemItemDone target:self action:@selector(doneButtonTapped:)];
        self.navigationItem.rightBarButtonItem = doneButton;
        self.title = self.blog.settings.name;
    }

    WordPressAppDelegate *appDelegate = [WordPressAppDelegate shared];
    [[NSNotificationCenter defaultCenter] addObserver:self selector:@selector(reachabilityChanged:) name:kReachabilityChangedNotification object:appDelegate.internetReachability];

    [self initStats];
}

- (void)setBlog:(Blog *)blog
{
    _blog = blog;
    DDLogInfo(@"Loading Stats for the following blog: %@", [blog url]);
}

- (void)addStatsViewControllerToView
{
    if (self.presentingViewController == nil) {
        UIBarButtonItem *settingsButton = [[UIBarButtonItem alloc] initWithTitle:NSLocalizedString(@"Today", @"") style:UIBarButtonItemStylePlain target:self action:@selector(makeSiteTodayWidgetSite:)];
        self.navigationItem.rightBarButtonItem = settingsButton;
    }

    if ([Feature enabled:FeatureFlagStatsRefresh]) {
        [self addChildViewController:self.siteStatsDashboardVC];
        [self.view addSubview:self.siteStatsDashboardVC.view];
        [self.siteStatsDashboardVC didMoveToParentViewController:self];
    } else {
        [self addChildViewController:self.statsVC];
        [self.view addSubview:self.statsVC.view];
        self.statsVC.view.translatesAutoresizingMaskIntoConstraints = NO;
        [self.view pinSubviewToAllEdges:self.statsVC.view];
        [self.statsVC didMoveToParentViewController:self];
    }
}


- (void)initStats
{
<<<<<<< HEAD
    WordPressAppDelegate *appDelegate = [WordPressAppDelegate sharedInstance];
    if (!appDelegate.connectionAvailable && ![Feature enabled:FeatureFlagStatsRefresh]) {
=======
    WordPressAppDelegate *appDelegate = [WordPressAppDelegate shared];
    if (!appDelegate.connectionAvailable) {
>>>>>>> 4512cc3a
        [self showNoResults];
        self.offline = YES;
        return;
    }
    self.offline = NO;

    NSManagedObjectContext *context = [[ContextManager sharedInstance] mainContext];
    BlogService *blogService = [[BlogService alloc] initWithManagedObjectContext:context];
    
    if ([Feature enabled:FeatureFlagStatsRefresh]) {
        SiteStatsInformation.sharedInstance.siteTimeZone = [blogService timeZoneForBlog:self.blog];
    } else {
        self.statsVC.siteTimeZone = [blogService timeZoneForBlog:self.blog];
    }
    
    // WordPress.com + Jetpack REST
    if (self.blog.account) {
        
        if ([Feature enabled:FeatureFlagStatsRefresh]) {
            SiteStatsInformation.sharedInstance.oauth2Token = self.blog.account.authToken;
            SiteStatsInformation.sharedInstance.siteID = self.blog.dotComID;
        } else {
            self.statsVC.oauth2Token = self.blog.account.authToken;
            self.statsVC.siteID = self.blog.dotComID;
        }
        
        [self addStatsViewControllerToView];

        return;
    }

    [self refreshStatus];
}

- (void)refreshStatus
{
    [self.loadingIndicator startAnimating];
    NSManagedObjectContext *context = [[ContextManager sharedInstance] mainContext];
    BlogService *blogService = [[BlogService alloc] initWithManagedObjectContext:context];
    __weak __typeof(self) weakSelf = self;
    [blogService syncBlog:self.blog success:^{
        [self.loadingIndicator stopAnimating];
        [weakSelf promptForJetpackCredentials];
    } failure:^(NSError * _Nonnull error) {
        DDLogError(@"Error refreshing blog status when loading stats: %@", error);
        [self.loadingIndicator stopAnimating];
        [weakSelf promptForJetpackCredentials];
    }];
}


- (void)saveSiteDetailsForTodayWidget
{
    TodayExtensionService *service = [TodayExtensionService new];
    
    if ([Feature enabled:FeatureFlagStatsRefresh]) {
        [service configureTodayWidgetWithSiteID:SiteStatsInformation.sharedInstance.siteID
                                       blogName:self.blog.settings.name
                                   siteTimeZone:SiteStatsInformation.sharedInstance.siteTimeZone
                                 andOAuth2Token:SiteStatsInformation.sharedInstance.oauth2Token];
    } else {
        [service configureTodayWidgetWithSiteID:self.statsVC.siteID
                                       blogName:self.blog.settings.name
                                   siteTimeZone:self.statsVC.siteTimeZone
                                 andOAuth2Token:self.statsVC.oauth2Token];
    }
}


- (void)promptForJetpackCredentials
{
    if (self.showingJetpackLogin) {
        return;
    }
    self.showingJetpackLogin = YES;
    JetpackLoginViewController *controller = [[JetpackLoginViewController alloc] initWithBlog:self.blog];
    __weak JetpackLoginViewController *safeController = controller;
    [controller setCompletionBlock:^(){
            [safeController.view removeFromSuperview];
            [safeController removeFromParentViewController];
            self.showingJetpackLogin = NO;
            [self initStats];
    }];

    [self addChildViewController:controller];
    [self.view addSubview:controller.view];
    controller.view.translatesAutoresizingMaskIntoConstraints = NO;
    [self.view pinSubviewToAllEdges:controller.view];
}


- (void)statsViewController:(WPStatsViewController *)controller openURL:(NSURL *)url
{
    NSParameterAssert(url != nil);
    NSParameterAssert([url isKindOfClass:[NSURL class]]);
    // Make sure the passed url is a real NSURL, or Swift will crash on it
    if (![url isKindOfClass:[NSURL class]]) {
        DDLogError(@"Stats tried to open an invalid URL: %@", url);
        return;
    }
    UIViewController *webViewController = [WebViewControllerFactory controllerAuthenticatedWithDefaultAccountWithUrl:url];
    [self.navigationController pushViewController:webViewController animated:YES];
}


- (IBAction)makeSiteTodayWidgetSite:(id)sender
{
    UIAlertController *alertController = [UIAlertController alertControllerWithTitle:NSLocalizedString(@"You can display a single site's stats in the iOS Today/Notification Center view.", @"Action sheet title for setting Today Widget site to the current one")
                                                                             message:nil
                                                                      preferredStyle:UIAlertControllerStyleActionSheet];
    [alertController addActionWithTitle:NSLocalizedString(@"Cancel", @"")
                                  style:UIAlertActionStyleCancel
                                handler:nil];
    [alertController addActionWithTitle:NSLocalizedString(@"Use this site", @"")
                                  style:UIAlertActionStyleDefault
                                handler:^(UIAlertAction *alertAction) {
                                   [self saveSiteDetailsForTodayWidget];
                                  }];
    alertController.popoverPresentationController.barButtonItem = sender;
    [self presentViewController:alertController animated:YES completion:nil];
}


- (IBAction)doneButtonTapped:(id)sender
{
    if (self.dismissBlock) {
        self.dismissBlock();
    }
}


- (void)showNoResults
{
    [self.noResultsViewController removeFromView];

    NSString *title = NSLocalizedString(@"No Connection", @"Title for the error view when there's no connection");
    NSString *subtitle = NSLocalizedString(@"An active internet connection is required to view stats",
                                           @"Error message shown when trying to view Stats and there is no internet connection.");

    self.noResultsViewController = [NoResultsViewController controllerWithTitle:title
                                                                    buttonTitle:nil
                                                                       subtitle:subtitle
                                                             attributedSubtitle:nil
                                                attributedSubtitleConfiguration:nil
                                                                          image:nil
                                                                  subtitleImage:nil
                                                                  accessoryView:nil];

    [self addChildViewController:self.noResultsViewController];
    [self.view addSubviewWithFadeAnimation:self.noResultsViewController.view];
    [self.noResultsViewController didMoveToParentViewController:self];
}

- (void)reachabilityChanged:(NSNotification *)notification
{
    Reachability *reachability = notification.object;
    if (reachability.isReachable) {
        [self initStats];
    }
}

#pragma mark - Restoration

- (void)encodeRestorableStateWithCoder:(NSCoder *)coder
{
    NSURL *blogObjectURL = [[self.blog objectID] URIRepresentation];
    [coder encodeObject:blogObjectURL forKey:StatsBlogObjectURLRestorationKey];
    [super encodeRestorableStateWithCoder:coder];
}


+ (UIViewController *)viewControllerWithRestorationIdentifierPath:(NSArray *)identifierComponents coder:(NSCoder *)coder
{
    NSURL *blogObjectURL = [coder decodeObjectForKey:StatsBlogObjectURLRestorationKey];
    if (!blogObjectURL) {
        return nil;
    }

    NSManagedObjectContext *context = [[ContextManager sharedInstance] mainContext];
    NSManagedObjectID *blogObjectID = [context.persistentStoreCoordinator managedObjectIDForURIRepresentation:blogObjectURL];
    Blog *blog = (Blog *)[context existingObjectWithID:blogObjectID error:nil];
    if (!blog) {
        return nil;
    }
    StatsViewController *viewController = [[self alloc] init];
    viewController.blog = blog;

    return viewController;
}

@end<|MERGE_RESOLUTION|>--- conflicted
+++ resolved
@@ -110,13 +110,8 @@
 
 - (void)initStats
 {
-<<<<<<< HEAD
-    WordPressAppDelegate *appDelegate = [WordPressAppDelegate sharedInstance];
+    WordPressAppDelegate *appDelegate = [WordPressAppDelegate shared];
     if (!appDelegate.connectionAvailable && ![Feature enabled:FeatureFlagStatsRefresh]) {
-=======
-    WordPressAppDelegate *appDelegate = [WordPressAppDelegate shared];
-    if (!appDelegate.connectionAvailable) {
->>>>>>> 4512cc3a
         [self showNoResults];
         self.offline = YES;
         return;
