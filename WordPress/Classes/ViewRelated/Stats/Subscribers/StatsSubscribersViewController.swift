import Foundation
import Combine

final class StatsSubscribersViewController: SiteStatsBaseTableViewController {
    private let viewModel: StatsSubscribersViewModel
    private var cancellables: Set<AnyCancellable> = []

    private lazy var tableHandler: ImmuTableDiffableViewHandler = {
        return ImmuTableDiffableViewHandler(takeOver: self, with: nil)
    }()

    init(viewModel: StatsSubscribersViewModel) {
        self.viewModel = viewModel
        super.init(nibName: nil, bundle: nil)

        tableStyle = .insetGrouped
    }

    required init?(coder: NSCoder) {
        fatalError("init(coder:) has not been implemented")
    }

    override func viewDidLoad() {
        super.viewDidLoad()

        viewModel.viewMoreDelegate = self
        ImmuTable.registerRows(tableRowTypes(), tableView: tableView)
        refreshControl.addTarget(self, action: #selector(refreshData), for: .valueChanged)
    }

    override func viewWillAppear(_ animated: Bool) {
        super.viewWillAppear(animated)

        addObservers()
        viewModel.addObservers()
        viewModel.refreshData()
    }

    override func viewWillDisappear(_ animated: Bool) {
        super.viewWillDisappear(animated)

        removeObservers()
        viewModel.removeObservers()
    }

    private func addObservers() {
        viewModel.tableViewSnapshot
            .sink { [weak self] snapshot in
                guard let self else { return }

                self.tableHandler.diffableDataSource.apply(snapshot, animatingDifferences: false)
            }
            .store(in: &cancellables)
    }

    private func removeObservers() {
        cancellables = []
    }

    @objc private func refreshData() {
        viewModel.refreshData()

        DispatchQueue.main.asyncAfter(deadline: .now() + 0.3) {
            self.refreshControl.endRefreshing()
        }
    }

    // MARK: - Table View

    func tableRowTypes() -> [ImmuTableRow.Type] {
        return [
            SubscriberChartRow.self,
            TopTotalsPeriodStatsRow.self,
            StatsGhostTopImmutableRow.self,
            StatsErrorRow.self
        ]
    }
}

extension StatsSubscribersViewController: SiteStatsPeriodDelegate {
    func viewMoreSelectedForStatSection(_ statSection: StatSection) {
<<<<<<< HEAD
        switch statSection {
        case .subscribersList:
            guard let blog = RootViewCoordinator.sharedPresenter.mySitesCoordinator.currentBlog,
                  let peopleViewController = PeopleViewController.controllerWithBlog(blog, selectedFilter: .followers) else { return }
            navigationController?.pushViewController(peopleViewController, animated: true)
        default:
            // TODO
            DDLogInfo("\(statSection) selected")
        }
=======
        let detailTableViewController = SiteStatsDetailTableViewController.loadFromStoryboard()
        detailTableViewController.configure(statSection: statSection)
        navigationController?.pushViewController(detailTableViewController, animated: true)
>>>>>>> 26a669d7
    }
}<|MERGE_RESOLUTION|>--- conflicted
+++ resolved
@@ -79,20 +79,18 @@
 
 extension StatsSubscribersViewController: SiteStatsPeriodDelegate {
     func viewMoreSelectedForStatSection(_ statSection: StatSection) {
-<<<<<<< HEAD
         switch statSection {
         case .subscribersList:
             guard let blog = RootViewCoordinator.sharedPresenter.mySitesCoordinator.currentBlog,
                   let peopleViewController = PeopleViewController.controllerWithBlog(blog, selectedFilter: .followers) else { return }
             navigationController?.pushViewController(peopleViewController, animated: true)
+        case .subscribersEmailsSummary:
+            let detailTableViewController = SiteStatsDetailTableViewController.loadFromStoryboard()
+            detailTableViewController.configure(statSection: statSection)
+            navigationController?.pushViewController(detailTableViewController, animated: true)
         default:
             // TODO
             DDLogInfo("\(statSection) selected")
         }
-=======
-        let detailTableViewController = SiteStatsDetailTableViewController.loadFromStoryboard()
-        detailTableViewController.configure(statSection: statSection)
-        navigationController?.pushViewController(detailTableViewController, animated: true)
->>>>>>> 26a669d7
     }
 }