import Gridicons
import WordPressFlux

@objc class CreateButtonCoordinator: NSObject {

    private enum Constants {
        static let padding: CGFloat = -16 // Bottom and trailing padding to position the button along the bottom right corner
        static let heightWidth: CGFloat = 56 // Height and width of the button
        static let popoverOffset: CGFloat = -10 // The vertical offset of the iPad popover
        static let maximumTooltipViews = 5 // Caps the number of times the user can see the announcement tooltip
    }

    var button: FloatingActionButton = {
        let button = FloatingActionButton(image: .gridicon(.create))
        button.accessibilityLabel = NSLocalizedString("Create", comment: "Accessibility label for create floating action button")
        button.accessibilityIdentifier = "floatingCreateButton"
        return button
    }()

    private weak var viewController: UIViewController?

    private let noticeAnimator = NoticeAnimator(duration: 0.5, springDampening: 0.7, springVelocity: 0.0)

    private func notice(for blog: Blog) -> Notice {
        let showsStories = blog.supports(.stories)
        let title = showsStories ? NSLocalizedString("Create a post, page, or story", comment: "The tooltip title for the Floating Create Button") : NSLocalizedString("Creates new post, or page", comment: " Accessibility hint for create floating action button")
        let notice = Notice(title: title,
                            message: "",
                            style: ToolTipNoticeStyle()) { [weak self] _ in
                self?.didDismissTooltip = true
                self?.hideNotice()
        }
        return notice
    }

    // Once this reaches `maximumTooltipViews` we won't show the tooltip again
    private var shownTooltipCount: Int {
        set {
            if newValue >= Constants.maximumTooltipViews {
                didDismissTooltip = true
            } else {
                UserDefaults.standard.createButtonTooltipDisplayCount = newValue
            }
        }
        get {
            return UserDefaults.standard.createButtonTooltipDisplayCount
        }
    }

    private var didDismissTooltip: Bool {
        set {
            UserDefaults.standard.createButtonTooltipWasDisplayed = newValue
        }
        get {
            return UserDefaults.standard.createButtonTooltipWasDisplayed
        }
    }

<<<<<<< HEAD
    private lazy var promptsHeaderView: BloggingPromptsHeaderView? = {
        let headerView = FeatureFlag.bloggingPrompts.enabled ? BloggingPromptsHeaderView.loadFromNib() : nil
        headerView?.answerPromptHandler = { [weak self] in
            self?.viewController?.dismiss(animated: true) {
                guard let blog = self?.blog,
                      let service = BloggingPromptsService(blog: blog),
                      let prompt = service.localTodaysPrompt else {
                    return
                }

                let editor = EditPostViewController(blog: blog, prompt: prompt)
                editor.modalPresentationStyle = .fullScreen
                editor.entryPoint = .bloggingPromptsActionSheetHeader
                self?.viewController?.present(editor, animated: true)
            }
        }
        return headerView
=======
    // TODO: when prompt is used, get prompt from cache so it's using the latest.
    private var prompt: BloggingPrompt?

    private lazy var bloggingPromptsService: BloggingPromptsService? = {
        return BloggingPromptsService(blog: blog)
>>>>>>> 8c4b3cab
    }()

    private weak var noticeContainerView: NoticeContainerView?
    private let actions: [ActionSheetItem]
    private let source: String
    private let blog: Blog?

    /// Returns a newly initialized CreateButtonCoordinator
    /// - Parameters:
    ///   - viewController: The UIViewController from which the menu should be shown.
    ///   - actions: A list of actions to display in the menu
    ///   - source: The source where the create button is being presented from
    ///   - blog: The current blog in context
    init(_ viewController: UIViewController, actions: [ActionSheetItem], source: String, blog: Blog? = nil) {
        self.viewController = viewController
        self.actions = actions
        self.source = source
        self.blog = blog

        super.init()

        listenForQuickStart()

        // Only fetch the prompt if it is actually needed, i.e. on the FAB that has multiple actions.
        if actions.count > 1 {
            fetchBloggingPrompt()
        }
    }

    deinit {
        quickStartObserver = nil
    }

    /// Should be called any time the `viewController`'s trait collections will change. Dismisses when horizontal class changes to transition from .popover -> .custom
    /// - Parameter previousTraitCollection: The previous trait collection
    /// - Parameter newTraitCollection: The new trait collection
    @objc func presentingTraitCollectionWillChange(_ previousTraitCollection: UITraitCollection, newTraitCollection: UITraitCollection) {
        if let actionSheetController = viewController?.presentedViewController as? ActionSheetViewController {
            if previousTraitCollection.horizontalSizeClass != newTraitCollection.horizontalSizeClass {
                viewController?.dismiss(animated: false, completion: { [weak self] in
                    guard let self = self else {
                        return
                    }
                    self.setupPresentation(on: actionSheetController, for: newTraitCollection)
                    self.viewController?.present(actionSheetController, animated: false, completion: nil)
                })
            }
        }
    }

    /// Button must be manually shown _after_ adding using `showCreateButton`
    @objc func add(to view: UIView, trailingAnchor: NSLayoutXAxisAnchor, bottomAnchor: NSLayoutYAxisAnchor) {
        button.translatesAutoresizingMaskIntoConstraints = false
        button.isHidden = true

        view.addSubview(button)

        NSLayoutConstraint.activate([
            button.bottomAnchor.constraint(equalTo: bottomAnchor, constant: Constants.padding),
            button.heightAnchor.constraint(equalToConstant: Constants.heightWidth),
            button.widthAnchor.constraint(equalToConstant: Constants.heightWidth),
            button.trailingAnchor.constraint(equalTo: trailingAnchor, constant: Constants.padding)
        ])

        button.addTarget(self, action: #selector(showCreateSheet), for: .touchUpInside)
    }

    private var currentTourElement: QuickStartTourElement?

    @objc func showCreateSheet() {
        didDismissTooltip = true
        hideNotice()

        guard let viewController = viewController else {
            return
        }

        if actions.count == 1 {
            actions.first?.handler()
        } else {
            let actionSheetVC = actionSheetController(with: viewController.traitCollection)
            viewController.present(actionSheetVC, animated: true, completion: { [weak self] in
                WPAnalytics.track(.createSheetShown, properties: ["source": self?.source ?? ""])

                if let element = self?.currentTourElement {
                    QuickStartTourGuide.shared.visited(element)
                }
            })
        }
    }

    private func isShowingStoryOption() -> Bool {
        actions.contains(where: { $0 is StoryAction })
    }

    private func actionSheetController(with traitCollection: UITraitCollection) -> UIViewController {
        let actionSheetVC = CreateButtonActionSheet(headerView: createPromptHeaderView(), actions: actions)
        setupPresentation(on: actionSheetVC, for: traitCollection)
        return actionSheetVC
    }

    private func setupPresentation(on viewController: UIViewController, for traitCollection: UITraitCollection) {
        if traitCollection.horizontalSizeClass == .regular && traitCollection.verticalSizeClass == .regular {
            viewController.modalPresentationStyle = .popover
        } else {
            viewController.modalPresentationStyle = .custom
        }

        viewController.popoverPresentationController?.sourceView = self.button
        viewController.popoverPresentationController?.sourceRect = self.button.bounds.offsetBy(dx: 0, dy: Constants.popoverOffset)
        viewController.transitioningDelegate = self
    }

    private func hideNotice() {
        if let container = noticeContainerView {
            NoticePresenter.dismiss(container: container)
        }
    }

    func hideCreateButtonTooltip() {
        didDismissTooltip = true
        hideNotice()
    }

    @objc func hideCreateButton() {
        hideNotice()

        if UIAccessibility.isReduceMotionEnabled {
            button.isHidden = true
        } else {
            button.springAnimation(toShow: false)
        }
    }

    func removeCreateButton() {
        button.removeFromSuperview()
        noticeContainerView?.removeFromSuperview()
    }

    @objc func showCreateButton(for blog: Blog) {
        let showsStories = blog.supports(.stories)
        button.accessibilityHint = showsStories ? NSLocalizedString("Creates new post, page, or story", comment: " Accessibility hint for create floating action button") : NSLocalizedString("Create a post or page", comment: " Accessibility hint for create floating action button")
        showCreateButton(notice: notice(for: blog))
    }

    private func showCreateButton(notice: Notice) {
        if !didDismissTooltip {
            noticeContainerView = noticeAnimator.present(notice: notice, in: viewController!.view, sourceView: button)
            shownTooltipCount += 1
        }

        if UIAccessibility.isReduceMotionEnabled {
            button.isHidden = false
        } else {
            button.springAnimation(toShow: true)
        }
    }

    // MARK: - Quick Start

    private var quickStartObserver: Any?

    private func quickStartNotice(_ description: NSAttributedString) -> Notice {
        let notice = Notice(title: "",
                            message: "",
                            style: ToolTipNoticeStyle(attributedMessage: description)) { [weak self] _ in
                self?.didDismissTooltip = true
                self?.hideNotice()
        }

        return notice
    }

    private func listenForQuickStart() {
        quickStartObserver = NotificationCenter.default.addObserver(forName: .QuickStartTourElementChangedNotification, object: nil, queue: nil) { [weak self] (notification) in
            guard let self = self,
                let userInfo = notification.userInfo,
                let element = userInfo[QuickStartTourGuide.notificationElementKey] as? QuickStartTourElement,
                let description = userInfo[QuickStartTourGuide.notificationDescriptionKey] as? NSAttributedString,
                element == .newpost || element == .newPage else {
                    return
            }

            self.currentTourElement = element
            self.hideNotice()
            self.didDismissTooltip = false
            self.showCreateButton(notice: self.quickStartNotice(description))
        }
    }
}

// MARK: Tranisitioning Delegate

extension CreateButtonCoordinator: UIViewControllerTransitioningDelegate {
    public func animationController(forPresented presented: UIViewController, presenting: UIViewController, source: UIViewController) -> UIViewControllerAnimatedTransitioning? {
        return BottomSheetAnimationController(transitionType: .presenting)
    }

    public func animationController(forDismissed dismissed: UIViewController) -> UIViewControllerAnimatedTransitioning? {
        return BottomSheetAnimationController(transitionType: .dismissing)
    }

    public func presentationController(forPresented presented: UIViewController, presenting: UIViewController?, source: UIViewController) -> UIPresentationController? {
        let presentationController = BottomSheetPresentationController(presentedViewController: presented, presenting: presenting)
        return presentationController
    }

    public func interactionControllerForDismissal(using animator: UIViewControllerAnimatedTransitioning) -> UIViewControllerInteractiveTransitioning? {
        return (viewController?.presentedViewController?.presentationController as? BottomSheetPresentationController)?.interactionController
    }
}

@objc
extension UserDefaults {
    private enum Keys: String {
        case createButtonTooltipWasDisplayed = "CreateButtonTooltipWasDisplayed"
        case createButtonTooltipDisplayCount = "CreateButtonTooltipDisplayCount"
    }

    var createButtonTooltipDisplayCount: Int {
        get {
            return integer(forKey: Keys.createButtonTooltipDisplayCount.rawValue)
        }
        set {
            set(newValue, forKey: Keys.createButtonTooltipDisplayCount.rawValue)
        }
    }

    var createButtonTooltipWasDisplayed: Bool {
        get {
            return bool(forKey: Keys.createButtonTooltipWasDisplayed.rawValue)
        }
        set {
            set(newValue, forKey: Keys.createButtonTooltipWasDisplayed.rawValue)
        }
    }
}


// MARK: - Blogging Prompts Methods

private extension CreateButtonCoordinator {

    private func fetchBloggingPrompt() {

        // TODO: check for cached prompt first.

        guard let bloggingPromptsService = bloggingPromptsService else {
            DDLogError("FAB > failed creating BloggingPromptsService instance.")
            prompt = nil
            return
        }

        bloggingPromptsService.fetchTodaysPrompt(success: { [weak self] (prompt) in
            self?.prompt = prompt
        }, failure: { [weak self] (error) in
            self?.prompt = nil
            DDLogError("FAB > failed fetching blogging prompt: \(String(describing: error))")
        })
    }

    private func createPromptHeaderView() -> BloggingPromptsHeaderView? {
        guard FeatureFlag.bloggingPrompts.enabled,
              let blog = blog,
              let prompt = prompt else {
            return nil
        }

        let promptsHeaderView = BloggingPromptsHeaderView.view(for: prompt)

        promptsHeaderView.answerPromptHandler = { [weak self] in
            self?.viewController?.dismiss(animated: true) {
                // TODO: pass prompt to post editor
                let editor = EditPostViewController(blog: blog, prompt: .examplePrompt)
                editor.modalPresentationStyle = .fullScreen
                editor.entryPoint = .bloggingPromptsActionSheetHeader
                self?.viewController?.present(editor, animated: true)
            }
        }

        return promptsHeaderView
    }

}<|MERGE_RESOLUTION|>--- conflicted
+++ resolved
@@ -56,31 +56,11 @@
         }
     }
 
-<<<<<<< HEAD
-    private lazy var promptsHeaderView: BloggingPromptsHeaderView? = {
-        let headerView = FeatureFlag.bloggingPrompts.enabled ? BloggingPromptsHeaderView.loadFromNib() : nil
-        headerView?.answerPromptHandler = { [weak self] in
-            self?.viewController?.dismiss(animated: true) {
-                guard let blog = self?.blog,
-                      let service = BloggingPromptsService(blog: blog),
-                      let prompt = service.localTodaysPrompt else {
-                    return
-                }
-
-                let editor = EditPostViewController(blog: blog, prompt: prompt)
-                editor.modalPresentationStyle = .fullScreen
-                editor.entryPoint = .bloggingPromptsActionSheetHeader
-                self?.viewController?.present(editor, animated: true)
-            }
-        }
-        return headerView
-=======
     // TODO: when prompt is used, get prompt from cache so it's using the latest.
     private var prompt: BloggingPrompt?
 
     private lazy var bloggingPromptsService: BloggingPromptsService? = {
         return BloggingPromptsService(blog: blog)
->>>>>>> 8c4b3cab
     }()
 
     private weak var noticeContainerView: NoticeContainerView?
