--- conflicted
+++ resolved
@@ -59,13 +59,8 @@
     // MARK: - Sites
 
     @ViewBuilder
-<<<<<<< HEAD
-    private func makeSiteListSection(with viewModel: BlogListViewModel) -> some View {
-        let topSites = viewModel.topSites(limit: SidebarView.displayedSiteLimit, containing: self.viewModel.selection?.selectedSite)
-=======
     private var siteListSectionContent: some View {
-        let topSites = blogListViewModel.topSites
->>>>>>> 0e65a770
+        let topSites = blogListViewModel.topSites(limit: SidebarView.displayedSiteLimit, containing: self.viewModel.selection?.selectedSite)
         if !topSites.isEmpty {
             makeSiteList(with: topSites)
         } else {
