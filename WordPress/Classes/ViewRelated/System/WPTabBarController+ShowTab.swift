var storyService: KanvasStoryService?
let kanvasService = KanvasService()

extension WPTabBarController {

    @objc func showPageEditor(forBlog: Blog? = nil) {
        showPageEditor(blog: forBlog)
    }

    @objc func showStoryEditor(forBlog: Blog? = nil) {
        showStoryEditor(blog: forBlog)
    }

    /// Show the page tab
    /// - Parameter inBlog: Blog to a add a page to. Uses the current or last blog if not provided
    func showPageEditor(blog inBlog: Blog? = nil, title: String? = nil, content: String? = nil, source: String = "create_button") {

        // If we are already showing a view controller, dismiss and show the editor afterward
        guard presentedViewController == nil else {
            dismiss(animated: true) { [weak self] in
                self?.showPageEditor(blog: inBlog, title: title, content: content, source: source)
            }
            return
        }
        guard let blog = inBlog ?? self.currentOrLastBlog() else { return }
        guard content == nil else {
            showEditor(blog: blog, title: title, content: content)
            return
        }

        let blogID = blog.dotComID?.intValue ?? 0 as Any
        WPAnalytics.track(WPAnalyticsEvent.editorCreatedPage, properties: ["tap_source": source, WPAppAnalyticsKeyBlogID: blogID, WPAppAnalyticsKeyPostType: "page"])

        PageCoordinator.showLayoutPickerIfNeeded(from: self, forBlog: blog) { [weak self] template in
            self?.showEditor(blog: blog, title: title, content: template)
        }
    }

<<<<<<< HEAD
    /// Show the story editor
    /// - Parameter inBlog: Blog to a add a story to. Uses the current or last blog if not provided
    func showStoryEditor(blog inBlog: Blog? = nil, title: String? = nil, content: String? = nil, source: String = "create_button") {
        // If we are already showing a view controller, dismiss and show the editor afterward
        guard presentedViewController == nil else {
            dismiss(animated: true) { [weak self] in
                self?.showStoryEditor(blog: inBlog, title: title, content: content, source: source)
            }
            return
        }

        guard let blog = inBlog ?? self.currentOrLastBlog() else { return }
        let blogID = blog.dotComID?.intValue ?? 0 as Any
        WPAnalytics.track(WPAnalyticsEvent.editorCreatedPage, properties: ["tap_source": source, WPAppAnalyticsKeyBlogID: blogID, WPAppAnalyticsKeyPostType: "story"])

        let controller = kanvasService.controller()

        storyService = KanvasStoryService(blog: blog, posted: { [weak self] result in

            switch result {
            case .success(let post):
                let prepublishing = PrepublishingViewController(post: post, identifiers: [.title, .visibility, .schedule, .tags]) { [weak self] post in
//                    publishAction()
                    self?.dismiss(animated: true, completion: nil)
                }
                let prepublishingNavigationController = PrepublishingNavigationController(rootViewController: prepublishing)
                let bottomSheet = BottomSheetViewController(childViewController: prepublishingNavigationController, customHeaderSpacing: 0)
                bottomSheet.show(from: controller.topmostPresentedViewController, sourceView: controller.view)
            case .failure(let error):
                self?.dismiss(animated: true, completion: nil)
                let controller = UIAlertController(title: "Failed to create story", message: "Error: \(error)", preferredStyle: .alert)
                let dismiss = UIAlertAction(title: "Dismiss", style: .default) { _ in
                    controller.dismiss(animated: true, completion: nil)
                }
                controller.addAction(dismiss)
                self?.present(controller, animated: true, completion: nil)
            }
        })
        kanvasService.delegate = storyService
        present(controller, animated: true, completion: nil)
    }

    private func showPageEditor(blog: Blog, title: String?, content: String?, template: String?) {
=======
    private func showEditor(blog: Blog, title: String?, content: String?) {
>>>>>>> 80f035e1
        let context = ContextManager.sharedInstance().mainContext
        let postService = PostService(managedObjectContext: context)
        let page = postService.createDraftPage(for: blog)
        page.postTitle = title
        page.content = content

        let editorFactory = EditorFactory()

        let pageViewController = editorFactory.instantiateEditor(
            for: page,
            replaceEditor: { [weak self] (editor, replacement) in
                self?.replaceEditor(editor: editor, replacement: replacement)
        })

        show(pageViewController)
    }

    private func replaceEditor(editor: EditorViewController, replacement: EditorViewController) {
        editor.dismiss(animated: true) { [weak self] in
            self?.show(replacement)
        }
    }

    private func show(_ editorViewController: EditorViewController) {
        editorViewController.onClose = { [weak editorViewController] _, _ in
            editorViewController?.dismiss(animated: true)
        }

        let navController = UINavigationController(rootViewController: editorViewController)
        navController.restorationIdentifier = Restorer.Identifier.navigationController.rawValue
        navController.modalPresentationStyle = .fullScreen

        present(navController, animated: true, completion: nil)
    }
}<|MERGE_RESOLUTION|>--- conflicted
+++ resolved
@@ -35,8 +35,8 @@
             self?.showEditor(blog: blog, title: title, content: template)
         }
     }
+    private func showEditor(blog: Blog, title: String?, content: String?) {
 
-<<<<<<< HEAD
     /// Show the story editor
     /// - Parameter inBlog: Blog to a add a story to. Uses the current or last blog if not provided
     func showStoryEditor(blog inBlog: Blog? = nil, title: String? = nil, content: String? = nil, source: String = "create_button") {
@@ -80,9 +80,6 @@
     }
 
     private func showPageEditor(blog: Blog, title: String?, content: String?, template: String?) {
-=======
-    private func showEditor(blog: Blog, title: String?, content: String?) {
->>>>>>> 80f035e1
         let context = ContextManager.sharedInstance().mainContext
         let postService = PostService(managedObjectContext: context)
         let page = postService.createDraftPage(for: blog)
