--- conflicted
+++ resolved
@@ -19,12 +19,7 @@
 #import "WPLegacyEditPageViewController.h"
 #import "WPScrollableViewController.h"
 #import "HelpshiftUtils.h"
-<<<<<<< HEAD
-#import <WordPress-iOS-Shared/WPDeviceIdentification.h>
-#import "WPAppAnalytics.h"
-=======
 #import <WordPressShared/WPDeviceIdentification.h>
->>>>>>> bc5169ba
 
 static NSString * const WPTabBarRestorationID = @"WPTabBarID";
 static NSString * const WPBlogListNavigationRestorationID = @"WPBlogListNavigationID";
@@ -301,9 +296,8 @@
     if ([WPPostViewController isNewEditorEnabled]) {
         WPPostViewController *editPostViewController;
         if (!options) {
+            [WPAnalytics track:WPAnalyticsStatEditorCreatedPost withProperties:@{ @"tap_source": @"tab_bar" }];
             editPostViewController = [[WPPostViewController alloc] initWithDraftForLastUsedBlog];
-            [WPAnalytics track:WPAnalyticsStatEditorCreatedPost
-                withProperties:@{ @"tap_source": @"tab_bar", WPAppAnalyticsKeyBlogID:[editPostViewController post].blog.dotComID}];
         } else {
             if (options[WPPostViewControllerOptionOpenMediaPicker]) {
                 editPostViewController = [[WPPostViewController alloc] initWithDraftForLastUsedBlogAndPhotoPost];
@@ -324,12 +318,8 @@
     } else {
         WPLegacyEditPostViewController *editPostLegacyViewController;
         if (!options) {
+            [WPAnalytics track:WPAnalyticsStatEditorCreatedPost withProperties:@{ @"tap_source": @"tab_bar" }];
             editPostLegacyViewController = [[WPLegacyEditPostViewController alloc] initWithDraftForLastUsedBlog];
-            NSManagedObjectContext *context = [[ContextManager sharedInstance] mainContext];
-            BlogService *blogService = [[BlogService alloc] initWithManagedObjectContext:context];
-            Blog *blog = [blogService lastUsedOrFirstBlog];
-            [WPAnalytics track:WPAnalyticsStatEditorCreatedPost
-             withProperties:@{ @"tap_source": @"tab_bar", WPAppAnalyticsKeyBlogID:blog.dotComID}];
         } else {
             editPostLegacyViewController = [[WPLegacyEditPostViewController alloc] initWithTitle:[options stringForKey:WPNewPostURLParamTitleKey]
                                                                                       andContent:[options stringForKey:WPNewPostURLParamContentKey]
