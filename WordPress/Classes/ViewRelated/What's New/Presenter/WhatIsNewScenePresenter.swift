--- conflicted
+++ resolved
@@ -49,15 +49,9 @@
     // analytics
     private func trackAccess(from viewController: UIViewController) {
         if viewController is AppSettingsViewController {
-<<<<<<< HEAD
-            WPAnalytics.track(.whatIsNewShownFromAppSettings)
-        } else {
-            WPAnalytics.track(.whatIsNewShownOnAppUpdate)
-=======
             WPAnalytics.track(.featureAnnouncementShown, properties: ["source": "app_settings"])
         } else {
             WPAnalytics.track(.featureAnnouncementShown, properties: ["source": "app_upgrade"])
->>>>>>> 2a98ad5b
         }
     }
 }
