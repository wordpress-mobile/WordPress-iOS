--- conflicted
+++ resolved
@@ -7,138 +7,36 @@
 
 @class Blog;
 
-<<<<<<< HEAD
 extern NSString *const WPAccountWordPressComAccountWasAddedNotification;
 extern NSString *const WPAccountWordPressComAccountWasRemovedNotification;
 
-=======
->>>>>>> cf21ab12
+
+
 @interface WPAccount : NSManagedObject
 
 ///-----------------
 /// @name Properties
 ///-----------------
 
-<<<<<<< HEAD
 @property (nonatomic, readonly, strong) NSString *xmlrpc;
 @property (nonatomic, readonly, strong) NSString *username;
 @property (nonatomic, readonly, strong) NSArray *visibleBlogs;
 @property (nonatomic, readonly, assign) BOOL isWpcom;
 @property (nonatomic, strong) NSSet *blogs;
 @property (nonatomic, strong) NSSet *jetpackBlogs;
-=======
-@property (nonatomic, copy) NSString *xmlrpc;
-@property (nonatomic, copy) NSString *username;
-@property (nonatomic) BOOL isWpcom;
-@property (nonatomic, strong) NSSet *blogs;
-@property (nonatomic, strong) NSSet *jetpackBlogs;
-@property (nonatomic, readonly) NSArray *visibleBlogs;
->>>>>>> cf21ab12
+
 
 /**
  The account's password
  
  Note that the password is stored using the keychain, not core data
  */
-<<<<<<< HEAD
-@property (nonatomic, strong) NSString *password;
-=======
 @property (nonatomic, copy) NSString *password;
->>>>>>> cf21ab12
 
 /**
  The OAuth2 auth token for WordPress.com accounts
  */
-<<<<<<< HEAD
-@property (nonatomic, readonly) NSString *authToken;
-
-///------------------------------------
-/// @name Default WordPress.com account
-///------------------------------------
-
-/**
- Returns the default WordPress.com account
- 
- The default WordPress.com account is the one used for Reader and Notifications
- 
- @return the default WordPress.com account
- @see setDefaultWordPressComAccount:
- @see removeDefaultWordPressComAccount
- */
-+ (WPAccount *)defaultWordPressComAccount;
-
-/**
- Sets the default WordPress.com account
- 
- @param account the account to set as default for WordPress.com
- @see defaultWordPressComAccount
- @see removeDefaultWordPressComAccount
- */
-+ (void)setDefaultWordPressComAccount:(WPAccount *)account;
-
-/**
- Removes the default WordPress.com account
-
- @see defaultWordPressComAccount
- @see setDefaultWordPressComAccount:
-*/
-+ (void)removeDefaultWordPressComAccount;
-
-
-///-----------------------
-/// @name Account creation
-///-----------------------
-
-/**
- Creates a new WordPress.com account or updates the password if there is a matching account
-
- There can only be one WordPress.com account per username, so if one already exists for the given `username` its password is updated
- 
- Uses a background managed object context.
-
- @param username the WordPress.com account's username
- @param password the WordPress.com account's password
- @param authToken the OAuth2 token returned by signIntoWordPressDotComWithUsername:password:success:failure:
- @return a WordPress.com `WPAccount` object for the given `username`
- @see createOrUpdateWordPressComAccountWithUsername:password:authToken:context:
- */
-+ (WPAccount *)createOrUpdateWordPressComAccountWithUsername:(NSString *)username
-													password:(NSString *)password
-												   authToken:(NSString *)authToken;
-
-/**
- Creates a new self hosted account or updates the password if there is a matching account
-
- There can only be one account per XML-RPC endpoint and username, so if one already exists its password is updated
- 
- Uses a background managed object context.
-
- @param xmlrpc the account XML-RPC endpoint
- @param username the account's username
- @param password the account's password
- @return a `WPAccount` object for the given `xmlrpc` endpoint and `username`
- */
-+ (WPAccount *)createOrUpdateSelfHostedAccountWithXmlrpc:(NSString *)xmlrpc
-												username:(NSString *)username
-											 andPassword:(NSString *)password;
-
-
-///--------------------
-/// @name Blog creation
-///--------------------
-
-/**
- Creates a `Blog` object for this account with the given XML-RPC dictionary
- 
- If a there is an existing blog with the same `url`, it is returned as-is.
- 
- @param blogInfo a dictionary containing `url`, `blogName`, `xmlrpc`, and `blogid`; as returned by `wp.getUsersBlogs`
- @return the newly created blog
- */
-- (Blog *)findOrCreateBlogFromDictionary:(NSDictionary *)blogInfo withContext:(NSManagedObjectContext*)context;
-=======
-@property (nonatomic, copy) NSString *authToken;
->>>>>>> cf21ab12
+@property (nonatomic, copy, readonly) NSString *authToken;
 
 
 ///------------------
