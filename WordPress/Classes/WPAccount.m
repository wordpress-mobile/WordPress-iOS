#import "WPAccount.h"
#import "SFHFKeychainUtils.h"
#import "WordPressComOAuthClient.h"
#import "Constants.h"

<<<<<<< HEAD

static WPAccount *__defaultDotcomAccount = nil;

NSString * const WPAccountWordPressComAccountWasAddedNotification	= @"WPAccountWordPressComAccountWasAddedNotification";
NSString * const WPAccountWordPressComAccountWasRemovedNotification	= @"WPAccountWordPressComAccountWasRemovedNotification";


@interface WPAccount ()
@property (nonatomic, strong, readwrite) NSString	*xmlrpc;
@property (nonatomic, strong, readwrite) NSString	*username;
@property (nonatomic, strong, readwrite) NSString	*authToken;
@property (nonatomic, assign, readwrite) BOOL		isWpcom;
@end
=======
>>>>>>> cf21ab12

@implementation WPAccount {
    WordPressComApi *_restApi;
    WordPressXMLRPCApi *_xmlrpcApi;
}

@dynamic xmlrpc;
@dynamic username;
@dynamic isWpcom;
@dynamic blogs;
@dynamic jetpackBlogs;

<<<<<<< HEAD
#pragma mark - Default WordPress.com account

+ (WPAccount *)defaultWordPressComAccount {
    if (__defaultDotcomAccount) {
        return __defaultDotcomAccount;
    }
    NSManagedObjectContext *context = [[ContextManager sharedInstance] mainContext];

    NSURL *accountURL = [[NSUserDefaults standardUserDefaults] URLForKey:WPComDefaultAccountUrlKey];
    if (!accountURL) {
        return nil;
    }
    NSManagedObjectID *objectID = [[context persistentStoreCoordinator] managedObjectIDForURIRepresentation:accountURL];
    if (!objectID) {
        return nil;
    }

    WPAccount *account = (WPAccount *)[context existingObjectWithID:objectID error:nil];
    if (account) {
        __defaultDotcomAccount = account;
    } else {
        // The stored Account reference is invalid, so let's remove it to avoid wasting time querying for it
        [[NSUserDefaults standardUserDefaults] removeObjectForKey:WPComDefaultAccountUrlKey];
    }

    return __defaultDotcomAccount;
}

+ (void)setDefaultWordPressComAccount:(WPAccount *)account {
    NSAssert(account.isWpcom, @"account should be a wordpress.com account");
    NSAssert(account.authToken.length > 0, @"Account should have an authToken for WP.com");
    
    // Make sure the account is on the main context
    __defaultDotcomAccount = (WPAccount *)[[[ContextManager sharedInstance] mainContext] existingObjectWithID:account.objectID error:nil];
    // When the account object hasn't been saved yet, its objectID is temporary
    // If we store a reference to that objectID it will be invalid the next time we launch
    if ([[account objectID] isTemporaryID]) {
        [account.managedObjectContext obtainPermanentIDsForObjects:@[account] error:nil];
    }
    NSURL *accountURL = [[account objectID] URIRepresentation];
    [[NSUserDefaults standardUserDefaults] setURL:accountURL forKey:WPComDefaultAccountUrlKey];
    [[NSUserDefaults standardUserDefaults] synchronize];
    [[NSNotificationCenter defaultCenter] postNotificationName:WPAccountWordPressComAccountWasAddedNotification object:account];
}

+ (void)removeDefaultWordPressComAccount {
	NSAssert([NSThread isMainThread], @"This method should never be called in background");
	
    if (!__defaultDotcomAccount) {
        return;
    }
    [[NSUserDefaults standardUserDefaults] removeObjectForKey:WPComDefaultAccountUsernameKey];
    [[NSUserDefaults standardUserDefaults] removeObjectForKey:WPComDefaultAccountUrlKey];
	[[NSUserDefaults standardUserDefaults] synchronize];
		
	NSManagedObjectContext *context = [[ContextManager sharedInstance] mainContext];
	[context deleteObject:__defaultDotcomAccount];
	[[ContextManager sharedInstance] saveContext:context];
	
    __defaultDotcomAccount = nil;

	[[NSNotificationCenter defaultCenter] postNotificationName:WPAccountWordPressComAccountWasRemovedNotification object:nil];
}

=======
>>>>>>> cf21ab12
#pragma mark - NSManagedObject subclass methods

- (void)prepareForDeletion {
    // Only do these deletions in the primary context (no parent)
    if (self.managedObjectContext.parentContext) {
        return;
    }
    
    [[self restApi] cancelAllHTTPOperationsWithMethod:nil path:nil];
    [[self restApi] reset];

    // Clear keychain entries
    NSError *error;
    [SFHFKeychainUtils deleteItemForUsername:self.username andServiceName:@"WordPress.com" error:&error];
    [SFHFKeychainUtils deleteItemForUsername:self.username andServiceName:WordPressComOAuthKeychainServiceName error:&error];
    self.password = nil;
    self.authToken = nil;
}

- (void)didTurnIntoFault {
    [super didTurnIntoFault];
    
    _restApi = nil;
    _xmlrpcApi = nil;
}

<<<<<<< HEAD
#pragma mark - Account creation

+ (WPAccount *)createOrUpdateWordPressComAccountWithUsername:(NSString *)username password:(NSString *)password authToken:(NSString *)authToken {
	NSAssert([NSThread isMainThread], @"This method should never be called in background");

    WPAccount *account = [self createOrUpdateSelfHostedAccountWithXmlrpc:WPComXMLRPCUrl username:username andPassword:password];
	account.isWpcom = YES;
	account.authToken = authToken;
	[[ContextManager sharedInstance] saveContext:account.managedObjectContext];

    return account;
}

+ (WPAccount *)createOrUpdateSelfHostedAccountWithXmlrpc:(NSString *)xmlrpc username:(NSString *)username andPassword:(NSString *)password {
	NSAssert([NSThread isMainThread], @"This method should never be called in background");
	
	NSManagedObjectContext *context = [[ContextManager sharedInstance] mainContext];

    NSFetchRequest *request = [NSFetchRequest fetchRequestWithEntityName:@"Account"];
    request.predicate = [NSPredicate predicateWithFormat:@"xmlrpc like %@ AND username like %@", xmlrpc, username];
    request.includesPendingChanges = YES;
    
    WPAccount *account = [[context executeFetchRequest:request error:nil] firstObject];
	if (!account) {
		account = [NSEntityDescription insertNewObjectForEntityForName:@"Account" inManagedObjectContext:context];
		account.xmlrpc = xmlrpc;
		account.username = username;
	}
	account.password = password;
	
	[[ContextManager sharedInstance] saveContext:context];

    return account;
}

#pragma mark - Blog creation

- (Blog *)findOrCreateBlogFromDictionary:(NSDictionary *)blogInfo withContext:(NSManagedObjectContext*)context {
    __block Blog *blog;
    [context performBlockAndWait:^{
        WPAccount *contextAccount = (WPAccount *)[context existingObjectWithID:self.objectID error:nil];
        NSSet *foundBlogs = [contextAccount.blogs filteredSetUsingPredicate:[NSPredicate predicateWithFormat:@"xmlrpc like %@", [blogInfo stringForKey:@"xmlrpc"]]];
        if ([foundBlogs count] == 1) {
            blog = [foundBlogs anyObject];
            return;
        }
        
        // If more than one blog matches, return the first and delete the rest
        if ([foundBlogs count] > 1) {
            Blog *blogToReturn = [foundBlogs anyObject];
            for (Blog *b in foundBlogs) {
                // Choose blogs with URL not starting with https to account for a glitch in the API in early 2014
                if (!([b.url hasPrefix:@"https://"])) {
                    blogToReturn = b;
                    break;
                }
            }
            
            for (Blog *b in foundBlogs) {
                if (!([b isEqual:blogToReturn])) {
                    [context deleteObject:b];
                }
            }
            
            blog = blogToReturn;
            return;
        }
        
        blog = [NSEntityDescription insertNewObjectForEntityForName:NSStringFromClass([Blog class]) inManagedObjectContext:context];
        blog.account = contextAccount;
        blog.url = [blogInfo stringForKey:@"url"];
        blog.blogID = [NSNumber numberWithInt:[[blogInfo objectForKey:@"blogid"] intValue]];
        blog.blogName = [[blogInfo objectForKey:@"blogName"] stringByDecodingXMLCharacters];
        blog.xmlrpc = [blogInfo objectForKey:@"xmlrpc"];

        DDLogInfo(@"Created blog: %@", blog);
    }];
    
    return blog;
}

- (void)syncBlogsWithSuccess:(void (^)())success failure:(void (^)(NSError *error))failure {
    DDLogMethod();
    [self.xmlrpcApi getBlogsWithSuccess:^(NSArray *blogs) {
        [self mergeBlogs:blogs withCompletion:success];
    } failure:^(NSError *error) {
        DDLogError(@"Error syncing blogs: %@", error);
        if (failure) {
            failure(error);
        }
    }];
}

- (void)mergeBlogs:(NSArray *)blogs withCompletion:(void (^)())completion {
    NSManagedObjectContext *derivedMOC = [[ContextManager sharedInstance] newDerivedContext];

    NSManagedObjectID *accountID = self.objectID;
	
    [derivedMOC performBlock:^{
        WPAccount *account = (WPAccount *)[derivedMOC objectWithID:accountID];

        NSSet *remoteSet = [NSSet setWithArray:[blogs valueForKey:@"xmlrpc"]];
        NSSet *localSet = [account.blogs valueForKey:@"xmlrpc"];
        NSMutableSet *toDelete = [localSet mutableCopy];
        [toDelete minusSet:remoteSet];

        if ([toDelete count] > 0) {
            for (Blog *blog in account.blogs) {
                if ([toDelete containsObject:blog.xmlrpc]) {
                    [derivedMOC deleteObject:blog];
                }
            }
        }
        
        // Go through each remote incoming blog and make sure we're up to date with titles, etc.
        // Also adds any blogs we don't have
        for (NSDictionary *blog in blogs) {
            [account findOrCreateBlogFromDictionary:blog withContext:derivedMOC];
        }

        [[ContextManager sharedInstance] saveDerivedContext:derivedMOC];

        if (completion != nil) {
            dispatch_async(dispatch_get_main_queue(), completion);
        }
    }];
}

=======
>>>>>>> cf21ab12
#pragma mark - Custom accessors

- (NSString *)password {
    return [SFHFKeychainUtils getPasswordForUsername:self.username andServiceName:self.xmlrpc error:nil];
}

- (void)setPassword:(NSString *)password {
    if (password) {
        [SFHFKeychainUtils storeUsername:self.username
                             andPassword:password
                          forServiceName:self.xmlrpc
                          updateExisting:YES
                                   error:nil];
    } else {
        [SFHFKeychainUtils deleteItemForUsername:self.username
                                  andServiceName:self.xmlrpc
                                           error:nil];
    }
}

- (NSString *)authToken {
    NSError *error = nil;
    NSString *authToken = [SFHFKeychainUtils getPasswordForUsername:self.username andServiceName:WordPressComOAuthKeychainServiceName error:&error];

    if (error) {
        DDLogError(@"Error while retrieving WordPressComOAuthKeychainServiceName token: %@", error);
    }

    return authToken;
}

- (void)setAuthToken:(NSString *)authToken {
    if (authToken) {
        NSError *error = nil;
        [SFHFKeychainUtils storeUsername:self.username
                             andPassword:authToken
                          forServiceName:WordPressComOAuthKeychainServiceName
                          updateExisting:YES
                                   error:&error];
        if (error) {
            DDLogError(@"Error while updating WordPressComOAuthKeychainServiceName token: %@", error);
        }

    } else {
        NSError *error = nil;
        [SFHFKeychainUtils deleteItemForUsername:self.username
                                  andServiceName:WordPressComOAuthKeychainServiceName
                                           error:&error];
        if (error) {
            DDLogError(@"Error while retrieving WordPressComOAuthKeychainServiceName token: %@", error);
        }
    }
}

- (NSArray *)visibleBlogs {
    NSSet *visibleBlogs = [self.blogs filteredSetUsingPredicate:[NSPredicate predicateWithFormat:@"visible = YES"]];
    NSArray *sortedBlogs = [visibleBlogs sortedArrayUsingDescriptors:@[[NSSortDescriptor sortDescriptorWithKey:@"blogName" ascending:YES selector:@selector(localizedCaseInsensitiveCompare:)]]];
    return sortedBlogs;
}

#pragma mark - API Helpers

- (WordPressComApi *)restApi
{
    if (!self.isWpcom) {
        return nil;
    }

    if (!_restApi) {
        _restApi = [[WordPressComApi alloc] initWithOAuthToken:self.authToken];
    }
    return _restApi;
}

- (WordPressXMLRPCApi *)xmlrpcApi {
    if (!_xmlrpcApi) {
        _xmlrpcApi = [WordPressXMLRPCApi apiWithXMLRPCEndpoint:[NSURL URLWithString:self.xmlrpc] username:self.username password:self.password];
    }
    return _xmlrpcApi;
}

@end<|MERGE_RESOLUTION|>--- conflicted
+++ resolved
@@ -3,7 +3,6 @@
 #import "WordPressComOAuthClient.h"
 #import "Constants.h"
 
-<<<<<<< HEAD
 
 static WPAccount *__defaultDotcomAccount = nil;
 
@@ -14,11 +13,9 @@
 @interface WPAccount ()
 @property (nonatomic, strong, readwrite) NSString	*xmlrpc;
 @property (nonatomic, strong, readwrite) NSString	*username;
-@property (nonatomic, strong, readwrite) NSString	*authToken;
+@property (nonatomic, copy,   readwrite) NSString	*authToken;
 @property (nonatomic, assign, readwrite) BOOL		isWpcom;
 @end
-=======
->>>>>>> cf21ab12
 
 @implementation WPAccount {
     WordPressComApi *_restApi;
@@ -31,73 +28,7 @@
 @dynamic blogs;
 @dynamic jetpackBlogs;
 
-<<<<<<< HEAD
-#pragma mark - Default WordPress.com account
 
-+ (WPAccount *)defaultWordPressComAccount {
-    if (__defaultDotcomAccount) {
-        return __defaultDotcomAccount;
-    }
-    NSManagedObjectContext *context = [[ContextManager sharedInstance] mainContext];
-
-    NSURL *accountURL = [[NSUserDefaults standardUserDefaults] URLForKey:WPComDefaultAccountUrlKey];
-    if (!accountURL) {
-        return nil;
-    }
-    NSManagedObjectID *objectID = [[context persistentStoreCoordinator] managedObjectIDForURIRepresentation:accountURL];
-    if (!objectID) {
-        return nil;
-    }
-
-    WPAccount *account = (WPAccount *)[context existingObjectWithID:objectID error:nil];
-    if (account) {
-        __defaultDotcomAccount = account;
-    } else {
-        // The stored Account reference is invalid, so let's remove it to avoid wasting time querying for it
-        [[NSUserDefaults standardUserDefaults] removeObjectForKey:WPComDefaultAccountUrlKey];
-    }
-
-    return __defaultDotcomAccount;
-}
-
-+ (void)setDefaultWordPressComAccount:(WPAccount *)account {
-    NSAssert(account.isWpcom, @"account should be a wordpress.com account");
-    NSAssert(account.authToken.length > 0, @"Account should have an authToken for WP.com");
-    
-    // Make sure the account is on the main context
-    __defaultDotcomAccount = (WPAccount *)[[[ContextManager sharedInstance] mainContext] existingObjectWithID:account.objectID error:nil];
-    // When the account object hasn't been saved yet, its objectID is temporary
-    // If we store a reference to that objectID it will be invalid the next time we launch
-    if ([[account objectID] isTemporaryID]) {
-        [account.managedObjectContext obtainPermanentIDsForObjects:@[account] error:nil];
-    }
-    NSURL *accountURL = [[account objectID] URIRepresentation];
-    [[NSUserDefaults standardUserDefaults] setURL:accountURL forKey:WPComDefaultAccountUrlKey];
-    [[NSUserDefaults standardUserDefaults] synchronize];
-    [[NSNotificationCenter defaultCenter] postNotificationName:WPAccountWordPressComAccountWasAddedNotification object:account];
-}
-
-+ (void)removeDefaultWordPressComAccount {
-	NSAssert([NSThread isMainThread], @"This method should never be called in background");
-	
-    if (!__defaultDotcomAccount) {
-        return;
-    }
-    [[NSUserDefaults standardUserDefaults] removeObjectForKey:WPComDefaultAccountUsernameKey];
-    [[NSUserDefaults standardUserDefaults] removeObjectForKey:WPComDefaultAccountUrlKey];
-	[[NSUserDefaults standardUserDefaults] synchronize];
-		
-	NSManagedObjectContext *context = [[ContextManager sharedInstance] mainContext];
-	[context deleteObject:__defaultDotcomAccount];
-	[[ContextManager sharedInstance] saveContext:context];
-	
-    __defaultDotcomAccount = nil;
-
-	[[NSNotificationCenter defaultCenter] postNotificationName:WPAccountWordPressComAccountWasRemovedNotification object:nil];
-}
-
-=======
->>>>>>> cf21ab12
 #pragma mark - NSManagedObject subclass methods
 
 - (void)prepareForDeletion {
@@ -124,137 +55,7 @@
     _xmlrpcApi = nil;
 }
 
-<<<<<<< HEAD
-#pragma mark - Account creation
 
-+ (WPAccount *)createOrUpdateWordPressComAccountWithUsername:(NSString *)username password:(NSString *)password authToken:(NSString *)authToken {
-	NSAssert([NSThread isMainThread], @"This method should never be called in background");
-
-    WPAccount *account = [self createOrUpdateSelfHostedAccountWithXmlrpc:WPComXMLRPCUrl username:username andPassword:password];
-	account.isWpcom = YES;
-	account.authToken = authToken;
-	[[ContextManager sharedInstance] saveContext:account.managedObjectContext];
-
-    return account;
-}
-
-+ (WPAccount *)createOrUpdateSelfHostedAccountWithXmlrpc:(NSString *)xmlrpc username:(NSString *)username andPassword:(NSString *)password {
-	NSAssert([NSThread isMainThread], @"This method should never be called in background");
-	
-	NSManagedObjectContext *context = [[ContextManager sharedInstance] mainContext];
-
-    NSFetchRequest *request = [NSFetchRequest fetchRequestWithEntityName:@"Account"];
-    request.predicate = [NSPredicate predicateWithFormat:@"xmlrpc like %@ AND username like %@", xmlrpc, username];
-    request.includesPendingChanges = YES;
-    
-    WPAccount *account = [[context executeFetchRequest:request error:nil] firstObject];
-	if (!account) {
-		account = [NSEntityDescription insertNewObjectForEntityForName:@"Account" inManagedObjectContext:context];
-		account.xmlrpc = xmlrpc;
-		account.username = username;
-	}
-	account.password = password;
-	
-	[[ContextManager sharedInstance] saveContext:context];
-
-    return account;
-}
-
-#pragma mark - Blog creation
-
-- (Blog *)findOrCreateBlogFromDictionary:(NSDictionary *)blogInfo withContext:(NSManagedObjectContext*)context {
-    __block Blog *blog;
-    [context performBlockAndWait:^{
-        WPAccount *contextAccount = (WPAccount *)[context existingObjectWithID:self.objectID error:nil];
-        NSSet *foundBlogs = [contextAccount.blogs filteredSetUsingPredicate:[NSPredicate predicateWithFormat:@"xmlrpc like %@", [blogInfo stringForKey:@"xmlrpc"]]];
-        if ([foundBlogs count] == 1) {
-            blog = [foundBlogs anyObject];
-            return;
-        }
-        
-        // If more than one blog matches, return the first and delete the rest
-        if ([foundBlogs count] > 1) {
-            Blog *blogToReturn = [foundBlogs anyObject];
-            for (Blog *b in foundBlogs) {
-                // Choose blogs with URL not starting with https to account for a glitch in the API in early 2014
-                if (!([b.url hasPrefix:@"https://"])) {
-                    blogToReturn = b;
-                    break;
-                }
-            }
-            
-            for (Blog *b in foundBlogs) {
-                if (!([b isEqual:blogToReturn])) {
-                    [context deleteObject:b];
-                }
-            }
-            
-            blog = blogToReturn;
-            return;
-        }
-        
-        blog = [NSEntityDescription insertNewObjectForEntityForName:NSStringFromClass([Blog class]) inManagedObjectContext:context];
-        blog.account = contextAccount;
-        blog.url = [blogInfo stringForKey:@"url"];
-        blog.blogID = [NSNumber numberWithInt:[[blogInfo objectForKey:@"blogid"] intValue]];
-        blog.blogName = [[blogInfo objectForKey:@"blogName"] stringByDecodingXMLCharacters];
-        blog.xmlrpc = [blogInfo objectForKey:@"xmlrpc"];
-
-        DDLogInfo(@"Created blog: %@", blog);
-    }];
-    
-    return blog;
-}
-
-- (void)syncBlogsWithSuccess:(void (^)())success failure:(void (^)(NSError *error))failure {
-    DDLogMethod();
-    [self.xmlrpcApi getBlogsWithSuccess:^(NSArray *blogs) {
-        [self mergeBlogs:blogs withCompletion:success];
-    } failure:^(NSError *error) {
-        DDLogError(@"Error syncing blogs: %@", error);
-        if (failure) {
-            failure(error);
-        }
-    }];
-}
-
-- (void)mergeBlogs:(NSArray *)blogs withCompletion:(void (^)())completion {
-    NSManagedObjectContext *derivedMOC = [[ContextManager sharedInstance] newDerivedContext];
-
-    NSManagedObjectID *accountID = self.objectID;
-	
-    [derivedMOC performBlock:^{
-        WPAccount *account = (WPAccount *)[derivedMOC objectWithID:accountID];
-
-        NSSet *remoteSet = [NSSet setWithArray:[blogs valueForKey:@"xmlrpc"]];
-        NSSet *localSet = [account.blogs valueForKey:@"xmlrpc"];
-        NSMutableSet *toDelete = [localSet mutableCopy];
-        [toDelete minusSet:remoteSet];
-
-        if ([toDelete count] > 0) {
-            for (Blog *blog in account.blogs) {
-                if ([toDelete containsObject:blog.xmlrpc]) {
-                    [derivedMOC deleteObject:blog];
-                }
-            }
-        }
-        
-        // Go through each remote incoming blog and make sure we're up to date with titles, etc.
-        // Also adds any blogs we don't have
-        for (NSDictionary *blog in blogs) {
-            [account findOrCreateBlogFromDictionary:blog withContext:derivedMOC];
-        }
-
-        [[ContextManager sharedInstance] saveDerivedContext:derivedMOC];
-
-        if (completion != nil) {
-            dispatch_async(dispatch_get_main_queue(), completion);
-        }
-    }];
-}
-
-=======
->>>>>>> cf21ab12
 #pragma mark - Custom accessors
 
 - (NSString *)password {
