--- conflicted
+++ resolved
@@ -280,16 +280,12 @@
         return IS_IPHONE ? 1 : WPTableViewTopMargin;
     }
 
-<<<<<<< HEAD
-    return kSectionHeaderHeight;
+    return SectionHeaderHeight;
 }
 
 - (CGFloat)tableView:(UITableView *)tableView heightForFooterInSection:(NSInteger)section {
     // remove footer height for all but last section
     return section == [[self.resultsController sections] count] - 1 ? UITableViewAutomaticDimension : 1.0;
-=======
-    return SectionHeaderHeight;
->>>>>>> af5c23e7
 }
 
 - (UITableViewCellEditingStyle)tableView:(UITableView *)tableView editingStyleForRowAtIndexPath:(NSIndexPath *)indexPath {
