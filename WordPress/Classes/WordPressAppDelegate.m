#import <CoreTelephony/CTTelephonyNetworkInfo.h>
#import <CoreTelephony/CTCarrier.h>
#import <Crashlytics/Crashlytics.h>
#import <CrashlyticsLumberjack/CrashlyticsLogger.h>
#import <DDFileLogger.h>
#import <GooglePlus/GooglePlus.h>
#import <HockeySDK/HockeySDK.h>
#import <UIDeviceIdentifier/UIDeviceHardware.h>
#import <Simperium/Simperium.h>
#import <Helpshift/Helpshift.h>
#import <Taplytics/Taplytics.h>

#import "WordPressAppDelegate.h"
#import "ContextManager.h"
#import "Media.h"
#import "NotificationsManager.h"
#import "NSString+Helpers.h"
#import "PocketAPI.h"
#import "ReaderPost.h"
#import "UIDevice+WordPressIdentifier.h"
#import "WordPressComApiCredentials.h"
#import "WPAccount.h"
#import "AccountService.h"
#import "BlogService.h"
#import "ReaderPostService.h"
#import "ReaderTopicService.h"

#import "BlogListViewController.h"
#import "BlogDetailsViewController.h"
#import "PostsViewController.h"
#import "EditPostViewController.h"
#import "LoginViewController.h"
#import "NotificationsViewController.h"
#import "ReaderPostsViewController.h"
#import "SupportViewController.h"
#import "StatsViewController.h"
#import "Constants.h"

#import "WPAnalyticsTrackerMixpanel.h"
#import "WPAnalyticsTrackerWPCom.h"

#if DEBUG
#import "DDTTYLogger.h"
#import "DDASLLogger.h"
#endif

int ddLogLevel = LOG_LEVEL_INFO;
static NSString * const WPTabBarRestorationID = @"WPTabBarID";
static NSString * const WPBlogListNavigationRestorationID = @"WPBlogListNavigationID";
static NSString * const WPReaderNavigationRestorationID = @"WPReaderNavigationID";
static NSString * const WPNotificationsNavigationRestorationID = @"WPNotificationsNavigationID";
static NSInteger const IndexForMeTab = 2;

@interface WordPressAppDelegate () <UITabBarControllerDelegate, CrashlyticsDelegate, UIAlertViewDelegate, BITHockeyManagerDelegate>

@property (nonatomic, assign) BOOL listeningForBlogChanges;
@property (nonatomic, strong) NotificationsViewController *notificationsViewController;
@property (nonatomic, assign) UIBackgroundTaskIdentifier bgTask;
@property (nonatomic, strong) DDFileLogger *fileLogger;
@property (nonatomic, strong) Simperium *simperium;

@end

@implementation WordPressAppDelegate

+ (WordPressAppDelegate *)sharedWordPressApplicationDelegate
{
    return (WordPressAppDelegate *)[[UIApplication sharedApplication] delegate];
}

- (void)dealloc
{
    [[NSNotificationCenter defaultCenter] removeObserver:self];
}


#pragma mark - UIApplicationDelegate

- (BOOL)application:(UIApplication *)application willFinishLaunchingWithOptions:(NSDictionary *)launchOptions
{
    [WordPressAppDelegate fixKeychainAccess];
	
	// Simperium Setup
	[self setupSimperium];
	[self loginSimperium];
	
    // Crash reporting, logging, debugging
    [self configureLogging];
    [self configureHockeySDK];
    [self configureCrashlytics];
    [self printDebugLaunchInfoWithLaunchOptions:launchOptions];
    [self toggleExtraDebuggingIfNeeded];
    [self removeCredentialsForDebug];
    
    // Stats and feedback
    [Taplytics startTaplyticsAPIKey:[WordPressComApiCredentials taplyticsAPIKey]];
    [WPAnalytics registerTracker:[[WPAnalyticsTrackerMixpanel alloc] init]];
    [WPAnalytics registerTracker:[[WPAnalyticsTrackerWPCom alloc] init]];
    [WPAnalytics beginSession];
    [[GPPSignIn sharedInstance] setClientID:[WordPressComApiCredentials googlePlusClientId]];
    [SupportViewController checkIfFeedbackShouldBeEnabled];
    
    // Networking setup
    [[AFNetworkActivityIndicatorManager sharedManager] setEnabled:YES];
    [self setupReachability];
    [self setupUserAgent];
    [self setupSingleSignOn];

    [self customizeAppearance];

    // Push notifications
    [NotificationsManager registerForPushNotifications];

    // Deferred tasks to speed up app launch
    dispatch_async(dispatch_get_global_queue(DISPATCH_QUEUE_PRIORITY_BACKGROUND, 0), ^{
        [self changeCurrentDirectory];
        [[PocketAPI sharedAPI] setConsumerKey:[WordPressComApiCredentials pocketConsumerKey]];
        [self cleanUnusedMediaFileFromTmpDir];
    });
    
    CGRect bounds = [[UIScreen mainScreen] bounds];
    [self.window setFrame:bounds];
    [self.window setBounds:bounds]; // for good measure.
    self.window.backgroundColor = [UIColor blackColor];
    self.window.rootViewController = self.tabBarController;
    
    return YES;
}

- (BOOL)application:(UIApplication *)application didFinishLaunchingWithOptions:(NSDictionary *)launchOptions
{
    DDLogVerbose(@"didFinishLaunchingWithOptions state: %d", application.applicationState);
    
    // Launched by tapping a notification
    if (application.applicationState == UIApplicationStateActive) {
        [NotificationsManager handleNotificationForApplicationLaunch:launchOptions];
    }

    [self.window makeKeyAndVisible];
    
    [self showWelcomeScreenIfNeededAnimated:NO];
    
    [Helpshift installForApiKey:[WordPressComApiCredentials helpshiftAPIKey] domainName:[WordPressComApiCredentials helpshiftDomainName] appID:[WordPressComApiCredentials helpshiftAppId]];
    [SupportViewController checkIfHelpshiftShouldBeEnabled];
    
    return YES;
}

- (BOOL)application:(UIApplication *)application openURL:(NSURL *)url sourceApplication:(NSString *)sourceApplication annotation:(id)annotation
{
    BOOL returnValue = NO;
    
    if ([[BITHockeyManager sharedHockeyManager].authenticator handleOpenURL:url
                                                          sourceApplication:sourceApplication
                                                                 annotation:annotation]) {
        returnValue = YES;
    }

    if ([[GPPShare sharedInstance] handleURL:url sourceApplication:sourceApplication annotation:annotation]) {
        returnValue = YES;
    }

    if ([[PocketAPI sharedAPI] handleOpenURL:url]) {
        returnValue = YES;
    }

    if ([WordPressApi handleOpenURL:url]) {
        returnValue = YES;
    }

    if (url && [url isKindOfClass:[NSURL class]] && [[url absoluteString] hasPrefix:@"wordpress://"]) {
        NSString *URLString = [url absoluteString];
        DDLogInfo(@"Application launched with URL: %@", URLString);

        if ([URLString rangeOfString:@"newpost"].length) {
            // Create a new post from data shared by a third party application.
            NSDictionary *params = [[url query] dictionaryFromQueryString];
            DDLogInfo(@"App launched for new post with params: %@", params);
            if ([params count]) {
                [self showPostTabWithOptions:params];
                returnValue = YES;
            }
        } else if ([URLString rangeOfString:@"viewpost"].length) {
            // View the post specified by the shared blog ID and post ID
            NSDictionary *params = [[url query] dictionaryFromQueryString];
            
            if (params.count) {
                NSUInteger blogId = [[params numberForKey:@"blogId"] integerValue];
                NSUInteger postId = [[params numberForKey:@"postId"] integerValue];
                
                [self.readerPostsViewController.navigationController popToRootViewControllerAnimated:NO];
                NSInteger readerTabIndex = [[self.tabBarController viewControllers] indexOfObject:self.readerPostsViewController.navigationController];
                [self.tabBarController setSelectedIndex:readerTabIndex];
                [self.readerPostsViewController openPost:postId onBlog:blogId];
                
                returnValue = YES;
            }
        }
    }

    return returnValue;
}

- (void)applicationWillTerminate:(UIApplication *)application
{
    DDLogInfo(@"%@ %@", self, NSStringFromSelector(_cmd));
}

- (void)applicationDidEnterBackground:(UIApplication *)application
{
    DDLogInfo(@"%@ %@", self, NSStringFromSelector(_cmd));

    [WPAnalytics track:WPAnalyticsStatApplicationClosed];
    [WPAnalytics endSession];
    
    // Let the app finish any uploads that are in progress
    UIApplication *app = [UIApplication sharedApplication];
    if (_bgTask != UIBackgroundTaskInvalid) {
        [app endBackgroundTask:_bgTask];
        _bgTask = UIBackgroundTaskInvalid;
    }
    
    _bgTask = [app beginBackgroundTaskWithExpirationHandler:^{
        // Synchronize the cleanup call on the main thread in case
        // the task actually finishes at around the same time.
        dispatch_async(dispatch_get_main_queue(), ^{
            if (_bgTask != UIBackgroundTaskInvalid)
            {
                [app endBackgroundTask:_bgTask];
                _bgTask = UIBackgroundTaskInvalid;
            }
        });
    }];
}

- (void)applicationWillEnterForeground:(UIApplication *)application
{
    DDLogInfo(@"%@ %@", self, NSStringFromSelector(_cmd));
}

- (void)applicationWillResignActive:(UIApplication *)application
{
    DDLogInfo(@"%@ %@", self, NSStringFromSelector(_cmd));
}

- (void)applicationDidBecomeActive:(UIApplication *)application
{
    DDLogInfo(@"%@ %@", self, NSStringFromSelector(_cmd));
    [WPAnalytics track:WPAnalyticsStatApplicationOpened];
}

- (BOOL)application:(UIApplication *)application shouldSaveApplicationState:(NSCoder *)coder
{
    return YES;
}

- (BOOL)application:(UIApplication *)application shouldRestoreApplicationState:(NSCoder *)coder
{
    return YES;
}

#pragma mark - Push Notification delegate

- (void)application:(UIApplication *)application didRegisterForRemoteNotificationsWithDeviceToken:(NSData *)deviceToken
{
	[NotificationsManager registerDeviceToken:deviceToken];
}

- (void)application:(UIApplication *)application didFailToRegisterForRemoteNotificationsWithError:(NSError *)error
{
	[NotificationsManager registrationDidFail:error];
}

- (void)application:(UIApplication *)application didReceiveRemoteNotification:(NSDictionary *)userInfo
{
    DDLogMethod();
    
    [NotificationsManager handleNotification:userInfo forState:application.applicationState completionHandler:nil];
}

- (void)application:(UIApplication *)application didReceiveRemoteNotification:(NSDictionary *)userInfo fetchCompletionHandler:(void (^)(UIBackgroundFetchResult))completionHandler
{
    DDLogMethod();
    
    [NotificationsManager handleNotification:userInfo forState:[UIApplication sharedApplication].applicationState completionHandler:completionHandler];
}

#pragma mark - Custom methods

- (void)showWelcomeScreenIfNeededAnimated:(BOOL)animated
{
    if ([self noBlogsAndNoWordPressDotComAccount]) {
        UIViewController *presenter = self.window.rootViewController;
        if (presenter.presentedViewController) {
            [presenter dismissViewControllerAnimated:NO completion:nil];
        }

        [self showWelcomeScreenAnimated:animated thenEditor:NO];
    }
}

- (void)showWelcomeScreenAnimated:(BOOL)animated thenEditor:(BOOL)thenEditor
{
    LoginViewController *loginViewController = [[LoginViewController alloc] init];
    if (thenEditor) {
        loginViewController.dismissBlock = ^{
            [self.window.rootViewController dismissViewControllerAnimated:YES completion:nil];
        };
        loginViewController.showEditorAfterAddingSites = YES;
    }
    
    UINavigationController *navigationController = [[UINavigationController alloc] initWithRootViewController:loginViewController];
    navigationController.navigationBar.translucent = NO;

    [self.window.rootViewController presentViewController:navigationController animated:animated completion:nil];
}

- (BOOL)noBlogsAndNoWordPressDotComAccount
{
    NSManagedObjectContext *context = [[ContextManager sharedInstance] mainContext];
    AccountService *accountService = [[AccountService alloc] initWithManagedObjectContext:context];
    BlogService *blogService = [[BlogService alloc] initWithManagedObjectContext:context];
    WPAccount *defaultAccount = [accountService defaultWordPressComAccount];

    NSInteger blogCount = [blogService blogCountSelfHosted];
    return blogCount == 0 && !defaultAccount;
}

- (void)customizeAppearance {
    UIColor *defaultTintColor = self.window.tintColor;
    self.window.tintColor = [WPStyleGuide newKidOnTheBlockBlue];
    
    [[UINavigationBar appearance] setBarTintColor:[WPStyleGuide newKidOnTheBlockBlue]];
    [[UINavigationBar appearance] setTintColor:[UIColor whiteColor]];
    [[UINavigationBar appearanceWhenContainedIn:[MFMailComposeViewController class], nil] setBarTintColor:[UIColor whiteColor]];
    [[UINavigationBar appearanceWhenContainedIn:[MFMailComposeViewController class], nil] setTintColor:defaultTintColor];

    [[UINavigationBar appearance] setTitleTextAttributes:@{NSForegroundColorAttributeName: [UIColor whiteColor], NSFontAttributeName: [UIFont fontWithName:@"OpenSans-Bold" size:16.0]} ];
// temporarily removed to fix transparent UINavigationBar within Helpshift
//    [[UINavigationBar appearance] setBackgroundImage:[UIImage imageNamed:@"transparent-point"] forBarMetrics:UIBarMetricsDefault];
//    [[UINavigationBar appearance] setShadowImage:[UIImage imageNamed:@"transparent-point"]];
    [[UIBarButtonItem appearance] setTitleTextAttributes:@{NSFontAttributeName: [WPStyleGuide regularTextFont], NSForegroundColorAttributeName: [UIColor whiteColor]} forState:UIControlStateNormal];
    [[UIBarButtonItem appearance] setTitleTextAttributes:@{NSFontAttributeName: [WPStyleGuide regularTextFont], NSForegroundColorAttributeName: [UIColor lightGrayColor]} forState:UIControlStateDisabled];
    [[UIToolbar appearance] setBarTintColor:[WPStyleGuide newKidOnTheBlockBlue]];
    [[UISwitch appearance] setOnTintColor:[WPStyleGuide newKidOnTheBlockBlue]];
    [[UIApplication sharedApplication] setStatusBarStyle:UIStatusBarStyleLightContent];
    [[UITabBarItem appearance] setTitleTextAttributes:@{NSFontAttributeName: [UIFont fontWithName:@"OpenSans" size:10.0]} forState:UIControlStateNormal];

    [[UINavigationBar appearanceWhenContainedIn:[UIReferenceLibraryViewController class], nil] setBackgroundImage:nil forBarMetrics:UIBarMetricsDefault];
    [[UINavigationBar appearanceWhenContainedIn:[UIReferenceLibraryViewController class], nil] setBarTintColor:[WPStyleGuide newKidOnTheBlockBlue]];
    [[UIToolbar appearanceWhenContainedIn:[UIReferenceLibraryViewController class], nil] setBarTintColor:[UIColor darkGrayColor]];
}

#pragma mark - Tab bar methods

- (UITabBarController *)tabBarController
{
    if (_tabBarController) {
        return _tabBarController;
    }
    
    UIOffset tabBarTitleOffset = UIOffsetMake(0, 0);
    if ( IS_IPHONE ) {
        tabBarTitleOffset = UIOffsetMake(0, -2);
    }
    _tabBarController = [[UITabBarController alloc] init];
    _tabBarController.delegate = self;
    _tabBarController.restorationIdentifier = WPTabBarRestorationID;
    [_tabBarController.tabBar setTranslucent:NO];


    // Create a background
    // (not strictly needed when white, but left here for possible customization)
    UIColor *backgroundColor = [UIColor whiteColor];
    CGRect rect = CGRectMake(0.0f, 0.0f, 1.0f, 1.0f);
    UIGraphicsBeginImageContext(rect.size);
    CGContextRef context = UIGraphicsGetCurrentContext();
    CGContextSetFillColorWithColor(context, [backgroundColor CGColor]);
    CGContextFillRect(context, rect);
    UIImage *tabBackgroundImage = UIGraphicsGetImageFromCurrentImageContext();
    UIGraphicsEndImageContext();
    _tabBarController.tabBar.backgroundImage = tabBackgroundImage;
    
    self.readerPostsViewController = [[ReaderPostsViewController alloc] init];
    UINavigationController *readerNavigationController = [[UINavigationController alloc] initWithRootViewController:self.readerPostsViewController];
    readerNavigationController.navigationBar.translucent = NO;
    readerNavigationController.tabBarItem.image = [UIImage imageNamed:@"icon-tab-reader"];
    readerNavigationController.tabBarItem.selectedImage = [UIImage imageNamed:@"icon-tab-reader-filled"];
    readerNavigationController.restorationIdentifier = WPReaderNavigationRestorationID;
    self.readerPostsViewController.title = NSLocalizedString(@"Reader", nil);
    [readerNavigationController.tabBarItem setTitlePositionAdjustment:tabBarTitleOffset];
    
    self.notificationsViewController = [[NotificationsViewController alloc] init];
    UINavigationController *notificationsNavigationController = [[UINavigationController alloc] initWithRootViewController:self.notificationsViewController];
    notificationsNavigationController.navigationBar.translucent = NO;
    notificationsNavigationController.tabBarItem.image = [UIImage imageNamed:@"icon-tab-notifications"];
    notificationsNavigationController.tabBarItem.selectedImage = [UIImage imageNamed:@"icon-tab-notifications-filled"];
    notificationsNavigationController.restorationIdentifier = WPNotificationsNavigationRestorationID;
    self.notificationsViewController.title = NSLocalizedString(@"Notifications", @"");
    [notificationsNavigationController.tabBarItem setTitlePositionAdjustment:tabBarTitleOffset];
    
    self.blogListViewController = [[BlogListViewController alloc] init];
    UINavigationController *blogListNavigationController = [[UINavigationController alloc] initWithRootViewController:self.blogListViewController];
    blogListNavigationController.navigationBar.translucent = NO;
    blogListNavigationController.tabBarItem.image = [UIImage imageNamed:@"icon-tab-blogs"];
    blogListNavigationController.tabBarItem.selectedImage = [UIImage imageNamed:@"icon-tab-blogs-filled"];
    blogListNavigationController.restorationIdentifier = WPBlogListNavigationRestorationID;
    self.blogListViewController.title = NSLocalizedString(@"Me", @"");
    [blogListNavigationController.tabBarItem setTitlePositionAdjustment:tabBarTitleOffset];
  
    UIImage *image = [UIImage imageNamed:@"icon-tab-newpost"];
    image = [image imageWithRenderingMode:UIImageRenderingModeAlwaysOriginal];
    UIViewController *postsViewController = [[UIViewController alloc] init];
    postsViewController.tabBarItem.image = image;
    postsViewController.tabBarItem.imageInsets = UIEdgeInsetsMake(5.0, 0, -5, 0);
    if (IS_IPAD) {
        postsViewController.tabBarItem.imageInsets = UIEdgeInsetsMake(7.0, 0, -7, 0);
    }

    /*
     If title is used, the title will be visible. See #1158
     If accessibilityLabel/Value are used, the "New Post" text is not read by VoiceOver

     The only apparent solution is to have an actual title, and then hide it for
     non-VoiceOver users.
     */
    postsViewController.title = NSLocalizedString(@"New Post", @"The accessibility value of the post tab.");
    [postsViewController.tabBarItem setTitleTextAttributes:@{NSForegroundColorAttributeName: [UIColor clearColor]} forState:UIControlStateNormal];

    _tabBarController.viewControllers = @[readerNavigationController, notificationsNavigationController, blogListNavigationController, postsViewController];

    [_tabBarController setSelectedViewController:readerNavigationController];
    
    return _tabBarController;
}

- (void)showNotificationsTab
{
    NSInteger notificationsTabIndex = [[self.tabBarController viewControllers] indexOfObject:self.notificationsViewController.navigationController];
    [self.tabBarController setSelectedIndex:notificationsTabIndex];
}

- (void)showReaderTab
{
    NSInteger readerTabIndex = [[self.tabBarController viewControllers] indexOfObject:self.readerPostsViewController.navigationController];
    [self.tabBarController setSelectedIndex:readerTabIndex];
}

- (void)showBlogListTab
{
    NSInteger blogListTabIndex = [[self.tabBarController viewControllers] indexOfObject:self.blogListViewController.navigationController];
    [self.tabBarController setSelectedIndex:blogListTabIndex];
}

- (void)showMeTab
{
    [self.tabBarController setSelectedIndex:IndexForMeTab];
}

- (void)showPostTab
{
    [self showPostTabWithOptions:nil];
}

- (void)showPostTabWithOptions:(NSDictionary *)options
{
    UIViewController *presenter = self.window.rootViewController;
    if (presenter.presentedViewController) {
        [presenter dismissViewControllerAnimated:NO completion:nil];
    }
    
    EditPostViewController *editPostViewController;
    if (!options) {
        [WPAnalytics track:WPAnalyticsStatEditorCreatedPost withProperties:@{ @"tap_source": @"tab_bar" }];
        editPostViewController = [[EditPostViewController alloc] initWithDraftForLastUsedBlog];
    } else {
        editPostViewController = [[EditPostViewController alloc] initWithTitle:[options stringForKey:@"title"]
                                                                    andContent:[options stringForKey:@"content"]
                                                                       andTags:[options stringForKey:@"tags"]
                                                                      andImage:[options stringForKey:@"image"]];
    }
    UINavigationController *navController = [[UINavigationController alloc] initWithRootViewController:editPostViewController];
    navController.modalPresentationStyle = UIModalPresentationCurrentContext;
    navController.navigationBar.translucent = NO;
    navController.restorationIdentifier = WPEditorNavigationRestorationID;
    navController.restorationClass = [EditPostViewController class];
    [navController setToolbarHidden:NO]; // Make the toolbar visible here to avoid a weird left/right transition when the VC appears.
    [self.window.rootViewController presentViewController:navController animated:YES completion:nil];
}

- (void)switchTabToPostsListForPost:(AbstractPost *)post
{
    // Make sure the desired tab is selected.
    [self showMeTab];

    // Check which VC is showing.
    UINavigationController *blogListNavController = [self.tabBarController.viewControllers objectAtIndex:IndexForMeTab];
    UIViewController *topVC = blogListNavController.topViewController;
    if ([topVC isKindOfClass:[PostsViewController class]]) {
        Blog *blog = ((PostsViewController *)topVC).blog;
        if ([post.blog.objectID isEqual:blog.objectID]) {
            // The desired post view controller is already the top viewController for the tab.
            // Nothing to see here.  Move along.
            return;
        }
    }
    
    // Build and set the navigation heirarchy for the Me tab.
    BlogListViewController *blogListViewController = [blogListNavController.viewControllers objectAtIndex:0];
    
    BlogDetailsViewController *blogDetailsViewController = [[BlogDetailsViewController alloc] init];
    blogDetailsViewController.blog = post.blog;

    PostsViewController *postsViewController = [[PostsViewController alloc] init];
    [postsViewController setBlog:post.blog];
    
    [blogListNavController setViewControllers:@[blogListViewController, blogDetailsViewController, postsViewController]];
}

- (BOOL)isNavigatingMeTab
{
    return (self.tabBarController.selectedIndex == IndexForMeTab && [self.blogListViewController.navigationController.viewControllers count] > 1);
}

#pragma mark - UITabBarControllerDelegate methods.

- (BOOL)tabBarController:(UITabBarController *)tabBarController shouldSelectViewController:(UIViewController *)viewController
{
    if ([tabBarController.viewControllers indexOfObject:viewController] == 3) {
        NSManagedObjectContext *context = [[ContextManager sharedInstance] mainContext];
        BlogService *blogService = [[BlogService alloc] initWithManagedObjectContext:context];

        // Ignore taps on the post tab and instead show the modal.
        if ([blogService blogCountVisibleForAllAccounts] == 0) {
            [self showWelcomeScreenAnimated:YES thenEditor:YES];
        } else {
            [self showPostTab];
        }
        return NO;
    } else if ([tabBarController.viewControllers indexOfObject:viewController] == 2) {
        // If the user has one blog then we don't want to present them with the main "me"
        // screen where they can see all their blogs. In the case of only one blog just show
        // the main blog details screen

        // Don't kick of this auto selecting behavior if the user taps the the active tab as it
        // would break from standard iOS UX
        if (tabBarController.selectedIndex != 2) {
            UINavigationController *navController = (UINavigationController *)viewController;
            BlogListViewController *blogListViewController = (BlogListViewController *)navController.viewControllers[0];
            if ([blogListViewController shouldBypassBlogListViewControllerWhenSelectedFromTabBar]) {
                if ([navController.visibleViewController isKindOfClass:[blogListViewController class]]) {
                    [blogListViewController bypassBlogListViewController];
                }
            }
        }
    }
    
    // If the current view controller is selected already and it's at its root then scroll to the top
    if (tabBarController.selectedViewController == viewController) {
        if ([viewController isKindOfClass:[UINavigationController class]]) {
            UINavigationController *navController = (UINavigationController *)viewController;
            if ([navController topViewController] == [[navController viewControllers] firstObject] &&
                [[[navController topViewController] view] isKindOfClass:[UITableView class]]) {
                UITableView *tableView = (UITableView *)[[navController topViewController] view];
                [tableView scrollToRowAtIndexPath:[NSIndexPath indexPathForRow:0 inSection:0] atScrollPosition:UITableViewScrollPositionTop animated:YES];
            }
        }
    }
    
    return YES;
}

#pragma mark - Application directories

- (void)changeCurrentDirectory
{
    // Set current directory for WordPress app
	NSFileManager *fileManager = [NSFileManager defaultManager];
	NSArray *paths = NSSearchPathForDirectoriesInDomains(NSDocumentDirectory, NSUserDomainMask, YES);
	NSString *currentDirectoryPath = [[paths objectAtIndex:0] stringByAppendingPathComponent:@"wordpress"];
    
	BOOL isDir;
	if (![fileManager fileExistsAtPath:currentDirectoryPath isDirectory:&isDir] || !isDir) {
		[fileManager createDirectoryAtPath:currentDirectoryPath withIntermediateDirectories:YES attributes:nil error:nil];
    }
	[fileManager changeCurrentDirectoryPath:currentDirectoryPath];
}


#pragma mark - Notifications

- (void)defaultAccountDidChange:(NSNotification *)notification
{
    NSManagedObjectContext *context = [[ContextManager sharedInstance] mainContext];
    AccountService *accountService = [[AccountService alloc] initWithManagedObjectContext:context];
    WPAccount *defaultAccount = [accountService defaultWordPressComAccount];

    [Crashlytics setUserName:[defaultAccount username]];
    [self setCommonCrashlyticsParameters];
}


#pragma mark - Crash reporting

- (void)configureCrashlytics
{
#if DEBUG
    return;
#endif
#ifdef INTERNAL_BUILD
    return;
#endif
    
    if ([[WordPressComApiCredentials crashlyticsApiKey] length] == 0) {
        return;
    }
    
    [Crashlytics startWithAPIKey:[WordPressComApiCredentials crashlyticsApiKey]];
    [[Crashlytics sharedInstance] setDelegate:self];
    
    NSManagedObjectContext *context = [[ContextManager sharedInstance] mainContext];
    AccountService *accountService = [[AccountService alloc] initWithManagedObjectContext:context];
    WPAccount *defaultAccount = [accountService defaultWordPressComAccount];

    BOOL hasCredentials = (defaultAccount != nil);
    [self setCommonCrashlyticsParameters];
    
    if (hasCredentials && [defaultAccount username] != nil) {
        [Crashlytics setUserName:[defaultAccount username]];
    }

    [[NSNotificationCenter defaultCenter] addObserver:self selector:@selector(defaultAccountDidChange:) name:WPAccountDefaultWordPressComAccountChangedNotification object:nil];
}

- (void)crashlytics:(Crashlytics *)crashlytics didDetectCrashDuringPreviousExecution:(id<CLSCrashReport>)crash
{
    DDLogMethod();
    NSUserDefaults *defaults = [NSUserDefaults standardUserDefaults];
    NSInteger crashCount = [defaults integerForKey:@"crashCount"];
    crashCount += 1;
    [defaults setInteger:crashCount forKey:@"crashCount"];
    [defaults synchronize];
}

- (void)setCommonCrashlyticsParameters
{
    NSManagedObjectContext *context = [[ContextManager sharedInstance] mainContext];
    AccountService *accountService = [[AccountService alloc] initWithManagedObjectContext:context];
    BlogService *blogService = [[BlogService alloc] initWithManagedObjectContext:context];
    WPAccount *defaultAccount = [accountService defaultWordPressComAccount];

    BOOL loggedIn = defaultAccount != nil;
    [Crashlytics setObjectValue:@(loggedIn) forKey:@"logged_in"];
    [Crashlytics setObjectValue:@(loggedIn) forKey:@"connected_to_dotcom"];
    [Crashlytics setObjectValue:@([blogService blogCountForAllAccounts]) forKey:@"number_of_blogs"];
}

- (void)configureHockeySDK
{
#ifdef INTERNAL_BUILD
    return;
#endif
    [[BITHockeyManager sharedHockeyManager] configureWithIdentifier:[WordPressComApiCredentials hockeyappAppId]
                                                           delegate:self];
    [[BITHockeyManager sharedHockeyManager].authenticator setIdentificationType:BITAuthenticatorIdentificationTypeDevice];
    [[BITHockeyManager sharedHockeyManager] startManager];
    [[BITHockeyManager sharedHockeyManager].authenticator authenticateInstallation];
}

#pragma mark - BITCrashManagerDelegate

- (NSString *)applicationLogForCrashManager:(BITCrashManager *)crashManager
{
    NSString *description = [self getLogFilesContentWithMaxSize:5000]; // 5000 bytes should be enough!
    if ([description length] == 0) {
        return nil;
    } else {
        return description;
    }
}

#pragma mark - Media cleanup

- (void)cleanUnusedMediaFileFromTmpDir
{
    DDLogInfo(@"%@ %@", self, NSStringFromSelector(_cmd));

    NSManagedObjectContext *context = [[ContextManager sharedInstance] newDerivedContext];
    [context performBlock:^{
        NSError *error;
        NSMutableArray *mediaToKeep = [NSMutableArray array];
        
        NSFetchRequest *fetchRequest = [[NSFetchRequest alloc] init];
        [fetchRequest setEntity:[NSEntityDescription entityForName:@"Media" inManagedObjectContext:context]];
        NSPredicate *predicate = [NSPredicate predicateWithFormat:@"ANY posts.blog != NULL AND remoteStatusNumber <> %@", @(MediaRemoteStatusSync)];
        [fetchRequest setPredicate:predicate];
        NSArray *mediaObjectsToKeep = [context executeFetchRequest:fetchRequest error:&error];
        if (error != nil) {
            DDLogError(@"Error cleaning up tmp files: %@", [error localizedDescription]);
        }
        //get a references to media files linked in a post
        DDLogInfo(@"%i media items to check for cleanup", [mediaObjectsToKeep count]);
        for (Media *media in mediaObjectsToKeep) {
            if (media.localURL) {
                [mediaToKeep addObject:media.localURL];
            }
        }
        
        //searches for jpg files within the app temp file
        NSFileManager *fileManager = [NSFileManager defaultManager];
        NSArray *paths = NSSearchPathForDirectoriesInDomains(NSDocumentDirectory, NSUserDomainMask, YES);
        NSString *documentsDirectory = [paths objectAtIndex:0];
        NSArray *contentsOfDir = [fileManager contentsOfDirectoryAtPath:documentsDirectory error:NULL];
        
        NSError *regexpError = NULL;
        NSRegularExpression *jpeg = [NSRegularExpression regularExpressionWithPattern:@".jpg$" options:NSRegularExpressionCaseInsensitive error:&regexpError];
        
        for (NSString *currentPath in contentsOfDir) {
            if([jpeg numberOfMatchesInString:currentPath options:0 range:NSMakeRange(0, [currentPath length])] > 0) {
                NSString *filepath = [documentsDirectory stringByAppendingPathComponent:currentPath];
                
                BOOL keep = NO;
                //if the file is not referenced in any post we can delete it
                for (NSString *currentMediaToKeepPath in mediaToKeep) {
                    if([currentMediaToKeepPath isEqualToString:filepath]) {
                        keep = YES;
                        break;
                    }
                }
                
                if(keep == NO) {
                    [fileManager removeItemAtPath:filepath error:NULL];
                }
            }
        }
    }];
}


#pragma mark - Networking setup, User agents

- (void)setupUserAgent
{
    // Keep a copy of the original userAgent for use with certain webviews in the app.
    UIWebView *webView = [[UIWebView alloc] init];
    NSString *defaultUA = [webView stringByEvaluatingJavaScriptFromString:@"navigator.userAgent"];
    
    NSString *appVersion = [[[NSBundle mainBundle] infoDictionary] objectForKey:@"CFBundleVersion"];
    [[NSUserDefaults standardUserDefaults] setObject:appVersion forKey:@"version_preference"];
    NSString *appUA = [NSString stringWithFormat:@"wp-iphone/%@ (%@ %@, %@) Mobile",
                       appVersion,
                       [[UIDevice currentDevice] systemName],
                       [[UIDevice currentDevice] systemVersion],
                       [[UIDevice currentDevice] model]
                       ];
    NSDictionary *dictionary = [[NSDictionary alloc] initWithObjectsAndKeys: appUA, @"UserAgent", defaultUA, @"DefaultUserAgent", appUA, @"AppUserAgent", nil];
    [[NSUserDefaults standardUserDefaults] registerDefaults:dictionary];
}

- (void)useDefaultUserAgent
{
    NSString *ua = [[NSUserDefaults standardUserDefaults] stringForKey:@"DefaultUserAgent"];
    NSDictionary *dictionary = [[NSDictionary alloc] initWithObjectsAndKeys:ua, @"UserAgent", nil];
    // We have to call registerDefaults else the change isn't picked up by UIWebViews.
    [[NSUserDefaults standardUserDefaults] registerDefaults:dictionary];
    DDLogVerbose(@"User-Agent set to: %@", ua);
}

- (void)useAppUserAgent
{
    NSString *ua = [[NSUserDefaults standardUserDefaults] stringForKey:@"AppUserAgent"];
    NSDictionary *dictionary = [[NSDictionary alloc] initWithObjectsAndKeys:ua, @"UserAgent", nil];
    // We have to call registerDefaults else the change isn't picked up by UIWebViews.
    [[NSUserDefaults standardUserDefaults] registerDefaults:dictionary];
    
    DDLogVerbose(@"User-Agent set to: %@", ua);
}

- (NSString *)applicationUserAgent
{
    return [[NSUserDefaults standardUserDefaults] objectForKey:@"UserAgent"];
}

- (void)setupSingleSignOn
{
    NSManagedObjectContext *context = [[ContextManager sharedInstance] mainContext];
    AccountService *accountService = [[AccountService alloc] initWithManagedObjectContext:context];
    WPAccount *defaultAccount = [accountService defaultWordPressComAccount];

    if ([defaultAccount username]) {
        [[WPComOAuthController sharedController] setWordPressComUsername:[defaultAccount username]];
        [[WPComOAuthController sharedController] setWordPressComPassword:[defaultAccount password]];
    }
}

- (void)setupReachability
{
#pragma clang diagnostic push
#pragma clang diagnostic ignored "-Warc-retain-cycles"
    // Set the wpcom availability to YES to avoid issues with lazy reachibility notifier
    self.wpcomAvailable = YES;
    // Same for general internet connection
    self.connectionAvailable = YES;
    
    // allocate the internet reachability object
    self.internetReachability = [Reachability reachabilityForInternetConnection];
    
    // set the blocks
    void (^internetReachabilityBlock)(Reachability *) = ^(Reachability *reach) {
        NSString *wifi = reach.isReachableViaWiFi ? @"Y" : @"N";
        NSString *wwan = reach.isReachableViaWWAN ? @"Y" : @"N";
        
        DDLogInfo(@"Reachability - Internet - WiFi: %@  WWAN: %@", wifi, wwan);
        self.connectionAvailable = reach.isReachable;
    };
    self.internetReachability.reachableBlock = internetReachabilityBlock;
    self.internetReachability.unreachableBlock = internetReachabilityBlock;
    
    // start the notifier which will cause the reachability object to retain itself!
    [self.internetReachability startNotifier];
    self.connectionAvailable = [self.internetReachability isReachable];
    
    // allocate the WP.com reachability object
    self.wpcomReachability = [Reachability reachabilityWithHostname:@"wordpress.com"];

    // set the blocks
    void (^wpcomReachabilityBlock)(Reachability *) = ^(Reachability *reach) {
        NSString *wifi = reach.isReachableViaWiFi ? @"Y" : @"N";
        NSString *wwan = reach.isReachableViaWWAN ? @"Y" : @"N";
        CTTelephonyNetworkInfo *netInfo = [CTTelephonyNetworkInfo new];
        CTCarrier *carrier = [netInfo subscriberCellularProvider];
        NSString *type = nil;
        if ([netInfo respondsToSelector:@selector(currentRadioAccessTechnology)]) {
            type = [netInfo currentRadioAccessTechnology];
        }
        NSString *carrierName = nil;
        if (carrier) {
            carrierName = [NSString stringWithFormat:@"%@ [%@/%@/%@]", carrier.carrierName, [carrier.isoCountryCode uppercaseString], carrier.mobileCountryCode, carrier.mobileNetworkCode];
        }
        
        DDLogInfo(@"Reachability - WordPress.com - WiFi: %@  WWAN: %@  Carrier: %@  Type: %@", wifi, wwan, carrierName, type);
        self.wpcomAvailable = reach.isReachable;
    };
    self.wpcomReachability.reachableBlock = wpcomReachabilityBlock;
    self.wpcomReachability.unreachableBlock = wpcomReachabilityBlock;

    // start the notifier which will cause the reachability object to retain itself!
    [self.wpcomReachability startNotifier];
#pragma clang diagnostic pop
}

#pragma mark - Simperium

- (void)setupSimperium
{
	ContextManager* manager = [ContextManager sharedInstance];
	self.simperium = [[Simperium alloc] initWithModel:manager.managedObjectModel
											  context:manager.mainContext
										  coordinator:manager.persistentStoreCoordinator];
	
	self.simperium.verboseLoggingEnabled = NO;
}

- (void)loginSimperium
{
    NSManagedObjectContext *context = [[ContextManager sharedInstance] mainContext];
    AccountService *accountService  = [[AccountService alloc] initWithManagedObjectContext:context];
	WPAccount *account              = [accountService defaultWordPressComAccount];
	NSString *apiKey                = [WordPressComApiCredentials simperiumAPIKey];

	if (!account.authToken.length || !apiKey.length) {
		return;
	}
	
	NSString *simperiumToken = [NSString stringWithFormat:@"WPCC/%@/%@", apiKey, account.authToken];
	NSString *simperiumAppID = [WordPressComApiCredentials simperiumAppId];
	[self.simperium authenticateWithAppID:simperiumAppID token:simperiumToken];
}

- (void)logoutSimperiumAndResetNotifications
{
	[self.simperium signOutAndRemoveLocalData:YES completion:nil];
}


#pragma mark - Keychain

+ (void)fixKeychainAccess
{
	NSDictionary *query = @{
                            (__bridge id)kSecClass: (__bridge id)kSecClassGenericPassword,
                            (__bridge id)kSecAttrAccessible: (__bridge id)kSecAttrAccessibleWhenUnlocked,
                            (__bridge id)kSecReturnAttributes: @YES,
                            (__bridge id)kSecMatchLimit: (__bridge id)kSecMatchLimitAll
                            };
    
    CFTypeRef result = NULL;
	OSStatus status = SecItemCopyMatching((__bridge CFDictionaryRef)query, &result);
    if (status != errSecSuccess) {
        return;
    }
    DDLogVerbose(@"Fixing keychain items with wrong access requirements");
    for (NSDictionary *item in (__bridge_transfer NSArray *)result) {
        NSDictionary *itemQuery = @{
                                    (__bridge id)kSecClass: (__bridge id)kSecClassGenericPassword,
                                    (__bridge id)kSecAttrAccessible: (__bridge id)kSecAttrAccessibleWhenUnlocked,
                                    (__bridge id)kSecAttrService: item[(__bridge id)kSecAttrService],
                                    (__bridge id)kSecAttrAccount: item[(__bridge id)kSecAttrAccount],
                                    (__bridge id)kSecReturnAttributes: @YES,
                                    (__bridge id)kSecReturnData: @YES,
                                    };
        
        CFTypeRef itemResult = NULL;
        status = SecItemCopyMatching((__bridge CFDictionaryRef)itemQuery, &itemResult);
        if (status == errSecSuccess) {
            NSDictionary *itemDictionary = (__bridge NSDictionary *)itemResult;
            NSDictionary *updateQuery = @{
                                          (__bridge id)kSecClass: (__bridge id)kSecClassGenericPassword,
                                          (__bridge id)kSecAttrAccessible: (__bridge id)kSecAttrAccessibleWhenUnlocked,
                                          (__bridge id)kSecAttrService: item[(__bridge id)kSecAttrService],
                                          (__bridge id)kSecAttrAccount: item[(__bridge id)kSecAttrAccount],
                                          };
            NSDictionary *updatedAttributes = @{
                                                (__bridge id)kSecValueData: itemDictionary[(__bridge id)kSecValueData],
                                                (__bridge id)kSecAttrAccessible: (__bridge id)kSecAttrAccessibleAfterFirstUnlock,
                                                };
            status = SecItemUpdate((__bridge CFDictionaryRef)updateQuery, (__bridge CFDictionaryRef)updatedAttributes);
            if (status == errSecSuccess) {
                DDLogInfo(@"Migrated keychain item %@", item);
            } else {
                DDLogError(@"Error migrating keychain item: %d", status);
            }
        } else {
            DDLogError(@"Error migrating keychain item: %d", status);
        }
    }
    DDLogVerbose(@"End keychain fixing");
}


#pragma mark - Debugging and logging

- (void)printDebugLaunchInfoWithLaunchOptions:(NSDictionary *)launchOptions
{
    UIDevice *device = [UIDevice currentDevice];
    NSInteger crashCount = [[NSUserDefaults standardUserDefaults] integerForKey:@"crashCount"];
    NSArray *languages = [[NSUserDefaults standardUserDefaults] objectForKey:@"AppleLanguages"];
    NSString *currentLanguage = [languages objectAtIndex:0];
    BOOL extraDebug = [[NSUserDefaults standardUserDefaults] boolForKey:@"extra_debug"];
    BlogService *blogService = [[BlogService alloc] initWithManagedObjectContext:[[ContextManager sharedInstance] mainContext]];
    NSArray *blogs = [blogService blogsForAllAccounts];
    
    DDLogInfo(@"===========================================================================");
	DDLogInfo(@"Launching WordPress for iOS %@...", [[NSBundle mainBundle] objectForInfoDictionaryKey:@"CFBundleVersion"]);
    DDLogInfo(@"Crash count:       %d", crashCount);
#ifdef DEBUG
    DDLogInfo(@"Debug mode:  Debug");
#else
    DDLogInfo(@"Debug mode:  Production");
#endif
    DDLogInfo(@"Extra debug: %@", extraDebug ? @"YES" : @"NO");
    DDLogInfo(@"Device model: %@ (%@)", [UIDeviceHardware platformString], [UIDeviceHardware platform]);
    DDLogInfo(@"OS:        %@ %@", [device systemName], [device systemVersion]);
    DDLogInfo(@"Language:  %@", currentLanguage);
    DDLogInfo(@"UDID:      %@", [device wordpressIdentifier]);
    DDLogInfo(@"APN token: %@", [[NSUserDefaults standardUserDefaults] objectForKey:NotificationsDeviceToken]);
    DDLogInfo(@"Launch options: %@", launchOptions);
    
    if (blogs.count > 0) {
        DDLogInfo(@"All blogs on device:");
        for (Blog *blog in blogs) {
            DDLogInfo(@"Name: %@ URL: %@ XML-RPC: %@ isWpCom: %@ blogId: %@ jetpackAccount: %@", blog.blogName, blog.url, blog.xmlrpc, blog.account.isWpcom ? @"YES" : @"NO", blog.blogID, !!blog.jetpackAccount ? @"PRESENT" : @"NONE");
        }
    } else {
        DDLogInfo(@"No blogs configured on device.");
    }
    
    DDLogInfo(@"===========================================================================");
}

- (void)removeCredentialsForDebug
{
#if DEBUG
    /*
     A dictionary containing the credentials for all available protection spaces.
     The dictionary has keys corresponding to the NSURLProtectionSpace objects.
     The values for the NSURLProtectionSpace keys consist of dictionaries where the keys are user name strings, and the value is the corresponding NSURLCredential object.
     */
    [[[NSURLCredentialStorage sharedCredentialStorage] allCredentials] enumerateKeysAndObjectsUsingBlock:^(NSURLProtectionSpace *ps, NSDictionary *dict, BOOL *stop) {
        [dict enumerateKeysAndObjectsUsingBlock:^(id key, NSURLCredential *credential, BOOL *stop) {
            DDLogVerbose(@"Removing credential %@ for %@", [credential user], [ps host]);
            [[NSURLCredentialStorage sharedCredentialStorage] removeCredential:credential forProtectionSpace:ps];
        }];
    }];
#endif
}

- (void)configureLogging
{
    // Remove the old Documents/wordpress.log if it exists
    NSArray *paths = NSSearchPathForDirectoriesInDomains(NSDocumentDirectory, NSUserDomainMask, YES);
    NSString *documentsDirectory = [paths objectAtIndex:0];
    NSString *filePath = [documentsDirectory stringByAppendingPathComponent:@"wordpress.log"];
    NSFileManager *fileManager = [NSFileManager defaultManager];
    
    if ([fileManager fileExistsAtPath:filePath]) {
        [fileManager removeItemAtPath:filePath error:nil];
    }
    
    // Sets up the CocoaLumberjack logging; debug output to console and file
#ifdef DEBUG
    [DDLog addLogger:[DDASLLogger sharedInstance]];
    [DDLog addLogger:[DDTTYLogger sharedInstance]];
#endif
    
#ifndef INTERNAL_BUILD
    [DDLog addLogger:[CrashlyticsLogger sharedInstance]];
#endif
    
    [DDLog addLogger:self.fileLogger];
    
    BOOL extraDebug = [[NSUserDefaults standardUserDefaults] boolForKey:@"extra_debug"];
    if (extraDebug) {
        ddLogLevel = LOG_LEVEL_VERBOSE;
    }
}

- (DDFileLogger *)fileLogger
{
    if (_fileLogger) {
        return _fileLogger;
    }
    _fileLogger = [[DDFileLogger alloc] init];
    _fileLogger.rollingFrequency = 60 * 60 * 24; // 24 hour rolling
    _fileLogger.logFileManager.maximumNumberOfLogFiles = 7;
    
    return _fileLogger;
}

// get the log content with a maximum byte size
- (NSString *)getLogFilesContentWithMaxSize:(NSInteger)maxSize
{
    NSMutableString *description = [NSMutableString string];
    
    NSArray *sortedLogFileInfos = [[self.fileLogger logFileManager] sortedLogFileInfos];
    NSInteger count = [sortedLogFileInfos count];
    
    // we start from the last one
    for (NSInteger index = 0; index < count; index++) {
        DDLogFileInfo *logFileInfo = [sortedLogFileInfos objectAtIndex:index];
        
        NSData *logData = [[NSFileManager defaultManager] contentsAtPath:[logFileInfo filePath]];
        if ([logData length] > 0) {
            NSString *result = [[NSString alloc] initWithBytes:[logData bytes]
                                                        length:[logData length]
                                                      encoding: NSUTF8StringEncoding];
            
            [description appendString:result];
        }
    }
    
    if ([description length] > maxSize) {
        description = (NSMutableString *)[description substringWithRange:NSMakeRange(0, maxSize)];
    }
    
    return description;
}

- (void)toggleExtraDebuggingIfNeeded
{
    if (!_listeningForBlogChanges) {
        _listeningForBlogChanges = YES;
        [[NSNotificationCenter defaultCenter] addObserver:self selector:@selector(handleDefaultAccountChangedNotification:) name:WPAccountDefaultWordPressComAccountChangedNotification object:nil];
    }
    
	if ([self noBlogsAndNoWordPressDotComAccount]) {
		// When there are no blogs in the app the settings screen is unavailable.
		// In this case, enable extra_debugging by default to help troubleshoot any issues.
		if([[NSUserDefaults standardUserDefaults] objectForKey:@"orig_extra_debug"] != nil) {
			return; // Already saved. Don't save again or we could loose the original value.
		}
		
		NSString *origExtraDebug = [[NSUserDefaults standardUserDefaults] boolForKey:@"extra_debug"] ? @"YES" : @"NO";
		[[NSUserDefaults standardUserDefaults] setObject:origExtraDebug forKey:@"orig_extra_debug"];
		[[NSUserDefaults standardUserDefaults] setBool:YES forKey:@"extra_debug"];
        ddLogLevel = LOG_LEVEL_VERBOSE;
		[NSUserDefaults resetStandardUserDefaults];
	} else {
		NSString *origExtraDebug = [[NSUserDefaults standardUserDefaults] stringForKey:@"orig_extra_debug"];
		if(origExtraDebug == nil) {
			return;
		}
		
		// Restore the original setting and remove orig_extra_debug.
		[[NSUserDefaults standardUserDefaults] setBool:[origExtraDebug boolValue] forKey:@"extra_debug"];
		[[NSUserDefaults standardUserDefaults] removeObjectForKey:@"orig_extra_debug"];
		[NSUserDefaults resetStandardUserDefaults];
        
        if ([origExtraDebug boolValue]) {
            ddLogLevel = LOG_LEVEL_VERBOSE;
        }
	}
}


#pragma mark - Notifications

- (void)handleDefaultAccountChangedNotification:(NSNotification *)notification
{
	[self toggleExtraDebuggingIfNeeded];
    
    // If the notification object is not nil, then it's a login
    if (notification.object) {
<<<<<<< HEAD
        [self loginSimperium];
        [ReaderPost fetchPostsWithCompletionHandler:nil];
=======
        NSManagedObjectContext *context = [[ContextManager sharedInstance] newDerivedContext];
        ReaderTopicService *topicService = [[ReaderTopicService alloc] initWithManagedObjectContext:context];
        ReaderTopic *topic = topicService.currentTopic;
        if (topic) {
            ReaderPostService *service = [[ReaderPostService alloc] initWithManagedObjectContext:context];
            [service fetchPostsForTopic:topic success:nil failure:nil];
        }
>>>>>>> cf30fd1b
    } else {
        // No need to check for welcome screen unless we are signing out
        [self logoutSimperiumAndResetNotifications];
        [self showWelcomeScreenIfNeededAnimated:NO];
    }
}

@end<|MERGE_RESOLUTION|>--- conflicted
+++ resolved
@@ -1111,10 +1111,8 @@
     
     // If the notification object is not nil, then it's a login
     if (notification.object) {
-<<<<<<< HEAD
         [self loginSimperium];
-        [ReaderPost fetchPostsWithCompletionHandler:nil];
-=======
+
         NSManagedObjectContext *context = [[ContextManager sharedInstance] newDerivedContext];
         ReaderTopicService *topicService = [[ReaderTopicService alloc] initWithManagedObjectContext:context];
         ReaderTopic *topic = topicService.currentTopic;
@@ -1122,7 +1120,6 @@
             ReaderPostService *service = [[ReaderPostService alloc] initWithManagedObjectContext:context];
             [service fetchPostsForTopic:topic success:nil failure:nil];
         }
->>>>>>> cf30fd1b
     } else {
         // No need to check for welcome screen unless we are signing out
         [self logoutSimperiumAndResetNotifications];
