--- conflicted
+++ resolved
@@ -6,12 +6,9 @@
 #import <GooglePlus/GooglePlus.h>
 #import <HockeySDK/HockeySDK.h>
 #import <UIDeviceIdentifier/UIDeviceHardware.h>
-<<<<<<< HEAD
 #import <Simperium/Simperium.h>
-=======
 #import <Helpshift/Helpshift.h>
 #import <Taplytics/Taplytics.h>
->>>>>>> f51bcb48
 
 #import "WordPressAppDelegate.h"
 #import "ContextManager.h"
@@ -92,11 +89,6 @@
     [self printDebugLaunchInfoWithLaunchOptions:launchOptions];
     [self toggleExtraDebuggingIfNeeded];
     [self removeCredentialsForDebug];
-<<<<<<< HEAD
-			
-    // Stats and feedback
-=======
->>>>>>> f51bcb48
     
     // Stats and feedback
     [Taplytics startTaplyticsAPIKey:[WordPressComApiCredentials taplyticsAPIKey]];
