protocol ContentDataMigrating {
    func exportData(completion: ((Result<Void, DataMigrationError>) -> Void)?)
    func importData(completion: ((Result<Void, DataMigrationError>) -> Void)?)
}

enum DataMigrationError: Error {
<<<<<<< HEAD
    case localDraftsNotSynced
=======
>>>>>>> 70297333
    case databaseCopyError
    case sharedUserDefaultsNil
}

fileprivate protocol MigratableConstant {
    var rawValue: String { get }
    var valueForJetpack: String { get }
}

final class DataMigrator {

    /// `DefaultsWrapper` is used to single out a dictionary for the migration process.
    /// This way we can delete just the value for its key and leave the rest of shared defaults untouched.
    private struct DefaultsWrapper {
        static let dictKey = "defaults_staging_dictionary"
        let defaultsDict: [String: Any]
    }

    private let coreDataStack: CoreDataStack
    private let backupLocation: URL?
    private let keychainUtils: KeychainUtils
    private let localDefaults: UserPersistentRepository
    private let sharedDefaults: UserPersistentRepository?
    private let localFileStore: LocalFileStore

    init(coreDataStack: CoreDataStack = ContextManager.sharedInstance(),
         backupLocation: URL? = FileManager.default.containerURL(forSecurityApplicationGroupIdentifier: "group.org.wordpress")?.appendingPathComponent("WordPress.sqlite"),
         keychainUtils: KeychainUtils = KeychainUtils(),
         localDefaults: UserPersistentRepository = UserDefaults.standard,
         sharedDefaults: UserPersistentRepository? = UserDefaults(suiteName: WPAppGroupName),
         localFileStore: LocalFileStore = FileManager.default) {
        self.coreDataStack = coreDataStack
        self.backupLocation = backupLocation
        self.keychainUtils = keychainUtils
        self.localDefaults = localDefaults
        self.sharedDefaults = sharedDefaults
        self.localFileStore = localFileStore
    }

    /// Copies WP's Today Widget data (in Keychain and User Defaults) into JP.
    ///
    /// Both WP and JP's extensions are already reading and storing data in the same location, but in case of Today Widget,
    /// the keys used for Keychain and User Defaults are differentiated to prevent one app overwriting the other.
    ///
    /// Note: This method is not private for unit testing purposes.
    /// It requires time to properly mock the dependencies in `importData`.
    ///
    func copyTodayWidgetDataToJetpack() {
        copyTodayWidgetKeychain()
        copyTodayWidgetUserDefaults()
        copyTodayWidgetCacheFiles()
<<<<<<< HEAD
    }

    /// Copies WP's Share extension data (in Keychain and User Defaults) into JP.
    ///
    /// Note: This method is not private for unit testing purposes.
    /// It requires time to properly mock the dependencies in `importData`.
    func copyShareExtensionDataToJetpack() {
        copyShareExtensionKeychain()
        copyShareExtensionUserDefaults()
    }

=======
    }

    /// Copies WP's Share extension data (in Keychain and User Defaults) into JP.
    ///
    /// Note: This method is not private for unit testing purposes.
    /// It requires time to properly mock the dependencies in `importData`.
    func copyShareExtensionDataToJetpack() {
        copyShareExtensionKeychain()
        copyShareExtensionUserDefaults()
    }

>>>>>>> 70297333
    /// Copies WP's Notifications extension data (in Keychain) into JP.
    ///
    /// Note: This method is not private for unit testing purposes.
    /// It requires time to properly mock the dependencies in `importData`.
    func copyNotificationsExtensionDataToJetpack() {
        copyNotificationExtensionKeychain()
    }
}

// MARK: - Content Data Migrating

extension DataMigrator: ContentDataMigrating {

    func exportData(completion: ((Result<Void, DataMigrationError>) -> Void)? = nil) {
<<<<<<< HEAD
        guard isLocalDraftsSynced() else {
            completion?(.failure(.localDraftsNotSynced))
            return
        }
=======
>>>>>>> 70297333
        guard let backupLocation, copyDatabase(to: backupLocation) else {
            completion?(.failure(.databaseCopyError))
            return
        }
        guard populateSharedDefaults() else {
            completion?(.failure(.sharedUserDefaultsNil))
            return
        }
        BloggingRemindersScheduler.handleRemindersMigration()
        completion?(.success(()))
    }

    func importData(completion: ((Result<Void, DataMigrationError>) -> Void)? = nil) {
        guard let backupLocation, restoreDatabase(from: backupLocation) else {
            completion?(.failure(.databaseCopyError))
            return
        }
        guard populateFromSharedDefaults() else {
            completion?(.failure(.sharedUserDefaultsNil))
            return
        }

        copyTodayWidgetDataToJetpack()
        copyShareExtensionDataToJetpack()
        copyNotificationsExtensionDataToJetpack()
        BloggingRemindersScheduler.handleRemindersMigration()
        completion?(.success(()))
    }
}

// MARK: - Private Functions

private extension DataMigrator {

    func copyDatabase(to destination: URL) -> Bool {
        do {
            try coreDataStack.createStoreCopy(to: destination)
        } catch {
            DDLogError("Error copying database: \(error)")
            return false
        }
        return true
    }

    func restoreDatabase(from source: URL) -> Bool {
        do {
            try coreDataStack.restoreStoreCopy(from: source)
        } catch {
            DDLogError("Error restoring database: \(error)")
            return false
        }
        return true
    }

    func populateSharedDefaults() -> Bool {
        guard let sharedDefaults = sharedDefaults else {
            return false
        }

        let data = localDefaults.dictionaryRepresentation()
        var temporaryDictionary: [String: Any] = [:]
        for (key, value) in data {
            temporaryDictionary[key] = value
        }
        sharedDefaults.set(temporaryDictionary, forKey: DefaultsWrapper.dictKey)
        return true
    }

    func populateFromSharedDefaults() -> Bool {
        guard let sharedDefaults = sharedDefaults,
              let temporaryDictionary = sharedDefaults.dictionary(forKey: DefaultsWrapper.dictKey) else {
            return false
        }

        for (key, value) in temporaryDictionary {
            localDefaults.set(value, forKey: key)
        }
        sharedDefaults.removeObject(forKey: DefaultsWrapper.dictKey)
        return true
    }

    func copyUserDefaultKeys(_ keys: [MigratableConstant]) {
        guard let sharedDefaults else {
            return
        }

        keys.forEach { key in
            // go to the next key if there's nothing stored under the current key.
            guard let objectToMigrate = sharedDefaults.object(forKey: key.rawValue) else {
                return
            }

            sharedDefaults.set(objectToMigrate, forKey: key.valueForJetpack)
        }
    }
}

// MARK: - Today Widget Helpers

private extension DataMigrator {

    func copyTodayWidgetKeychain() {
        guard let authToken = try? keychainUtils.password(for: WPWidgetConstants.keychainTokenKey.rawValue,
                                                          serviceName: WPWidgetConstants.keychainServiceName.rawValue,
                                                          accessGroup: WPAppKeychainAccessGroup) else {
            return
        }

        try? keychainUtils.store(username: WPWidgetConstants.keychainTokenKey.valueForJetpack,
                                 password: authToken,
                                 serviceName: WPWidgetConstants.keychainServiceName.valueForJetpack,
                                 updateExisting: true)
    }

    func copyTodayWidgetUserDefaults() {
        let userDefaultKeys: [WPWidgetConstants] = [
            .userDefaultsSiteIdKey,
            .userDefaultsLoggedInKey,
            .statsUserDefaultsSiteIdKey,
            .statsUserDefaultsSiteUrlKey,
            .statsUserDefaultsSiteNameKey,
            .statsUserDefaultsSiteTimeZoneKey
        ]

        copyUserDefaultKeys(userDefaultKeys)
    }

    func copyTodayWidgetCacheFiles() {
        let fileNames: [WPWidgetConstants] = [
            .todayFilename,
            .allTimeFilename,
            .thisWeekFilename,
            .statsTodayFilename,
            .statsThisWeekFilename,
            .statsAllTimeFilename
        ]

        fileNames.forEach { fileName in
            guard let sourceURL = localFileStore.containerURL(forAppGroup: WPAppGroupName)?.appendingPathComponent(fileName.rawValue),
                  let targetURL = localFileStore.containerURL(forAppGroup: WPAppGroupName)?.appendingPathComponent(fileName.valueForJetpack),
                  localFileStore.fileExists(at: sourceURL) else {
                return
            }

            if localFileStore.fileExists(at: targetURL) {
                try? localFileStore.removeItem(at: targetURL)
            }

            try? localFileStore.copyItem(at: sourceURL, to: targetURL)
        }
    }

    /// Keys relevant for migration, copied from WidgetConfiguration.
    ///
    enum WPWidgetConstants: String, MigratableConstant {
        // Constants for Home Widget
        case keychainTokenKey = "OAuth2Token"
        case keychainServiceName = "TodayWidget"
        case userDefaultsSiteIdKey = "WordPressHomeWidgetsSiteId"
        case userDefaultsLoggedInKey = "WordPressHomeWidgetsLoggedIn"
        case todayFilename = "HomeWidgetTodayData.plist" // HomeWidgetTodayData
        case allTimeFilename = "HomeWidgetAllTimeData.plist" // HomeWidgetAllTimeData
        case thisWeekFilename = "HomeWidgetThisWeekData.plist" // HomeWidgetThisWeekData

        // Constants for Stats Widget
        case statsUserDefaultsSiteIdKey = "WordPressTodayWidgetSiteId"
        case statsUserDefaultsSiteNameKey = "WordPressTodayWidgetSiteName"
        case statsUserDefaultsSiteUrlKey = "WordPressTodayWidgetSiteUrl"
        case statsUserDefaultsSiteTimeZoneKey = "WordPressTodayWidgetTimeZone"
        case statsTodayFilename = "TodayData.plist" // TodayWidgetStats
        case statsThisWeekFilename = "ThisWeekData.plist" // ThisWeekWidgetStats
        case statsAllTimeFilename = "AllTimeData.plist" // AllTimeWidgetStats

        var valueForJetpack: String {
            switch self {
            case .keychainTokenKey:
                return "OAuth2Token"
            case .keychainServiceName:
                return "JetpackTodayWidget"
            case .userDefaultsSiteIdKey:
                return "JetpackHomeWidgetsSiteId"
            case .userDefaultsLoggedInKey:
                return "JetpackHomeWidgetsLoggedIn"
            case .todayFilename:
                return "JetpackHomeWidgetTodayData.plist"
            case .allTimeFilename:
                return "JetpackHomeWidgetAllTimeData.plist"
            case .thisWeekFilename:
                return "JetpackHomeWidgetThisWeekData.plist"
            case .statsUserDefaultsSiteIdKey:
                return "JetpackTodayWidgetSiteId"
            case .statsUserDefaultsSiteNameKey:
                return "JetpackTodayWidgetSiteName"
            case .statsUserDefaultsSiteUrlKey:
                return "JetpackTodayWidgetSiteUrl"
            case .statsUserDefaultsSiteTimeZoneKey:
                return "JetpackTodayWidgetTimeZone"
            case .statsTodayFilename:
                return "JetpackTodayData.plist"
            case .statsThisWeekFilename:
                return "JetpackThisWeekData.plist"
            case .statsAllTimeFilename:
                return "JetpackAllTimeData.plist"
            }
        }
    }
}

// MARK: - Share Extension Helpers

private extension DataMigrator {

    func copyShareExtensionKeychain() {
        guard let authToken = try? keychainUtils.password(for: WPShareExtensionConstants.keychainTokenKey.rawValue,
                                                          serviceName: WPShareExtensionConstants.keychainServiceName.rawValue,
                                                          accessGroup: WPAppKeychainAccessGroup) else {
            return
        }

        try? keychainUtils.store(username: WPShareExtensionConstants.keychainTokenKey.valueForJetpack,
                                 password: authToken,
                                 serviceName: WPShareExtensionConstants.keychainServiceName.valueForJetpack,
                                 updateExisting: true)
    }

    func copyShareExtensionUserDefaults() {
        let userDefaultKeys: [WPShareExtensionConstants] = [
            .userDefaultsPrimarySiteName,
            .userDefaultsPrimarySiteID,
            .userDefaultsLastUsedSiteName,
            .userDefaultsLastUsedSiteID,
            .maximumMediaDimensionKey,
            .recentSitesKey
        ]

        copyUserDefaultKeys(userDefaultKeys)
    }

    /// Keys relevant for migration, copied from ExtensionConfiguration.
    ///
    enum WPShareExtensionConstants: String, MigratableConstant {

        case keychainUsernameKey = "Username"
        case keychainTokenKey = "OAuth2Token"
        case keychainServiceName = "ShareExtension"
        case userDefaultsPrimarySiteName = "WPShareUserDefaultsPrimarySiteName"
        case userDefaultsPrimarySiteID = "WPShareUserDefaultsPrimarySiteID"
        case userDefaultsLastUsedSiteName = "WPShareUserDefaultsLastUsedSiteName"
        case userDefaultsLastUsedSiteID = "WPShareUserDefaultsLastUsedSiteID"
        case maximumMediaDimensionKey = "WPShareExtensionMaximumMediaDimensionKey"
        case recentSitesKey = "WPShareExtensionRecentSitesKey"

        var valueForJetpack: String {
            switch self {
            case .keychainUsernameKey:
                return "JPUsername"
            case .keychainTokenKey:
                return "JPOAuth2Token"
            case .keychainServiceName:
                return "JPShareExtension"
            case .userDefaultsPrimarySiteName:
                return "JPShareUserDefaultsPrimarySiteName"
            case .userDefaultsPrimarySiteID:
                return "JPShareUserDefaultsPrimarySiteID"
            case .userDefaultsLastUsedSiteName:
                return "JPShareUserDefaultsLastUsedSiteName"
            case .userDefaultsLastUsedSiteID:
                return "JPShareUserDefaultsLastUsedSiteID"
            case .maximumMediaDimensionKey:
                return "JPShareExtensionMaximumMediaDimensionKey"
            case .recentSitesKey:
                return "JPShareExtensionRecentSitesKey"
            }
        }
    }
}

// MARK: - Notifications Extension Helpers

private extension DataMigrator {

    func copyNotificationExtensionKeychain() {
        guard let authToken = try? keychainUtils.password(for: WPNotificationsExtensionConstants.keychainTokenKey.rawValue,
                                                          serviceName: WPNotificationsExtensionConstants.keychainServiceName.rawValue,
                                                          accessGroup: WPAppKeychainAccessGroup) else {
            return
        }

        try? keychainUtils.store(username: WPNotificationsExtensionConstants.keychainTokenKey.valueForJetpack,
                                 password: authToken,
                                 serviceName: WPNotificationsExtensionConstants.keychainServiceName.valueForJetpack,
                                 updateExisting: true)
    }

    /// Keys relevant for migration, copied from ExtensionConfiguration.
    ///
    enum WPNotificationsExtensionConstants: String {

        case keychainServiceName = "NotificationServiceExtension"
        case keychainTokenKey = "OAuth2Token"
        case keychainUsernameKey = "Username"
        case keychainUserIDKey = "UserID"

        var valueForJetpack: String {
            switch self {
            case .keychainServiceName:
                return "JPNotificationServiceExtension"
            case .keychainTokenKey:
                return "JPOAuth2Token"
            case .keychainUsernameKey:
                return "JPUsername"
            case .keychainUserIDKey:
                return "JPUserID"
            }
        }
    }
}<|MERGE_RESOLUTION|>--- conflicted
+++ resolved
@@ -4,10 +4,6 @@
 }
 
 enum DataMigrationError: Error {
-<<<<<<< HEAD
-    case localDraftsNotSynced
-=======
->>>>>>> 70297333
     case databaseCopyError
     case sharedUserDefaultsNil
 }
@@ -59,7 +55,6 @@
         copyTodayWidgetKeychain()
         copyTodayWidgetUserDefaults()
         copyTodayWidgetCacheFiles()
-<<<<<<< HEAD
     }
 
     /// Copies WP's Share extension data (in Keychain and User Defaults) into JP.
@@ -71,19 +66,6 @@
         copyShareExtensionUserDefaults()
     }
 
-=======
-    }
-
-    /// Copies WP's Share extension data (in Keychain and User Defaults) into JP.
-    ///
-    /// Note: This method is not private for unit testing purposes.
-    /// It requires time to properly mock the dependencies in `importData`.
-    func copyShareExtensionDataToJetpack() {
-        copyShareExtensionKeychain()
-        copyShareExtensionUserDefaults()
-    }
-
->>>>>>> 70297333
     /// Copies WP's Notifications extension data (in Keychain) into JP.
     ///
     /// Note: This method is not private for unit testing purposes.
@@ -98,13 +80,6 @@
 extension DataMigrator: ContentDataMigrating {
 
     func exportData(completion: ((Result<Void, DataMigrationError>) -> Void)? = nil) {
-<<<<<<< HEAD
-        guard isLocalDraftsSynced() else {
-            completion?(.failure(.localDraftsNotSynced))
-            return
-        }
-=======
->>>>>>> 70297333
         guard let backupLocation, copyDatabase(to: backupLocation) else {
             completion?(.failure(.databaseCopyError))
             return
