protocol ContentDataMigrating {
    func exportData(completion: ((Result<Void, DataMigrationError>) -> Void)?)
    func importData(completion: ((Result<Void, DataMigrationError>) -> Void)?)
}

enum DataMigrationError: LocalizedError {
    case databaseCopyError
    case sharedUserDefaultsNil
<<<<<<< HEAD
    case dataNotReadyToImport
=======

    var errorDescription: String? {
        switch self {
        case .databaseCopyError: return "The database couldn't be copied from shared directory"
        case .sharedUserDefaultsNil: return "Shared user defaults not found"
        }
    }
>>>>>>> 4ac3bb17
}

final class DataMigrator {
    private let coreDataStack: CoreDataStack
    private let backupLocation: URL?
    private let keychainUtils: KeychainUtils
    private let localDefaults: UserPersistentRepository
    private let sharedDefaults: UserPersistentRepository?

    init(coreDataStack: CoreDataStack = ContextManager.sharedInstance(),
         backupLocation: URL? = FileManager.default.containerURL(forSecurityApplicationGroupIdentifier: "group.org.wordpress")?.appendingPathComponent("WordPress.sqlite"),
         keychainUtils: KeychainUtils = KeychainUtils(),
         localDefaults: UserPersistentRepository = UserDefaults.standard,
         sharedDefaults: UserPersistentRepository? = UserDefaults(suiteName: WPAppGroupName)) {
        self.coreDataStack = coreDataStack
        self.backupLocation = backupLocation
        self.keychainUtils = keychainUtils
        self.localDefaults = localDefaults
        self.sharedDefaults = sharedDefaults
    }
}

// MARK: - Content Data Migrating

extension DataMigrator: ContentDataMigrating {

    func exportData(completion: ((Result<Void, DataMigrationError>) -> Void)? = nil) {
        guard let backupLocation, copyDatabase(to: backupLocation) else {
            completion?(.failure(.databaseCopyError))
            return
        }
        guard populateSharedDefaults() else {
            completion?(.failure(.sharedUserDefaultsNil))
            return
        }
        BloggingRemindersScheduler.handleRemindersMigration()

        isDataReadyToMigrate = true

        completion?(.success(()))
    }

    func importData(completion: ((Result<Void, DataMigrationError>) -> Void)? = nil) {
        guard isDataReadyToMigrate else {
            completion?(.failure(.dataNotReadyToImport))
            return
        }

        guard let backupLocation, restoreDatabase(from: backupLocation) else {
            completion?(.failure(.databaseCopyError))
            return
        }

        /// Upon successful database restoration, the backup files in the App Group will be deleted.
        /// This means that the exported data is no longer complete when the user attempts another migration.
        isDataReadyToMigrate = false

        guard populateFromSharedDefaults() else {
            completion?(.failure(.sharedUserDefaultsNil))
            return
        }

        let sharedDataIssueSolver = SharedDataIssueSolver()
        sharedDataIssueSolver.migrateAuthKey()
        sharedDataIssueSolver.migrateExtensionsData()
        BloggingRemindersScheduler.handleRemindersMigration()
        completion?(.success(()))
    }
}

// MARK: - Private Functions

private extension DataMigrator {
    /// `DefaultsWrapper` is used to single out a dictionary for the migration process.
    /// This way we can delete just the value for its key and leave the rest of shared defaults untouched.
    struct DefaultsWrapper {
        static let dictKey = "defaults_staging_dictionary"
        let defaultsDict: [String: Any]
    }

    /// Convenience wrapper to check whether the export data is ready to be imported.
    /// The value is stored in the App Group space so it is accessible from both apps.
    var isDataReadyToMigrate: Bool {
        get {
            sharedDefaults?.bool(forKey: .dataReadyToMigrateKey) ?? false
        }
        set {
            sharedDefaults?.set(newValue, forKey: .dataReadyToMigrateKey)
        }
    }

    func copyDatabase(to destination: URL) -> Bool {
        do {
            try coreDataStack.createStoreCopy(to: destination)
        } catch {
            DDLogError("Error copying database: \(error)")
            return false
        }
        return true
    }

    func restoreDatabase(from source: URL) -> Bool {
        do {
            try coreDataStack.restoreStoreCopy(from: source)
        } catch {
            DDLogError("Error restoring database: \(error)")
            return false
        }
        return true
    }

    func populateSharedDefaults() -> Bool {
        guard let sharedDefaults = sharedDefaults else {
            return false
        }

        let data = localDefaults.dictionaryRepresentation()
        var temporaryDictionary: [String: Any] = [:]
        for (key, value) in data {
            temporaryDictionary[key] = value
        }
        sharedDefaults.set(temporaryDictionary, forKey: DefaultsWrapper.dictKey)
        return true
    }

    func populateFromSharedDefaults() -> Bool {
        guard let sharedDefaults = sharedDefaults,
              let temporaryDictionary = sharedDefaults.dictionary(forKey: DefaultsWrapper.dictKey) else {
            return false
        }

        for (key, value) in temporaryDictionary {
            localDefaults.set(value, forKey: key)
        }
        sharedDefaults.removeObject(forKey: DefaultsWrapper.dictKey)
        return true
    }
}

private extension String {
    static let dataReadyToMigrateKey = "wp_data_migration_ready"
}<|MERGE_RESOLUTION|>--- conflicted
+++ resolved
@@ -6,17 +6,15 @@
 enum DataMigrationError: LocalizedError {
     case databaseCopyError
     case sharedUserDefaultsNil
-<<<<<<< HEAD
     case dataNotReadyToImport
-=======
 
     var errorDescription: String? {
         switch self {
         case .databaseCopyError: return "The database couldn't be copied from shared directory"
         case .sharedUserDefaultsNil: return "Shared user defaults not found"
+        case .dataNotReadyToImport: return "The data wasn't ready to import"
         }
     }
->>>>>>> 4ac3bb17
 }
 
 final class DataMigrator {
