<?xml version="1.0" encoding="UTF-8"?>
<!DOCTYPE plist PUBLIC "-//Apple//DTD PLIST 1.0//EN" "http://www.apple.com/DTDs/PropertyList-1.0.dtd">
<plist version="1.0">
<dict>
	<key>aps-environment</key>
	<string>development</string>
	<key>com.apple.developer.applesignin</key>
	<array>
		<string>Default</string>
	</array>
	<key>com.apple.developer.associated-domains</key>
	<array>
		<string>webcredentials:wordpress.com</string>
		<string>applinks:apps.wordpress.com</string>
	</array>
	<key>com.apple.security.application-groups</key>
	<array>
		<string>group.org.wordpress</string>
	</array>
<<<<<<< HEAD
=======
	<key>keychain-access-groups</key>
	<array>
		<string>3TMU3BH3NK.org.wordpress</string>
	</array>
>>>>>>> e213be2f
</dict>
</plist><|MERGE_RESOLUTION|>--- conflicted
+++ resolved
@@ -17,12 +17,9 @@
 	<array>
 		<string>group.org.wordpress</string>
 	</array>
-<<<<<<< HEAD
-=======
 	<key>keychain-access-groups</key>
 	<array>
 		<string>3TMU3BH3NK.org.wordpress</string>
 	</array>
->>>>>>> e213be2f
 </dict>
 </plist>