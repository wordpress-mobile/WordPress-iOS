--- conflicted
+++ resolved
@@ -1,17 +1,7 @@
-<<<<<<< HEAD
-* [***] Lock Screen Widgets are now available on Jetpack. Quickly view your site stats without unlocking your phone. [#21535]
-* [*] Block editor: Fix the obscurred "Insert from URL" input for media blocks when using a device in landscape orientation. [https://github.com/wordpress-mobile/gutenberg-mobile/pull/6143]
-* [**] Block editor: Updated placeholder text colors for block-based themes [https://github.com/wordpress-mobile/gutenberg-mobile/pull/6182]
-* [**] Update the main site navigation on the My Site screen, making it easier to access the common site sections. The new shortcuts can be modified using the Personalize Home Tab screen. [21502](https://github.com/wordpress-mobile/WordPress-iOS/pull/21502)
-* [**] [internal] Refactor fetching one single media item. [#21567]
-* [**] [internal] Refactored how the total number of WordPress Media is fetched. [#21568]
-* [**] [internal] Refactor fetching metadata of VideoPress videos. [#21569]
-=======
 Lock screen widgets are now available on Jetpack so you can check your site stats without unlocking your phone. Just remember, with great power comes great efficiency. Or something like that.
 
 We changed the way alerts appear when you’re inserting media into blocks from a URL. So we’ve got that going for us, which is nice.
 
 It’s also easier to tell the difference between placeholder text and actual content in block-based themes.
 
-Finally, we updated the navigation in My Site so you can reach popular sections of the site faster. (Don’t love these shortcuts? Don’t worry, you can personalize them to your heart’s content.)
->>>>>>> 00a9d948
+Finally, we updated the navigation in My Site so you can reach popular sections of the site faster. (Don’t love these shortcuts? Don’t worry, you can personalize them to your heart’s content.)