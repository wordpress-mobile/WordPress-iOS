import ScreenObject
import UIKit
import UITestsFoundation
import XCTest

class JetpackScreenshotGeneration: XCTestCase {
    let scanWaitTime: UInt32 = 5

    @MainActor
    override func setUpWithError() throws {
        super.setUp()

        let app = XCUIApplication.jetpack

        // This does the shared setup including injecting mocks and launching the app
        setUpTestSuite(for: app, removeBeforeLaunching: true)

        // The app is already launched so we can set it up for screenshots here
        setupSnapshot(app)

        if XCUIDevice.isPad {
            XCUIDevice.shared.orientation = UIDeviceOrientation.landscapeLeft
        } else {
            XCUIDevice.shared.orientation = UIDeviceOrientation.portrait
        }

        try LoginFlow.login(email: WPUITestCredentials.testWPcomUserEmail)
    }

    override func tearDown() {
        removeApp(.jetpack)
        super.tearDown()
    }

    func testGenerateScreenshots() throws {

        let mySite = try MySiteScreen()
<<<<<<< HEAD
        let chooseLayoutScreen = try ChooseLayoutScreen()

        // Open Home
        if XCUIDevice.isPad {
            mySite.goToHomeScreen()
        }
=======
        let mySiteMenu = try MySiteMoreMenuScreen()
>>>>>>> 98d3de93

        // Get Site Creation screenshot
        let mySitesScreen = try mySite.showSiteSwitcher()
        let siteIntentScreen = try mySitesScreen
            .tapPlusButton()
            .thenTakeScreenshot(1, named: "SiteCreation")

        try siteIntentScreen.closeModal()
        try mySitesScreen.closeModal()

        // Get Create New screenshot
        let createSheet = try mySite.goToCreateSheet()
            .thenTakeScreenshot(2, named: "CreateNew")

        // Get Page Builder screenshot
        try createSheet.goToSitePage()
            .thenTakeScreenshot(3, named: "PageBuilder")

        try chooseLayoutScreen.closeModal()

        // Open Menu to be able to access stats
        if XCUIDevice.isPhone {
            try mySite.goToMoreMenu()
        }

        // Get Stats screenshot
        let statsScreen = try mySiteMenu.goToStatsScreen()
        statsScreen
            .dismissCustomizeInsightsNotice()
            .thenTakeScreenshot(4, named: "Stats")

        // Get Notifications screenshot
        let notificationList = try TabNavComponent()
            .goToNotificationsScreen()
            .dismissNotificationAlertIfNeeded()
        if XCUIDevice.isPad {
            notificationList
                .openNotification(withSubstring: "commented on")
        }
        notificationList.thenTakeScreenshot(5, named: "Notifications")
    }
}

extension ScreenObject {

    @discardableResult
    func thenTakeScreenshot(_ index: Int, named title: String) -> Self {
        let mode = XCUIDevice.inDarkMode ? "dark" : "light"
        let filename = "\(index)-\(mode)-\(title)"

        snapshot(filename)

        return self
    }
}

extension XCUIApplication {

    static let jetpack = XCUIApplication(bundleIdentifier: "com.automattic.jetpack")
}<|MERGE_RESOLUTION|>--- conflicted
+++ resolved
@@ -35,16 +35,13 @@
     func testGenerateScreenshots() throws {
 
         let mySite = try MySiteScreen()
-<<<<<<< HEAD
+        let mySiteMenu = try MySiteMoreMenuScreen()
         let chooseLayoutScreen = try ChooseLayoutScreen()
 
         // Open Home
         if XCUIDevice.isPad {
             mySite.goToHomeScreen()
         }
-=======
-        let mySiteMenu = try MySiteMoreMenuScreen()
->>>>>>> 98d3de93
 
         // Get Site Creation screenshot
         let mySitesScreen = try mySite.showSiteSwitcher()
