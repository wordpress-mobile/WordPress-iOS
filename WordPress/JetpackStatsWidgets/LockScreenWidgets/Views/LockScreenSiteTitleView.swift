--- conflicted
+++ resolved
@@ -3,31 +3,26 @@
 struct LockScreenSiteTitleView: View {
     let title: String
     let alignment: Alignment
+    let isIconShown: Bool
 
-    init(title: String, alignment: Alignment = .leading) {
+    init(title: String, alignment: Alignment = .leading, isIconShown: Bool = true) {
         self.title = title
         self.alignment = alignment
+        self.isIconShown = isIconShown
     }
 
     var body: some View {
-<<<<<<< HEAD
-        Text(title)
-            .frame(maxWidth: .infinity, alignment: alignment)
-            .font(.system(size: 10))
-            .lineLimit(1)
-            .allowsTightening(true)
-=======
         HStack(spacing: 4) {
-            Image("icon-jetpack")
-                .resizable()
-                .frame(width: 11, height: 11)
+            if isIconShown {
+                Image("icon-jetpack")
+                    .resizable()
+                    .frame(width: 11, height: 11)
+            }
             Text(title)
-                .frame(maxWidth: .infinity, alignment: .leading)
+                .frame(maxWidth: .infinity, alignment: alignment)
                 .font(.system(size: 11))
                 .lineLimit(1)
                 .allowsTightening(true)
         }
-
->>>>>>> 4b7e49db
     }
 }