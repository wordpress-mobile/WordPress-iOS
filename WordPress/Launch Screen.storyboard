--- conflicted
+++ resolved
@@ -1,9 +1,5 @@
 <?xml version="1.0" encoding="UTF-8"?>
-<<<<<<< HEAD
-<document type="com.apple.InterfaceBuilder3.CocoaTouch.Storyboard.XIB" version="3.0" toolsVersion="16097" targetRuntime="iOS.CocoaTouch" propertyAccessControl="none" useAutolayout="YES" launchScreen="YES" useTraitCollections="YES" colorMatched="YES" initialViewController="01J-lp-oVM">
-=======
 <document type="com.apple.InterfaceBuilder3.CocoaTouch.Storyboard.XIB" version="3.0" toolsVersion="16097.2" targetRuntime="iOS.CocoaTouch" propertyAccessControl="none" useAutolayout="YES" launchScreen="YES" useTraitCollections="YES" colorMatched="YES" initialViewController="01J-lp-oVM">
->>>>>>> a0f2a6f3
     <device id="retina6_1" orientation="portrait" appearance="light"/>
     <dependencies>
         <deployment identifier="iOS"/>
@@ -24,16 +20,12 @@
                         <rect key="frame" x="0.0" y="0.0" width="414" height="896"/>
                         <autoresizingMask key="autoresizingMask" widthSizable="YES" heightSizable="YES"/>
                         <subviews>
-                            <imageView userInteractionEnabled="NO" contentMode="scaleToFill" horizontalHuggingPriority="251" verticalHuggingPriority="251" image="beauVoyageLaunch" translatesAutoresizingMaskIntoConstraints="NO" id="FfR-yo-4a1">
-                                <rect key="frame" x="107" y="348" width="200" height="200"/>
+                            <imageView userInteractionEnabled="NO" contentMode="scaleToFill" horizontalHuggingPriority="251" verticalHuggingPriority="251" image="icon-wp" translatesAutoresizingMaskIntoConstraints="NO" id="FfR-yo-4a1">
+                                <rect key="frame" x="182" y="422" width="50" height="52"/>
                                 <color key="tintColor" white="1" alpha="1" colorSpace="custom" customColorSpace="genericGamma22GrayColorSpace"/>
-                                <constraints>
-                                    <constraint firstAttribute="height" constant="200" id="0fc-2L-7Ow"/>
-                                    <constraint firstAttribute="width" constant="200" id="E8G-RG-S3d"/>
-                                </constraints>
                             </imageView>
                         </subviews>
-                        <color key="backgroundColor" name="Blue0"/>
+                        <color key="backgroundColor" name="WordPressBlue50"/>
                         <constraints>
                             <constraint firstItem="FfR-yo-4a1" firstAttribute="centerY" secondItem="Ze5-6b-2t3" secondAttribute="centerY" id="T0u-ej-Kyp"/>
                             <constraint firstItem="FfR-yo-4a1" firstAttribute="centerX" secondItem="Ze5-6b-2t3" secondAttribute="centerX" id="a6p-Lx-MaV"/>
@@ -46,9 +38,9 @@
         </scene>
     </scenes>
     <resources>
-        <image name="beauVoyageLaunch" width="512" height="512"/>
-        <namedColor name="Blue0">
-            <color red="0.93725490196078431" green="0.95294117647058818" blue="0.96862745098039216" alpha="1" colorSpace="custom" customColorSpace="sRGB"/>
+        <image name="icon-wp" width="50" height="52"/>
+        <namedColor name="WordPressBlue50">
+            <color red="0.0" green="0.37647058823529411" blue="0.53333333333333333" alpha="1" colorSpace="custom" customColorSpace="sRGB"/>
         </namedColor>
     </resources>
 </document>