--- conflicted
+++ resolved
@@ -226,38 +226,16 @@
     func collectionView(_ collectionView: UICollectionView, cellForItemAt indexPath: IndexPath) -> UICollectionViewCell {
         if collectionView == thumbsCollectionView {
             return cellForThumbsCollectionView(cellForItemAt: indexPath)
-        }
-
-        return cellForImagesCollectionView(cellForItemAt: indexPath)
+        } else if collectionView == imagesCollectionView {
+            return cellForImagesCollectionView(cellForItemAt: indexPath)
+        }
+
+        return cellForCapabilityCollectionView(cellForItemAt: indexPath)
     }
 
     private func cellForThumbsCollectionView(cellForItemAt indexPath: IndexPath) -> UICollectionViewCell {
         let cell = thumbsCollectionView.dequeueReusableCell(withReuseIdentifier: Constants.thumbCellIdentifier, for: indexPath)
 
-<<<<<<< HEAD
-            return cell
-        } else if collectionView == imagesCollectionView {
-            // Images Collection View
-            guard let cell = collectionView.dequeueReusableCell(withReuseIdentifier: Constants.imageCellIdentifier, for: indexPath) as? MediaEditorImageCell else {
-                return UICollectionViewCell()
-            }
-
-            cell.imageView.image = availableImages[indexPath.row] ?? availableThumbs[indexPath.row]
-
-            showOrHideActivityIndicatorAndCapabilities()
-
-            return cell
-        }
-
-        // Capability Collection View
-        guard let cell = collectionView.dequeueReusableCell(withReuseIdentifier: Constants.capabCellIdentifier, for: indexPath) as? MediaEditorCapabilityCell else {
-            return UICollectionViewCell()
-        }
-
-        let (name, icon) = capabilities[indexPath.row]
-        cell.iconButton.setImage(icon, for: .normal)
-        cell.iconButton.accessibilityHint = name
-=======
         if let thumbCell = cell as? MediaEditorThumbCell {
             thumbCell.thumbImageView.image = availableThumbs[indexPath.row]
             indexPath.row == selectedThumbIndex ? thumbCell.showBorder(color: selectedColor) : thumbCell.hideBorder()
@@ -273,8 +251,17 @@
             imageCell.imageView.image = availableImages[indexPath.row] ?? availableThumbs[indexPath.row]
         }
 
-        showOrHideActivityIndicator()
->>>>>>> 2853d96a
+        showOrHideActivityIndicatorAndCapabilities()
+
+        return cell
+    }
+
+    private func cellForCapabilityCollectionView(cellForItemAt indexPath: IndexPath) -> UICollectionViewCell {
+        let cell = capabilitiesCollectionView.dequeueReusableCell(withReuseIdentifier: Constants.capabCellIdentifier, for: indexPath)
+
+        if let capabilityCell = cell as? MediaEditorCapabilityCell {
+            capabilityCell.configure(capabilities[indexPath.row])
+        }
 
         return cell
     }
