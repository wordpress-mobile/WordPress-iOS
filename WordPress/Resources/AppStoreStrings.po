# Translation of Release Notes & Apple Store Description in English (US)
# This file is distributed under the same license as the Release Notes & Apple Store Description package.
msgid ""
msgstr ""
"PO-Revision-Date: 2018-01-29 17:30-0000\n"
"MIME-Version: 1.0\n"
"Content-Type: text/plain; charset=UTF-8\n"
"Content-Transfer-Encoding: 8bit\n"
"Plural-Forms: nplurals=2; plural=n != 1;\n"
"X-Generator: Poedit 2.0.1\n"
"Project-Id-Version: Release Notes & Apple Store Description\n"
"POT-Creation-Date: \n"
"Last-Translator: \n"
"Language-Team: \n"

#. translators: Subtitle to be displayed below the application name in the Apple App Store. Limit to 30 characters including spaces and commas!
msgctxt "app_store_subtitle"
msgid "Manage your website anywhere"
msgstr ""

#. translators: Multi-paragraph text used to display in the Apple App Store.
msgctxt "app_store_desc"
msgid ""
"Manage or create your WordPress blog or website right from your iOS device: create and edit posts and pages, upload your favorite photos and videos, view stats and reply to comments.\n"
"\n"
"With WordPress for iOS, you have the power to publish in the palm of your hand. Draft a spontaneous haiku from the couch. Snap and post a photo on your lunch break. Respond to your latest comments, or check your stats to see what new countries today’s visitors are coming from.\n"
"\n"
"WordPress for iOS is an Open Source project, which means you too can contribute to its development. Learn more at https://apps.wordpress.com/contribute/.\n"
"\n"
"WordPress for iOS supports WordPress.com and self-hosted WordPress.org sites running WordPress 4.0 or higher.\n"
"\n"
"Need help with the app? Visit the forums at https://ios.forums.wordpress.org/ or tweet us @WordPressiOS.\n\n"
msgstr ""

#. translators: Keywords used in the App Store search engine to find the app.
#. Delimit with a comma between each keyword. Limit to 100 characters including spaces and commas.
msgctxt "app_store_keywords"
msgid "social,network,notes,jetpack,photos,writing,geotagging,media,blog,wordpress,website,blogging,design\n"
msgstr ""

msgctxt "v12.0-whats-new"
msgid ""
"- Dictation now works in the block editor.\n"
"- Offline error messages will now display in smaller popup dialogs on the bottom of the page.\n"
"- Fixed a bug where the site preview address bar could be edited in the Site Creation flow.\n"
"- Fixed an issue in the block editor where images could not be uploaded to private sites.\n"
msgstr ""

#. translators: This is a standard chunk of text used to tell a user what's new with a release when nothing major has changed.
msgctxt "standard-whats-new-1"
msgid "You may not notice anything obviously different about this release, but expect a faster, more stable app. The proof is in the using!"
msgstr ""

#. translators: This is a standard chunk of text used to tell a user what's new with a release when nothing major has changed.
msgctxt "standard-whats-new-2"
msgid "For this release, we polished some pixels, waved a few bugs goodbye, and worked behind the scenes to make the WordPress experience smoother for our app users."
msgstr ""

#. translators: This is a standard chunk of text used to tell a user what's new with a release when nothing major has changed.
msgctxt "standard-whats-new-3"
msgid "No new bells and whistles, just incremental improvements to bring you a faster, more stable app. All that glitters is not gold — sometimes it's code!"
msgstr ""

#. translators: This is a standard chunk of text used to tell a user what's new with a release when nothing major has changed.
#. It's in a haiku format and may be more difficult to translate; maybe come up with something equally awesome in haiku.
msgctxt "standard-whats-new-4"
msgid ""
"It may look the same,\n"
"but we shined and buffed the code.\n"
"Small changes add up!\n"
msgstr ""

#. translators: This is a promo message that will be attached on top of the first screenshot in the App Store.
#. No specified characters limit here, but try to keep as short as the source one. 
msgctxt "app_store_screenshot-1"
msgid ""
"Enjoy your\n"
"favorite sites\n"
msgstr ""

#. translators: This is a promo message that will be attached on top of the second screenshot in the App Store.
#. No specified characters limit here, but try to keep as short as the source one. 
msgctxt "app_store_screenshot-2"
msgid ""
"Get notified\n"
"in real-time\n"
msgstr ""

#. translators: This is a promo message that will be attached on top of the third screenshot in the App Store.
#. No specified characters limit here, but try to keep as short as the source one. 
msgctxt "app_store_screenshot-3"
msgid ""
"Manage your site\n"
"everywhere you go\n"
msgstr ""

#. translators: This is a promo message that will be attached on top of the fourth screenshot in the App Store.
#. No specified characters limit here, but try to keep as short as the source one. 
msgctxt "app_store_screenshot-4"
msgid ""
"Share your ideas\n"
"with the world\n"
msgstr ""

#. translators: This is a promo message that will be attached on top of the fifth screenshot in the App Store.
#. No specified characters limit here, but try to keep as short as the source one. 
msgctxt "app_store_screenshot-5"
msgid ""
"All the stats\n"
"in your hand\n"
msgstr ""

<<<<<<< HEAD
#. translators: This is a promo message that will be attached on top of the first enhanced screenshot in the App Store.
#. No specified character limit here, but try to keep it as short as the source one. Please leave emphasis and line break tags in place, unless they don't make sense in the target language.
msgctxt "enhanced_app_store_screenshot-1"
msgid "<strong>Create </strong>beautiful<br />posts and pages"
msgstr ""

#. translators: This is a promo message that will be attached on top of the first enhanced screenshot in the App Store.
#. No specified character limit here, but try to keep it as short as the source one. Please leave emphasis and line break tags in place, unless they don't make sense in the target language.
msgctxt "enhanced_app_store_screenshot-2"
msgid "<strong>Track </strong><span>what your<br />visitors love</span>
"
msgstr ""

#. translators: This is a promo message that will be attached on top of the first enhanced screenshot in the App Store.
#. No specified character limit here, but try to keep it as short as the source one. Please leave emphasis and line break tags in place, unless they don't make sense in the target language.
msgctxt "enhanced_app_store_screenshot-3"
msgid "<strong>Check </strong><span>what's<br />happening in real time</span>
"
msgstr ""

#. translators: This is a promo message that will be attached on top of the first enhanced screenshot in the App Store.
#. No specified character limit here, but try to keep it as short as the source one. Please leave emphasis and line break tags in place, unless they don't make sense in the target language.
msgctxt "enhanced_app_store_screenshot-4"
msgid "<strong>Share </strong> from<br />anywhere
"
msgstr ""

#. translators: This is a promo message that will be attached on top of the first enhanced screenshot in the App Store.
#. No specified character limit here, but try to keep it as short as the source one. Please leave emphasis and line break tags in place, unless they don't make sense in the target language.
msgctxt "enhanced_app_store_screenshot-5"
msgid "<strong>Capture </strong>ideas<br />on the go
"
msgstr ""
=======
#. translators: This is a promo message that will be attached on top of an enhanced screenshot in the App Store.
#. No specified character limit here, but try to keep it as short as the source one. Please leave emphasis and line break tags in place, unless they don't make sense in the target language.
msgctxt "enhanced_app_store_screenshot-1"
msgid ""
"<strong>Create</strong> beautiful\n"
"posts and pages"
msgstr ""

#. translators: This is a promo message that will be attached on top of an enhanced screenshot in the App Store.
#. No specified character limit here, but try to keep it as short as the source one. Please leave emphasis and line break tags in place, unless they don't make sense in the target language.
msgctxt "enhanced_app_store_screenshot-2"
msgid ""
"<strong>Track</strong> what your\n"
"visitors love"
msgstr ""

#. translators: This is a promo message that will be attached on top of an enhanced screenshot in the App Store.
#. No specified character limit here, but try to keep it as short as the source one. Please leave emphasis and line break tags in place, unless they don't make sense in the target language.
msgctxt "enhanced_app_store_screenshot-3"
msgid ""
"<strong>Check</strong> what's\n"
"happening in real time"
msgstr ""

#. translators: This is a promo message that will be attached on top of an enhanced screenshot in the App Store.
#. No specified character limit here, but try to keep it as short as the source one. Please leave emphasis and line break tags in place, unless they don't make sense in the target language.
msgctxt "enhanced_app_store_screenshot-4"
msgid ""
"<strong>Share</strong> from\n"
"anywhere"
msgstr ""

#. translators: This is a promo message that will be attached on top of an enhanced screenshot in the App Store.
#. No specified character limit here, but try to keep it as short as the source one. Please leave emphasis and line break tags in place, unless they don't make sense in the target language.
msgctxt "enhanced_app_store_screenshot-5"
msgid "<strong>Capture</strong> ideas\n"
"on the go"
msgstr ""

#. translators: This is a promo message that will be attached on top of an enhanced screenshot in the App Store.
#. No specified character limit here, but try to keep it as short as the source one. Please leave emphasis and line break tags in place, unless they don't make sense in the target language.
msgctxt "enhanced_app_store_screenshot-6"
msgid ""
"<strong>Write</strong> without compromises"
msgstr ""
>>>>>>> 96d241f6
<|MERGE_RESOLUTION|>--- conflicted
+++ resolved
@@ -110,41 +110,6 @@
 "in your hand\n"
 msgstr ""
 
-<<<<<<< HEAD
-#. translators: This is a promo message that will be attached on top of the first enhanced screenshot in the App Store.
-#. No specified character limit here, but try to keep it as short as the source one. Please leave emphasis and line break tags in place, unless they don't make sense in the target language.
-msgctxt "enhanced_app_store_screenshot-1"
-msgid "<strong>Create </strong>beautiful<br />posts and pages"
-msgstr ""
-
-#. translators: This is a promo message that will be attached on top of the first enhanced screenshot in the App Store.
-#. No specified character limit here, but try to keep it as short as the source one. Please leave emphasis and line break tags in place, unless they don't make sense in the target language.
-msgctxt "enhanced_app_store_screenshot-2"
-msgid "<strong>Track </strong><span>what your<br />visitors love</span>
-"
-msgstr ""
-
-#. translators: This is a promo message that will be attached on top of the first enhanced screenshot in the App Store.
-#. No specified character limit here, but try to keep it as short as the source one. Please leave emphasis and line break tags in place, unless they don't make sense in the target language.
-msgctxt "enhanced_app_store_screenshot-3"
-msgid "<strong>Check </strong><span>what's<br />happening in real time</span>
-"
-msgstr ""
-
-#. translators: This is a promo message that will be attached on top of the first enhanced screenshot in the App Store.
-#. No specified character limit here, but try to keep it as short as the source one. Please leave emphasis and line break tags in place, unless they don't make sense in the target language.
-msgctxt "enhanced_app_store_screenshot-4"
-msgid "<strong>Share </strong> from<br />anywhere
-"
-msgstr ""
-
-#. translators: This is a promo message that will be attached on top of the first enhanced screenshot in the App Store.
-#. No specified character limit here, but try to keep it as short as the source one. Please leave emphasis and line break tags in place, unless they don't make sense in the target language.
-msgctxt "enhanced_app_store_screenshot-5"
-msgid "<strong>Capture </strong>ideas<br />on the go
-"
-msgstr ""
-=======
 #. translators: This is a promo message that will be attached on top of an enhanced screenshot in the App Store.
 #. No specified character limit here, but try to keep it as short as the source one. Please leave emphasis and line break tags in place, unless they don't make sense in the target language.
 msgctxt "enhanced_app_store_screenshot-1"
@@ -189,5 +154,4 @@
 msgctxt "enhanced_app_store_screenshot-6"
 msgid ""
 "<strong>Write</strong> without compromises"
-msgstr ""
->>>>>>> 96d241f6
+msgstr ""