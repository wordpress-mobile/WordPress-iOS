--- conflicted
+++ resolved
@@ -358,12 +358,9 @@
 /* Story Intro welcome title */
 "A new way to create and publish engaging content on your site." = "心をつかむコンテンツを作り、サイトで公開する新しい方法。";
 
-<<<<<<< HEAD
-=======
 /* A VoiceOver hint to explain what the user gets when they select the 'Get to know the WordPress/Jetpack app' button. */
 "A series of steps helping you to explore the app." = "アプリの詳細を知る一連のステップです。";
 
->>>>>>> 8f152513
 /* A VoiceOver hint to explain what the user gets when they select the 'Customize Your Site' button. */
 "A series of steps showing you how to add a theme, site icon and more." = "テーマやサイトアイコンなどを追加する方法の手順。";
 
