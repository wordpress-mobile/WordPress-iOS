--- conflicted
+++ resolved
@@ -358,12 +358,9 @@
 /* Story Intro welcome title */
 "A new way to create and publish engaging content on your site." = "사이트에서 매력적인 콘텐츠를 만들고 공개하는 새로운 방법입니다.";
 
-<<<<<<< HEAD
-=======
 /* A VoiceOver hint to explain what the user gets when they select the 'Get to know the WordPress/Jetpack app' button. */
 "A series of steps helping you to explore the app." = "앱 둘러보기에 도움이 되는 일련의 단계입니다.";
 
->>>>>>> 8f152513
 /* A VoiceOver hint to explain what the user gets when they select the 'Customize Your Site' button. */
 "A series of steps showing you how to add a theme, site icon and more." = "테마, 사이트 아이콘 등을 추가할 수 있는 방법을 보여주는 여러 단계로 이루어진 과정.";
 
