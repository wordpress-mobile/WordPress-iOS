--- conflicted
+++ resolved
@@ -1,11 +1,3 @@
-<<<<<<< HEAD
-* [*] Block editor: Fix the obscurred "Insert from URL" input for media blocks when using a device in landscape orientation. [https://github.com/wordpress-mobile/gutenberg-mobile/pull/6143]
-* [**] Block editor: Updated placeholder text colors for block-based themes [https://github.com/wordpress-mobile/gutenberg-mobile/pull/6182]
-* [**] [internal] Refactor fetching one single media item. [#21567]
-* [**] [internal] Refactored how the total number of WordPress Media is fetched. [#21568]
-* [**] [internal] Refactor fetching metadata of VideoPress videos. [#21569]
-=======
 We changed the way alerts appear when you’re inserting media into blocks from a URL. So we’ve got that going for us, which is nice.
 
-It’s also easier to tell the difference between placeholder text and actual content in block-based themes.
->>>>>>> 00a9d948
+It’s also easier to tell the difference between placeholder text and actual content in block-based themes.