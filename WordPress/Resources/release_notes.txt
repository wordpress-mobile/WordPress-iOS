Love apps like iA Writer, 1Writer, Bear, and Ulysses? Move from app to WordPress draft fast — the app now imports images from TextBundle and TextPack files and supports importing Markdown files, too.
<<<<<<< HEAD

Notifications for internet connectivity problems no longer eat up your entire device screen. Now there’s a small popup instead, so you can keep using offline abilities (like deleting posts, which now happens more reliably if you’re offline).

Some text in Activity Log would sometimes show up in a wrong language. Not useful! And now fixed.

Also not useful: crashes. Crashes that sometimes occurred during site creation or when loading stats are resolved.

Jetpack Remote Install is supported, so you can install and activate Jetpack on a self-hosted site right from the app.

Stats are more accessible — if you use voiceover in the app, it’ll read your stats to you.
=======
Notifications for internet connectivity problems no longer eat up your entire device screen. Now there’s a small popup instead, so you can keep using offline abilities (like deleting posts, which now happens more reliably if you’re offline).
Some text in Activity Log would sometimes show up in a wrong language. Not useful! And now fixed.
Also not useful: crashes. Crashes that sometimes occurred during site creation or when loading stats are resolved.
Jetpack Remote Install is supported, so you can install and activate Jetpack on a self-hosted site right from the app.
>>>>>>> efdde89f
<|MERGE_RESOLUTION|>--- conflicted
+++ resolved
@@ -1,18 +1,5 @@
 Love apps like iA Writer, 1Writer, Bear, and Ulysses? Move from app to WordPress draft fast — the app now imports images from TextBundle and TextPack files and supports importing Markdown files, too.
-<<<<<<< HEAD
-
-Notifications for internet connectivity problems no longer eat up your entire device screen. Now there’s a small popup instead, so you can keep using offline abilities (like deleting posts, which now happens more reliably if you’re offline).
-
-Some text in Activity Log would sometimes show up in a wrong language. Not useful! And now fixed.
-
-Also not useful: crashes. Crashes that sometimes occurred during site creation or when loading stats are resolved.
-
-Jetpack Remote Install is supported, so you can install and activate Jetpack on a self-hosted site right from the app.
-
-Stats are more accessible — if you use voiceover in the app, it’ll read your stats to you.
-=======
 Notifications for internet connectivity problems no longer eat up your entire device screen. Now there’s a small popup instead, so you can keep using offline abilities (like deleting posts, which now happens more reliably if you’re offline).
 Some text in Activity Log would sometimes show up in a wrong language. Not useful! And now fixed.
 Also not useful: crashes. Crashes that sometimes occurred during site creation or when loading stats are resolved.
-Jetpack Remote Install is supported, so you can install and activate Jetpack on a self-hosted site right from the app.
->>>>>>> efdde89f
+Jetpack Remote Install is supported, so you can install and activate Jetpack on a self-hosted site right from the app.