--- conflicted
+++ resolved
@@ -358,12 +358,9 @@
 /* Story Intro welcome title */
 "A new way to create and publish engaging content on your site." = "Një rrugë e re për të krijuar dhe botuar lëndë tërheqëse në sajtin tuaj.";
 
-<<<<<<< HEAD
-=======
 /* A VoiceOver hint to explain what the user gets when they select the 'Get to know the WordPress/Jetpack app' button. */
 "A series of steps helping you to explore the app." = "Një seri hapash për t’ju ndihmuar të eksploroni aplikacionin.";
 
->>>>>>> 8f152513
 /* A VoiceOver hint to explain what the user gets when they select the 'Customize Your Site' button. */
 "A series of steps showing you how to add a theme, site icon and more." = "Një varg hapash që ju tregon se si të shtoni një temë, një ikonë sajti, etj.";
 
