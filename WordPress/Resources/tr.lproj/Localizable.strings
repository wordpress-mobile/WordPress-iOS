/* Translation-Revision-Date: 2022-04-25 13:42:07+0000 */
/* Plural-Forms: nplurals=2; plural=n > 1; */
/* Generator: GlotPress/4.0.0-alpha.1 */
/* Language: tr */

/* Message to ask the user to send us an email to clear their content. */
"\nPlease send us an email to have your content cleared out." = "\nLütfen içeriğinizin temizlenmesi için bize bir e-posta gönderin.";

/* Notice shown on the Edit Comment view when the author is a registered user. */
"\nThis user is registered. Their name, web address, and email address cannot be edited." = "\nBu kullanıcı kayıtlı. Adı, web adresi ve e-posta adresi düzenlenemez.";

/* Message of Delete Site confirmation alert; substitution is site's host. */
"\nTo confirm, please re-enter your site's address before deleting.\n\n" = "\nOnaylamak için lütfen silmeden önce sitenizin adresini tekrar girin.\n";

/* Message of Close Account confirmation alert */
"\nTo confirm, please re-enter your username before closing.\n\n" = "\nOnaylamak için lütfen kapatmadan önce kullanıcı adınızı tekrar girin.\n\n";

/* Per-year postfix shown after a domain's cost. */
" \/ year" = "\/ yıl";

/* Title for the lazy load images setting */
"\"Lazy-load\" images" = "Görselleri sonra yükle";

/* Title of a list of buttons used for sharing content to other services. These buttons appear when the user taps a `More` button. */
"\"More\" Button" = "\"Daha fazla\" tuşu";

/* Description for the restore action. $1$@ is a placeholder for the selected date. */
"%1$@ is the selected point for your restore." = "%1$@, geri yüklemeniz için seçilen noktadır.";

/* Description for the download backup action. $1$@ is a placeholder for the selected date. */
"%1$@ is the selected point to create a downloadable backup." = "%1$@, indirilebilir bir yedek oluşturmak için seçilen noktadır.";

/* Label displaying the author and post title for a Comment. %1$@ is a placeholder for the author. %2$@ is a placeholder for the post title. */
"%1$@ on %2$@" = "%2$@ için %1$@";

/* Error message displayed when restoring a site fails due to credentials not being configured. %1$@ is a placeholder for the string 'Enter your server credentials'. */
"%1$@ to enable one click site restores from backups." = "Yedeklerden tek tıklamayla site geri yüklemeyi etkinleştirmek için %1$@.";

/* Title for button when a site is missing server credentials. %1$@ is a placeholder for the string 'Enter your server credentials'. */
"%1$@ to fix this threat." = "Bu tehdidi düzeltmek için %1$@.";

/* Title for button when a site is missing server credentials. %1$@ is a placeholder for the string 'Enter your server credentials'. */
"%1$@ to fix threats." = "Tehditleri düzeltmek için %1$@.";

/* Singular label displaying number of comments. %1$d is a placeholder for the number of Comments. */
"%1$d Comment" = "%1$d Yorum";

/* Plural label displaying number of comments. %1$d is a placeholder for the number of Comments. */
"%1$d Comments" = "%1$d Yorum";

/* Singular button title to Like a comment. %1$d is a placeholder for the number of Likes.
   Singular format string for view title displaying the number of post likes. %1$d is the number of likes. */
"%1$d Like" = "%1$d Beğen";

/* Plural button title to Like a comment. %1$d is a placeholder for the number of Likes.
   Plural format string for view title displaying the number of post likes. %1$d is the number of likes. */
"%1$d Likes" = "%1$d Beğenilenler";

/* Singular format string for displaying the number of users that answered the blogging prompt. */
"%1$d answer" = "%1$d yanıt";

/* Plural format string for displaying the number of users that answered the blogging prompt. */
"%1$d answers" = "%1$d yanıt";

/* Format string for displaying number of completed quickstart tutorials. %1$d is number completed, %2$d is total number of tutorials available. */
"%1$d of %2$d completed" = "%1$d\/%2$d tamamlandı";

/* Format string for single unseen post count. The %1$d is a placeholder for the count. */
"%1$d unseen post" = "%1$d görülmemiş yazı";

/* Format string for plural unseen posts count. The %1$d is a placeholder for the count. */
"%1$d unseen posts" = "%1$d görülmemiş yazı";

/* translators: %1$s: Select control font size name e.g. Small, %2$s: Select control font size e.g. 12px */
"%1$s (%2$s)" = "%1$s (%2$s)";

/* translators: 1: From block title, e.g. Paragraph. 2: To block title, e.g. Header. */
"%1$s transformed to %2$s" = "%1$s, %2$s olarak dönüştürüldü";

/* translators: accessibility text. Inform about current value. %1$s: Control label %2$s: setting label (example: width), %3$s: Current value. %4$s: value measurement unit (example: pixels) */
"%1$s. %2$s is %3$s %4$s." = "%1$s. %2$s, %3$s %4$s.";

/* Post Stats label for week date range. Ex: Mar 25 - Mar 31, 2019 */
"%@ - %@, %@" = "%1$@ - %2$@, %3$@";

/* Accessibility identifier for buttons. */
"%@ Button" = "%@ düğme";

/* The number of tags in the writting settings. Singular. %@ is a placeholder for the number */
"%@ Tag" = "%@ etiket";

/* The number of tags in the writting settings. Plural. %@ is a placeholder for the number */
"%@ Tags" = "%@ etiket";

/* Accessibility label for value in billions. Ex: 66.6 billion. */
"%@ billion" = "%@ milyar";

/* Accessibility label for comments button (singular) */
"%@ comment" = "%@ yorum";

/* Accessibility label for comments button (plural)
   Number of Comments per Page */
"%@ comments" = "%@ yorum";

/* Number of days after which comments should autoclose */
"%@ days" = "%@ gün";

/* The number of followers of a site. The '%@' is a placeholder for the numeric value. Example: `1000 followers` */
"%@ followers" = "%@ takipçi";

/* Comments Threading Levels
   Number of Threading Levels */
"%@ levels" = "%@ seviye";

/* Number of Links */
"%@ links" = "%@ bağlantı";

/* Accessibility label for value in millions. Ex: 66.6 million. */
"%@ million" = "%@ milyon";

/* Amount of disk quota being used. First argument is the total percentage being used second argument is total quota allowed in GB.Ex: 33% of 14 GB on your site. */
"%@ of %@ on your site" = "Sitenizdeki %2$@ alanın %1$@ kadarı";

/* Amount of disk quota being used. First argument is the total percentage being used second argument is total quota allowed in GB.Ex: 33% of 14 GB used on your site. */
"%@ of %@ used on your site" = "Sitenizdeki %2$@ alanın %1$@ kadarı kullanılıyor";

/* Plan yearly price */
"%@ per year" = "yıl başına %@";

/* Accessibility label for value in quadrillion. Ex: 66.6 quadrillion. */
"%@ quadrillion" = "%@ katrilyon";

/* Accessibility label for value in quintillions. Ex: 66.6 quintillion. */
"%@ quintillion" = "%@ kentilyon";

/* Accessibility label for value in thousands. Ex: 66.6 thousand. */
"%@ thousand" = "%@ bin";

/* Accessibility label for value in trillions. Ex: 66.6 trillion. */
"%@ trillion" = "%@ trilyon";

/* Let's the user know that a third party sharing service was reconnected. The %@ is a placeholder for the service name. */
"%@ was reconnected." = "%@ tekrar bağlandı.";

/* Difference label for Insights Overview stat, indicating change from previous period. Ex: +99.9K(5%)
   Difference label for Period Overview stat, indicating change from previous period. Ex: +99.9K (5%) */
"%@%@ (%@%%)" = "%1$@%2$@ (%3$@%%)";

/* Accessibility label for a post in the post list. The parameters are the title, and date respectively. For example, \"Let it Go, 1 hour ago.\" */
"%@, %@." = "%1$@, %2$@.";

/* Accessibility value for a Stats' Posting Activity Month if the user selected a day with posts. The first parameter is day (e.g. November 2019). The second parameter is the number of posts. */
"%@. %d posts." = "%1$@. %2$d yazı.";

/* Accessibility value for a Stats' Posting Activity Month if the user selected a day with posts. The first parameter is day (e.g. November 2019). */
"%@. 1 post." = "%@. 1 yazı.";

/* Label displaying value in billions. Ex: 66.6B. */
"%@B" = "%@B";

/* Label displaying value in quintillions. Ex: 66.6E. */
"%@E" = "%@E";

/* Label displaying value in thousands. Ex: 66.6K. */
"%@K" = "%@K";

/* Label displaying value in millions. Ex: 66.6M. */
"%@M" = "%@M";

/* Label displaying value in quadrillions. Ex: 66.6P. */
"%@P" = "%@P";

/* Label displaying value in trillions. Ex: 66.6T. */
"%@T" = "%@T";

/* Number of posts displayed in Posting Activity when a day is selected. %d will contain the actual number (singular). */
"%d Post" = "%d yazı";

/* Number of posts displayed in Posting Activity when a day is selected. %d will contain the actual number (plural). */
"%d Posts" = "%d yazı";

/* The number of connected accounts on a third party sharing service connected to the user's blog. The '%d' is a placeholder for the number of accounts. */
"%d accounts" = "%d hesaplar";

/* Age between dates over one day.
   Number of days */
"%d days" = "%d gün";

/* Age between dates over one hour. */
"%d hours" = "%d saat";

/* Age between dates over one month. */
"%d months" = "%d ay";

/* Sepoken image size in pixels (e.g. 300 pixels) */
"%d pixels" = "%d piksel";

/* Number of posts */
"%d posts" = "%d yazı";

/* Message for a notice informing the user their scan completed and %d threats were found */
"%d potential threats found" = "%d potansiyel tehdit bulundu";

/* Age between dates over one year. */
"%d years" = "%d yıl";

/* Max image size in pixels (e.g. 300x300px) */
"%dx%dpx" = "%1$dx%2$dpx";

/* One menu area available in the theme */
"%i menu area in this theme" = "Bu temadaki %i menü alanı";

/* The number of menu areas available in the theme */
"%i menu areas in this theme" = "Bu temadaki %i menü alanı";

/* One menu is available in the site and area */
"%i menu available" = "%i menü mevcut";

/* The number of menus on the site and area. */
"%i menus available" = "%i menü mevcut";

/* Alert displayed to the user when multiple media items have failed to upload. */
"%ld files not uploaded" = "%ld dosya yüklenemedi";

/* System notification displayed to the user when multiple media items have uploaded successfully. */
"%ld files successfully uploaded" = "%ld dosya başarıyla yüklendi";

/* Displays the number of words and characters in text */
"%li words, %li characters" = "%1$li kelime, %2$li karakter";

/* translators: %s: Block name e.g. \"Image block\"
translators: Block name. %s: The localized block name */
"%s block" = "%s blok";

/* translators: %s: block title e.g: \"Paragraph\". */
"%s block options" = "%s blok seçenekleri";

/* translators: Newly available block name. %s: The localized block name */
"%s block, newly available" = "%s blok, hazır";

/* translators: accessibility text for the media block empty state. %s: media type */
"%s block. Empty" = "%s bloku. Boş";

/* translators: accessibility text for blocks with invalid content. %d: localized block title */
"%s block. This block has invalid content" = "%s bloku. Bu blok geçersiz içerik barındırıyor";

/* translators: %s: name of the reusable block */
"%s converted to regular blocks" = "%s normal bloklara dönüştürüldü";

/* translators: %s: embed block variant's label e.g: \"Twitter\". */
"%s embed block previews are coming soon" = "%s Gömülü blok önizlemeleri yakında geliyor";

/* translators: %s: social link name e.g: \"Instagram\". */
"%s has URL set" = "%s için URL ayarlanmış ";

/* translators: %s: social link name e.g: \"Instagram\". */
"%s has no URL set" = "%s için ayarlanmış bir URL yok";

/* translators: %s: embed block variant's label e.g: \"Twitter\". */
"%s previews not yet available" = "%s önizlemeleri henüz kullanılamıyor";

/* translators: %s: social link name e.g: \"Instagram\". */
"%s social icon" = "%s sosyal simge";

/* translators: Missing block alert title. %s: The localized block name */
"'%s' is not fully-supported" = "\"%s\" tamamen desteklenmiyor";

/* Empty Post Title */
"(No Title)" = "(Başlık yok)";

/* Menus title label text for a post that has no set title. */
"(Untitled)" = "(Başlıksız)";

/* Lets a user know that a local draft does not have a title. */
"(no title)" = "(başlık yok)";

/* Example Comment notification displayed in the prologue carousel of the app. Username should be marked with * characters and will be displayed as bold text. */
"*Johann Brandt* responded to your post" = "*Johan Brandt* yazınıza yanıt verdi";

/* Example Like notification displayed in the prologue carousel of the app. Username should be marked with * characters and will be displayed as bold text. */
"*Madison Ruiz* liked your post" = "*Madison Ruiz* yazınızı beğendi";

/* Menus button text for adding a new menu to a site. */
"+ Add new menu" = "+ Yeni menü ekle";

/* Register Domain - Address information field add new address line */
"+ Address line %@" = "+ Adres satırı %@";

/* Local notification displayed to the user when a single draft post has been successfully uploaded. */
"1 draft post uploaded" = "1 taslak yazı yüklendi";

/* Alert displayed to the user when a single media item has failed to upload. */
"1 file not uploaded" = "1 dosya yüklenemedi";

/* System notification displayed to the user when a single media item has uploaded successfully. */
"1 file successfully uploaded" = "1 dosya başarıyla yüklendi";

/* Alert displayed to the user when a single post has been successfully uploaded. */
"1 post uploaded" = "1 yazı yüklendi";

/* Alert displayed to the user when multiple media items attached to a post have failed to upload. */
"1 post, %ld files not uploaded" = "1 yazı ile %ld dosya karşıya yüklenemedi";

/* Alert displayed to the user when a single media item attached to a post has failed to upload. */
"1 post, 1 file not uploaded" = "1 yazı ile 1 dosya karşıya yüklenemedi";

/* Message for a notice informing the user their scan completed and 1 threat was found */
"1 potential threat found" = "1 potansiyel tehdit bulundu";

/* Indicates a video will be resized to Full HD 1920x1080 when uploaded. */
"1080p" = "1080p";

/* Indicates a video will be resized to 640x480 when uploaded. */
"480p" = "480p";

/* Indicates a video will be resized to 4K 3840x2160 when uploaded. */
"4K" = "4K";

/* Indicates a video will be resized to HD 1280x720 when uploaded. */
"720p" = "720p";

/* Age between dates less than one hour. */
"< 1 hour" = "1 saatten az";

/* A short description of how many times a week the user will receive a blogging reminder. The '%d' placeholder will be populated with a count of the number of times a week they'll be reminded, and should be surrounded by <strong> HTML tags. */
"<strong>%d<\/strong> times a week" = "Haftada <strong>%d<\/strong> kez";

/* A short description of how many times a week the user will receive a blogging reminder. The '%d' placeholder will be populated with a count of the number of times a week they'll be reminded, and should be surrounded by <strong> HTML tags. */
"<strong>%d<\/strong> times a week at %@" = "Haftada <strong>%1$d<\/strong> kez, %2$@";

/* Short title telling the user they will receive a blogging reminder once per week. The word for 'once' should be surrounded by <strong> HTML tags. */
"<strong>Once<\/strong> a week" = "Haftada <strong>bir kez<\/strong>";

/* Short title telling the user they will receive a blogging reminder once per week. The word for 'once' should be surrounded by <strong> HTML tags. */
"<strong>Once<\/strong> a week at %@" = "Haftada <strong>bir kez<\/strong>, %@";

/* Short title telling the user they will receive a blogging reminder two times a week. The word for 'twice' should be surrounded by <strong> HTML tags. */
"<strong>Twice<\/strong> a week" = "Haftada <strong>iki kez<\/strong>";

/* Short title telling the user they will receive a blogging reminder two times a week. The word for 'twice' should be surrounded by <strong> HTML tags. */
"<strong>Twice<\/strong> a week at %@" = "haftada <strong>iki kez<\/strong>, %@";

/* Label displaying the user's username preceeded by an '@' symbol. %1$@ is a placeholder for the username. */
"@%1$@" = "@%1$@";

/* A short description of what the 'More' button is and how it works. */
"A \"more\" button contains a dropdown which displays sharing buttons" = "Bir \"daha fazla\" tuşu paylaşım araçlarını barındıran açılır menü içerir";

/* Label for image that is set as a feature image for post/page */
"A featured image is set. Tap to change it." = "Öne çıkan görsel ayarlandı. Değiştirmek için dokunun.";

/* Title for a threat */
"A file contains a malicious code pattern" = "Bir dosya kötü amaçlı bir kod modeli içeriyor";

/* Subtitle of the Site Name screen. */
"A good name is short and memorable.\nYou can change it later." = "İyi ad, kısa ve akılda kalıcı olan addır.\nBunu daha sonra değiştirebilirsiniz.";

/* Story Intro welcome title */
"A new way to create and publish engaging content on your site." = "Sitenizde ilgi çekici içerik oluşturmanın ve yayınlamanın yeni bir yolu.";

<<<<<<< HEAD
=======
/* A VoiceOver hint to explain what the user gets when they select the 'Get to know the WordPress/Jetpack app' button. */
"A series of steps helping you to explore the app." = "Uygulamayı keşfetmenize yardımcı olacak bir dizi adım.";

>>>>>>> 8f152513
/* A VoiceOver hint to explain what the user gets when they select the 'Customize Your Site' button. */
"A series of steps showing you how to add a theme, site icon and more." = "Tema, site simgesi ve daha fazlasını nasıl ekleyeceğinizi gösteren bir dizi adım.";

/* A VoiceOver hint to explain what the user gets when they select the 'Grow Your Audience' button. */
"A series of steps to assist with growing your site's audience." = "Sitenizin kitlesini büyütmeye yardımcı olacak bir dizi adım.";

/* Message of the alert indicating that a tag with that name already exists. The placeholder is the name of the tag */
"A tag named '%@' already exists." = "'%@' isminde bir etiket zaten mevcut.";

/* A hint to users about growing the audience for their site, when their site doesn't have many views yet. */
"A tip to grow your audience" = "Kitlenizi büyütmek için bir ipucu";

/* Placeholder text for the title of a site */
"A title for the site" = "Site için başlık";

/* An error message. */
"A valid email address is needed to mail an authentication link. Please return to the previous screen and provide a valid email address." = "Kimlik doğrulama bağlantısının gönderilebilmesi için geçerli bir e-posta adresi gerekir. Geçerli bir e-posta adresi sağlamak için lütfen önceki ekrana dönün.";

/* Shown when a user types a non-number into the two factor field. */
"A verification code will only contain numbers." = "Bir doğrulama kodu yalnızca sayı içerecektir.";

/* Label for active Theme browser cell */
"ACTIVE" = "ETKİN";

/* No comment provided by engineer. */
"ADD AUDIO" = "SES EKLE";

/* No comment provided by engineer. */
"ADD BLOCK HERE" = "BURAYA BLOK EKLE";

/* No comment provided by engineer. */
"ADD IMAGE" = "GÖRSEL EKLE";

/* No comment provided by engineer. */
"ADD IMAGE OR VIDEO" = "GÖRSEL VEYA VİDEO EKLE";

/* No comment provided by engineer. */
"ADD LINK" = "BAĞLANTI EKLE";

/* No comment provided by engineer. */
"ADD MEDIA" = "ORTAM EKLE";

/* No comment provided by engineer. */
"ADD VIDEO" = "VİDEO EKLE";

/* Register Domain - Address information field section header title */
"ADDRESS" = "ADRES";

/* About this app (information page title) */
"About" = "Hakkında";

/* Link to About screen for Jetpack for iOS */
"About Jetpack for iOS" = "İOS için Jetpack hakkında";

/* My Profile 'About me' label */
"About Me" = "Hakkımda";

/* Link to About screen for WordPress for iOS */
"About WordPress" = "WordPress hakkında";

/* Link to About screen for WordPress for iOS */
"About WordPress for iOS" = "iOS için WordPress hakkında";

/* Label for selecting the Accelerated Mobile Pages (AMP) Blog Traffic Setting */
"Accelerated Mobile Pages (AMP)" = "Accelerated Mobile Pages (AMP)";

/* Title for the account section in site settings screen */
"Account" = "Hesap";

/* Header for account details, shown after signing up. */
"Account Details" = "Hesap detayları";

/* Accessibility description for account information after logging in. */
"Account Information. %@. %@." = "Hesap bilgileri. %1$@. %2$@.";

/* Account Settings Title
   Link to Account Settings section */
"Account Settings" = "Hesap ayarları";

/* Overlay message displayed when account successfully closed */
"Account closed" = "Hesap kapatıldı";

/* Displays the list of third-party libraries we use
   Title of button that displays the App's acknoledgements */
"Acknowledgements" = "Teşekkürler";

/* Theme Activate action title */
"Activate" = "Etkinleştir";

/* Title of alert when theme activation fails */
"Activation Error" = "Etkinleştirme hatası";

/* Describes a status of a plugin
   Label for active Theme
   Whether a plugin is active on a site */
"Active" = "Etkin";

/* The plugin is active on the site and has not enabled automatic updates */
"Active, Autoupdates off" = "Etkin, otomatik güncellemeler kapalı";

/* The plugin is active on the site and has enabled automatic updates */
"Active, Autoupdates on" = "Etkin, otomatik güncellemeler açık";

/* Add New Stats Card category title
   Noun. Links to a blog's Activity screen.
   Title for the activity list */
"Activity" = "Etkinlik";

/* Noun. Links to a blog's Activity screen. */
"Activity Log" = "Etkinlik günlüğü";

/* Option in Support view to see activity logs. */
"Activity Logs" = "Etkinlik kütükleri";

/* Label for the Activity Type filter button */
"Activity Type" = "Etkinlik Türü";

/* Label for the Activity Type filter button when there are more than 1 activity type selected */
"Activity Type (%1$d)" = "Etkinlik Türü (%1$d)";

/* Accessibility label for add button to add items to the user's media library
   Remove asset from media picker list */
"Add" = "Ekle";

/* Action for Media Picker to indicate selection of media. The argument in the string represents the number of elements (as numeric digits) selected */
"Add %@" = "%@ ekle";

/* No comment provided by engineer. */
"Add Block After" = "Blok sonrasına ekle";

/* No comment provided by engineer. */
"Add Block Before" = "Blok öncesine ekle";

/* Alert option to add document contents into a blog post. */
"Add Contents to Post" = "Yazıya içerik ekle";

/* Add New Stats Card view title */
"Add New Stats Card" = "Yeni istatistik kartı ekle";

/* No comment provided by engineer. */
"Add To Beginning" = "Başa ekle";

/* No comment provided by engineer. */
"Add To End" = "Sona ekle";

/* Button Title. Tapping subscribes the user to a new topic. */
"Add Topic" = "Konu Ekle";

/* No comment provided by engineer. */
"Add URL" = "URL ekle";

/* The title on the add category screen */
"Add a Category" = "Kategori ekle";

/* Add a profile photo to Me > My Profile */
"Add a Profile Photo" = "Profil fotoğrafı ekle";

/* Title of a feature to add a new topic to the topics subscribed by the user. */
"Add a Topic" = "Bir Konu ekle";

/* Hint for the reader CSS URL field */
"Add a custom CSS URL here to be loaded in Reader. If you're running Calypso locally this can be something like: http:\/\/192.168.15.23:3000\/calypso\/reader-mobile.css" = "Reader'a yüklenmek üzere buraya özel bir CSS URL'si ekleyin. Calypso'yu yerel olarak çalıştırıyorsanız şu şekilde olabilir: http:\/\/192.168.15.23:3000\/calypso\/reader-mobile.css";

/* Label of the button that starts the purchase of an additional redirected domain in the Domains Dashboard. */
"Add a domain" = "Alan adı ekle";

/* No comment provided by engineer. */
"Add a new block at any time by tapping on the + icon in the toolbar on the bottom left." = "Sol alttaki araç çubuğundaki + simgesine dokunarak istediğiniz zaman yeni bir blok ekleyin.";

/* Title for a button that when tapped starts the add self-hosted site process */
"Add a self-hosted site" = "Barındırılan site ekle";

/* No comment provided by engineer. */
"Add a shortcode…" = "Bir kısa kod ekle…";

/* No Tags View Button Label */
"Add a site" = "Site ekle";

/* No Topics View Button Label */
"Add a topic" = "Bir konu ekle";

/* Accessibility description for adding an image to a new user account. Tapping this initiates that flow. */
"Add account image." = "Hesap görseli ekle";

/* No comment provided by engineer. */
"Add alt text" = "Alternatif metin ekle";

/* Placeholder text. A call to action for the user to type any topic to which they would like to subscribe. */
"Add any topic" = "Herhangi bir konu ekle";

/* No comment provided by engineer. */
"Add blocks" = "Blok ekle";

/* No comment provided by engineer. */
"Add button text" = "Düğme metni ekle";

/* No comment provided by engineer. */
"Add image or video" = "Görsel veya video ekle.";

/* Accessibility hint text for adding an image to a new user account. */
"Add image, or avatar, to represent this new account." = "Bu yeni hesabı temsil edecek görsel veya avatar ekleyin.";

/* No comment provided by engineer. */
"Add link text" = "Bağlantı metni ekle";

/* translators: %s: social link name e.g: \"Instagram\". */
"Add link to %s" = "Bağlantı ekle: %s";

/* No comment provided by engineer. */
"Add menu item above" = "Üste menü elemanı ekle";

/* No comment provided by engineer. */
"Add menu item below" = "Alta menü elemanı ekle";

/* No comment provided by engineer. */
"Add menu item to children" = "Alt öğelere menü öğesi ekle";

/* Accessibility hint for add button to add items to the user's media library */
"Add new media" = "Yeni ortam ekle";

/* Screen reader text for Menus button that adds a new menu to a site. */
"Add new menu" = "Yeni menü ekle";

/* Screen reader text for button that adds a menu item */
"Add new menu item" = "Yeni menü öğesi ekle";

/* Title of button to add a new site. */
"Add new site" = "Yeni site ekle";

/* Voiceover accessibility label for the tags field in blog post settings. */
"Add new tags, separated by commas." = "Virgülle ayırarak yeni etiketler ekleyin.";

/* No comment provided by engineer. */
"Add paragraph block" = "Paragraf bloğu ekle";

/* Add self-hosted site button */
"Add self-hosted site" = "Barındırılan site ekle";

/* Button title displayed when the user has removed all Insights from display.
   Label for action to add a new Insight. */
"Add stats card" = "İstatistik kartı ekle";

/* Placeholder text for tags module in share extension. */
"Add tags" = "Etiketleri ekle";

/* No comment provided by engineer. */
"Add this email link" = "Bu e-posta bağlantısını ekle";

/* No comment provided by engineer. */
"Add this link" = "Bu bağlantıyı ekle";

/* No comment provided by engineer. */
"Add this telephone link" = "Bu telefon bağlantısını ekle";

/* User-facing string, presented to reflect that site assembly is underway. */
"Adding site features" = "Site özellikleri ekleme";

/* Label for url blog setting
   Register Domain - Address information field placeholder for Address line */
"Address" = "Adres";

/* No comment provided by engineer. */
"Address Settings" = "Adres Ayarları";

/* Register Domain - Address information field Address line */
"Address line %@" = "Adres satırı %@";

/* Adds a post to My Likes. Spoken Hint. */
"Adds this post to My Likes" = "Bu yazıyı Beğenilerime ekle";

/* Title for the advanced section in site settings screen */
"Advanced" = "Gelişmiş";

/* Screen reader text expressing the menu item is after another menu item. Argument is a name for another menu item. */
"After %@" = "%@ öğesinden sonra";

/* Option to select the Airmail app when logging in with magic links */
"Airmail" = "Airmail";

/* Description of albums in the photo libraries */
"Albums" = "Albümler";

/* Image alignment option title.
   Title of the screen for choosing an image's alignment. */
"Alignment" = "Hizalama";

/* Autoapprove every comment
   Browse all themes selection title
   Displays all of the historical threats
   Displays all of the Notifications, unfiltered
   Title of all Blogging Prompts filter.
   Title of all Comments filter. */
"All" = "Tümü";

/* Footer of the free domain registration section for a paid plan.
   Information about redeeming domain credit on site dashboard. */
"All WordPress.com plans include a custom domain name. Register your free premium domain now." = "Tüm WordPress.com planları kişisel bir alan adı içerir. Ücretsiz premium alan adınızı hemen kaydedin.";

/* An option in a list. Automatically approve all comments */
"All comments" = "Tüm yorumlar";

/* Section title for All Languages */
"All languages" = "Tüm diller";

/* Description for the Jetpack Backup Restore message. %1$@ is a placeholder for the selected date. */
"All of your selected items are now restored back to %1$@." = "Seçtiğiniz tüm öğeler şimdi %1$@ konumuna geri yüklendi.";

/* Title of the completion screen of the Blogging Reminders Settings screen. */
"All set!" = "Her şey hazır!";

/* Title of the congratulation screen that appears when all the tasks are completed */
"All tasks complete" = "Tüm görevler tamamlandı";

/* Insights 'All-Time' header */
"All-Time" = "Tüm zamanlar";

/* Settings: Comments Enabled */
"Allow Comments" = "Yorumlara izin ver";

/* Suggests the user allow push notifications. Appears within app settings. */
"Allow WordPress to send you push notifications" = "WordPress'in size anlık bildirim göndermesine izin verin";

/* Jetpack Settings: Allow WordPress.com login */
"Allow WordPress.com login" = "WordPress.com ile giriş yapmaya izin ver";

/* Message on camera permissions screen to explain why the app needs camera and microphone permissions */
"Allow access so you can start taking photos and videos." = "Fotoğraf ve video çekmeye başlayabilmeniz için erişime izin verin.";

/* A short description of the comment like sharing setting. */
"Allow all comments to be Liked by you and your readers" = "Tüm yorumların siz ve okuyucularınız tarafından beğenilmelerine izin verin";

/* Allow button title shown in alert preparing users to grant permission for us to send them push notifications.
   Button label for approving our request to allow push notifications */
"Allow notifications" = "Bildirimlere izin ver";

/* Allow button title shown in alert preparing users to grant permission for us to send them push notifications.
   Shown to the user in settings when they haven't yet allowed or denied push notifications */
"Allow push notifications" = "Anlık bildirimlere izin ver";

/* No comment provided by engineer. */
"Allow this connection to be used by all admins and users of your site." = "Bu bağlantının sitenizin tüm yöneticileri ve kullanıcıları tarafından kullanılmasına izin verin.";

/* Allowlisted IP Addresses Title */
"Allowlisted IP Addresses" = "İzinli IP Adresleri";

/* Jetpack Settings: Allowlisted IP addresses */
"Allowlisted IP addresses" = "İzinli IP adresleri";

/* Instructions for users with two-factor authentication enabled. */
"Almost there! Please enter the verification code from your authenticator app." = "Neredeyse bitiyor! Lütfen doğrulama uygulamanızdan edindiğiniz doğrulama kodunu girin.";

/* Image alt attribute option title.
   Label for the alt for a media asset (image) */
"Alt Text" = "Alternatif metin";

/* No comment provided by engineer. */
"Alternatively, you can detach and edit these blocks separately by tapping \"Convert to regular blocks\"." = "Alternatif olarak, \"Normal bloklara dönüştür\" seçeneğine dokunarak bu blokları ayırabilir ve ayrı ayrı düzenleyebilirsiniz.";

/* String displayed before offering alternative login methods */
"Alternatively:" = "Alternatif olarak:";

/* Title of a row displayed on the debug screen used to indicate whether crash logs should be forced to send, even if they otherwise wouldn't */
"Always Send Crash Logs" = "Kilitlenme günlüklerini daima gönder";

/* A failure reason for when an error HTTP status code was returned from the site, with the specific error code. */
"An HTTP error code %i was returned." = "Bir HTTP hata kodu %i döndürüldü.";

/* A failure reason for when an error HTTP status code was returned from the site. */
"An HTTP error code was returned." = "Bir HTTP hata kodu döndürüldü.";

/* Error message when loading failed because there's no connection */
"An active internet connection is required" = "Etkin bir internet bağlantısı gerekli";

/* Error message shown when trying to view the scan status and there is no internet connection. */
"An active internet connection is required to view Jetpack Scan" = "Jetpack Scan'i görüntülemek için etkin bir internet bağlantısı gereklidir";

/* Error message shown when trying to view the Activity Log feature and there is no internet connection. */
"An active internet connection is required to view activities" = "Etkinlikleri görüntülemek için etkin bir internet bağlantısı gerekiyor";

/* An error message shown when there is no internet connection. */
"An active internet connection is required to view plans" = "Planları görüntüleyebilmek için etkin bir internet bağlantısı gerekmektedir";

/* Error message shown when trying to view the Plugins feature and there is no internet connection.
   Error message when the user tries to visualize a plugin without internet connection */
"An active internet connection is required to view plugins" = "Eklentileri görüntüleyebilmek için etkin bir internet bağlantısı gerekiyor";

/* Error message shown when trying to view the Scan History feature and there is no internet connection. */
"An active internet connection is required to view the history" = "Geçmişi görüntülemek için etkin bir internet bağlantısı gereklidir";

/* Default error message displayed when unable to close user account. */
"An error occured while closing account." = "Hesap kapatılırken bir hata oluştu.";

/* An error description explaining that a Menu could not be created. */
"An error occurred creating the Menu." = "Menü oluşturulurken bir hata oluştu.";

/* An error description explaining that a Menu could not be deleted. */
"An error occurred deleting the Menu." = "Menü silinirken bir hata oluştu.";

/* An error description explaining that Menus could not be fetched. */
"An error occurred fetching the Menus." = "Menüler getirilirken bir hata oluştu.";

/* Menus text shown when an error occurred loading menus from the server. */
"An error occurred loading menus, please check your internet connection." = "Menüler yüklenirken bir hata oluştu, lütfen internet bağlantınızı kontrol edin.";

/* Menus error message seen when an error occurred loading a specific menu. */
"An error occurred loading the menu, please check your internet connection." = "Menü yüklenirken bir hata oluştu, lütfen internet bağlantınızı kontrol edin.";

/* The error message displayed when a user is editing a MenuItem and the results cannot be loaded, such as posts, pages, etc. */
"An error occurred loading the results, please try again in a moment." = "Sonuçlar yüklenirken bir hata oluştu, lütfen az sonra tekrar deneyin.";

/* An error description explaining that a Menu could not be updated. */
"An error occurred updating the Menu." = "Menü güncellenirken bir hata oluştu.";

/* Error recorded when all of the media associated with a post fail to be attached to the post on the server. */
"An error occurred when attempting to attach uploaded media to the post." = "Yüklenen ortam yazıya eklenirken bir hata oluştu.";

/* Used when a remote response doesn't have a specific message for a specific request */
"An error occurred while processing your request: " = "İsteğiniz işlenirken bir hata oluştu: ";

/* Text displayed when a stat section failed to load. */
"An error occurred." = "Bir hata oluştu.";

/* A failure reason for when the error that occured wasn't able to be determined. */
"An unknown error occurred." = "Bilinmeyen bir hata oluştu.";

/* Error message shown when a media upload fails for unknown reason and the user should try again. */
"An unknown error occurred. Please try again." = "Bilinmeyen bir hata oluştu. Lütfen tekrar deneyin.";

/* Insights 'This Year' details view header */
"Annual Site Stats" = "Yıllık site istatistikleri";

/* the comment has an anonymous author. */
"Anonymous" = "Anonim";

/* Title for a call-to-action button in the create new bottom action sheet.
   Title for a call-to-action button on the prompts card. */
"Answer Prompt" = "Yanıt İstemi";

/* Navigates to picker screen to change the app's icon
   Title of screen to change the app's icon */
"App Icon" = "Uygulama simgesi";

/* App Settings Title
   Link to App Settings section
   Title of the 'App Settings' screen within the 'Me' tab - used for spotlight indexing on iOS. */
"App Settings" = "Uygulama ayarları";

/* The title of the app appearance settings screen */
"Appearance" = "Görünüm";

/* Message shown when Apple authentication fails. */
"Apple authentication failed.\nPlease make sure you are signed in to iCloud with an Apple ID that uses two-factor authentication." = "Apple kimlik doğrulaması başarısız oldu.\nLütfen iCloud'a iki faktörlü kimlik doğrulama kullanan bir Apple kimliği ile giriş yaptığınızdan emin olun.";

/* No comment provided by engineer. */
"Applies the setting" = "Ayarı uygular";

/* Apply action on the app extension tags picker screen. Saves the selected tags for the post. */
"Apply" = "Uygula";

/* Approve action. Verb
   Approve comment (verb)
   Approves a Comment
   Verb. Approves a 2fa authentication challenge, and logs in a user. */
"Approve" = "Onayla";

/* Approves a Comment */
"Approve Comment" = "Yorumu onayla";

/* Button title for Approved comment state.
   Title of approved Comments filter. */
"Approved" = "Onaylı";

/* VoiceOver accessibility hint, informing the user the button can be used to approve a comment */
"Approves the Comment." = "Yorumu onaylar.";

/* Menus alert message for alerting the user to unsaved changes while trying back out of Menus. */
"Are you sure you want to cancel and discard changes?" = "İptal edip değişikliklerden vazgeçmek istediğinize emin misiniz?";

/* Title for the remove site confirmation alert, first %@ will be replaced with the blog url, second %@ will be replaced with iPhone/iPad/iPod Touch */
"Are you sure you want to continue?\n All site data for %@ will be removed from your %@." = "Devam etmek istediğinizden emin misiniz?\n %2$@ cihazınızdan %1$@ sitesinin tüm verileri temizlenecek.";

/* Title for the remove site confirmation alert, %@ will be replaced with iPhone/iPad/iPod Touch */
"Are you sure you want to continue?\n All site data will be removed from your %@." = "Devam etmek istediğinizden emin misiniz?\n Tüm site verileri %@ uygulamanızdan kaldırılacak.";

/* Menus confirmation text for confirming if a user wants to delete a menu. */
"Are you sure you want to delete the menu?" = "Bu menüyü silmek istediğinize emin misiniz?";

/* Message asking for confirmation on tag deletion */
"Are you sure you want to delete this tag?" = "Bu etiketi silmek istediğinizden emin misiniz?";

/* Message prompting the user to confirm that they want to disconnect Jetpack from the site. */
"Are you sure you want to disconnect Jetpack from the site?" = "Jetpack ile site bağlantısını kesmek istediğinizden emin misiniz?";

/* Message prompting the user to confirm that they want to permanently delete a group of media items. */
"Are you sure you want to permanently delete these items?" = "Seçili öğeleri kalıcı olarak silmek istediğinizden emin misiniz?";

/* Message prompting the user to confirm that they want to permanently delete a media item. Should match Calypso. */
"Are you sure you want to permanently delete this item?" = "Bu ögeyi kalıcı olarak silmek istediğinizden emin misiniz?";

/* Message of the confirmation alert when deleting a page from the trash. */
"Are you sure you want to permanently delete this page?" = "Bu sayfayı kalıcı olarak silmek istediğinizden emin misiniz?";

/* Message of the confirmation alert when deleting a post from the trash. */
"Are you sure you want to permanently delete this post?" = "Bu yazıyı kalıcı olarak silmek istediğinizden emin misiniz?";

/* Title of the message shown when the user taps Publish Now while editing a post.  Options will be Publish Now and Keep Editing. */
"Are you sure you want to publish now?" = "Şimdi yayınlamak istediğinizden emin misiniz?";

/* Title of the message shown when the user taps Publish in the post list.
   Title of the message shown when the user taps Publish while editing a post.  Options will be Publish and Keep Editing. */
"Are you sure you want to publish?" = "Yayınlamak istediğinizden emin misiniz?";

/* Text for the alert to confirm a plugin removal. %1$@ is the plugin name, %2$@ is the site title. */
"Are you sure you want to remove %1$@ from %2$@?" = "%2$@ sitesinden %1$@ eklentisini kaldırmak istediğinizden emin misiniz?";

/* Text for the alert to confirm a plugin removal. %1$@ is the plugin name. */
"Are you sure you want to remove %1$@?" = "%1$@ eklentisini kaldırmak istediğinizden emin misiniz?";

/* Description for the confirm restore action. %1$@ is a placeholder for the selected date. */
"Are you sure you want to restore your site back to %1$@? This will remove content and options created or changed since then." = "Sitenizi %1$@ konumuna geri yüklemek istediğinizden emin misiniz? Bu işlem, o zamandan beri oluşturulan veya değiştirilen içeriği ve seçenekleri kaldıracaktır.";

/* Title of the message shown when the user taps Save as Draft while editing a post.  Options will be Save Now and Keep Editing. */
"Are you sure you want to save as draft?" = "Taslak olarak kaydetmek istediğinizden emin misiniz?";

/* Title of the message shown when the user taps Save while editing a post.  Options will be Save Now and Keep Editing. */
"Are you sure you want to save?" = "Kaydetmek istediğinizden emin misiniz?";

/* Title of message shown when the user taps Schedule while editing a post. Options will be Schedule and Keep Editing */
"Are you sure you want to schedule?" = "Zamanlamak istediğinizden emin misiniz?";

/* Title of message shown when user taps submit for review. */
"Are you sure you want to submit for review?" = "İncelenmek üzere göndermek istediğinizden emin misiniz?";

/* Message of the trash page confirmation alert. */
"Are you sure you want to trash this page?" = "Bu sayfayı çöpe atmak istediğinizden emin misiniz?";

/* Message of the trash confirmation alert. */
"Are you sure you want to trash this post?" = "Bu yazıyı çöpe taşımak istediğinize emin misiniz?";

/* Title of message shown when user taps continue during homepage editing in site creation. */
"Are you sure you want to update your homepage?" = "Ana sayfa güncellemesini iptal etmek istediğinizden emin misiniz?";

/* Title of message shown when user taps update. */
"Are you sure you want to update?" = "Güncellemek istediğinizden emin misiniz?";

/* No comment provided by engineer. */
"Arrange your content into columns, add Call to Action buttons, and overlay images with text." = "İçeriğinizi sütunlar halinde düzenleyin, Harekete Geçirici Mesaj düğmeleri ekleyin ve görselleri metinle kaplayın.";

/* An example tag used in the login prologue screens.
   Art site intent topic */
"Art" = "Sanat";

/* Message shown to users who have an old publicize connection to a facebook profile. */
"As of August 1, 2018, Facebook no longer allows direct sharing of posts to Facebook Profiles. Connections to Facebook Pages remain unchanged." = "1 ağustos 2018 itibarıyla Facebook, yazıların doğrudan Facebook profillerinde paylaşımına izin vermez. Facebook sayfalarına bağlantı değişmeden kalır.";

/* Alert option to embed a doc link into a blog post. */
"Attach File as Link" = "Dosyayı bağlantı olarak ekle";

/* No comment provided by engineer. */
"Audio Player" = "Ses oynatıcı";

/* translators: accessibility text. %s: Audio caption. */
"Audio caption. %s" = "Ses yazısı. %s";

/* translators: accessibility text. Empty Audio caption. */
"Audio caption. Empty" = "Ses yazısı. Boş";

/* Accessibility label for audio items in the media collection view. The parameter is the creation date of the audio. */
"Audio, %@" = "Ses, %@";

/* No comment provided by engineer. */
"Authenticating" = "Doğrulanıyor";

/* Accessibility label for the 2FA text field.
   Placeholder for the 2FA code textfield. */
"Authentication code" = "Kimlik doğrulama kodu";

/* Popup title to ask for user credentials. */
"Authentication required for host: %@" = "Şu adres için doğrulama gerekli: %@";

/* Author label.
   Label for list of stats by content author.
   The author of the post or page.
   Title for a badge displayed beside the comment writer's name. Shown when the comment is written by the post author. */
"Author" = "Yazar";

/* Voiceover description of a button that allows the user to filter posts by author. */
"Author Filter" = "Yazar filtresi";

/* Label for comments by author
   Period Stats 'Authors' header */
"Authors" = "Yazarlar";

/* Describes a status of a plugin */
"Auto-managed" = "Otomatik yönetilen";

/* The plugin can not be manually updated or deactivated */
"Auto-managed on this site" = "Bu sitede otomatik yönetiliyor";

/* Label indicating that a domain name registration will automatically renew */
"Auto-renew enabled" = "Otomatik yenileme etkin";

/* Discussion Settings Title
   Settings: Comments Approval settings */
"Automatically Approve" = "Otomatik onayla";

/* Discussion Settings */
"Automatically Close" = "Otomatik kapat";

/* Explains the effect of the 'All comments' auto approval setting */
"Automatically approve everyone's comments." = "Herkesin yorumlarını otomatik onayla.";

/* Explains the effect of the 'Known users' auto approval setting */
"Automatically approve if the user has a previously approved comment." = "Eğer kullanıcının daha önceden onaylanmış yorumu varsa otomatik onayla.";

/* Discussion Settings: Comments Auto-close */
"Automatically close comments on content after a certain number of days." = "Belirli sayıda günden sonra içerik hakkındaki yorumları otomatik olarak kapatın.";

/* Description of a Quick Start Tour */
"Automatically share new posts to your social media accounts." = "Yeni yazıları sosyal medya hesaplarınızda otomatik olarak paylaşın.";

/* A detailed message to users about growing the audience for their site through enabling post sharing. */
"Automatically share new posts to your social media to start bringing that audience over to your site." = "Bir kitleyi sitenize çekmeye başlamak için yeni gönderileri otomatik olarak sosyal medyanızda paylaşın.";

/* Title of button that displays information about the other apps available from Automattic */
"Automattic Family" = "Automattic Ailesi";

/* Automotive site intent topic */
"Automotive" = "Otomotiv";

/* Whether a plugin has enabled automatic updates */
"Autoupdates" = "Otomatik güncellemeler";

/* No comment provided by engineer. */
"Available to all users" = "Tüm kullanıcılara açık";

/* 'This Year' label for average comments per post. */
"Avg Comments \/ Post" = "Ort. Yorum \/ Yazı";

/* 'This Year' label for average likes per post. */
"Avg Likes \/ Post" = "Ort. Beğeni \/ Yazı";

/* 'This Year' label for average words per post. */
"Avg Words \/ Post" = "Ort. Kelime \/ Yazı";

/* Post Stats average views per day header. */
"Avg. Views Per Day" = "Ort. günlük görüntülenme sayısı";

/* Back action on share extension site picker screen. Takes the user to the share extension editor screen.
   Back button title.
   Dismiss view
   Previous web page
   Spoken accessibility label */
"Back" = "Geri";

/* Title for the Background Color section */
"Background Color" = "Arka Plan Rengi";

/* Title of the cell displaying status of a backup in progress */
"Backing up site" = "Site yedekleniyor";

/* Noun. Links to a blog's Jetpack Backups screen.
   Title for Jetpack Backup Complete screen
   Title for Jetpack Backup Status screen
   Title for Jetpack Backup Update Status Failed screen
   Title for the Jetpack's backup list
   Title of section showing backup status */
"Backup" = "Yedek";

/* Title for error displayed when preparing a backup fails. */
"Backup failed" = "Yedekleme başarısız oldu";

/* This description is used to set the accessibility label for the Period chart, with Comments selected. */
"Bar Chart depicting Comments for the selected period." = "Seçilen döneme ait yorumları gösteren çubuk grafik.";

/* This description is used to set the accessibility label for the Period chart, with Likes selected. */
"Bar Chart depicting Likes for the selected period." = "Seçilen döneme ait beğenileri gösteren çubuk grafik.";

/* This description is used to set the accessibility label for the Period chart, with Views selected. */
"Bar Chart depicting Views for selected period, Visitors superimposed" = "Seçilen döneme ait görüntülemeleri gösteren çubuk grafik";

/* This description is used to set the accessibility label for the Period chart, with Visitors selected. */
"Bar Chart depicting Visitors for the selected period." = "Seçilen döneme ait ziyaretçileri gösteren çubuk grafik.";

/* This description is used to set the accessibility label for the chart in the Post Stats view. */
"Bar Chart depicting visitors for this post" = "Bu yazıya bakan kişileri gösteren çubuk grafik";

/* This description is used to set the accessibility label for the chart in the Insights view. */
"Bar Chart depicting visitors for your latest post" = "En son yazınıza bakan kişileri gösteren çubuk grafik";

/* Title for button on the post details page when there are no comments. */
"Be the first to comment" = "İlk yorumu siz yapın";

/* Message shown encouraging the user to leave a comment on a post in the reader. */
"Be the first to leave a comment." = "İlk yorum bırakan siz olun.";

/* Beauty site intent topic */
"Beauty" = "Güzellik";

/* Screen reader text expressing the menu item is before another menu item. Argument is a name for another menu item. */
"Before %@" = "%@ öğesinden önce";

/* 'Best Day' label for Most Popular stat. */
"Best Day" = "En iyi gün";

/* 'Best Hour' label for Most Popular stat. */
"Best Hour" = "En iyi saat";

/* All Time Stats 'Best views ever' label
   Stats 'Best views ever' Label */
"Best views ever" = "Şuana kadar ki en iyi görüntülemeler";

/* Text for related post cell preview */
"Big iPhone\/iPad Update Now Available" = "Büyük iPhone\/iPad güncellemesi şu an mevcut";

/* Notice that a page without content has been created */
"Blank page created" = "Boş sayfa oluşturuldu";

/* Accessibility label for block quote button on formatting toolbar.
   Discoverability title for block quote keyboard shortcut. */
"Block Quote" = "Alıntı";

/* translators: displayed right after the block is copied. */
"Block copied" = "Blok kopyalandı";

/* translators: displayed right after the block is cut. */
"Block cut" = "Blok kesildi";

/* translators: displayed right after the block is duplicated. */
"Block duplicated" = "Blok çoğaltıldı";

/* Popup title about why this post is being opened in block editor */
"Block editor enabled" = "Blok düzenleyici etkinleştirildi";

/* Jetpack Settings: Block malicious login attempts */
"Block malicious login attempts" = "Kötü amaçlı oturum açma denemelerini engelle";

/* translators: displayed right after the block is pasted. */
"Block pasted" = "Blok yapıştırıldı";

/* translators: displayed right after the block is removed. */
"Block removed" = "Blok kaldırıldı";

/* No comment provided by engineer. */
"Block settings" = "Blok ayarları";

/* The title of a button that triggers blocking a site from the user's reader. */
"Block this site" = "Bu siteyi engelle";

/* Notice title when blocking a site succeeds. */
"Blocked site" = "Engellenmiş site";

/* Blocklist Title
   Settings: Comments Blocklist */
"Blocklist" = "Kara Liste";

/* No comment provided by engineer. */
"Blocks allow you to focus on writing your content, knowing that all the formatting tools you need are there to help you get your message across." = "Bloklar, mesajınızı iletmenize yardımcı olmak için ihtiyacınız olan tüm biçimlendirme araçlarını kullanabileceğinizi bilerek içeriğinizi yazmaya odaklanmanızı sağlar.";

/* No comment provided by engineer. */
"Blocks are pieces of content that you can insert, rearrange, and style without needing to know how to code. Blocks are an easy and modern way for you to create beautiful layouts." = "Bloklar, kodlama bilmenize gerek kalmadan ekleyebileceğiniz, yeniden düzenleyebileceğiniz ve stilini değiştirebileceğiniz içerik parçalarıdır. Bloklar, güzel düzenler oluşturmanın kolay ve modern bir yoludur.";

/* Opens the WordPress Mobile Blog
   Title of a button that displays the WordPress product blog */
"Blog" = "Blog";

/* Create new Blog Post button title */
"Blog post" = "Blog yazısı";

/* Blog's Email Follower Profile. Displayed when the name is empty! */
"Blog's Email Follower" = "Blogun e-posta takipçileri";

/* Blog's Follower Profile. Displayed when the name is empty! */
"Blog's Follower" = "Blogun takipçisi";

/* Blog's User Profile. Displayed when the name is empty! */
"Blog's User" = "Blog kullanıcısı";

/* Blog's Viewer Profile. Displayed when the name is empty! */
"Blog's Viewer" = "Blogun izleyicisi";

/* Label for the blogging reminders setting */
"Blogging Reminders" = "Blog Hatırlatıcıları";

/* Accessibility label for bold button on formatting toolbar.
   Discoverability title for bold formatting keyboard shortcut. */
"Bold" = "Kalın";

/* Books site intent topic */
"Books" = "Kitaplar";

/* No comment provided by engineer. */
"Border Radius" = "Kenar yuvarlaklığı";

/* No comment provided by engineer. */
"Border Settings" = "Kenarlık Ayarları";

/* Text snippet summarizing what comment paging does. */
"Break comment threads into multiple pages." = "Yorumları birden çok sayfaya böl.";

/* No comment provided by engineer. */
"Briefly describe the link to help screen reader user" = "Ekran okuyucu kullanıcısına yardımcı olmak için bağlantıyı kısaca açıklayın";

/* Description of a Quick Start Tour */
"Browse all our themes to find your perfect fit." = "Size tam uyanı bulmak için tüm temalarımıza göz atın.";

/* Jetpack Settings: Brute Force Attack Protection Section */
"Brute Force Attack Protection" = "Deneme yanılma saldırılarına karşı koruma";

/* No comment provided by engineer. */
"Build layouts" = "Düzenler oluşturun";

/* Discoverability title for bullet list keyboard shortcut. */
"Bullet List" = "İmli liste";

/* Business site intent topic */
"Business" = "Business";

/* Title of a prompt letting the user know that they must wait until the current aciton completes. */
"Busy" = "Meşgul";

/* No comment provided by engineer. */
"Button Link URL" = "Düğme Bağlantı URL'si";

/* Title for a list of different button styles. */
"Button Style" = "Tuş stili";

/* No comment provided by engineer. */
"Button position" = "Düğme konumu";

/* Label for the post author in the post detail. */
"By " = "Gönderen:";

/* Accessibility label for the post author in the post list. The parameter is the author name. For example, \"By Elsa.\" */
"By %@." = "%@ tarafından.";

/* Legal disclaimer for logging in. The underscores _..._ denote underline. */
"By continuing, you agree to our _Terms of Service_." = "Devam ederek _hizmet koşullarını_ kabul etmiş olursunuz.";

/* Terms of Service link displayed when a user is registering domain. Text inside <a> tags will be highlighted. */
"By registering this domain you agree to our <a>Terms&nbsp;and&nbsp;Conditions<\/a>." = "Bu alan adını kaydederek <a>Şartlar ve Hükümler<\/a>'i kabul etmiş olursunuz.";

/* Title of the button which opens the Jetpack terms and conditions page. The sentence is composed by 2 lines separated by a line break 
. Also there is a placeholder %@ which is: Terms and Conditions */
"By setting up Jetpack you agree to our\n%@" = "Jetpack'i kurarak %@\nkabul etmiş sayılırsınız.";

/* Legal disclaimer for signup buttons, the underscores _..._ denote underline */
"By signing up, you agree to our _Terms of Service_." = "Kaydolarak _hizmet koşullarını_ kabul etmiş olursunuz.";

/* No comment provided by engineer. */
"CHOOSE A FILE" = "DOSYA SEÇ";

/* No comment provided by engineer. */
"CUSTOMIZE" = "Özelleştir";

/* Label for size of media while it's being calculated. */
"Calculating..." = "Hesaplanıyor...";

/* Accessibility label for taking an image or video with the camera on formatting toolbar.
   Accessibility label for the camera tile in the collection view */
"Camera" = "Kamera";

/* Title of an alert letting the user know */
"Can Not Request Link" = "Bağlantı istenemiyor";

/* Alert message that is shown when trying to publish empty page */
"Can't publish an empty page" = "Boş sayfa yayımlanamaz";

/* Alert message that is shown when trying to publish empty post */
"Can't publish an empty post" = "Boş bir yazı yayınlanamaz";

/* Alert dismissal title
   Button shown when the author is asked for publishing confirmation.
   Button title, cancel fixing all threats
   Button title. Cancels a pending action.
   Button title. Cancels automatic uploading of the post when the device is back online.
   Button title. Tapping it cancels the login flow.
   Cancel
   Cancel a prompt
   Cancel Action
   Cancel action on share extension editor screen.
   Cancel action on the app extension category picker screen.
   Cancel action on the app extension modules screen.
   Cancel action on the app extension post type picker screen.
   Cancel action on the app extension tags picker screen.
   Cancel action title
   Cancel button
   Cancel button for alert
   Cancel button label
   Cancel button title for the warning shown to the user when he refuses to re-login when the authToken is missing.
   Cancel button.
   Cancel button. Site creation modal popover.
   Cancel copying link to comment button title
   Cancel editing an image
   Cancel Insight management action sheet.
   Cancel prompt for user information.
   Cancel registering a domain
   Cancel removing a plugin
   Cancel site creation
   Cancel site creation.
   Cancel the crop
   Cancel updating User's Role
   Cancel. Action.
   Cancels an Action
   Cancels an alert.
   Cancels the mark all as read action.
   Dismiss the post action sheet
   Editing GIF alert cancel action button.
   Label for a cancel button
   Label for the auto-upload cancelation button in the post list. Tapping will prevent the app from auto-uploading the post.
   Menus cancel button for deleting a menu.
   Menus cancel button within text bar while editing items.
   Menus: Cancel button title for canceling an edited menu item.
   Option to cancel the email app selection when logging in with magic links
   Text displayed by the left navigation button title
   The title of a cancel button.
   Title for cancel action. Dismisses the action sheet.
   Title. Title of a cancel button. Tapping disnisses an alert.
   Verb. A button title.
   Verb. A button title. Tapping cancels an action.
   Verb. Button title. Tapping cancels an action.
   Verb. Tapping cancels the publicize account selection.
   Verb. Title for Jetpack Restore cancel button. */
"Cancel" = "İptal";

/* Label for the Post List option that cancels automatic uploading of a post.
   Media Library option to cancel an in-progress or failed upload. */
"Cancel Upload" = "Karşıya yüklemeyi iptal et";

/* Menus alert button title to cancel discarding changes and not createa a new menu.
   Menus alert button title to cancel discarding changes and not select a new menu
   Menus alert button title to cancel discarding changes and not select a new menu location */
"Cancel and Keep Changes" = "İptal ve ve değişiklikleri sakla";

/* Dialog box title for when the user is canceling an upload. */
"Cancel media uploads" = "Görsel yüklemelerini iptal et";

/* No comment provided by engineer. */
"Cancel search" = "Aramayı iptal et";

/* Share extension dialog dismiss button label - displayed when user is missing a login token. */
"Cancel sharing" = "Paylaşımı iptal et";

/* The action was canceled */
"Canceled" = "İptal edildi";

/* A short message that informs the user the share extension is being canceled. */
"Canceling..." = "İptal ediliyor...";

/* Image caption field label (for editing)
   Noun. Label for the caption for a media asset (image / video) */
"Caption" = "Başlık";

/* Alert title.
   Title for the warning shown to the user when he refuses to re-login when the authToken is missing. */
"Careful!" = "Dikkatli olun!";

/* Example prompt for the Prompts card in Feature Introduction. */
"Cast the movie of your life." = "Hayatınızın filmini oynayın.";

/* Label for Categories
   Label for the categories field. Should be the same as WP core. */
"Categories" = "Kategoriler";

/* Category menu item in share extension.
   Menu item label for linking a specific category. */
"Category" = "Kategori";

/* Error popup title to indicate that there was no category title filled in. */
"Category title missing." = "Kategori başlığı eksik.";

/* Center alignment for an image. Should be the same as in core WP. */
"Center" = "Merkez";

/* Popup title for wrong SSL certificate. */
"Certificate error" = "Sertifika hatası";

/* Account Settings Change password label
   Main title */
"Change Password" = "Parola değiştir";

/* Title of button that takes user to the system Settings section for the app */
"Change Settings" = "Ayarları değiştir";

/* Title of an alert prompting the user that they are about to change the blog they are posting to. */
"Change Site" = "Site değiştir";

/* Change site icon button */
"Change Site Icon" = "Site simgesini değiştir";

/* Change Username title. */
"Change Username" = "Kullanıcı adını değiştir";

/* Button title to edit visibility of sites. */
"Change Visibility" = "Görünürlüğü değiştir";

/* No comment provided by engineer. */
"Change block position" = "Blok konumunu değiştir";

/* Message to show when Publicize globally shared setting failed */
"Change failed" = "Değiştirme başarısız oldu";

/* Accessibility hint for web preview device switching button */
"Change the device type used for preview" = "Ön izleme için kullanılan cihaz türünü değiştir";

/* Instructions for editing the sharing label. */
"Change the text of the sharing buttons' label. This text won't appear until you add at least one sharing button." = "Paylaşım tuşunun etiket metnini değiştirin. Bu metin en az bir paylaşım aracı ekleyene kadar görüntülenmez.";

/* Change button. */
"Change username" = "Kullanıcı adını değiştirin";

/* Description of a Quick Start Tour */
"Change, add, or remove your site's pages." = "Sitenizde sayfaları değiştirin, ekleyin veya kaldırın.";

/* No comment provided by engineer. */
"Changes to featured image will not be affected by the undo\/redo buttons." = "Öne çıkan görselde yapılan değişiklikler geri al\/yinele düğmelerinden etkilenmez.";

/* Shown while the app waits for the display name changing web service to return. */
"Changing display name" = "Görünür ad değiştiriliyor";

/* Loader title displayed by the loading view while the password is changing
   Shown while the app waits for the password changing web service to return. */
"Changing password" = "Parola değiştiriliyor";

/* Shown while the app waits for the username changing web service to return. */
"Changing username" = "Kullanıcı adı değiştiriliyor";

/* Title of alert when getting purchases fails */
"Check Purchases Error" = "Satın alım kontrol hatası";

/* Instruction text after a login Magic Link was requested. */
"Check your email on this device, and tap the link in the email you receive from WordPress.com." = "E-postanızı bu cihazda kontrol edin ve WordPress.com’dan gelen e-postadaki bağlantıya tıklayın.";

/* Instructional text on how to open the email containing a magic link. */
"Check your email on this device, and tap the link in the email you received from WordPress.com.\n\nNot seeing the email? Check your Spam or Junk Mail folder." = "Bu cihazdaki e-postanızı kontrol edin ve WordPress.com'dan aldığınız e-postadaki bağlantıya dokunun.\n\nE-postayı görmüyor musun? İstenmeyen veya önemsiz posta klasörünüzü kontrol edin.";

/* Alert title for check your email during logIn/signUp. */
"Check your email!" = "E-postanızı kontrol edin!";

/* Subtitle shown on the dashboard when it fails to load */
"Check your internet connection and pull to refresh." = "İnternet bağlantınızı kontrol edin ve yenilemek için çekin.";

/* Default subtitle for no-results when there is no connection with a prompt to create a new page instead. */
"Check your network connection and try again or create a blank page." = "Ağ bağlantınızı kontrol edip tekrar deneyin veya bir boş sayfa oluşturun.";

/* Default subtitle for no-results when there is no connection
   Default subtitle for no-results when there is no connection. */
"Check your network connection and try again." = "Ağ bağlantınızı kontrol edip tekrar deneyin.";

/* Subtitle for No results full page screen displayed from pages list when there is no connection */
"Check your network connection and try again. Or draft a page." = "Ağ bağlantınızı kontrol edip tekrar deneyin. İsterseniz bir sayfa taslağı da oluşturabilirsiniz.";

/* Subtitle for No results full page screen displayed from post list when there is no connection */
"Check your network connection and try again. Or draft a post." = "Ağ bağlantınızı kontrol edin ve tekrar deneyin veya bir yazı taslağı hazırlayın.";

/* Title of a Quick Start Tour */
"Check your site stats" = "Sitenizin istatistiklerine bakın";

/* Title of a Quick Start Tour */
"Check your site title" = "Site başlığınızı kontrol edin";

/* Overlay message displayed while checking if site has premium purchases */
"Checking purchases…" = "Satın alımlar kontrol ediliyor…";

/* Screen reader text expressing the menu item is a child of another menu item. Argument is a name for another menu item. */
"Child of %@" = "%@ öğesinin alt öğesi";

/* Title for the button to progress with the selected site homepage design
   Title for the button to progress with the selected site homepage design. */
"Choose" = "Seç";

/* Title for selecting a new homepage */
"Choose Homepage" = "Ana sayfa seçin";

/* Button allowing the user to choose an image from their device to use as their site icon */
"Choose Image From My Device" = "Cihazımdan Görsel seç";

/* Title for settings section which allows user to select their home page and posts page */
"Choose Pages" = "Sayfa Seç";

/* Title for selecting a new posts page */
"Choose Posts Page" = "Yazılar Sayfasını Seç";

/* Title for the screen to pick a template for a page */
"Choose a Layout" = "Bir Düzen Seç";

/* Label for Publish date picker */
"Choose a date" = "Tarih seçin";

/* Title for the screen to pick a design and homepage for a site. */
"Choose a design" = "Bir tasarım seçin";

/* Select domain name. Title */
"Choose a domain" = "Alan adı seç";

/* OK Button title shown in alert informing users about the Reader Save for Later feature. */
"Choose a new app icon" = "Yeni bir uygulama simgesi seçin";

/* A text for title label on Login epilogue screen */
"Choose a site to open." = "Lütfen açmak için bir site seçin.";

/* Title of a Quick Start Tour */
"Choose a theme" = "Bir tema seçin";

/* Label for Publish time picker */
"Choose a time" = "Saat seçin";

/* Select the site's intent. Subtitle */
"Choose a topic from the list below or type your own." = "Aşağıdaki listeden bir konu seçin veya kendi konunuzu yazın.";

/* Title of a Quick Start Tour */
"Choose a unique site icon" = "Benzersiz bir site simgesi seçin";

/* No comment provided by engineer. */
"Choose audio" = "Ses seç";

/* Title to choose date range in a calendar */
"Choose date range" = "Tarih aralığı seç";

/* No comment provided by engineer. */
"Choose file" = "Dosya seçin";

/* Menu option for selecting media from the device's photo library. */
"Choose from My Device" = "Cihazımdan seç";

/* Explanatory text for Homepage Settings homepage type selection. */
"Choose from a homepage that displays your latest posts (classic blog) or a fixed \/ static page." = "En son gönderilerinizi görüntüleyen bir ana sayfa (klasik blog) veya sabit\/statik bir sayfa seçin.";

/* No comment provided by engineer. */
"Choose from device" = "Cihazdan seç";

/* No comment provided by engineer. */
"Choose image" = "Görsel seç";

/* No comment provided by engineer. */
"Choose image or video" = "Görsel veya video seç";

/* No comment provided by engineer. */
"Choose images" = "Görsel seç";

/* Shortened version of the main title to be used in back navigation */
"Choose layout" = "Düzen seç";

/* Downloadable items: general section title */
"Choose the items to download" = "İndirilecek öğeleri seçin";

/* Restorable items: general section title */
"Choose the items to restore" = "Geri döndürülecek öğeleri seçin";

/* No comment provided by engineer. */
"Choose video" = "Video seç";

/* Reader select interests subtitle label text */
"Choose your topics" = "Konularınızı seçin";

/* And alert message warning the user they will loose blog specific edits like categories, and media if they change the blog being posted to. */
"Choosing a different site will lose edits to site specific content like media and categories. Are you sure?" = "Farklı bir site seçerseniz ortam ve kategoriler gibi sitete özel içerik düzenlemelerini kaybedersiniz. Emin misiniz?";

/* Register Domain - Address information field City */
"City" = "Şehir";

/* Title of the card that starts the registration of a free domain with a paid plan, in the Domains Dashboard. */
"Claim your free domain" = "Ücretsiz alan adınızı talep edin";

/* Name of setting configured when a site uses a list of blog posts as its homepage */
"Classic Blog" = "Klasik blog";

/* Label for button that clears all media cache. */
"Clear Device Media Cache" = "Cihaz ortam önbelleğini temizle";

/* No comment provided by engineer. */
"Clear Old Activity Logs" = "Eski etkinlik kütüklerini sil";

/* Title of an alert prompt. */
"Clear Search History" = "Arama geçmişini temizle";

/* Label for button that clears the spotlight index on device. */
"Clear Spotlight Index" = "Gündem dizinini temizle";

/* Message of the trash confirmation alert. */
"Clear all old activity logs?" = "Tüm eski etkinlik günlükleri temizlensin mi?";

/* No comment provided by engineer. */
"Clear search" = "Aramayı temizle";

/* Title of a button. */
"Clear search history" = "Arama geçmişini temizle";

/* Label for size of media while it's being cleared. */
"Clearing..." = "Temizleniyor...";

/* Label for number of clicks.
   Period Stats 'Clicks' header */
"Clicks" = "Tıklamalar";

/* Accessibility label for the date picker's close button.
   Action button to close edior and cancel changes or insertion of post
   Dismiss the current view
   Dismiss the media picker for Stock Photos
   Dismisses the current screen
   Voiceover accessibility label informing the user that this button dismiss the current view */
"Close" = "Kapat";

/* Close account action label */
"Close Account" = "Hesabı Kapat";

/* Settings: Close comments after X period */
"Close Commenting" = "Yorumları kapat";

/* Accessibility label for button that closes the media picker on formatting toolbar */
"Close Media Picker" = "Ortam seçiciyi kapat";

/* Close comments after a given number of days */
"Close after" = "Kapat";

/* Close Comments Title */
"Close commenting" = "Yorumları kapat";

/* Accessibility hint the  Done button in the Me screen. */
"Close the Me screen" = "Ben ekranını kapat";

/* Overlay message displayed while closing account */
"Closing account…" = "Hesap kapatılıyor…";

/* Accessibility label for selecting code style button on the formatting toolbar. */
"Code" = "Kod";

/* Accessibility description for the list of completed tasks presented during Quick Start. Parameter is a number representing the count of completed tasks. */
"Collapsed, %i completed tasks, toggling expands the list of these tasks" = "Genişletilmiş, %i tamamlanmış işler, düğmeye tekrar basılırsa bu görevlerin listesi genişletilir";

/* Accessibility hint */
"Collapsed. Tap to expand." = "Daraltılmış. Genişletmek için dokunun.";

/* Accessibility hint for the list of completed tasks presented during Quick Start. */
"Collapses the list of completed tasks." = "Tamamlanan görevlerin listesini küçültür.";

/* Label for switch to turn on/off sending app usage data */
"Collect information" = "Bilgi topla";

/* Title displayed for selection of custom app icons that have colorful backgrounds. */
"Colorful backgrounds" = "Renkli arka planlar";

/* translators: %d: column index. */
"Column %d" = "Sütun %d";

/* No comment provided by engineer. */
"Column Settings" = "Sütun Ayarları";

/* No comment provided by engineer. */
"Columns Settings" = "Sütun Ayarları";

/* First story intro item description */
"Combine photos, videos, and text to create engaging and tappable story posts that your visitors will love." = "Ziyaretçilerinizin seveceği ilgi çekici ve dokunulabilir öykü yayınları oluşturmak için fotoğrafları, videoları ve metinleri birleştirin.";

/* Menu item label for linking a comic page. */
"Comics" = "Çizgi romanlar";

/* Header for a comment's content, shown when editing a comment.
   Text for the 'comment' when there is 1 or 0 comments */
"Comment" = "Yorum";

/* Title for the `comment likes` setting */
"Comment Likes" = "Yorum beğenileri";

/* Message displayed when approving a comment succeeds. */
"Comment approved." = "Yorum onaylandı.";

/* Message displayed when deleting a comment succeeds. */
"Comment deleted." = "Yorum silindi.";

/* Displayed when a Comment is deleted */
"Comment has been deleted" = "Yorum silindi";

/* Displayed when a Comment is spammed */
"Comment has been marked as Spam" = "Yorum istenmeyen olarak işaretlendi";

/* Message displayed when spamming a comment succeeds. */
"Comment marked as spam." = "Yorum istenmeyen olarak işaretlendi.";

/* Message displayed when trashing a comment succeeds. */
"Comment moved to trash." = "Yorum çöpe taşındı.";

/* Provides hint that the current screen displays a comment on a post. The title of the post will displayed below this string. Example: Comment on 
 My First Post */
"Comment on" = "Şununla ilgili yorum:";

/* Message displayed when approving a comment succeeds. */
"Comment set to approved." = "Yorum onaylandı olarak ayarlandı.";

/* Message displayed when pending a comment succeeds. */
"Comment set to pending." = "Yorum \"beklemede\" olarak ayarlandı.";

/* Hint for users to grow their audience by commenting on other blogs. */
"Comment to start making connections." = "Bağlantı kurmaya başlamak için yorum yapın.";

/* Comments table header label.
   Filters Comments Notifications
   Insights 'Comments' header
   Label for number of comments.
   Label for Period Overview comments
   Label for post comments count.
   Noun. Title. Links to the blog's Comments screen.
   Settings: Comment Sections
   Stats Comments Label
   Text for the 'comment' button when there are multiple comments
   Title for the Blog's Comments Section View
   Title of the reader's comments screen
   Today's Stats 'Comments' label */
"Comments" = "Yorumlar";

/* Displayed on the post details page when there are no post comments and commenting is closed. */
"Comments are closed" = "Yorumlar kapandı";

/* Sentence fragment. The full phrase is 'Comments on' followed by the title of a post on a separate line. */
"Comments on" = "Yorum yapılan konu";

/* Notification Settings Channel */
"Comments on Other Sites" = "Diğer sitelerdeki yorumlar";

/* Setting: indicates if New Comments will be notified */
"Comments on my site" = "Sitemdeki yorumlar";

/* A label title. */
"Comments per page" = "Sayfa başına yorum";

/* Setting: WordPress.com Community */
"Community" = "Topluluk";

/* Community & Non-Profit site intent topic */
"Community & Non-Profit" = "Topluluk ve Kâr Amacı Gütmeyen Kuruluş";

/* Accessibility indication that the current Post List style is currently Compact. */
"Compact" = "Kompakt";

/* The table view header title that displays the number of completed tasks */
"Complete (%i)" = "Tamamlandı (%i)";

/* The action is completed */
"Completed" = "Tamamlandı";

/* The Quick Start Tour title after the user finished the step. */
"Completed: Check your site stats" = "Tamamlandı: Site istatistiklerini kontrol edin";

/* The Quick Start Tour title after the user finished the step. */
"Completed: Check your site title" = "Tamamlandı: Sitenizin başlığını kontrol edin";

/* The Quick Start Tour title after the user finished the step. */
"Completed: Choose a theme" = "Tamamlandı: Bir tema seçin";

/* The Quick Start Tour title after the user finished the step. */
"Completed: Choose a unique site icon" = "Tamamlandı: Benzersiz bir site simgesi seçin";

/* The Quick Start Tour title after the user finished the step. */
"Completed: Continue with site setup" = "Tamamlandı: Site kurulumuna devam edin";

/* The Quick Start Tour title after the user finished the step. */
"Completed: Create your site" = "Tamamlandı: Sitenizi oluşturun";

/* The Quick Start Tour title after the user finished the step. */
"Completed: Explore plans" = "Tamamlandı: Planları keşfet";

/* The Quick Start Tour title after the user finished the step. */
"Completed: Publish a post" = "Tamamlandı: Bir yazı yayınlayın";

/* The Quick Start Tour title after the user finished the step. */
"Completed: Review site pages" = "Tamamlandı: Site sayfalarını inceleyin";

/* The Quick Start Tour title after the user finished the step. */
"Completed: Social sharing" = "Tamamlandı: Sosyal paylaşım";

/* The Quick Start Tour title after the user finished the step. */
"Completed: View your site" = "Tamamlandı: Sitenizi görüntüleyin";

/* Section title for the configure table section in the blog details screen */
"Configure" = "Yapılandırma";

/* Verb. Title for Jetpack Restore confirm button. */
"Confirm" = "Onayla";

/* Close Account alert title */
"Confirm Close Account" = "Hesabı Kapatmayı Onayla";

/* Title of Delete Site confirmation alert */
"Confirm Delete Site" = "Siteyi silmeyi onayla";

/* Instructional text about the Sharing feature. */
"Confirm this is the account you would like to authorize. Note that your posts will be automatically shared to this account." = "Bunun yetkilendirmek istediğiniz hesap olduğunu onaylayın. Yazılarınızın bu hesapla otomatik olarak paylaşılacağını unutmayın.";

/* Alert text field placeholder. */
"Confirm username" = "Kullanıcı adını onayla";

/* Title of alert prompting users to verify their accounts while attempting to publish */
"Confirm your email first" = "İlk önce e-posta adresinizi onaylayın";

/* Subtitle of the congratulation screen that appears when all the tasks are completed */
"Congratulations on completing your list. A job well done." = "Tebrikler, listenizi başarıyla tamamladınız. Başarılı bir iş çıkardınız.";

/* Title of domain name purchase success screen */
"Congratulations on your purchase!" = "Satın aldığınız için tebrikler!";

/* Verb. Tapping connects an account to Publicize.
   Verb. Text label. Allows the user to connect to a third-party sharing service like Facebook or Twitter. */
"Connect" = "Bağlan";

/* Verb. Text label. Allows the user to connect to a third-party sharing service like Facebook or Twitter. */
"Connect Another Account" = "Başka bir hesap bağla";

/* Title for button that will open up the social media Sharing screen. */
"Connect more networks" = "Daha fazla ağ bağlayın";

/* Instructional text appearing below a `Connect` button. The `%@` is a placeholder for the name of a third-party sharing service. */
"Connect to automatically share your blog posts to %@" = "Blog yazılarınızı %@ ile otomatik olarak paylaşmak için bağlanın";

/* A detailed message to users about growing the audience for their site through reader discover. */
"Connect with other bloggers by following, liking and commenting on their posts." = "Gönderilerini takip ederek, beğenerek ve yorum yaparak diğer blog yazarlarıyla bağlantı kurun.";

/* No comment provided by engineer. */
"Connect your favorite social media services to automatically share new posts with friends." = "Yeni yazıları arkadaşlarınızla otomatik olarak paylaşmak için favori sosyal medya hizmetlerinize bağlanın.";

/* Adjective. The title of a list of third-part sharing service account names. */
"Connected" = "Bağlı";

/* Noun. Title. Title for the list of accounts for third party sharing services. */
"Connected Accounts" = "Bağlı hesaplar";

/* Title shown when a user logs in with Google but no matching WordPress.com account is found */
"Connected But…" = "Bağlandı ancak…";

/* Connecting is a verb. Title of Publicize account selection. The %@ is a placeholder for the service's name
   Connecting is a verb. Title of Publicize account selection. The %@ is a placeholder for the service's name. */
"Connecting %@" = "Bağlanılıyor: %@";

/* Informs the user of consequences of chooseing a new account to connect to publicize.  The %@ characters are placeholders for account names. */
"Connecting %@ will replace the existing connection to %@." = "%1$@ bağlantısını yapmak bağlantıyı var olan bağlantıyı %2$@ olarak değiştirecektir.";

/* No comment provided by engineer. */
"Connecting to WordPress.com" = "WordPress.com'a bağlanılıyor";

/* Verb. Text label. Allows the user to connect to a third-party sharing service like Facebook or Twitter. */
"Connecting..." = "Bağlanıyor...";

/* Message to show when Publicize authorization is canceled
   Message to show when Publicize connection is canceled by the user. */
"Connection canceled" = "Bağlantı iptal edildi";

/* Message to show when Publicize authorization failed
   Message to show when Publicize connect failed */
"Connection failed" = "Bağlantı başarısız oldu";

/* Title of a prompt saying the app needs an internet connection before it can load post formats */
"Connection not available" = "Bağlantı uygun değil";

/* Section title for Publicize services in Sharing screen */
"Connections" = "Bağlantılar";

/* Support email label. */
"Contact Email" = "İletişim e-postası";

/* Button label for contacting support
   Button title that opens the support page
   Button to contact support on Start Over settings page
   Contact Support button title
   If a user taps this label, the app will navigate to the Support view.
   Option in Support view to contact the support team.
   Title for a button displayed when unable to close user account due to having atomic site. */
"Contact Support" = "Destek birimine başvurun";

/* Button label for contacting support
   Title of a button. A call to action to contact support for assistance. */
"Contact support" = "Destek ile iletişim kur";

/* Alert title for contact us alert, placeholder for help email address, inserted at run time. */
"Contact us at %@" = "Bizimle %@ üzerinden iletişime geçin";

/* Displays the number of blocks, words and characters in text */
"Content Structure\nBlocks: %li, Words: %li, Characters: %li" = "İçerik Yapısı\nBloklar: %1$li, Kelimeler: %2$li, Karakterler: %3$li";

/* Apply changes localy to single block edition in the web block editor
   Button to progress to the next step
   Continue button (used to finish editing the home page during site creation).
   The button title text when there is a next step for logging in or signing up.
   The default Jetpack view button title
   Title for the continue button in the What's New page.
   Title of the continue button for the Site Intent screen.
   Title of the Continue button in the Site Name screen. */
"Continue" = "Devam et";

/* Button title. Takes the user to the login with WordPress.com flow. */
"Continue With WordPress.com" = "WordPress.com ile devam et";

/* Menus alert button title to continue making changes. */
"Continue Working" = "Çalışmaya devam et";

/* Part of a prompt suggesting that there is more content for the user to read. */
"Continue reading" = "Okumaya devam et";

/* Button title. Tapping begins log in using Apple. */
"Continue with Apple" = "Apple ile devam et";

/* Button title. Tapping begins log in using Google. */
"Continue with Google" = "Google ile devam et";

/* Title of a Quick Start Tour */
"Continue with site setup" = "Site kurulumuna devam edin";

/* Shown while logging in with Apple and the app waits for the site creation process to complete. */
"Continuing with Apple" = "Apple ile devam ediliyor";

/* No comment provided by engineer. */
"Convert to link" = "Bağlantıya dönüştür";

/* An example tag used in the login prologue screens. */
"Cooking" = "Yemek pişirme";

/* No comment provided by engineer. */
"Copied block" = "Kopyalanan blok";

/* Copy the post url and paste anywhere in phone
   Label for page copy link. Tapping copy the url of page */
"Copy Link" = "Bağlantıyı kopyala";

/* Copy link to oomment button title */
"Copy Link to Comment" = "Bağlantıyı yoruma kopyalayın";

/* translators: Copy URL from the clipboard, https://sample.url */
"Copy URL from the clipboard, %s" = "URL'yi panodan kopyalayın, %s";

/* No comment provided by engineer. */
"Copy block" = "Bloğu kopyala";

/* No comment provided by engineer. */
"Copy file URL" = "Dosya adresini kopyala";

/* Button title displayed in popup indicating the user copied the local copy */
"Copy the version from this app" = "Sürümü bu uygulamadan kopyala";

/* This is one of the buttons we display inside of the prompt to review the app */
"Could Be Better" = "Daha iyi olabilir";

/* Title of a prompt informing the user there was a probem unsubscribing from a topic in the reader. */
"Could Not Follow Topic" = "Konu Takip Edilemedi";

/* Title of a prompt informing the user there was a probem unsubscribing from a topic in the reader. */
"Could Not Remove Topic" = "Konu Kaldırılamadı";

/* Title of an prompt letting the user know there was a problem saving. */
"Could Not Save Changes" = "Değişiklikler kaydedilemiyor";

/* Message shown when site purchases API failed */
"Could not check site purchases." = "Site alımları kontrol edilemiyor.";

/* The app failed to disable notifications for the subscription */
"Could not disable notifications" = "Bildirimler devre dışı bırakılamadı";

/* The app failed to enable notifications for the subscription */
"Could not enable notifications" = "Bildirimler etkinleştirilemedi";

/* Title of a prompt. */
"Could not follow site" = "Site takip edilemiyor";

/* Error message informing the user that there was a problem subscribing to a site or feed. */
"Could not follow the site at the address specified." = "Belirtilen adresteki site takip edilemedi.";

/* Title of a prompt. */
"Could not remove post from Saved for Later" = "Yazı, Sonrası için kaydet'ten kaldırılamadı";

/* Title of a prompt. */
"Could not save post for later" = "Yazı sonrası için kaydedilmedi";

/* The app failed to subscribe to the comments for the post */
"Could not subscribe to comments" = "Yorumlara abone olunamadı";

/* An error description explaining that Follow could not be toggled due to a missing blogURL attribute. */
"Could not toggle Follow: missing blogURL attribute" = "Takip Et değiştirilemedi: Blog URL özniteliği eksik";

/* An error description explaining that Seen could not be toggled due to a missing feedItemID. */
"Could not toggle Seen: missing feedItemID." = "Görüldü'ye geçiş yapılamadı: Akış öğesi kimliği eksik.";

/* An error description explaining that Seen could not be toggled due to a missing postID. */
"Could not toggle Seen: missing postID." = "Görüldü'ye geçiş yapılamadı: Posta kimliği eksik.";

/* Title of a prompt. */
"Could not unfollow site" = "Site takipten çıkarılamıyor";

/* Error message informing the user that there was a problem unsubscribing to a site or feed. */
"Could not unfollow the site at the address specified." = "Belirtilen adresteki site takipten çıkarılamadı.";

/* The app failed to unsubscribe from the comments for the post */
"Could not unsubscribe from comments" = "Yorum aboneliğinden çıkılamadı";

/* This is the text we display to the user when we ask them for a review and they've indicated they don't like the app */
"Could you tell us how we could improve?" = "Bize nasıl daha iyi olabileceğimizi belirtir misiniz?";

/* No comment provided by engineer. */
"Couldn't Connect" = "Bağlantı kurulamadı";

/* Error message shown a URL points to a valid site but not a WordPress site. */
"Couldn't connect to the WordPress site. There is no valid WordPress site at this address. Check the site address (URL) you entered." = "WordPress siteye bağlanılamıyor. Bu adreste geçerli bir WordPress sitesi yok. Girdiğiniz site adresini (URL) kontrol edin.";

/* Message to show to user when he tries to add a self-hosted site with RSD link present, but xmlrpc is missing. */
"Couldn't connect. Required XML-RPC methods are missing on the server." = "Bağlanılamıyor. Gerekli XML-RPC yordamları sunucuda bulunmuyor.";

/* Message to show to user when he tries to add a self-hosted site but the host returned a 403 error, meaning that the access to the /xmlrpc.php file is forbidden. */
"Couldn't connect. We received a 403 error when trying to access your site's XMLRPC endpoint. The app needs that in order to communicate with your site. Contact your host to solve this problem." = "Bağlantı kurulamadı. Sitenizin XMLRPC uç noktasına erişmeye çalışırken 403 hatası aldık. Uygulama, sitenizle bağlantı kurabilmek için buna gereksinim duyuyor. Bu sorunu gidermek için sunucunuzla iletişim kurun.";

/* Message to show to user when he tries to add a self-hosted site but the host returned a 405 error, meaning that the host is blocking POST requests on /xmlrpc.php file. */
"Couldn't connect. Your host is blocking POST requests, and the app needs that in order to communicate with your site. Contact your host to solve this problem." = "Bağlantı kurulamadı. Sunucunuz POST isteklerini engelliyor ve uygulama sitenizle iletişim kurmak için buna gereksinim duyuyor. Bu sorunu gidermek için sunucunuzla iletişim kurun.";

/* Message displayed when a Stats widget failed to load data. */
"Couldn't load data" = "Veri yüklenemedi";

/* Error message when tag loading failed */
"Couldn't load tags." = "Etiketler yüklenemedi.";

/* Error message when tag loading failed */
"Couldn't load tags. Tap to retry." = "Etiketler yüklenemiyor. Tekrar denemek için dokunun.";

/* Indicating that referrer couldn't be marked as spam */
"Couldn't mark as spam" = "Spam olarak işaretlenemedi";

/* Indicating that referrer couldn't be unmarked as spam */
"Couldn't unmark as spam" = "Spam işareti kaldırılamadı";

/* Content show when the dashboard fails to load */
"Couldn't update. Check that you're online and refresh." = "Güncellenemedi. Çevrimiçi olup olmadığınızı kontrol edin ve yenileyin.";

/* The title for an alert that says to the user that the featured image he selected couldn't be uploaded. */
"Couldn't upload the featured image" = "Öne çıkan görsel yüklenemedi";

/* Error title displayed when unable to close user account. */
"Couldn’t close account automatically" = "Hesap otomatik olarak kapatılamadı";

/* Message to show while media data source is finding the number of items available. */
"Counting media items..." = "Ortam öğeleri sayılıyor...";

/* Period Stats 'Countries' header */
"Countries" = "Ülkeler";

/* Label for list of countries.
   Register Domain - Domain contact information field Country */
"Country" = "Ülke";

/* Register Domain - Address information field Country Code */
"Country Code" = "Ülke kodu";

/* Title of a section on the debug screen that shows a list of actions related to crash logging */
"Crash Logging" = "Kilitlenme günlüğü";

/* Label for switch to turn on/off sending crashes info */
"Crash reports" = "Çökme raporları";

/* Accessibility label for create floating action button */
"Create" = "Oluştur";

/* The button title text for creating a new account. */
"Create Account" = "Hesap oluştur";

/* Title for button to make a blank page */
"Create Blank Page" = "Boş Sayfa Oluştur";

/* Create New header text */
"Create New" = "Yeni oluştur";

/* Title for the site creation flow. */
"Create New Site" = "Yeni bir site oluştur";

/* Button for selecting the current page template.
   Button title, encourages users to create their first page on their blog.
   Title for button to make a page with the contents of the selected layout */
"Create Page" = "Sayfa oluştur";

/* Button title, encourages users to create post on their blog.
   Label for action to create a new post. */
"Create Post" = "Yazı oluştur";

/* Button to progress to the next step
   Site creation. Step 1. Screen title
   Title for the button to progress with creating the site with the selected design. */
"Create Site" = "Site oluştur";

/* Stories intro continue button title */
"Create Story Post" = "Öykü Yayını Oluştur";

/* Button allowing the user to create a site icon by choosing an emoji character */
"Create With Emoji" = "Emoji ile oluştur";

/* Create WordPress.com site button */
"Create WordPress.com site" = "WordPress.com sitesi oluştur";

/* Displayed in the Notifications Tab as a button title, when the Unread Filter shows no notifications */
"Create a Post" = "Bir yazı oluştur";

/* Title of the button in the placeholder for an empty list of blog tags. */
"Create a Tag" = "Bir etiket oluştur";

/* A button title
   Title for a button that when tapped starts the site creation process */
"Create a new site" = "Yeni bir site oluştur";

/* Text shown when the account has no sites. */
"Create a new site for your business, magazine, or personal blog; or connect an existing WordPress installation." = "İşiniz, derginiz ya da kişisel blogunuz için bir site oluşturun veya mevcut bir WordPress kurulumuna bağlanın.";

/* Accessibility hint for create floating action button */
"Create a post or page" = "Yazı veya sayfa oluştur";

/* The tooltip title for the Floating Create Button */
"Create a post, page, or story" = "Bir yazı, sayfa veya öykü oluştur";

/* Title for the Site Icon Picker */
"Create a site icon" = "Bir site simgesi oluştur";

/* Label that describes the download backup action */
"Create downloadable backup" = "İndirilebilir yedekleme oluştur";

/* Button title for download backup action */
"Create downloadable file" = "İndirilebilir dosya oluştur";

/* No comment provided by engineer. */
"Create embed" = "Gömülü içerik oluştur";

/* No comment provided by engineer. */
"Create link" = "Bağlantı oluştur";

/* Title for the card prompting the user to create their first post. */
"Create your first post" = "İlk yazınızı oluşturun";

/* Title for the card prompting the user to create a new post. */
"Create your next post" = "Bir sonraki gönderinizi oluşturun";

/* Customize Insights description */
"Create your own customized dashboard and choose what reports to see. Focus on the data you care most about." = "Kendi özelleştirilmiş panonuzu oluşturun ve görmek istediğiniz raporları seçin. Sizi en çok ilgilendiren verilere odaklanın.";

/* Title of a Quick Start Tour */
"Create your site" = "Sitenizi oluşturun";

/* Accessibility hint for create floating action button */
"Creates new post, or page" = "Yeni bir yazı ya da sayfa oluşturur";

/* Accessibility hint for create floating action button */
"Creates new post, page, or story" = "Bir yazı, sayfa veya öykü oluşturur";

/* Menus alert message for alerting the user to unsaved changes while trying to create a new menu. */
"Creating a new menu will discard changes you've made to the current menu. Are you sure you want to continue?" = "Yeni bir menü oluşturmak var olan menüde yaptığınız değişiklikleri yok edecek. Devam etmek istediğinizden emin misiniz?";

/* User-facing string, presented to reflect that site assembly is underway. */
"Creating dashboard" = "Pano oluşturma";

/* Description of the cell displaying status of a backup in progress */
"Creating downloadable backup" = "İndirilebilir yedek oluşturuluyor";

/* No comment provided by engineer. */
"Crosspost" = "Çapraz posta";

/* No comment provided by engineer. */
"Current" = "Geçerli";

/* Label title. Refers to the current WordPress.com plan for a user's site. */
"Current Plan" = "Geçerli paket";

/* Current Theme text that appears in Theme Browser Header */
"Current Theme" = "Mevcut tema";

/* Period Accessibility label. Prefix the current selected period. Ex. Current period: 2019 */
"Current period: %@" = "Mevcut dönem: %@";

/* Week Period Accessibility label. Prefix the current selected period. Ex. Current period: Jan 6 to Jan 12. */
"Current period: %@ to %@" = "Mevcut dönem: %1$@ - %2$@";

/* No comment provided by engineer. */
"Current placeholder text is" = "Mevcut yer tutucu metin";

/* translators: accessibility text. Inform about current unit value. %s: Current unit value. */
"Current unit is %s" = "Geçerli birim %s";

/* translators: %s: current cell value. */
"Current value is %s" = "Geçerli değer: %s";

/* Title for the Jetpack Backup Status message. */
"Currently creating a downloadable backup of your site" = "Şu anda sitenizin indirilebilir bir yedeklemesi oluşturuluyor";

/* Title for the Jetpack Restore Status message. */
"Currently restoring site" = "Site şu anda geri yükleniyor";

/* Title of the cell displaying status of a rewind in progress */
"Currently restoring your site" = "Şu anda sitenizi geri yükleniyor";

/* Description of the current entry being restored. %1$@ is a placeholder for the specific entry being restored. */
"Currently restoring: %1$@" = "Şu an geri yüklenen: %1$@";

/* No comment provided by engineer. */
"Custom URL" = "Özel adres";

/* Placeholder for Invite People message field. */
"Custom message…" = "Özel mesaj…";

/* Customize button that appears in Theme Browser Header
   Theme Customize action title */
"Customize" = "Özelleştir";

/* No comment provided by engineer. */
"Customize Gradient" = "Gradyanı Özelleştir";

/* Name of the Quick Start list that guides users through a few tasks to customize their new website. */
"Customize Your Site" = "Sitenizi özelleştirin";

/* No comment provided by engineer. */
"Customize blocks" = "Blokları özelleştir";

/* Title for the edition of the share message. */
"Customize the message" = "Mesajı özelleştir";

/* Hint displayed when the user is customizing the share message. */
"Customize the message you want to share.\nIf you don't add your own text here, we'll use the post's title as the message." = "Paylaşmak istediğiniz mesajı özelleştirin.\nEğer burada bir metin eklemezseniz, yazının başlığını mesaj olarak kullanacağız.";

/* Notification Settings for your followed sites */
"Customize your followed site settings for New Posts and Comments" = "Yeni yazılar ve yorumlar için takip ettiğiniz site ayarlarınızı özelleştirin";

/* Customize Insights title */
"Customize your insights" = "Yönelimleri özelleştirin";

/* Notification Settings for your own blogs */
"Customize your site settings for Likes, Comments, Follows, and more." = "Beğeniler, yorumlar, takipler ve daha fazlası için site ayarlarınızı özelleştirin.";

/* No comment provided by engineer. */
"Cut block" = "Bloğu kes";

/* DIY site intent topic */
"DIY" = "Kendin Yap";

/* Title for the app appearance setting for dark mode */
"Dark" = "Koyu";

/* Action title. Noun. Opens the user's WordPress.com dashboard in an external browser. */
"Dashboard" = "Başlangıç";

/* Title for a threat that includes the number of database rows affected */
"Database %1$d threats" = "Veritabanı %1$d tehdit";

/* Title for a threat */
"Database threat" = "Veritabanı tehdidi";

/* Blog Writing Settings: Date Format
   Writing Date Format Settings Title */
"Date Format" = "Tarih biçimi";

/* Label of a button that displays a calendar */
"Date Range" = "Tarih aralığı";

/* Date and Time */
"Date and Time" = "Tarih ve Saat";

/* Label for selecting the date and time settings section
   Title for the Date and Time Format Settings Screen */
"Date and Time Format" = "Tarih ve zaman biçimi";

/* Title of Days stats filter. */
"Days" = "Günler";

/* Navigates to debug menu only available in development builds */
"Debug" = "Hata ayıklama";

/* Debug settings title */
"Debug Settings" = "Hata Ayıklama Ayarları";

/* Only December needs to be translated */
"December 17, 2017" = "Aralık 17, 2017";

/* Description of the default paragraph formatting style in the editor.
   Placeholder text displayed in the share extension's summary view. It lets the user know the default category will be used on their post. */
"Default" = "Varsayılan";

/* Label for selecting the default category of a post
   Title for selecting a default category for a post */
"Default Category" = "Varsayılan kategori";

/* Menu name for the defaut menu that is automatically generated. */
"Default Menu" = "Varsayılan menü";

/* Label for selecting the default post format
   Title for screen to select a default post format for a blog */
"Default Post Format" = "Varsayılan yazı biçimi";

/* Placeholder for the reader CSS URL */
"Default URL" = "Varsayılan URL";

/* Discussion Settings: Posts Section */
"Defaults for New Posts" = "Yeni yazılar için varsayılanlar";

/* Delete
   Delete button title for the warning shown to the user when he refuses to re-login when the authToken is missing.
   Title for button that permanently deletes a media item (photo / video)
   Title for button that permanently deletes one or more media items (photos / videos)
   Title of a delete button
   Title of the trash confirmation alert.
   User action to delete media. */
"Delete" = "Sil";

/* Menus confirmation button for deleting a menu. */
"Delete Menu" = "Menüyü sil";

/* Delete option in the confirmation alert when deleting a page from the trash.
   Delete option in the confirmation alert when deleting a post from the trash.
   Label for a button permanently deletes a page.
   Label for the delete post option. Tapping permanently deletes a post.
   Title for button on the comment details page that deletes the comment when tapped. */
"Delete Permanently" = "Kalıcı olarak sil";

/* Title of the confirmation alert when deleting a page from the trash.
   Title of the confirmation alert when deleting a post from the trash. */
"Delete Permanently?" = "Kalıcı olarak silinsin mi?";

/* Button label for deleting the current site
   Label for selecting the Delete Site Settings item
   Title of settings page for deleting a site */
"Delete Site" = "Siteyi sil";

/* Title of alert when site deletion fails */
"Delete Site Error" = "Site silme hatası";

/* Screen Reader: Button that deletes a menu. */
"Delete menu" = "Menüyü sil";

/* Delete Tag confirmation action title */
"Delete this tag" = "Bu etiketi sil";

/* Text displayed in HUD after successfully deleting a media item */
"Deleted!" = "Silindi!";

/* Overlay message displayed while deleting site */
"Deleting site…" = "Site siliniyor…";

/* Text displayed in HUD while a media item is being deleted. */
"Deleting..." = "Siliniyor...";

/* Verb. Denies a 2fa authentication challenge. */
"Deny" = "Reddet";

/* No comment provided by engineer. */
"Describe the purpose of the image. Leave empty if the image is purely decorative." = "Görselin amacını açıklayın. Görsel tamamen dekoratif amaçlıysa boş bırakın.";

/* Label for the description for a media asset (image / video)
   Section header for tag name in Tag Details View.
   Title of section that contains plugins' description */
"Description" = "Açıklama";

/* Shortened version of the main title to be used in back navigation. */
"Design" = "Tasarım";

/* Title for the desktop web preview */
"Desktop" = "Masaüstü";

/* Details button that appears in the Theme Browser Header
   Theme Details action title */
"Details" = "Detaylar";

/* Instructions after a Magic Link was sent, but email is incorrect. */
"Didn't mean to create a new account? Go back to re-enter your email address." = "Yeni bir hesap oluşturmak istemediniz mi? E-posta adresinizi yeniden girmek için geri dönün.";

/* Label for the dimensions in pixels for a media asset (image / video) */
"Dimensions" = "Ölçüler";

/* Title. Title of a button that will disable group invite links when tapped. */
"Disable" = "Etkisizleştir";

/* Title. A call to action to disable invite links.
   Title. Title of a prompt to disable group invite links. */
"Disable invite link" = "Davet bağlantısını etkisizleştir";

/* Adjective. Comment threading is disabled. */
"Disabled" = "Etkin değil";

/* Button shown if there are unsaved changes and the author cancelled editing a Comment.
   Button shown if there are unsaved changes and the author is trying to move away from the post.
   Menus button title for canceling/discarding changes made. */
"Discard" = "İptal";

/* Menus alert button title to discard changes. */
"Discard Changes" = "Değişiklikleri iptal et";

/* Menus alert button title to continue creating a menu and discarding current changes. */
"Discard and Create New Menu" = "Vazgeç ve yeni bir menü oluştur";

/* Menus alert button title to continue selecting a menu location and discarding current changes. */
"Discard and Select Location" = "Vazgeç ve konum seç";

/* Menus alert button title to continue selecting a menu and discarding current changes. */
"Discard and Select Menu" = "Vazgeç ve menü seç";

/* Title for button that disconnects Jetpack from the site
   Verb. Text label. Tapping disconnects a third-party sharing service from the user's blog.
   Verb. Title of a button. Tapping disconnects a third-party sharing service from the user's blog. */
"Disconnect" = "Bağlantıyı kes";

/* Message to show when Publicize disconnect failed */
"Disconnect failed" = "Bağlantı kesilemedi";

/* Disconnect from WordPress.com button */
"Disconnect from WordPress.com" = "WordPress.com bağlantısını kes";

/* Explanatory text for the user. The `%@` is a placeholder for the name of a third-party sharing service. */
"Disconnecting this account means published posts will no longer be automatically shared to %@" = "Bu hesabın bağlantısını kesmek, yayımlanan yazıların artık otomatik olarak %@ ile paylaşılmayacağı anlamına gelir";

/* The menu item to select during a guided tour. */
"Discover" = "Keşfet";

/* Title for button on the no followed sites result screen */
"Discover Sites" = "Siteleri keşfedin";

/* Reader select interests title label text */
"Discover and follow blogs you love" = "Sevdiğiniz blogları keşfedin ve takip edin";

/* Title for button that will open up the follow topics screen. */
"Discover blogs to follow" = "Takip edilecek blogları keşfedin";

/* Button title. Tapping shows the Follow Topics screen. */
"Discover more topics" = "Daha fazla konu keşfet";

/* Label for selecting the Blog Discussion Settings section
   Title for the Discussion Settings Screen */
"Discussion" = "Tartışma";

/* Accessibility label for button to dismiss a bottom sheet
   Accessibility label for the transparent space above the login dialog which acts as a button to dismiss the dialog.
   Accessibility label for the transparent space above the signup dialog which acts as a button to dismiss the dialog.
   Action shown in a bottom notice to dismiss it.
   Action to show on alert when view asset fails.
   Customize Insights button title
   Dismiss a view. Verb
   Dismiss button title
   Dismiss button title.
   Dismiss the AlertView
   Share extension error dialog cancel button label.
   Spoken accessibility label
   The title of a button to close the classic editor deprecation notice alert dialog.
   Title for button that will dismiss the Grow Your Audience card.
   User action to dismiss featured media options.
   User action to dismiss media options.
   Verb. Button title. Tapping dismisses a prmopt.
   Verb. User action to dismiss error alert when failing to load media item. */
"Dismiss" = "Kapat";

/* Accessibility description for the %@ step of Quick Start. Tapping this dismisses the checklist for that particular step. */
"Dismiss %@ Quick Start step" = "%@ Hızlı Başlangıç adımını geçin";

/* Accessibility hint for the continue button in the Feature Announcements screen. */
"Dismiss announcements" = "Duyuruları kapat";

/* Accessibility hint for a done button that dismisses the current modal screen */
"Dismiss screen" = "Ekranı kapat";

/* Display Name label text.
   My Profile display name label
   User's Display Name */
"Display Name" = "Görünen isim";

/* Unconfigured stats all-time widget helper text */
"Display your all-time site stats here. Configure in the WordPress app in your site stats." = "Sitenizin bugüne kadarki istatistiklerini burada görebilirsiniz. WordPress uygulamasındaki site istatistiklerinizden yapılandırın.";

/* Unconfigured stats this week widget helper text */
"Display your site stats for this week here. Configure in the WordPress app in your site stats." = "Sitenizin bu haftaki istatistiklerini burada görüntüleyin. WordPress uygulamasında, siteniz istatistikleri içinde yapılandırın.";

/* Unconfigured stats today widget helper text */
"Display your site stats for today here. Configure in the WordPress app in your site stats." = "Sitenizin bugünkü istatistiklerini burada görüntüleyin. WordPress uygulamasında, siteniz istatistikleri içinde yapılandırın.";

/* Title for button that will open up the follow topics screen. */
"Do it again" = "Tekrar yap";

/* Accessibility label for other media items in the media collection view. The parameter is the creation date of the document. */
"Document, %@" = "Belge, %@";

/* Accessibility label for other media items in the media collection view. The parameter is the filename file. */
"Document: %@" = "Belge: %@";

/* Register Domain - Domain contact information section header title */
"Domain contact information" = "Alan adı iletişim bilgileri";

/* Register Domain - Privacy Protection section header description */
"Domain owners have to share contact information in a public database of all domains. With Privacy Protection, we publish our own information instead of yours and privately forward any communication to you." = "Alan adı sahiplerinin, tüm alan adlarının herkese açık bir veritabanında iletişim bilgilerini paylaşmaları gerekir. Privacy Protection ile sizin bilgileriniz yerine kendi bilgilerimizi yayımlıyor ve herhangi bir iletişimi size özel olarak iletiyoruz.";

/* Noun. Title. Links to the Domains screen. */
"Domains" = "Alan adları";

/* Description for the first domain purchased with a free plan. */
"Domains purchased on this site will redirect to %@" = "Bu siteden satın alınan alan adları %@ adresine yönlendirilecek";

/* Description for the first domain purchased with a free plan. */
"Domains purchased on this site will redirect users to " = "Bu site için satın alınmış alan adları kullanıcıları şuraya yönlendirecek";

/* Label for button to log in using your site address. The underscores _..._ denote underline */
"Don't have an account? _Sign up_" = "Hesabınız yok mu? _Kaydol_";

/* Accessibility label for the Done button in the Me screen.
   Button text on site creation epilogue page to proceed to My Sites.
   Done button title
   Done editing an image
   Label for confirm feature image of a post
   Label for Done button
   Label on button to dismiss revisions view
   Menu button title for finishing editing the Menu name.
   Reader select interests next button enabled title text
   Tapping a button with this label allows the user to exit the Site Creation flow
   Text displayed by the right navigation button title
   Title for a Done button.
   Title for button that will dismiss this view
   Title for the button that will dismiss this view.
   Title of the Done button on the me page */
"Done" = "Tamamlandı";

/* Title for label when there are no threats on the users site */
"Don’t worry about a thing" = "Hiç bir şey hakkında endişe etmeyin";

/* No comment provided by engineer. */
"Double tap and hold to edit" = "Düzenlemek için çift dokunup basılı tutun";

/* Screen reader hint for button that will move the menu item */
"Double tap and hold to move this menu item up or down. Move horizontally to change hierarchy." = "Bu menü öğesini yukarı veya aşağı taşımak için iki kez dokunup basılı tutun Hiyerarşiyi değiştirmek için yatay olarak hareket ettirin.";

/* No comment provided by engineer. */
"Double tap to add a block" = "Blok eklemek için çift dokunun";

/* No comment provided by engineer. */
"Double tap to add a link." = "Bağlantı eklemek için iki kez dokunun.";

/* Voiceover accessibility hint informing the user they can double tap a modal alert to dismiss it */
"Double tap to dismiss" = "Kapatmak için çift dokunun";

/* No comment provided by engineer. */
"Double tap to edit button text" = "Düğme metnini düzenlemek için iki kez dokunun";

/* No comment provided by engineer. */
"Double tap to edit label text" = "Etiket metnini düzenlemek için iki kez dokunun";

/* No comment provided by engineer. */
"Double tap to edit placeholder text" = "Yer tutucu metni düzenlemek için iki kez dokunun";

/* translators: accessibility text */
"Double tap to edit this value" = "Bu değeri düzenlemek için çift dokunun";

/* translators: accessibility text (hint for moving to color settings) */
"Double tap to go to color settings" = "Renk ayarlarına gitmek için çift dokunun";

/* No comment provided by engineer. */
"Double tap to listen the audio file" = "Ses dosyasını dinlemek için iki kez dokunun";

/* No comment provided by engineer. */
"Double tap to move the block down" = "Bloku aşağı taşımak için çift dokunun";

/* No comment provided by engineer. */
"Double tap to move the block to the left" = "Bloğu sola taşımak için iki kere dokunun";

/* No comment provided by engineer. */
"Double tap to move the block to the right" = "Bloğu sağa taşımak için iki kere dokunun";

/* No comment provided by engineer. */
"Double tap to move the block up" = "Bloku yukarı taşımak için çift dokunun";

/* No comment provided by engineer. */
"Double tap to open Action Sheet to add image or video" = "Resim veya video eklemek üzere Eylem Sayfası'nı açmak için iki kez dokunun";

/* No comment provided by engineer. */
"Double tap to open Action Sheet to edit, replace, or clear the image" = "Görseli düzenlemek, değiştirmek veya temizlemek üzere eylem sayfasını açmak için iki kez dokunun";

/* No comment provided by engineer. */
"Double tap to open Action Sheet with available options" = "Uygun seçenekleri içeren Eylem Sayfasını açmak için iki kez dokunun";

/* No comment provided by engineer. */
"Double tap to open Bottom Sheet to add image or video" = "Resim veya video eklemek üzere Alt Sayfayı açmak için iki kez dokunun";

/* No comment provided by engineer. */
"Double tap to open Bottom Sheet to edit, replace, or clear the image" = "Görseli düzenlemek, değiştirmek veya temizlemek üzere alt sayfayı açmak için iki kez dokunun";

/* No comment provided by engineer. */
"Double tap to open Bottom Sheet with available options" = "Uygun seçenekleri içeren Alt Sayfayı açmak için iki kez dokunun";

/* No comment provided by engineer. */
"Double tap to preview page." = "Sayfayı önizlemek için iki kez dokunun.";

/* No comment provided by engineer. */
"Double tap to preview post." = "Gönderiyi önizlemek için iki kez dokunun.";

/* No comment provided by engineer. */
"Double tap to redo last change" = "Son değişikliği yinelemek için çift dokunun";

/* No comment provided by engineer. */
"Double tap to select" = "Seçmek için çift dokunun";

/* No comment provided by engineer. */
"Double tap to select a video" = "Bir video seçmek için çift dokunun";

/* No comment provided by engineer. */
"Double tap to select an audio file" = "Bir ses dosyası seçmek için iki kez dokunun";

/* No comment provided by engineer. */
"Double tap to select an image" = "Bir görsel seçmek için çift dokunun";

/* No comment provided by engineer. */
"Double tap to select default font size" = "Varsayılan yazı tipi boyutunu seçmek için iki kez dokunun";

/* No comment provided by engineer. */
"Double tap to select font size" = "Yazı tipi boyutunu seçmek için iki kez dokunun";

/* translators: accessibility text (hint for selecting option) */
"Double tap to select the option" = "Seçeneği belirlemek için iki kez dokunun";

/* translators: accessibility text (hint for switches) */
"Double tap to toggle setting" = "Ayarı değiştirmek için çift dokunun";

/* No comment provided by engineer. */
"Double tap to undo last change" = "Son değişikliği geri almak için çift dokunun";

/* No comment provided by engineer. */
"Double tap to view embed options." = "Gömme seçeneklerini görüntülemek için iki kez dokunun.";

/* Download button title */
"Download" = "İndir";

/* Title for the Jetpack Download Backup Site Screen */
"Download Backup" = "Yedeklemeyi İndir";

/* Title displayed for download backup action.
   Title for button allowing user to backup their Jetpack site */
"Download backup" = "Yedeklemeyi indir";

/* Title for the button that will download the backup file. */
"Download file" = "Dosyayı indirin";

/* Label for number of file downloads. */
"Downloads" = "İndirmeler";

/* Name for the status of a draft post. */
"Draft" = "Taslak";

/* Description of a Quick Start Tour */
"Draft and publish a post." = "Bir yazıyı taslak olarak yazın ve yayınlayın.";

/* Title of the drafts filter.  This filter shows a list of draft posts.
   Title of the drafts header in search list. */
"Drafts" = "Taslaklar";

/* No comment provided by engineer. */
"Drag to adjust focal point" = "Odak noktasını ayarlamak için sürükleyin";

/* Label for page duplicate option. Tapping creates a copy of the page.
   Label for post duplicate option. Tapping creates a copy of the post. */
"Duplicate" = "Çoğalt";

/* No comment provided by engineer. */
"Duplicate block" = "Bloğu çoğalt";

/* Placeholder text for the search field int the Site Intent screen. */
"E.g. Fashion, Poetry, Politics" = "Ör. Moda, Şiir, Politika";

/* No comment provided by engineer. */
"Each block has its own settings. To find them, tap on a block. Its settings will appear on the toolbar at the bottom of the screen." = "Her blokun kendi ayarları vardır. Onları bulmak için bir bloka dokunun. Ayarları, ekranın altındaki araç çubuğunda görünür.";

/* Accessibility label for edit button to enable multi selection mode in the user's media library
   Edit the post.
   Editing GIF alert default action button.
   Edits a Comment
   Edits the comment
   Label for a button that opens the Edit Page view controller
   Label for the edit post button. Tapping displays the editor.
   User action to edit media details.
   Verb, edit a comment */
"Edit" = "Düzenle";

/* Title for the edit more button section */
"Edit \"More\" button" = "\"Daha fazla\" tuşunu düzenle";

/* Button that displays the media editor to the user */
"Edit %@" = "%@ düzenle";

/* Title of Gutenberg WEB editor running on a Web View. %@ is the localized block name. */
"Edit %@ block" = "%@ bloğunu düzenle";

/* Blocklist Keyword Edition Title */
"Edit Blocklist Word" = "Kara Liste Sözcüğünü Düzenle";

/* View title when editing a comment. */
"Edit Comment" = "Yorumu düzenle";

/* IP Address or Range Edition Title */
"Edit IP or IP Range" = "IP veya IP aralığını düzenle";

/* Moderation Keyword Edition Title */
"Edit Moderation Word" = "Denetleme anahtarını düzenle";

/* Button label for editing a post
   Button title. Opens the editor to edit an existing post.
   Opens the editor to edit an existing post. */
"Edit Post" = "Yazıyı düzenle";

/* Accessibility label for button to edit a comment from a notification */
"Edit comment" = "Yorumu düzenle";

/* No comment provided by engineer. */
"Edit cover media" = "Kapak ortamını düzenle";

/* No comment provided by engineer. */
"Edit file" = "Dosyayı düzenle";

/* No comment provided by engineer. */
"Edit focal point" = "Odak noktasını düzenle";

/* No comment provided by engineer. */
"Edit media" = "Ortamı düzenle";

/* Explanation for the option to enable the block editor */
"Edit new posts and pages with the block editor." = "Blok düzenleyici ile yeni gönderi ve sayfaları düzenleyin.";

/* Title for button that will open up the blogging reminders screen. */
"Edit reminders" = "Hatırlatıcıları düzenle";

/* Title for the edit sharing buttons section */
"Edit sharing buttons" = "Paylaşım tuşlarını düzenle";

/* Button title displayed in popup indicating that the user edits the post first */
"Edit the post first" = "Önce gönderiyi düzenle";

/* No comment provided by engineer. */
"Edit using web editor" = "Web düzenleyicisini kullanarak düzenle";

/* No comment provided by engineer. */
"Edit video" = "Videoyu düzenle";

/* No comment provided by engineer. */
"Editing reusable blocks is not yet supported on WordPress for Android" = "Yeniden kullanılabilir blokların düzenlenmesi Android için WordPress'te henüz desteklenmemektedir";

/* No comment provided by engineer. */
"Editing reusable blocks is not yet supported on WordPress for iOS" = "Yeniden kullanılabilir blokların düzenlenmesi iOS için WordPress'te henüz desteklenmemektedir";

/* Editing GIF alert message. */
"Editing this GIF will remove its animation." = "Bu GIF'i düzenlemek animasyonunu kaldıracaktır.";

/* Title for the editor settings section */
"Editor" = "Düzenleyici";

/* Edit Action Spoken hint. */
"Edits a comment" = "Bir yorumu düzenler";

/* VoiceOver accessibility hint, informing the user the button can be used to Edit the Comment. */
"Edits the comment." = "Yorumu düzenler.";

/* Screen reader hint for button to edit a menu item */
"Edits this menu item" = "Bu menü öğesini düzenler";

/* Education site intent topic */
"Education" = "Eğitim";

/* Accessibility label for the Email text field.
   Account Settings Email label
   Email address text field placeholder
   Email Notifications Channel
   Label for email followers
   Register Domain - Domain contact information field Email */
"Email" = "E-posta";

/* Header for a comment author's email address, shown when editing a comment. */
"Email Address" = "E-posta adresi";

/* Blog Email Followers */
"Email Followers" = "E-posta takipçileri";

/* Accessibility label for the email address text field.
   Describes the email address section in the comment detail screen.
   Placeholder for a textfield. The user may enter their email address.
   Placeholder for the email address textfield. */
"Email address" = "E-posta adresi";

/* Notification Settings Channel */
"Email from WordPress.com" = "WordPress.com&8217;dan e-posta";

/* Noun. The title of an item in a list. */
"Email me new comments" = "Yeni yorumlar hakkında bana e-posta gönder";

/* The title of an item in a list. */
"Email me new posts" = "Yeni yazılar hakkında bana e-posta gönder";

/* Username Placeholder */
"Email or Username of the person that should receive your invitation." = "Davetinizi alacak kişinin e-posta adresi ya da kullanıcı adı.";

/* A placeholder for the username textfield.
   Invite Username Placeholder */
"Email or Username…" = "E-posta ya da kullanıcı adı…";

/* Overlay message displayed when export content started */
"Email sent!" = "E-posta gönderildi!";

/* No comment provided by engineer. */
"Embed block previews are coming soon" = "Gömülü blok önizlemeleri yakında geliyor";

/* translators: accessibility text. %s: Embed caption. */
"Embed caption. %s" = "Açıklama göm. %s";

/* translators: accessibility text. Empty Embed caption. */
"Embed caption. Empty" = "Açıklama göm. Boş";

/* No comment provided by engineer. */
"Embed media" = "Medya gömün";

/* No comment provided by engineer. */
"Embed options" = "Gömme seçenekleri";

/* Title for the Emoji section */
"Emoji" = "Emoji";

/* Accessibility value presented in the signup epilogue for an empty value.
   Label for size of media when the cache is empty. */
"Empty" = "Boş";

/* Message to show to user when he tries to add a self-hosted site that is an empty URL. */
"Empty URL" = "Boş adres";

/* Button title for the enable site notifications action.
   Button title to enable notifications for new comments
   Title of button to enable publicize. */
"Enable" = "Etkinleştir";

/* Text shown when the site doesn't have the Publicize module enabled. */
"Enable Publicize" = "Duyuruyu Etkinleştir";

/* Title for the button that will enable the site stats module. */
"Enable Site Stats" = "Site istatistiklerini etkinleştir";

/* Describes a switch component that toggles in-app notifications for a followed post. */
"Enable in-app notifications" = "Uygulama içi bildirimleri etkinleştir";

/* Title for button that will open up the social media Sharing screen. */
"Enable post sharing" = "Yazı paylaşımını etkinleştir";

/* Message prompting user to enable site notifications. */
"Enable site notifications?" = "Site bildirimleri etkinleştirilsin mi?";

/* Error message shown when trying to view Stats and the stats module is disabled. */
"Enable site stats to see detailed information about your traffic, likes, comments, and subscribers." = "Trafiğiniz, beğenileriniz, yorumlarınız ve aboneleriniz hakkındaki ayrıntılı bilgileri görmek için site istatistiklerini etkinleştirin.";

/* Text displayed while activating the site stats module. */
"Enabling Site Stats..." = "Site istatistikleri etkinleştiriliyor...";

/* Title of a row displayed on the debug screen used to display a screen that shows a list of encrypted logs */
"Encrypted Logs" = "Şifreli günlükler";

/* Placeholder for the end date in calendar range selection */
"End Date" = "Bitiş tarihi";

/* Accessibility Label for the enter full screen button on the comment reply text view */
"Enter Full Screen" = "Tam ekran yap";

/* Enter a custom value */
"Enter a custom value" = "Özel bir değer girin";

/* No comment provided by engineer. */
"Enter a password" = "Parola girin";

/* Message explaining why the user might enter a password. */
"Enter a password to protect this post" = "Bu yazıyı korumak için bir parola girin";

/* Secondary message shown when there are no domains that match the user entered text. */
"Enter different words above and we'll look for an address that matches it." = "Yukarıya farklı sözcükler girin, girdiğiniz sözcüklerle eşleşen adres olup olmadığını arayalım.";

/* Accessibility hint for edit button to enable multi selection mode in the user's media library */
"Enter edit mode to enable multi select to delete" = "Silmek için çoklu seçimi etkinleştirmek için düzenleme moduna girin";

/* (placeholder) Help enter WordPress password
   Placeholder of a field to type a password to protect the post. */
"Enter password" = "Parola girin";

/* Placeholder text prompting the user to type the name of the URL they would like to follow. */
"Enter the URL of a site to follow" = "Takip etmek istediğiniz sitenin adresini girin";

/* Instruction text on the login's site addresss screen.
   Label for button to log in using your site address. */
"Enter the address of the WordPress site you'd like to connect." = "Bağlanmak istediğiniz WordPress sitesinin adresini girin.";

/* Instructional text shown when requesting the user's password for login. */
"Enter the password for your WordPress.com account." = "WordPress.com hesabınız için parola girin.";

/* (placeholder) Help enter WordPress username */
"Enter username" = "Kullanıcı adı girin";

/* Enter your account information for {site url}. Asks the user to enter a username and password for their self-hosted site. */
"Enter your account information for %@." = "%@ için hesap bilgilerinizi girin.";

/* Instruction text on the initial email address entry screen. */
"Enter your email address to log in or create a WordPress.com account." = "Giriş yapmak veya bir WordPress.com hesabı oluşturmak için e-posta adresinizi girin.";

/* Button title. Takes the user to the login by site address flow. */
"Enter your existing site address" = "Mevcut site adresinizi girin";

/* Title of a button on the magic link screen.
   Title of a button. */
"Enter your password instead." = "Bunun yerine parolanızı girin.";

/* Error message displayed when site credentials aren't configured. */
"Enter your server credentials" = "Sunucu kimlik bilgilerinizi girin";

/* Generic error alert title
   Generic error.
   Generic popup title for any type of error. */
"Error" = "Hata";

/* Menus error title for a menu that received an error while trying to delete it. */
"Error Deleting Menu" = "Menü silinirken hata";

/* Text displayed when load post fails. */
"Error Loading Post" = "Yazı yükleme hatası";

/* Menus error title for a menu that received an error while trying to save a menu. */
"Error Saving Menu" = "Menü kaydedilirken hata";

/* There was an error activating a plugin, placeholder is the plugin name */
"Error activating %@." = "%@ etkinleştirilirken hata oluştu.";

/* Message displayed when approving a comment fails. */
"Error approving comment." = "Yorum onaylanırken hata oluştu.";

/* This secondary message is displayed if a user encounters a general error. */
"Error communicating with the server, please try again" = "Sunucu ile iletişimde hata, lütfen tekrar deneyin";

/* There was an error deactivating a plugin, placeholder is the plugin name */
"Error deactivating %@." = "%@ devre dışı bırakılırken hata oluştu.";

/* Message displayed when deleting a comment fails. */
"Error deleting comment." = "Yorum silinirken hata oluştu.";

/* There was an error disabling autoupdates for a plugin, placeholder is the plugin name */
"Error disabling autoupdates for %@." = "%@ için otomatik güncellemeler devre dışı bırakılırken hata oluştu.";

/* Title of error dialog when disconnecting jetpack fails. */
"Error disconnecting Jetpack" = "Jetpack ile bağlantı kesilirken hata oluştu";

/* There was an error enabling autoupdates for a plugin, placeholder is the plugin name */
"Error enabling autoupdates for %@." = "%@ için otomatik güncellemeler etkinleştirilirken hata oluştu.";

/* Error displayed when fixing a threat fails. */
"Error fixing threat. Please contact our support." = "Tehdit düzeltilirken hata oluştu. Lütfen destek ekibimizle iletişime geçin.";

/* Error displayed when ignoring a threat fails. */
"Error ignoring threat. Please contact our support." = "Tehdit yok sayılırken hata oluştu. Lütfen destek ekibimizle iletişime geçin.";

/* Notice displayed after attempt to install a plugin fails. */
"Error installing %@." = "%@ yüklenirken hata oluştu.";

/* Text displayed when there is a failure loading notification likes. */
"Error loading likes" = "Beğeni verileri yüklenirken hata oluştu.";

/* Messaged displayed when fetching plugins failed. */
"Error loading plugins" = "Eklentiler yüklenirken hata oluştu";

/* Message displayed when spamming a comment fails. */
"Error marking comment as spam." = "Yorum spam olarak işaretlenirken hata oluştu.";

/* Message displayed when trashing a comment fails. */
"Error moving comment to trash." = "Yorum çöp kutusuna taşınırken hata oluştu.";

/* Text displayed in HUD while a post revision is being loaded. */
"Error occurred\nduring loading" = "Yükleme sırasında\nhata oluştu";

/* Text displayed in HUD after attempting to save a draft post and an error occurred. */
"Error occurred\nduring saving" = "Kaydederken\nhata oluştu";

/* Text displayed in notice while a post is being published. */
"Error occurred during publishing" = "Yayımlarken hata oluştu";

/* Text displayed in notice after attempting to save a draft post and an error occurred. */
"Error occurred during saving" = "Kaydederken hata oluştu";

/* Text displayed in notice while a post is being scheduled to be published. */
"Error occurred during scheduling" = "Zamanlama sırasında hata oluştu";

/* Register Domain - Domain contact information error message shown to indicate an error during fetching domain contact information */
"Error occurred fetching domain contact information" = "Alan adı iletişim bilgileri alınırken hata oluştu";

/* Register Domain - Domain contact information error message shown to indicate an error during fetching list of states */
"Error occurred fetching states" = "Eyaletler alınırken hata oluştu";

/* Title of error dialog when removing a site owner fails. */
"Error removing %@" = "%@ kaldırılırken hata";

/* There was an error removing a plugin, placeholder is the plugin name */
"Error removing %@." = "%@ kaldırılırken hata oluştu.";

/* Message shown when there was an error trying to re-send email verification and we suspect the user has already verified in the meantime */
"Error sending verification email. Are you already verified?" = "Doğrulama e-postası gönderilirken hata oluştu. Siz zaten doğrulama yaptınız mı?";

/* Generic message shown when there was an error trying to re-send email verification. */
"Error sending verification email. Check your connection and try again." = "Doğrulama e-postası gönderilirken hata oluştu. Bağlantınızı kontrol edin ve tekrar deneyin.";

/* Message displayed when approving a comment fails. */
"Error setting comment to approved." = "Yorum onaylanırken alınırken hata oluştu.";

/* Message displayed when pending a comment fails. */
"Error setting comment to pending." = "Yorum beklemeye alınırken hata oluştu.";

/* There was an error updating a plugin, placeholder is the plugin name */
"Error updating %@." = "%@ güncelleme hatası.";

/* Title of error dialog when updating jetpack settins fail. */
"Error updating Jetpack settings" = "Jetpack ayarları güncellenirken hata oluştu";

/* Error message informing the user that their site's title could not be changed */
"Error updating site title" = "Site başlığı güncellenirken hata oluştu";

/* Title of error dialog when updating speed up site settings fail. */
"Error updating speed up site settings" = "Hızlandırma site ayarları güncellenirken hata oluştu";

/* Title for the activity detail view */
"Event" = "Etkinlik";

/* Short title telling the user they will receive a blogging reminder every day of the week. */
"Every day" = "Her gün";

/* Short title telling the user they will receive a blogging reminder every day of the week. */
"Every day at %@" = "Her gün saat %@";

/* Label for the post author filter. This filter shows posts for all users on the blog. */
"Everyone" = "Herkes";

/* Example story title description */
"Example story title" = "Öykü başlığı örneği";

/* Label for the excerpt field. Should be the same as WP core. */
"Excerpt" = "Özet";

/* No comment provided by engineer. */
"Excerpt length (words)" = "Özet uzunluğu (kelime)";

/* Accessibility label for a post's excerpt in the post list. The parameter is the post excerpt. For example, \"Excerpt. This is the first paragraph.\" */
"Excerpt. %@." = "Alıntı. %@.";

/* Should be the same as the text displayed if the user clicks the (i) in Calypso. */
"Excerpts are optional hand-crafted summaries of your content." = "Özetler, içeriğinizin elle hazırlanmış özetidir.";

/* Downloadable/Restorable items: content section footer text */
"Excludes themes, plugins, and uploads" = "Temalar, eklentiler ve yüklemeler hariç";

/* Accessibility Label for the exit full screen button on the full screen comment reply mode */
"Exit Full Screen" = "Tam ekran modundan çık";

/* Accessibility indication that the current Post List style is currently Expanded.
   Screen reader text to represent the expanded state of a UI control */
"Expanded" = "Genişletilmiş";

/* Accessibility description for the list of completed tasks presented during Quick Start. Parameter is a number representing the count of completed tasks. */
"Expanded, %i completed tasks, toggling collapses the list of these tasks" = "Genişletilmiş, %i tamamlanmış işler, düğmeye tekrar basılırsa bu görevler küçültülür";

/* Accessibility hint */
"Expanded. Tap to collapse." = "Genişletilmiş. Daraltmak için dokunun.";

/* Accessibility hint for the list of completed tasks presented during Quick Start. */
"Expands the list of completed tasks." = "Tamamlanan görevlerin listesini genişletir.";

/* Screen reader hint (non-imperative) about what does the site menu selector button do. */
"Expands to select a different menu" = "Farklı bir menü seçmek için genişler";

/* Screen reader hint (non-imperative) about what does the site menu area selector button do. */
"Expands to select a different menu area" = "Farklı bir menü alanı seçmek için genişler";

/* Label indicating that a domain name registration has expired. */
"Expired" = "Süresi doldu";

/* Title. Indicates an expiration date. */
"Expires on" = "Sona erme tarihi:";

/* Label indicating the date on which a domain name registration will expire. The %@ placeholder will be replaced with a date at runtime. */
"Expires on %@" = "Sona erme tarihi: %@";

/* Placeholder text for the tagline of a site */
"Explain what this site is about." = "Bu sitenin ne hakkında olduğunu açıklayın.";

/* Title of a Quick Start Tour */
"Explore plans" = "Paketleri keşfedin";

/* Export Content confirmation action title
   Label for selecting the Export Content Settings item */
"Export Content" = "İçeriği dışa aktar";

/* Title of alert when export content fails */
"Export Content Error" = "İçerik aktarım hatası";

/* Title of Export Content confirmation alert */
"Export Your Content" = "İçeriğinizi dışarı aktarın";

/* Overlay message displayed while starting content export */
"Exporting content…" = "İçerik dışarı aktarılıyor…";

/* Section title for the external table section in the blog details screen */
"External" = "Harici";

/* Option in Support view to enable/disable adding extra information to support ticket. */
"Extra Debug" = "Fazladan hata ayıklama";

/* Status for Media object that is failed upload or export.
   The action failed */
"Failed" = "Başarısız";

/* Error title when picked media cannot be imported into stories. */
"Failed Media Export" = "Medya Dışa Aktarılamadı";

/* Message for mark all as read success notice */
"Failed marking Notifications as read" = "Bildirim okundu olarak işaretlenirken hata oluştu";

/* No comment provided by engineer. */
"Failed to insert audio file. Please tap for options." = "Ses dosyası eklenemedi. Seçenekler için lütfen dokunun.";

/* Error message to show to use when media insertion on a post fails */
"Failed to insert media.\n Please tap for options." = "Ortam eklenemedi.\n Lütfen seçenekler için dokunun.";

/* No comment provided by engineer. */
"Failed to insert media.\nTap for more info." = "Medya eklenemedi.\nDaha fazla bilgi için dokunun.";

/* No comment provided by engineer. */
"Failed to save files.\nPlease tap for options." = "Dosyalar kaydedilemedi.\nSeçenekler için lütfen dokunun.";

/* Error message to show when wrong URL format is used to access the REST API */
"Failed to serialize request to the REST API." = "REST API isteği serileştirmesi başarısız oldu.";

/* The app failed to unsubscribe from the comments for the post */
"Failed to unfollow conversation" = "Sohbet takip edilemedi";

/* No comment provided by engineer. */
"Failed to upload files.\nPlease tap for options." = "Dosyalar yüklenemedi.\nSeçenekler için lütfen dokunun.";

/* Fashion site intent topic */
"Fashion" = "Moda";

/* Option to select the Fastmail app when logging in with magic links */
"Fastmail" = "Fastmail";

/* Title of the Feature Flags screen used in debug builds of the app */
"Feature flags" = "Özellik bayrakları";

/* Header of section in Plugin Directory showing featured plugins */
"Featured" = "Öne çıkan";

/* Label for the Featured Image area in post settings.
   Title for the Featured Image view */
"Featured Image" = "Öne çıkan görsel";

/* Title for action sheet with featured media options. */
"Featured Image Options" = "Öne çıkan görsel seçenekleri";

/* No comment provided by engineer. */
"Featured Image did not load" = "Öne çıkan görsel yüklenemedi";

/* Text displayed while fetching themes */
"Fetching Themes..." = "Temalar getiriliyor...";

/* A brief prompt shown when the comment list is empty, letting the user know the app is currently fetching new comments. */
"Fetching comments..." = "Yorumlar alınıyor...";

/* Title displayed whilst fetching media from the user's media library */
"Fetching media..." = "Ortam dosyası alınıyor...";

/* A brief prompt shown when the reader is empty, letting the user know the app is currently fetching new pages. */
"Fetching pages..." = "Sayfalar alınıyor…";

/* A brief prompt shown when the reader is empty, letting the user know the app is currently fetching new posts. */
"Fetching posts..." = "Yazılar getiriliyor...";

/* A brief prompt when the user is searching for sites in the Reader.
   A short message to inform the user data for their followed sites is being fetched..
   A short message to inform the user data for their sites are being fetched. */
"Fetching sites..." = "Siteler getiriliyor...";

/* Label for the posting activity legend. */
"Fewer Posts" = "Daha az yazı";

/* Label for list of file downloads. */
"File" = "Dosya";

/* Period Stats 'File Downloads' header */
"File Downloads" = "Dosya indirmeleri";

/* No comment provided by engineer. */
"File block settings" = "Dosya blok ayarları";

/* Label for the file name for a media asset (image / video) */
"File name" = "Dosya adı";

/* Label for the file type (.JPG, .PNG, etc) for a media asset (image / video) */
"File type" = "Dosya tipi";

/* Film & Television site intent topic */
"Film & Television" = "Film ve Televizyon";

/* Title of the filter button in the Reader */
"Filter" = "Filtre";

/* Title of a screen that shows activity types so the user can filter using them (eg.: posts, images, users) */
"Filter by activity type" = "Etkinlik türüne göre filtrele";

/* Finance site intent topic */
"Finance" = "Finans";

/* Title for the find out more button in the What's New page. */
"Find out more" = "Daha fazlasını bul";

/* The hint button's title text to help users find their site address. */
"Find your site address" = "Site adresinizi bulun";

/* Label displayed to the user while loading their selected interests */
"Finding blogs and stories you’ll love..." = "Seveceğiniz bloglar ve hikayeler bulma...";

/* My Profile first name label
   Register Domain - Domain contact information field First name
   User's First Name */
"First Name" = "Ad";

/* Fitness & Exercise site intent topic */
"Fitness & Exercise" = "Fitness ve Egzersiz";

/* Button title that attempts to fix all fixable threats */
"Fix All" = "Tümünü düzelt";

/* Button title, confirm fixing all threats */
"Fix all threats" = "Tüm tehditleri gider";

/* Title for button that will fix the threat */
"Fix threat" = "Tehdidi düzelt";

/* Displays the fixed threats */
"Fixed" = "Sabit";

/* Subtitle displayed while the server is fixing threats */
"Fixing Threats" = "Tehditler Düzeltiliyor";

/* Button title. Follow the comments on a post.
   Prompt to follow a blog.
   Verb. Button title. Follow a new blog. */
"Follow" = "Takip et";

/* Button title. Follow the comments on a post. */
"Follow Conversation" = "Sohbeti Takip Et";

/* Verb. An option to follow a site. */
"Follow site" = "Siteyi takip et";

/* Screen title. Reader select interests title label text. */
"Follow topics" = "Takip edilen konular";

/* Guide for users to follow topics. */
"Follow topics you're interested in and we'll find some blogs you might like." = "Siz ilgilendiğiniz konuları takip edin, biz de beğenebileceğiniz blogları bulalım.";

/* Caption displayed in promotional screens shown during the login flow. */
"Follow your favorite sites and discover new blogs." = "Favori sitelerinizi takip edin ve yeni bloglar keşfedin.";

/* Displayed in the Notification Settings View
   Followed Sites Title
   Section title for sites the user has followed. */
"Followed Sites" = "Takip edilen siteler";

/* Followed Topics Title */
"Followed Topics" = "Takip edilen konular";

/* User followed a site. */
"Followed site" = "Takip edilen site";

/* Label for list of followers.
   User role badge */
"Follower" = "Takipçi";

/* Insights 'Follower Totals' header */
"Follower Totals" = "Toplam takipçi";

/* Blog Followers
   Insights 'Followers' header
   Label for number of followers. */
"Followers" = "Takipçiler";

/* Accessibility label for following buttons.
   Title of the Following Reader tab
   User is following the blog.
   Verb. Button title. The user is following a blog. */
"Following" = "Takip ediliyor";

/* Notice title when following a site succeeds. %1$@ is a placeholder for the site name. */
"Following %1$@" = "%1$@ takip ediliyor";

/* Label displayed to the user while loading their selected interests */
"Following new topics..." = "Yeni konular takip ediliyor...";

/* The app successfully subscribed to the comments for the post */
"Following this conversation" = "Bu konuşmanın ardından";

/* Filters Follows Notifications */
"Follows" = "Takip edilenler";

/* Spoken hint describing action for unselected following buttons. */
"Follows blog" = "Blogu takip ediyor";

/* VoiceOver accessibility hint, informing the user the button can be used to follow a blog. */
"Follows the blog." = "Blogu takip eder.";

/* VoiceOver accessibility hint, informing the user the button can be used to follow a tag. */
"Follows the tag." = "Etiketi takip eder.";

/* No comment provided by engineer. */
"Font Size" = "Font Boyutu";

/* Food site intent topic */
"Food" = "Yiyecek";

/* An example tag used in the login prologue screens. */
"Football" = "Futbol";

/* Register Domain - Domain contact information section header description */
"For your convenience, we have pre-filled your WordPress.com contact information. Please review to be sure it’s the correct information you want to use for this domain." = "Size kolaylık olması için, WordPress.com iletişim bilgilerinizi önceden doldurduk. Lütfen bu bilgilerin bu alan adında kullanmak istediğiniz doğru bilgiler olduğundan emin olmak için gözden geçirin.";

/* Next web page */
"Forward" = "Yönlendir";

/* No comment provided by engineer. */
"Four" = "Dört";

/* Browse free themes selection title */
"Free" = "Ücretsiz";

/* One of the options when selecting More in the Post Editor's format bar */
"Free GIF Library" = "Ücretsiz GIF kütüphanesi";

/* One of the options when selecting More in the Post Editor's format bar */
"Free Photo Library" = "Ücretsiz fotoğraf kütüphanesi";

/* Label shown for domains that will be free for the first year due to the user having a premium plan with available domain credit. */
"Free for the first year " = "İlk yıl ücretsiz ";

/* Explanatory text for clearing device media cache. */
"Free up storage space on this device by deleting temporary media files. This will not affect the media on your site." = "Geçici ortam dosyalarını silerek bu cihazda depolama alanı boşaltın. Bu, sitenizdeki ortam dosyalarını etkilemez.";

/* Title of section that contains plugins' FAQ */
"Frequently Asked Questions" = "Sık sorulan sorular";

/* Button title displayed in popup indicating date of change on another device */
"From another device" = "Başka cihazdan";

/* No comment provided by engineer. */
"From clipboard" = "Panodan";

/* Button title displayed in popup indicating date of change on device */
"From this device" = "Bu cihazdan";

/* Full size image. (default). Should be the same as in core WP. */
"Full Size" = "Tam boy";

/* Accessibility label for when image is shown to user in full screen, with instructions on how to dismiss the screen. Placeholder is the title of the image */
"Fullscreen view of image %@. Double tap to dismiss" = "%@ görselinin tam ekran görünümü. Kapatmak için çift dokunun";

/* Accessibility label for when image is shown to user in full screen, with instructions on how to dismiss the screen */
"Fullscreen view of image. Double tap to dismiss" = "Görselin tam ekran görünümü. Kapatmak için çift dokunun";

/* Badge title displayed on GIF images in the editor. */
"GIF" = "GIF";

/* translators: accessibility text. %s: gallery caption. */
"Gallery caption. %s" = "Galeri yazısı. %s";

/* No comment provided by engineer. */
"Gallery style" = "Galeri biçimi";

/* Gaming site intent topic */
"Gaming" = "Oyun";

/* An example tag used in the login prologue screens. */
"Gardening" = "Bahçe İşçiliği";

/* Add New Stats Card category title
   Title for the general section in site settings screen */
"General" = "Genel";

/* Title. A call to action to generate a new invite link. */
"Generate new link" = "Yeni bağlantı oluştur";

/* Message to indicate progress of generating preview */
"Generating Preview" = "Önizleme oluşturuluyor";

/* View title for initial auth views. */
"Get Started" = "Haydi başlayalım";

/* The button title for a secondary call-to-action button. When the user wants to try sending a magic link instead of entering a password. */
"Get a login link by email" = "E-posta ile bir oturum açma bağlantısı alın";

/* Displayed in the Notifications Tab as a message, when there are no notifications */
"Get active! Comment on posts from blogs you follow." = "Etkin olun! Takip ettiğiniz bloglardaki yazılara yorum yapın.";

/* Accessibility hint for the find out more button in the Feature Announcements screen. */
"Get more details for this release" = "Bu sürümle ilgili daha ayrıntılı bilgi edinin";

/* Displayed in the Notifications Tab as a message, when the Follow Filter shows no notifications */
"Get noticed: comment on posts you've read." = "Farkedilin: okuduğunuz yazılara yorum yapın.";

/* Prompt for the screen to pick a template for a page */
"Get started by choosing from a wide variety of pre-made page layouts. Or just start with a blank page." = "Önceden hazırlanmış çeşitli sayfa düzenleri arasından seçim yaparak başlayın. Veya boş bir sayfayla başlayın.";

/* No comment provided by engineer. */
"Get support" = "Destek alın";

/* Appended to latest post summary text when the post does not have data. */
"Get the ball rolling and increase your post views by sharing your post." = "Harekete geçin ve yazınızı paylaşarak yazınızın görüntülenme sayısını artırın.";

/* Title of the card that starts the purchase of the first redirected domain in the Domains Dashboard. */
"Get your domain" = "Alan adınızı alın";

/* Title of the second alert preparing users to grant permission for us to send them push notifications. */
"Get your notifications faster" = "Bildirimlerinizi daha hızlı alın";

/* Description of a Quick Start Tour */
"Get your site up and running" = "Sitenizi hazır hale getirin";

/* Example post title used in the login prologue screens. */
"Getting Inspired" = "İlham Alma";

/* Alerts the user that wpcom account information is being retrieved. */
"Getting account information" = "Hesap bilgileri alınıyor";

/* Cancel */
"Give Up" = "Vazgeç";

/* No comment provided by engineer. */
"Give it a try by adding a few blocks to your post or page!" = "Gönderinize veya sayfanıza birkaç blok ekleyerek deneyin!";

/* Description of a Quick Start Tour */
"Give your site a name that reflects its personality and topic. First impressions count!" = "Sitenize kişiliğini ve konuyu yansıtan bir ad verin. İlk izlenim önemlidir.";

/* Default title of the Site Name screen.
   Title for Site Name screen in iPhone landscape. */
"Give your website a name" = "Web sitenize bir ad verin";

/* Option to select the Gmail app when logging in with magic links */
"Gmail" = "Gmail";

/* No comment provided by engineer. */
"Go back" = "Geri dön";

/* Button title. Tapping lets the user view the sites they follow. */
"Go to Following" = "Takip edilenlere git";

/* Displayed in the Notifications Tab as a button title, when there are no notifications */
"Go to Reader" = "Okuyucuya git";

/* Instruction telling the user how to enable notifications in their device's system Settings app. The section names here should match those in Settings. */
"Go to Settings → Notifications → WordPress, and toggle Allow Notifications." = "Ayarlar &rarr; Bildirimler &rarr; WordPress'e gidin ve Bildirimlere İzin Ver'i açın.";

/* Button label for going to settings to approve push notifications
   Opens WPiOS Settings.app Section */
"Go to iOS Settings" = "iOS ayarlarına git";

/* Message shown on screen after the Google sign up process failed. */
"Google sign up failed." = "Google oturum açma başarısız oldu.";

/* Button title on the blogging prompt's feature introduction view to dismiss the view.
   Title for the continue button in the dashboard's custom What's New page. */
"Got it" = "Anladım";

/* Okay button title shown in alert announcing new Create Button feature. */
"Got it!" = "Anladım!";

/* User-facing string, presented to reflect that site assembly is underway. */
"Grabbing site URL" = "Site URL'sini alma";

/* No comment provided by engineer. */
"Gradient Type" = "Gradyan Türü";

/* This is the text we display to the user after they've indicated they like the app */
"Great!\n We love to hear from happy users \n😁" = "Harika!\nMutlu kullanıcılardan haberdar olmayı seviyoruz\n😁";

/* Name of the Quick Start list that guides users through a few tasks to customize their new website. */
"Grow Your Audience" = "Kitlenizi genişletin";

/* This value is used to set the accessibility hint text for choosing a theme for the user's site. */
"Guides you through the process of choosing a theme for your site." = "Siteniz için bir tema seçme işlemine yönlendirir.";

/* This value is used to set the accessibility hint text for creating a new page for the user's site. */
"Guides you through the process of creating a new page for your site." = "Siteniz için yeni bir sayfa oluşturma işlemine yönlendirir.";

/* This value is used to set the accessibility hint text for creating the user's site. */
"Guides you through the process of creating your site." = "Sitenizin oluşturulması işlemine yönlendirir.";

/* This value is used to set the accessibility hint text for exploring plans on the user's site. */
"Guides you through the process of exploring plans for your site." = "Sitenizle ilgili planları inceleme işlemine yönlendirir.";

/* This value is used to set the accessibility hint text for following the sites of other users. */
"Guides you through the process of following other sites." = "Diğer siteleri takip etme işlemine yönlendirir.";

/* This value is used to set the accessibility hint text for previewing a user's site. */
"Guides you through the process of previewing your site." = "Sitenizin önizlemesini görüntüleme işlemine yönlendirir.";

/* This value is used to set the accessibility hint text for publishing a new post on the user's site. */
"Guides you through the process of publishing a new post on your site." = "Sitenizin yeni bir gönderi yayınlama işlemine yönlendirir.";

/* This value is used to set the accessibility hint text for viewing Stats on the user's site. */
"Guides you through the process of reviewing statistics for your site." = "Sitenizin istatistiklerini görüntüleme işlemine yönlendirir.";

/* This value is used to set the accessibility hint text for setting the site title. */
"Guides you through the process of setting a title for your site." = "Siteniz için bir başlık ayarlama sürecinde size rehberlik eder.";

/* This value is used to set the accessibility hint text for setting up the user's site. */
"Guides you through the process of setting up your site." = "Sitenizin ayarlarını düzenlemeye yönlendirir.";

/* This value is used to set the accessibility hint text for uploading a site icon. */
"Guides you through the process of uploading an icon for your site." = "Siteniz için bir simge yükleme işlemine yönlendirir.";

/* Accessibility label for HTML button on formatting toolbar.
   HTML Attachment Label */
"HTML" = "HTML";

/* Post HTML content */
"HTML Content" = "HTML içerik";

/* Accessibility label for selecting h1 paragraph style button on the formatting toolbar. */
"Header 1" = "Başlık 1";

/* Accessibility label for selecting h2 paragraph style button on the formatting toolbar. */
"Header 2" = "Başlık 2";

/* Accessibility label for selecting h3 paragraph style button on the formatting toolbar. */
"Header 3" = "Başlık 3";

/* Accessibility label for selecting h4 paragraph style button on the formatting toolbar. */
"Header 4" = "Başlık 4";

/* Accessibility label for selecting h5 paragraph style button on the formatting toolbar. */
"Header 5" = "Başlık 5";

/* Accessibility label for selecting h6 paragraph style button on the formatting toolbar. */
"Header 6" = "Başlık 6";

/* H1 Aztec Style */
"Heading 1" = "Başlık 1";

/* H2 Aztec Style */
"Heading 2" = "Başlık 2";

/* H3 Aztec Style */
"Heading 3" = "Başlık 3";

/* H4 Aztec Style */
"Heading 4" = "Başlık 4";

/* H5 Aztec Style */
"Heading 5" = "Başlık 5";

/* H6 Aztec Style */
"Heading 6" = "Başlık 6";

/* Health site intent topic */
"Health" = "Sağlık";

/* Help button */
"Help" = "Yardım";

/* Link to Help section
   Open editor help options
   Title of the 'Help & Support' screen within the 'Me' tab - used for spotlight indexing on iOS. */
"Help & Support" = "Yardım ve destek";

/* No comment provided by engineer. */
"Help button" = "Yardım düğmesi";

/* No comment provided by engineer. */
"Help icon" = "Yardım simgesi";

/* Appended to latest post summary text when the post has data. */
"Here's how the post performed so far." = "İşte yazının bugüne kadarki performansı.";

/* Accessibility value if login page's password field is hiding the password (i.e. with asterisks).
   Text for privacy settings: Hidden */
"Hidden" = "Gizlenmiş";

/* Hides a site from the site picker list
   Title of a button used to collapse a group */
"Hide" = "Gizle";

/* Hide All */
"Hide All" = "Tümünü gizle";

/* Hide All Sites */
"Hide All Sites" = "Tüm siteleri gizle";

/* No comment provided by engineer. */
"Hide keyboard" = "Tuş takımını gizle";

/* No comment provided by engineer. */
"Hide search heading" = "Arama başlığını gizle";

/* Displays the History screen from the editor's alert sheet
   Title of a navigation button that opens the scan history view
   Title of the post history screen */
"History" = "Geçmiş";

/* Message title displayed when we fail to fetch the status of the backup in progress. */
"Hmm, we couldn’t find your backup status" = "Maalesef yedeklemenizle ilgili durum bilgisi bulunamadı";

/* Message title displayed when we fail to fetch the status of the restore in progress. */
"Hmm, we couldn’t find your restore status" = "Maalesef geri yükleme ile ilgili durum bilgisi bulunamadı";

/* Moderation Keys Title
   Settings: Comments Moderation */
"Hold for Moderation" = "Denetleme için tut";

/* Noun. Links to a blog's dashboard screen.
   Title for dashboard view on the My Site screen
   Title for the dashboard screen. */
"Home" = "Ana Sayfa";

/* Title for setting which shows the current page assigned as a site's homepage
   Title for the homepage section in site settings screen
   Title of the Homepage Badge */
"Homepage" = "Ana sayfa";

/* Label for Homepage Settings site settings section
   Title for the Homepage Settings screen */
"Homepage Settings" = "Ana sayfa ayarları";

/* Message informing the user that their static homepage page was set successfully */
"Homepage successfully updated" = "Ana sayfa başarıyla güncellendi";

/* User-facing string, presented to reflect that site assembly is underway. */
"Hooray!\nAlmost done" = "Harika!\nNeredeyse tamam";

/* Title for the fix section in Threat Details: Threat is fixed */
"How did Jetpack fix it?" = "Jetpack bunu nasıl düzeltti?";

/* How to create story description */
"How to create a story post" = "Öykü yayını nasıl oluşturulur?";

/* No comment provided by engineer. */
"How to edit your page" = "Sayfanızı düzenleme";

/* No comment provided by engineer. */
"How to edit your post" = "Gönderinizi düzenleme";

/* Title for the fix section in Threat Details */
"How will we fix it?" = "Nasıl düzelteceğiz?";

/* This is one of the buttons we display inside of the prompt to review the app */
"I Like It" = "Beğendim";

/* Example post content used in the login prologue screens. */
"I am so inspired by photographer Cameron Karsten's work. I will be trying these techniques on my next" = "Fotoğrafçı Cameron Karsten'in çalışmalarından çok ilham alıyorum. Bu teknikleri bir sonraki adımda deneyeceğim";

/* Describes the IP address section in the comment detail screen. */
"IP address" = "IP adresi";

/* Title of a button style */
"Icon & Text" = "Simge ve metin";

/* Title of a button style */
"Icon Only" = "Sadece simge";

/* Message to show when site icon update failed */
"Icon update failed" = "Simge güncelleme başarısız oldu";

/* Message explaining that they will need to install Jetpack on one of their sites. */
"If you already have a site, you’ll need to install the free Jetpack plugin and connect it to your WordPress.com account." = "Zaten bir siteniz varsa, ücretsiz Jetpack eklentisini yüklemeniz ve WordPress.com hesabınıza bağlamanız gerekir.";

/* Legal disclaimer for signing up. The underscores _..._ denote underline. */
"If you continue with Apple or Google and don't already have a WordPress.com account, you are creating an account and you agree to our _Terms of Service_." = "Apple veya Google ile devam ederseniz ve bir WordPress.com hesabınız yoksa, bir hesap oluşturur ve _Hizmet Şartlarımızı kabul edersiniz.";

/* First line of remove user warning in confirmation dialog. Note: '%@' is the placeholder for the user's name and it must exist twice in this string. */
"If you remove %@, that user will no longer be able to access this site, but any content that was created by %@ will remain on the site." = "%1$@ kullanıcısını kaldırırsanız artık bu siteye erişemeyecektir ancak %2$@ tarafından oluşturulmuş içerikler sitede kalmaya devam edecektir.";

/* First line of remove viewer warning in confirmation dialog. */
"If you remove this viewer, he or she will not be able to visit this site." = "Eğer bu izleyiciyi kaldırırsanız, artık siteyi ziyaret edemez.";

/* Detailed instructions on Start Over settings page. This is the first paragraph. */
"If you want a site but do not want any of the posts and pages you have now, our support team can delete your posts, pages, media, and comments for you." = "Bir site istiyor, ancak şimdiki yazı ve sayfalarınızın hiçbirini istemiyorsanız, destek ekibimiz yazılarınızı, sayfalarınızı, medyanızı ve yorumlarınızı sizin için silebilir.";

/* Paragraph 2 of 2 of main text body for the delete screen. */
"If you're unsure about what will be deleted or need any help, not to worry, our support team is here to answer any questions you may have." = "Eğer neyi sileceğinizden emin değilseniz ya da yardıma ihtiyacınız varsa, merak etmeyin, destek ekibimiz sorularınızı cevaplamak için burada.";

/* Ignore action. Verb */
"Ignore" = "Görmezden gel";

/* Title for button that will ignore the threat */
"Ignore threat" = "Tehdidi yok say";

/* Displays the ignored threats */
"Ignored" = "Yok sayıldı";

/* Hint for image alt on image settings. */
"Image Alt" = "Görsel alt";

/* Hint for image caption on image settings. */
"Image Caption" = "Görsel başlığı";

/* Hint for image description on image settings. */
"Image Description" = "Görsel açıklaması";

/* Hint for image link on image settings. */
"Image Link" = "Görsel bağlantısı";

/* Title of the screen for choosing an image's size. */
"Image Size" = "Görsel boyutu";

/* translators: accessibility text. %s: image caption. */
"Image caption. %s" = "Görsel yazısı. %s";

/* Hint for image title on image settings. */
"Image title" = "Görsel başlığı";

/* Accessibility label for image thumbnails in the media collection view. The parameter is the creation date of the image. */
"Image, %@" = "Görsel, %@";

/* Undated post time label */
"Immediately" = "Hemen";

/* Footer for the Serve images from our servers setting */
"Improve your site's speed by only loading images visible on the screen. New images will load just before they scroll into view. This prevents viewers from having to download all the images on a page all at once, even ones they can't see." = "Yalnızca ekranda görünen resimleri yükleyerek sitenizin hızını artırın. Yeni resimler görünümde kaydırmalarının hemen öncesinde yüklenir. Bu, sitenizi görüntüleyenlerin, göremedikleri dahil, bir sayfadaki tüm resimleri tek seferde indirmek zorunda kalmalarını önler.";

/* Explain what is the purpose of the tagline */
"In a few words, explain what this site is about." = "Bir kaç kelime ile bu sitenin ne ile ilgili olduğunu anlatın.";

/* Title of button to enable publicize. */
"In order to share your published posts to your social media you need to enable the Publicize module." = "Yayınladığınız gönderilerinizi sosyal medyanızda paylaşabilmeniz için Duyuru modülünü etkinleştirmeniz gerekmektedir.";

/* The app successfully disabled notifications for the subscription */
"In-app notifications disabled" = "Uygulama içi bildirimler devre dışı bırakıldı";

/* The app successfully enabled notifications for the subscription */
"In-app notifications enabled" = "Uygulama içi bildirimler etkinleştirildi";

/* Describes a status of a plugin */
"Inactive" = "Pasif";

/* The plugin is not active on the site and has not enabled automatic updates */
"Inactive, Autoupdates off" = "Etkin değil, otomatik güncellemeler kapalı";

/* The plugin is not active on the site and has enabled automatic updates */
"Inactive, Autoupdates on" = "Etkin değil, otomatik güncellemeler açık";

/* Describes a standard *.wordpress.com site domain */
"Included with Site" = "Site ile beraber";

/* Downloadable/Restorable items: general section footer text */
"Includes wp-config.php and any non WordPress files" = "Wp-config php ve WordPress'e ait olmayan tüm dosyaları içerir";

/* An error message shown when a user signed in with incorrect credentials. */
"Incorrect username or password. Please try entering your login details again." = "Yanlış kullanıcı adı ya da parola. Lütfen giriş detaylarınızı girerek tekrar deneyin.";

/* Title for a threat */
"Infected core file" = "Etkilenen temel dosya";

/* Title for a threat that includes the file name of the file */
"Infected core file: %1$@" = "Etkilenen temel dosya: %1$@";

/* WordPress.com Community Footer Text */
"Information on WordPress.com courses and events (online & in-person)." = "WordPress.com kursları ve etkinlikleri hakkında bilgi (çevrimiçi ve bire bir).";

/* The title of the app initial screen settings screen
   Title of the option to change the default initial screen */
"Initial Screen" = "İlk Ekran";

/* Placeholder for the restore progress title. */
"Initializing the restore process" = "Geri yükleme süreci başlatılıyor";

/* Default button title used in media picker to insert media (photos / videos) into a post.
   Label action for inserting a link on the editor */
"Insert" = "Ekle";

/* Button title used in media editor. Placeholder will be the number of items that will be inserted.
   Button title used in media picker to insert media (photos / videos) into a post. Placeholder will be the number of items that will be inserted. */
"Insert %@" = "%@ ekle";

/* Accessibility label for insert horizontal ruler button on formatting toolbar. */
"Insert Horizontal Ruler" = "Yatak çizgi ekle";

/* Accessibility label for insert link button on formatting toolbar.
   Discoverability title for insert link keyboard shortcut.
   Label action for inserting a link on the editor */
"Insert Link" = "Bağlantı ekle";

/* Discoverability title for insert media keyboard shortcut. */
"Insert Media" = "Ortam ekle";

/* No comment provided by engineer. */
"Insert crosspost" = "Çapraz gönderi ekle";

/* Accessibility label for insert media button on formatting toolbar. */
"Insert media" = "Ortam dosyası ekle";

/* No comment provided by engineer. */
"Insert mention" = "Bahsetme ekle";

/* Default accessibility label for the media picker insert button. */
"Insert selected" = "Seçilenleri ekle";

/* No comment provided by engineer. */
"Inside" = "İçeride";

/* Title of Insights stats filter. */
"Insights" = "Yönelimler";

/* Button label to install a plugin
   Confirmation button displayd in alert displayed when user installs their first plugin. */
"Install" = "Kur";

/* The default Jetpack view title
   Title of a button for Jetpack Installation. */
"Install Jetpack" = "Jetpack yükle";

/* Install Plugin dialog title. */
"Install Plugin" = "Eklentiyi kur";

/* Title of section that contains plugins' installation instruction */
"Installation" = "Kurulum";

/* Header of section in Plugin Directory showing installed plugins
   Indicates the state of the plugin */
"Installed" = "Kuruldu";

/* Title of a progress view displayed while the first plugin for a site is being installed. */
"Installing %@…" = "%@ kuruluyor…";

/* The Jetpack view title used while the is installing */
"Installing Jetpack" = "Jetpack yükleniyor";

/* The Jetpack view message used while the state is installing */
"Installing Jetpack on your site. This can take up to a few minutes to complete." = "Sitenize Jetpack yükleniyor. Bu işlemin tamamlanması birkaç dakika sürebilir.";

/* Message displayed in an alert when user tries to install a first plugin on their site. */
"Installing the first plugin on your site can take up to 1 minute. During this time you won’t be able to make changes to your site." = "Sitenize ilk eklentinin yüklenmesi 1 dakika kadar sürebilir. Bu sırada sitenizde değişiklik yapamayacaksınız.";

/* Title for a button that opens up the 'Getting More Views and Traffic' support page when tapped. */
"Interested in building your audience? Check out our top tips" = "Kitlenizi oluşturmak mı istiyorsunuz? En iyi ipuçlarımıza göz atın";

/* Interior Design site intent topic */
"Interior Design" = "İç Tasarım";

/* Title displayed on the feature introduction view. */
"Introducing Prompts" = "Bilgilerle Tanışın";

/* Stories intro header title */
"Introducing Story Posts" = "Öykü Yayınlarına Giriş";

/* Title of an alert letting the user know the email address that they've entered isn't valid */
"Invalid Email Address" = "Geçersiz E-posta Adresi";

/* No comment provided by engineer. */
"Invalid Site Address" = "Geçersiz site adresi";

/* No comment provided by engineer. */
"Invalid Site Title" = "Geçersiz site başlığı";

/* Message to show to user when he tries to add a self-hosted site that isn't HTTP or HTTPS. */
"Invalid URL scheme inserted, only HTTP and HTTPS are supported." = "Geçersiz URL düzeni eklendi, sadece HTTP ve HTTPS destekleniyor.";

/* Message to show to user when he tries to add a self-hosted site that isn't a valid URL. */
"Invalid URL, please check if you wrote a valid site address." = "Geçersiz adres, lütfen geçerli bir site adresi girip girmediğinizi kontrol edin.";

/* No comment provided by engineer. */
"Invalid URL. Audio file not found." = "Geçersiz URL. Ses dosyası bulunamadı.";

/* No comment provided by engineer. */
"Invalid URL. Please enter a valid URL." = "Geçersiz URL. Lütfen geçerli bir URL girin.";

/* Error message generated when announcement service is unable to return a valid endpoint. */
"Invalid endpoint" = "Geçersiz uç nokta";

/* No comment provided by engineer. */
"Invalid username" = "Geçersiz kullanıcı adı";

/* The app successfully sent an invitation */
"Invitation Sent!" = "Davet gönderildi!";

/* Send Person Invite */
"Invite" = "Davet et";

/* Title for the Invite Link section of the Invite Person screen. */
"Invite Link" = "Davet bağlantısı";

/* Invite People Title */
"Invite People" = "İnsanları davet et";

/* An error message shown during log in when the username or password is incorrect. */
"It looks like this username\/password isn't associated with this site." = "Bu kullanıcı adı\/parola bu siteyle ilişkili değil gibi görünüyor.";

/* An error message shown when a wpcom user provides the wrong password. */
"It seems like you've entered an incorrect password. Want to give it another try?" = "Yanış bir parola girmişsiniz gibi görünüyor. Yeniden denemek ister misiniz?";

/* Latest post summary text including placeholder for time and the post title. */
"It's been %@ since %@ was published. " = "%2$@ yayımlandığından beri %1$@ geçti. ";

/* Title of a notification displayed prompting the user to create a new blog post. The %@ will be replaced with the blog's title. */
"It's time to blog on %@!" = "%@ için blog yazma zamanı!";

/* Title of a notification displayed prompting the user to create a new blog post */
"It's time to blog!" = "Blog zamanı!";

/* Accessibility label for italic button on formatting toolbar.
   Discoverability title for italic formatting keyboard shortcut. */
"Italic" = "Eğik";

/* Section title for the publish table section in the blog details screen
   Title for the Jetpack Installation
   Title for the Jetpack section in site settings screen */
"Jetpack" = "Jetpack";

/* Message stating the minimum required version for Jetpack and asks the user if they want to upgrade */
"Jetpack %@ or later is required. Do you want to update Jetpack?" = "İstatistikler için Jetpack %@ veya sonraki sürümü gerekir. Jetpack’in sürümünü güncelleştirmek ister misiniz?";

/* Message for Jetpack users that have multisite WP installation, thus Restore is not available. %1$@ is a placeholder for the string 'visit our documentation page'. */
"Jetpack Backup for Multisite installations provides downloadable backups, no one-click restores. For more information %1$@." = "Çoklu site kurulumları için Jetpack Backup, indirilebilir yedekler sunar, tek tıkla geri yükleme sunmaz. Daha fazla bilgi için %1$@.";

/* Title of the button which opens the Jetpack FAQ page. */
"Jetpack FAQ" = "Jetpack SSS";

/* Description that explains that we are unable to auto fix the threat */
"Jetpack Scan cannot automatically fix this threat. We suggest that you resolve the threat manually: ensure that WordPress, your theme, and all of your plugins are up to date, and remove the offending code, theme, or plugin from your site." = "Jetpack Scan bu tehdidi otomatik olarak düzeltemez. Tehdidi sizin manuel olarak gidermenizi öneririz: WordPress'in, temanızın ve tüm eklentilerinizin güncel olduğundan emin olduktan sonra sorun oluşturan kodu, temayı veya eklentiyi sitenizden kaldırın.";

/* Description for a label when the scan has failed
   Error message shown when the scan start has failed. */
"Jetpack Scan couldn't complete a scan of your site. Please check to see if your site is down – if it's not, try again. If it is, or if Jetpack Scan is still having problems, contact our support team." = "Jetpack Scan sitenizin taramasını tamamlayamadı. Lütfen sitenizin devre dışı olup olmadığını kontrol edin, değilse tekrar deneyin. Devre dışıysa veya Jetpack Scan'de hâlâ sorun varsa destek ekibimizle iletişime geçin.";

/* Description for a label when there are threats on the site, displays the number of threats, and the site's title */
"Jetpack Scan found %1$d potential threats with %2$@. Please review them below and take action or tap the fix all button. We are here to help if you need us." = "Jetpack Scan, %2$@ ile ilgili olası %1$d tehdit buldu. Lütfen aşağıdan bunları inceleyin ve gereken adımı atın veya tümünü düzelt düğmesine dokunun. İhtiyacınız olduğunda yardım etmek için buradayız.";

/* Description for a label when there is a single threat on the site, displays the site's title */
"Jetpack Scan found 1 potential threat with %1$@. Please review them below and take action or tap the fix all button. We are here to help if you need us." = "Jetpack Scan, %1$@ ile ilgili olası 1 tehdit buldu. Lütfen aşağıdan bunları inceleyin ve gereken adımı atın veya tümünü düzelt düğmesine dokunun. İhtiyacınız olduğunda yardım etmek için buradayız.";

/* Description that explains how we will fix the threat */
"Jetpack Scan will delete the affected file or directory." = "Jetpack Scan, etkilenen dosyayı veya dizini siler.";

/* Description that explains how we will fix the threat */
"Jetpack Scan will edit the affected file or directory." = "Jetpack Scan, etkilenen dosya veya dizini düzenleyecek.";

/* Description that explains how we will fix the threat */
"Jetpack Scan will replace the affected file or directory." = "Jetpack Scan, etkilenen dosya veya dizini değiştirir.";

/* Description that explains how we will fix the threat */
"Jetpack Scan will resolve the threat." = "Jetpack Scan tehdidi çözer.";

/* Description that explains how we will fix the threat */
"Jetpack Scan will rollback the affected file to an older (clean) version." = "Jetpack Scan, etkilenen dosyayı daha eski (temiz) bir sürüme geri döndürecek.";

/* Description that explains how we will fix the threat */
"Jetpack Scan will rollback the affected file to the version from %1$@." = "Jetpack Scan, etkilenen dosyayı %1$@ sürümüne geri döndürecek.";

/* Description that explains how we will fix the threat */
"Jetpack Scan will update to a newer version." = "Jetpack Scan yeni bir versiyona geçecek.";

/* Noun. Title. Links to the blog's Settings screen. */
"Jetpack Settings" = "Jetpack ayarları";

/* The default Jetpack view message used when an error occurred */
"Jetpack could not be installed at this time." = "Jetpack şu anda yüklenemiyor.";

/* Subject of new Zendesk ticket. */
"Jetpack for iOS Support" = "iOS için Jetpack Desteği";

/* The Jetpack view title for the success state */
"Jetpack installed" = "Jetpack yüklendi";

/* Confirmation message presented before fixing all the threats, displays the number of threats to be fixed */
"Jetpack will be fixing all the detected active threats." = "Jetpack tespit edilen tüm aktif tehditleri düzeltecek.";

/* Confirmation message presented before fixing a single threat */
"Jetpack will be fixing the detected active threat." = "Jetpack tespit edilen aktif tehdidi giderecek.";

/* Footer for the Serve images from our servers setting */
"Jetpack will optimize your images and serve them from the server location nearest to your visitors. Using our global content delivery network will boost the loading speed of your site." = "Jetpack resimlerinizi optimize eder ve bunları ziyaretçilerinize en yakın sunucu konumundan sunar. Global içerik sağlama ağımızı kullanmak sitenizin yüklenme hızını artıracak.";

/* Subtitle for button displaying the Automattic Work With Us web page, indicating that Automattic employees can work from anywhere in the world */
"Join From Anywhere" = "Her Yerden Katılın";

/* Displayed in the Notifications Tab as a message, when the Comments Filter shows no notifications */
"Join a conversation: comment on posts from blogs you follow." = "Bir sohbete katılın: takip ettiğiniz bloglardaki yazılara yorum yapın.";

/* Button shown if there are unsaved changes and the author cancelled editing a Comment.
   Button shown if there are unsaved changes and the author is trying to move away from the post.
   Button shown when the author is asked for publishing confirmation.
   Goes back to editing the post. */
"Keep Editing" = "Düzenlemeye devam et";

/* A detailed message to users indicating that they've set up blogging reminders. */
"Keep blogging and check back to see visitors arriving at your site." = "Blog yazmaya devam edin ve sitenize gelen ziyaretçileri görmek için tekrar kontrol edin.";

/* Button to cancel the replacement of a featured image. */
"Keep current" = "Şu ankini kullan";

/* A detailed message to users indicating that they've set up reader discover. */
"Keep going! Liking and commenting is a good way to build a network. Go to Reader to find more posts." = "Devam edin! Beğenmek ve yorum yapmak, ağ oluşturmanın iyi bir yoludur. Daha fazla gönderi bulmak için Okuyucu'ya gidin.";

/* Description of a Quick Start Tour */
"Keep up to date on your site’s performance." = "Sitenizin performansıyla ilgili güncel bilgiler edinin.";

/* Autoapprove only from known users */
"Known Users" = "Bilinen kullanıcılar";

/* An option in a list. Automatically approve comments from known users. */
"Known user's comments" = "Bilinen kullanıcıların yorumları";

/* Noun. Title for the setting to edit the sharing label text. */
"Label" = "Etiket";

/* Label for the privacy setting
   Language of the current blog
   Title for the Language Picker Screen */
"Language" = "Dil";

/* Large image size. Should be the same as in core WP. */
"Large" = "Geniş";

/* My Profile last name label
   Register Domain - Domain contact information field Last name
   User's Last Name */
"Last Name" = "Soyad";

/* Content of a weekly roundup push notification containing stats about the user's site. The % markers are placeholders and will be replaced by the appropriate number of views, comments, and likes. The numbers indicate the order, so they can be rearranged if necessary – 1 is views, 2 is comments, 3 is likes. */
"Last week you had %1$d views, %2$d comments and %3$d likes." = "Geçen hafta %1$d görüntüleme, %2$d yorum ve %3$d beğeni aldınız.";

/* Insights latest post summary header */
"Latest Post Summary" = "En güncel yazı özeti";

/* Title of a button. Tapping allows the user to learn more about the specific error. */
"Learn More" = "Daha fazla öğren";

/* Body text of the first alert preparing users to grant permission for us to send them push notifications. */
"Learn about new comments, likes, and follows in seconds." = "Yeni yorumlar, beğeniler ve takipler hakkında bilgileri saniyeler içinde edinin.";

/* Description of a Quick Start Tour */
"Learn about the marketing and SEO tools in our paid plans." = "Ücretli paketlerimizdeki pazarlama ve SEO araçları hakkında bilgi edinin.";

/* A button title.
   Link to cookie policy
   Read more button title shown in alert announcing new Create Button feature. */
"Learn more" = "Daha fazlasını öğrenin";

/* Writing, Date and Time Settings: Learn more about date and time settings footer text */
"Learn more about date and time formatting." = "Tarih ve zaman biçimi hakkında daha fazlasını öğrenin.";

/* Footer text for Invite People role field. */
"Learn more about roles" = "Roller hakkında daha fazla bilgi edinin";

/* Jetpack Settings: WordPress.com Login WordPress login footer text */
"Learn more..." = "Daha fazlasını öğrenin...";

/* Description for a prompt asking if users want to try out the quick start checklist. */
"Learn the basics with a quick walk through." = "Hızlı bir şekilde temel bilgileri alın.";

/* Left alignment for an image. Should be the same as in core WP. */
"Left" = "Sol";

/* Title displayed for selection of custom app icons that may be removed in a future release of the app. */
"Legacy Icons" = "Eski Simgeler";

/* Title of button which shows a list of legal documentation such as privacy policy and acknowledgements */
"Legal and More" = "Yasal Bilgiler ve Daha Fazlası";

/* Heading for instructions on Start Over settings page */
"Let Us Help" = "Size Yardımcı Olalım";

/* Title for the button that will dismiss this view. */
"Let me know when finished!" = "Bittiğinde bana haber ver!";

/* Lifestyle site intent topic */
"Lifestyle" = "Yaşam Tarzı";

/* Title for the app appearance setting for light mode */
"Light" = "Açık";

/* Title displayed for selection of custom app icons that have white backgrounds. */
"Light backgrounds" = "Açık renkli arka planlar";

/* Button title to Like a comment.
   Like (verb)
   Like a post.
   Likes a Comment
   Text for the 'like' button. Tapping marks a post in the reader as 'liked'. */
"Like" = "Beğen";

/* A comment is marked as liked */
"Liked" = "Beğenildi";

/* Filters Likes Notifications
   Label for Period Overview likes
   Label for post likes count.
   Stats Likes Label
   Text for the 'like' button. Tapping removes the 'liked' status from a post.
   Title of the Likes Reader tab
   Today's Stats 'Likes' label */
"Likes" = "Beğenilenler";

/* Setting: indicates if Comment Likes will be notified */
"Likes on my comments" = "Yorumlarımdaki beğeniler";

/* Setting: indicates if Replies to your comments will be notified */
"Likes on my posts" = "Yazılarımdaki beğeniler";

/* VoiceOver accessibility hint, informing the user the button can be used to like a comment */
"Likes the Comment." = "Yorumu beğenir.";

/* Message to show when a request for a WP.com API endpoint is throttled */
"Limit reached. You can try again in 1 minute. Trying again before that will only increase the time you have to wait before the ban is lifted. If you think this is in error, contact support." = "Limite ulaşıldı. Bir dakika içinde tekrar deneyebilirsiniz. Bundan önceki denemeler, sadece engellemenin kalkması için beklemeniz gereken süreyi arttıracaktır. Eğer bunun bir hata olduğunu düşünüyorsanız destek ile iletişime geçin.";

/* No comment provided by engineer. */
"Line Height" = "Çizgi Yüksekliği";

/* Label for link title in Clicks stat.
   Menu item label for linking a custom source URL. */
"Link" = "Bağlantı";

/* Menus title label when editing a menu item as a link. */
"Link Address (URL)" = "Bağlantı adresi (URL)";

/* Link copied to clipboard notice title */
"Link Copied to Clipboard" = "Bağlantı panoya kopyalandı";

/* Link name field placeholder */
"Link Name" = "Bağlantı ismi";

/* Noun. Title for screen in editor that allows to configure link options */
"Link Settings" = "Bağlantı ayarları";

/* Noun. Label for the text of a link in the editor */
"Link Text" = "Bağlantı metni";

/* Image link option title. */
"Link To" = "Bağlantı";

/* No comment provided by engineer. */
"Link inserted" = "Bağlantı eklendi";

/* No comment provided by engineer. */
"Link text" = "Bağlantı metni";

/* Action. Label for navigate and display links to other posts on the site */
"Link to existing content" = "Mevcut içeriğe bağla";

/* A label title
   Comments Paging
   Settings: Comments Approval settings */
"Links in comments" = "Yorumlardaki bağlantılar";

/* The accessibility label for the list style button in the Post List. */
"List style" = "Liste stili";

/* Title of the screen that load selected the revisions. */
"Load" = "Yükle";

/* A short label.  A call to action to load more posts. */
"Load more posts" = "Daha fazla yazı yükle";

/* Text displayed while loading the activity feed for a site */
"Loading Activities..." = "Etkinlikler yükleniyor...";

/* Text displayed while loading the activity feed for a site */
"Loading Backups..." = "Yedeklemeler yükleniyor...";

/* Phrase to show when the user has searched for GIFs and they are being loaded. */
"Loading GIFs..." = "GIFler yükleniyor...";

/* Menus label text displayed while menus are loading */
"Loading Menus..." = "Menüler yükleniyor...";

/* Text displayed while loading site People. */
"Loading People..." = "Kişiler yükleniyor...";

/* Phrase to show when the user has searched for images and they are being loaded. */
"Loading Photos..." = "Fotoğraflar yükleniyor...";

/* Text displayed while loading plans details */
"Loading Plan..." = "Plan yükleniyor...";

/* Text displayed while loading plans details */
"Loading Plans..." = "Planlar yükleniyor...";

/* Text displayed while loading an specific plugin */
"Loading Plugin..." = "Eklenti yükleniyor...";

/* Text displayed while loading plugins for a site */
"Loading Plugins..." = "Eklentiler yükleniyor...";

/* Text displayed while loading the scan history for a site */
"Loading Scan History..." = "Tarama Geçmişi yükleniyor...";

/* Text displayed while loading the scan section for a site */
"Loading Scan..." = "Tarama Yükleniyor....";

/* Displayed while a comment is being loaded. */
"Loading comment..." = "Yorum yükleniyor...";

/* Shown while the app waits for the domain suggestions web service to return during the site creation process. */
"Loading domains" = "Eklentiler yükleniyor";

/* Displayed while a call is loading the history. */
"Loading history..." = "Geçmiş yükleniyor...";

/* Menus label text displayed when a menu is loading. */
"Loading menu..." = "Menü yükleniyor...";

/* Messaged displayed when fetching plugins. */
"Loading plugins..." = "Eklentiler yükleniyor...";

/* A short message to inform the user the requested stream is being loaded. */
"Loading stream..." = "Akış yükleniyor...";

/* Loading message shown while the Unsupported Block Editor is loading. */
"Loading the block editor." = "Blok düzenleyici yükleniyor.";

/* Shown while the app waits for the username suggestions web service to return during the site creation process. */
"Loading usernames" = "Kullanıcı adları yükleniyor";

/* Loading tags
   Loading tags.
   Loading. Verb
   Suggestions loading message
   Text displayed in HUD while a media item is being loaded.
   Text displayed in HUD while a revision post is loading.
   Text displayed while loading time zones */
"Loading..." = "Yükleniyor...";

/* Status for Media object that is only exists locally. */
"Local" = "Yerel";

/* Local Services site intent topic */
"Local Services" = "Yerel Hizmetler";

/* A status label for a post that only exists on the user's iOS device, and has not yet been published to their blog.
   Title of the Local Changes Badge */
"Local changes" = "Yerel değişiklikler";

/* Title for alert when a generic error happened when trying to find the location of the device */
"Location" = "Konum";

/* Explaining to the user that location services need to be enable in order to geotag a post. */
"Location Services must be enabled before WordPress can add your current location. Please enable Location Services from the Settings app." = "Mevcut konumunuzu eklemeden önce Konum Servisleri etkinleştirilmelidir. Lütfen Ayarlar uygulamasından Konum Servislerini etkinleştirin.";

/* Used when geo-tagging posts, if the geo-tagging failed. */
"Location unknown" = "Konum bilinmiyor";

/* No comment provided by engineer. */
"Lock icon" = "Kilit simgesi";

/* No comment provided by engineer. */
"Log Files By Created Date" = "Oluşturulma tarihine göre kütük dosyaları";

/* Button title.  Tapping takes the user to the login form.
   Label for logging in to WordPress.com account
   Log In 3D Touch Shortcut
   Log In button label.
   View title during the log in process. */
"Log In" = "Giriş yap";

/* Button for confirming logging out from WordPress.com account
   Label for logging out from WordPress.com account */
"Log Out" = "Çıkış yap";

/* Title of a button for signing in. */
"Log in" = "Giriş yap";

/* A generic error message for a failed log in. */
"Log in failed. Please try again." = "Giriş başarısız. Lütfen tekrar deneyin.";

/* Button title. Takes the user to the login by email flow.
   Button title. Tapping begins our normal log in process. */
"Log in or sign up with WordPress.com" = "WordPress.com'a giriş yapın veya kaydolun";

/* Instruction text on the login's email address screen. */
"Log in to the WordPress.com account you used to connect Jetpack." = "Jetpack’e bağlanmak için kullandığınız WordPress.com hesabında oturum açın.";

/* Instruction text on the login's email address screen. */
"Log in to your WordPress.com account with your email address." = "E-posta adresinizle WordPress.com hesabınızda oturum açın.";

/* Instructions on the WordPress.com username / password log in form. */
"Log in with your WordPress.com username and password." = "WordPress.com kullanıcı adı ve şifreniz ile oturum açın.";

/* LogOut confirmation text, whenever there are no local changes */
"Log out of Jetpack?" = "Jetpack'ten çıkılsın mı?";

/* LogOut confirmation text, whenever there are no local changes */
"Log out of WordPress?" = "WordPress'den çıkış yapmak ister misiniz?";

/* Login Request Expired */
"Login Request Expired" = "Giriş isteğinin süresi doldu";

/* No comment provided by engineer. */
"Logs" = "Kütükler";

/* Title for the error view when the stats module is disabled. */
"Looking for stats?" = "İstatistiklere mi ihtiyacınız var?";

/* Message asking the user to sign into Jetpack with WordPress.com credentials */
"Looks like you have Jetpack set up on your site. Congrats! Log in with your WordPress.com credentials to enable Stats and Notifications." = "Görünen o ki sitenize JetPack kurmuşsunuz. Tebrikler!\nİstatistikleri ve bildirimleri etkinleştirmek için WordPress.com hesabınızla giriş yapın.";

/* Title of a button. */
"Lost your password?" = "Parolanızı mı unuttunuz?";

/* Option to select the Apple Mail app when logging in with magic links */
"Mail (Default)" = "Mail (Varsayılan)";

/* No comment provided by engineer. */
"Main Navigation" = "Ana gezinti";

/* No comment provided by engineer. */
"Make your content stand out by adding images, gifs, videos, and embedded media to your pages." = "Sayfalarınıza görsel, gif, video ve gömülü medya ekleyerek içeriğinizin öne çıkmasını sağlayın.";

/* Button leading to a screen where users can manage their installed plugins
   Page title for the screen to manage your list of followed sites.
   Screen title, where users can see all their installed plugins.
   Title for the Reader Manage screen.
   Verb. Text label. Tapping displays a screen where the user can configure 'share' buttons for third-party services.
   Verb. Title of the screen for managing sharing buttons and settings related to sharing. */
"Manage" = "Yönet";

/* Jetpack Settings: Manage Connection
   Label for managing the Blog Jetpack Connection section
   Title for the Jetpack Manage Connection Screen */
"Manage Connection" = "Bağlantıyı yönet";

/* Accessibility label for button that displays Manage Insight options. */
"Manage Insight" = "Yönelimleri yönet";

/* Button title. Tapping lets the user manage the sites they follow. */
"Manage Sites" = "Siteleri yönet";

/* Return to blog screen action when theme activation succeeds */
"Manage site" = "Siteyi yönet";

/* Section name for manual offsets in time zone selector */
"Manual Offsets" = "Özel saat farkı";

/* Describes a domain that was mapped to WordPress.com, but registered elsewhere */
"Mapped Domain" = "Alan adını yönet";

/* Marks all notifications under the filter as read */
"Mark All As Read" = "Tümünü okundu olarak işaretle";

/* Marks a notification as unread */
"Mark Read" = "Okundu olarak işaretle";

/* Marks a notification as unread */
"Mark Unread" = "Okunmadı olarak işaretle";

/* Confirmation title for marking all notifications under a filter as read. %1$@ is replaced by the filter name. */
"Mark all %1$@ notifications as read?" = "Tüm %1$@ bildirimlerini okundu olarak işaretle?";

/* Confirmation title for marking all notifications as read. */
"Mark all notifications as read?" = "Tüm bildirimleri okundu olarak işaretle?";

/* Marks comment as spam */
"Mark as Spam" = "Spam Olarak İşaretle";

/* Label for the Mark as Sticky option in post settings. */
"Mark as Sticky" = "Yapışkan olarak işaretle";

/* Action title for unmarking referrer as spam */
"Mark as not spam" = "Spam değil olarak işaretle";

/* An option to mark a post as seen. */
"Mark as seen" = "Görüldü olarak işaretle";

/* Action title for marking referrer as spam */
"Mark as spam" = "İstenmeyen olarak işaretle";

/* VoiceOver accessibility hint, informing the user the button can be used to Mark a comment as spam. */
"Mark as spam." = "İstenmeyen olarak işaretle.";

/* An option to mark a post as unseen. */
"Mark as unseen" = "Görülmedi olarak işaretle";

/* Notice title when updating a post's seen status succeeds. */
"Marked post as seen" = "Yayın görüldü olarak işaretlendi";

/* Notice title when updating a post's unseen status succeeds. */
"Marked post as unseen" = "Yayın görülmedi olarak işaretlendi";

/* Jetpack Settings: Match accounts using email */
"Match accounts using email" = "E-posta adresini kullanan hesapları eşleştir";

/* Title for the image size settings option. */
"Max Image Upload Size" = "Azami görsel yükleme boyutu";

/* Title for the video size settings option. */
"Max Video Upload Size" = "En büyük dosya yükleme boyutu";

/* Accessibility label for the Me button in My Site.
   Label for the post author filter. This filter shows posts only authored by the current user.
   Me page title
   Title of the 'Me' tab - used for spotlight indexing on iOS. */
"Me" = "Ben";

/* Noun. Title for media button.
   Noun. Title. Links to the blog's Media library.
   Tab bar title for the Media tab in Media Picker
   The menu item to select during a guided tour.
   Title for Media Library section of the app.
   Title for the media section in site settings screen
   Title label for the media settings section in the app settings */
"Media" = "Ortam";

/* Label for size of media cache in the app. */
"Media Cache Size" = "Ortam ön belleği boyutu";

/* Title for alert when access to media capture is not granted */
"Media Capture" = "Görsel yakalama";

/* Title for alert when a generic error happened when loading media
   Title for alert when access to the media library is not granted by the user */
"Media Library" = "Ortam kütüphanesi";

/* Title for action sheet with media options. */
"Media Options" = "Ortam seçenekleri";

/* Media Settings Title
   User action to edit media settings. */
"Media Settings" = "Ortam ayarları";

/* Message to indicate progress of uploading media to server */
"Media Uploading" = "Ortam dosyası yükleniyor";

/* Downloadable/Restorable items: Media Uploads */
"Media Uploads" = "Medya Yüklemeleri";

/* Error message to show to users when trying to upload a media object with no local file associated */
"Media doesn't have an associated file to upload." = "Medyada karşıya yüklenecek ilişkili dosya bulunmuyor.";

/* Error message to show to users when trying to upload a media object with file size is larger than the max file size allowed in the site */
"Media filesize (%@) is too large to upload. Maximum allowed is %@" = "Ortam, karşıya yüklenemeyecek kadar büyük (ortam boyutu: %1$@). İzin verilen ortam boyutu üst sınırı: %2$@";

/* translators: %s: block title e.g: \"Paragraph\". */
"Media options" = "Medya seçenekleri";

/* Alert title when there is issues loading an asset to preview. */
"Media preview failed." = "Ortam ön izleme hatası.";

/* Alert displayed to the user when multiple media items have uploaded successfully. */
"Media uploaded (%ld files)" = "Ortam yüklendi (%ld dosya)";

/* Alert displayed to the user when a single media item has uploaded successfully. */
"Media uploaded (1 file)" = "Ortam dosyası yüklendi (1 dosya)";

/* Medium image size. Should be the same as in core WP. */
"Medium" = "Orta";

/* No comment provided by engineer. */
"Mention" = "Bahsetme";

/* The default text used for filling the name of a menu when creating it.
   The segmented control item to select during a guided tour.
   Title for the site menu view on the My Site screen */
"Menu" = "Menü";

/* Menus placeholder text for the name field of a menu with no name. */
"Menu Name" = "Menü ismi";

/* Screen reader string too choose a menu area to edit. %@ is the name of the menu area (Primary, Footer, etc...). %d is a number indicating the ammount of menu areas available. */
"Menu area: %@, %d menu areas available" = "Menü alanı: %1$@, %2$d menü alanı kullanılabilir";

/* Screen reader string too choose a menu to edit. First %@ is the name of the menu area (Primary, Footer, etc...). Second %@ is name of the menu currently selected. %d is a number indicating the ammount of menus available in the selected menu area. */
"Menu in area %@: %@, %d menus available" = "%1$@ alanındaki menü: %2$@, %3$d menü kullanılabilir";

/* Screen Reader: Description for text field that edits the menu name. */
"Menu name" = "Menü adı";

/* Menus option in the blog details
   Title for screen that allows configuration of your site's menus */
"Menus" = "Menüler";

/* Invite Message Editor's Title
   Label for the share message field on the post settings. */
"Message" = "Mesaj";

/* Title of section containing image / video metadata such as size and file type */
"Metadata" = "Metadata";

/* Option to select the Microsft Outlook app when logging in with magic links */
"Microsoft Outlook" = "Microsoft Outlook";

/* Summary description for a threat */
"Miscellaneous vulnerability" = "Muhtelif güvenlik açığı";

/* Title for the mobile web preview */
"Mobile" = "Mobil";

/* Jetpack Monitor Settings: Monitor site's uptime */
"Monitor your site's uptime" = "Sitenizin çalışma süresini izleyin";

/* Title of Months stats filter. */
"Months" = "Aylar";

/* Post Stats months and years header. */
"Months and Years" = "Aylar ve yıllar";

/* Accessibility label for more button in dashboard quick start card.
   Accessibility label for the More button in Page List.
   Accessibility label for the More button in Post List (compact view).
   Accessibility label for the More button on formatting toolbar.
   Accessibility label for the More button on Reader Cell
   Accessibility label for the More button on Reader's post details
   Action button to display more available options
   Label for the more post button. Tapping displays an action sheet with post options.
   Spoken accessibility label */
"More" = "Daha fazla";

/* Action button to display more available options
   Label for the More Options area in post settings. Should use the same translation as core WP. */
"More Options" = "Daha fazla seçenekler";

/* Label for the posting activity legend. */
"More Posts" = "Daha fazla yazı";

/* Section title for local related posts. %1$@ is a placeholder for the blog display name. */
"More from %1$@" = "%1$@ kaynağından daha fazla";

/* Section title for global related posts. */
"More on WordPress.com" = "WordPress.com üzerinden daha fazlası";

/* No comment provided by engineer. */
"More support options" = "Daha fazla destek seçeneği";

/* Insights 'Most Popular Time' header */
"Most Popular Time" = "En Popüler Zaman";

/* Screen reader text for button that will move the menu item. Argument is menu item's name. */
"Move %@" = "Taşı: %@";

/* No comment provided by engineer. */
"Move Image Backward" = "Görseli Geri Taşı";

/* No comment provided by engineer. */
"Move Image Forward" = "Görseli İleri Taşı";

/* No comment provided by engineer. */
"Move block down" = "Bloğu aşağı taşı";

/* translators: accessibility text. %1: current block position (number). %2: next block position (number) */
"Move block down from row %1$s to row %2$s" = "Bloku %1$s. satırdan %2$s. satıra taşı";

/* No comment provided by engineer. */
"Move block left" = "Bloğu sola taşı";

/* translators: accessibility text. %1: current block position (number). %2: next block position (number) */
"Move block left from position %1$s to position %2$s" = "Pozisyon %1$s tarafından pozisyon %2$s tarafına bloğu sola taşı";

/* No comment provided by engineer. */
"Move block right" = "Bloğu sağa taşı";

/* translators: accessibility text. %1: current block position (number). %2: next block position (number) */
"Move block right from position %1$s to position %2$s" = "Pozisyon %1$s tarafından pozisyon %2$s tarafına bloğu sağa taşı";

/* No comment provided by engineer. */
"Move block up" = "Bloğu yukarı taşı";

/* translators: accessibility text. %1: current block position (number). %2: next block position (number) */
"Move block up from row %1$s to row %2$s" = "Bloku %1$s. satırdan %2$s. satıra taşı";

/* No comment provided by engineer. */
"Move blocks" = "Blokları taşı";

/* Option to move Insight down in the view. */
"Move down" = "Aşağı indir";

/* Screen reader text for button that will move the menu item */
"Move menu item" = "Menü öğesini taşı";

/* Label for a button that moves a page to the draft folder
   Label for an option that moves a post to the draft folder */
"Move to Draft" = "Taslaklara taşı";

/* Label for a button that moves a page to the trash folder
   Label for a option that moves a post to the trash folder
   Trash option in the trash confirmation alert.
   Trash option in the trash page confirmation alert.
   Trashes the comment */
"Move to Trash" = "Çöpe taşı";

/* No comment provided by engineer. */
"Move to bottom" = "Alta git";

/* No comment provided by engineer. */
"Move to top" = "Üste git";

/* Option to move Insight up in the view. */
"Move up" = "Yukarı çıkar";

/* VoiceOver accessibility hint, informing the user the button can be used to Move a comment to the Trash. */
"Moves the comment to the Trash." = "Yorumu çöpe taşır.";

/* Example post title used in the login prologue screens. */
"Museums to See In London" = "Londra'da Görülecek Müzeler";

/* An example tag used in the login prologue screens.
   Music site intent topic */
"Music" = "Müzik";

/* Link to My Profile section
   My Profile view title */
"My Profile" = "Profilim";

/* Generic name for the detail screen for specific site - used for spotlight indexing on iOS. Note: this is only used if we cannot determine a name chances of this being used are small.
   The accessibility value of the my site tab.
   Title of My Site tab */
"My Site" = "Benim sitem";

/* Title of the 'My Sites' tab - used for spotlight indexing on iOS. */
"My Sites" = "Sitelerim";

/* Siri Suggestion to open My Sites */
"My Sites in WordPress" = "WordPress sitelerim";

/* Option in Support view to access previous help tickets. */
"My Tickets" = "Biletlerim";

/* Example post title used in the login prologue screens. */
"My Top Ten Cafes" = "En Sevdiğim On Kafe";

/* Title for disclaimer in the dashboard's custom What's New page. */
"NEW!" = "YENİ!";

/* Accessibility label for the Email text field.
   Header for a comment author's name, shown when editing a comment.
   Name text field placeholder
   Shortened version of the main title to be used in back navigation. */
"Name" = "Ad";

/* Error to be displayed when a tag is empty */
"Name Required" = "İsim gerekli";

/* No comment provided by engineer. */
"Navigate Up" = "Yukarı Git";

/* No comment provided by engineer. */
"Navigates to custom color picker" = "Özel renk seçiciye gider";

/* No comment provided by engineer. */
"Navigates to customize the gradient" = "Gradyanı özelleştirme bölümüne gider";

/* No comment provided by engineer. */
"Navigates to layout selection screen" = "Yerleşim seçim ekranına ilerler";

/* translators: %s: Select control button label e.g. Small
translators: %s: Select control button label e.g. \"Button width\" */
"Navigates to select %s" = "%s öğesini seçer";

/* No comment provided by engineer. */
"Navigates to the previous content sheet" = "Önceki içerik sayfasına gider";

/* 'Need help?' button label, links off to the WP for iOS FAQ. */
"Need Help?" = "Yardım lazım mı?";

/* A button title. */
"Need help finding your site address?" = "Sitenizin adresini bulmak için yardıma mı ihtiyacınız var?";

/* Takes the user to get help */
"Need help?" = "Yardıma mı ihtiyacınız var?";

/* Title of the more help button on alert helping users understand their site address */
"Need more help?" = "Daha fazla yardım mı gerekli?";

/* Describes a status of a plugin */
"Needs Update" = "Güncellenmesi gerekiyor";

/* Label indicating that a domain name registration has no expiry date. */
"Never expires" = "Asla hizmet dışı kalmaz";

/* Header of section in Plugin Directory showing newest plugins */
"New" = "Yeni";

/* Blocklist Keyword Insertion Title */
"New Blocklist Word" = "Yeni Kara Liste Sözcüğü";

/* Title of alert informing users about the Reader Save for Later feature. */
"New Custom App Icons" = "Yeni Özel Uygulama Simgeleri";

/* IP Address or Range Insertion Title */
"New IP or IP Range" = "Yeni IP veya IP aralığı";

/* Moderation Keyword Insertion Title */
"New Moderation Word" = "Yeni denetim anahtarı";

/* New Photo Post 3D Touch Shortcut */
"New Photo Post" = "Yeni fotoğraf yazısı";

/* New Post 3D Touch Shortcut */
"New Post" = "Yeni yazı";

/* Menu item title text used as default when creating a new menu item. */
"New item" = "Yeni öge";

/* Placeholder text for password field */
"New password" = "Yeni parola";

/* Noun. The title of an item in a list. */
"New posts" = "Yeni yazılar";

/* Screen title, where users can see the newest plugins */
"Newest" = "En yeni";

/* Sort Order */
"Newest first" = "İlk en yeni";

/* News site intent topic */
"News" = "Haberler";

/* Next action on comment moderation snackbar.
   Next action on share extension editor screen.
   Next screen button title
   Title of a button.
   Title of a button. The text should be capitalized. */
"Next" = "Sonraki";

/* Table view title for the quick start section.
   Title for the Quick Start dashboard card. */
"Next Steps" = "Sonraki adımlar";

/* Accessibility label for the button which shows the previous month in the monthly calendar view */
"Next month" = "Sonraki ay";

/* Accessibility label for the next notification button */
"Next notification" = "Sonraki bildirim";

/* Accessibility label */
"Next period" = "Sonraki dönem";

/* Label for a cancel button */
"No" = "Hayır";

/* Empty state message (People Management). %@ can be 'users' or 'followers' */
"No %@ yet" = "Henüz %@ yok";

/* Title of an error message. There were no third-party service accounts found to setup sharing. */
"No Accounts Found" = "Hiçbir hesap bulunamadı";

/* Text shown (to select no-category) in the parent-category-selection screen when creating a new category. */
"No Category" = "Kategori yok";

/* Title of error prompt when no internet connection is available. */
"No Connection" = "Bağlantı yok";

/* List Editor Empty State Message */
"No Items" = "Öge yok";

/* Title when users have no Jetpack sites. */
"No Jetpack sites found" = "Hiçbir Jetpack sitesi bulunamadı";

/* Menus selection title for setting a location to not use a menu. */
"No Menu" = "Menü yok";

/* Menus name field text when no menu is selected. */
"No Menu Selected" = "Menü seçilmedi";

/* missing preview URL for blog post preview */
"No Preview URL available" = "Ön izleme mevcut değil";

/* Message displayed in Reader Saved Posts view if a user hasn't yet saved any posts. */
"No Saved Posts" = "Kaydedilen yazı yok";

/* This is one of the buttons we display when prompting the user for a review */
"No Thanks" = "Hayır, teşekkürler";

/* Label used for posts without a title in spotlight search. */
"No Title" = "Başlık yok";

/* Title for the view when there aren't any Activities Types to display in the Activity Log Types picker */
"No activities available" = "Etkinlik yok";

/* Text display in the view when there aren't any Activities Types to display in the Activity Log Types picker */
"No activities recorded in the selected date range." = "Seçilen tarih aralığında kaydedilen etkinlik yok.";

/* Title for the view when there aren't any Activities to display in the Activity Log */
"No activity yet" = "Henüz etkinlik yok";

/* No comment provided by engineer. */
"No application can handle this request." = "Hiçbir uygulama bu isteği yerine getiremiyor.";

/* No comment provided by engineer. */
"No application can handle this request. Please install a Web browser." = "Hiçbir uygulama bu isteği yerine getiremiyor. Lütfen bir Web tarayıcısı yükleyin.";

/* A short message that informs the user no WordPress.com sites could be found. */
"No available WordPress.com sites" = "Kullanılabilir WordPress.com sitesi yok";

/* Advises the user that no Domain suggestions could be found for the search query. */
"No available addresses matching your search" = "Aramanızla eşleşen hiçbir adres bulunamadı";

/* A short message that informs the user no sites could be loaded in the share extension. */
"No available sites" = "Kullanılabilir site yok";

/* No comment provided by engineer. */
"No blocks found" = "Blok bulunamadı";

/* An option in a list. Automatically approve no comments. */
"No comments" = "Yorum yok";

/* Displayed in the Notifications Tab as a title, when the Comments Filter shows no notifications
   Displayed on the post details page when there are no post comments.
   Displayed when there are no comments in the Comments views. */
"No comments yet" = "Henüz yorum yapılmamış";

/* An error message title shown when there is no internet connection.
   Displayed during Site Creation, when searching for Verticals and the network is unavailable.
   Title for the error view when there's no connection */
"No connection" = "Bağlantı yok";

/* Message to show when Keyring connection synchronization succeeded but no matching connections were found. %@ is a service name like Facebook or Twitter */
"No connections found for %@" = "%@ için bağlantı bulunamadı";

/* No comment provided by engineer. */
"No custom placeholder set" = "Özel yer tutucu ayarlanmadı";

/* Text displayed when Period stat section has no data. */
"No data for this period" = "Bu dönem için veri yok";

/* Text displayed when an Insights stat section has no data.
   Text shown when there is no data to display in the stats list view. */
"No data yet" = "Henüz veri yok";

/* Accessibility label for no currently selected range. */
"No date range selected" = "Tarih aralığı seçilmedi";

/* Title for the view when there aren't any fixed threats to display */
"No fixed threats" = "Hiçbir tehdit düzeltilmedi";

/* Title for the no followed sites result screen */
"No followed sites" = "Takip edilen site yok";

/* Displayed in the Notifications Tab as a title, when the Follow Filter shows no notifications */
"No followers yet" = "Henüz takipçi yok";

/* Displayed when a call is made to load the revisions but there's no result or an error.
   Title for the view when there aren't any history items to display */
"No history yet" = "Henüz geçmiş yok";

/* Title for the view when there aren't any ignored threats to display */
"No ignored threats" = "Hiçbir tehdit yoksayılmadı";

/* Title displayed when the user has removed all Insights from display. */
"No insights added yet" = "Henüz yönelim eklenmedi";

/* This primary error message is displayed if a user encounters an issue with network reachability. */
"No internet connection" = "Internet bağlantısı yok";

/* Error message shown when the user is browsing Notifications without an internet connection.
   Error message shown when the user is browsing Reader without an internet connection. */
"No internet connection. Some content may be unavailable while offline." = "İnternet bağlantısı yok. Bazı içerik çevrimdışıyken kullanılamayabilir.";

/* Error message shown when the user is browsing Site Pages without an internet connection. */
"No internet connection. Some pages may be unavailable while offline." = "İnternet bağlantısı yok. Bazı sayfalar çevrimdışıyken kullanılamayabilir.";

/* Error message shown when the user is browsing Site Posts without an internet connection. */
"No internet connection. Some posts may be unavailable while offline." = "İnternet bağlantısı yok. Bazı yazılar çevrimdışıyken kullanılamayabilir.";

/* Displayed in the Notifications Tab as a title, when the Likes Filter shows no notifications */
"No likes yet" = "Henüz beğenme yok";

/* Title for the view when there aren't any backups to display for a given filter. */
"No matching backups found" = "Eşleşen yedek bulunamadı";

/* Title for the view when there aren't any Activities to display in the Activity Log for a given filter. */
"No matching events found." = "Eşleşen etkinlik bulunamadı.";

/* Message displayed when no results are returned from a media library search. Should match Calypso.
   Phrase to show when the user search for images but there are no result to show.
   Phrase to show when the user searches for GIFs but there are no result to show. */
"No media matching your search" = "Aramanızla eşleşen ortam yok";

/* Menus text shown when no menus were available for loading the Menus editor. */
"No menus available" = "Uygun menü yok";

/* A hint to users about creating a downloadable backup of their site. */
"No need to wait around. We'll notify you when your backup is ready." = "Beklemeye gerek yok. Yedeğiniz hazır olduğunda sizi bilgilendireceğiz.";

/* A hint to users about restoring their site. */
"No need to wait around. We'll notify you when your site has been fully restored." = "Beklemeye gerek yok. Siteniz tamamen geri yüklendiğinde sizi bilgilendireceğiz.";

/* Displayed in the Stats widgets when there is no network */
"No network available" = "Kullanılabilir ağ yok";

/* Message shown when there are no new topics to follow. */
"No new topics to follow" = "Takip edilecek yeni konu yok";

/* Displayed in the Notifications Tab as a title, when there are no notifications */
"No notifications yet" = "Henüz bildirim yok";

/* Displayed when the user is searching the pages list and there are no matching pages
   Text displayed when there's no matching with the text search */
"No pages matching your search" = "Aramanızla eşleşen sayfa yok";

/* Text displayed when search for plugins returns no results */
"No plugins found" = "Hiç eklenti bulunamadı";

/* A message title */
"No posts" = "Yazı yok";

/* A message title */
"No posts found" = "Yazı bulunamadı";

/* Message shown when the reader finds no posts for the specified search phrase. The %@ is a placeholder for the search phrase. */
"No posts found matching %@ in your language." = "Dilinizde %@ ile eşleşen yazı yok.";

/* A default message shown whe the reader can find no post to display */
"No posts have been made recently" = "Yakın zamanda yazı yayınlanmadı";

/* Message shown whent the reader finds no posts for the chosen tag */
"No posts have been made recently with this tag." = "Bu etiket ile yakın zamanda yazı yazılmadı.";

/* Displayed when the user is searching the posts list and there are no matching posts */
"No posts matching your search" = "Aramanızla eşleşen yazı yok";

/* Accessibility value for a Stats' Posting Activity Month if there are no posts. */
"No posts." = "Yazı yok.";

/* No comment provided by engineer. */
"No preview available" = "Önizleme yok";

/* String to display in place of the site address, in case it was not retrieved from the backend. */
"No primary site address found" = "Birincil site adresi bulunamadı";

/* A message title */
"No recent posts" = "Güncel yazı yok";

/* Shown when user is searching for specific Menu item options and no items are available, such as posts, pages, etc. */
"No results. Please try a different search." = "Sonuç yok. Lütfen daha farklı bir arama deneyin.";

/* A message title */
"No sites found" = "Hiçbir site bulunamadı";

/* Message shown when the reader finds no sites for the specified search phrase. The %@ is a placeholder for the search phrase. */
"No sites found matching %@ in your language." = "Kendi dilinizde %@ ile eşleşen site bulunamadı.";

/* Displayed when the user is searching site tags and there are no matches. */
"No tags matching your search" = "Aramanızla eşleşen etiket yok";

/* Button label for denying our request to re-allow push notifications
   Button title. When tapped, the quick start checklist will not be shown, and the prompt will be dismissed. */
"No thanks" = "Hayır, teşekkürler";

/* Text displayed when theme name search has no matches */
"No themes matching your search" = "Aramanızla eşleşen tema yok";

/* Message for a notice informing the user their scan completed and no threats were found */
"No threats found" = "Hiçbir tehdit bulunamadı";

/* Disabled
   No alignment for an image (default). Should be the same as in core WP.
   No comment will be autoapproved
   No size class defined for the image. Should be the same as in core WP. */
"None" = "Hiçbiri";

/* Title shown on table row where no blogging reminders have been set up yet */
"None set" = "Hiçbir şey ayarlanmadı";

/* Error title for alert, shown to a user who is trying to share to Facebook but does not have any available Facebook Pages. */
"Not Connected" = "Bağlı değil";

/* Nicer dialog answer for \"No\".
   Title of a button that cancels enabling notifications when tapped */
"Not Now" = "Şimdi değil";

/* Display value for Support email field if there is no user email address. */
"Not Set" = "Ayarlanmadı";

/* Error message to show to users when trying to upload a media object with file size is larger than the available site disk quota */
"Not enough space to upload" = "Karşıya yükleme işlemi için yeterli alan yok";

/* Accessibility label for unselected following buttons. */
"Not following" = "Takip etmiyor";

/* Button label for denying our request to allow push notifications
   Not now button title shown in alert preparing users to grant permission for us to send them push notifications.
   Phrase displayed to dismiss a quick start tour suggestion. */
"Not now" = "Şimdi değil";

/* Title for a button that when tapped cancels the site creation process */
"Not right now" = "Şimdi değil";

/* Instructions after a Magic Link was sent, but the email can't be found in their inbox. */
"Not seeing the email? Check your Spam or Junk Mail folder." = "E-postayı görmüyor musunuz? İstenmeyen posta klasörünüzü kontrol edin.";

/* Label for the note displayed in the Feature Introduction view. */
"Note:" = "Not:";

/* No comment provided by engineer. */
"Note: Column layout may vary between themes and screen sizes" = "Not: Sütun düzeni, temalar ve ekran boyutları arasında değişiklik gösterebilir";

/* No comment provided by engineer. */
"Note: Layout may vary between themes and screen sizes" = "Not: Düzen, temalara ve ekran boyutlarına göre değişebilir";

/* No comment provided by engineer. */
"Note: You must allow WordPress.com login to edit this block in the mobile editor." = "Not: Mobil düzenleyicide bu bloku düzenlemek için WordPress.com oturumuna izin vermelisiniz.";

/* Shown when user is loading Menu item options and no items are available, such as posts, pages, etc. */
"Nothing found." = "Hiçbir şey bulunamadı.";

/* A message title */
"Nothing liked yet" = "Henüz hiçbir şey beğenilmedi";

/* Default message for empty media picker */
"Nothing to show" = "Gösterilecek bir şey yok";

/* Notifications Details Accessibility Identifier */
"Notification Details Table" = "Bildirim detayları tablosu";

/* Link to Notification Settings section
   Title displayed in the Notification settings
   Title of the 'Notification Settings' screen within the 'Me' tab - used for spotlight indexing on iOS. */
"Notification Settings" = "Bildirim ayarları";

/* Title for the time picker button in Blogging Reminders. */
"Notification time" = "Bildirim zamanı";

/* Notifications 3D Touch Shortcut
   Notifications tab bar item accessibility label
   Notifications View Controller title
   The item to select during a guided tour.
   Title of the 'Notifications' tab - used for spotlight indexing on iOS. */
"Notifications" = "Bildirimler";

/* WordPress.com Notifications Timeline */
"Notifications Tab" = "Bildirimler sekmesi";

/* Notifications tab bar item accessibility label, unread notifications state */
"Notifications Unread" = "Okunmamış bildirimler";

/* Title for mark all as read success notice */
"Notifications marked as read" = "Bildirimler okundu olarak işaretlendi";

/* Title of button to navigate to the next screen of the blogging reminders flow, setting up push notifications. */
"Notify me" = "Bana bildir";

/* First story intro item title */
"Now stories are for everyone" = "Artık herkes öykülere erişebilir";

/* The default Jetpack view message for the success state */
"Now that Jetpack is installed, we just need to get you set up. This will only take a minute." = "Jetpack yüklendiğine göre artık sadece ayarlarınızı tamamlamanız yeterli. Bu işlem sadece bir dakika sürer.";

/* Body text of alert announcing new Create Button feature. */
"Now there are fewer and better-organized tabs, posting shortcuts, and more, so you can find what you need fast." = "Artık daha az ve daha iyi düzenlenmiş sekmeler, kısayollar gönderme ve daha fazlası var, böylece ihtiyacınız olan şeyi hızlı bir şekilde bulabilirsiniz.";

/* Register Domain - Address information field Number */
"Number" = "Numara";

/* No comment provided by engineer. */
"Number of columns" = "Sütun sayısı";

/* Discoverability title for numbered list keyboard shortcut. */
"Numbered List" = "Sıralı liste";

/* A button title for closing the dialog.
   A button title.
   Accept Action
   Alert dismissal title
   Button title. Acknowledges a prompt.
   Button title. An acknowledgement of the message displayed in a prompt.
   Confirmation of action
   Default action
   Dismisses the alert
   Marks all notifications as read.
   Menus: button title for finishing editing of a menu item.
   OK
   OK button for alert
   Ok button for dismissing alert helping users understand their site address
   OK button title for the warning shown to the user when the app realizes there should be an auth token but there isn't one.
   OK Button title shown in alert informing users about the Reader Save for Later feature.
   OK button to close the informative dialog on Gutenberg editor
   Submit button on prompt for user information.
   Title of a button that dismisses a prompt
   Title of an OK button. Pressing the button acknowledges and dismisses a prompt.
   Title of primary button on alert prompting verify their accounts while attempting to publish */
"OK" = "Tamam";

/* No comment provided by engineer. */
"OPEN" = "AÇIK";

/* Disabled */
"Off" = "Kapalı";

/* Title of a button style */
"Official Buttons" = "Resmi tuşlar";

/* Comments +2 Days Section Header
   Notifications +2 Days Section Header */
"Older than 2 days" = "İki günden daha eski";

/* Comments Months Section Header
   Notifications Months Section Header */
"Older than a Month" = "Bir aydan daha eski";

/* Comments Weeks Section Header
   Notifications Weeks Section Header */
"Older than a Week" = "Bir haftadan daha eski";

/* Sort Order */
"Oldest first" = "İlk en eski";

/* Warning message about disabling group invite links. */
"Once this invite link is disabled, nobody will be able to use it to join your team. Are you sure?" = "Davet bağlantısı dışı bırakıldığında hiç kimse onu kullanarak ekibinize katılamaz. Emin misiniz?";

/* No comment provided by engineer. */
"Once you become familiar with the names of different blocks, you can add a block by typing a forward slash followed by the block name — for example, \/image or \/heading." = "Farklı blokların adların aşina olduktan sonra, bir eğik çizgi ve ardından blok adını (örneğin, \/image veya \/heading) yazarak blok ekleyebilirsiniz.";

/* A subtitle with more detailed info for the user when no WordPress.com sites could be found. */
"Once you create a WordPress.com site, you can reblog content that you like to your own site." = "Bir WordPress.com sitesi oluşturduktan sonra, beğendiğiniz içeriği kendi sitenize yeniden bloglayabilirsiniz.";

/* No comment provided by engineer. */
"One" = "Bir";

/* Subtitle displayed when the user has removed all Insights from display. */
"Only see the most relevant stats. Add insights to fit your needs." = "Sadece en alakalı istatistikleri görün. İhtiyaçlarınıza uygun yönelimler ekleyin.";

/* No comment provided by engineer. */
"Only show excerpt" = "Sadece özeti göster";

/* Message telling the user that they've only enabled limited photo library permissions for the app. */
"Only the selected photos you've given access to are available." = "Yalnızca erişim izni verdiğiniz seçili fotoğraflar kullanılabilir.";

/* An informal exclaimation that means `something went wrong`.
   Title for the view when there's an error loading a comment.
   Title for the view when there's an error loading Activity Log
   Title for the view when there's an error loading blogging prompts.
   Title for the view when there's an error loading scan status
   Title for the view when there's an error loading the history
   Title for the view when there's an error loading the plugin
   Title for the view when there's an error loading time zones */
"Oops" = "Aman";

/* An informal exclaimation meaning `something went wrong`.
   Title for the warning shown to the user when the app realizes there should be an auth token but there isn't one. */
"Oops!" = "Amanın!";

/* No comment provided by engineer. */
"Open Block Actions Menu" = "Blok eylemleri menüsünü aç";

/* Opens iOS's Device Settings for WordPress App */
"Open Device Settings" = "Cihaz ayarlarını aç";

/* No comment provided by engineer. */
"Open Jetpack Security settings" = "Jetpack Güvenlik ayarlarını açın";

/* The button title text for opening the user's preferred email app.
   Title of a button. The text should be capitalized.  Clicking opens the mail app in the user's iOS device. */
"Open Mail" = "Postayı aç";

/* Go to the settings app */
"Open Settings" = "Ayarları aç";

/* Today widget label to launch WP app */
"Open WordPress" = "WordPress'i aç";

/* Editor button to swich the media picker from quick mode to full picker */
"Open full media picker" = "Tam ortam seçicisini aç";

/* Spoken accessibility label */
"Open in Safari" = "Safari ile aç";

/* Label for the description of openening a link using a new window */
"Open in a new Window\/Tab" = "Yeni Pencerede\/Sekmede aç";

/* Button title to load a post in an in-app web view */
"Open in browser" = "Tarayıcıda aç";

/* No comment provided by engineer. */
"Open link in a browser" = "Bağlantıyı tarayıcıda aç";

/* Menus label for checkbox when editig item as a link. */
"Open link in new window\/tab" = "Bağlantıyı yeni pencerede\/sekmede aç";

/* VoiceOver hint. Informs the user that the button allows the user to access post subscription settings. */
"Open subscription settings for the post" = "Gönderi için abonelik ayarlarını açın";

/* Accessibility hint the Me button in My Site. */
"Open the Me Section" = "Ben bölümünü aç";

/* Accessibility hint to open web page in Safari */
"Opens the web page in Safari" = "Web sayfasını Safari'de açar";

/* WordPress.com Research Footer Text */
"Opportunities to participate in WordPress.com research & surveys." = "WordPress.com araştırma ve anketlerine katkıda bulunma imkanı.";

/* Placeholder to indicate that filling out the field is optional. */
"Optional" = "İsteğe bağlı";

/* Invite: Message Hint. %1$d is the maximum number of characters allowed. */
"Optional message up to %1$d characters to be included in the invitation." = "Davetie eklenecek %1$d karaktere kadar isteğe bağlı mesaj.";

/* Footer text for Invite People message field. %1$d is the maximum number of characters allowed. */
"Optional: Enter a custom message up to %1$d characters to be sent with your invitation." = "İsteğe bağlı: Davetinizle birlikte gönderilecek %1$d karaktere kadar özel bir mesaj girin.";

/* Divider on initial auth view separating auth options. */
"Or" = "Veya";

/* Label for button to log in using site address. Underscores _..._ denote underline. */
"Or log in by _entering your site address_." = "Veya _site adresinizi girerek_ oturum açın.";

/* Accessibility label for Ordered list button on formatting toolbar. */
"Ordered List" = "Sıralı liste";

/* Register Domain - Domain contact information field Organization */
"Organization" = "Kuruluş";

/* Register Domain - Domain contact information field placeholder for Organization */
"Organization (Optional)" = "Kuruluş (İsteğe bağlı)";

/* Indicates a video will use its original size when uploaded.
   Indicates an image will use its original size when uploaded. */
"Original" = "Orijinal";

/* Used to attribute a post back to its original author.  The '%@' characters are a placholder for the author's name. */
"Originally posted by %@" = "Orijinal yayımlayan %@";

/* Used to attribute a post back to its original author and blog.  The '%@' characters are placholders for the author's name, and the author's blog repsectively. */
"Originally posted by %@ on %@" = "Orijinali %1$@ tarafından %2$@ sitesinde yayımlandı";

/* Used to attribute a post back to its original blog.  The '%@' characters are a placholder for the blog name. */
"Originally posted on %@" = "Orijinal yayın adresi %@";

/* Displayed in the Notification Settings View
   Link to About section (contains info about the app) */
"Other" = "Diğer";

/* Accessibility label for selecting an image or video from other applications on formatting toolbar.
   Menu option used for adding media from other applications. */
"Other Apps" = "Diğer uygulamalar";

/* Other Notifications Streams Title
   Other Sites Notification Settings Title */
"Other Sites" = "Diğer siteler";

/* No comment provided by engineer. */
"Outside" = "Dışarıda";

/* Used to indicate a setting is overridden in debug builds of the app */
"Overridden" = "Değiştirildi";

/* Register Domain - Phone number section header title */
"PHONE" = "TELEFON";

/* No comment provided by engineer. */
"Padding" = "Dolgu";

/* Menu item label for linking a page.
   Noun. Type of content being selected is a blog page
   Title shown when selecting a post type of Page from the Share Extension. */
"Page" = "Sayfa";

/* Prompts the user that a restored page was moved to the drafts list. */
"Page Restored to Drafts" = "Sayfa taslaklara kaydedildi";

/* Prompts the user that a restored page was moved to the published list. */
"Page Restored to Published" = "Sayfa yayımlananlara kaydedildi";

/* Prompts the user that a restored page was moved to the scheduled list. */
"Page Restored to Scheduled" = "Sayfa takvime eklendi";

/* Name of the button to open the page settings
   The title of the Page Settings screen. */
"Page Settings" = "Sayfa Ayarları";

/* translators: accessibility text. %s: Page break text. */
"Page break block. %s" = "Sayfa sonu bloku. %s";

/* Notice that a page with content has been created */
"Page created" = "Sayfa oluşturuldu";

/* Title of notification displayed when a page has been successfully saved as a draft. */
"Page draft uploaded" = "Sayfa taslağı karşıya yüklendi";

/* Title of notification displayed when a page has failed to upload. */
"Page failed to upload" = "Sayfa karşıya yüklenemedi";

/* A short message explaining that a page was moved to the trash bin. */
"Page moved to trash." = "Sayfa çöpe taşındı.";

/* Title of notification displayed when a page has been successfully saved as a draft. */
"Page pending review" = "Sayfa incelenmeyi bekliyor";

/* Title of notification displayed when a page has been successfully published. */
"Page published" = "Sayfa yayınlandı";

/* Title of notification displayed when a page has been successfully scheduled. */
"Page scheduled" = "Sayfa zamanlandı";

/* translators: accessibility text. %s: text content of the page title. */
"Page title. %s" = "Sayfa başlığı. %s";

/* translators: accessibility text. empty page title. */
"Page title. Empty" = "Sayfa başlığı. Boş";

/* Title of notification displayed when a page has been successfully updated. */
"Page updated" = "Sayfa güncellendi";

/* Noun. Title for pages button.
   Noun. Title. Links to the blog's Pages screen.
   The item to select during a guided tour.
   This is the section title
   Title of the screen showing the list of pages for a blog. */
"Pages" = "Sayfalar";

/* Comments Paging
   Discussion Settings
   Settings: Comments Paging preferences */
"Paging" = "Sayfalama";

/* Placeholder to set a parent category for a new category.
   Title for selecting parent category of a category */
"Parent Category" = "Üst kategori";

/* Message informing the user that their pages parent has been set successfully */
"Parent page successfully updated." = "Üst sayfa başarıyla güncellendi.";

/* Parenting site intent topic */
"Parenting" = "Ebeveynlik";

/* Accessibility label for the password text field in the self-hosted login page.
   Label for entering password in password field
   Label for the password field. Should be the same as WP core.
   Login dialog password placeholder
   Password placeholder
   Placeholder for the password textfield.
   Title for screen that shows self hosted password editor. */
"Password" = "Parola";

/* Password field placeholder text */
"Password (optional)" = "Parola (seçime bağlı)";

/* Loader title displayed by the loading view while the password is changed successfully */
"Password changed successfully" = "Parolanız başarıyla değiştirildi";

/* Privacy setting for posts set to 'Password protected'. Should be the same as in core WP. */
"Password protected" = "Parola korumalı";

/* No comment provided by engineer. */
"Paste URL" = "URL yapıştır";

/* No comment provided by engineer. */
"Paste block after" = "Sonrasına bloğu yapıştır";

/* Paste without Formatting Menu Item */
"Paste without Formatting" = "Biçimlendirmeden yapıştır";

/* Button title for Pending comment state.
   Status for Media object that is being processed locally.
   Title of pending Comments filter. */
"Pending" = "Bekleyen";

/* Name for the status of a post pending review.
   Title of the Pending Review Badge */
"Pending review" = "Bekleyen eleştiri";

/* Noun. Title of the people management feature.
   Noun. Title. Links to the people management feature.
   People site intent topic */
"People" = "İnsanlar";

/* Label for date periods. */
"Period" = "Dönem";

/* Close Account confirmation action title */
"Permanently Close Account" = "Hesabı Kalıcı Olarak Kapat";

/* Delete Site confirmation action title */
"Permanently Delete Site" = "Bu siteyi kalıcı olarak sil";

/* Personal site intent topic */
"Personal" = "Kişisel";

/* Section title for the personalize table section in the blog details screen. */
"Personalize" = "Kişiselleştir";

/* Accessibility label for selecting an image or video from the device's photo library on formatting toolbar. */
"Photo Library" = "Fotoğraf kütüphanesi";

/* Photography site intent topic */
"Photography" = "Fotoğrafçılık";

/* Tab bar title for the Photos tab in Media Picker */
"Photos" = "Fotoğraflar";

/* Subtitle for placeholder in Free Photos. The company name 'Pexels' should always be written as it is. */
"Photos provided by Pexels" = "Fotoğraflar Pexels tarafından sağlandı";

/* Title for selecting a new username in the site creation flow. */
"Pick username" = "Kullanıcı adı seçin";

/* Prompt for the screen to pick a design and homepage for a site. */
"Pick your favorite homepage layout. You can edit and customize it later." = "En sevdiğiniz ana sayfa düzenini seçin. Daha sonra özelleştirebilir ve değiştirebilirsiniz.";

/* The item to select during a guided tour. */
"Plan" = "Paket";

/* Action title. Noun. Links to a blog's Plans screen.
   Title for the plan selector */
"Plans" = "Paketler";

/* User action to play a video on the editor. */
"Play video" = "Videoyu oynat";

/* Suggestion to add content before trying to publish post or page */
"Please add some content before trying to publish." = "Lütfen yayınlamaya çalışmadan önce bir miktar içerik ekleyin.";

/* Politely asks the user to check their internet connection before trying again. */
"Please check your internet connection and try again." = "Lütfen internet bağlantınızı kontrol edip tekrar deneyin.";

/* Confirmation title presented before fixing all the threats, displays the number of threats to be fixed */
"Please confirm you want to fix all %1$d active threats" = "Lütfen %1$d aktif tehdidin tümünü gidermek istediğinizi onaylayın";

/* Confirmation title presented before fixing a single threat */
"Please confirm you want to fix this threat" = "Lütfen bu tehdidi gidermek istediğinizi onaylayın";

/* Message displayed on an error alert to prompt the user to contact support */
"Please contact support for assistance." = "Yardım için lütfen destek birimine başvurun.";

/* Subtitle message shown when the Unsupported Block Editor fails to load. It asks users to verify that the block editor is enabled on their site before trying again. */
"Please ensure the block editor is enabled on your site and try again." = "Lütfen sitenizde blok düzenleyicinin etkinleştirildiğinden emin olun ve tekrar deneyin.";

/* Message asking users to make sure that the block editor is enabled on their site in order for the Unsupported Block Editor to load properly. */
"Please ensure the block editor is enabled on your site. If it is not enabled, it will not load." = "Lütfen sitenizde blok düzenleyicinin etkinleştirildiğinden emin olun. Etkinleştirilmemişse yüklenmez.";

/* Error message shown when a URL is invalid. */
"Please enter a complete website address, like example.com." = "Lütfen example.com gibi eksiksiz bir web sitesi adresi girin.";

/* No comment provided by engineer. */
"Please enter a site address." = "Lütfen bir site adresi girin.";

/* No comment provided by engineer. */
"Please enter a username." = "Lütfen bir kullanıcı adı girin.";

/* Register Domain - Domain contact information validation error message for an input field */
"Please enter a valid City" = "Lütfen geçerli bir şehir girin";

/* Register Domain - Domain contact information validation error message for an input field */
"Please enter a valid Country" = "Lütfen geçerli bir ülke girin";

/* Register Domain - Domain contact information validation error message for an input field */
"Please enter a valid Email" = "Lütfen geçerli bir e-posta girin";

/* Register Domain - Domain contact information validation error message for an input field */
"Please enter a valid First Name" = "Lütfen geçerli bir ad girin";

/* Register Domain - Domain contact information validation error message for an input field */
"Please enter a valid Last Name" = "Lütfen geçerli bir soyad girin";

/* Register Domain - Domain contact information validation error message for an input field */
"Please enter a valid Organization" = "Lütfen geçerli bir Organizasyon girin";

/* Register Domain - Domain contact information validation error message for an input field */
"Please enter a valid Postal Code" = "Lütfen geçerli bir posta kodu girin";

/* Register Domain - Domain contact information validation error message for an input field */
"Please enter a valid State" = "Lütfen geçerli bir eyalet girin";

/* Title of a prompt. */
"Please enter a valid URL" = "Lütfen geçerli bir adres girin";

/* Register Domain - Domain contact information validation error message for an input field */
"Please enter a valid address" = "Lütfen geçerli bir adres girin";

/* An error message. */
"Please enter a valid email address for a WordPress.com account." = "Lütfen bir WordPress.com hesabı için geçerli bir e-posta adresi girin.";

/* Error message displayed when the user attempts use an invalid email address. */
"Please enter a valid email address." = "Lütfen geçerli bir e-posta adresi girin.";

/* Register Domain - Domain contact information validation error message for an input field */
"Please enter a valid phone number" = "Lütfen geçerli bir telefon numarası girin";

/* No comment provided by engineer. */
"Please enter the password for your WordPress.com account to log in with your Apple ID." = "Lütfen Apple ID’nizle oturum açmak için WordPress.com hesabınızın parolasını girin.";

/* Instruction text on the two-factor screen. */
"Please enter the verification code from your authenticator app, or tap the link below to receive a code via SMS." = "Lütfen kimlik doğrulayıcı uygulamanızdaki doğrulama kodunu girin veya SMS ile bir kod almak için aşağıdaki bağlantıya dokunun.";

/* Popup message to ask for user credentials (fields shown below). */
"Please enter your credentials" = "Lütfen giriş bilgilerinizi girin";

/* Instructions for alert asking for email. */
"Please enter your email address." = "Lütfen e-posta adresinizi girin.";

/* A short prompt asking the user to properly fill out all login fields. */
"Please fill out all the fields" = "Lütfen tüm alanları doldurunuz";

/* Share extension dialog text  - displayed when user is missing a login token. */
"Please launch the WordPress app, log in to WordPress.com and make sure you have at least one site, then try again." = "Lütfen WordPress uygulamasını açın, WordPress.com'a giriş yapın ve en azından bir sitenizin olduğundan emin olduktan sonra tekrar deneyin.";

/* Message for alert to prompt user to logout before connecting to a different wordpress.com site. */
"Please log out before connecting to a different wordpress.com site" = "Farklı bir wordpress.com sitesine bağlanmadan önce lütfen oturumunuzu kapatın";

/* Used on an error alert to prompt the user to try again */
"Please try again later" = "Lütfen daha sonra tekrar deneyin";

/* Description for the Jetpack Restore Failed message. */
"Please try again later or contact support." = "Lütfen daha sonra tekrar deneyin veya destek merkezi ile iletişime geçin.";

/* Prompt for the user to retry a failed action again later */
"Please try again later." = "Lütfen daha sonra tekrar deneyin.";

/* No comment provided by engineer. */
"Please try entering your login details again." = "Tekrar giriş bilgilerinizi girmeye çalışınız.";

/* Asks the usre to wait until the currently running fetch request completes. */
"Please wait til the current fetch completes." = "Mevcut çekme işleminin tamamlanmasını bekleyin.";

/* Link to a plugin's home page */
"Plugin Homepage" = "Eklenti ana sayfası";

/* Error displayed when trying to install a plugin on a site for the first time. */
"Plugin cannot be installed due to disk space limitations." = "Eklenti, disk alanı kısıtlamaları nedeniyle yüklenemiyor.";

/* Error displayed when trying to install a plugin on a site for the first time. */
"Plugin cannot be installed on VIP sites." = "Eklenti, VIP sitelere yüklenemez.";

/* Error displayed when trying to install a plugin on a site for the first time. */
"Plugin feature is not available for this site." = "Eklenti özelliği bu site için kullanılamaz.";

/* Error displayed when trying to install a plugin on a site for the first time. */
"Plugin feature requires a business plan." = "Eklenti özelliği kurumsal paket gerektirir.";

/* Error displayed when trying to install a plugin on a site for the first time. */
"Plugin feature requires a custom domain." = "Eklenti özelliği özel alan adı gerektirir.";

/* Error displayed when trying to install a plugin on a site for the first time. */
"Plugin feature requires a verified email address." = "Eklenti özelliği doğrulanmış bir e-posta adresi gerektirir.";

/* Error displayed when trying to install a plugin on a site for the first time. */
"Plugin feature requires admin privileges." = "Eklenti özelliği yönetici ayrıcalıkları gerektirir.";

/* Error displayed when trying to install a plugin on a site for the first time. */
"Plugin feature requires primary domain subscription to be associated with this user." = "Eklenti özelliği birincil alan adı aboneliğinin bu kullanıcıyla ilişkilendirilmesini gerektirir.";

/* Error displayed when trying to install a plugin on a site for the first time. */
"Plugin feature requires the site to be in good standing." = "Eklenti özelliği sitenin olumlu itibara sahip olmasını gerektirir.";

/* Error displayed when trying to install a plugin on a site for the first time. */
"Plugin feature requires the site to be public." = "Eklenti özelliği sitenin herkese açık olmasını gerektirir.";

/* Version of an installed plugin */
"Plugin version" = "Eklenti sürümü";

/* Noun. Title. Links to the plugin management feature.
   Title for the plugin directory */
"Plugins" = "Eklentiler";

/* An example tag used in the login prologue screens.
   Politics site intent topic */
"Politics" = "Politika";

/* Header of section in Plugin Directory showing popular plugins
   Screen title, where users can see the most popular plugins */
"Popular" = "En çok tutulan";

/* Section title for Popular Languages */
"Popular languages" = "Popüler diller";

/* Menu item label for linking a post.
   Noun. Type of content being selected is a blog post
   Title shown when selecting a post type of Post from the Share Extension. */
"Post" = "Yazı";

/* Title for selecting categories for a post */
"Post Categories" = "Yazı kategorileri";

/* For setting the format of a post.
   The post formats available for the post. Should be the same as in core WP. */
"Post Format" = "Yazı biçimi";

/* Prompts the user that a restored post was moved to the drafts list. */
"Post Restored to Drafts" = "Yazı taslaklara geri yüklendi";

/* Prompts the user that a restored post was moved to the published list. */
"Post Restored to Published" = "Yazı yayımlanmak üzere geri yüklendi";

/* Prompts the user that a restored post was moved to the scheduled list. */
"Post Restored to Scheduled" = "Yazı takvime eklenmek üzere geri yüklendi";

/* Name of the button to open the post settings
   The title of the Post Settings screen. */
"Post Settings" = "Yazı ayarları";

/* Window title for Post Stats view. */
"Post Stats" = "Yazı durumu";

/* Spoken accessibility label for blog author and name in Reader cell. */
"Post by %@, from %@" = "%1$@ tarafından %2$@ üzerinden";

/* The footer text appears within the footer displaying when the post has been created. */
"Post created on %@" = "Yazı oluşturma tarihi: %@";

/* Title of notification displayed when a post has been successfully saved as a draft. */
"Post draft uploaded" = "Yazı taslağı karşıya yüklendi";

/* Title of notification displayed when a post has failed to upload. */
"Post failed to upload" = "Yazı karşıya yüklenemedi";

/* A short message explaining that a post was moved to the trash bin. */
"Post moved to trash." = "Yazı çöpe taşındı.";

/* Title of notification displayed when a post has been successfully saved as a draft. */
"Post pending review" = "Yazı incelenmeyi bekliyor";

/* Title of notification displayed when a post has been successfully published. */
"Post published" = "Yazı yayınlandı";

/* Title of the notification presented in Reader when a post is removed from save for later */
"Post removed." = "Yazı kaldırıldı.";

/* Title of the notification presented in Reader when a post is saved for later */
"Post saved." = "Yazı kaydedildi.";

/* Title of notification displayed when a post has been successfully scheduled. */
"Post scheduled" = "Yazı zamanlandı";

/* Title displayed in popup when user tries to copy a post with unsaved changes */
"Post sync conflict" = "Senkronizasyon çakışması sonrası";

/* translators: accessibility text. %s: text content of the post title. */
"Post title. %s" = "Gönderi başlığı. %s";

/* translators: accessibility text. empty post title. */
"Post title. Empty" = "Gönderi başlığı. Boş";

/* Title of camera permissions screen */
"Post to WordPress" = "WordPress’e gönder";

/* Title of notification displayed when a post has been successfully updated. */
"Post updated" = "Yazı güncellendi";

/* Register Domain - Address information field Postal Code */
"Postal Code" = "Posta kodu";

/* Accessibility label for the blog name in the Reader's post details. Placeholders are blog title, blog URL, author name, published date */
"Posted in %@, at %@, by %@, %@" = "%1$@ başlığıyla, %2$@ adresinde, %3$@ tarafından %4$@ tarihinde yayımlandı";

/* Accessibility label for the blog name in the Reader's post details, without date. Placeholders are blog title, blog URL, author name */
"Posted in %@, at %@, by %@." = "%1$@ başlığıyla, %2$@ adresinde, %3$@ tarafından yayımlandı.";

/* Insights 'Posting Activity' header
   Title for stats Posting Activity view. */
"Posting Activity" = "Yazım etkinliği";

/* A detailed message to users about growing the audience for their site through blogging reminders. */
"Posting regularly can help build an audience. Reminders help keep you on track." = "Düzenli olarak paylaşım yapmak, bir kitle oluşturmaya yardımcı olabilir. Hatırlatıcılar her şeyi takip etmenize yardımcı olur.";

/* Description for the card prompting the user to create a new post. */
"Posting regularly helps build your audience!" = "Düzenli olarak paylaşım yapmak, hedef kitlenizi oluşturmanıza yardımcı olur!";

/* All Time Stats 'Posts' label
   Noun. Title for posts button.
   Noun. Title. Links to the blog's Posts screen.
   Stats Posts Label
   Title of a Reader tab showing Posts matching a user's search query
   Title of the screen showing the list of posts for a blog. */
"Posts" = "Yazılar";

/* Title for setting which shows the current page assigned as a site's posts page */
"Posts Page" = "Gönderiler Sayfası";

/* Add New Stats Card category title
   Label for comments by posts and pages
   Period Stats 'Posts and Pages' header */
"Posts and Pages" = "Yazılar ve sayfalar";

/* Description for the card prompting the user to create their first post. */
"Posts appear on your blog page in reverse chronological order. It's time to share your ideas with the world!" = "Gönderiler blog sayfanızda ters kronolojik sırada görünür. Fikirlerinizi dünyayla paylaşmanın zamanı geldi!";

/* Title of the Posts Page Badge */
"Posts page" = "Yazılar sayfası";

/* Message informing the user that their static homepage for posts was set successfully */
"Posts page successfully updated" = "Yazılar sayfası başarıyla güncellendi";

/* Posts per Page Title */
"Posts per Page" = "Sayfa başı yazılar";

/* Label for selecting the number of posts per page */
"Posts per page" = "Sayfa başı yazılar";

/* A message explaining the Posts I Like feature in the reader */
"Posts that you like will appear here." = "Beğendiğiniz yazılar burada görüntülenecek.";

/* Subtitle for placeholder in Tenor picker. `The company name 'Tenor' should always be written as it is. */
"Powered by Tenor" = "Destekleyen Tenor";

/* Browse premium themes selection title */
"Premium" = "Premium";

/* Title of alert when attempting to delete site with purchases */
"Premium Upgrades" = "Premium yükseltmeler";

/* Title for label when the preparing to scan the users site */
"Preparing to scan" = "Tarama için hazırlanıyor";

/* Label to show while converting and/or resizing media to send to server */
"Preparing..." = "Hazırlanıyor...";

/* Displays the Post Preview Interface
   Section title for related posts section preview
   Title for button to preview a selected homepage design.
   Title for button to preview a selected layout
   Title for screen to preview a selected homepage design.
   Title for screen to preview a static content. */
"Preview" = "Önizleme";

/* Action for Media Picker to preview the selected media items. The argument in the string represents the number of elements (as numeric digits) selected */
"Preview %@" = "%@ Önizlemesi";

/* Title for web preview device switching button */
"Preview Device" = "Ön izleme cihazı";

/* Title on display preview error */
"Preview Unavailable" = "Önizleme kullanılamıyor";

/* Accessibility label for media item preview for user's viewing an item in their media library */
"Preview media" = "Ortam dosyasını önizleme";

/* No comment provided by engineer. */
"Preview page" = "Sayfa önizleme";

/* No comment provided by engineer. */
"Preview post" = "Yazı önizleme";

/* Accessibility label for the button which shows the previous month in the monthly calendar view */
"Previous month" = "Önceki ay ";

/* Accessibility label for the previous notification button */
"Previous notification" = "Önceki bildirim";

/* Accessibility label */
"Previous period" = "Önceki dönem";

/* Primary Site Picker's Title
   Primary Web Site */
"Primary Site" = "Birincil site";

/* Primary site address label, used in the site address section of the Domains Dashboard. */
"Primary site address" = "Birincil site adresi";

/* Label for the privacy setting
   Privacy settings section header
   Title for screen to select the privacy options for a blog */
"Privacy" = "Gizlilik";

/* Opens the Privacy Policy Web
   Title of button that displays the App's privacy policy */
"Privacy Policy" = "Gizlilik politikası";

/* Register Domain - Privacy Protection section header title */
"Privacy Protection" = "Gizlilik koruması";

/* Link to privacy settings page
   Privacy Settings Title */
"Privacy Settings" = "Gizlilik ayarları";

/* Link to the CCPA privacy notice for residents of California. */
"Privacy notice for California users" = "Californiya kullanıcıları için gizlilik notu";

/* Name for the status of a post that is marked private.
   Privacy setting for posts set to 'Private'. Should be the same as in core WP.
   Text for privacy settings: Private
   Title of the Private Badge */
"Private" = "Özel";

/* No comment provided by engineer. */
"Problem displaying block" = "Blok görüntülenirken bir sorun oluştu";

/* Error message title informing the user that reader content could not be loaded. */
"Problem loading content" = "İçerik yükleme sorunu";

/* Error message title informing the user that a search for sites in the Reader could not be loaded. */
"Problem loading sites" = "Siteler yüklenirken problem oluştu";

/* No comment provided by engineer. */
"Problem opening the audio" = "Sesi açma sorunu";

/* No comment provided by engineer. */
"Problem opening the video" = "Video açılırken bir sorun oluştu";

/* Register Domain - error displayed when there's a problem when purchasing the domain. */
"Problem purchasing your domain. Please try again." = "Alan adınız satın alınırken hata oluştu. Lütfen yeniden deneyin.";

/* Message for the warning shown to the user when he refuses to re-login when the authToken is missing. */
"Proceeding will remove all WordPress.com data from this device, and delete any locally saved drafts. You will not lose anything already saved to your WordPress.com blog(s)." = "Devam ederseniz bu cihazdan tüm WordPress.com verisi ve tüm yerel taslaklarınız silinecektir. WordPress.com blogunuza\/bloglarınıza kaydedilmiş olan verileri kaybetmeyeceksiniz.";

/* Menu item label for linking a project page. */
"Projects" = "Projeler";

/* Title label for blogging prompts in the create new bottom action sheet.
   Title label for the Prompts card in My Sites tab.
   View title for Blogging Prompts list. */
"Prompts" = "İstemler";

/* Privacy setting for posts set to 'Public' (default). Should be the same as in core WP.
   Text for privacy settings: Public */
"Public" = "Herkese açık";

/* Insights 'Publicize' header */
"Publicize" = "Duyuru";

/* Message to show when Publicize connection synchronization failed */
"Publicize connection synchronization failed" = "Duyuru bağlantısı senkronizasyonu başarısız oldu";

/* Message to show when Publicize service synchronization failed */
"Publicize service synchronization failed" = "Duyuru hizmeti senkronizasyonu başarısız oldu";

/* Title. `Publicize` is used as a verb here but `Share` (verb) would also work here. The `%@` is a placeholder for the service name. */
"Publicize to %@" = "Şurada yayınla: %@";

/* Button shown when the author is asked for publishing confirmation.
   Button title. Publishes a post.
   Label for the publish (verb) button. Tapping publishes a draft post.
   Publish post action on share extension site picker screen.
   Section title for the publish table section in the blog details screen
   Title for the publish settings view */
"Publish" = "Yayımla";

/* Label for Publish date
   Label for the publish date button. */
"Publish Date" = "Yayımlama tarihi";

/* A short phrase indicating a post is due to be immedately published.
   Label for a button that moves a page to the published folder, publishing with the current date/time. */
"Publish Immediately" = "Hemen yayımla";

/* Label for a button that publishes the post
   Label for an option that moves a publishes a post immediately
   Title of button allowing the user to immediately publish the post they are editing. */
"Publish Now" = "Şimdi yayımla";

/* Title of a Quick Start Tour */
"Publish a post" = "Bir yazı yayınlayın";

/* Immediately publish button title */
"Publish immediately" = "Hemen yayımla";

/* Text displayed in the share extension's summary view. It describes the publish page action. */
"Publish page on:" = "Sayfayı şurada yayınla:";

/* Text displayed in the share extension's summary view. It describes the publish post action. */
"Publish post on:" = "Yazıyı şurada yayımla:";

/* Name for the status of a published post.
   Period Stats 'Published' header
   Title of the published filter. This filter shows a list of posts that the user has published.
   Title of the published header in search list. */
"Published" = "Yayımlandı";

/* Precedes the name of the blog just posted on */
"Published just now on" = "Yayımlandı";

/* Published on [date] */
"Published on" = "Yayın tarihi";

/* Label that describes in which blog the user is publishing to */
"Publishing To" = "Yayımlanıyor";

/* A short message that informs the user a page is being published to the server from the share extension. */
"Publishing page..." = "Sayfa yayımlanıyor...";

/* A short message that informs the user a post is being published to the server from the share extension. */
"Publishing post..." = "Yazı yayımlanıyor...";

/* Text displayed in HUD while a post is being published. */
"Publishing..." = "Yayımlanıyor...";

/* Title of screen showing site purchases */
"Purchases" = "Satın alımlar";

/* Mobile Push Notifications */
"Push Notifications" = "Uzaktan bildirimler";

/* Displayed when Push Notifications are disabled (iOS 7) */
"Push Notifications have been turned off in iOS Settings" = "Bildirimler iOS ayarlarında kapatıldı";

/* Suggests to enable Push Notification Settings in Settings.app */
"Push Notifications have been turned off in iOS Settings App. Toggle \"Allow Notifications\" to turn them back on." = "Bildirimler iOS ayarları uygulamasında kapatıldı. Yeniden açmak için seçimi \"Bildirimlere izin ver\" olarak değiştirin.";

/* This is the string we display when asking the user to approve push notifications in the settings app after previously having denied them. */
"Push notifications have been turned off in iOS settings. Toggle “Allow Notifications” to turn them back on." = "Anında iletme bildirimleri iOS ayarlarında kapatıldı. Yeniden açmak için seçimi \"Bildirimlere İzin Ver\" olarak değiştirin.";

/* The menu item to select during a guided tour. */
"Quick Start" = "Hızlı başla";

/* Title for button allowing users to rate the app in the App Store */
"Rate Us" = "Bizi Değerlendirin";

/* Prompts the user to rate us on the store */
"Rate us on the App Store" = "App Store üzerinden uygulamamızı derecelendirin";

/* In the share extension, this is the text used right before attributing a quote to a website. Example: 'Read on www.site.com'. We are looking for the 'Read on' text in this situation. */
"Read on" = "Şurada oku";

/* Link to privacy policy */
"Read privacy policy" = "Gizlilik politikasını okuyun";

/* Displayed at the footer of a Pingback Notification. */
"Read the source post" = "Kaynak yazıyı oku";

/* The accessibility value of the Reader tab.
   The accessibility value of the reader tab.
   The default title of the Reader
   The menu item to select during a guided tour.
   Title of the 'Reader' tab - used for spotlight indexing on iOS.
   Title of the Reader section of the debug screen used in debug builds of the app */
"Reader" = "Okuyucu";

/* Title of the screen that allows the user to change the Reader CSS URL for debug builds */
"Reader CSS URL" = "Okuyucu CSS URLsi";

/* Real Estate site intent topic */
"Real Estate" = "Emlak";

/* Text for the 'Reblog' button. */
"Reblog" = "Yeniden blogla";

/* Title for a list of ssettings for editing a blog's Reblog and Like settings. */
"Reblog & Like" = "Reblog ve beğen";

/* Accessibility label for the reblog button. */
"Reblog post" = "Yazıyı yeniden blogla";

/* Accessibility hint for the reblog button. */
"Reblog this post" = "Bu yazıyı yeniden blogla";

/* Settings: Receiving Pingbacks */
"Receive Pingbacks" = "Geri bildirim al";

/* Descriptive text below a list of options. */
"Receive notifications for new posts from this site" = "Bu sitedeki yeni yazılar için bildirim alın";

/* Post Stats recent weeks header. */
"Recent Weeks" = "Son haftalar";

/* A message explaining the Following topic in the reader */
"Recent posts from blogs and sites you follow will appear here." = "Takip ettiğiniz blog ve sitelerden en güncel yazılar burada görüntülenir.";

/* Invite Person: Email or Username Edition Title */
"Recipient" = "Alıcı";

/* Verb. Text label. Tapping attempts to reconnect a third-party sharing service to the user's blog. */
"Reconnect" = "Yeniden bağlan";

/* Message shwon to confirm a publicize connection has been successfully reconnected. */
"Reconnected" = "Yeniden bağlandı";

/* Label for link title in Referrers stat. */
"Referrer" = "Kaynak";

/* Period Stats 'Referrers' header */
"Referrers" = "Gönderenler";

/* Button label to refres a web page
   The loading view button title displayed when an error occurred */
"Refresh" = "Yenile";

/* Action to redeem domain credit. */
"Register Domain" = "Alan adı kaydet";

/* Register Domain - Register Privately with Privacy Protection option title */
"Register Privately with Privacy Protection" = "Gizlilik koruması ile özel olarak kaydet";

/* Install Plugin dialog register domain button text
   Register domain - Title for the Register domain button
   Title for the Register domain screen */
"Register domain" = "Alan adını kaydet";

/* Register Domain - Register publicly option title */
"Register publicly" = "Herkese açık olarak kaydet";

/* Describes a domain that was registered with WordPress.com */
"Registered Domain" = "Kayıtlı alan adı";

/* Displayed in the Notifications Tab as a message, when the Unread Filter shows no notifications */
"Reignite the conversation: write a new post." = "Konuşmayı tekrar alevlendirin: yeni bir yazı yazın.";

/* Label for Related Post header preview
   Label for selecting the related posts options
   Title for screen that allows configuration of your blog/site related posts settings. */
"Related Posts" = "İlişkili yazılar";

/* Information of what related post are and how they are presented */
"Related Posts displays relevant content from your site below your posts" = "İlişkili yazılar, yazılarınızın altında sitenizin içeriği ile alakalı içerik gösterir";

/* Button title on the blogging prompt's feature introduction view to set a reminder. */
"Remind me" = "Bana hatırlat";

/* Title of the completion screen of the Blogging Reminders Settings screen when the reminders are removed. */
"Reminders removed" = "Hatırlatıcılar kaldırıldı";

/* Add asset to media picker list
   Alert button to confirm a plugin to be removed
   Button label when removing a blog
   Label for the Remove Feature Image icon. Tapping will show a confirmation screen for removing the feature image from the post.
   Remove Action
   Remove an image/posts/etc
   Removes a self hosted site from the app
   Title for button that will confirm removing the next steps/quick start menus.
   User action to remove featured media.
   User action to remove media. */
"Remove" = "Kaldır";

/* Remove Person Alert Title
   Remove User. Verb */
"Remove %@" = "Kaldır %@";

/* Accessibility  Label for the Remove Feature Image icon. Tapping will show a confirmation screen for removing the feature image from the post. */
"Remove Featured Image" = "Öne çıkarılan görseli kaldır";

/* Label action for removing a link from the editor */
"Remove Link" = "Bağlantıyı kaldır";

/* Option to enable the removal of location information/gps from photos and videos */
"Remove Location From Media" = "Ortamdan konumları kaldır";

/* Title for action that will remove the next steps/quick start menus. */
"Remove Next Steps" = "Sonraki adımları Kaldır";

/* Button to remove a plugin from a site */
"Remove Plugin" = "Eklentiyi kaldır";

/* Title for the alert to confirm a plugin removal */
"Remove Plugin?" = "Eklenti kaldırılsın mı?";

/* Button to remove a site from the app */
"Remove Site" = "Siteyi kaldır";

/* Remove site icon button */
"Remove Site Icon" = "Site simgesini kaldır";

/* No comment provided by engineer. */
"Remove as Featured Image" = "Öne çıkan görseli kaldır ";

/* No comment provided by engineer. */
"Remove block" = "Bloğu kaldır";

/* Destructive menu title to remove the prompt card from the dashboard. */
"Remove from dashboard" = "Panodan kaldır";

/* Option to remove Insight from view. */
"Remove from insights" = "Yönelimlerden çıkar";

/* User action to remove image. */
"Remove image" = "Görseli kaldır";

/* Prompt when removing a featured image from a post */
"Remove this Featured Image?" = "Öne çıkarılmış görsel kaldırılsın mı?";

/* Accessibility hint for the 'Save Post' button when a post is already saved. */
"Remove this post from my saved posts." = "Bu yazıyı kaydedilen yazılarımdan kaldır.";

/* User action to remove video. */
"Remove video" = "Videoyu kaldır";

/* Label indicating a post has been removed from Saved For Later */
"Removed" = "Kaldırıldı";

/* Notice confirming that an image has been removed as the post's featured image. */
"Removed as featured image" = "Öne çıkan resim kaldırıldı";

/* Explanatory text for removing the location from uploaded media. */
"Removes location metadata from photos before uploading them to your site." = "Sitenize fotoğraflar yüklenmeden önce konum meta verisini kaldırır.";

/* Removes a post from My Likes. Spoken Hint. */
"Removes this post from My Likes" = "Bu yazıyı beğenilerimden siler";

/* Explanation of what will happen if the user confirms this alert. */
"Removing Next Steps will hide all tours on this site. This action cannot be undone." = "Sıradaki Adımlar kaldırıldığında bu sitedeki tüm turlar gizlenir. Bu eylem geri alınamaz.";

/* First line of remove email follower warning in confirmation dialog.
   First line of remove follower warning in confirmation dialog. */
"Removing followers makes them stop receiving updates from your site. If they choose to, they can still visit your site, and follow it again." = "Takipçileri takipten çıkarırsanız sitenizden güncelleme alamazlar. İsterlerse sitenizi yine ziyaret edip takip edebilirler.";

/* Label indicating the date on which a domain name registration will be renewed. The %@ placeholder will be replaced with a date at runtime. */
"Renews on %@" = "Yenilenme tarihi: %@";

/* No comment provided by engineer. */
"Replace Current Block" = "Mevcut bloğu değiştir";

/* No comment provided by engineer. */
"Replace audio" = "Sesi değiştir";

/* Title message on dialog that prompts user to confirm or cancel the replacement of a featured image. */
"Replace current featured image?" = "Şu anki öne çıkan görsel değiştirilsin mi?";

/* Button to confirm the replacement of a featured image. */
"Replace featured image" = "Öne çıkan görseli değiştir";

/* No comment provided by engineer. */
"Replace file" = "Dosyayı değiştir";

/* No comment provided by engineer. */
"Replace image or video" = "Video veya görseli değiştir";

/* No comment provided by engineer. */
"Replace video" = "Videoyu değiştir";

/* VoiceOver accessibility hint, informing the user the button can be used to reply to a comment. */
"Replies to a comment." = "Bir yorumu cevaplar.";

/* Setting: indicates if Replies to Comments will be notified */
"Replies to your comments" = "Yorumlarına verilen cevaplar";

/* Accessibility label for the reply button
   Reply to a comment (verb)
   Reply to a comment.
   Verb. Button title. Reply to a comment. */
"Reply" = "Yanıtla";

/* The app successfully sent a comment */
"Reply Sent!" = "Yanıt gönderildi!";

/* Notifications Reply Accessibility Identifier */
"Reply Text" = "Yanıt metni";

/* Placeholder text for replying to a comment. %1$@ is a placeholder for the comment author's name.
   Placeholder text for the reply text field.%1$@ is a placeholder for the comment author.Example: Reply to Pamela Nguyen
   Provides hint that the screen displays a reply to a comment.%1$@ is a placeholder for the comment author that's been replied to.Example: Reply to Pamela Nguyen */
"Reply to %1$@" = "%1$@ için yanıt verin";

/* Placeholder text for replying to a post */
"Reply to post" = "Gönderiyi yanıtla";

/* The title of a button that triggers reporting of a post from the user's reader. */
"Report this post" = "Bu yazıyı bildir";

/* An explaination of a setting. */
"Require manual approval for comments that include more than this number of links." = "Bağlantı sayısı belirtilenden fazla olduğu durumlarda yorumu denetleme için beklet.";

/* Explains the effect of the 'No comments' auto approval setting. */
"Require manual approval for everyone's comments." = "Herkesin yorumları için denetleme gerektir.";

/* Settings: Comments Approval settings */
"Require name and email" = "İsim ve e-posta gerekir";

/* Jetpack Settings: Require two-step authentication */
"Require two-step authentication" = "İki adımlı kimlik doğrulamasını zorunlu kıl";

/* Settings: Comments Approval settings */
"Require users to log in" = "Kullanıcıların giriş yapmasını gerektir";

/* Setting: WordPress.com Surveys */
"Research" = "Araştırma";

/* Title of secondary button on alert prompting verify their accounts while attempting to publish */
"Resend" = "Tekrar gönder";

/* Title of the reset button */
"Reset" = "Sıfırla";

/* Accessibility label for the reset activity type button */
"Reset Activity Type filter" = "Etkinlik türü filtresini sıfırla";

/* Accessibility label for the reset date range button */
"Reset Date Range filter" = "Tarih aralığı filtresini sıfırla";

/* Accessibility label for the reset filter button in the reader. */
"Reset filter" = "Filtreleri sıfırla";

/* The button title for a secondary call-to-action button. When the user can't remember their password. */
"Reset your password" = "Parolanızı sıfırlayın";

/* Screen title. Resize and crop an image. */
"Resize & Crop" = "Boyutlandır ve kırp";

/* The largest resolution allowed for uploading */
"Resolution" = "Çözünürlük";

/* Title for the fix section in Threat Details: Threat is not fixable */
"Resolving the threat" = "Tehdidi çözme";

/* Title displayed for restore action.
   Title for button allowing user to restore their Jetpack site
   Title for Jetpack Restore Complete screen
   Title for Jetpack Restore Status Failed screen
   Title for Jetpack Restore Status screen
   Title for the Jetpack Restore Site Screen
   Title of section showing restore status */
"Restore" = "Geri yükle";

/* Title for Jetpack Restore Failed screen */
"Restore Failed" = "Geri Yükleme Başarısız Oldu";

/* Title for error displayed when restoring a site fails. */
"Restore failed" = "Geri yükleme başarısız oldu";

/* Label that describes the restore site action */
"Restore site" = "Siteyi eski haline getir";

/* Button title for restore site action */
"Restore to this point" = "Bu noktaya kadar geri yükle";

/* Notice showing the date the site is being rewinded to. '%@' is a placeholder that will expand to a date. */
"Restored to %@" = "%@ hedefine geri yüklendi";

/* Notice showing the date the site is being restored to. '%@' is a placeholder that will expand to a date.
   Text showing the point in time the site is being currently restored to. %@' is a placeholder that will expand to a date. */
"Restoring to %@" = "%@ hedefine geri yükleniyor";

/* A prompt to attempt the failed network request again
   A prompt to attempt the failed network request again.
   Button title, displayed when media has failed to upload. Allows the user to try the upload again.
   Button title. Retries uploading a post.
   If a user taps the button with this label, the action that evinced this error view will be retried.
   Label for a button that attempts to re-upload a page that previously failed to upload.
   Label for the retry post upload button. Tapping attempts to upload the post again.
   Opens the media library .
   Retries the upload of a user's post.
   Retry updating User's Role
   Retry uploading the post.
   Retry. Action
   Retry. Verb – retry a failed media upload.
   Stats widgets label to reload the widget.
   The Jetpack view button title used when an error occurred
   Title for accessory view in the empty state table view cell in the Verticals step of Enhanced Site Creation
   title for action that tries to connect to the reader after a loading error.
   User action to retry featured media upload.
   User action to retry media upload. */
"Retry" = "Tekrar";

/* Button title that triggers a scan */
"Retry Scan" = "Taramayı yeniden dene";

/* User action to retry media upload. */
"Retry Upload" = "Yüklemeyi yeniden dene";

/* User action to retry all failed media uploads. */
"Retry all" = "Hepsini tekrar dene";

/* No comment provided by engineer. */
"Retry?" = "Tekrar?";

/* Share extension error dialog cancel button text */
"Return to post" = "Yazıya geri dön";

/* Cancels a pending Email Change */
"Revert Pending Change" = "Bekleyen değişiklikleri geri al";

/* Accessibility hint describing what happens if the undo button is tapped. */
"Reverts the action performed on this notification." = "Bu bildirimde gerçekleştirilen eylemi geri alır.";

/* Title of a Quick Start Tour */
"Review site pages" = "Site sayfalarını inceleyin";

/* Title of the screen that shows the revisions. */
"Revision" = "Revizyon";

/* Post Rich content */
"Rich Content" = "Zengin içerik";

/* No comment provided by engineer. */
"Rich text editing" = "Zengin metin düzenleme";

/* Right alignment for an image. Should be the same as in core WP. */
"Right" = "Sağ";

/* Example Reader feed title */
"Rock 'n Roll Weekly" = "Haftalık Rock 'n Roll";

/* Title. Indicates the user role an invite link is for.
   User Roles Title
   User's Role */
"Role" = "Rol";

/* One Time Code has been sent via SMS */
"SMS Sent" = "SMS gönderildi";

/* Button label to open web page in Safari */
"Safari" = "Safari";

/* Menus save button title
   Save Action
   Save button label (saving content, ex: Post, Page, Comment, Category).
   Save button label (saving content, ex: Post, Page, Comment).
   Save draft post action on share extension site picker screen.
   Settings Text save button title
   Title for the button that will save the site icon
   Title of action button to save a Reader post to read later. */
"Save" = "Kaydet";

/* Text displayed in the share extension's summary view that describes the action of saving multiple photos in a draft page. */
"Save %ld photos as a draft page on:" = "%ld fotoğrafı şuraya taslak sayfa olarak kaydet:";

/* Text displayed in the share extension's summary view that describes the action of saving multiple photos in a draft post. */
"Save %ld photos as a draft post on:" = "%ld fotoğrafı taslak yazı olarak şuraya kaydet:";

/* Text displayed in the share extension's summary view that describes the action of saving a single photo in a draft page. */
"Save 1 photo as a draft page on:" = "1 fotoğrafı şuraya taslak sayfa olarak kaydet:";

/* Text displayed in the share extension's summary view that describes the action of saving a single photo in a draft post. */
"Save 1 photo as a draft post on:" = "1 fotoğrafı taslak yazı olarak şuraya kaydet:";

/* Button shown if there are unsaved changes and the author is trying to move away from the post. */
"Save Draft" = "Taslak olarak kaydet";

/* Title of alert informing users about the Reader Save for Later feature. */
"Save Posts for Later" = "Yazıyı daha sonrası için kaydet";

/* Title of button allowing users to change the status of the post they are currently editing to Draft. */
"Save as Draft" = "Taslak olarak kaydet";

/* Text displayed in the share extension's summary view that describes the save draft page action. */
"Save draft page on:" = "Taslak sayfasını şuraya kaydet:";

/* Text displayed in the share extension's summary view that describes the save draft post action. */
"Save draft post on:" = "Taslak yazıyı şuraya kaydet:";

/* Accessibility label for the 'Save Post' button. */
"Save post" = "Yazıyı kaydet";

/* Body text of alert informing users about the Reader Save for Later feature. */
"Save this post, and come back to read it whenever you'd like. It will only be available on this device — saved posts don't sync to other devices." = "Bu yazıyı saklayın ve istediğiniz zaman okumak için geri dönün. Sadece bu cihazda kullanılabilir; kaydedilen yazılar diğer cihazlarla senkronize edilmez.";

/* Title of action button for a Reader post that has been saved to read later.
   Title of the Saved Reader Tab */
"Saved" = "Kaydedildi";

/* Accessibility label for the 'Save Post' button when a post has been saved. */
"Saved Post" = "Kaydedilen yazı";

/* Text displayed in HUD when a media item's metadata (title, etc) is saved successfully. */
"Saved!" = "Kaydedildi!";

/* Accessibility hint for the 'Save Post' button. */
"Saves this post for later." = "Bu yazıyı sonrası için kaydeder.";

/* A short message that informs the user a draft page is being saved to the server from the share extension. */
"Saving page…" = "Sayfa kaydediliyor…";

/* A short message that informs the user a draft post is being saved to the server from the share extension. */
"Saving post…" = "Yazı kaydediliyor...";

/* Menus save button title while it is saving a Menu.
   Text displayed in HUD while a media item's metadata (title, etc) is being saved.
   Text displayed in HUD while a post is being saved as a draft. */
"Saving..." = "Kaydediliyor...";

/* Noun. Links to a blog's Jetpack Scan screen.
   Title of the view */
"Scan" = "Tarama";

/* Button title that triggers a scan */
"Scan Again" = "Yeniden tara";

/* Title for a notice informing the user their scan has completed */
"Scan Finished" = "Tarama tamamlandı";

/* Title of the view */
"Scan History" = "Tarama Geçmişi";

/* Button title that triggers a scan */
"Scan Now" = "Şimdi tara";

/* Title for label when the actively scanning the users site */
"Scanning files" = "Dosyalar taranıyor";

/* Schedule button, this is what the Publish button changes to in the Post Editor if the post has been scheduled for posting later. */
"Schedule" = "Zamanlama";

/* Label for the button that schedules the post */
"Schedule Now" = "Şimdi zamanlayın";

/* Name for the status of a scheduled post
   Title of the scheduled filter. This filter shows a list of posts that are scheduled to be published at a future date. */
"Scheduled" = "Zamanlandı";

/* Scheduled for [date] */
"Scheduled for" = "Zamanlandı";

/* Precedes the name of the blog a post was just scheduled on. Variable is the date post was scheduled for. */
"Scheduled for %@ on" = "%@ için zamanlanmış";

/* Text displayed in HUD while a post is being scheduled to be published. */
"Scheduling..." = "Zamanlanıyor...";

/* No comment provided by engineer. */
"Scrollable block menu closed." = "Kaydırılabilir blok menüsü kapandı.";

/* No comment provided by engineer. */
"Scrollable block menu opened. Select a block." = "Kaydırılabilir blok menüsü açıldı. Bir blok seçin.";

/* Placeholder text for the search bar
   Title of the Reader's search feature */
"Search" = "Arama";

/* Label for list of search term */
"Search Term" = "Arama terimi";

/* Period Stats 'Search Terms' header */
"Search Terms" = "Arama terimleri";

/* Placeholder text for the Reader search feature. */
"Search WordPress" = "WordPressde ara";

/* A short message that is a call to action for the Reader's Search feature. */
"Search WordPress\nfor a site or post" = "Yazı veya site için\nWordPressde arayın";

/* No comment provided by engineer. */
"Search block label. Current text is" = "Arama bloğu etiketi. Mevcut metin";

/* No comment provided by engineer. */
"Search blocks" = "Arama blokları";

/* No comment provided by engineer. */
"Search button. Current button text is" = "Arama düğmesi. Geçerli düğme metni";

/* Search domain - Title for the Suggested domains screen */
"Search domains" = "Alan Adı Ara";

/* title of the button that searches the first domain. */
"Search for a domain" = "Bir alan adı arayın";

/* No comment provided by engineer. */
"Search input field." = "Arama giriş alanı.";

/* No comment provided by engineer. */
"Search or type URL" = "URL ara veya yaz";

/* Text displayed when the search controller will be presented */
"Search pages" = "Sayfalarda arama yap";

/* Text displayed when the search controller will be presented */
"Search posts" = "Yazıları ara";

/* No comment provided by engineer. */
"Search settings" = "Arama ayarları";

/* Title for placeholder in Tenor picker */
"Search to find GIFs to add to your Media Library!" = "Ortam kütüphanenize eklemek üzere GIF bulmak için ara!";

/* Title for placeholder in Free Photos */
"Search to find free photos to add to your Media Library!" = "Ortam kütüphanenize eklemek üzere ücretsiz fotoğraf bulmak için ara!";

/* Menus search bar placeholder text. */
"Search..." = "Ara...";

/* Accessibility hint for the domains search field in Site Creation. */
"Searches for available domains to use for your site." = "Siteniz için kullanılabilecek alan adlarında arama yapar.";

/* Accessibility value presented in the signup epilogue for a password value. */
"Secure text" = "Güvenli metin";

/* Label for selecting the Blog Jetpack Security Settings section */
"Security" = "Güvenlik";

/* Button in Plugin Directory letting users see more plugins */
"See All" = "Tümünü gör";

/* Action button linking to instructions for installing Jetpack.Presented when logging in with a site address that does not have a valid Jetpack installation */
"See Instructions" = "Talimatlara bakın";

/* Caption displayed in promotional screens shown during the login flow. */
"See comments and notifications in real time." = "Yorumları ve bildirimleri gerçek zamanlı olarak görün.";

/* Select action on the app extension category picker screen. Saves the selected categories for the post.
   Select action on the app extension post type picker screen. Saves the selected post type for the post. */
"Select" = "Seç";

/* A step in a guided tour for quick start. %@ will be the name of the item to select. */
"Select %@ to continue" = "%@ seçerek devam edin";

/* A step in a guided tour for quick start. %@ will be the name of the segmented control item to select on the Site Menu screen. */
"Select %@ to continue." = "%@ seçerek devam edin.";

/* A step in a guided tour for quick start. %@ will be the name of the item to select. */
"Select %@ to create a new post" = "Yeni yazı oluşturmak için %@ seçin";

/* A step in a guided tour for quick start. %@ will be the name of the item to select. */
"Select %@ to discover new themes" = "Yeni temaları keşfetmek için %@ seçin";

/* A step in a guided tour for quick start. %@ will be the name of the item to select. */
"Select %@ to see how your site is performing." = "Sitenizin performansını görmek için %@ seçin.";

/* A step in a guided tour for quick start. %@ will be the name of the item to select. */
"Select %@ to see your checklist" = "Kontrol listenizi görmek için %@ seçin";

/* A step in a guided tour for quick start. %@ will be the name of the item to select. */
"Select %@ to see your current plan and other available plans." = "Mevcut paketi ve kullanılabilecek diğer paketleri görmek için %@ seçin.";

/* A step in a guided tour for quick start. %@ will be the name of the item to select. */
"Select %@ to see your page list." = "Sayfa listenizi görmek için seçin: %@";

/* A step in a guided tour for quick start. %@ will be the name of the item to select. */
"Select %@ to set a new title." = "Yeni bir başlık ayarlamak için %@ öğesini seçin.";

/* A step in a guided tour for quick start. %@ will be the name of the item to select. */
"Select %@ to upload a new one." = "Yeni bir tane yüklemek için %@ seçin.";

/* Register Domain - Domain contact information field placeholder for Country */
"Select Country" = "Ülke seçin";

/* Title of button that allows the user to select more photos to access within the app */
"Select More" = "Daha fazla seç";

/* Blog Picker's Title */
"Select Site" = "Site seçin";

/* Register Domain - Address information field placeholder for State */
"Select State" = "Eyalet seçin";

/* No comment provided by engineer. */
"Select a color" = "Renk seç";

/* No comment provided by engineer. */
"Select a color above" = "Yukarıdan bir renk seçin";

/* Reader select interests next button disabled title text */
"Select a few to continue" = "Devam etmek için birkaç tane seçin";

/* No comment provided by engineer. */
"Select a layout" = "Düzen seç";

/* Register domain - Title for the Choose domain button of Suggested domains screen */
"Select domain" = "Alan adı seç";

/* Accessibility hint for actions when displaying media items. */
"Select media." = "Ortam dosyası seçin.";

/* Accessibility label for selecting paragraph style button on formatting toolbar. */
"Select paragraph style" = "Paragraf stilini seçin";

/* A step in a guided tour for quick start. %@ will be the name of the item to select. */
"Select the %@ to add your social media accounts" = "Sosyal medya hesaplarınızı ekleme için %@ seçin";

/* Instructional text about the Sharing feature. */
"Select the account you would like to authorize. Note that your posts will be automatically shared to the selected account." = "Yetkilendirmek istediğiniz hesabı seçin. Yazılarınızın seçili hesapla otomatik olarak paylaşılacağını unutmayın.";

/* Prompt shown on the Blogging Reminders Settings screen. */
"Select the days you want to blog on" = "Blog yazmak istediğiniz günleri seçin";

/* Accessibility hint for stat available to add to Insights. */
"Select to add this stat to Insights." = "Bu istatistiği yönelimlere eklemek için seçin.";

/* Voiceover hint for a button that allows the user to filter posts by author. */
"Select to change the current author filter." = "Geçerli yazar filtresini değiştirmek için bu seçeneği belirleyin.";

/* Voiceover accessibility hint, informing the user they can select an item to filter a list of posts to show only their own posts. */
"Select to just show my posts." = "Yalnızca kendi yazılarınızı gösterme seçeneğini belirleyin.";

/* Accessibility hint for Manage Insight button. */
"Select to manage this Insight." = "Bu yönelimi yönetmek için seçin.";

/* Voiceover accessibility hint, informing the user they can select an item to show posts written by all users on the site */
"Select to show everyone's posts." = "Herkesin yazısını gösterme seçeneğini belirleyin.";

/* Blog list page edit mode header label */
"Select which sites will be shown in the site picker." = "Site seçicide hangi sitelerin gösterileceğini belirleyin.";

/* Screen reader text to represent the selected state of a button */
"Selected" = "Seçilen";

/* Error message when user tries to preview an image media like a video */
"Selected media is not a video." = "Seçilen ortam bir video değil.";

/* Error message when user tries a no longer existent video media object. */
"Selected media is unavailable." = "Seçilen ortam uygun değil.";

/* Accessibility label for summary of currently single date. %1$@ is the date */
"Selected range: %1$@ only" = "Seçilen aralık: yalnızca %1$@";

/* Accessibility label for summary of currently selected range. %1$@ is the start date, %2$@ is the end date. */
"Selected range: %1$@ to %2$@" = "Seçilen aralık: %1$@ ile %2$@ arası";

/* translators: %s: Select font size option value e.g: \"Selected: Large\".
translators: %s: Select control option value e.g: \"Auto, 25%\". */
"Selected: %s" = "Seçilen: %s";

/* No comment provided by engineer. */
"Selected: Default" = "Seçili: Varsayılan";

/* Menus alert message for alerting the user to unsaved changes while trying to select a different menu location. */
"Selecting a different menu location will discard changes you've made to the current menu. Are you sure you want to continue?" = "Farklı bir menü konumu seçmeniz mevcut menüde yaptığınız değişiklikleri yok edecek. Devam etmek istediğinize emin misiniz?";

/* Menus alert message for alerting the user to unsaved changes while trying to select a different menu. */
"Selecting a different menu will discard changes you've made to the current menu. Are you sure you want to continue?" = "Farklı bir menü seçmek mevcut menüde yaptığınız değişiklikleri yok edecek. Devam etmek istediğinize emin misiniz?";

/* Title of an alert informing users that the video they are trying to select is not allowed. */
"Selection not allowed" = "Seçime izin verilmiyor";

/* Accessibility hint for a domain in the Site Creation domains list. */
"Selects this domain to use for your site." = "Bu alan adını seçerek siteniz için kullanır.";

/* Screen reader hint (non-imperative) about what does the menu item selection button do */
"Selects this item" = "Bu öğeyi seçer";

/* Accessibility hint for a topic in the Site Creation intents view. */
"Selects this topic as the intent for your site." = "Bu konuyu sitenizin amacı olarak seçer.";

/* This is one of the buttons we display when prompting the user for a review */
"Send Feedback" = "Geri bildirim gönder";

/* Title of a button. The text should be uppercase.  Clicking requests a hyperlink be emailed ot the user. */
"Send Link" = "Bağlantı gönder";

/* The button title text for sending a magic link. */
"Send Link by Email" = "E-posta ile Bağlantı Gönder";

/* Title of a row displayed on the debug screen used to send a pretend error message to the crash logging provider to ensure everything is working correctly */
"Send Log Message" = "Günlük mesajını gönder";

/* Settings: Sending Pingbacks */
"Send Pingbacks" = "Geri bildirim gönder";

/* Title of a row displayed on the debug screen used to crash the app and send a crash report to the crash logging provider to ensure everything is working correctly */
"Send Test Crash" = "Test çökmesini gönder";

/* Jetpack Monitor Settings: Send notifications by email */
"Send notifications by email" = "Bildirimleri e-postayla gönder";

/* Jetpack Monitor Settings: Send push notifications */
"Send push notifications" = "Uzaktan bildirimler gönder";

/* Title for the Serve images from our servers setting */
"Serve images from our servers" = "Görselleri bizim sunucularımızdan yayınlayın";

/* Label for connected service in Publicize stat. */
"Service" = "Hizmet";

/* No comment provided by engineer. */
"Set Featured Image" = "Öne çıkarılan görsel ayarla";

/* Label for a button that opens the Set Parent options view controller
   Navigation title displayed on the navigation bar */
"Set Parent" = "Ana sayfayı belirleyin";

/* No comment provided by engineer. */
"Set as Featured Image" = "Öne çıkan görsel olarak ayarla";

/* Label for a button that sets the selected page as the site's Homepage */
"Set as Homepage" = "Ana sayfa olarak ayarla";

/* Label for a button that sets the selected page as the site's Posts page */
"Set as Posts Page" = "Yazılar sayfası olarak belirle";

/* Notice confirming that an image has been set as the post's featured image. */
"Set as featured image" = "Öne çıkan görsel olarak ayarla";

/* Title of the set goals button in the Blogging Reminders Settings flow. */
"Set reminders" = "Hatırlatıcı ayarla";

/* The Jetpack view button title for the success state */
"Set up" = "Devam et";

/* Title for the Jetpack Installation & Connection */
"Set up Jetpack" = "Jetpack'i yapılandır";

/* Title for button that will open up the blogging reminders screen. */
"Set up blogging reminders" = "Blog hatırlatıcıları ayarlayın";

/* Description on the first screen of the Blogging Reminders Settings flow called from site settings. */
"Set up your blogging reminders on days you want to post." = "Gönderi paylaşmak istediğiniz günler için blog hatırlatıcılarınızı ayarlayın.";

/* Title of the Blogging Reminders Settings screen. */
"Set your blogging reminders" = "Blog hatırlatıcılarınızı ayarlayın";

/* User-facing string, presented to reflect that site assembly is underway. */
"Setting up theme" = "Tema ayarlama";

/* Link to plugin's Settings
   Section title
   The menu item to select during a guided tour.
   Title for screen that allows configuration of your blog/site settings.
   Title for the Jetpack Security Settings Screen */
"Settings" = "Ayarlar";

/* Descriptive text for the Notifications Tab Settings */
"Settings for notifications that appear in the Notifications tab." = "Bildirimler sekmesinde görünen bildirimlerin ayarları.";

/* Descriptive text for the Email Notifications Settings */
"Settings for notifications that are sent to the email tied to your account." = "Hesabınıza bağlı e-posta adresine gönderilen bildirimlerin ayarları.";

/* Descriptive text for the Push Notifications Settings */
"Settings for push notifications that appear on your mobile device." = "Mobil cihazınızda görünen anında iletme bildirimlerinin ayarları.";

/* Message to show when setting save failed */
"Settings update failed" = "Ayarlar güncellenemedi";

/* Accessibility label for share buttons in nav bars
   Button label to share a post
   Button label to share a web page
   Share the post.
   Shares the comment URL
   Spoken accessibility label
   Title for a button that allows the user to share their answer to the prompt.
   Verb. Title of a button. Pressing lets the user share a post to others. */
"Share" = "Paylaş";

/* Label for action to share post. */
"Share Post" = "Yazıyı paylaş";

/* Label for a button that recommends the app to others */
"Share WordPress with a friend" = "WordPress'i bir arkadaşınızla paylaşın";

/* Informational text for Collect Information setting */
"Share information with our analytics tool about your use of services while logged in to your WordPress.com account." = "WordPress.com hesabınızda oturum açmış durumdayken hizmetlerini kullanımınız hakkında bilgileri analiz aracımızla paylaşın.";

/* Title. A call to action to share an invite link. */
"Share invite link" = "Davet bağlantısını paylaş";

/* Title for the button that will share the link for the downlodable backup file */
"Share link" = "Bağlantıyı paylaş";

/* Title for button allowing users to share information about the app with friends, such as via Messages */
"Share with Friends" = "Arkadaşlarla paylaş";

/* Aztec's Text Placeholder
   Share Extension Content Body Text Placeholder */
"Share your story here..." = "Hikayenizi burada paylaşın...";

/* Label for the Sharing section in post Settings. Should be the same as WP core.
   Noun. Title. Links to a blog's sharing options.
   The menu item to select during a guided tour.
   Title for blog detail sharing screen. */
"Sharing" = "Paylaşım";

/* Section title for the sharing buttons section in the Sharing screen
   Title of a list of buttons used for sharing content to other services. */
"Sharing Buttons" = "Paylaşım düğmeleri";

/* Share extension error dialog title. */
"Sharing Error" = "Paylaşım hatası";

/* Share extension dialog title - displayed when user is missing a login token. */
"Sharing error" = "Paylaşım hatası";

/* A hint to users that they've set up post sharing. */
"Sharing is set up!" = "Paylaşım ayarlandı.";

/* Label for configuration switch to show/hide the header for the related posts section */
"Show Header" = "Başlığı göster";

/* Label for configuration switch to show/hide images thumbnail for the related posts */
"Show Images" = "Görselleri göster";

/* Title for the `show like button` setting */
"Show Like button" = "Beğenme tuşunu göster";

/* Show site purchases action title */
"Show Purchases" = "Satın alımları göster";

/* Title for the `show reblog button` setting */
"Show Reblog button" = "Reblog tuşunu göster";

/* Label for configuration switch to enable/disable related posts */
"Show Related Posts" = "İlişkili yazıları göster";

/* Button title. When tapped, the quick start checklist will be shown. */
"Show me around" = "Bana etrafı göster";

/* Accessibility label for the 'Show password' button in the login page's password field.
   Accessibility label for the “Show password“ button in the login page's password field. */
"Show password" = "Parolayı göster";

/* No comment provided by engineer. */
"Show post content" = "Yazı içeriğini göster";

/* Alert title picking theme type to browse */
"Show themes:" = "Temaları göster:";

/* Voiceover description for the post list filter which shows posts for all users on a site. */
"Showing everyone's posts" = "Herkesin yazısı gösteriliyor";

/* Voiceover description for the post list filter which shows posts for just the current user on a site. */
"Showing just my posts" = "Yalnızca kendi yazılarınız gösteriliyor";

/* Label on Post Stats view indicating which post the stats are for. */
"Showing stats for:" = "Şunun için istatistikler gösteriliyor:";

/* Accessibility value if login page's password field is displaying the password. */
"Shown" = "Gösterildi";

/* Description of a Quick Start Tour */
"Shown in your visitor's browser tab and other places online." = "Ziyaretçinizin tarayıcı sekmesinde ve diğer çevrimiçi yerlerde gösterilir.";

/* Help text when editing web address */
"Shown publicly when you comment on blogs." = "Bloglara yorum yaptığınızda yorumlarınız herkese açık biçimde gösterilir.";

/* Accessibility hint describing what happens if the Contact Email button is tapped. */
"Shows a dialog for changing the Contact Email." = "İletişim E-posta Adresini değiştirmeye yönelik bir iletişim kutusu gösterir.";

/* Accessibility hint for a follow notification. */
"Shows all followers" = "Tüm takipçileri gösterir";

/* Accessibility hint for a post or comment “like” notification. */
"Shows all likes." = "Tüm beğenileri gösterir.";

/* Spoken accessibility hint for blog name in Reader cell. */
"Shows all posts from %@" = "%@ kişisinin tüm yazılarını gösterir";

/* Spoken accessibility hint for Comments buttons */
"Shows comments" = "Yorumları gösterir";

/* Accessibility hint for a comment notification. */
"Shows details and moderation actions." = "Ayrıntıları ve yönetim işlemlerini gösterir.";

/* Accessibility label for the More button on Reader Cell. */
"Shows more actions" = "Daha fazla eylem gösterir";

/* Accessibility hint for the More button on Reader's post details */
"Shows more options." = "Daha fazla seçenek gösterir.";

/* Accessibility hint for a match/mention on a post notification. */
"Shows the post" = "Gönderiyi gösterir";

/* Accessibility hint for the Reader Cell */
"Shows the post content" = "Yazı içeriğini gösterir";

/* Accessibility hint for the site name and URL button on Reader's Post Details. */
"Shows the site's posts." = "Sitenin gönderilerini gösterir.";

/* View title during the sign up process. */
"Sign Up" = "Üye ol";

/* When social login fails, this button offers to let them signup for a new WordPress.com account */
"Sign up" = "Üye ol";

/* Button title. Tapping begins the process of creating a WordPress.com account. */
"Sign up for WordPress.com" = "WordPress.com için üye olun";

/* Button title. Tapping begins our normal sign up process. */
"Sign up with Email" = "E-posta ile üye ol";

/* Label for time period in list of followers. */
"Since" = "Şu tarihten başlayarak:";

/* Text displayed as a footer of a table view with Activities when user is on a free plan */
"Since you're on a free plan, you'll see limited events in your Activity Log." = "Ücretsiz planda olduğunuz için etkinlik kaydınızda sınırlı etkinlikler göreceksiniz.";

/* Notice displayed to the user after clearing the Siri activity donations. */
"Siri Reset Confirmation" = "Siri kısayol önerileri başarıyla temizlendi";

/* Label for button that clears user activities donated to Siri. */
"Siri Reset Prompt" = "Siri kısayol önerilerini temizle";

/* Header for a single site, shown in Notification user profile. */
"Site" = "Site";

/* Title of the Domains Dashboard. */
"Site Domains" = "Site alan adları";

/* Accessibility label for site icon button */
"Site Icon" = "Site Simgesi";

/* Title for the Language Picker View */
"Site Language" = "Site dili";

/* Describes a site redirect domain */
"Site Redirect" = "Site yönlendirme";

/* Noun. Title. Links to the blog's Settings screen. */
"Site Settings" = "Site Ayarları";

/* Default title for a site
   Label for site title blog setting
   The item to select during a guided tour.
   Title for screen that show site title editor */
"Site Title" = "Site başlığı";

/* Title of the navigation bar, shown when the large title is hidden. */
"Site Topic" = "Site Konusu";

/* The accessibility label for the followed sites search field
   The item to select during a guided tour. */
"Site URL" = "Site adresi";

/* Setting: indicates if Achievements will be notified */
"Site achievements" = "Site başarıları";

/* Accessibility label of the site address field shown when adding a self-hosted site. */
"Site address" = "Site adresi";

/* No comment provided by engineer. */
"Site address must be at least 4 characters." = "Site adresiniz en az dört karakter olmalı.";

/* Downloadable/Restorable items: Site Database */
"Site database" = "Site veritabanı";

/* Overlay message displayed when site successfully deleted */
"Site deleted" = "Site silindi";

/* Setting: indicates if New Follows will be notified */
"Site follows" = "Site takipleri";

/* Error notice shown if the app can't find a specific site belonging to the user */
"Site not found" = "Site bulunamadı";

/* Create new Site Page button title */
"Site page" = "Site sayfası";

/* Prologue title label, the 
 force splits it into 2 lines. */
"Site security and performance\nfrom your pocket" = "Site güvenliği ve performansı\ncebinizden";

/* Site timezone offset from UTC. The first %@ is plus or minus. %d is the number of hours. The last %@ is minutes, where applicable. Examples: `Site timezone (UTC+10:30)`, `Site timezone (UTC-8)`. */
"Site timezone (UTC%@%d%@)" = "Site saat dilimi (UTC%1$@%2$d%3$@)";

/* Confirmation that the user successfully changed the site's title */
"Site title changed successfully" = "Site başlığı başarıyla değiştirildi";

/* Sites Filter Tab Title
   Title of a Reader tab showing Sites matching a user's search query */
"Sites" = "Siteler";

/* Sites Filter Tab Title with Count */
"Sites (%lu)" = "Siteler (%lu)";

/* A suggestion of topics the user might */
"Sites to follow" = "Takip edilecek siteler";

/* Image size option title. */
"Size" = "Boyut";

/* Button that allows the user to skip the prompt and be brought to the app
   Button title that appears when you swipe to left the row. It indicates the possibility to skip a specific tour.
   Continue without making a selection
   Continue without making a selection.
   Title for the Skip button in the Site Name Screen. */
"Skip" = "Atla";

/* Menu title to skip today's prompt. */
"Skip this prompt" = "Bu bilgiyi atla";

/* translators: Slash inserter autocomplete results */
"Slash inserter results" = "Eğik çizgi yerleştirici sonuçları";

/* Label for the slug field. Should be the same as WP core. */
"Slug" = "Kısa isim";

/* Text display in the view when there aren't any Activities Types to display in the Activity Log Types picker */
"So far, there are no fixed threats on your site." = "Şimdiye kadar sitenize yönelik herhangi bir tehdit giderilmedi.";

/* Text display in the view when there aren't any Activities Types to display in the Activity Log Types picker */
"So far, there are no ignored threats on your site." = "Şimdiye kadar sitenize yönelik göz ardı edilmiş bir tehdit olmadı.";

/* Follower Totals label for social media followers */
"Social" = "Sosyal";

/* Title of a Quick Start Tour */
"Social sharing" = "Sosyal paylaşım";

/* No comment provided by engineer. */
"Some blocks have additional settings. Tap the settings icon on the bottom right of the block to view more options." = "Bazı blokların ek ayarları vardır. Daha fazla seçenek görüntülemek için blokun sağ alt kısmındaki ayarlar simgesine dokunun.";

/* Title shown on the dashboard when it fails to load */
"Some data wasn't loaded" = "Bazı veriler yüklenmedi";

/* Confirms with the user if they save the post all media that failed to upload will be removed from it. */
"Some media uploads failed. This action will remove all failed media from the post.\nSave anyway?" = "Bazı görsel yüklemeleri başarısız oldu. Bu eylem, başarısız olan görsellerin  tümünü gönderiden kaldıracak.\nYine de kaydedilsin mi?";

/* Title for a label that appears when the scan failed
   Title for the error view when the scan start has failed */
"Something went wrong" = "Bir şeyler yanlış gitti";

/* This prompt is displayed when the user attempts to play a video in the editor but for some reason we are unable to retrieve from the server. */
"Something went wrong. Please check your connectivity and try again." = "Birşeyler yanlış gitti. Lütfen bağlantınızı kontrol edin ve tekrar deneyin.";

/* Error message shown when a media upload fails for a general network issue and the user should try again in a moment.
   Error message shown when the app fails to save user selected interests
   Error message shown when user tries to share the app with others, but failed due to unknown errors. */
"Something went wrong. Please try again." = "Bir şeyler ters gitti. Lütfen tekrar deneyin.";

/* Invite Validation Alert
   Update User Failed Title */
"Sorry!" = "Üzgünüm!";

/* This error message occurs when a user tries to create a username that contains an invalid phrase for WordPress.com. The %@ may include the phrase in question if it was sent down by the API */
"Sorry, but your username contains an invalid phrase%@." = "Üzgünüm, kullanıcı adınız geçersiz bir ifade içeriyor %@.";

/* Error title when updating the account password fails */
"Sorry, can't log in" = "Üzgünüz, giriş yapılamıyor";

/* No comment provided by engineer. */
"Sorry, site addresses can only contain lowercase letters (a-z) and numbers." = "Üzgünüz, site adresleri, yalnızca küçük harfler (a-z) ve numaralar içerebilir.";

/* No comment provided by engineer. */
"Sorry, site addresses may not contain the character &#8220;_&#8221;!" = "Üzgünüz, site adresi & #8220;_&#8221; karakterini içeremez! ";

/* No comment provided by engineer. */
"Sorry, site addresses must have letters too!" = "Üzgünüz, site adresleri harfler de içermelidir!";

/* Error message displayed when the entered email is not available. */
"Sorry, that email address is already being used!" = "Üzgünüz, bu e-posta adresi zaten kullanılıyor!";

/* No comment provided by engineer. */
"Sorry, that email address is not allowed!" = "Üzgünüz, bu e-posta adresine izin verilmiyor!";

/* This error message occurs when a user tries to create an account with a weak password. */
"Sorry, that password does not meet our security guidelines. Please choose a password with a minimum length of six characters, mixing uppercase letters, lowercase letters, numbers and symbols." = "Üzgünüz, o parola güvenlik kurallarımıza uygun değil. Lütfen en az altı karakter uzunluğunda, büyük harf, küçük harf, numara ve sembollerden oluşan bir tane seçin.";

/* No comment provided by engineer. */
"Sorry, that site already exists!" = "Üzgünüz, bu site zaten mevcut!";

/* No comment provided by engineer. */
"Sorry, that site is reserved!" = "Üzgünüz, bu site ayırtılmıştır!";

/* No comment provided by engineer. */
"Sorry, that username already exists!" = "Üzgünüz, bu kullanıcı adı zaten var! ";

/* No comment provided by engineer. */
"Sorry, that username is unavailable." = "Üzgünüm, bu kullanıcı adı müsait değil.";

/* No comment provided by engineer. */
"Sorry, usernames can only contain lowercase letters (a-z) and numbers." = "Üzgünüz, kullanıcı adı sadece küçük harfler (a-z) ve rakamlar içerebilir.";

/* No comment provided by engineer. */
"Sorry, usernames may not contain the character &#8220;_&#8221;!" = "Üzgünüz, kullanıcı adı &#8220;_&#8221; karakterini içeremez!";

/* No comment provided by engineer. */
"Sorry, usernames must have letters (a-z) too!" = "Üzgünüz, kullanıcı adlarında harf de (a-z) olması gerekir!";

/* No comment provided by engineer. */
"Sorry, you cannot access this feature. Please check your User Role on this site." = "Üzgünüz, bu özelliğe erişemezsiniz. Lütfen sitedeki kullanıcı rolünüzü kontrol ediniz.";

/* No comment provided by engineer. */
"Sorry, you may not use that site address." = "Üzgünüz, bu site adresini kullanamazsınız.";

/* A short error message letting the user know the requested reader content could not be loaded. */
"Sorry. The content could not be loaded." = "Üzgünüz. İçerik yüklenemedi.";

/* An error message shown if a third-party social service does not specify any accounts that an be used with publicize sharing. */
"Sorry. The social service did not tell us which account could be used for sharing." = "Üzgünüm. Sosyal ağ servisi, hangi hesabın paylaşım için kullanılabileceğini söylemedi.";

/* A short error message leting the user know the requested search could not be performed. */
"Sorry. Your search results could not be loaded." = "Üzgünüm. Arama sonuçlarınız yüklenemedi.";

/* Discussion Settings Title
   Settings: Comments Sort Order */
"Sort By" = "Sırala";

/* Opens the Github Repository Web
   Title of button that displays the App's source code information */
"Source Code" = "Kaynak kodu";

/* Label for showing the available disk space quota available for media */
"Space used" = "Kullanılan alan";

/* Button title for Spam comment state.
   Marks comment as spam.
   Title of spam Comments filter. */
"Spam" = "İstenmeyen";

/* Option to select the Spark email app when logging in with magic links */
"Spark" = "Spark";

/* Label for selecting the Speed up your site Settings section
   Title for the Speed up your site Settings Screen */
"Speed up your site" = "Sitenizi hızlandırın";

/* Sports site intent topic */
"Sports" = "Spor";

/* Standard post format label */
"Standard" = "Standart";

/* Placeholder for the start date in calendar range selection */
"Start Date" = "Başlangıç tarihi";

/* Label for selecting the Start Over Settings item
   Title of Start Over settings page */
"Start Over" = "Yeniden başla";

/* No comment provided by engineer. */
"Start writing…" = "Yazmaya başla...";

/* Accessibility hint for stat not available to add to Insights. */
"Stat is already displayed in Insights." = "İstatistik zaten yönelimlerde görüntüleniyor.";

/* Register Domain - Domain Address field State */
"State" = "Eyalet";

/* Name of setting configured when a site uses a static page as its homepage */
"Static Homepage" = "Sabit ana sayfa";

/* Label for post stats option. Tapping displays statistics for a post.
   Noun. Abbv. of Statistics. Links to a blog's Stats screen.
   Noun. Title for stats button.
   Stats 3D Touch Shortcut
   Stats window title
   The item to select during a guided tour. */
"Stats" = "İstatistikler";

/* The loading view title displayed when an error occurred */
"Stats not loaded" = "İstatistikler yüklenmedi";

/* Displayed in the Stats widgets when there is no network */
"Stats will be updated next time you're online" = "İstatistikler bir daha çevrimiçi olduğunuzda güncellenecek";

/* The status of the post. Should be the same as in core WP. */
"Status" = "Durum";

/* Title of the first alert preparing users to grant permission for us to send them push notifications. */
"Stay in the loop" = "Döngüde kal";

/* This is the cell title. */
"Stick post to the front page" = "Yazıyı ön sayfaya yapıştır";

/* Label text that defines a post marked as sticky */
"Sticky" = "Yapışkan";

/* Accessibility label for a sticky post in the post list. */
"Sticky." = "Sabit.";

/* User action to stop upload. */
"Stop upload" = "Yüklemeyi durdur";

/* Create new Story button title */
"Story post" = "Öykü yayını";

/* Second story intro item description */
"Story posts don't disappear" = "Öykü yayınları kaybolmaz";

/* Title of alert announcing new Create Button feature. */
"Streamlined navigation" = "Kolaylaştırılmış dolaşım";

/* Accessibility label for strikethrough button on formatting toolbar. */
"Strike Through" = "Üzerini çiz";

/* Discoverability title for strikethrough formatting keyboard shortcut. */
"Strikethrough" = "Üstünü çiz";

/* Status for Media object that is only has the mediaID locally. */
"Stub" = "Stub";

/* Submit for review button label (saving content, ex: Post, Page, Comment). */
"Submit for Review" = "Değerlendirme için gönder";

/* Text displayed in HUD while a post is being submitted for review. */
"Submitting for Review..." = "Değerlendirme için gönderiliyor...";

/* Notice displayed to the user after clearing the spotlight index in app settings. */
"Successfully cleared spotlight index" = "Gündem dizini başarıyla temizlendi";

/* The app successfully subscribed to the comments for the post */
"Successfully followed conversation" = "Sohbet başarıyla takip edildi.";

/* Notice displayed after installing a plug-in. */
"Successfully installed %@." = "%@ başarıyla kuruldu.";

/* The app successfully unsubscribed from the comments for the post */
"Successfully unfollowed conversation" = "Sohbet başarıyla takipten çıkarıldı";

/* Label displayed to the user left of the time zone suggestion button */
"Suggestion:" = "Öneri:";

/* Setting: WordPress.com Suggestions
   Suggested domains */
"Suggestions" = "Öneriler";

/* Announced by VoiceOver when new domains suggestions are shown in Site Creation. */
"Suggestions updated" = "Öneriler güncelleştirildi";

/* User role badge */
"Super Admin" = "Süper yönetici";

/* Support button that appears in the Theme Browser Header
   Theme Support action title
   View title for Support page. */
"Support" = "Destek";

/* Button used to switch site */
"Switch Site" = "Site değiştir";

/* Switches the Editor to HTML Mode */
"Switch to HTML Mode" = "HTML moda geç";

/* Switches the Content to HTML Preview */
"Switch to HTML Preview" = "HTML ön izlemeye geç";

/* Switches the Editor to Rich Text Mode */
"Switch to Visual Mode" = "Görsel moda geç";

/* Switches the Content to Rich Text Preview */
"Switch to Visual Preview" = "Görsel ön izlemeye geç";

/* Switches from the classic editor to block editor. */
"Switch to block editor" = "Blok düzenleyiciye geç";

/* Message of the notice shown when toggling the HTML editor mode */
"Switched to HTML mode" = "HTML moduna geçildi";

/* Message of the notice shown when toggling the Visual editor mode */
"Switched to Visual mode" = "Görsel moda geçildi";

/* Accessibility Identifier for the H1 Aztec Style */
"Switches to the Heading 1 font size" = "Başlık 1 yazı tipi boyutuna geçer";

/* Accessibility Identifier for the H2 Aztec Style */
"Switches to the Heading 2 font size" = "Başlık 2 yazı tipi boyutuna geçer";

/* Accessibility Identifier for the H3 Aztec Style */
"Switches to the Heading 3 font size" = "Başlık 3 yazı tipi boyutuna geçer";

/* Accessibility Identifier for the H4 Aztec Style */
"Switches to the Heading 4 font size" = "Başlık 4 yazı tipi boyutuna geçer";

/* Accessibility Identifier for the H5 Aztec Style */
"Switches to the Heading 5 font size" = "Başlık 5 yazı tipi boyutuna geçer";

/* Accessibility Identifier for the H6 Aztec Style */
"Switches to the Heading 6 font size" = "Başlık 6 yazı tipi boyutuna geçer";

/* Accessibility Identifier for the Default Font Aztec Style. */
"Switches to the default Font Size" = "Varsayılan yazı tipi boyutuna geçer";

/* Title for the app appearance setting (light / dark mode) that uses the system default value */
"System default" = "Sistem varsayılanı";

/* Accessibility of stats table. Placeholder will be populated with name of data shown in table. */
"Table showing %@" = "%@ gösteren tablo ";

/* Accessibility of stats table. Placeholders will be populated with names of data shown in table. */
"Table showing %@ and %@" = "%1$@ ile %2$@ gösteren tablo";

/* Title for the tablet web preview */
"Tablet" = "Tablet";

/* Menu item label for linking a specific tag.
   Section header for tag name in Tag Details View. */
"Tag" = "Etiket";

/* Title of the alert indicating that a tag with that name already exists. */
"Tag already exists" = "Etiket zaten var";

/* Label for tagline blog setting
   Title for screen that show tagline editor */
"Tagline" = "Slogan";

/* Label for selecting the blogs tags
   Label for Tags
   Label for the tags field. Should be the same as WP core.
   Label for the Tags Section in the Blog Settings
   Tags menu item in share extension.
   Title for the tag selector view */
"Tags" = "Etiketler";

/* Insights 'Tags and Categories' header */
"Tags and Categories" = "Etiketler ve Kategoriler";

/* Displayed when the user views tags in blog settings and there are no tags */
"Tags created here can be quickly added to new posts" = "Buradan oluşturulan etiketler kolayca yeni yazılara eklenebilir.";

/* Label explaining why users might want to add tags. */
"Tags help tell readers what a post is about. Separate different tags with commas." = "Etiketler okuyuculara bir gönderinin ne hakkında olduğunu anlatmaya yardımcı olur. Farklı etiketleri virgüller ile ayırın.";

/* Menu option for taking an image or video with the device's camera. */
"Take Photo or Video" = "Fotoğraf veya video çek";

/* No comment provided by engineer. */
"Take a Photo" = "Fotoğraf çek";

/* No comment provided by engineer. */
"Take a Photo or Video" = "Fotoğraf veya Video Çek";

/* No comment provided by engineer. */
"Take a Video" = "Video Çek";

/* A hint displayed in the Saved Posts section of the Reader. The '[bookmark-outline]' placeholder will be replaced by an icon at runtime – please leave that string intact. */
"Tap [bookmark-outline] to save a post to your list." = "[bookmark-outline] üzerine dokunarak yazıyı listenize kaydedin.";

/* Accessibility hint */
"Tap for more detail." = "Daha fazla detay için dokunun.";

/* No comment provided by engineer. */
"Tap here to show help" = "Yardımı görüntülemek için buraya dokunun";

/* This is a status indicator on the editor */
"Tap to cancel uploading." = "Yüklemeyi iptal etmek için dokunun.";

/* Accessibility hint for button used to change site title */
"Tap to change the site's title" = "Sitenin başlığını değiştirmek için dokunun";

/* Accessibility hint to inform the user what action the hide button performs */
"Tap to collapse the post tags" = "Yazı etiketlerini daraltmak için dokunun";

/* Accessibility hint
   Accessibility hint to customize insights */
"Tap to customize insights" = "Yönelimleri özelleştirmek için dokunun";

/* Accessibility hint */
"Tap to dismiss this card" = "Bu kartı kapatmak için dokunun";

/* Accessibility hint for referrer details row. */
"Tap to display referrer web page." = "Yönlendiren web sayfasını görüntülemek için dokunun.";

/* Accessibility hint prompting the user to tap a table row to edit its value. */
"Tap to edit" = "Düzenlemek için dokunun";

/* Message in a row indicating to tap to enter a custom value */
"Tap to enter a custom value" = "Özel bir değer girmek için dokunun";

/* No comment provided by engineer. */
"Tap to hide the keyboard" = "Klavyeyi gizlemek için dokunun";

/* Accessibility hint for referrer action row. */
"Tap to mark referrer as not spam." = "Yönlendireni spam değil olarak işaretlemek için dokunun.";

/* Accessibility hint for referrer action row. */
"Tap to mark referrer as spam." = "Yönlendireni spam olarak işaretlemek için dokunun. ";

/* Label for a button to retry loading posts */
"Tap to retry" = "Tekrar denemek için dokunun";

/* VoiceOver Hint to inform the user what action the expand button performs */
"Tap to see all the tags for this post" = "Bu yazıya ait tüm etiketleri görmek için dokunun";

/* Accessibility hint */
"Tap to select the next period" = "Bir sonraki dönemi seçmek için seçe dokunun";

/* Accessibility hint */
"Tap to select the previous period" = "Bir önceki dönemi seçmek için seçe dokunun";

/* This is the blog picker in the editor */
"Tap to select which blog to post to" = "Yazıyı hangi bloga göndereceğinizi seçiniz";

/* Accessibility hint for button used to switch site */
"Tap to switch to another site, or add a new site" = "Başka bir siteye geçmek için dokunun veya yeni bir site ekleyin";

/* Accessibility hint for media item preview for user's viewing an item in their media library */
"Tap to view media in full screen" = "Ortam dosyasını tam ekran görmek için dokunun";

/* Accessibility hint to inform the user what action the post tag chip performs */
"Tap to view posts for this tag" = "Bu etiketle ilgili yazıları görüntülemek için dokunun";

/* Accessibility hint for button used to view the user's site */
"Tap to view your site" = "Sitenizi görüntülemek için dokunun";

/* Label for the Taxonomy area (categories, keywords, ...) in post settings. */
"Taxonomy" = "Kategorilendirme";

/* Technology site intent topic */
"Technology" = "Teknoloji";

/* My Profile 'About me' hint text */
"Tell us a bit about you." = "Bize biraz kendinizden bahsedin.";

/* Create site, step 1. Select type of site. Title */
"Tell us what kind of site you'd like to make" = "Ne tür bir site oluşturmak istediğinizi bize söyleyin";

/* The underlined title sentence */
"Terms and Conditions" = "Şartlar ve koşullar";

/* Opens the Terms of Service Web
   Title of button that displays the App's terms of service */
"Terms of Service" = "Hizmet şartları";

/* Menu item label for linking a testimonial post. */
"Testimonials" = "Deneyimler";

/* Title of a button style */
"Text Only" = "Sadece metin";

/* No comment provided by engineer. */
"Text color" = "Metin rengi";

/* No comment provided by engineer. */
"Text formatting controls are located within the toolbar positioned above the keyboard while editing a text block" = "Bir metin bloku düzenlenirken, metin biçimlendirme kontrolleri klavyenin üzerindeki araç çubuğunda bulunur";

/* Button title
   The button's title text to send a 2FA code via SMS text message. */
"Text me a code instead" = "Bunun yerine bana kodu mesaj olarak gönderin";

/* Message of alert when theme activation succeeds */
"Thanks for choosing %@ by %@" = "%2$@ tarafından hazırlanan %1$@ temasını seçtiğiniz için teşekkürler";

/* Shown when a user pastes a code into the two factor field that contains letters or is the wrong length */
"That doesn't appear to be a valid verification code." = "Bu geçerli bir doğrulama kodu gibi görünmüyor.";

/* Message to show to user when he tries to add a self-hosted site that isn't a WordPress site. */
"That doesn't look like a WordPress site." = "Bu bir WordPress sitesine benzemiyor.";

/* No comment provided by engineer. */
"That email address has already been used. Please check your inbox for an activation email. If you don't activate you can try again in a few days." = "Bu e-posta hesabı zaten kullanılıyor. Etkinleştirme e-postası için lütfen gelen kutunuzu kontrol ediniz. Eğer etkinleştirmediyseniz birkaç gün içerisinde tekrar deneyebilirsiniz. ";

/* No comment provided by engineer. */
"That site address is not allowed." = "Bu site adresine izin verilmiyor. ";

/* No comment provided by engineer. */
"That site is currently reserved but may be available in a couple days." = "Bu site zaten ayırtılmış fakat birkaç gün içerisine müsait olabilir.";

/* No comment provided by engineer. */
"That username is currently reserved but may be available in a couple of days." = "Bu kullanıcı adı zaten ayırtılmış fakat birkaç gün içerisine müsait olabilir. ";

/* No comment provided by engineer. */
"That username is not allowed." = "Bu kullanıcı adına izin verilmiyor.";

/* Support screen footer text explaining the Extra Debug feature. */
"The Extra Debug feature includes additional information in activity logs, and can help us troubleshoot issues with the app." = "Ek hata ayıklama özelliği etkinlik günlüklerinizde ek bilgiler içerir ve uygulamayla ilgili sorunları gidermemiz için bize yardımcı olabilir.";

/* Error message shown to a user who is trying to share to Facebook but does not have any available Facebook Pages. */
"The Facebook connection cannot find any Pages. Publicize cannot connect to Facebook Profiles, only published Pages." = "Facebook bağlantısı hiçbir sayfa bulamıyor. Duyuru, Facebook profillerine bağlanamaz, yalnızca yayınlanan sayfalara bağlanabilir.";

/* Message shown when a GIF failed to load while trying to add it to the Media library. */
"The GIF could not be added to the Media Library." = "GIF, ortam kütüphanesine eklenemez.";

/* Description shown when a user logs in with Google but no matching WordPress.com account is found */
"The Google account \"%@\" doesn't match any account on WordPress.com" = " Google hesabı \"%@\" WordPress.com'daki herhangi bir hesapla eşleşmiyor";

/* Error message shown when a media upload fails because the user isn't connected to the Internet.
   Message of error prompt shown when a user tries to perform an action without an internet connection. */
"The Internet connection appears to be offline." = "Internet bağlantınız çevrimdışı görünüyor.";

/* Message informing the user that the site title can only be changed by an administrator user. */
"The Site Title can only be changed by a user with the administrator role." = "Site Başlığı yalnızca yönetici rolüne sahip bir kullanıcı tarafından değiştirilebilir.";

/* Description of the purpose of a site's title. */
"The Site Title is displayed in the title bar of a web browser and is displayed in the header for most themes." = "Site Başlığı, web tarayıcısının başlık çubuğunda görüntülenir ve çoğu temada üst bilgide gösterilir.";

/* Message for stories unsupported device error. */
"The Stories editor is not currently available for your iPad. Please try Stories on your iPhone." = "Öyküler düzenleyicisi şu anda iPad'inizde kullanılamıyor. Lütfen Öyküler'i iPhone'unuzda deneyin.";

/* Error message describing a problem with a URL. */
"The URL is missing a valid host." = "URL'de geçerli ana bilgisayar yok.";

/* Text for related post cell preview */
"The WordPress for Android App Gets a Big Facelift" = "Android için WordPress uygulaması büyük bir görsel gelişim yaşadı";

/* Example post title used in the login prologue screens. This is a post about football fans. */
"The World's Best Fans" = "Dünyanın En İyi Hayranları";

/* No comment provided by engineer. */
"The app can't recognize the server response. Please, check the configuration of your site." = "Uygulama sunucu cevabını tanıyamadı. Lütfen sitenizin ayarlarını kontrol edin.";

/* No comment provided by engineer. */
"The basics" = "Temel bilgiler";

/* Subtitle displayed on the feature introduction view. */
"The best way to become a better writer is to build a writing habit and share with others - that’s where Prompts come in!" = "Daha iyi bir yazar olmanın en iyi yolu, yazma alışkanlığı kazanmak ve başkalarıyla paylaşmaktır - işte burada Bilgiler devreye girer!";

/* No comment provided by engineer. */
"The certificate for this server is invalid. You might be connecting to a server that is pretending to be “%@” which could put your confidential information at risk.\n\nWould you like to trust the certificate anyway?" = "Bu sunucunun sertifikası geçersiz. “%@” taklidi yapan bir siteye bağlanıyor olabilirsiniz ki bu kişisel bilgilerinizin ele geçirilebilmesi açısından büyük bir risktir.\n\nSertifikaya güvenip devam etmek istiyor musunuz?";

/* Message informing the user that posts page cannot be edited */
"The content of your latest posts page is automatically generated and cannot be edited." = "Güncel paylaşımlar sayfanızın içeriği, otomatik olarak oluşturulur ve düzenlenemez.";

/* Title for a threat that includes the file name of the file */
"The file %1$@ contains a malicious code pattern" = "%1$@ dosyasında kötü amaçlı bir kod modeli var.";

/* Message shown when an image failed to load while trying to add it to the Media library. */
"The image could not be added to the Media Library." = "Görsel ortam kütüphanesine eklenemez.";

/* Message of error prompt shown when a user tries to perform an action without an internet connection. */
"The internet connection appears to be offline." = "Internet bağlantısı yok gözüküyor.";

/* Message shown when an asset failed to load while trying to add it to the Media library. */
"The item could not be added to the Media Library." = "Öğe ortam kütüphanesine eklenemez.";

/* Accessibility hint for list */
"The kinds of sites that can be created" = "Oluşturulabilecek site türleri";

/* Footer Text displayed in Blog Language Settings View */
"The language in which this site is primarily written." = "Bu sitenin yazıldığı temel dil";

/* Description for label when there are no threats on a users site and how long ago the scan ran. */
"The last Jetpack scan ran %1$@ and did not find any risks.\n\nTo review your site again run a manual scan, or wait for Jetpack to scan your site later today." = "Son Jetpack taraması çalıştı %1$@ ve hiçbir risk bulunmadı.\n\nSitenizi yeniden gözden geçirmek için manuel bir tarama yapın veya Jetpack'in sitenizi bugün daha sonra taramasını bekleyin.";

/* Description that informs for label when there are no threats on a users site */
"The last jetpack scan did not find any risks.\n\nTo review your site again run a manual scan, or wait for Jetpack to scan your site later today." = "Son jetpack taramasında hiçbir risk bulunmadı.\n\nSitenizi yeniden gözden geçirmek için manuel bir tarama yapın veya Jetpack'in sitenizi bugün daha sonra taramasını bekleyin.";

/* WordPress.com Push Authentication Expired message */
"The login request has expired. Log in to WordPress.com to try again." = "Giriş isteğinin süresi doldu. Yeniden denemek için WordPress.com'a giriş yapın.";

/* Message shown when an image or video failed to load while trying to add it to the Media library. */
"The media could not be added to the Media Library." = "Ortam dosyası ortam kütüphanesine eklenemez.";

/* Error shown when a module can not be enabled */
"The module couldn't be activated." = "Modül etkinleştirilemedi.";

/* Text above the selection of the number of posts to show per blog page */
"The number of posts to show per page." = "Sayfa başına gösterilecek yazı sayısı.";

/* Message displayed in popup when user tries to copy a post with conflicts */
"The post you are trying to copy has two versions that are in conflict or you recently made changes but didn't save them.\nEdit the post first to resolve any conflict or proceed with copying the version from this app." = "Kopyalamaya çalıştığınız gönderinin çakışan iki sürümü var veya yakın zamanda değişiklik yaptığınız ancak bunları kaydetmediniz.\nHerhangi bir çakışmayı çözmek için önce gönderiyi düzenleyin veya sürümü bu uygulamadan kopyalayarak devam edin.";

/* A failure reason for when the request couldn't be serialized. */
"The serialization of the request failed." = "İsteğin serileştirilmesi başarısız oldu.";

/* A failure reason for when the response couldn't be serialized. */
"The serialization of the response failed." = "Yanıtın serileştirilmesi başarısız oldu.";

/* No comment provided by engineer. */
"The server returned an empty response. This usually means you need to increase the memory limit for your site." = "Sunucu boş bir yanıt döndü. Bu genellikle sitenizin hafıza limitini arttırmanız gerektiği anlamına gelir.";

/* Message expliaining that the specified site will no longer appear in the user's reader.  The '%@' characters are a placeholder for the title of the site. */
"The site %@ will no longer appear in your reader. Tap to undo." = "%@ adlı site artık okuyucunuzda görünmeyecek. Geri almak için dokunun.";

/* No comment provided by engineer. */
"The site address must be shorter than 64 characters." = "Site adresi 64 karakterden az olmalıdır. ";

/* No comment provided by engineer. */
"The site at %@ uses WordPress %@. We recommend to update to the latest version, or at least %@" = "Bu site %1$@ konumunda WordPress %2$@ kullanıyor. En son sürüme ya da en azından %3$@ sürümüne yükseltmenizi öneririz.";

/* Error message shown a URL does not point to an existing site. */
"The site at this address is not a WordPress site. For us to connect to it, the site must use WordPress." = "Bu adresteki site bir WordPress sitesi değil. Siteyle bağlantı kurabilmemiz için sitede WordPress kullanılmalıdır.";

/* Message shown when site deletion API failed */
"The site could not be deleted." = "Site silinemedi.";

/* Message shown when site export API failed */
"The site could not be exported." = "Bu site dışarı aktarılamaz.";

/* Message shown when the reader finds no posts for the chosen list */
"The sites in this list have not posted anything recently." = "Bu listedeki siteler yakın zamanda yazı yayınlamamış.";

/* Should be the same as the text displayed if the user clicks the (i) in Slug in Calypso. */
"The slug is the URL-friendly version of the post title." = "Kısa ad, yazı başlığının URL’ye uygun olan şeklidir.";

/* People: Invitation Error */
"The specified user cannot be found. Please, verify if it's correctly spelt." = "Belirtilen kullanıcı bulunamadı. Lütfen doğru yazdığınızda emin olun.";

/* Title for the technical details section in Threat Details */
"The technical details" = "Teknik ayrıntılar";

/* Message displayed when a threat is fixed successfully. */
"The threat was successfully fixed." = "Tehdit başarıyla giderildi.";

/* People: Invitation Error */
"The user already has the specified role. Please, try assigning a different role." = "Kullanıcı zaten belirtilen role sahip. Lütfen başka bir role atamayı deneyin.";

/* Error message shown when user attempts to remove the site owner. */
"The user you are trying to remove is the owner of this site. Please contact support for assistance." = "Silmeye çalıştığınız kullanıcı bı sitenin yöneticisi. Lütfen yardım almak için destek ile iletişime geçin.";

/* Error message informing a user about an invalid password. */
"The username or password stored in the app may be out of date. Please re-enter your password in the settings and try again." = "Uygulama içinde saklanan kullanıcı adı ve parolanın zamanı geçmiş olabilir. Lütfen parolanızı tekrar girerek yeniden deneyiniz.";

/* Message shown when a video failed to load while trying to add it to the Media library. */
"The video could not be added to the Media Library." = "Video ortam kütüphanesine eklenemez.";

/* Title of alert when theme activation succeeds */
"Theme Activated" = "Tema etkinleştirildi";

/* The menu item to select during a guided tour.
   Themes option in the blog details
   Title of Themes browser page */
"Themes" = "Temalar";

/* Displayed after Notification Settings failed to load */
"There has been a problem while loading your Notification Settings" = "Bildirim ayarlarınız yüklenirken bir hata oluştu";

/* Error displayed if a comment fails to get updated */
"There has been an unexpected error while editing the comment" = "Yorum düzenlenirken beklenmeyen bir hata oluştu";

/* Error displayed if a comment fails to get updated */
"There has been an unexpected error while editing your comment" = "Yorumunuz düzenlenirken beklenmeyen bir hata oluştu";

/* Message shown when comments for a post can not be loaded. */
"There has been an unexpected error while loading the comments." = "Yorumlar yüklenirken beklenmeyen bir hata oluştu.";

/* Register domain - Error message displayed whenever registering domain fails unexpectedly */
"There has been an unexpected error while registering your domain" = "Alan adınız kaydedilirken beklenmeyen bir hata oluştu";

/* Invite Failed Message */
"There has been an unexpected error while sending your Invitation" = "Davet gönderilirken beklenmeyen bir hata oluştu.";

/* Reply Failure Message */
"There has been an unexpected error while sending your reply" = "Yanıtınız gönderilirken beklenmeyen bir hata oluştu";

/* Displayed after a failed Notification Settings call */
"There has been an unexpected error while updating your Notification Settings" = "Bildirim ayarlarınız güncellenirken beklenmeyen bir hata oluştu";

/* Displayed whenever a Comment Update Fails */
"There has been an unexpected error while updating your comment" = "Yorumunuz güncellenirken beklenmeyen bir hata oluştu";

/* Generic error alert message */
"There has been an unexpected error." = "Beklenmedik bir hata oluştu.";

/* Displayed when there's a pending Email Change. The variable is the new email address. */
"There is a pending change of your email to %@. Please check your inbox for a confirmation link." = "E-posta adresinizin %@ olarak bekleyen bir değişikliği var. Onay bağlantısı için lütfen gelen kutunuzu kontrol edin.";

/* Informs the user about an issue connecting to the third-party sharing service. The `%@` is a placeholder for the service name. */
"There is an issue connecting to %@. Reconnect to continue publicizing." = "%@ konumuna bağlanırken bir sorun oluştu. Duyuruya devam etmek için yeniden bağlanın.";

/* Displayed during Site Creation, when searching for Verticals and the server returns an error.
   The Jetpack view title used when an error occurred
   This primary message message is displayed if a user encounters a general error. */
"There was a problem" = "Bir problem vardı";

/* Error message informing the user that there was a problem blocking posts from a site from their reader. */
"There was a problem blocking posts from the specified site." = "Belirlenen sitenin yazıları engellenirken hata oluştu.";

/* A general error message shown to the user when there was an API communication failure. */
"There was a problem communicating with the site." = "Siteyle iletişimde bir sorun oluştu.";

/* Message for the warning shown to the user when the app realizes there should be an auth token but there isn't one. */
"There was a problem connecting to WordPress.com. Please log in again." = "WordPress.com'a bağlanırken problem oluştu. Lütfen tekrar giriş yapın.";

/* A short error message letting the user know about a problem displaying a post. */
"There was a problem displaying this post." = "Bu yazıyı görüntülerken bir problem oluştu.";

/* Error message displayed when the Media Library is unable to load a full sized preview of an item. */
"There was a problem loading the media item." = "Ortam ögesi yüklenirken bir sorun oluştu.";

/* The loading view subtitle displayed when an error occurred */
"There was a problem loading your data, refresh your page to try again." = "Verileriniz yüklenirken bir sorun oluştu, sayfanızı yenileyip tekrar deneyin.";

/* Error message informing the user that there was a problem clearing the block on site preventing its posts from displaying in the reader. */
"There was a problem removing the block for specified site." = "Belirtilen sitenin engeli kaldırılırken hata oluştu.";

/* A short error message shown in a prompt. */
"There was a problem saving changes to sharing management." = "Paylaşım yönetiminde değişiklikleri kaydederken bir problem oluştu.";

/* Explaining to the user there was an error trying to obtain the current location of the user. */
"There was a problem when trying to access your location. Please try again later." = "Konumunuza ulaşırken bir problem oluştu. Lütfen daha sonra tekrar deneyin.";

/* Explaining to the user there was an generic error accesing media. */
"There was a problem when trying to access your media. Please try again later." = "Ortam dosyasına erişmeye çalışılırken bir sorun oluştu. Lütfen daha sonra tekrar deneyin.";

/* Message for stories unknown error. */
"There was a problem with the Stories editor.  If the problem persists you can contact us via the Me > Help & Support screen." = "Öyküler düzenleyicisinde bir sorun oluştu.  Sorun tekrar ederse lütfen Ben > Yardım ve Destek ekranından bizimle iletişim kurun.";

/* Text displayed when there is a failure changing the password.
   Text displayed when there is a failure loading the history. */
"There was an error changing the password" = "Parolanız değiştirilirken hata oluştu";

/* Text displayed when there is a failure loading the activity feed */
"There was an error loading activities" = "Etkinlikler yüklenirken bir hata oluştu.";

/* Text displayed when there is a failure loading the plan list */
"There was an error loading plans" = "Planlar yüklenirken bir hata oluştu";

/* Text displayed when there is a failure loading plugins */
"There was an error loading plugins" = "Eklentiler yüklenirken bir hata oluştu";

/* Text displayed when there is a failure loading a comment. */
"There was an error loading the comment." = "Yorum yüklenirken bir hata oluştu.";

/* Text displayed when there is a failure loading the history. */
"There was an error loading the history" = "Geçmiş yüklenirken bir hata oluştu";

/* Text displayed when there is a failure loading the plan details */
"There was an error loading the plan" = "Plan yüklenirken bir hata oluştu.";

/* Text displayed when there is a failure loading the history feed */
"There was an error loading the scan history" = "Tarama geçmişi yüklenirken bir hata oluştu";

/* Text displayed when there is a failure loading the status */
"There was an error loading the scan status" = "Tarama durumu yüklenirken bir hata oluştu";

/* Text displayed when there is a failure loading the plugin */
"There was an error loading this plugin" = "Bu eklenti yüklenirken bir hata oluştu";

/* Error message when time zones can't be loaded */
"There was an error loading time zones" = "Saat dilimleri yüklenirken hata oluştu.";

/* Text displayed when there is a failure saving the username. */
"There was an error saving the username" = "Kullanıcı adı kaydedilirken bir hata oluştu";

/* Updating Role failed error message */
"There was an error updating @%@" = "Güncellenirken hata oluştu @%@";

/* Text displayed when user tries to create a downloadable backup when there is already one being prepared */
"There's a backup currently being prepared, please wait before starting the next one" = "Şu anda hazırlanmakta olan bir yedekleme var, lütfen bir sonrakine başlamadan önce bekleyin";

/* Text displayed when user tries to start a restore when there is already one running */
"There's a restore currently in progress, please wait before starting next one" = "Şu anda devam eden bir geri yükleme var, bir sonraki başlamadan önce lütfen bekleyin";

/* Text displayed when user tries to start a restore when there is already one running */
"There's a restore currently in progress, please wait before starting the next one" = "Şu anda devam eden bir geri yükleme var, lütfen bir sonrakine başlamadan önce bekleyin";

/* Second story intro item description */
"They're published as a new blog post on your site so your audience never misses out on a thing." = "Sitenizde yeni bir blog yazısı olarak yayınlanırlar, böylece kitleniz hiçbir şeyi kaçırmaz.";

/* Insights 'This Year' header */
"This Year" = "Bu yıl";

/* Paragraph 1 of 2 of main text body for the delete screen. NOTE: it is important the localized 'can not' text be surrounded with the HTML '<b>' tags. */
"This action <b>can not<\/b> be undone. Deleting the site will remove all content, contributors, domains, and upgrades from the site." = "Bu eylem geri <b>alınamaz<\/b>. Siteyi silmek tüm içeriği, katılımcıları, alan adlarını ve yükseltmeleri silecektir.";

/* No comment provided by engineer. */
"This app needs permission to access the Camera to capture new media, please change the privacy settings if you wish to allow this." = "Bu uygulama yeni görsel yakalamak için Kamera’ya erişim izni istiyor, buna izin vermek istiyorsanız lütfen gizlilik ayarlarını değiştirin.";

/* Explaining to the user why the app needs access to the device media library. */
"This app needs permission to access your device media library in order to add photos and\/or video to your posts. Please change the privacy settings if you wish to allow this." = "Bu uygulama yazılarınıza fotoğraf ve\/veya video eklemek için cihazınızın görsel kitaplığa erişim izni istiyor. Buna izin vermek istiyorsanız lütfen gizlilik ayarlarını değiştirin.";

/* No comment provided by engineer. */
"This color combination may be hard for people to read. Try using a brighter background color and\/or a darker text color." = "Bu renk birleşimi insanların okuması zor olabilir. Daha parlak bir arka plan ve\/veya daha koyu bir metin rengi kullanmayı deneyin.";

/* No comment provided by engineer. */
"This color combination may be hard for people to read. Try using a darker background color and\/or a brighter text color." = "Bu renk kombinasyonu insanların okuması zor olabilir. Daha parlak bir arka plan ve\/veya daha koyu bir metin rengi kullanmayı deneyin.";

/* Notifies the user that the a domain matching the search term wasn't returned in the results */
"This domain is unavailable" = "Bu alan adı kullanılamaz";

/* An error message informing the user the email address they entered did not match a WordPress.com account. */
"This email address is not registered on WordPress.com." = "Bu e-posta adresi WordPress.com üzerinde kayıtlı değil.";

/* Message to show to user when media upload failed because server doesn't support media type */
"This file is too large to upload to your site or it does not support this media format." = "Bu dosya sitenize yüklenemeyecek kadar büyük veya bu ortam biçimi desteklenmiyor.";

/* Create site, step 1. Select type of site. Subtitle */
"This helps us make recommendations. But you're never locked in -- all sites evolve!" = "Bu bize tavsiyelerde bulunmamıza yardımcı oluyor. Ancak bu sizi asla kısıtlamaz; tüm siteler gelişir!";

/* Informational text for the privacy policy link */
"This information helps us improve our products, make marketing to you more relevant, personalize your WordPress.com experience, and more as detailed in our privacy policy." = "Bu bilgiler, ürünlerimizi geliştirmemize, pazarlamayı sizin için daha alakalı hale getirmemize, WordPress.com deneyiminizi kişiselleştirmemize ve ayrıntılı olarak gizlilik politikamızda belirttiğimiz şekilde daha fazlasına yardımcı olur.";

/* Select domain name. Subtitle */
"This is where people will find you on the internet." = "Bu, insanların sizi internette bulacakları yerdir.";

/* The body of a notification displayed to the user prompting them to create a new blog post. The emoji should ideally remain, as part of the text. */
"This is your reminder to blog today ✍️" = "Bu, bugüne ait blog yazma hatırlatıcınızdır ✍️";

/* Message displayed in Media Library if the user attempts to edit a media asset (image / video) after it has been deleted. */
"This media item has been deleted." = "Bu ortam öğesi silindi.";

/* Prompts the user that the page is being uploaded and cannot be edited while that process is ongoing. */
"This page is currently uploading. It won't take long – try again soon and you'll be able to edit it." = "Bu sayfa şu anda karşıya yükleniyor. Bu işlem uzun sürmez. Kısa süre sonra tekrar deneyerek yazıyı düzenleyebilirsiniz.";

/* Prompts the user that the post is being uploaded and cannot be edited while that process is ongoing. */
"This post is currently uploading. It won't take long – try again soon and you'll be able to edit it." = "Bu yazı şu anda karşıya yükleniyor. Bu işlem uzun sürmez. Kısa süre sonra tekrar deneyerek yazıyı düzenleyebilirsiniz.";

/* Post is in my likes. Accessibility label */
"This post is in My Likes" = "Bu yazı Beğenilerim içinde";

/* Post is not in my likes. Accessibility label */
"This post is not in My Likes" = "Bu yazı Beğenilerim içinde değil";

/* Message shown when the reader finds no posts for the chosen site */
"This site has not posted anything yet. Try back later." = "Bu site henüz bir şey yayınlamamış. Sonra tekrar deneyin.";

/* Error message displayed when unable to close user account due to unresolved chargebacks. */
"This user account cannot be closed if there are unresolved chargebacks." = "Çözülmemiş geri ödeme varsa bu kullanıcı hesabı kapatılamaz.";

/* Error message displayed when unable to close user account due to having active purchases. */
"This user account cannot be closed while it has active purchases." = "Aktif satın alımları olduğundan, bu kullanıcı hesabı kapatılamadı.";

/* Error message displayed when unable to close user account due to having active subscriptions. */
"This user account cannot be closed while it has active subscriptions." = "Aktif abonelikleri olduğundan, kullanıcı hesabı kapatılamadı.";

/* A description of the twitter sharing setting.
   Information about the twitter sharing feature. */
"This will be included in tweets when people share using the Twitter button." = "Kullanıcılar Twitter tuşunu kullanarak paylaşım yaptıklarında bu da dahil edilecektir.";

/* Warning when confirming to remove a plugin that's active */
"This will deactivate the plugin and delete all associated files and data." = "Bu, eklentiyi devre dışı bırakır ve ilişkili tüm dosya ve verileri siler.";

/* Warning when confirming to remove a plugin that's inactive */
"This will delete all associated files and data." = "Bu, ilişkili tüm dosyaları ve verileri siler.";

/* Detailed instructions on Start Over settings page. This is the second paragraph. */
"This will keep your site and URL active, but give you a fresh start on your content creation. Just contact us to have your current content cleared out." = "Bu sitenizi ve URL'nizi aktif tutar, ancak içerik oluşturmanızda taze bir başlangıç yapmanızı sağlar. Güncel içeriğinizin silinmesi için bizimle iletişime geçmeniz yeterli.";

/* Discussion Settings Title
   Settings: Comments Threading preferences */
"Threading" = "İşleme";

/* Title for a threat */
"Threat Found" = "Tehdit Bulundu";

/* Title for the Jetpack Scan Threat Details screen */
"Threat details" = "Tehditle ilgili ayrıntılar";

/* Summary description for a threat that includes the threat signature */
"Threat found %1$@" = "Tehdit bulundu - %1$@";

/* Description for threat file */
"Threat found in file:" = "Tehdit bulunan dosya:";

/* Message displayed when a threat is ignored successfully. */
"Threat ignored." = "Tehdit yok sayıldı.";

/* No comment provided by engineer. */
"Three" = "Üç";

/* Thumbnail image size. Should be the same as in core WP. */
"Thumbnail" = "Küçük resim";

/* Message shown if a thumbnail preview of a media item unavailable. */
"Thumbnail unavailable." = "Küçük resim kullanılamıyor.";

/* No comment provided by engineer. */
"Tiled gallery settings" = "Döşenmiş galeri ayarları";

/* Blog Writing Settings: Time Format
   Writing Time Format Settings Title */
"Time Format" = "Zaman biçimi";

/* Label for the timezone setting
   Title for the time zone selector */
"Time Zone" = "Saat dilimi";

/* Description of a Quick Start Tour */
"Time to finish setting up your site! Our checklist walks you through the next steps." = "Site kurulumunuzu tamamlamanın zamanı geldi! Listemiz bir sonraki adımları size açıklar.";

/* WordPress.com Marketing Footer Text */
"Tips for getting the most out of WordPress.com." = "WordPress.com#&8217;dan en fazlasını almak için ipuçları.";

/* Accessibility label for web page preview title
   Label for list of stats by content title.
   Noun. Label for the title of a media asset (image / video)
   Placeholder for the post title.
   Placeholder for title
   Post title
   Title of the new Category being created. */
"Title" = "Başlık";

/* Error popup message to indicate that there was no category title filled in. */
"Title for a category is mandatory." = "Kategori başlığı zorunludur.";

/* Error message displayed when unable to close user account due to having active atomic site. */
"To close this account now, contact our support team." = "Bu hesabı şimdi kapatmak için destek ekibimize başvurun.";

/* Instructions for alert asking for email and name. */
"To continue please enter your email address and name." = "Devam etmek için lütfen e-posta adresinizi ve adınızı girin.";

/* Text instructing the user to enter their email address. */
"To create your new WordPress.com account, please enter your email address." = "Yeni WordPress.com hesabınızı oluşturmak için lütfen e-posta adresinizi girin.";

/* Displayed when Push Notifications are disabled (iOS 7) */
"To enable notifications:\n\n1. Open **iOS Settings**\n2. Tap **Notifications**\n3. Select **WordPress**\n4. Turn on **Allow Notifications**" = "Bildirimleri etkilenleştirmek için:\n\n1. **iOS ayarlarını** açın\n2. **Bildirimler** kısmına dokunun\n3. **WordPress**i seçin\n4. **Bildirimlere izin ver** ayarını açın";

/* Message asking the user if they want to set up Jetpack from notifications */
"To get helpful notifications on your phone from your WordPress site, you'll need to install the Jetpack plugin." = "Telefonunuza WordPress sitesinden faydalı bildirimler almak için Jetpack eklentisini yüklemelisiniz.";

/* Informational text for Report Crashes setting */
"To help us improve the app’s performance and fix the occasional bug, enable automatic crash reports." = "Uygulamanın performansını iyileştirmemize ve hataları gidermemize yardımcı olmak için, çökme raporlarını etkinleştirin.";

/* Install Plugin dialog text. */
"To install plugins, you need to have a custom domain associated with your site." = "Eklentileri yüklemek için, sitenizle ilişkilendirilmiş bir özel alan adına sahip olmalısınız.";

/* Prompt asking user to make sites visible in order to use them in the app (plural) */
"To manage them here, set them to visible." = "Siteleri buradan yönetebilmek için, görünür olarak ayarlayın.";

/* Instructional text shown when requesting the user's password for Apple login. */
"To proceed with this Apple ID, please first log in with your WordPress.com password. This will only be asked once." = "Bu Apple Kimliği ile devam etmek için lütfen önce WordPress.com parolanızla giriş yapın. Bu yalnızca bir kez sorulur.";

/* Instructional text shown when requesting the user's password for Google login. */
"To proceed with this Google account, please first log in with your WordPress.com password. This will only be asked once." = "Bu Google hesabı ile devam etmek için lütfen ilk önce WordPress.com parolanızla giriş yapın. Bu sadece bir kez sorulacak.";

/* No comment provided by engineer. */
"To remove a block, select the block and click the three dots in the bottom right of the block to view the settings. From there, choose the option to remove the block." = "Bir bloku kaldırmak için bloku seçin ve blokun sağ alt kısmındaki üç noktaya tıklayıp ayarları görüntüleyin. Oradan bloku kaldırma seçeneğini seçin.";

/* Prompt telling users that they need to enable push notifications on their device to use the blogging reminders feature. */
"To use blogging reminders, you'll need to turn on push notifications." = "Blog hatırlatıcılarını kullanmak için anlık bildirimleri açmanız gerekir.";

/* Message asking the user if they want to set up Jetpack from stats */
"To use stats on your site, you'll need to install the Jetpack plugin." = "Sitenizde istatistikleri kullanmak için Jetpack eklentisini yüklemelisiniz.";

/* Message explaining that Jetpack needs to be installed for a particular site. Reads like 'To use this app for example.com you'll need to have... */
"To use this app for %@ you'll need to have the Jetpack plugin installed and activated." = "Bu uygulamayı %@ için kullanabilmek istiyorsanız Jetpack eklentisini yükleyip etkinleştirmeniz gerekir.";

/* Comments Today Section Header
   Insights 'Today' header
   Label for most recent stat row.
   Notifications Today Section Header */
"Today" = "Bugün";

/* Insights Management 'Today's Stats' title
   Title for the card displaying today's stats. */
"Today's Stats" = "Bugünün istatistikleri";

/* Discoverability title for HTML keyboard shortcut. */
"Toggle HTML Source " = "HTML kaynak koduna geç ";

/* Accessibility Identifier for the Aztec Ordered List Style. */
"Toggles the ordered list style" = "Sıralı liste biçimini değiştirir";

/* Accessibility Identifier for the Aztec Unordered List Style */
"Toggles the unordered list style" = "Sıralanmamış liste biçimini değiştirir";

/* Title of the Tools section of the debug screen used in debug builds of the app */
"Tools" = "Araçlar";

/* Cell title for the Top Level option case
   Screen reader text expressing the menu item is at the top level and has no parent. */
"Top level" = "En üst seviye";

/* Shortened version of the main title to be used in back navigation
   Topic page title */
"Topic" = "Konu";

/* Used when a Reader Topic is not found for a specific id */
"Topic not found for id:" = "Kimlik için konu bulunamadı:";

/* Topics Filter Tab Title */
"Topics" = "Konular";

/* Topics Filter Tab Title with Count */
"Topics (%lu)" = "Konular (%lu)";

/* Label for total followers */
"Total" = "Toplam";

/* 'This Year' label for total number of comments. */
"Total Comments" = "Toplam yorum";

/* Label displaying total number of Email followers. %@ is the total. */
"Total Email Followers: %@" = "Toplam e-posta takipçisi: %@";

/* 'This Year' label for total number of likes. */
"Total Likes" = "Toplam beğeni";

/* 'This Year' label for the total number of posts. */
"Total Posts" = "Toplam yazı sayısı";

/* Label displaying total number of WordPress.com followers. %@ is the total. */
"Total WordPress.com Followers: %@" = "Toplam WordPress.com takipçisi: %@";

/* 'This Year' label for total number of words. */
"Total Words" = "Toplam kelime";

/* Title for the traffic section in site settings screen */
"Traffic" = "Trafik";

/* translators: %s: block title e.g: \"Paragraph\". */
"Transform %s to" = "%s öğesini şuna dönüştür:";

/* No comment provided by engineer. */
"Transform block…" = "Bloku dönüştür…";

/* Accessibility label for trash button to delete items from the user's media library
   Accessibility label for trash buttons in nav bars
   Button title for Trash comment state.
   Trashes a comment
   Trashes the comment */
"Trash" = "Çöp kutusu";

/* Accessibility hint for trash button to delete items from the user's media library */
"Trash selected media" = "Seçilen ortamı çöpe at";

/* Title of the trash page confirmation alert. */
"Trash this page?" = "Bu sayfa çöp kutusuna gönderilsin mi?";

/* Title of the trash confirmation alert. */
"Trash this post?" = "Bu yazı silinsin mi?";

/* Name for the status of a trashed post
   Title of the trashed filter. This filter shows posts that have been moved to the trash bin.
   Title of trashed Comments filter. */
"Trashed" = "Çöpe atıldı";

/* Travel site intent topic */
"Travel" = "Seyahat";

/* Connect when the SSL certificate is invalid */
"Trust" = "Güven";

/* Theme Try & Customize action title */
"Try & Customize" = "Dene ve özelleştir";

/* Retries an Action
   Retry
   Try Again. Action
   Try to load the list of interests again. */
"Try Again" = "Tekrar deneyin";

/* Action button that will restart the login flow.Presented when logging in with a site address that does not have a valid Jetpack installation */
"Try With Another Account" = "Başka Bir Hesapla Deneyin";

/* Text displayed in the view when there aren't any backups to display for a given filter. */
"Try adjusting your date range filter" = "Tarih aralığı filtrenizi ayarlamayı deneyin";

/* Text display when the view when there aren't any Activities to display in the Activity Log for a given filter. */
"Try adjusting your date range or activity type filters" = "Tarih aralığı ya da etkinlik türü filtrelerinizi düzenlemeyi deneyin";

/* Button label for trying to retrieve the activities type again
   Button label for trying to retrieve the history again
   Button label for trying to retrieve the scan status again
   Button that lets users try to reload the plugin directory after loading failure
   Re-load the history again. It appears if the loading call fails.
   Share extension error dialog retry button label. */
"Try again" = "Tekrar deneyin";

/* No comment provided by engineer. */
"Try another search term" = "Başka bir arama terimi deneyin";

/* Button title on the blogging prompt's feature introduction view to answer a prompt.
   Customize Insights button title */
"Try it now" = "Şimdi deneyin";

/* The title of a notice telling users that the classic editor is deprecated and will be removed in a future version of the app. */
"Try the new Block Editor" = "Yeni Blok Düzenleyici'yi deneyin";

/* When social login fails, this button offers to let the user try again with a differen email address */
"Try with another email" = "Başka bir e-posta ile deneyin";

/* When social login fails, this button offers to let them try tp login using a URL */
"Try with the site address" = "Site adresi ile deneyin";

/* Verb. An option to switch off site notifications. */
"Turn off site notifications" = "Site bildirimlerini kapat";

/* Title for a button which takes the user to the WordPress app's settings in the system Settings app. */
"Turn on notifications" = "Bildirimleri aç";

/* Title of the screen in the Blogging Reminders flow which prompts users to enable push notifications. */
"Turn on push notifications" = "Anlık bildirimleri aç";

/* Verb. An option to switch on site notifications. */
"Turn on site notifications" = "Site bildirimlerini aç";

/* Notice title when turning site notifications off succeeds. */
"Turned off site notifications" = "Site bildirimleri kapatıldı";

/* Notice title when turning site notifications on succeeds. */
"Turned on site notifications" = "Site bildirimleri açıldı";

/* Launches the Twitter App
   Title of button that displays the app's Twitter profile */
"Twitter" = "Twitter";

/* Title for the setting to edit the twitter username used when sharing to twitter. */
"Twitter Username" = "Twitter kullanıcı adı";

/* No comment provided by engineer. */
"Two" = "İki";

/* Type menu item in share extension. */
"Type" = "Tür";

/* No comment provided by engineer. */
"Type a URL" = "Bir URL yazın";

/* Placeholder text for domain search during site creation. */
"Type a keyword for more ideas" = "Daha fazla fikir edinmek için anahtar sözcük girin";

/* A placeholder for the sharing label. */
"Type a label" = "Bir etiket yazın";

/* Site creation. Seelect a domain, search field placeholder */
"Type a name for your site" = "Siteniz için bir ad yazın";

/* Register domain - Search field placeholder for the Suggested Domain screen */
"Type to get more suggestions" = "Daha fazla tavsiye için yazın";

/* URL text field placeholder */
"URL" = "URL";

/* Menus label for describing which menu the location uses in the header. */
"USES" = "KULLANILANLAR";

/* Shown when a user logs in with Google but it subsequently fails to work as login to WordPress.com */
"Unable To Connect" = "Bağlanılamıyor";

/* An error message. */
"Unable to Connect" = "Bağlanamıyor";

/* Title for stories unknown error. */
"Unable to Create Stories Editor" = "Öyküler Düzenleyicisi Oluşturulamıyor";

/* Title of a prompt saying the app needs an internet connection before it can load posts */
"Unable to Load Posts" = "Yazılar yüklenemedi";

/* Title of error prompt shown when a sync the user initiated fails. */
"Unable to Sync" = "Eşitlenemiyor";

/* Notice title when blocking a site fails. */
"Unable to block site" = "Site engellenemiyor";

/* An error message shown when there is an issue creating new invite links. */
"Unable to create new invite links." = "Yeni davet bağlantıları oluşturulamıyor.";

/* Text displayed in HUD if there was an error attempting to delete a group of media items. */
"Unable to delete all media items." = "Tüm ortam dosyaları silinemiyor.";

/* Text displayed in HUD if there was an error attempting to delete a media item. */
"Unable to delete media item." = "Ortam dosyası silinemiyor.";

/* An error message shown when there is an issue creating new invite links. */
"Unable to disable invite links." = "Davet bağlantıları devre dışı bırakılamıyor.";

/* Message displayed when opening the link to the downloadable backup fails. */
"Unable to download file" = "Dosya indirilemiyor";

/* No comment provided by engineer. */
"Unable to embed media" = "Ortam gömülemiyor";

/* The app failed to subscribe to the comments for the post */
"Unable to follow conversation" = "Sohbet takip edilemiyor";

/* Notice title when following a site fails. */
"Unable to follow site" = "Site takip edilemiyor";

/* Title for No results full page screen displayedfrom pages list when there is no connection */
"Unable to load pages right now." = "Sayfalar şu anda yüklenemiyor.";

/* Message for when posts fail to load on the dashboard
   Title for No results full page screen displayedfrom post list when there is no connection */
"Unable to load posts right now." = "Yazı şu anda yüklenemiyor.";

/* Title message shown when the Unsupported Block Editor fails to load. */
"Unable to load the block editor right now." = "Blok düzenleyici şu anda yüklenemiyor.";

/* Text displayed in HUD if there was an error attempting to load a media image. */
"Unable to load the image. Please choose a different one or try again later." = "Görüntü yüklenemiyor. Lütfen başka bir tane seçin veya daha sonra tekrar deneyin.";

/* Default title shown for no-results when the device is offline.
   Informing the user that a network request failed because the device wasn't able to establish a network connection.
   Informing the user that a network request failed becuase the device wasn't able to establish a network connection. */
"Unable to load this content right now." = "Bu içerik şu an yüklenemiyor.";

/* Error shown when the app fails to load a video from the user's media library. */
"Unable to load video." = "Video yüklenemiyor.";

/* Notice title when updating a post's seen status failed. */
"Unable to mark post seen" = "Gönderi görüldü olarak işaretlenemiyor";

/* Notice title when updating a post's unseen status failed. */
"Unable to mark post unseen" = "Gönderi görülmedi olarak işaretlenemiyor";

/* Dialog box title for when the user is canceling an upload. */
"Unable to play video" = "Video oynatılamıyor";

/* No comment provided by engineer. */
"Unable to read the WordPress site at that URL. Tap 'Need more help?' to view the FAQ." = "Belirtilen adresteki WordPress sitesi okunamadı. 'Yardım lazım mı?' tuşuna tıklayarak SSS'i görüntüleyebilirsiniz.";

/* Title for the Jetpack Restore Failed message. */
"Unable to restore your site" = "Siteniz geri yüklenemiyor";

/* Text displayed when a site restore fails. */
"Unable to restore your site, please try again later or contact support." = "Sitenizi geri yükleyemiyoruz, lütfen daha sonra tekrar deneyin veya destekle iletişime geçin.";

/* Text displayed in HUD when a media item's metadata (title, etc) couldn't be saved. */
"Unable to save media item." = "Ortam dosyası kaydedilemiyor.";

/* Message displayed when sharing a link to the downloadable backup fails. */
"Unable to share link" = "Bağlantı paylaşılamıyor";

/* Message that appears when a user tries to trash a page while their device is offline. */
"Unable to trash pages while offline. Please try again later." = "Çevrimdışı iken sayfalar çöpe atılamaz. Lütfen daha sonra tekrar deneyin.";

/* Message that appears when a user tries to trash a post while their device is offline. */
"Unable to trash posts while offline. Please try again later." = "Çevrimdışıyken yazılar çöpe atılamıyor. Lütfen daha sonra tekrar deneyin.";

/* Notice title when turning site notifications off fails. */
"Unable to turn off site notifications" = "Site bildirimleri kapatılamıyor";

/* Notice title when turning site notifications on fails. */
"Unable to turn on site notifications" = "Site bildirimleri açılamıyor";

/* Notice title when unfollowing a site fails. */
"Unable to unfollow site" = "Sitenin takibi bırakılamıyor";

/* Error informing the user that their homepage settings could not be updated */
"Unable to update homepage settings" = "Ana sayfa ayarları güncellenemiyor";

/* This is an error message that could be shown when updating Plans in the app. */
"Unable to update plan prices. There is a problem with the supplied blog." = "Plan fiyatları güncellenemiyor. Sağlanan blogda bir sorun var.";

/* Alert displayed to the user when a single post has failed to upload. */
"Unable to upload 1 draft post" = "1 taslak yazı yüklenemedi";

/* Alert displayed to the user when a single post and multiple files have failed to upload. */
"Unable to upload 1 draft post, %ld files" = "1 taslak yazı ve %ld dosya yüklenemedi";

/* Alert displayed to the user when a single post and 1 file has failed to upload. */
"Unable to upload 1 draft post, 1 file" = "1 taslak yazı ve 1 dosya yüklenemedi";

/* Alert displayed to the user when a single post has failed to upload. */
"Unable to upload 1 post" = "1 yazı karşıya yüklenemedi";

/* Alert displayed to the user when a single post and multiple files have failed to upload. */
"Unable to upload 1 post, %ld files" = "1 yazı, %ld dosya karşıya yüklenemedi";

/* Alert displayed to the user when a single post and 1 file has failed to upload. */
"Unable to upload 1 post, 1 file" = "1 yazı, 1 dosya karşıya yüklenemedi";

/* Error message displayed when an error occurred checking for email availability. */
"Unable to verify the email address. Please try again later." = "E-posta adresi doğrulanamıyor. Lütfen daha sonra tekrar deneyin.";

/* Message displayed when visiting the Jetpack settings page fails. */
"Unable to visit Jetpack settings for site" = "Sitenin Jetpack ayarları ziyaret edilemiyor";

/* Message displayed when visiting a site fails. */
"Unable to visit site" = "Site ziyaret edilemiyor";

/* Error reason to display when the writing of a image to a file fails */
"Unable to write image to file" = "Görsel dosyaya yazılamıyor";

/* Unapproves a Comment
   Unapproves a comment */
"Unapprove" = "Onayı kaldır";

/* Unapproves a Comment */
"Unapprove Comment" = "Yorum onayını kaldır";

/* VoiceOver accessibility hint, informing the user the button can be used to unapprove a comment */
"Unapproves the Comment." = "Yorum onayını kaldırır.";

/* Message to show in the post-format cell when the post format is not available */
"Unavailable" = "Uygun değil";

/* When the App can't figure out what language a blog is configured to use. */
"Undefined" = "Tanımlanmamış";

/* Accessibility label for underline button on formatting toolbar.
   Discoverability title for underline formatting keyboard shortcut. */
"Underline" = "Altı çizili";

/* Button in the notification presented in Reader when a post removed from saved for later
   Button title. Reverts a comment moderation action.
   Button title. Reverts the previous notification operation
   Revert an operation
   Revert enabling notification after successfully subcribing to the comments for the post.
   The title of an 'undo' button. Tapping the button moves a trashed page out of the trash folder.
   The title of an 'undo' button. Tapping the button moves a trashed post out of the trash folder.
   Undo action */
"Undo" = "Geri al";

/* Label of the table view cell's delete button, when unfollowing a site. */
"Unfollow" = "Takibi bırak";

/* Accessibility label for unfollowing a site
   Accessibility label for unfollowing a tag */
"Unfollow %@" = "%@ takibini bırak";

/* Verb. Button title. The user is following the comments on a post. */
"Unfollow conversation" = "Görüşmeyi takip etmeyi bırak";

/* Verb. An option to unfollow a site. */
"Unfollow site" = "Siteyi takip etmeyi bırak";

/* Notice title when unfollowing a site succeeds.
   User unfollowed a site. */
"Unfollowed site" = "Takibi bırakılan site";

/* Spoken hint describing action for selected following buttons. */
"Unfollows blog" = "Blogu takibi bırakır";

/* VoiceOver accessibility hint, informing the user the button can be used to unfollow a blog. */
"Unfollows the blog." = "Blogu takip etmeyi bırakır.";

/* No comment provided by engineer. */
"Ungroup" = "Gruplamayı Kaldır";

/* Unhides a site from the site picker list */
"Unhide" = "Göster";

/* Label for size of media when it's not possible to calculate it.
   Text for unknown privacy setting
   Unknown Tag Name */
"Unknown" = "Bilinmeyen";

/* Title for Unknown HTML Editor */
"Unknown HTML" = "Bilinmeyen HTML";

/* Label to use when creation date from media asset is not know. */
"Unknown creation date" = "Bilinmeyen oluşturma tarihi";

/* No comment provided by engineer. */
"Unknown error" = "Bilinmeyen hata";

/* People: Invitation Error */
"Unknown error has occurred" = "Bilinmeyen hata oluştu";

/* Search Terms label for 'unknown search terms'. */
"Unknown search terms" = "Bilinmeyen arama terimleri";

/* VoiceOver accessibility hint, informing the user the button can be used to stop liking a comment */
"Unlike the Comment." = "Yorumun beğenisini kaldırır.";

/* Displayed when a site has no name */
"Unnamed Site" = "Adlandırılmamış site";

/* Accessibility label for unordered list button on formatting toolbar. */
"Unordered List" = "Sırasız liste";

/* Filters Unread Notifications */
"Unread" = "Okunmamış";

/* Title of unreplied Comments filter. */
"Unreplied" = "Cevaplanmamış";

/* Menus alert title for alerting the user to unsaved changes. */
"Unsaved Changes" = "Kaydedilmemiş değişiklikler";

/* No comment provided by engineer. */
"Unsupported" = "Desteklenmeyen";

/* Title for stories unsupported device error. */
"Unsupported Device" = "Desteklenmeyen Cihaz";

/* Label for an untitled post in the revision browser */
"Untitled" = "Başlıksız";

/* Help text shown below the list of debug logs. */
"Up to seven days worth of logs are saved." = "Yedi güne kadar kayıtlar saklanır.";

/* Title for the card displaying upcoming scheduled posts. */
"Upcoming scheduled posts" = "Yaklaşan zamanlanmış gönderiler";

/* (Verb) Title of button confirming updating settings for blogging reminders.
   Button label to update a plugin
   Label action for updating a link on the editor
   Update button label (saving content, ex: Post, Page, Comment). */
"Update" = "Güncelle";

/* Button shown if there are unsaved changes and the author is trying to move away from an already saved draft. */
"Update Draft" = "Taslağı güncelle";

/* Label action for updating a link on the editor */
"Update Link" = "Bağlantıyı güncelle";

/* Button shown if there are unsaved changes and the author is trying to move away from an already published page. */
"Update Page" = "Sayfayı güncelle";

/* Button shown if there are unsaved changes and the author is trying to move away from an already published post. */
"Update Post" = "Yazıyı güncelle";

/* Update profile photo in Me > My Profile */
"Update Profile Photo" = "Profil fotoğrafını güncelle";

/* Title for sheet displayed allowing user to update their site icon */
"Update Site Icon" = "Site Simgesini Güncelle";

/* Accessibility hint for the Comments button in Stats Overview. */
"Updates the bar chart to show comments." = "Yorumları göstermek için çubuk grafiği günceller.";

/* Accessibility hint for the Likes button in Stats Overview. */
"Updates the bar chart to show likes." = "Beğenileri göstermek için çubuk grafiği günceller.";

/* Accessibility hint for the Views button in Stats Overview. */
"Updates the bar chart to show views." = "Görüntülemeleri göstermek için çubuk grafiği günceller.";

/* Accessibility hint for the Visitors button in Stats Overview. */
"Updates the bar chart to show visitors." = "Ziyaretçileri göstermek için çubuk grafiği günceller.";

/* No comment provided by engineer. */
"Updates the title." = "Başlığı günceller.";

/* Describes a status of a plugin */
"Updating" = "Güncelleniyor";

/* Text displayed in HUD while a draft or scheduled post is being updated. */
"Updating..." = "Güncelleniyor...";

/* Text for related post cell preview */
"Upgrade Focus: VideoPress For Weddings" = "Güncelleme odağı: Düğünler için VideoPress";

/* Title for button displayed when the user has an empty media library */
"Upload Media" = "Ortam dosyası yükle";

/* Message displayed on a post's card when the post has failed to upload
   System notification displayed to the user when media files have failed to upload. */
"Upload failed" = "Yükleme başarısız oldu";

/* Description to show on post setting for a featured image that failed to upload. */
"Upload failed. Tap for options." = "Yükleme başarısz oldu. Seçenekler için dokunun.";

/* Label for the date a media asset (image / video) was uploaded
   Status for Media object that is uploaded and sync with server. */
"Uploaded" = "Yüklendi";

/* Local notification displayed to the user when a single draft post and multiple files have uploaded successfully. */
"Uploaded 1 draft post, %ld files" = "1 taslak yazı ve %ld dosya yüklendi";

/* Local notification displayed to the user when a single draft post and 1 file has been uploaded successfully. */
"Uploaded 1 draft post, 1 file" = "1 taslak yazı ve 1 dosya yüklendi";

/* System notification displayed to the user when a single post and multiple files have uploaded successfully. */
"Uploaded 1 post, %ld files" = "1 yazı, %ld dosya karşıya yüklendi";

/* System notification displayed to the user when a single post and 1 file has uploaded successfully. */
"Uploaded 1 post, 1 file" = "1 yazı, 1 dosya karşıya yüklendi";

/* Title for the user uploaded themes section, should be the same as in Calypso */
"Uploaded themes" = "Karşıya yüklenen temalar";

/* \"Uploading\" Status text
   Status for Media object that is being uploaded. */
"Uploading" = "Yükleniyor";

/* Title for alert when trying to save/exit a post before media upload process is complete. */
"Uploading media" = "Ortam dosyası yükleniyor";

/* Message displayed on a post's card while the post is uploading media */
"Uploading media..." = "Ortam yükleniyor...";

/* Title for alert when trying to preview a post before the uploading process is complete. */
"Uploading post" = "Yazı yükleniyor";

/* Message displayed on a post's card when the post has failed to upload */
"Uploading post..." = "Yazı yükleniyor...";

/* Message of an alert informing users that the video they are trying to select is not allowed. */
"Uploading videos longer than 5 minutes requires a paid plan." = "5 dakikadan uzun video yüklemek için ücretli bir paket gerekir.";

/* Label to show while uploading media to server */
"Uploading..." = "Yükleniyor...";

/* No comment provided by engineer. */
"Uploading…" = "Yükleniyor…";

/* Title for alert when trying to save post with failed media items */
"Uploads failed" = "Yüklemeler başarısız";

/* Use the current image */
"Use" = "Kullan";

/* Title of a row displayed on the debug screen used to configure the sandbox store use in the App. */
"Use Sandbox Store" = "Sandbox Store'u kullanın";

/* Option to enable the block editor for new posts */
"Use block editor" = "Blok düzenleyici kullan";

/* No comment provided by engineer. */
"Use icon button" = "Simge düğmesini kullan";

/* No comment provided by engineer. */
"Use this site" = "Bu siteyi kullan";

/* A placeholder for the twitter username
   Accessibility label for the username text field in the self-hosted login page.
   Account Settings Username label
   Label for entering username in the username field
   Login dialog username placeholder
   Placeholder for the username textfield.
   The header and main title
   Username label text.
   Username placeholder */
"Username" = "Kullanıcı adı";

/* Message displayed in a Notice when the username has changed successfully. The placeholder is the new username. */
"Username changed to %@" = "Kullanıcı adı %@ olarak değiştirildi";

/* Setting: indicates if Mentions will be notified */
"Username mentions" = "Kullanıcı adı bahsedenleri";

/* No comment provided by engineer. */
"Username must be at least 4 characters." = "Kullanıcı adı en az dört karakter olmalıdır.";

/* Blog Users */
"Users" = "Kullanıcılar";

/* two factor code placeholder */
"Verification code" = "Doğrulama kodu";

/* Message shown when a verification email was re-sent succesfully */
"Verification email sent, check your inbox." = "Doğrulama e-postası gönderildi, gelen kutunuzu kontrol edin.";

/* Push Authentication Alert Title */
"Verify Log In" = "Girişi doğrula";

/* Notice displayed after domain credit redemption success. */
"Verify your email address - instructions sent to %@" = "E-posta adresinizi doğrulayın - Talimatlar %@ adresinde gönderildi";

/* Displays the version of the App
   Label in Support view displaying the app version. */
"Version" = "Sürüm";

/* Description for the version label in the What's new page. */
"Version " = "Sürüm ";

/* Version of a plugin to install
   Version of an installed plugin */
"Version %@" = "Sürüm %@";

/* Message to show what version is currently installed when a new plugin version is available */
"Version %@ installed" = "%@ sürümü kuruldu";

/* Message to show when a new plugin version is available */
"Version %@ is available" = "%@ sürümü hazır";

/* Message shown if a video preview image is unavailable while the video is being uploaded. */
"Video Preview Unavailable" = "Video önizlemesi kullanılamıyor";

/* translators: accessibility text. %s: video caption. */
"Video caption. %s" = "Video yazısı. %s";

/* translators: accessibility text. Empty video caption. */
"Video caption. Empty" = "Video yazısı. Boş";

/* Message shown if a video export is canceled by the user. */
"Video export canceled." = "Video dışa aktarımı iptal edildi.";

/* Title of an alert informing users that the video they are trying to select is not allowed. */
"Video not uploaded" = "Video yüklenmedi";

/* Accessibility label for video thumbnails in the media collection view. The parameter is the creation date of the video. */
"Video, %@" = "Video, %@";

/* Period Stats 'Videos' header */
"Videos" = "Videolar";

/* Button title. Displays a summary / sharing screen for a specific post.
   Label for a button that opens the page when tapped.
   Label for the view post button. Tapping displays the post as it appears on the web.
   Opens the post epilogue screen to allow sharing / viewing of a post.
   Theme View action title
   Verb. The screen title shown when viewing a post inside the app. */
"View" = "Görüntüle";

/* Button in the notification presented in Reader when a post is saved for later */
"View All" = "Tümünü görüntüle";

/* Button label for viewing a post */
"View Post" = "Yazıyı göster";

/* Action title. Opens the user's site in an in-app browser */
"View Site" = "Siteyi görüntüle";

/* Title for button on the post details page to show all comments when tapped. */
"View all comments" = "Tüm yorumları görüntüle";

/* Displays More Rows */
"View all…" = "Tamamını görüntüle…";

/* Displays Less Rows */
"View less…" = "Daha az görüntüle…";

/* Accessibility label for the View more button in Stats' Post Summary.
   Accessibility label for View more button in Stats.
   Accessibility label for viewing more posting activity.
   Label for viewing more post information.
   Label for viewing more posting activity.
   Label for viewing more stats. */
"View more" = "Daha fazlasını görüntüle";

/* Menu title to show more prompts. */
"View more prompts" = "Daha fazla bilgi görüntüle";

/* Description for view count. Singular. */
"View to your site so far" = "Şimdiye kadar sitenizdeki görüntüleme";

/* Title of a Quick Start Tour */
"View your site" = "Sitenizi görüntüleyin";

/* User role badge */
"Viewer" = "İzleyici";

/* Blog Viewers */
"Viewers" = "İzleyiciler";

/* Accessibility label used for distinguishing Views and Visitors in the Stats → Views bar chart.
   All Time Stats 'Views' label
   Label for number of views.
   Label for Period Overview views
   Label for post views count.
   Stats Views Label
   Title for Views count in the legend of the Stats Insights views and visitors line chart
   Today's Stats 'Views' label */
"Views" = "Gösterimler";

/* Description for view count. Singular. */
"Views to your site so far" = "Şimdiye kadar sitenizdeki görüntüleme sayısı";

/* Label for Visibility
   The visibility settings of the post. Should be the same as in core WP.
   Visibility label */
"Visibility" = "Görünürlük";

/* An option to visit the site to which a specific post belongs */
"Visit" = "Ziyaret et";

/* A call to action to visit the specified blog.  The '%@' characters are a placholder for the blog name. */
"Visit %@" = "Ziyaret et %@";

/* A call to action to visit the specified blog.  The '%@' characters are a placholder for the blog name. */
"Visit %@ for more" = "daha fazlası için %@ ziyaret edin";

/* Title for the button that will open a link to this site. */
"Visit site" = "Siteyi ziyaret et";

/* Support screen footer text displayed when Zendesk is enabled. */
"Visit the Help Center to get answers to common questions, or contact us for more help." = "Sık karşılaşılan sorulara cevaplar almak ya da daha fazla yardım amacıyla bize ulaşmak için yardım merkezini ziyaret edin.";

/* Accessibility label used for distinguishing Views and Visitors in the Stats → Views bar chart.
   All Time Stats 'Visitors' label
   Label for Period Overview visitors
   Stats Visitors Label
   This appears in the legend of the period chart; Visitors are superimposed over Views in that case.
   Title for Visitors count in the legend of the Stats Insights views and visitors line chart
   Today's Stats 'Visitors' label */
"Visitors" = "Ziyaretçiler";

/* Summary description for a threat */
"Vulnerability found in WordPress" = "WordPress'te güvenlik açığı bulundu";

/* Summary description for a threat */
"Vulnerability found in plugin" = "Eklentide güvenlik açığı bulundu";

/* Summary description for a threat */
"Vulnerability found in theme" = "Temada güvenlik açığı bulundu";

/* Title for a threat */
"Vulnerable Plugin" = "Savunmasız Eklenti";

/* Title for a threat that includes the file name of the plugin and the affected version */
"Vulnerable Plugin: %1$@ (version %2$@)" = "Savunmasız Eklenti: %1$@ (sürüm %2$@)";

/* Title for a threat */
"Vulnerable Theme" = "Savunmasız Tema";

/* Title for a threat that includes the file name of the theme and the affected version */
"Vulnerable Theme %1$@ (version %2$@)" = "Savunmasız Tema %1$@ (sürüm %2$@)";

/* Action title. Noun. Opens the user's WordPress Admin in an external browser. */
"WP Admin" = "WP Yönetim";

/* Downloadable/Restorable items: WP-content directory */
"WP-content directory" = "WP-content dizini";

/* Message shown on screen while waiting for Google to finish its signup process. */
"Waiting for Google to complete…" = "Tamamlanması için Google bekleniyor…";

/* View title during the Google auth process. */
"Waiting..." = "Bekliyor...";

/* Title for a prompt asking if users want to try out the quick start checklist. */
"Want a little help managing this site with the app?" = "Bu siteyi uygulamayla yönetmek için biraz yardım ister misiniz?";

/* Editing GIF alert title.
   Noun. Title for Jetpack Restore warning.
   Title for Jetpack Restore Warning screen */
"Warning" = "Uyarı";

/* Caption displayed in promotional screens shown during the login flow. */
"Watch your audience grow with in-depth analytics." = "Kapsamlı analizlerle kitlenizin nasıl büyüdüğünü izleyin.";

/* Error message displayed when a refresh is taking longer than usual. The refresh hasn't failed and it might still succeed */
"We are having trouble loading data" = "Verileri yükleme konusunda sorun yaşıyoruz";

/* No comment provided by engineer. */
"We are working hard to add more blocks with each release." = "Her sürümde daha fazla blok eklemek için elimizden geleni yapıyoruz.";

/* Text displayed in notice after the app fails to upload a page, not new attempt will be made. */
"We couldn't complete this action, and didn't publish this page." = "Bu eylemi tamamlayamadık ve bu sayfayı yayımlamadık.";

/* Text displayed in notice after the app fails to upload a post, not new attempt will be made. */
"We couldn't complete this action, and didn't publish this post." = "Bu eylemi tamamlayamadık ve bu yazıyı yayınlamadık.";

/* Text displayed after the app fails to upload a private page, no new attempt will be made. */
"We couldn't complete this action, and didn't publish this private page." = "Bu eylemi tamamlayamadık ve bu özel sayfayı yayımlamadık.";

/* Text displayed after the app fails to upload a private post, no new attempt will be made. */
"We couldn't complete this action, and didn't publish this private post." = "Bu eylemi tamamlayamadık ve bu özel yazıyı yayınlamadık.";

/* Text displayed after the app fails to upload a scheduled page, no new attempt will be made. */
"We couldn't complete this action, and didn't schedule this page." = "Bu eylemi tamamlayamadık ve bu sayfayı planlamadık.";

/* Text displayed after the app fails to upload a scheduled post, no new attempt will be made. */
"We couldn't complete this action, and didn't schedule this post." = "Bu eylemi tamamlayamadık ve bu yazıyı planlamadık.";

/* Text displayed in notice after the app fails to upload a page, not new attempt will be made. */
"We couldn't complete this action, and didn't submit this page for review." = "Bu eylemi tamamlayamadık ve bu sayfayı inceleme için göndermedik.";

/* Text displayed in notice after the app fails to upload a post, not new attempt will be made. */
"We couldn't complete this action, and didn't submit this post for review." = "Bu eylemi tamamlayamadık ve bu yazıyı inceleme için göndermedik.";

/* Text displayed after the app fails to upload a page, it will attempt to upload it later.
   Text displayed after the app fails to upload a post, it will attempt to upload it later. */
"We couldn't complete this action, but we'll try again later." = "Bu eylemi tamamlayamadık ama daha sonra tekrar deneyeceğiz.";

/* Text displayed after the app fails to upload a page, no new attempt will be made.
   Text displayed after the app fails to upload a post, no new attempt will be made. */
"We couldn't complete this action." = "Bu eylemi tamamlayamadık.";

/* Message for error displayed when preparing a backup fails. */
"We couldn't create your backup. Please try again later." = "Yedeğiniz oluşturulmadı. Lütfen daha sonra tekrar deneyin.";

/* Primary message shown when there are no domains that match the user entered text. */
"We couldn't find any available address with the words you entered - let's try again." = "Girdiğiniz sözcüklerle eşleşen adres bulamadık, tekrar deneyelim.";

/* Text displayed in notice after the app fails to upload a page, it will attempt to upload it later. */
"We couldn't publish this page, but we'll try again later." = "Bu sayfayı yayımlayamadık ama daha sonra tekrar deneyeceğiz.";

/* Text displayed in notice after the app fails to upload a post, it will attempt to upload it later. */
"We couldn't publish this post, but we'll try again later." = "Bu yazıyı yayınlayamadık ama daha sonra tekrar deneyeceğiz.";

/* Text displayed after the app fails to upload a private page, it will attempt to upload it later. */
"We couldn't publish this private page, but we'll try again later." = "Bu özel sayfayı yayımlayamadık ama daha sonra tekrar deneyeceğiz.";

/* Text displayed after the app fails to upload a private post, it will attempt to upload it later. */
"We couldn't publish this private post, but we'll try again later." = "Bu özel yazıyı yayınlayamadık ama daha sonra tekrar deneyeceğiz.";

/* Message for error displayed when restoring a site fails. */
"We couldn't restore your site. Please try again later." = "Siteniz geri yüklenemedi. Lütfen daha sonra tekrar deneyin.";

/* Description that appears when a media fails to load in the Media Editor. */
"We couldn't retrieve this media.\nPlease tap to retry." = "Bu ortamı alamadık.\nTekrar denemek için lütfen dokunun.";

/* Text displayed after the app fails to upload a scheduled page, it will attempt to upload it later. */
"We couldn't schedule this page, but we'll try again later." = "Bu sayfayı planlayamadık ama daha sonra tekrar deneyeceğiz.";

/* Text displayed after the app fails to upload a scheduled post, it will attempt to upload it later. */
"We couldn't schedule this post, but we'll try again later." = "Bu yazıyı planlayamadık ama daha sonra tekrar deneyeceğiz.";

/* Text displayed in notice after the app fails to upload a page, it will attempt to upload it later. */
"We couldn't submit this page for review, but we'll try again later." = "Bu sayfayı inceleme için gönderemedik ama daha sonra tekrar deneyeceğiz.";

/* Text displayed in notice after the app fails to upload a post, it will attempt to upload it later. */
"We couldn't submit this post for review, but we'll try again later." = "Bu yazıyı inceleme için gönderemedik ama daha sonra tekrar deneyeceğiz.";

/* Text displayed if a media couldn't be uploaded for a published page. */
"We couldn't upload this media, and didn't publish the page." = "Bu medyayı karşıya yükleyemedik ve bu sayfayı yayımlamadık.";

/* Text displayed if a media couldn't be uploaded for a published post. */
"We couldn't upload this media, and didn't publish the post." = "Bu medyayı karşıya yükleyemedik ve bu yazıyı yayınlamadık.";

/* Text displayed if a media couldn't be uploaded for a private page. */
"We couldn't upload this media, and didn't publish this private page." = "Bu medyayı karşıya yükleyemedik ve bu özel sayfayı yayımlamadık.";

/* Text displayed if a media couldn't be uploaded for a private post. */
"We couldn't upload this media, and didn't publish this private post." = "Bu medyayı karşıya yükleyemedik ve bu özel yazıyı yayınlamadık.";

/* Text displayed if a media couldn't be uploaded for a scheduled page. */
"We couldn't upload this media, and didn't schedule this page." = "Bu medyayı karşıya yükleyemedik ve bu sayfayı planlamadık.";

/* Text displayed if a media couldn't be uploaded for a scheduled post. */
"We couldn't upload this media, and didn't schedule this post." = "Bu medyayı karşıya yükleyemedik ve bu yazıyı planlamadık.";

/* Text displayed if a media couldn't be uploaded for a pending page. */
"We couldn't upload this media, and didn't submit this page for review." = "Bu medyayı karşıya yükleyemedik ve bu sayfayı inceleme için göndermedik.";

/* Text displayed if a media couldn't be uploaded for a pending post. */
"We couldn't upload this media, and didn't submit this post for review." = "Bu medyayı karşıya yükleyemedik ve bu yazıyı inceleme için göndermedik.";

/* Text displayed if a media couldnt be uploaded. */
"We couldn't upload this media." = "Bu medyayı karşıya yükleyemedik.";

/* Hint displayed when we fail to fetch the status of the backup in progress. */
"We couldn’t find the status to say how long your backup will take." = "Yedeklemenizin ne kadar süreceğine ilişkin herhangi bir durum bilgisi bulunamadı.";

/* Hint displayed when we fail to fetch the status of the restore in progress. */
"We couldn’t find the status to say how long your restore will take." = "Geri yüklemenizin ne kadar süreceğine ilişkin herhangi bir durum bilgisi bulunamadı.";

/* Message to show when Keyring connection synchronization failed. %@ is a service name like Facebook or Twitter */
"We had trouble loading connections for %@" = "%@ için bağlantıları yüklemede sorun yaşıyoruz";

/* Error message displayed when a refresh failed */
"We had trouble loading data" = "Verileri yükleme konusunda sorun yaşadık";

/* message to ask a user to check their email for a WordPress.com email */
"We just emailed a link to %@. Please check your mail app and tap the link to log in." = "%@ adresine bir e-posta gönderdik. Lütfen posta uygulamanızı kontrol edin ve giriş yapmak için bağlantıya dokunun.";

/* Popup content about why this post is being opened in block editor */
"We made big improvements to the block editor and think it's worth a try!\n\nWe enabled it for new posts and pages but if you'd like to change to the classic editor, go to 'My Site' > 'Site Settings'." = "Blok düzenleyicide büyük iyileştirmeler yaptık ve denemeye değer olduğunu düşünüyoruz!\n\nYeni yazılar ve sayfalar için etkinleştirdik, ancak klasik düzenleyiciye geçmek isterseniz, 'Sitem'> 'Site Ayarları'na gidin.";

/* Message displayed when a backup has finished */
"We successfully created a backup of your site as of %@" = "%@ itibarıyla sitenizin yedeği başarıyla oluşturuldu";

/* Description for the Jetpack Backup Complete message. %1$@ is a placeholder for the selected date. */
"We successfully created a backup of your site from %1$@." = "%1$@ konumundan sitenizin yedeği başarıyla oluşturuldu.";

/* Informational text about link to other tracking tools */
"We use other tracking tools, including some from third parties. Read about these and how to control them." = "Üçüncü taraflara ait olanlar dahil diğer izleme araçlarını kullanıyoruz. Bunlar ve nasıl kontrol edilecekleri hakkında bilgi alın.";

/* Message explaining that WordPress was not detected. */
"We were not able to detect a WordPress site at the address you entered. Please make sure WordPress is installed and that you are running the latest available version." = "Girdiğiniz adreste bir WordPress sitesi tespit edemedik. Lütfen WordPress'in kurulu olduğundan ve mevcut en son sürümü çalıştırdığınızdan emin olun.";

/* Error message displayed when an error occurred sending the magic link email. */
"We were unable to send you an email at this time. Please try again later." = "Size şu anda e-posta gönderemedik. Lütfen daha sonra tekrar deneyin.";

/* Description for label when the actively scanning the users site */
"We will send you an email if security threats are found. In the meantime feel free to continue to use your site as normal, you can check back on progress at any time." = "Güvenlik tehditleri bulunursa size e-posta gönderilecektir. Bu arada sitenizi normal şekilde kullanmaya devam edebilir, istediğiniz zaman dönüp taramanın gidişatını kontrol edebilirsiniz.";

/* Title for notice displayed on canceling auto-upload published page
   Title for notice displayed on canceling auto-upload published post */
"We won't publish these changes." = "Bu değişiklikleri yayınlamayacağız.";

/* Title for notice displayed on canceling auto-upload of a draft page
   Title for notice displayed on canceling auto-upload of a draft post */
"We won't save the latest changes to your draft." = "Taslağınızdaki son değişiklikleri kaydetmeyeceğiz.";

/* Title for notice displayed on canceling auto-upload of a scheduled page
   Title for notice displayed on canceling auto-upload of a scheduled post */
"We won't schedule these changes." = "Bu değişiklikleri planlamayacağız.";

/* Title for notice displayed on canceling auto-upload pending page
   Title for notice displayed on canceling auto-upload pending post */
"We won't submit these changes for review." = "Bu değişiklikleri inceleme için göndermeyeceğiz.";

/* Instructional text for the magic link login flow. */
"We'll email you a magic link that'll log you in instantly, no password needed. Hunt and peck no more!" = "E-posta ile size, anında oturum açmanızı sağlayacak ve parola gerektirmeyen sihirli bir bağlantı göndereceğiz. Artık tek tek yazmanız gerekmiyor!";

/* Instruction text on the Sign Up screen. */
"We'll email you a signup link to create your new WordPress.com account." = "Yeni WordPress.com hesabınızı oluşturmak için size e-postayla bir kayıt bağlantısı göndereceğiz.";

/* This is the string we display when asking the user to approve push notifications */
"We'll notify you when you get followers, comments, and likes." = "Takipçi, yorum ve beğeni aldığınızda sizi bilgilendireceğiz.";

/* Body text of the first alert preparing users to grant permission for us to send them push notifications. */
"We'll notify you when you get new followers, comments, and likes. Would you like to allow push notifications?" = "Yorum, beğeni ve yeni takipçi aldığınızda sizi bilgilendireceğiz. Anlık bildirimlere izin vermek istiyor musunuz?";

/* Text displayed in notice after a page if published while offline. */
"We'll publish the page when your device is back online." = "Cihazınız yeniden çevrimiçi olduğunda sayfanızı yayımlayacağız.";

/* Text displayed in notice after a post if published while offline. */
"We'll publish the post when your device is back online." = "Cihazınız yeniden çevrimiçi olduğunda yazınızı yayınlayacağız.";

/* Text displayed in notice after the app fails to upload a private page. */
"We'll publish your private page when your device is back online." = "Cihazınız yeniden çevrimiçi olduğunda özel sayfanızı yayımlayacağız.";

/* Text displayed in notice after the app fails to upload a private post. */
"We'll publish your private post when your device is back online." = "Cihazınız yeniden çevrimiçi olduğunda özel yazınızı yayınlayacağız.";

/* Text displayed in notice after the app fails to upload a draft. */
"We'll save your draft when your device is back online." = "Cihazınız yeniden çevrimiçi olduğunda taslağınızı kaydedeceğiz.";

/* Text displayed after the app fails to upload a scheduled page. */
"We'll schedule your page when your device is back online." = "Cihazınız yeniden çevrimiçi olduğunda sayfanızı planlayacağız.";

/* Text displayed after the app fails to upload a scheduled post. */
"We'll schedule your post when your device is back online." = "Cihazının yeniden çevrimiçi olduğunda yazınızı planlayacağız.";

/* Text displayed in notice after the app fails to upload a page], it will attempt to upload it later. */
"We'll submit your page for review when your device is back online." = "Cihazınız yeniden çevrimiçi olduğunda sayfanızı inceleme için göndereceğiz.";

/* Text displayed in notice after the app fails to upload a post, it will attempt to upload it later. */
"We'll submit your post for review when your device is back online." = "Cihazınız yeniden çevrimiçi olduğunda yazınızı inceleme için göndereceğiz.";

/* Text confirming email address to be used for new account. */
"We'll use this email address to create your new WordPress.com account." = "Bu e-posta adresini yeni WordPress.com hesabınızı oluşturmak için kullanacağız.";

/* Description for the Jetpack Backup Status message. %1$@ is a placeholder for the selected date. */
"We're creating a downloadable backup of your site from %1$@." = "%1$@ konumundan sitenizin indirilebilir bir yedeği oluşturuluyor.";

/* Title of progress label displayed when a first plugin on a site is almost done installing. */
"We're doing the final setup—almost done…" = "Son kurulum yapılıyor, bitmek üzere…";

/* Detail text display informing the user that we're fixing threats */
"We're hard at work fixing these threats in the background. In the meantime feel free to continue to use your site as normal, you can check back on progress at any time." = "Arka planda bu tehditleri düzeltmek için çok çalışıyoruz. Bu arada sitenizi normal şekilde kullanmaya devam edebilir, istediğiniz zaman dönüp taramanın gidişatını kontrol edebilirsiniz.";

/* Error message shown when having trouble connecting to a Jetpack site. */
"We're not able to connect to the Jetpack site at that URL.  Contact us for assistance." = "Bu URL’deki Jetpack sitesine bağlanamıyoruz. Yardım için bizimle iletişime geçin.";

/* Description for the Jetpack Restore Status message. %1$@ is a placeholder for the selected date. */
"We're restoring your site back to %1$@." = "Siteniz %1$@ konumuna geri yükleniyor.";

/* Description for label when the user's site is a multisite. */
"We're sorry, Jetpack Scan is not compatible with multisite WordPress installations at this time." = "Üzgünüz, Jetpack Scan henüz çoklu site WordPress yüklemelerine uyumlu değil.";

/* A hint to users indicating a link to the downloadable backup file has also been sent to their email. */
"We've also emailed you a link to your file." = "Ayrıca dosyanızın bağlantısı da e-postayla adresinize gönderildi.";

/* Instruction text after a signup Magic Link was requested. */
"We've emailed you a signup link to create your new WordPress.com account. Check your email on this device, and tap the link in the email you receive from WordPress.com." = "Yeni WordPress.com hesabınızı oluşturmanız için size e-postayla bir kayıt bağlantısı gönderdik. Bu cihazda e-postanızı kontrol edin ve WordPress.com'dan aldığınız e-postadaki bağlantıya dokunun.";

/* Register Domain - error displayed when a domain was purchased succesfully, but there was a problem setting it to a primary domain for the site */
"We've had problems changing the primary domain on your site — but don't worry, your domain was successfully purchased." = "Sitenizdeki birincil alan adını değiştirirken sorunlar yaşadık; ancak merak etmeyin, alan adınız başarıyla satın alındı.";

/* Account Settings Web Address label
   Header for a comment author's web address, shown when editing a comment. */
"Web Address" = "Web adresi";

/* The title of the option group for editing an image's size, alignment, etc. on the image details screen. */
"Web Display Settings" = "Webde görüntüleme ayarları";

/* Example Reader feed title */
"Web News" = "Web Haberleri";

/* Describes the web address section in the comment detail screen. */
"Web address" = "Web adresi";

/* Blog Writing Settings: Weeks starts on */
"Week starts on" = "Haftanın başlangıcı";

/* Setting: indicates if the site reports its Weekly Roundup
   Title of Weekly Roundup push notification */
"Weekly Roundup" = "Haftalık Özet";

/* Title of Weekly Roundup push notification. %@ is a placeholder and will be replaced with the title of one of the user's websites. */
"Weekly Roundup: %@" = "Haftalık özet: %@";

/* Title of Weeks stats filter. */
"Weeks" = "Haftalar";

/* Post Signup Interstitial Title Text for Jetpack iOS */
"Welcome to Jetpack" = "Jetpack'e Hoş Geldiniz";

/* Welcome message shown under Discover in the Reader just the 1st time the user sees it */
"Welcome to Reader. Discover millions of blogs at your fingertips." = "Okuyucuya hoş geldiniz. Parmaklarınızın ucunda milyonlarca blogu keşfedin.";

/* Post Signup Interstitial Title Text for WordPress iOS */
"Welcome to WordPress" = "WordPress'e hoş geldiniz";

/* A message title */
"Welcome to the Reader" = "Okuyucuya hoşgeldiniz";

/* No comment provided by engineer. */
"Welcome to the world of blocks" = "Bloklar dünyasına hoş geldiniz";

/* Caption displayed in promotional screens shown during the login flow. */
"Welcome to the world's most popular website builder." = "Dünyanın en popüler web sitesi oluşturucusuna hoş geldiniz.";

/* Title displayed in the Notification Settings for WordPress.com */
"We’ll always send important emails regarding your account, but you can get some helpful extras, too." = "Hesabınızla ilgili önemli e-postaları her zaman göndereceğiz, ayrıca bazı yardımcı içerikler de alabilirsiniz.";

/* The message of a notice telling users that the classic editor is deprecated and will be removed in a future version of the app. */
"We’ll be removing the classic editor for new posts soon, but this won’t affect editing any of your existing posts or pages. Get a head start by enabling the Block Editor now in site settings." = "Yakında yeni gönderiler için klasik düzenleyiciyi kaldıracağız, ancak bu mevcut gönderilerinizin veya sayfalarınızın hiçbirinde düzenleme özelliğini etkilemeyecektir. Hemen site ayarlarından Blok Düzenleyiciyi etkinleştirerek bir adım önde başlayın.";

/* Hint displayed when we fail to fetch the status of the backup in progress.
   Hint displayed when we fail to fetch the status of the restore in progress. */
"We’ll notify you when its done." = "Tamamlandığında sizi bilgilendireceğiz.";

/* Description of Blogging Prompts displayed in the Feature Introduction view. */
"We’ll show you a new prompt each day on your dashboard to help get those creative juices flowing!" = "Yaratıcı fikirlerin fışkırmasına yardımcı olmak için her gün size panonuzda yeni bir bilgi göstereceğiz!";

/* Hint displayed when we fail to fetch the status of the backup in progress. */
"We’ll still attempt to backup your site." = "Yine de sitenizi yedeklemeyi deneyeceğiz.";

/* Hint displayed when we fail to fetch the status of the restore in progress. */
"We’ll still attempt to restore your site." = "Yine de sitenizi geri yüklemeyi deneyeceğiz.";

/* translators: %s: embed block variant's label e.g: \"Twitter\". */
"We’re working hard on adding support for %s previews. In the meantime, you can preview the embedded content on the page." = "%s önizlemelerine yönelik destek eklemek için çalışmalarımız devam ediyor. Bu arada, sayfadaki gömülü içeriği önizleyebilirsiniz.";

/* translators: %s: embed block variant's label e.g: \"Twitter\". */
"We’re working hard on adding support for %s previews. In the meantime, you can preview the embedded content on the post." = "%s önizlemelerine yönelik destek eklemek için çalışmalarımız devam ediyor. Bu arada, gönderideki gömülü içeriği önizleyebilirsiniz.";

/* Body text of alert informing users about the Reader Save for Later feature. */
"We’ve updated our custom app icons with a fresh new look. There are 10 new styles to choose from, or you can simply keep your existing icon if you prefer." = "Özel uygulama simgelerimizi yepyeni bir görünümde olacak şekilde güncelledik. 10 yeni stil arasından seçim yapabilir veya isterseniz mevcut simgenizi kullanmaya devam edebilirsiniz.";

/* This is the string we display when prompting the user to review the app */
"What do you think about WordPress?" = "WordPress hakkında ne düşünüyorsunuz?";

/* Title displayed via UIAlertController when a user inserts a document into a post. */
"What do you want to do with this file: upload it and add a link to the file into your post, or add the contents of the file directly to the post?" = "Bu dosya ile ne yapmak istersiniz: yükleyip, yazınızın içine bir bağlantı olarak mı eklemek istersiniz yoksa içeriğini direkt yazınıza mı eklemek istersiniz?";

/* No comment provided by engineer. */
"What is a block?" = "Blok nedir?";

/* No comment provided by engineer. */
"What is alt text?" = "Alternatif metin nedir?";

/* Title for the problem section in the Threat Details */
"What was the problem?" = "Problem neydi?";

/* Title of section that contains plugins' change log */
"What's New" = "Neler yeni";

/* Opens the What's New / Feature Announcement modal
   Title of the What's new page. */
"What's New in WordPress" = "WordPress'de neler yeni";

/* Title of alert helping users understand their site address */
"What's my site address?" = "Sitemin adresi ne?";

/* Select the site's intent. Title */
"What's your website about?" = "Web siteniz ne hakkında?";

/* Post Signup Interstitial Subtitle Text */
"Whatever you want to create or share, we'll help you do it right here." = "İster oluşturun, ister paylaşın, yapmak istediğinizi yapabilmeniz için yardımcı olacağız.";

/* Text rendered at the bottom of the Discussion Moderation Keys editor */
"When a comment contains any of these words in its content, name, URL, e-mail or IP, it will be held in the moderation queue. You can enter partial words, so \"press\" will match \"WordPress\"." = "Bir yorum şu kelimelerden herhangi birini içeriğinde, isim kısmında, adresinde, e-posta kısmında ya da IP adresinde barındırıyorsa denetleme sırasında tutulacak. Kısmi kelimeler ekleyerek \"press\" kelimesinin \"WordPress ile eşleşmesini sağlayabilirsiniz.";

/* Text rendered at the bottom of the Discussion Blocklist Keys editor */
"When a comment contains any of these words in its content, name, URL, e-mail, or IP, it will be marked as spam. You can enter partial words, so \"press\" will match \"WordPress\"." = "Bir yorum şu kelimelerden herhangi birini içeriğinde, isim kısmında, adresinde, e-posta kısmında ya da IP adresinde barındırıyorsa istenmeyen olarak işaretlenecek. Kısmi kelimeler ekleyerek \"press\" kelimesinin \"WordPress ile eşleşmesini sağlayabilirsiniz.";

/* Subtitle for the no followed sites result screen */
"When you follow sites, you’ll see their content here." = "Siteleri takip ettiğinizde, içeriklerini burada görürsünüz.";

/* Displayed when a call is made to load the history but there's no result or an error. */
"When you make changes in the editor you'll be able to see the history here" = "Düzenleyici içinde değişiklik yaptığınızda geçmişi burada görebilirsiniz";

/* Text display when the view when there aren't any Activities to display in the Activity Log */
"When you make changes to your site you'll be able to see your activity history here." = "Sitenizde değişiklik yaptığınızda etkinlik geçmişinizi burada görebileceksiniz.";

/* A detailed message to users indicating that they've set up post sharing. */
"When you publish your next post it will be automatically shared to your connected networks." = "Bir sonraki gönderinizi yayınladığınızda, otomatik olarak bağlı ağlarınızla paylaşılacaktır.";

/* Title displayed in popup when user has the option to load unsaved changes */
"Which version would you like to edit?" = "Hangi sürümü düzenlemek istersiniz?";

/* An error message shown when a wpcom user provides the wrong password. */
"Whoops, something went wrong and we couldn't log you in. Please try again!" = "Amanın, bir şeyler yanlış gitti ve giriş yapmanızı sağlayamadık. Lütfen tekrar deneyin!";

/* Share extension error dialog text. */
"Whoops, something went wrong while sharing. You can try again, maybe it was a glitch." = "Oops, paylaşım yaparken birşeyler yanlış gitti. Tekrar deneyebilirsiniz, belki anlık bir aksaklıktı.";

/* Error message shown when an incorrect two factor code is provided. */
"Whoops, that's not a valid two-factor verification code. Double-check your code and try again!" = "I-ıh, bu geçerli bir iki adımlı doğrulama kodu değil. Kodunuzu iki kere kontrol edin ve tekrar deneyin!";

/* Nav bar button title to set the site used for Stats widgets. */
"Widgets" = "Bileşenler";

/* No comment provided by engineer. */
"Width Settings" = "Genişlik Ayarları";

/* Help text when editing email address */
"Will not be publicly displayed." = "Herkese açık olarak görüntülenmeyecek.";

/* Caption displayed in promotional screens shown during the login flow. */
"With this powerful editor you can post on the go." = "Bu güçlü düzenleyici ile hareket halindeyken yazı gönderebilirsiniz.";

/* Siri Suggestion to open App Settings */
"WordPress App Settings" = "WordPress uygulama ayarları";

/* Subject line for when sharing the app with others through mail or any other activity types that support contains a subject field. */
"WordPress Apps - Apps for any screen" = "WordPress Uygulamaları - Her ekran için uygulamalar";

/* Settings for a Wordpress Blog */
"WordPress Blog" = "WordPress Blog";

/* Option in Support view to view the Forums. */
"WordPress Forums" = "WordPress forumları";

/* Siri Suggestion to open Support */
"WordPress Help" = "WordPress yardımı";

/* Option in Support view to launch the Help Center. */
"WordPress Help Center" = "WordPress yardım merkezi";

/* Name for the WordPress Media Library */
"WordPress Media" = "WordPress ortamı";

/* Accessibility label for selecting an image or video from the user's WordPress media library on formatting toolbar. */
"WordPress Media Library" = "WordPress ortam kütüphanesi";

/* Siri Suggestion to open Notification Settings */
"WordPress Notification Settings" = "WordPress bildirim ayarları";

/* Siri Suggestion to open Notifications */
"WordPress Notifications" = "WordPress bildirimleri";

/* Downloadable/Restorable items: WordPress Plugins */
"WordPress Plugins" = "WordPress Eklentileri";

/* Siri Suggestion to open Me tab */
"WordPress Profile" = "WordPress profili";

/* Siri Suggestion to open My Sites */
"WordPress Reader" = "WordPress okuyucusu";

/* Siri Suggestion to open My Sites */
"WordPress Site Details" = "WordPress site detayları";

/* Downloadable/Restorable items: WordPress Themes */
"WordPress Themes" = "WordPress Temaları";

/* Subject of new Zendesk ticket. */
"WordPress for iOS Support" = "iOS için WordPress desteği";

/* Title for label when the user's site is a multisite. */
"WordPress multisites are not supported" = "WordPress çoklu siteler desteklenmez";

/* Explaining to the user why the app needs access to the device location. */
"WordPress needs permission to access your device's current location in order to add it to your post. Please update your privacy settings." = "WordPress mevcut yazıya konum bilgileri ekleyebilmek için cihazınızın şu anki konumuna erişme iznine ihtiyaç duyuyor. Lütfen gizlilik ayarlarınızı güncelleyin.";

/* Downloadable/Restorable items: WordPress root */
"WordPress root" = "WordPress kök dizini";

/* No comment provided by engineer. */
"WordPress version too old" = "WordPress sürümünüz çok eski";

/* No comment provided by engineer. */
"WordPress version too old. The site at %@ uses WordPress %@. We recommend to update to the latest version, or at least %@" = "WordPress sürümü çok eski. %1$@ WordPress %2$@ sürümünü kullanıyor. Son sürüme yükseltmenizi ya da en azından %3$@ sürümüne yükseltmenizi öneririz";

/* Label for WordPress.com followers */
"WordPress.com" = "WordPress.com";

/* WordPress.com sign-in/sign-out section header title */
"WordPress.com Account" = "WordPress.com hesabı";

/* Title for the Plans list header */
"WordPress.com Plans" = "WordPress.com Paketleri";

/* Title for the WordPress.com themes section, should be the same as in Calypso */
"WordPress.com Themes" = "WordPress.com Temaları";

/* WordPress.com Notification Settings Title */
"WordPress.com Updates" = "WordPress.com Haberleri";

/* Jetpack Settings: WordPress.com Login settings */
"WordPress.com login" = "WordPress.com’a giriş yapma";

/* Link to a WordPress.org page for the plugin */
"WordPress.org Plugin Page" = "WordPress.org eklenti sayfası";

/* Title of button that displays the Automattic Work With Us web page */
"Work With Us" = "Bizimle Çalışın";

/* Title for the card displaying draft posts. */
"Work on a draft post" = "Bir taslak yazı üzerinde çalışın";

/* Accessibility label for the Stats' world map. */
"World map showing views by country." = "Ülkelere göre görünümlerini gösteren dünya haritası.";

/* Asks the user if they would like to clear their search history. */
"Would you like to clear your search history?" = "Arama geçmişinizi temizlemek ister misiniz?";

/* Message offering to hide all WPCom Sites */
"Would you like to hide all WordPress.com Sites?" = "Tüm WordPress.com sitelerini gizlemek ister misiniz?";

/* Second line of Remove user/follower/viewer warning in confirmation dialog. */
"Would you still like to remove this person?" = "Bu kişiyi hala silmek istiyor musunuz?";

/* Button title. Opens the editor to write a new post.
   Opens the editor to write a new post. */
"Write Post" = "Yazı yaz";

/* Placeholder text for inline compose view */
"Write a reply" = "Cevap yazın";

/* Placeholder text for inline compose view */
"Write a reply…" = "Cevap yazın…";

/* Title for the writing section in site settings screen */
"Writing" = "Yazma";

/* Writing & Poetry site intent topic */
"Writing & Poetry" = "Yazı ve Şiir";

/* No comment provided by engineer. */
"X-Axis Position" = "X Ekseni Konumu";

/* No comment provided by engineer. */
"Y-Axis Position" = "Y Ekseni Konumu";

/* Option to select the Yahoo Mail app when logging in with magic links */
"Yahoo Mail" = "Yahoo Mail";

/* 'This Year' label for the the year. */
"Year" = "Yıl";

/* Title of Years stats filter. */
"Years" = "Yıl";

/* Accept Action
   Button title. Confirms that the user wants to proceed with a pending action.
   Label for a button that clears all old activity logs
   Yes */
"Yes" = "Evet";

/* Phrase displayed to begin a quick start tour that's been suggested. */
"Yes, show me" = "Evet, göster";

/* Comments Yesterday Section Header
   Notifications Yesterday Section Header */
"Yesterday" = "Dün";

/* Main message on dialog that prompts user to confirm or cancel the replacement of a featured image. */
"You already have a featured image set. Do you want to replace it with the new image?" = "Zaten öne çıkan bir görsel grubunuz var. Değiştirmek ister misiniz?";

/* Paragraph displayed in the tableview header. The placholders are for the current username, highlight text and the current display name. */
"You are about to change your username, which is currently %@. %@" = "Şu anda %1$@. %2$@ olan kullanıcı adınızı değiştirmek üzeresiniz";

/* Error message informing the user that they are already following a site in their reader. */
"You are already following this site." = "Bu siteyi zaten takip ediyorsunuz.";

/* Alert message. */
"You are changing your username to %@. Changing your username will also affect your Gravatar profile and IntenseDebate profile addresses. \nConfirm your new username to continue." = "Kullanıcı adınızı %@ olarak değiştiriyorsunuz. Kullanıcı adınızı değiştirmek Gravatar profilinizi ve IntenseDebate profil adreslerinizi de etkiler.\nDevam etmek için yeni kullanıcı adınızı onaylayın.";

/* This is a notification the user receives if they are trying to save a post (or exit) before the media upload process is complete. */
"You are currently uploading media. Please wait until this completes." = "Şu anda medya yüklüyorsunuz. Lütfen tamamlanıncaya kadar bekleyin.";

/* This prompt is displayed when the user attempts to stop media uploads in the post editor. */
"You are currently uploading media. This action will cancel uploads in progress.\n\nAre you sure?" = "Şu anda medya yüklüyorsunuz. Bu eylem, süren yüklemeleri iptal edecektir.\n\nEmin misiniz?";

/* Information shown below the optional password field after new account creation. */
"You can always log in with a link like the one you just used, but you can also set up a password if you prefer." = "Her zaman az önce kullandığınız gibi bir bağlantıyla oturum açabilirsiniz, ancak isterseniz bir parola da oluşturabilirsiniz.";

/* Action sheet title for setting Today Widget site to the current one */
"You can display a single site's stats in the iOS Today\/Notification Center view." = "iOS Bugün\/Bildirim Merkezi görünümünde tek bir sitenin istatistiklerini görüntüleyebilirsiniz.";

/* No comment provided by engineer. */
"You can edit this block using the web version of the editor." = "Düzenleyicinin web sürümünü kullanarak bu bloku düzenleyebilirsiniz.";

/* No Sites View Label */
"You can follow posts on a specific site by following it." = "Belirli bir sitedeki yazıları takip edebilirsiniz.";

/* No Topics View Label */
"You can follow posts on a specific subject by adding a topic." = "Konu ekleyerek belirli bir konuyla ilgili gönderileri takip edebilirsiniz.";

/* Note displayed in the Feature Introduction view. */
"You can learn more and set up reminders at any time in My Site > Settings > Blogging Reminders." = "İstediğiniz zaman Sitem > Ayarlar > Blog Hatırlatıcıları bölümünden daha fazla bilgi edinebilir ve hatırlatıcı oluşturabilirsiniz.";

/* Discussion Settings: Footer Text */
"You can override these settings for individual posts." = "Bu ayarları yazı özelinde değiştirebilirsiniz.";

/* No comment provided by engineer. */
"You can rearrange blocks by tapping a block and then tapping the up and down arrows that appear on the bottom left side of the block to move it above or below other blocks." = "Bir bloka dokunup ardından bloku diğer blokların üstüne veya altına taşımak için blokun sol alt tarafında görünen yukarı ve aşağı oklara dokunarak blokların sırasını yeniden düzenleyebilirsiniz.";

/* A text for subtitle label on Login epilogue screen */
"You can switch sites at any time." = "Siteleri istediğiniz zaman değiştirebilirsiniz.";

/* Prompt shown on the Blogging Reminders Settings screen. */
"You can update this any time" = "Bunu istediğiniz zaman güncelleyebilirsiniz";

/* Prompt shown on the completion screen of the Blogging Reminders Settings screen. */
"You can update this any time via My Site > Site Settings" = "Bunu, Sitem > Site Ayarları'ndan istediğiniz zaman güncelleyebilirsiniz.";

/* No comment provided by engineer. */
"You cannot use that email address to signup. We are having problems with them blocking some of our email. Please use another email provider." = "Bu e-posta adresini kayıt olmak için kullanamazsınız. Bazı e-postalarımızın engellenmesiyle ilgili problem yaşıyoruz. Farklı bir e-posta sağlayıcısı kullanın.";

/* Displayed when the user views drafts in the pages list and there are no pages */
"You don't have any draft pages" = "Hiçbir taslak sayfanız yok";

/* Displayed when the user views drafts in the posts list and there are no posts */
"You don't have any draft posts" = "Hiçbir taslak yazınız yok";

/* Title displayed when the user doesn't have any media in their media library. Should match Calypso. */
"You don't have any media." = "Hiç ortam dosyanız yok.";

/* Displayed when the user views scheduled pages in the pages list and there are no pages */
"You don't have any scheduled pages" = "Takvime eklenmiş sayfanız yok";

/* Displayed when the user views scheduled posts in the posts list and there are no posts */
"You don't have any scheduled posts" = "Takvime eklenmiş yazınız yok";

/* Empty state. Tags management (Settings > Writing > Tags) */
"You don't have any tags" = "Herhangi bir etiketiniz yok";

/* Displayed when the user views trashed in the pages list and there are no pages */
"You don't have any trashed pages" = "Silinmiş sayfanız yok";

/* Displayed when the user views trashed in the posts list and there are no posts */
"You don't have any trashed posts" = "Hiçbir silinmiş yazınız yok";

/* Message informing the user that all of their sites are currently hidden (plural) */
"You have %lu hidden WordPress sites." = "%lu gizli WordPress siteniz mevcut.";

/* Message informing the user that all of their sites are currently hidden (singular) */
"You have 1 hidden WordPress site." = "1 gizli WordPress siteniz mevcut.";

/* Description for the first domain purchased with a paid plan. */
"You have a free one-year domain registration with your plan" = "Planınıza ücretsiz bir yıllık alan adı kaydı dahildir";

/* Message alert when attempting to delete site with purchases */
"You have active premium upgrades on your site. Please cancel your upgrades prior to deleting your site." = "Sitenizde premium yükseltmeleri etkinleştirdiniz. Sitenizi silmeden önce yükseltmelerinizi iptal edin.";

/* Warning displayed before logging out. The %d placeholder will contain the number of local posts (SINGULAR!) */
"You have changes to %d post that hasn't been uploaded to your site. Logging out now will delete those changes. Log out anyway?" = "Sitenize yüklenmemiş %d yazıda değişiklik yaptınız. Şimdi çıkış yapmak bu değişiklikleri siler. Yine de çıkış yapalım mı?";

/* Warning displayed before logging out. The %d placeholder will contain the number of local posts (PLURAL!) */
"You have changes to %d posts that haven’t been uploaded to your site. Logging out now will delete those changes. Log out anyway?" = "Sitenize yüklenmemiş %d yazıda değişiklik yaptınız. Şimdi çıkış yapmak bu değişiklikleri siler. Yine de çıkış yapalım mı?";

/* Text shown to the user when setting up blogging reminders, if they complete the flow and have chosen not to add any reminders. */
"You have no reminders set." = "Ayarlanmış hatırlatıcınız yok.";

/* Show when clicking cancel on a comment text box and you didn't save your changes.
   Title of message with options that shown when there are unsaved changes and the author cancelled editing a Comment.
   Title of message with options that shown when there are unsaved changes and the author is trying to move away from the post. */
"You have unsaved changes." = "Kaydedilmemiş değişiklikleriniz var.";

/* Displayed when the user views published pages in the pages list and there are no pages */
"You haven't published any pages yet" = "Henüz hiç sayfa yayımlamadınız";

/* Displayed when the user views published posts in the posts list and there are no posts */
"You haven't published any posts yet" = "Henüz hiçbir yazı yayımlamadınız";

/* Latest post summary text when there are no posts. */
"You haven't published any posts yet. Once you start publishing, your latest post's summary will appear here." = "Henüz hiçbir yazı yayımlamadınız. Yayımlamaya başladıktan sonra en son yazınızın özeti burada görüntülenir.";

/* Title for a view milestone push notification */
"You hit a milestone 🚀" = "Bir dönüm noktasına ulaştınız🚀 ";

/* Text rendered at the bottom of the Allowlisted IP Addresses editor, should match Calypso. */
"You may allowlist an IP address or series of addresses preventing them from ever being blocked by Jetpack. IPv4 and IPv6 are acceptable. To specify a range, enter the low value and high value separated by a dash. Example: 12.12.12.1-12.12.12.100." = "Bir IP adresine veya bir adres dizisine izin verebilir, böylece Jetpack tarafından engellenmelerini önleyebilirsiniz. IPv4 ve IPv6 kabul edilebilir niteliktedir. Bir aralık belirtmek için aralarına tire ekleyerek düşük ve yüksek değerleri girin. Örnek: 12.12.12.1-12.12.12.100.";

/* A suggestion of topics the user might like */
"You might like" = "Şunları beğenebilirsin";

/* Error message informing the user that being logged into a WordPress.com account is required. */
"You must be signed in to a WordPress.com account to perform this action." = "Bu eylemi gerçekleştirebilmek için WordPress.com hesabınızla giriş yapmalısınız.";

/* Body of alert prompting users to verify their accounts while attempting to publish */
"You need to verify your account before you can publish a post.\nDon’t worry, your post is safe and will be saved as a draft." = "Bir yazı yayınlamadan önce hesabınızı doğrulamanız gerekli.\nEndişelenmeyin, yazınız güvende ve taslak olarak kaydedilecek.";

/* Example Likes notification displayed in the prologue carousel of the app. Number of likes should marked with * characters and will be displayed as bold text. */
"You received *50 likes* on your site today" = "*50 likes* on your site today aldınız";

/* Message displayed in popup when user has the option to load unsaved changes. 
 is a placeholder for a new line, and the two %@ are placeholders for the date of last save on this device, and date of last autosave on another device, respectively. */
"You recently made changes to this post but didn't save them. Choose a version to load:\n\nFrom this device\nSaved on %@\n\nFrom another device\nSaved on %@\n" = "Kısa süre önce bu yazıda değişiklik yaptınız ancak kaydetmediniz. Yüklemek için bir sürüm seçin:\n\nBu cihazdan\n%1$@ tarihinde\n\nBaşka cihazdan\n%2$@ tarihinde\n";

/* Informs that the user has replied to this comment.
   Notification text - below a comment notification detail */
"You replied to this comment." = "Bu yorumu yanıtladınız.";

/* No comment provided by engineer. */
"You seem to have installed a mobile plugin from DudaMobile which is preventing the app to connect to your blog" = "DudaMobilden uygulamanın bloğunuza bağlanmasını engelleyen bir eklenti yüklemiş görünüyorsunuz";

/* A hint to users that they've set up blogging reminders. */
"You set up blogging reminders" = "Blog hatırlatıcıları ayarladınız";

/* Message displayed in ignore threat alert. %1$@ is a placeholder for the blog name. */
"You shouldn’t ignore a security issue unless you are absolutely sure it’s harmless. If you choose to ignore this threat, it will remain on your site \"%1$@\"." = "Zararsız olduğundan kesinlikle emin değilseniz bir güvenlik sorununu görmezden gelmemelisiniz. Bu tehdidi görmezden gelmeyi seçerseniz \"%1$@\" sitenizde kalacaktır.";

/* Paragraph text that needs to be highlighted */
"You will not be able to change your username back." = "Kullanıcı adınızı geri döndüremezsiniz.";

/* Blogging Reminders description confirming a user's choices. The placeholder will be replaced at runtime with a day of the week. The HTML markup is used to bold the word 'once'. */
"You'll get a reminder to blog <strong>once<\/strong> a week on %@ at %@." = "Haftada <strong>bir kez<\/strong> (%1$@, %2$@) blog yazmanız için bir hatırlatıcı alacaksınız.";

/* Blogging Reminders description confirming a user's choices. The first placeholder will be populated with a count of the number of times a week they'll be reminded. The second will be a formatted list of days. For example: 'You'll get reminders to blog 2 times a week on Monday and Tuesday. */
"You'll get reminders to blog %@ times a week on %@." = "%2$@ için haftada %1$@ kez blog yazısı yazmanız gerektiğini hatırlatan bir bildirim alacaksınız.";

/* Displayed in the Notifications Tab as a title, when the Unread Filter shows no unread notifications as a title */
"You're all up to date!" = "Tamamen güncelsiniz!";

/* Error message displayed when unable to close user account due to being unauthorized. */
"You're not authorized to close the account." = "Hesabı kapatma yetkiniz yok.";

/* A hint to users that they've set up reader discover. */
"You've connected with other blogs" = "Diğer bloglarla bağlantı kurdunuz";

/* Message displayed on a post's card when the post has unsaved changes */
"You've made unsaved changes to this post" = "Bu iletide kaydedilmeyen değişiklikler yaptınız";

/* Header of the domains list section in the Domains Dashboard. */
"Your Site Domains" = "Site alan adlarınız";

/* The item to select during a guided tour. */
"Your Site Icon" = "Site simgeniz";

/* Displayed in the Notification Settings View */
"Your Sites" = "Siteleriniz";

/* Footer for AMP Traffic Site Setting, should match Calypso. */
"Your WordPress.com site supports the use of Accelerated Mobile Pages, a Google-led initiative that dramatically speeds up loading times on mobile devices." = "WordPress.com siteniz mobil cihazlarda yükleme sürelerini büyük ölçüde hızlandıran yeni bir Google girişimi olan Hızlandırılmış Mobil Sayfalar özelliğini destekler.";

/* Share extension error dialog text. */
"Your account does not have permission to upload media to this site. The Site Administrator can change these permissions." = "Hesabınızın bu siteye ortam yükleme izni yok. Site yöneticisi bu izinleri değiştirebilir.";

/* Explaining to the user why the app needs access to the device media library. */
"Your app is not authorized to access media library due to active restrictions such as parental controls. Please check your parental control settings in this device." = "Ebeveyn kontrolleri gibi etkin kısıtlamalar nedeniyle uygulamanızın ortam kitaplığına erişme yetkisi yok. Lütfen bu cihazdaki ebeveyn kontrolü ayarlarınızı kontrol edin.";

/* Title for the Jetpack Backup Complete message. */
"Your backup is now available for download" = "Yedeklemeniz artık indirilebilir";

/* Text displayed when a site backup takes too long. */
"Your backup is taking longer than usual, please check again in a few minutes." = "Yedeklemeniz normalden uzun sürüyor, lütfen birkaç dakika sonra tekrar kontrol edin.";

/* Instructional text that displays the current username and display name. */
"Your current username is %@. With few exceptions, others will only ever see your display name, %@." = "Mevcut kullanıcı adınız %1$@. Birkaç istisna haricinde, başkaları yalnızca %2$@ görünen adınızı görür.";

/* Text displayed in the view when there aren't any Backups to display */
"Your first backup will appear here within 24 hours and you will receive a notification once the backup has been completed" = "İlk yedeğiniz 24 saat içinde burada görünecek. Yedekleme tamamlandığında size haber vereceğiz.";

/* Title for the view when there aren't any Backups to display */
"Your first backup will be ready soon" = "İlk yedeğiniz az sonra hazır olacak";

/* Title of the site address section in the Domains Dashboard. */
"Your free WordPress.com address is" = "Ücretsiz WordPress.com adresiniz";

/* Error message when picked media cannot be imported into stories. */
"Your media could not be exported. If the problem persists you can contact us via the Me > Help & Support screen." = "Medyanız dışa aktarılamadı. If the problem persists you can contact us via the Me > Yardım ve Destek ekranı.";

/* Details about recently acquired domain on domain credit redemption success screen */
"Your new domain %@ is being set up. It may take up to 30 minutes for your domain to start working." = "Yeni alan adınız %@ ayarlanıyor. Alan adınızın çalışmaya başlaması 30 dakika kadar sürebilir.";

/* Help text that describes how the password should be. It appears while editing the password */
"Your password should be at least six characters long. To make it stronger, use upper and lower case letters, numbers, and symbols like ! \" ? $ % ^ & )." = "Parolanız en az altı karakter uzunluğunda olmalıdır. Daha güçlü hale getirmek için, büyük ve küçük harf, sayı ve ! \"? $% ^ &) benzeri semboller kullanın.";

/* This is a notification the user receives if they are trying to preview a post before the upload process is complete. */
"Your post is currently being uploaded. Please wait until this completes." = "Gönderiniz şu anda yükleniyor. Lütfen bu işlem tamamlanıncaya kadar bekleyin.";

/* Description on the first screen of the Blogging Reminders Settings flow called aftet post publishing. */
"Your post is publishing... in the meantime, set up your blogging reminders on days you want to post." = "Gönderiniz yayınlanıyor... bu arada, yayınlamak istediğiniz günler için blog hatırlatıcılarınızı ayarlayın.";

/* Message of Export Content confirmation alert; substitution is user's email address */
"Your posts, pages, and settings will be mailed to you at %@." = "Yazılarınız, sayfalarınız ve ayarlarınız %@ adresine e-posta ile gönderilecek.";

/* Footer of the primary site section in the Domains Dashboard. */
"Your primary site address is what visitors will see in their address bar when visiting your website." = "Birincil site adresiniz, web sitenizi ziyaret edenlerin adres çubuğunda görecekleri adrestir.";

/* Text displayed when a site restore takes too long. */
"Your restore is taking longer than usual, please check again in a few minutes." = "Geri yüklemeniz normalden uzun sürüyor, lütfen birkaç dakika sonra tekrar kontrol edin.";

/* This is shown to the user when their domain search query contains invalid characters. */
"Your search includes characters not supported in WordPress.com domains. The following characters are allowed: A–Z, a–z, 0–9." = "Aramanız, WordPress.com alan adlarında desteklenmeyen karakterler içeriyor. Aşağıdaki karakterlere izin verilir: A–Z, a–z, 0–9.";

/* Body text of alert helping users understand their site address */
"Your site address appears in the bar at the top of the screen when you visit your site in Safari." = "Sitenizin adresi Safari ile sitenizi ziyaret ettiğinizde tepede görüntülenir.";

/* User-facing string, presented to reflect that site assembly completed successfully. */
"Your site has been created!" = "Siteniz oluşturuldu!";

/* Title for the Jetpack Restore Complete message. */
"Your site has been restored" = "Siteniz geri yüklendi";

/* Title of a message displayed when a site has finished rewinding */
"Your site has been succesfully restored" = "Siteniz başarıyla geri yüklendi";

/* Subtitle for the Site Icon Picker */
"Your site icon is used across the web: in browser tabs, site previews on social media, and the WordPress.com Reader." = "Sitenizin simgesi tüm web'de kullanılır: Tarayıcı sekmelerinde, sosyal medyadaki site önizlemelerinde ve WordPress.com Okuyucu'da.";

/* Title of a message displayed when user starts a restore operation */
"Your site is being restored" = "Siteniz geri yüklendi";

/* Hint for users when private privacy setting is set */
"Your site is only visible to you and users you approve." = "Siteniz sadece size ve izin verdiğiniz kullanıcılara görünür.";

/* Message to show to user when media upload failed because user doesn't have enough space on quota/disk */
"Your site is out of storage space for media uploads." = "Sitenizde medya yüklemeleri için yer kalmadı.";

/* Hint for users when public privacy setting is set */
"Your site is visible to everyone, and it may be indexed by search engines." = "Siteniz herkes tarafından görüntülenebilir ve arama motorları tarafından taranabilir.";

/* Hint for users when hidden privacy setting is set */
"Your site is visible to everyone, but asks search engines not to index your site." = "Siteniz herkese görünebilir durumda fakat arama motorlarından kendisini taramamasını istiyor.";

/* Title for label when there are threats on the users site */
"Your site may be at risk" = "Siteniz risk altında olabilir";

/* User-facing string, presented to reflect that site assembly is underway. */
"Your site will be ready shortly" = "Siteniz kısa süre içinde hazır olacak";

/* Explanatory text bellow the Disconnect from WordPress.com button */
"Your site will no longer send data to WordPress.com and Jetpack features will stop working. You will lose access to the site on the app and you will have to re-add it with the site credentials." = "Siteniz artık WordPress.com’a veri göndermeyecek ve Jetpack özellikleri çalışmayı durduracak. Uygulamada siteye erişim iznini kaybedeceksiniz ve izni site kimlik bilgileriyle yeniden eklemeniz gerekecek.";

/* The default Jetpack view message */
"Your website credentials will not be stored and are used only for the purpose of installing Jetpack." = "Web sitenizin kimlik bilgileri depolanmayacak ve yalnızca Jetpack’i güvenli bir şekilde yüklemek amacıyla kullanılacaktır.";

/* Prompt displayed as part of the stats Weekly Roundup push notification. */
"Your weekly roundup is ready, tap here to see the details!" = "Haftalık özetiniz hazır, ayrıntıları görmek için buraya dokunun!";

/* Describes the expected behavior when the user disables in-app notifications in Reader Comments. */
"You’re following this conversation. You will receive an email and a notification whenever a new comment is made." = "Bu konuşmayı takip ediyorsunuz. Yeni bir yorum yapıldığında e-posta ve bildirim alacaksınız.";

/* Describes the expected behavior when the user enables in-app notifications in Reader Comments. */
"You’re following this conversation. You will receive an email whenever a new comment is made." = "Bu konuşmayı takip ediyorsunuz. Yeni bir yorum yapıldığında e-posta alacaksınız.";

/* Popup content about why this post is being opened in block editor */
"You’re now using the block editor for new pages — great! If you’d like to change to the classic editor, go to ‘My Site’ > ‘Site Settings’." = "Şimdi yeni sayfalar için blok düzenleyiciyi kullanıyorsunuz, harika! Klasik düzenleyicide değişiklik yapmak istiyorsanız, Sitem > Site Ayarları'na gidin.";

/* Popup content about why this post is being opened in block editor */
"You’re now using the block editor for new posts — great! If you’d like to change to the classic editor, go to ‘My Site’ > ‘Site Settings’." = "Şimdi yeni yazılar için blok düzenleyiciyi kullanıyorsunuz, harika! Klasik düzenleyicide değişiklik yapmak istiyorsanız, Sitem > Site Ayarları'na gidin.";

/* Comment Attachment Label */
"[COMMENT]" = "[YORUM]";

/* Plural format string for displaying the number of post likes. %1$d is the number of likes. The underscores denote underline and is not displayed. */
"_%1$d bloggers_ like this." = "_%1$d blog yazarı_ bunu beğendi.";

/* Plural format string for displaying the number of post likes, including the like from the current user. %1$d is the number of likes, excluding the like by current user. The underscores denote underline and is not displayed. */
"_You and %1$d bloggers_ like this." = "_Siz ve %1$d blog yazarı_ bunu beğendi.";

/* Describes that the current user is the only one liking a post. The underscores denote underline and is not displayed. */
"_You_ like this." = "Bunu _beğendiniz_.";

/* Age between dates equaling one day. */
"a day" = "bir gün";

/* Age between dates equaling one month. */
"a month" = "bir ay";

/* Age between dates equaling one year. */
"a year" = "bir yıl";

/* Age between dates equaling one hour. */
"an hour" = "bir saat";

/* Label displayed on audio media items. */
"audio" = "ses";

/* translators: displays audio file extension. e.g. MP3 audio file */
"audio file" = "ses dosyası";

/* Used when displaying author of a plugin. */
"by %@" = "%@ tarafından";

/* Displayed in the confirmation alert when marking comment notifications as read. */
"comment" = "yorum";

/* The menu item to select during a guided tour. */
"connections" = "bağlantılar";

/* No comment provided by engineer. */
"double-tap to change unit" = "birimi değiştirmek için çift dokunun";

/* Register Domain - Address information field Number placeholder */
"eg. 1122334455" = "ör. 1122334455";

/* Register Domain - Address information field Country Code placeholder */
"eg. 44" = "ör. 44";

/* Placeholder for the site url textfield.
   Provides a sample of what a domain name looks like.
   Site Address placeholder */
"example.com" = "example.com";

/* Displayed in the confirmation alert when marking follow notifications as read. */
"follow" = "takip et";

/* (placeholder) Help the user enter a URL into the field */
"http:\/\/my-site-address (URL)" = "http:\/\/benim-site-adresim (URL)";

/* Label displayed on image media items. */
"image" = "görsel";

/* Text for related post cell preview */
"in \"Apps\"" = "\"Uygulamalar\" içinde";

/* Text for related post cell preview */
"in \"Mobile\"" = "\"Mobil\" içinde";

/* Text for related post cell preview */
"in \"Upgrade\"" = "\"Güncelleme\" içinde";

/* Sentence to justify why the app is asking permission from the user to use their camera. */
"infoplist.NSCameraUsageDescription" = "Yazılarınızda kullanacağınız fotoğraf veya videoları çekmek için.";

/* This sentence is shown when the app asks permission from the user to use their location. */
"infoplist.NSLocationUsageDescription" = "WordPress coğrafi etiketlemeyi etkinleştirdiğiniz sitelerdeki yazılara konumunuzu eklemek istiyor.";

/* This sentence is shown when the app asks permission from the user to use their location. */
"infoplist.NSLocationWhenInUseUsageDescription" = "WordPress coğrafi etiketlemeyi etkinleştirdiğiniz sitelerdeki yazılara konumunuzu eklemek istiyor.";

/* Sentence to justify why the app asks permission from the user to access the device microphone. */
"infoplist.NSMicrophoneUsageDescription" = "Videolarınızdaki sesleri kaydetmek için mikrofon erişimini etkinleştir.";

/* Sentence to justify why the app asks permission from the user to access their Media Library. */
"infoplist.NSPhotoLibraryUsageDescription" = "Yazılarınızda fotoğraf veya video eklemek için.";

/* Footer text for Invite Links section of the Invite People screen. */
"invite_people_invite_link_footer" = "Ekibinizin üyelerini tek tek davet etmek zorunda kalmadan dahil etmek için bu bağlantıyı kullanın. Bu bağlantıya tıklayan herkes, başkasından bile almış olsa, kurumunuza dahil olabilir. O nedenle, sadece güvendiğiniz kişilerle paylaşmaya dikkat edin.";

/* Name of the "Save as Draft" action as it should appear in the iOS Share Sheet when sharing content from other apps to WordPress */
"ios-sharesheet.CFBundleDisplayName" = "Taslak olarak kaydet";

/* Name of the "Save as Draft" action as it should appear in the iOS Share Sheet when sharing content from other apps to WordPress. Must be less than 16 characters long. Typically the same text as CFBundleDisplayName, but could be shorter if needed. */
"ios-sharesheet.CFBundleName" = "Taslak olarak kaydet";

/* This text is used when the user is configuring the iOS widget and selecting which WordPress site they want the widget to be for */
"ios-widget.BOl9KQ" = "‘${site}’ ile eşleşen '${count}' seçenekleri var.";

/* This text is used when the user is configuring the iOS widget, as a label for the dropdown to select the site to configure it for */
"ios-widget.ILcGmf" = "Site";

/* This text is used when the user is configuring the iOS widget, as the title for the modal when selecting the site to configure it for */
"ios-widget.cyajMn" = "Site";

/* This text is used when the user is configuring the iOS widget to suggest them to select the site to configure the widget for */
"ios-widget.gpCwrM" = "Site seçin";

/* This text is used when configuring the iOS widget and confirming the WordPress site the user wants the widget to be for */
"ios-widget.s4dJhx" = "‘${site}’ istediğinizden emin misiniz?";

/* This text is required by Apple to be part of the translations but is not shown to the users. You can use the English version verbatim without translation for this entry. */
"ios-widget.tVvJ9c" = "Site Amacı Seçin";

/* Later today */
"later today" = "bugün daha sonra";

/* Displayed in the confirmation alert when marking like notifications as read. */
"like" = "beğen";

/* Indicating that referrer was marked as spam */
"marked as spam" = "spam olarak işaretlendi";

/* Word separating the current index from the total amount. I.e.: 7 of 9 */
"of" = ",";

/* Label displayed on media items that are not video, image, or audio. */
"other" = "diğer";

/* No comment provided by engineer. */
"password" = "parola";

/* Register Domain - Domain contact information field Phone */
"phone number" = "telefon numarası";

/* Header of delete screen section listing things that will be deleted. */
"these items will be deleted:" = "bu ögeler silinecekler:";

/* Today */
"today" = "bugün";

/* The part of the nudge title that should be emphasized, this content needs to match a string in 'If you want to try get more...' */
"top tips" = "en iyi ipuçları";

/* Used when the response doesn't have a valid url to display */
"unknown url" = "bilinmeyen url";

/* Indicating that referrer was unmarked as spam */
"unmarked as spam" = "istenmeyen posta işaretini kaldır";

/* Displayed in the confirmation alert when marking unread notifications as read. */
"unread" = "okunmamış";

/* Label displayed on video media items. */
"video" = "video";

/* Portion of a message for Jetpack users that have multisite WP installation, thus Restore is not available. This part is a link, colored with a different color. */
"visit our documentation page" = "belge sayfamızı ziyaret edin";

/* Title of best views ever label in all time widget */
"widget.alltime.bestviews.label" = "Şuana kadar ki en iyi görüntülemeler";

/* Title of posts label in all time widget */
"widget.alltime.posts.label" = "Yazılar";

/* Description of all time widget in the preview */
"widget.alltime.preview.description" = "WordPress sitenizdeki tüm etkinliklerden haberdar olun.";

/* Title of all time widget */
"widget.alltime.title" = "Her Zaman";

/* Title of the unconfigured view in all time widget */
"widget.alltime.unconfigured.view.title" = "Tüm zamanlara ait istatistikleri görmek için WordPress'e giriş yapın.";

/* Description of all time widget in the preview */
"widget.thisweek.preview.description" = "WordPress sitenizde bu haftaki etkinliklerden haberdar olun";

/* Title of this week widget */
"widget.thisweek.title" = "Bu Hafta";

/* Title of the unconfigured view in this week widget */
"widget.thisweek.unconfigured.view.title" = "Bu haftanın istatistiklerini görmek için WordPress'e giriş yapın.";

/* Title of comments label in today widget */
"widget.today.comments.label" = "Yorumlar";

/* Title of likes label in today widget */
"widget.today.likes.label" = "Beğenilenler";

/* Title of the nodata view in today widget */
"widget.today.nodata.view.title" = "Site istatistikleri yüklenemiyor.";

/* Description of today widget in the preview */
"widget.today.preview.description" = "WordPress sitenizde bugünkü etkinliklerden haberdar olun.";

/* Title of today widget */
"widget.today.title" = "Bugün";

/* Title of the unconfigured view in today widget */
"widget.today.unconfigured.view.title" = "Bugünün istatistiklerini görmek için WordPress'e giriş yapın.";

/* Error message to show if a widget view is unavailable */
"widget.today.view.unavailable.title" = "Görüntüleme işlevi kullanılamıyor";

/* Title of views label in today widget */
"widget.today.views.label" = "Gösterimler";

/* Title of visitors label in today widget */
"widget.today.visitors.label" = "Ziyaretçiler";

/* Second part of delete screen title stating [the site] will be unavailable in the future. */
"will be unavailable in the future." = "gelecekte kullanılamayacak.";

/* This is a comma separated list of keywords used for spotlight indexing of the 'Help & Support' screen within the 'Me' tab */
"wordpress, help, support, faq, questions, debug, logs, help center, contact" = "wordpress, yardım, destek, sss, sorular, debug, logs, yardım merkezi, iletişim";

/* This is a comma separated list of keywords used for spotlight indexing of the 'Me' tab. */
"wordpress, me, app settings, settings, cache, media, about, upload, usage, statistics" = "wordpress, ben, uygulama ayarları, ayarlar, ön bellek, ortam, hakkında, yükle, kullanım, istatistik";

/* This is a comma separated list of keywords used for spotlight indexing of the 'Notification Settings' screen within the 'Me' tab. */
"wordpress, me, notification, notification settings, settings, comments, email, ping, follow, customize, customise" = "wordpress, ben, bildirim, bildirim ayarları, ayarlar, yorumlar, eposta, ping, takip et, özelleştir";

/* This is a comma separated list of keywords used for spotlight indexing of the 'Me' tab. */
"wordpress, me, settings, account, notification log out, logout, log in, login, help, support" = "wordpress, ben, ayarlar, hesap, bildirim, çıkış yap, lgiriş yap, yardım, destek";

/* This is a comma separated list of keywords used for spotlight indexing of the 'Notifications' tab. */
"wordpress, notifications, alerts, updates" = "wordpress, bildirimler, uyarılar, güncellemeler";

/* This is a comma-separated list of keywords used for spotlight indexing of the 'Reader' tab. */
"wordpress, reader, articles, posts, blog post, followed, discover, likes, my likes, tags, topics" = "wordpress, okuyucu, makaleler, yazılar, blog yazısı, takiptekiler, keşfet, beğeniler, beğenilerim, etiketler, konular";

/* This is a comma separated list of keywords used for spotlight indexing of the 'My Sites' tab. */
"wordpress, sites, site, blogs, blog" = "wordpress, siteler, site, bloglar, blog";

/* Placeholder for site url, if the url is unknown.Presented when logging in with a site address that does not have a valid Jetpack installation.The error would read: to use this app for your site you'll need... */
"your site" = "siteniz";

/* Label for button to log in using Google. The {G} will be replaced with the Google logo. */
"{G} Log in with Google." = "{G} Google ile giriş yap.";

/* About View's Footer Text. The variable is the current year */
"© %ld Automattic, Inc." = "© %ld Automattic, Inc.";

/* Item 4 of delete screen section listing things that will be deleted. */
"• Domains" = "• Alan adları";

/* Item 5 of delete screen section listing things that will be deleted. */
"• Media" = "• Ortam";

/* Item 3 of delete screen section listing things that will be deleted. */
"• Pages" = "• Sayfalar";

/* Item 1 of delete screen section listing things that will be deleted. */
"• Posts" = "• Yazılar";

/* Item 6 of delete screen section listing things that will be deleted. */
"• Purchased Upgrades" = "• Satın alınan yükseltmeler";

/* Item 2 of delete screen section listing things that will be deleted. */
"• Users & Authors" = "• Kullanıcılar ve yazarlar";

/* Label that indicates a blogging prompt has been answered.
   Title label that indicates the prompt has been answered. */
"✓ Answered" = "✓ Yanıtlandı";
<|MERGE_RESOLUTION|>--- conflicted
+++ resolved
@@ -358,12 +358,9 @@
 /* Story Intro welcome title */
 "A new way to create and publish engaging content on your site." = "Sitenizde ilgi çekici içerik oluşturmanın ve yayınlamanın yeni bir yolu.";
 
-<<<<<<< HEAD
-=======
 /* A VoiceOver hint to explain what the user gets when they select the 'Get to know the WordPress/Jetpack app' button. */
 "A series of steps helping you to explore the app." = "Uygulamayı keşfetmenize yardımcı olacak bir dizi adım.";
 
->>>>>>> 8f152513
 /* A VoiceOver hint to explain what the user gets when they select the 'Customize Your Site' button. */
 "A series of steps showing you how to add a theme, site icon and more." = "Tema, site simgesi ve daha fazlasını nasıl ekleyeceğinizi gösteren bir dizi adım.";
 
