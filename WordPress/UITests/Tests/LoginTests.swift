import UITestsFoundation
import XCTest

class LoginTests: XCTestCase {

    override func setUpWithError() throws {
        try super.setUpWithError()
        setUpTestSuite()
    }

    override func tearDownWithError() throws {
        takeScreenshotOfFailedTest()
    }

    // Unified email login/out
    func testWPcomLoginLogout() throws {
<<<<<<< HEAD
        try PrologueScreen()
            .selectContinue()
=======
        try PrologueScreen().selectContinue()
>>>>>>> 7fcb4620
            .proceedWith(email: WPUITestCredentials.testWPcomUserEmail)
            .proceedWithValidPassword()
            .verifyEpilogueDisplays(username: WPUITestCredentials.testWPcomUsername, siteUrl: WPUITestCredentials.testWPcomSitePrimaryAddress)
            .continueWithSelectedSite()
            .tabBar.goToMeScreen()
            .logoutToPrologue()
            .verifyPrologueScreenLoaded()
    }

    /**
     This test opens safari to trigger the mocked magic link redirect
     */
    func testEmailMagicLinkLogin() throws {
<<<<<<< HEAD
        try WelcomeScreen()
            .selectLogin()
=======
        try WelcomeScreen().selectLogin()
>>>>>>> 7fcb4620
            .selectEmailLogin()
            .proceedWith(email: WPUITestCredentials.testWPcomUserEmail)
            .proceedWithLink()
            .openMagicLoginLink()
            .continueWithSelectedSite()
            .dismissNotificationAlertIfNeeded()
            .tabBar.goToMeScreen()
            .logout()
            .verifyWelcomeScreenLoaded()
    }

    // Unified self hosted login/out
    func testSelfHostedLoginLogout() throws {
        try PrologueScreen()
            .selectSiteAddress()
            .proceedWith(siteUrl: WPUITestCredentials.selfHostedSiteAddress)
            .proceedWithSelfHosted(username: WPUITestCredentials.selfHostedUsername, password: WPUITestCredentials.selfHostedPassword)
            .removeSelfHostedSite()
<<<<<<< HEAD
        try PrologueScreen().verifyPrologueScreenLoaded()
=======
        try PrologueScreen()
            .verifyPrologueScreenLoaded()
>>>>>>> 7fcb4620
    }

    // Unified WordPress.com email login failure due to incorrect password
    func testWPcomInvalidPassword() throws {
<<<<<<< HEAD
        try PrologueScreen()
            .selectContinue()
=======
        try PrologueScreen().selectContinue()
>>>>>>> 7fcb4620
            .proceedWith(email: WPUITestCredentials.testWPcomUserEmail)
            .proceedWithInvalidPassword()
            .verifyLoginError()
    }

    // Self-Hosted after WordPress.com login.
    // Login to a WordPress.com account, open site switcher, then add a self-hosted site.
    func testAddSelfHostedSiteAfterWPcomLogin() throws {
        try PrologueScreen()
            .selectContinue()
            .proceedWith(email: WPUITestCredentials.testWPcomUserEmail)
            .proceedWithValidPassword()
            .verifyEpilogueDisplays(username: WPUITestCredentials.testWPcomUsername, siteUrl: WPUITestCredentials.testWPcomSitePrimaryAddress)
            .continueWithSelectedSite() //returns MySite screen

            // From here, bring up the sites list and choose to add a new self-hosted site.
            .showSiteSwitcher()
            .addSelfHostedSite()

            // Then, go through the self-hosted login flow:
            .proceedWith(siteUrl: WPUITestCredentials.selfHostedSiteAddress)
            .proceedWithSelfHostedSiteAddedFromSitesList(username: WPUITestCredentials.selfHostedUsername, password: WPUITestCredentials.selfHostedPassword)

            // Login flow returns MySites modal, which needs to be closed.
            .closeModal()
            .verifyMySiteScreenLoaded()
            .removeSelfHostedSite()
    }
}<|MERGE_RESOLUTION|>--- conflicted
+++ resolved
@@ -14,12 +14,8 @@
 
     // Unified email login/out
     func testWPcomLoginLogout() throws {
-<<<<<<< HEAD
         try PrologueScreen()
             .selectContinue()
-=======
-        try PrologueScreen().selectContinue()
->>>>>>> 7fcb4620
             .proceedWith(email: WPUITestCredentials.testWPcomUserEmail)
             .proceedWithValidPassword()
             .verifyEpilogueDisplays(username: WPUITestCredentials.testWPcomUsername, siteUrl: WPUITestCredentials.testWPcomSitePrimaryAddress)
@@ -33,12 +29,8 @@
      This test opens safari to trigger the mocked magic link redirect
      */
     func testEmailMagicLinkLogin() throws {
-<<<<<<< HEAD
         try WelcomeScreen()
             .selectLogin()
-=======
-        try WelcomeScreen().selectLogin()
->>>>>>> 7fcb4620
             .selectEmailLogin()
             .proceedWith(email: WPUITestCredentials.testWPcomUserEmail)
             .proceedWithLink()
@@ -57,22 +49,14 @@
             .proceedWith(siteUrl: WPUITestCredentials.selfHostedSiteAddress)
             .proceedWithSelfHosted(username: WPUITestCredentials.selfHostedUsername, password: WPUITestCredentials.selfHostedPassword)
             .removeSelfHostedSite()
-<<<<<<< HEAD
-        try PrologueScreen().verifyPrologueScreenLoaded()
-=======
         try PrologueScreen()
             .verifyPrologueScreenLoaded()
->>>>>>> 7fcb4620
     }
 
     // Unified WordPress.com email login failure due to incorrect password
     func testWPcomInvalidPassword() throws {
-<<<<<<< HEAD
         try PrologueScreen()
             .selectContinue()
-=======
-        try PrologueScreen().selectContinue()
->>>>>>> 7fcb4620
             .proceedWith(email: WPUITestCredentials.testWPcomUserEmail)
             .proceedWithInvalidPassword()
             .verifyLoginError()
