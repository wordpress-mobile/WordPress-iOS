import ScreenObject
import XCTest
import XCUITestHelpers

public class BlockEditorScreen: ScreenObject {

    let editorCloseButtonGetter: (XCUIApplication) -> XCUIElement = {
        $0.navigationBars["Gutenberg Editor Navigation Bar"].buttons["Close"]
    }

    let undoButtonGetter: (XCUIApplication) -> XCUIElement = {
        $0.navigationBars["Gutenberg Editor Navigation Bar"].buttons["Undo"]
    }

    let redoButtonGetter: (XCUIApplication) -> XCUIElement = {
        $0.navigationBars["Gutenberg Editor Navigation Bar"].buttons["Redo"]
    }

    let addBlockButtonGetter: (XCUIApplication) -> XCUIElement = {
        $0.buttons["add-block-button"]
    }

    let moreButtonGetter: (XCUIApplication) -> XCUIElement = {
        $0.buttons["more_post_options"]
    }

    let insertFromUrlButtonGetter: (XCUIApplication) -> XCUIElement = {
        $0.buttons["Insert from URL"]
    }

    let applyButtonGetter: (XCUIApplication) -> XCUIElement = {
        $0.buttons["Apply"]
    }

    var editorCloseButton: XCUIElement { editorCloseButtonGetter(app) }
    var undoButton: XCUIElement { undoButtonGetter(app) }
    var redoButton: XCUIElement { redoButtonGetter(app) }
    var addBlockButton: XCUIElement { addBlockButtonGetter(app) }
    var moreButton: XCUIElement { moreButtonGetter(app) }
    var insertFromUrlButton: XCUIElement { insertFromUrlButtonGetter(app) }
    var applyButton: XCUIElement { applyButtonGetter(app) }

    public init(app: XCUIApplication = XCUIApplication()) throws {
        // The block editor has _many_ elements but most are loaded on-demand. To verify the screen
        // is loaded, we rely only on the button to add a new block and on the navigation bar we
        // expect to encase the screen.
        try super.init(
<<<<<<< HEAD
            expectedElementGetters: [ editorCloseButtonGetter, undoButtonGetter, redoButtonGetter, addBlockButtonGetter ],
            app: app,
            waitTimeout: 10
=======
            expectedElementGetters: [ editorCloseButtonGetter, addBlockButtonGetter ],
            app: app
>>>>>>> 467c6915
        )
    }

    /**
     Enters text into title field.
     - Parameter text: the test to enter into the title
     */
    public func enterTextInTitle(text: String) -> BlockEditorScreen {
        let titleView = app.otherElements["Post title. Empty"].firstMatch // Uses a localized string
        XCTAssert(titleView.waitForExistence(timeout: 3), "Title View does not exist!")

        titleView.tap()
        titleView.typeText(text)

        return self
    }

    /**
    Adds a paragraph block with text.
     - Parameter withText: the text to enter in the paragraph block
     */
    public func addParagraphBlock(withText text: String) -> BlockEditorScreen {
        addBlock("Paragraph block")

        let paragraphView = app.otherElements["Paragraph Block. Row 1. Empty"].textViews.element(boundBy: 0)
        paragraphView.typeText(text)

        return self
    }

    /**
     Adds an image block with latest image from device.
     */
    public func addImage() throws -> BlockEditorScreen {
        addBlock("Image block")
        try addImageByOrder(id: 0)

        return self
    }

    /**
     Adds a gallery block with multiple images from device.
     */
    public func addImageGallery() throws -> BlockEditorScreen {
        addBlock("Gallery block")
        try addMultipleImages(numberOfImages: 3)

        return self
    }

    public func addVideoFromUrl(urlPath: String) -> Self {
        addMediaBlockFromUrl(
            blockType: "Video block",
            UrlPath: urlPath
        )

        return self
    }

    public func addAudioFromUrl(urlPath: String) -> Self {
        addMediaBlockFromUrl(
            blockType: "Audio block",
            UrlPath: urlPath
        )

        return self
    }

    private func addMediaBlockFromUrl(blockType: String, UrlPath: String) {
        addBlock(blockType)
        insertFromUrlButton.tap()
        app.textFields.element.typeText(UrlPath)
        applyButton.tap()
    }

    @discardableResult
    public func verifyMediaBlocksDisplayed() -> Self {
        let imagePredicate = NSPredicate(format: "label == 'Image Block. Row 1'")
        let videoPredicate = NSPredicate(format: "label == 'Video Block. Row 2'")
        let audioPredicate = NSPredicate(format: "label == 'Audio Block. Row 3'")

        XCTAssertTrue(app.buttons.containing(imagePredicate).firstMatch.exists)
        XCTAssertTrue(app.buttons.containing(videoPredicate).firstMatch.exists)
        XCTAssertTrue(app.buttons.containing(audioPredicate).firstMatch.exists)

        return self
    }

    /**
    Selects a block based on part of the block label (e.g. partial text in a paragraph block)
     */
    @discardableResult
    public func selectBlock(containingText text: String) -> BlockEditorScreen {
        let predicate = NSPredicate(format: "label CONTAINS[c] '\(text)'")
        XCUIApplication().buttons.containing(predicate).firstMatch.tap()
        return self
    }

    // returns void since return screen depends on from which screen it loaded
    public func closeEditor() {
        XCTContext.runActivity(named: "Close the block editor") { (activity) in
            XCTContext.runActivity(named: "Close the More menu if needed") { (activity) in
                let actionSheet = app.sheets.element(boundBy: 0)
                if actionSheet.exists {
                    dismissBlockEditorPopovers()
                }
            }

            // Wait for close button to be hittable (i.e. React "Loading from pre-bundled file" message is gone)
            editorCloseButton.waitForIsHittable(timeout: 3)
            editorCloseButton.tap()

            XCTContext.runActivity(named: "Discard any local changes") { (activity) in
                guard app.staticTexts["You have unsaved changes."].waitForIsHittable(timeout: 3) else { return }

                Logger.log(message: "Discarding unsaved changes", event: .v)
                let discardButton = app.buttons["Discard"] // Uses a localized string
                discardButton.tap()
            }

            let editorNavBar = app.navigationBars["Gutenberg Editor Navigation Bar"]
            let waitForEditorToClose = editorNavBar.waitFor(predicateString: "isEnabled == false")
            XCTAssertEqual(waitForEditorToClose, .completed, "Block editor should be closed but is still loaded.")
        }
    }

    // Sometimes ScreenObject times out due to long loading time making the Editor Screen evaluate to `nil`.
    // This function adds the ability to still close the Editor Screen when that happens.
    public static func closeEditorDiscardingChanges(app: XCUIApplication = XCUIApplication()) {
        let closeButton = app.buttons["Close"]
        if closeButton.waitForIsHittable() { closeButton.tap() }

        let discardChangesButton = app.buttons["Discard"]
        if discardChangesButton.waitForIsHittable() { discardChangesButton.tap() }
    }

    public func publish() throws -> EditorNoticeComponent {
        let publishButton = app.buttons["Publish"]
        let publishNowButton = app.buttons["Publish Now"]
        var tries = 0
        // This loop to check for Publish Now Button is an attempt to confirm that the publishButton.tap() call took effect.
        // The tests would fail sometimes in the pipeline with no apparent reason.
        repeat {
            publishButton.tap()
            tries += 1
        } while !publishNowButton.waitForIsHittable(timeout: 3) && tries <= 3
        try confirmPublish()

        return try EditorNoticeComponent(withNotice: "Post published", andAction: "View")
    }

    public func openPostSettings() throws -> EditorPostSettings {
        moreButton.tap()
        let postSettingsButton = app.buttons["Post Settings"] // Uses a localized string
        postSettingsButton.tap()

        return try EditorPostSettings()
    }

    private func getContentStructure() -> String {
        moreButton.tap()
        let contentStructure = app.staticTexts.element(matching: NSPredicate(format: "label CONTAINS 'Content Structure'")).label
        dismissBlockEditorPopovers()

        return contentStructure
    }

    private func dismissBlockEditorPopovers() {
        if XCUIDevice.isPad {
            app.otherElements["PopoverDismissRegion"].tap()
            dismissImageViewIfNeeded()
        } else {
            app.buttons["Keep Editing"].tap()
        }
    }

    private func dismissImageViewIfNeeded() {
        let fullScreenImage = app.images["Fullscreen view of image. Double tap to dismiss"]
        if fullScreenImage.exists { fullScreenImage.tap() }
    }

    @discardableResult
    public func verifyContentStructure(blocks: Int, words: Int, characters: Int) throws -> BlockEditorScreen {
        let expectedStructure = "Content Structure Blocks: \(blocks), Words: \(words), Characters: \(characters)"
        let actualStructure = getContentStructure()

        XCTAssertEqual(actualStructure, expectedStructure, "Unexpected post structure.")

        return try BlockEditorScreen()
    }

    private func addBlock(_ blockLabel: String) {
        addBlockButton.tap()
        let blockButton = app.buttons[blockLabel]
        if !blockButton.isHittable { app.scrollDownToElement(element: blockButton) }
        blockButton.tap()
    }

    @discardableResult
    public func undo() throws -> BlockEditorScreen {
        undoButton.tap()

        return try BlockEditorScreen()
    }

    @discardableResult
    public func verifyUndoIsDisabled() throws -> BlockEditorScreen {
        XCTAssertFalse(undoButton.isEnabled)

        return try BlockEditorScreen()
    }

    @discardableResult
    public func redo() throws -> BlockEditorScreen {
        redoButton.tap()

        return try BlockEditorScreen()
    }

    @discardableResult
    public func verifyRedoIsDisabled() throws -> BlockEditorScreen {
        XCTAssertFalse(redoButton.isEnabled)

        return try BlockEditorScreen()
    }

    /// Some tests might fail during the block picking flow. In such cases, we need to dismiss the
    /// block picker itself before being able to interact with the rest of the app again.
    public func dismissBlocksPickerIfNeeded() {
        // Determine whether the block picker is on screen using the visibility of the add block
        // button as a proxy
        guard addBlockButton.isFullyVisibleOnScreen() == false else { return }

        // Dismiss the block picker by swiping down
        app.swipeDown()

        XCTAssertTrue(addBlockButton.waitForIsHittable(timeout: 3))
    }

    /*
     Select Image from Camera Roll by its ID. Starts with 0
     */
    private func addImageByOrder(id: Int) throws {
        try chooseFromDevice()
            .selectImage(atIndex: 0)
    }

    /*
     Select Sequencial Images from Camera Roll by its ID. Starts with 0
     */
    private func addMultipleImages(numberOfImages: Int) throws {
        try chooseFromDevice()
            .selectMultipleImages(numberOfImages)
    }

    private func chooseFromDevice() throws -> MediaPickerAlbumScreen {
        let imageDeviceButton = app.buttons["Choose from device"] // Uses a localized string

        imageDeviceButton.tap()

        // Allow access to device media
        app.tap() // trigger the media permissions alert handler

        return try MediaPickerAlbumListScreen()
                    .selectAlbum(atIndex: 0)
    }

    private func confirmPublish() throws {
        if FancyAlertComponent.isLoaded() {
            try FancyAlertComponent().acceptAlert()
        } else {
            let publishNowButton = app.buttons["Publish Now"]
            publishNowButton.tap()
            dismissBloggingRemindersAlertIfNeeded()
        }
    }

    public func dismissBloggingRemindersAlertIfNeeded() {
        guard app.buttons["Set reminders"].waitForExistence(timeout: 3) else { return }

        if XCUIDevice.isPad {
            app.swipeDown(velocity: .fast)
        } else {
            let dismissBloggingRemindersAlertButton = app.buttons.element(boundBy: 0)
            dismissBloggingRemindersAlertButton.tap()
        }
    }

    static func isLoaded() -> Bool {
        (try? BlockEditorScreen().isLoaded) ?? false
    }

    @discardableResult
    public func openBlockPicker() throws -> BlockEditorScreen {
        addBlockButton.tap()
        return try BlockEditorScreen()
    }

    @discardableResult
    public func closeBlockPicker() throws -> BlockEditorScreen {
        editorCloseButton.coordinate(withNormalizedOffset: CGVector(dx: 0, dy: 0)).tap()
        return try BlockEditorScreen()
    }
}<|MERGE_RESOLUTION|>--- conflicted
+++ resolved
@@ -45,14 +45,8 @@
         // is loaded, we rely only on the button to add a new block and on the navigation bar we
         // expect to encase the screen.
         try super.init(
-<<<<<<< HEAD
             expectedElementGetters: [ editorCloseButtonGetter, undoButtonGetter, redoButtonGetter, addBlockButtonGetter ],
-            app: app,
-            waitTimeout: 10
-=======
-            expectedElementGetters: [ editorCloseButtonGetter, addBlockButtonGetter ],
             app: app
->>>>>>> 467c6915
         )
     }
 
