import ScreenObject
import XCTest
import XCUITestHelpers

public class BlockEditorScreen: ScreenObject {

    private let editorCloseButtonGetter: (XCUIApplication) -> XCUIElement = {
        $0.navigationBars["Gutenberg Editor Navigation Bar"].buttons["Close"]
    }

    private let undoButtonGetter: (XCUIApplication) -> XCUIElement = {
        $0.navigationBars["Gutenberg Editor Navigation Bar"].buttons["Undo"]
    }

    private let redoButtonGetter: (XCUIApplication) -> XCUIElement = {
        $0.navigationBars["Gutenberg Editor Navigation Bar"].buttons["Redo"]
    }

    private let addBlockButtonGetter: (XCUIApplication) -> XCUIElement = {
        $0.buttons["add-block-button"]
    }

    private let moreButtonGetter: (XCUIApplication) -> XCUIElement = {
        $0.buttons["more_post_options"]
    }

    private let insertFromUrlButtonGetter: (XCUIApplication) -> XCUIElement = {
        $0.buttons["Insert from URL"]
    }

    private let applyButtonGetter: (XCUIApplication) -> XCUIElement = {
        $0.buttons["Apply"]
    }

    private let discardButtonGetter: (XCUIApplication) -> XCUIElement = {
        $0.buttons["Discard"]
    }

    private let firstParagraphBlockGetter: (XCUIApplication) -> XCUIElement = {
        $0.otherElements["Paragraph Block. Row 1. Empty"]
    }

    private let postTitleViewGetter: (XCUIApplication) -> XCUIElement = {
        $0.otherElements["Post title. Empty"]
    }

    private let editorNavigationBarGetter: (XCUIApplication) -> XCUIElement = {
        $0.navigationBars["Gutenberg Editor Navigation Bar"]
    }

    private let closeButtonGetter: (XCUIApplication) -> XCUIElement = {
        $0.buttons["Close"]
    }

    private let dismissPopoverRegionGetter: (XCUIApplication) -> XCUIElement = {
        $0.otherElements["PopoverDismissRegion"]
    }

    private let keepEditingButtonGetter: (XCUIApplication) -> XCUIElement = {
        $0.buttons["Keep Editing"]
    }

    private let postSettingsButtonGetter: (XCUIApplication) -> XCUIElement = {
        $0.buttons["Post Settings"]
    }

    private let chooseFromDeviceButtonGetter: (XCUIApplication) -> XCUIElement = {
        $0.buttons["Choose from device"]
    }

    private let setRemindersButtonGetter: (XCUIApplication) -> XCUIElement = {
        $0.buttons["Set reminders"]
    }

    private let fullScreenImageGetter: (XCUIApplication) -> XCUIElement = {
        $0.images["Fullscreen view of image. Double tap to dismiss"]
    }

    private let unsavedChangesLabelGetter: (XCUIApplication) -> XCUIElement = {
        $0.staticTexts["You have unsaved changes."]
    }

    var addBlockButton: XCUIElement { addBlockButtonGetter(app) }
    var applyButton: XCUIElement { applyButtonGetter(app) }
    var chooseFromDeviceButton: XCUIElement { chooseFromDeviceButtonGetter(app) }
    var closeButton: XCUIElement { closeButtonGetter(app) }
    var discardButton: XCUIElement { discardButtonGetter(app) }
    var dismissPopoverRegion: XCUIElement { dismissPopoverRegionGetter(app) }
    var editorCloseButton: XCUIElement { editorCloseButtonGetter(app) }
    var editorNavigationBar: XCUIElement { editorNavigationBarGetter(app) }
    var firstParagraphBlock: XCUIElement { firstParagraphBlockGetter(app) }
    var fullScreenImage: XCUIElement { fullScreenImageGetter(app) }
    var insertFromUrlButton: XCUIElement { insertFromUrlButtonGetter(app) }
    var keepEditingButton: XCUIElement { keepEditingButtonGetter(app) }
    var moreButton: XCUIElement { moreButtonGetter(app) }
    var postSettingsButton: XCUIElement { postSettingsButtonGetter(app) }
    var postTitleView: XCUIElement { postTitleViewGetter(app) }
    var redoButton: XCUIElement { redoButtonGetter(app) }
    var setRemindersButton: XCUIElement { setRemindersButtonGetter(app) }
    var undoButton: XCUIElement { undoButtonGetter(app) }
    var unsavedChangesLabel: XCUIElement { unsavedChangesLabelGetter(app) }

    public init(app: XCUIApplication = XCUIApplication()) throws {
        // The block editor has _many_ elements but most are loaded on-demand. To verify the screen
        // is loaded, we rely only on the button to add a new block and on the navigation bar we
        // expect to encase the screen.
        try super.init(
            expectedElementGetters: [ addBlockButtonGetter, editorCloseButtonGetter, redoButtonGetter, undoButtonGetter ],
            app: app
        )
    }

    /**
     Enters text into title field.
     - Parameter text: the test to enter into the title
     */
    public func enterTextInTitle(text: String) -> BlockEditorScreen {
        let titleView = postTitleView.firstMatch // Uses a localized string
        XCTAssert(titleView.waitForExistence(timeout: 3), "Title View does not exist!")
        type(text: text, in: titleView)

        return self
    }

    /**
    Adds a paragraph block with text.
     - Parameter withText: the text to enter in the paragraph block
     */
    public func addParagraphBlock(withText text: String) -> BlockEditorScreen {
        addBlock("Paragraph block")

<<<<<<< HEAD
        let paragraphView = app.otherElements["Paragraph Block. Row 1. Empty"].textViews.element(boundBy: 0)
        type(text: text, in: paragraphView)
=======
        let paragraphView = firstParagraphBlock.textViews.element(boundBy: 0)
        paragraphView.typeText(text)
>>>>>>> e27a286c

        return self
    }

    /**
     Adds an image block with latest image from device.
     */
    public func addImage() throws -> BlockEditorScreen {
        addBlock("Image block")
        try addImageByOrder(id: 0)

        return self
    }

    /**
     Adds a gallery block with multiple images from device.
     */
    public func addImageGallery() throws -> BlockEditorScreen {
        addBlock("Gallery block")
        try addMultipleImages(numberOfImages: 3)

        return self
    }

    public func addVideoFromUrl(urlPath: String) -> Self {
        addMediaBlockFromUrl(
            blockType: "Video block",
            UrlPath: urlPath
        )

        return self
    }

    public func addAudioFromUrl(urlPath: String) -> Self {
        addMediaBlockFromUrl(
            blockType: "Audio block",
            UrlPath: urlPath
        )

        return self
    }

    private func addMediaBlockFromUrl(blockType: String, UrlPath: String) {
        addBlock(blockType)
        insertFromUrlButton.tap()
        app.textFields.element.typeText(UrlPath)
        applyButton.tap()
    }

    @discardableResult
    public func verifyMediaBlocksDisplayed() -> Self {
        let imagePredicate = NSPredicate(format: "label == 'Image Block. Row 1'")
        let videoPredicate = NSPredicate(format: "label == 'Video Block. Row 2'")
        let audioPredicate = NSPredicate(format: "label == 'Audio Block. Row 3'")

        XCTAssertTrue(app.buttons.containing(imagePredicate).firstMatch.exists)
        XCTAssertTrue(app.buttons.containing(videoPredicate).firstMatch.exists)
        XCTAssertTrue(app.buttons.containing(audioPredicate).firstMatch.exists)

        return self
    }

    /**
    Selects a block based on part of the block label (e.g. partial text in a paragraph block)
     */
    @discardableResult
    public func selectBlock(containingText text: String) -> BlockEditorScreen {
        let predicate = NSPredicate(format: "label CONTAINS[c] '\(text)'")
        XCUIApplication().buttons.containing(predicate).firstMatch.tap()
        return self
    }

    // returns void since return screen depends on from which screen it loaded
    public func closeEditor() {
        XCTContext.runActivity(named: "Close the block editor") { (activity) in
            XCTContext.runActivity(named: "Close the More menu if needed") { (activity) in
                let actionSheet = app.sheets.element(boundBy: 0)
                if actionSheet.exists {
                    dismissBlockEditorPopovers()
                }
            }

            // Wait for close button to be hittable (i.e. React "Loading from pre-bundled file" message is gone)
            editorCloseButton.waitForIsHittable(timeout: 3)
            editorCloseButton.tap()

            XCTContext.runActivity(named: "Discard any local changes") { (activity) in
                guard unsavedChangesLabel.waitForIsHittable(timeout: 3) else { return }

                Logger.log(message: "Discarding unsaved changes", event: .v)
                discardButton.tap()
            }

            let waitForEditorToClose = editorNavigationBar.waitFor(predicateString: "isEnabled == false")
            XCTAssertEqual(waitForEditorToClose, .completed, "Block editor should be closed but is still loaded.")
        }
    }

    public func publish() throws -> EditorNoticeComponent {
        return try post(action: "Publish")
    }

    public func schedulePost() throws -> EditorNoticeComponent {
        return try post(action: "Schedule")
    }

    private func post(action: String) throws -> EditorNoticeComponent {
        let postButton = app.buttons[action]
        let postNowButton = app.buttons["\(action) Now"]
        var tries = 0
        // This loop to check for Publish/Schedule Now Button is an attempt to confirm that the postButton.tap() call took effect.
        // The tests would fail sometimes in the pipeline with no apparent reason.
        repeat {
            postButton.tap()
            tries += 1
        } while !postNowButton.waitForIsHittable(timeout: 3) && tries <= 3
        try confirmPost(button: postNowButton)

        let actionInNotice: String

        if action == "Schedule" {
            actionInNotice = "scheduled"
        } else if action == "Publish" {
            actionInNotice = "published"
        } else {
            throw NSError(domain: "InvalidAction", code: 0, userInfo: [NSLocalizedDescriptionKey: "Invalid action: \(action)"])
        }

        return try EditorNoticeComponent(withNotice: "Post \(actionInNotice)")
    }

    @discardableResult
    public func openPostSettings() throws -> EditorPostSettings {
        moreButton.tap()
        postSettingsButton.tap()

        return try EditorPostSettings()
    }

    private func getContentStructure() -> String {
        moreButton.tap()
        let contentStructure = app.staticTexts.element(matching: NSPredicate(format: "label CONTAINS 'Content Structure'")).label
        dismissBlockEditorPopovers()

        return contentStructure
    }

    private func dismissBlockEditorPopovers() {
        if XCUIDevice.isPad {
            dismissPopoverRegion.tap()
            dismissImageViewIfNeeded()
        } else {
            keepEditingButton.tap()
        }
    }

    private func dismissImageViewIfNeeded() {
        if fullScreenImage.exists { fullScreenImage.tap() }
    }

    @discardableResult
    public func verifyContentStructure(blocks: Int, words: Int, characters: Int) throws -> BlockEditorScreen {
        let expectedStructure = "Content Structure Blocks: \(blocks), Words: \(words), Characters: \(characters)"
        let actualStructure = getContentStructure()

        XCTAssertEqual(actualStructure, expectedStructure, "Unexpected post structure.")

        return try BlockEditorScreen()
    }

    private func addBlock(_ blockLabel: String) {
        addBlockButton.tap()
        let blockButton = app.buttons[blockLabel]
        if !blockButton.isHittable { app.scrollDownToElement(element: blockButton) }
        blockButton.tap()
    }

    @discardableResult
    public func undo() throws -> BlockEditorScreen {
        undoButton.tap()

        return try BlockEditorScreen()
    }

    @discardableResult
    public func verifyUndoIsDisabled() throws -> BlockEditorScreen {
        XCTAssertFalse(undoButton.isEnabled)

        return try BlockEditorScreen()
    }

    @discardableResult
    public func redo() throws -> BlockEditorScreen {
        redoButton.tap()

        return try BlockEditorScreen()
    }

    @discardableResult
    public func verifyRedoIsDisabled() throws -> BlockEditorScreen {
        XCTAssertFalse(redoButton.isEnabled)

        return try BlockEditorScreen()
    }

    /// Some tests might fail during the block picking flow. In such cases, we need to dismiss the
    /// block picker itself before being able to interact with the rest of the app again.
    public func dismissBlocksPickerIfNeeded() {
        // Determine whether the block picker is on screen using the visibility of the add block
        // button as a proxy
        guard addBlockButton.isFullyVisibleOnScreen() == false else { return }

        // Dismiss the block picker by swiping down
        app.swipeDown()

        XCTAssertTrue(addBlockButton.waitForIsHittable(timeout: 3))
    }

    /*
     Select Image from Camera Roll by its ID. Starts with 0
     */
    private func addImageByOrder(id: Int) throws {
        try chooseFromDevice()
            .selectImage(atIndex: 0)
    }

    /*
     Select Sequencial Images from Camera Roll by its ID. Starts with 0
     */
    private func addMultipleImages(numberOfImages: Int) throws {
        try chooseFromDevice()
            .selectMultipleImages(numberOfImages)
    }

    private func chooseFromDevice() throws -> MediaPickerAlbumScreen {
        chooseFromDeviceButton.tap()

        // Allow access to device media
        app.tap() // trigger the media permissions alert handler

        return try MediaPickerAlbumListScreen()
                    .selectAlbum(atIndex: 0)
    }

    private func confirmPost(button: XCUIElement) throws {
        if FancyAlertComponent.isLoaded() {
            try FancyAlertComponent().acceptAlert()
        } else {
            button.tap()
            dismissBloggingRemindersAlertIfNeeded()
        }
    }

    public func dismissBloggingRemindersAlertIfNeeded() {
        guard setRemindersButton.waitForExistence(timeout: 3) else { return }

        if XCUIDevice.isPad {
            app.swipeDown(velocity: .fast)
        } else {
            let dismissBloggingRemindersAlertButton = app.buttons.element(boundBy: 0)
            dismissBloggingRemindersAlertButton.tap()
        }
    }

    static func isLoaded() -> Bool {
        (try? BlockEditorScreen().isLoaded) ?? false
    }

    @discardableResult
    public func openBlockPicker() throws -> BlockEditorScreen {
        addBlockButton.tap()
        return try BlockEditorScreen()
    }

    @discardableResult
    public func closeBlockPicker() throws -> BlockEditorScreen {
        editorCloseButton.coordinate(withNormalizedOffset: CGVector(dx: 0, dy: 0)).tap()
        return try BlockEditorScreen()
    }

    // This could be moved as an XCUIApplication method via an extension if needed elsewhere.
    private func type(text: String, in element: XCUIElement) {
        // A simple implementation here would be:
        //
        // element.tap()
        // element.typeText(text)
        //
        // But as of a recent (but not pinpointed at the time of writing) Gutenberg update, that is not enough.
        // The test would fail with: Neither element nor any descendant has keyboard focus.
        // (E.g.: https://buildkite.com/automattic/wordpress-ios/builds/15598)
        //
        // The following is a convoluted but seemingly robust approach that bypasses the keyboard by using the pasteboard instead.
        UIPasteboard.general.string = text

        // Safety check
        XCTAssertTrue(element.waitForExistence(timeout: 1))

        element.doubleTap()

        let pasteButton = app.menuItems["Paste"]

        if pasteButton.waitForExistence(timeout: 1) == false {
            // Drill in hierarchy looking for it
            var found = false
            element.descendants(matching: .any).enumerated().forEach { e in
                guard found == false else { return }

                e.element.firstMatch.doubleTap()

                if pasteButton.waitForExistence(timeout: 1) {
                    found = true
                }
            }
        }

        XCTAssertTrue(pasteButton.exists, "Could not find menu item paste button.")

        pasteButton.tap()
    }
}<|MERGE_RESOLUTION|>--- conflicted
+++ resolved
@@ -129,13 +129,8 @@
     public func addParagraphBlock(withText text: String) -> BlockEditorScreen {
         addBlock("Paragraph block")
 
-<<<<<<< HEAD
-        let paragraphView = app.otherElements["Paragraph Block. Row 1. Empty"].textViews.element(boundBy: 0)
+        let paragraphView = firstParagraphBlock.textViews.element(boundBy: 0)
         type(text: text, in: paragraphView)
-=======
-        let paragraphView = firstParagraphBlock.textViews.element(boundBy: 0)
-        paragraphView.typeText(text)
->>>>>>> e27a286c
 
         return self
     }
