import ScreenObject
import XCTest
import XCUITestHelpers

public class BlockEditorScreen: ScreenObject {

    private let addBlockButtonGetter: (XCUIApplication) -> XCUIElement = {
        $0.buttons["add-block-button"]
    }

    private let chooseFromDeviceButtonGetter: (XCUIApplication) -> XCUIElement = {
        $0.buttons["Choose from device"]
    }

    private let closeButtonGetter: (XCUIApplication) -> XCUIElement = {
        $0.buttons["Close"]
    }

    private let discardButtonGetter: (XCUIApplication) -> XCUIElement = {
        $0.buttons["Discard"]
    }

    private let dismissPopoverRegionGetter: (XCUIApplication) -> XCUIElement = {
        $0.otherElements["PopoverDismissRegion"]
    }

    private let editorCloseButtonGetter: (XCUIApplication) -> XCUIElement = {
        $0.navigationBars["Gutenberg Editor Navigation Bar"].buttons["Close"]
    }

    private let editorNavigationBarGetter: (XCUIApplication) -> XCUIElement = {
        $0.navigationBars["Gutenberg Editor Navigation Bar"]
    }

    private let firstParagraphBlockGetter: (XCUIApplication) -> XCUIElement = {
        $0.otherElements["Paragraph Block. Row 1. Empty"]
    }

    private let fullScreenImageGetter: (XCUIApplication) -> XCUIElement = {
        $0.images["Fullscreen view of image. Double tap to dismiss"]
    }

    private let insertFromUrlButtonGetter: (XCUIApplication) -> XCUIElement = {
        $0.buttons["Insert from URL"]
    }

    private let keepEditingButtonGetter: (XCUIApplication) -> XCUIElement = {
        $0.buttons["Keep Editing"]
    }

    private let moreButtonGetter: (XCUIApplication) -> XCUIElement = {
        $0.buttons["more_post_options"]
    }

    private let noticeViewButtonGetter: (XCUIApplication) -> XCUIElement = {
        $0.buttons["View"]
    }

    private let noticeViewTitleGetter: (XCUIApplication) -> XCUIElement = {
        $0.otherElements["notice_title_and_message"]
    }

    private let pageTitleViewGetter: (XCUIApplication) -> XCUIElement = {
        $0.otherElements["Page title. Empty"]
    }

    private let postSettingsButtonGetter: (XCUIApplication) -> XCUIElement = {
        $0.buttons["Post Settings"]
    }

    private let postTitleViewGetter: (XCUIApplication) -> XCUIElement = {
        $0.otherElements["Post title. Empty"]
    }

    private let redoButtonGetter: (XCUIApplication) -> XCUIElement = {
        $0.navigationBars["Gutenberg Editor Navigation Bar"].buttons["Redo"]
    }

    private let setRemindersButtonGetter: (XCUIApplication) -> XCUIElement = {
        $0.buttons["Set reminders"]
    }

    private let switchToHTMLModeButtonGetter: (XCUIApplication) -> XCUIElement = {
        $0.buttons["Switch to HTML Mode"]
    }

    private let undoButtonGetter: (XCUIApplication) -> XCUIElement = {
        $0.navigationBars["Gutenberg Editor Navigation Bar"].buttons["Undo"]
    }

    private let unsavedChangesLabelGetter: (XCUIApplication) -> XCUIElement = {
        $0.staticTexts["You have unsaved changes."]
    }

    var addBlockButton: XCUIElement { addBlockButtonGetter(app) }
    var chooseFromDeviceButton: XCUIElement { chooseFromDeviceButtonGetter(app) }
    var closeButton: XCUIElement { closeButtonGetter(app) }
    var discardButton: XCUIElement { discardButtonGetter(app) }
    var dismissPopoverRegion: XCUIElement { dismissPopoverRegionGetter(app) }
    var editorCloseButton: XCUIElement { editorCloseButtonGetter(app) }
    var editorNavigationBar: XCUIElement { editorNavigationBarGetter(app) }
    var firstParagraphBlock: XCUIElement { firstParagraphBlockGetter(app) }
    var fullScreenImage: XCUIElement { fullScreenImageGetter(app) }
    var insertFromUrlButton: XCUIElement { insertFromUrlButtonGetter(app) }
    var keepEditingButton: XCUIElement { keepEditingButtonGetter(app) }
    var moreButton: XCUIElement { moreButtonGetter(app) }
    var noticeViewButton: XCUIElement { noticeViewButtonGetter(app) }
    var noticeViewTitle: XCUIElement { noticeViewTitleGetter(app) }
    var pageTitleView: XCUIElement { pageTitleViewGetter(app) }
    var postSettingsButton: XCUIElement { postSettingsButtonGetter(app) }
    var postTitleView: XCUIElement { postTitleViewGetter(app) }
    var redoButton: XCUIElement { redoButtonGetter(app) }
    var setRemindersButton: XCUIElement { setRemindersButtonGetter(app) }
    var switchToHTMLModeButton: XCUIElement { switchToHTMLModeButtonGetter(app) }
    var undoButton: XCUIElement { undoButtonGetter(app) }
    var unsavedChangesLabel: XCUIElement { unsavedChangesLabelGetter(app) }

    public init(app: XCUIApplication = XCUIApplication()) throws {
        // The block editor has _many_ elements but most are loaded on-demand. To verify the screen
        // is loaded, we rely only on the button to add a new block and on the navigation bar we
        // expect to encase the screen.
        try super.init(
            expectedElementGetters: [ addBlockButtonGetter, editorCloseButtonGetter, redoButtonGetter, undoButtonGetter ],
            app: app
        )
    }

    public enum postAction: String {
        case publish = "Publish"
        case schedule = "Schedule"
    }

    public enum postType: String {
        case page = "page"
        case post = "post"
    }

    /**
     Enters text into title field.
     - Parameter text: the test to enter into the title
     */
    public func enterTextInTitle(text: String, postType: postType = .post) -> BlockEditorScreen {
        let titleView = postType == .post ? postTitleView.firstMatch : pageTitleView.firstMatch
        XCTAssert(titleView.waitForExistence(timeout: 3), "Title View does not exist!")
        type(text: text, in: titleView)

        return self
    }

    /**
    Adds a paragraph block with text.
     - Parameter withText: the text to enter in the paragraph block
     */
    public func addParagraphBlock(withText text: String) -> BlockEditorScreen {
        addBlock("Paragraph block")

        let paragraphView = firstParagraphBlock.textViews.element(boundBy: 0)
        type(text: text, in: paragraphView)

        return self
    }

    /**
     Adds an image block with latest image from device.
     */
    public func addImage() throws -> BlockEditorScreen {
        addBlock("Image block")
        try addImageByOrder(id: 0)

        return self
    }

    /**
     Adds a gallery block with multiple images from device.
     */
    public func addImageGallery() throws -> BlockEditorScreen {
        addBlock("Gallery block")
        try addMultipleImages(numberOfImages: 3)

        return self
    }

    public func addVideoFromUrl(urlPath: String) -> Self {
        addMediaBlockFromUrl(
            blockType: "Video block",
            UrlPath: urlPath
        )

        return self
    }

    public func addAudioFromUrl(urlPath: String) -> Self {
        addMediaBlockFromUrl(
            blockType: "Audio block",
            UrlPath: urlPath
        )

        return self
    }

    private func addMediaBlockFromUrl(blockType: String, UrlPath: String) {
        addBlock(blockType)
        insertFromUrlButton.tap()
        app.textFields.element.typeText(UrlPath)
        // to dismiss media block URL prompt
        tapTopOfScreen()
    }

    // Can be removed once `testAddMediaBlocks()` test is fixed on iPhone
    @discardableResult
    public func verifyImageBlockDisplayed() -> Self {
        let imagePredicate = NSPredicate(format: "label == 'Image Block. Row 1'")
        XCTAssertTrue(app.buttons.containing(imagePredicate).firstMatch.waitForExistence(timeout: 5))

        return self
    }

    @discardableResult
    public func verifyMediaBlocksDisplayed() -> Self {
        let imagePredicate = NSPredicate(format: "label == 'Image Block. Row 1'")
        let videoPredicate = NSPredicate(format: "label == 'Video Block. Row 2'")
        let audioPredicate = NSPredicate(format: "label == 'Audio Block. Row 3'")

        XCTAssertTrue(app.buttons.containing(imagePredicate).firstMatch.exists)
        XCTAssertTrue(app.buttons.containing(videoPredicate).firstMatch.exists)
        XCTAssertTrue(app.buttons.containing(audioPredicate).firstMatch.exists)

        return self
    }

    /**
    Selects a block based on part of the block label (e.g. partial text in a paragraph block)
     */
    @discardableResult
    public func selectBlock(containingText text: String) -> BlockEditorScreen {
        let predicate = NSPredicate(format: "label CONTAINS[c] '\(text)'")
        XCUIApplication().buttons.containing(predicate).firstMatch.tap()
        return self
    }

    // returns void since return screen depends on from which screen it loaded
    public func closeEditor() {
        XCTContext.runActivity(named: "Close the block editor") { (activity) in
            XCTContext.runActivity(named: "Close the More menu if needed") { (activity) in
                let actionSheet = app.sheets.element(boundBy: 0)
                if actionSheet.exists {
                    dismissBlockEditorPopovers()
                }
            }

            // Wait for close button to be hittable (i.e. React "Loading from pre-bundled file" message is gone)
            editorCloseButton.waitForIsHittable(timeout: 3)
            editorCloseButton.tap()

            XCTContext.runActivity(named: "Discard any local changes") { (activity) in
                guard unsavedChangesLabel.waitForIsHittable(timeout: 3) else { return }

                Logger.log(message: "Discarding unsaved changes", event: .v)
                discardButton.tap()
            }

            let waitForEditorToClose = editorNavigationBar.waitFor(predicateString: "isEnabled == false")
            XCTAssertEqual(waitForEditorToClose, .completed, "Block editor should be closed but is still loaded.")
        }
    }

    public func postAndViewEpilogue(action: postAction) throws -> EditorPublishEpilogueScreen {
        try post(action: action)
        waitAndTap(noticeViewButton)

        return try EditorPublishEpilogueScreen()
    }

    public func post(action: postAction, postType: postType = .post) throws {
        let postButton = app.buttons[action.rawValue]
<<<<<<< HEAD
        let postNowButton: XCUIElement

        // To handle both post types - post and page
        if postType == .page && XCUIDevice.isPad {
            postNowButton = app.alerts.buttons[action.rawValue]
        } else if postType == .page && XCUIDevice.isPhone {
            postNowButton = app.scrollViews.buttons[action.rawValue]
        } else {
            postNowButton = app.buttons["\(action.rawValue) Now"]
        }

        waitForExistAndTap(postButton)
        waitForExistAndTap(postNowButton)

        if action == .publish && postType == .post {
            dismissBloggingRemindersAlertIfNeeded()
        }
=======
        let postNowButton = app.buttons["\(action.rawValue) Now"]
        var tries = 0

        // This loop to check for Publish/Schedule Now Button is an attempt to confirm that the postButton.tap() call took effect.
        // The tests would fail sometimes in the pipeline with no apparent reason.
        repeat {
            postButton.tap()
            tries += 1
        } while !postNowButton.waitForIsHittable(timeout: 3) && tries <= 3

        postNowButton.tap()
        guard action == .publish else { return }

        dismissBloggingRemindersAlertIfNeeded()
>>>>>>> 00710a6d
    }

    @discardableResult
    public func openPostSettings() throws -> EditorPostSettings {
        moreButton.tap()
        postSettingsButton.tap()

        return try EditorPostSettings()
    }

    @discardableResult
    public func switchToHTMLMode() throws -> HTMLEditorScreen {
        moreButton.tap()
        switchToHTMLModeButton.tap()

        return try HTMLEditorScreen()
    }

    private func getContentStructure() -> String {
        moreButton.tap()
        let contentStructure = app.staticTexts.element(matching: NSPredicate(format: "label CONTAINS 'Content Structure'")).label
        dismissBlockEditorPopovers()

        return contentStructure
    }

    private func dismissBlockEditorPopovers() {
        if XCUIDevice.isPad {
            dismissPopoverRegion.tap()
            dismissImageViewIfNeeded()
        } else {
            keepEditingButton.tap()
        }
    }

    private func dismissImageViewIfNeeded() {
        if fullScreenImage.exists { fullScreenImage.tap() }
    }

    @discardableResult
    public func verifyContentStructure(blocks: Int, words: Int, characters: Int) throws -> BlockEditorScreen {
        let expectedStructure = "Content Structure Blocks: \(blocks), Words: \(words), Characters: \(characters)"
        let actualStructure = getContentStructure()

        XCTAssertEqual(actualStructure, expectedStructure, "Unexpected post structure.")

        return try BlockEditorScreen()
    }

    private func addBlock(_ blockLabel: String) {
        addBlockButton.tap()
        let blockButton = app.buttons[blockLabel]
        if !blockButton.isHittable { app.scrollDownToElement(element: blockButton) }
        blockButton.tap()
    }

    @discardableResult
    public func undo() throws -> BlockEditorScreen {
        undoButton.tap()

        return try BlockEditorScreen()
    }

    @discardableResult
    public func verifyUndoIsDisabled() throws -> BlockEditorScreen {
        XCTAssertFalse(undoButton.isEnabled)

        return try BlockEditorScreen()
    }

    @discardableResult
    public func verifyUndoIsVisible() throws -> BlockEditorScreen {
        XCTAssertTrue(undoButton.exists)

        return try BlockEditorScreen()
    }

    @discardableResult
    public func redo() throws -> BlockEditorScreen {
        redoButton.tap()

        return try BlockEditorScreen()
    }

    @discardableResult
    public func verifyRedoIsDisabled() throws -> BlockEditorScreen {
        XCTAssertFalse(redoButton.isEnabled)

        return try BlockEditorScreen()
    }

    @discardableResult
    public func verifyRedoIsVisible() throws -> BlockEditorScreen {
        XCTAssertTrue(redoButton.exists)

        return try BlockEditorScreen()
    }

    /// Some tests might fail during the block picking flow. In such cases, we need to dismiss the
    /// block picker itself before being able to interact with the rest of the app again.
    public func dismissBlocksPickerIfNeeded() {
        // Determine whether the block picker is on screen using the visibility of the add block
        // button as a proxy
        guard addBlockButton.isFullyVisibleOnScreen() == false else { return }

        // Dismiss the block picker by swiping down
        app.swipeDown()

        XCTAssertTrue(addBlockButton.waitForIsHittable(timeout: 3))
    }

    /*
     Select Image from Camera Roll by its ID. Starts with 0
     */
    private func addImageByOrder(id: Int) throws {
        try chooseFromDevice()
            .selectImage(atIndex: 0)
    }

    /*
     Select Sequencial Images from Camera Roll by its ID. Starts with 0
     */
    private func addMultipleImages(numberOfImages: Int) throws {
        try chooseFromDevice()
            .selectMultipleImages(numberOfImages)
    }

    private func chooseFromDevice() throws -> PHPickerScreen {
        chooseFromDeviceButton.tap()

        return try PHPickerScreen()
    }

    public func dismissBloggingRemindersAlertIfNeeded() {
        guard setRemindersButton.waitForExistence(timeout: 5) else { return }

        if XCUIDevice.isPad {
            app.swipeDown(velocity: .fast)
        } else {
            let dismissBloggingRemindersAlertButton = app.buttons.element(boundBy: 0)
            dismissBloggingRemindersAlertButton.tap()
        }
    }

    static func isLoaded() -> Bool {
        (try? BlockEditorScreen().isLoaded) ?? false
    }

    @discardableResult
    public func openBlockPicker() throws -> BlockEditorScreen {
        addBlockButton.tap()
        return try BlockEditorScreen()
    }

    @discardableResult
    public func closeBlockPicker() throws -> BlockEditorScreen {
        editorCloseButton.coordinate(withNormalizedOffset: CGVector(dx: 0, dy: 0)).tap()
        return try BlockEditorScreen()
    }

    // This could be moved as an XCUIApplication method via an extension if needed elsewhere.
    private func type(text: String, in element: XCUIElement) {
        // A simple implementation here would be:
        //
        // element.tap()
        // element.typeText(text)
        //
        // But as of a recent (but not pinpointed at the time of writing) Gutenberg update, that is not enough.
        // The test would fail with: Neither element nor any descendant has keyboard focus.
        // (E.g.: https://buildkite.com/automattic/wordpress-ios/builds/15598)
        //
        // The following is a convoluted but seemingly robust approach that bypasses the keyboard by using the pasteboard instead.
        UIPasteboard.general.string = text

        // Safety check
        XCTAssertTrue(element.waitForExistence(timeout: 1))

        element.doubleTap()

        let pasteButton = app.menuItems["Paste"]

        if pasteButton.waitForExistence(timeout: 1) == false {
            // Drill in hierarchy looking for it
            var found = false
            element.descendants(matching: .any).enumerated().forEach { e in
                guard found == false else { return }

                e.element.firstMatch.doubleTap()

                if pasteButton.waitForExistence(timeout: 1) {
                    found = true
                }
            }
        }

        XCTAssertTrue(pasteButton.exists, "Could not find menu item paste button.")

        pasteButton.tap()
    }
}<|MERGE_RESOLUTION|>--- conflicted
+++ resolved
@@ -273,7 +273,6 @@
 
     public func post(action: postAction, postType: postType = .post) throws {
         let postButton = app.buttons[action.rawValue]
-<<<<<<< HEAD
         let postNowButton: XCUIElement
 
         // To handle both post types - post and page
@@ -291,22 +290,8 @@
         if action == .publish && postType == .post {
             dismissBloggingRemindersAlertIfNeeded()
         }
-=======
         let postNowButton = app.buttons["\(action.rawValue) Now"]
         var tries = 0
-
-        // This loop to check for Publish/Schedule Now Button is an attempt to confirm that the postButton.tap() call took effect.
-        // The tests would fail sometimes in the pipeline with no apparent reason.
-        repeat {
-            postButton.tap()
-            tries += 1
-        } while !postNowButton.waitForIsHittable(timeout: 3) && tries <= 3
-
-        postNowButton.tap()
-        guard action == .publish else { return }
-
-        dismissBloggingRemindersAlertIfNeeded()
->>>>>>> 00710a6d
     }
 
     @discardableResult
