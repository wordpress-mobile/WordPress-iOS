--- conflicted
+++ resolved
@@ -42,19 +42,11 @@
     }
 
     public func verifyEpilogueDisplays(postTitle expectedPostTitle: String, siteAddress expectedSiteAddress: String) -> EditorPublishEpilogueScreen {
-<<<<<<< HEAD
         let actualPostTitle = app.staticTexts["postTitle"].label
         let actualSiteUrl = app.staticTexts["siteUrl"].label
 
         XCTAssertEqual(expectedPostTitle, actualPostTitle, "Post title doesn't match expected title")
         XCTAssertEqual(expectedSiteAddress, actualSiteUrl, "Site URL doesn't match expected URL")
-=======
-        let actualPostTitle = postTitle.label
-        let actualSiteUrl = siteUrl.label
-
-        XCTAssertEqual(expectedPostTitle, actualPostTitle, "Post title doesn't match expected title")
-        XCTAssertEqual(expectedSiteAddress, actualSiteUrl, "Site address doesn't match expected address")
->>>>>>> e27a286c
 
         return self
     }
