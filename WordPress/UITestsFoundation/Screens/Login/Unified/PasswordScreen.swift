--- conflicted
+++ resolved
@@ -50,7 +50,6 @@
         let continueButton = app.buttons["Continue Button"]
         continueButton.tap()
 
-<<<<<<< HEAD
         if continueButton.waitForExistence(timeout: 1) {
             let timeout: TimeInterval = 60
             let startTime = Date()
@@ -69,19 +68,7 @@
             }
         }
 
-        tapSavePasswordButton()
-    }
-
-    private func tapSavePasswordButton() {
-        // The Simulator might ask to save the password which, of course, we don't want to do
-        if app.buttons["Save Password"].waitForExistence(timeout: 3) {
-            // There should be no need to wait for this button to exist since it's part of the same
-            // alert where "Save Password" is.
-            app.buttons["Not Now"].tap()
-        }
-=======
         app.dismissSavePasswordPrompt()
->>>>>>> 39d8e78b
     }
 
     public func verifyLoginError() -> PasswordScreen {
