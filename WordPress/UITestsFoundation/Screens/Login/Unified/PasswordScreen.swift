import ScreenObject
import XCTest

public class PasswordScreen: ScreenObject {

    public init(app: XCUIApplication = XCUIApplication()) throws {
        try super.init(
            // swiftlint:disable:next opening_brace
            expectedElementGetters: [ { $0.secureTextFields["Password"] } ],
            app: app,
<<<<<<< HEAD
            waitTimeout: 15
=======
            waitTimeout: 10
>>>>>>> 66d093fb
        )
    }

    public func proceedWithValidPassword() throws -> LoginEpilogueScreen {
        try tryProceed(password: "pw")

        return try LoginEpilogueScreen()
    }

    public func proceedWithInvalidPassword() throws -> PasswordScreen {
        try tryProceed(password: "invalidPswd")

        return try PasswordScreen()
    }

    public func tryProceed(password: String) throws {
<<<<<<< HEAD

=======
>>>>>>> 66d093fb
        let passwordTextField = expectedElement

        // A hack to make tests pass for RtL languages.
        //
        // An unintended side effect of calling passwordTextField.tap() while testing a RtL language is that the
        // text field's secureTextEntry property gets set to 'false'. I suspect this happens because for RtL langagues,
        // the secure text entry toggle button is displayed in the tap area of the passwordTextField.
        //
        // As a result, tests fail with the following error:
        //
        // "No matches found for Descendants matching type SecureTextField from input"
        //
        // Calling passwordTextField.doubleTap() prevents tests from failing by ensuring that the text field's
        // secureTextEntry property remains 'true'.
<<<<<<< HEAD
=======

>>>>>>> 66d093fb
        if Locale.current.identifier.contains("ar") {
            passwordTextField.doubleTap()
        }

        passwordTextField.typeText(password)
        let continueButton = app.buttons["Continue Button"]
        continueButton.tap()

        // The Simulator might ask to save the password which, of course, we don't want to do
        if app.buttons["Save Password"].waitForExistence(timeout: 5) {
            // There should be no need to wait for this button to exist since it's part of the same
            // alert where "Save Password" is.
            app.buttons["Not Now"].tap()
        }
    }

    public func verifyLoginError() -> PasswordScreen {
        let errorLabel = app.cells["Password Error"]
        _ = errorLabel.waitForExistence(timeout: 2)

        XCTAssertTrue(errorLabel.exists)
        return self
    }

    public static func isLoaded() -> Bool {
        (try? PasswordScreen().isLoaded) ?? false
    }
}<|MERGE_RESOLUTION|>--- conflicted
+++ resolved
@@ -8,11 +8,7 @@
             // swiftlint:disable:next opening_brace
             expectedElementGetters: [ { $0.secureTextFields["Password"] } ],
             app: app,
-<<<<<<< HEAD
             waitTimeout: 15
-=======
-            waitTimeout: 10
->>>>>>> 66d093fb
         )
     }
 
@@ -29,10 +25,6 @@
     }
 
     public func tryProceed(password: String) throws {
-<<<<<<< HEAD
-
-=======
->>>>>>> 66d093fb
         let passwordTextField = expectedElement
 
         // A hack to make tests pass for RtL languages.
@@ -47,10 +39,6 @@
         //
         // Calling passwordTextField.doubleTap() prevents tests from failing by ensuring that the text field's
         // secureTextEntry property remains 'true'.
-<<<<<<< HEAD
-=======
-
->>>>>>> 66d093fb
         if Locale.current.identifier.contains("ar") {
             passwordTextField.doubleTap()
         }
