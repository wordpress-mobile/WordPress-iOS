import ScreenObject
import XCTest

/// The home-base screen for an individual site. Used in many of our UI tests.
public class MySiteScreen: ScreenObject {

    static let activityLogCardId = "dashboard-activity-log-card-frameview"
    static let freeToPaidPlansCardId = "dashboard-free-to-paid-plans-card-contentview"
    static let pagesCardId = "dashboard-pages-card-frameview"

<<<<<<< HEAD
    private let activityLogButtonGetter: (XCUIApplication) -> XCUIElement = {
        $0.cells["Activity Log Row"]
    }

    private let activityLogCardGetter: (XCUIApplication) -> XCUIElement = {
        $0.otherElements[activityLogCardId]
    }

    private let activityLogCardHeaderButtonGetter: (XCUIApplication) -> XCUIElement = {
        $0.otherElements[activityLogCardId].buttons["Recent activity"]
    }

    private let blogDetailsRemoveSiteButtonGetter: (XCUIApplication) -> XCUIElement = {
        $0.cells["BlogDetailsRemoveSiteCell"]
    }

    private let blogTableGetter: (XCUIApplication) -> XCUIElement = {
        $0.tables["Blog Details Table"]
    }

=======
    private let readerButtonGetter: (XCUIApplication) -> XCUIElement = {
        $0.buttons["Reader"]
    }

>>>>>>> 98d3de93
    private let createButtonGetter: (XCUIApplication) -> XCUIElement = {
        $0.buttons["floatingCreateButton"]
    }

    private let domainsButtonGetter: (XCUIApplication) -> XCUIElement = {
        $0.cells["Domains Row"]
    }

    private let freeToPaidPlansCardButtonGetter: (XCUIApplication) -> XCUIElement = {
        $0.buttons["Free domain with an annual plan"]
    }

<<<<<<< HEAD
    private let homeButtonGetter: (XCUIApplication) -> XCUIElement = {
        $0.buttons["Home"]
    }

    private let jetpackBackupButtonGetter: (XCUIApplication) -> XCUIElement = {
        $0.cells["Backup Row"]
=======
    private let moreMenuButtonGetter: (XCUIApplication) -> XCUIElement = {
        $0.tables.cells.staticTexts["More"]
>>>>>>> 98d3de93
    }

    private let jetpackScanButtonGetter: (XCUIApplication) -> XCUIElement = {
        $0.cells["Scan Row"]
    }

    private let mediaButtonGetter: (XCUIApplication) -> XCUIElement = {
        $0.cells["Media Row"]
    }

    private let noticeTitleGetter: (XCUIApplication) -> XCUIElement = {
        $0.otherElements["notice_title_and_message"]
    }

    private let pagesCardCreatePageButtonGetter: (XCUIApplication) -> XCUIElement = {
        $0.otherElements[pagesCardId].buttons["Create another page"]
    }

    private let pagesCardGetter: (XCUIApplication) -> XCUIElement = {
        $0.otherElements[pagesCardId]
    }

    private let pagesCardHeaderButtonGetter: (XCUIApplication) -> XCUIElement = {
        $0.otherElements[pagesCardId].buttons["Pages"]
    }

    private let pagesCardMoreButtonGetter: (XCUIApplication) -> XCUIElement = {
        $0.otherElements[pagesCardId].buttons["More"]
    }

    private let peopleButtonGetter: (XCUIApplication) -> XCUIElement = {
        $0.cells["People Row"]
    }

    private let postsButtonGetter: (XCUIApplication) -> XCUIElement = {
        $0.cells["Blog Post Row"]
    }

    private let previewDeviceButtonGetter: (XCUIApplication) -> XCUIElement = {
        $0.buttons["Preview Device"]
    }

    private let readerButtonGetter: (XCUIApplication) -> XCUIElement = {
        $0.buttons["Reader"]
    }

    private let removeSiteAlertGetter: (XCUIApplication) -> XCUIElement = {
        $0.alerts.buttons.element(boundBy: 1)
    }

    private let removeSiteButtonGetter: (XCUIApplication) -> XCUIElement = {
        $0.buttons["Remove Site"]
    }

<<<<<<< HEAD
    private let safariButtonGetter: (XCUIApplication) -> XCUIElement = {
        $0.buttons["Safari"]
    }

    private let segmentedControlMenuButtonGetter: (XCUIApplication) -> XCUIElement = {
        $0.buttons["Menu"]
    }

    private let settingsButtonGetter: (XCUIApplication) -> XCUIElement = {
        $0.cells["Settings Row"]
    }

    private let siteTitleButtonGetter: (XCUIApplication) -> XCUIElement = {
        $0.buttons["site-title-button"]
    }

    private let siteUrlButtonGetter: (XCUIApplication) -> XCUIElement = {
        $0.buttons["site-url-button"]
    }

    private let statsButtonGetter: (XCUIApplication) -> XCUIElement = {
        $0.cells["Stats Row"]
    }

    private let switchSiteButtonGetter: (XCUIApplication) -> XCUIElement = {
        $0.buttons["switch-site-button"]
=======
    private let removeSiteAlertGetter: (XCUIApplication) -> XCUIElement = {
        $0.alerts.buttons.element(boundBy: 1)
    }

    private let noticeTitleGetter: (XCUIApplication) -> XCUIElement = {
        $0.otherElements["notice_title_and_message"]
>>>>>>> 98d3de93
    }

    var activityLogCard: XCUIElement { activityLogCardGetter(app) }
    var activityLogCardHeaderButton: XCUIElement { activityLogCardHeaderButtonGetter(app) }
    var blogDetailsRemoveSiteButton: XCUIElement { blogDetailsRemoveSiteButtonGetter(app) }
    var blogTable: XCUIElement { blogTableGetter(app) }
    var createButton: XCUIElement { createButtonGetter(app) }
    var domainsButton: XCUIElement { domainsButtonGetter(app) }
    var freeToPaidPlansCardButton: XCUIElement { freeToPaidPlansCardButtonGetter(app) }
    var moreMenuButton: XCUIElement { moreMenuButtonGetter(app) }
    var noticeTitle: XCUIElement { noticeTitleGetter(app) }
    var pagesCard: XCUIElement { pagesCardGetter(app) }
    var pagesCardCreatePageButton: XCUIElement { pagesCardCreatePageButtonGetter(app) }
    var pagesCardHeaderButton: XCUIElement { pagesCardHeaderButtonGetter(app) }
    var pagesCardMoreButton: XCUIElement { pagesCardMoreButtonGetter(app) }
<<<<<<< HEAD
    var peopleButton: XCUIElement { peopleButtonGetter(app) }
    var postsButton: XCUIElement { postsButtonGetter(app) }
    var previewDeviceButton: XCUIElement { previewDeviceButtonGetter(app) }
    var readerButton: XCUIElement { readerButtonGetter(app) }
    var removeSiteAlert: XCUIElement { removeSiteAlertGetter(app) }
    var removeSiteButton: XCUIElement { removeSiteButtonGetter(app) }
    var safariButton: XCUIElement { safariButtonGetter(app) }
    var segmentedControlMenuButton: XCUIElement { segmentedControlMenuButtonGetter(app) }
    var settingsButton: XCUIElement { settingsButtonGetter(app) }
    var siteTitleButton: XCUIElement { siteTitleButtonGetter(app) }
    var siteUrlButton: XCUIElement { siteUrlButtonGetter(app) }
    var statsButton: XCUIElement { statsButtonGetter(app) }
    var switchSiteButton: XCUIElement { switchSiteButtonGetter(app) }
=======
    var readerButton: XCUIElement { readerButtonGetter(app)}
    var removeSiteAlert: XCUIElement { removeSiteAlertGetter(app) }
    var removeSiteButton: XCUIElement { removeSiteButtonGetter(app) }
    var switchSiteButton: XCUIElement { switchSiteButtonGetter(app)}
>>>>>>> 98d3de93

    public init(app: XCUIApplication = XCUIApplication()) throws {
        try super.init(
            expectedElementGetters: [
                switchSiteButtonGetter,
                createButtonGetter
            ],
            app: app
        )
    }

    public func showSiteSwitcher() throws -> MySitesScreen {
        switchSiteButton.tap()
        return try MySitesScreen()
    }

    public func removeSelfHostedSite() {
        blogTable.swipeUp(velocity: .fast)
        blogDetailsRemoveSiteButton.doubleTap()

        let removeButton = XCUIDevice.isPad ? removeSiteAlert : removeSiteButton
        removeButton.tap()
    }

    public func goToCreateSheet() throws -> ActionSheetComponent {
        createButton.tap()
        return try ActionSheetComponent()
    }

    public func goToDomainsScreen() throws -> DomainsScreen {
        domainsButton.tap()
        return try DomainsScreen()
    }

    @discardableResult
    public func goToMoreMenu() throws -> MySiteMoreMenuScreen {

        // On iPad, the menu items are already listed on screen, so we don't need to tap the menu button
        guard XCUIDevice.isPhone && !moreMenuButton.isSelected else {
            return try MySiteMoreMenuScreen()
        }

        moreMenuButton.tap()
        return try MySiteMoreMenuScreen()
    }

    public func getSiteTitle() -> String {
        return siteTitleButton.label
    }

    public func tapSiteAddress() throws -> Self {
        siteUrlButton.tap()
        return self
    }

    @discardableResult
    public func verifySiteDisplayedInWebView(_ siteTitle: String, file: StaticString = #file, line: UInt = #line) throws -> Self {
        XCTAssertTrue(safariButton.waitForExistence(timeout: 3))
        XCTAssertTrue(previewDeviceButton.waitForExistence(timeout: 3))
        XCTAssertTrue(app.webViews.otherElements.links.staticTexts[siteTitle].waitForExistence(timeout: 3))

        return self
    }

    public static func isLoaded() -> Bool {
        (try? MySiteScreen().isLoaded) ?? false
    }

    @discardableResult
    public func verifyFreeToPaidPlansCard(file: StaticString = #file, line: UInt = #line) -> Self {
        let cardText = app.staticTexts["Get a free domain for the first year, remove ads on your site, and increase your storage."]
        XCTAssertTrue(freeToPaidPlansCardButton.waitForIsHittable(), "Free to Paid plans card header was not displayed.", file: file, line: line)
        XCTAssertTrue(cardText.waitForIsHittable(), "Free to Paid plans card text was not displayed.", file: file, line: line)
        return self
    }

    @discardableResult
    public func verifyPagesCard(file: StaticString = #file, line: UInt = #line) -> Self {
        XCTAssertTrue(pagesCardHeaderButton.waitForIsHittable(), "Pages card: Header not displayed.", file: file, line: line)
        XCTAssertTrue(pagesCardMoreButton.waitForIsHittable(), "Pages card: Context menu button not displayed.", file: file, line: line)
        XCTAssertTrue(pagesCardCreatePageButton.waitForIsHittable(), "Pages card: \"Create Page\" button not displayed.", file: file, line: line)
        return self
    }

    @discardableResult
    public func verifyPagesCard(hasPage pageTitle: String, file: StaticString = #file, line: UInt = #line) -> Self {
        XCTAssertTrue(pagesCard.staticTexts[pageTitle].waitForIsHittable(), "Pages card: \"\(pageTitle)\" page not displayed.", file: file, line: line)
        return self
    }

    @discardableResult
    public func verifyActivityLogCard(file: StaticString = #file, line: UInt = #line) -> Self {
        XCTAssertTrue(activityLogCardHeaderButton.waitForIsHittable(), "Activity Log card: header not displayed.", file: file, line: line)
        XCTAssertTrue(activityLogCard.buttons["More"].waitForIsHittable(), "Activity Log card: context menu not displayed.", file: file, line: line)
        return self
    }

    @discardableResult
    public func verifyActivityLogCard(hasActivityPartial activityTitle: String, file: StaticString = #file, line: UInt = #line) -> Self {
        XCTAssertTrue(
            app.staticTexts.matching(NSPredicate(format: "label CONTAINS[c] %@", activityTitle)).firstMatch.waitForIsHittable(),
            "Activity Log card: \"\(activityTitle)\" activity not displayed.", file: file, line: line)
        return self
    }

    @discardableResult
    public func tapFreeToPaidPlansCard() throws -> DomainsSuggestionsScreen {
        freeToPaidPlansCardButton.tap()
        return try DomainsSuggestionsScreen()
    }

    @discardableResult
    public func scrollToFreeToPaidPlansCard() throws -> Self {
        scrollToCard(withId: MySiteScreen.freeToPaidPlansCardId)
        return self
    }

    @discardableResult
    public func scrollToPagesCard() throws -> Self {
        scrollToCard(withId: MySiteScreen.pagesCardId)
        return self
    }

    @discardableResult
    public func tapPagesCardHeader() throws -> PagesScreen {
        pagesCardHeaderButton.tap()
        return try PagesScreen()
    }

    @discardableResult
    public func scrollToActivityLogCard() throws -> Self {
        scrollToCard(withId: MySiteScreen.activityLogCardId)
        return self
    }

    @discardableResult
    public func tapActivityLogCardHeader() throws -> ActivityLogScreen {
        activityLogCardHeaderButton.tap()
        return try ActivityLogScreen()
    }

    @discardableResult
    public func verifyCheckSiteTitleNoticeDisplayed(_ siteTitle: String, file: StaticString = #file, line: UInt = #line) -> Self {
        XCTAssertTrue(noticeTitle.exists, file: file, line: line)
        XCTAssertTrue(noticeTitle.label.contains("Select \(siteTitle) to set a new title"), "Notice does not contain site title!")

        return self
    }

    private func scrollToCard(withId id: String) {
        let collectionView = app.collectionViews.firstMatch
        let cardCell = collectionView.cells.containing(.any, identifier: id).firstMatch
        app.scrollDownToElement(element: cardCell)
    }
}<|MERGE_RESOLUTION|>--- conflicted
+++ resolved
@@ -8,7 +8,6 @@
     static let freeToPaidPlansCardId = "dashboard-free-to-paid-plans-card-contentview"
     static let pagesCardId = "dashboard-pages-card-frameview"
 
-<<<<<<< HEAD
     private let activityLogButtonGetter: (XCUIApplication) -> XCUIElement = {
         $0.cells["Activity Log Row"]
     }
@@ -29,81 +28,74 @@
         $0.tables["Blog Details Table"]
     }
 
-=======
+    private let createButtonGetter: (XCUIApplication) -> XCUIElement = {
+        $0.buttons["floatingCreateButton"]
+    }
+
+    private let domainsButtonGetter: (XCUIApplication) -> XCUIElement = {
+        $0.cells["Domains Row"]
+    }
+
+    private let freeToPaidPlansCardButtonGetter: (XCUIApplication) -> XCUIElement = {
+        $0.buttons["Free domain with an annual plan"]
+    }
+
+    private let homeButtonGetter: (XCUIApplication) -> XCUIElement = {
+        $0.buttons["Home"]
+    }
+
+    private let jetpackBackupButtonGetter: (XCUIApplication) -> XCUIElement = {
+        $0.cells["Backup Row"]
+    }
+
+    private let jetpackScanButtonGetter: (XCUIApplication) -> XCUIElement = {
+        $0.cells["Scan Row"]
+    }
+
+    private let mediaButtonGetter: (XCUIApplication) -> XCUIElement = {
+        $0.cells["Media Row"]
+    }
+
+    private let moreMenuButtonGetter: (XCUIApplication) -> XCUIElement = {
+        $0.tables.cells.staticTexts["More"]
+    }
+
+    private let noticeTitleGetter: (XCUIApplication) -> XCUIElement = {
+        $0.otherElements["notice_title_and_message"]
+    }
+
+    private let pagesCardCreatePageButtonGetter: (XCUIApplication) -> XCUIElement = {
+        $0.otherElements[pagesCardId].buttons["Create another page"]
+    }
+
+    private let pagesCardGetter: (XCUIApplication) -> XCUIElement = {
+        $0.otherElements[pagesCardId]
+    }
+
+    private let pagesCardHeaderButtonGetter: (XCUIApplication) -> XCUIElement = {
+        $0.otherElements[pagesCardId].buttons["Pages"]
+    }
+
+    private let pagesCardMoreButtonGetter: (XCUIApplication) -> XCUIElement = {
+        $0.otherElements[pagesCardId].buttons["More"]
+    }
+
+    private let peopleButtonGetter: (XCUIApplication) -> XCUIElement = {
+        $0.cells["People Row"]
+    }
+
+    private let postsButtonGetter: (XCUIApplication) -> XCUIElement = {
+        $0.cells["Blog Post Row"]
+    }
+
+    private let previewDeviceButtonGetter: (XCUIApplication) -> XCUIElement = {
+        $0.buttons["Preview Device"]
+    }
+
     private let readerButtonGetter: (XCUIApplication) -> XCUIElement = {
         $0.buttons["Reader"]
     }
 
->>>>>>> 98d3de93
-    private let createButtonGetter: (XCUIApplication) -> XCUIElement = {
-        $0.buttons["floatingCreateButton"]
-    }
-
-    private let domainsButtonGetter: (XCUIApplication) -> XCUIElement = {
-        $0.cells["Domains Row"]
-    }
-
-    private let freeToPaidPlansCardButtonGetter: (XCUIApplication) -> XCUIElement = {
-        $0.buttons["Free domain with an annual plan"]
-    }
-
-<<<<<<< HEAD
-    private let homeButtonGetter: (XCUIApplication) -> XCUIElement = {
-        $0.buttons["Home"]
-    }
-
-    private let jetpackBackupButtonGetter: (XCUIApplication) -> XCUIElement = {
-        $0.cells["Backup Row"]
-=======
-    private let moreMenuButtonGetter: (XCUIApplication) -> XCUIElement = {
-        $0.tables.cells.staticTexts["More"]
->>>>>>> 98d3de93
-    }
-
-    private let jetpackScanButtonGetter: (XCUIApplication) -> XCUIElement = {
-        $0.cells["Scan Row"]
-    }
-
-    private let mediaButtonGetter: (XCUIApplication) -> XCUIElement = {
-        $0.cells["Media Row"]
-    }
-
-    private let noticeTitleGetter: (XCUIApplication) -> XCUIElement = {
-        $0.otherElements["notice_title_and_message"]
-    }
-
-    private let pagesCardCreatePageButtonGetter: (XCUIApplication) -> XCUIElement = {
-        $0.otherElements[pagesCardId].buttons["Create another page"]
-    }
-
-    private let pagesCardGetter: (XCUIApplication) -> XCUIElement = {
-        $0.otherElements[pagesCardId]
-    }
-
-    private let pagesCardHeaderButtonGetter: (XCUIApplication) -> XCUIElement = {
-        $0.otherElements[pagesCardId].buttons["Pages"]
-    }
-
-    private let pagesCardMoreButtonGetter: (XCUIApplication) -> XCUIElement = {
-        $0.otherElements[pagesCardId].buttons["More"]
-    }
-
-    private let peopleButtonGetter: (XCUIApplication) -> XCUIElement = {
-        $0.cells["People Row"]
-    }
-
-    private let postsButtonGetter: (XCUIApplication) -> XCUIElement = {
-        $0.cells["Blog Post Row"]
-    }
-
-    private let previewDeviceButtonGetter: (XCUIApplication) -> XCUIElement = {
-        $0.buttons["Preview Device"]
-    }
-
-    private let readerButtonGetter: (XCUIApplication) -> XCUIElement = {
-        $0.buttons["Reader"]
-    }
-
     private let removeSiteAlertGetter: (XCUIApplication) -> XCUIElement = {
         $0.alerts.buttons.element(boundBy: 1)
     }
@@ -112,7 +104,6 @@
         $0.buttons["Remove Site"]
     }
 
-<<<<<<< HEAD
     private let safariButtonGetter: (XCUIApplication) -> XCUIElement = {
         $0.buttons["Safari"]
     }
@@ -139,14 +130,6 @@
 
     private let switchSiteButtonGetter: (XCUIApplication) -> XCUIElement = {
         $0.buttons["switch-site-button"]
-=======
-    private let removeSiteAlertGetter: (XCUIApplication) -> XCUIElement = {
-        $0.alerts.buttons.element(boundBy: 1)
-    }
-
-    private let noticeTitleGetter: (XCUIApplication) -> XCUIElement = {
-        $0.otherElements["notice_title_and_message"]
->>>>>>> 98d3de93
     }
 
     var activityLogCard: XCUIElement { activityLogCardGetter(app) }
@@ -162,7 +145,6 @@
     var pagesCardCreatePageButton: XCUIElement { pagesCardCreatePageButtonGetter(app) }
     var pagesCardHeaderButton: XCUIElement { pagesCardHeaderButtonGetter(app) }
     var pagesCardMoreButton: XCUIElement { pagesCardMoreButtonGetter(app) }
-<<<<<<< HEAD
     var peopleButton: XCUIElement { peopleButtonGetter(app) }
     var postsButton: XCUIElement { postsButtonGetter(app) }
     var previewDeviceButton: XCUIElement { previewDeviceButtonGetter(app) }
@@ -176,12 +158,6 @@
     var siteUrlButton: XCUIElement { siteUrlButtonGetter(app) }
     var statsButton: XCUIElement { statsButtonGetter(app) }
     var switchSiteButton: XCUIElement { switchSiteButtonGetter(app) }
-=======
-    var readerButton: XCUIElement { readerButtonGetter(app)}
-    var removeSiteAlert: XCUIElement { removeSiteAlertGetter(app) }
-    var removeSiteButton: XCUIElement { removeSiteButtonGetter(app) }
-    var switchSiteButton: XCUIElement { switchSiteButtonGetter(app)}
->>>>>>> 98d3de93
 
     public init(app: XCUIApplication = XCUIApplication()) throws {
         try super.init(
