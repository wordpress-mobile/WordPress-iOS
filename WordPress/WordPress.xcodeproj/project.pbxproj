// !$*UTF8*$!
{
	archiveVersion = 1;
	classes = {
	};
	objectVersion = 46;
	objects = {

/* Begin PBXAggregateTarget section */
		A2795807198819DE0031C6A3 /* OCLint */ = {
			isa = PBXAggregateTarget;
			buildConfigurationList = A279580C198819DE0031C6A3 /* Build configuration list for PBXAggregateTarget "OCLint" */;
			buildPhases = (
				A279580D198819F50031C6A3 /* ShellScript */,
			);
			dependencies = (
			);
			name = OCLint;
			productName = OCLint;
		};
		FFC3F6F41B0DBF0900EFC359 /* UpdatePlistPreprocessor */ = {
			isa = PBXAggregateTarget;
			buildConfigurationList = FFC3F6F51B0DBF1000EFC359 /* Build configuration list for PBXAggregateTarget "UpdatePlistPreprocessor" */;
			buildPhases = (
				FFC3F6FA1B0DBF1E00EFC359 /* Update Plist Preprocessor file */,
			);
			dependencies = (
			);
			name = UpdatePlistPreprocessor;
			productName = UpdatePlistPreprocessor;
		};
/* End PBXAggregateTarget section */

/* Begin PBXBuildFile section */
		00F2E3F8166EEF9800D0527C /* CoreGraphics.framework in Frameworks */ = {isa = PBXBuildFile; fileRef = 834CE7371256D0F60046A4A3 /* CoreGraphics.framework */; };
		00F2E3FA166EEFBE00D0527C /* UIKit.framework in Frameworks */ = {isa = PBXBuildFile; fileRef = E10B3653158F2D4500419A93 /* UIKit.framework */; };
		00F2E3FB166EEFE100D0527C /* QuartzCore.framework in Frameworks */ = {isa = PBXBuildFile; fileRef = E10B3651158F2D3F00419A93 /* QuartzCore.framework */; };
		03958062100D6CFC00850742 /* WPLabel.m in Sources */ = {isa = PBXBuildFile; fileRef = 03958061100D6CFC00850742 /* WPLabel.m */; };
		067D911C15654CE79F0A4A29 /* libPods-WordPressTest.a in Frameworks */ = {isa = PBXBuildFile; fileRef = D4972215061A4C21AD2CD5B8 /* libPods-WordPressTest.a */; };
		1D3623260D0F684500981E51 /* WordPressAppDelegate.m in Sources */ = {isa = PBXBuildFile; fileRef = 1D3623250D0F684500981E51 /* WordPressAppDelegate.m */; };
		1D60589B0D05DD56006BFB54 /* main.m in Sources */ = {isa = PBXBuildFile; fileRef = 29B97316FDCFA39411CA2CEA /* main.m */; };
		1D60589F0D05DD5A006BFB54 /* Foundation.framework in Frameworks */ = {isa = PBXBuildFile; fileRef = 1D30AB110D05D00D00671497 /* Foundation.framework */; };
		28AD73600D9D9599002E5188 /* MainWindow.xib in Resources */ = {isa = PBXBuildFile; fileRef = 28AD735F0D9D9599002E5188 /* MainWindow.xib */; };
		2906F812110CDA8900169D56 /* EditCommentViewController.m in Sources */ = {isa = PBXBuildFile; fileRef = 2906F810110CDA8900169D56 /* EditCommentViewController.m */; };
		2906F813110CDA8900169D56 /* EditCommentViewController.xib in Resources */ = {isa = PBXBuildFile; fileRef = 2906F811110CDA8900169D56 /* EditCommentViewController.xib */; };
		296526FE105810E100597FA3 /* NSString+Helpers.m in Sources */ = {isa = PBXBuildFile; fileRef = 296526FD105810E100597FA3 /* NSString+Helpers.m */; };
		296890780FE971DC00770264 /* Security.framework in Frameworks */ = {isa = PBXBuildFile; fileRef = 296890770FE971DC00770264 /* Security.framework */; };
		2F970F740DF92274006BD934 /* PostsViewController.m in Sources */ = {isa = PBXBuildFile; fileRef = 2F970F730DF92274006BD934 /* PostsViewController.m */; };
		2FAE97090E33B21600CA8540 /* defaultPostTemplate_old.html in Resources */ = {isa = PBXBuildFile; fileRef = 2FAE97040E33B21600CA8540 /* defaultPostTemplate_old.html */; };
		2FAE970C0E33B21600CA8540 /* xhtml1-transitional.dtd in Resources */ = {isa = PBXBuildFile; fileRef = 2FAE97070E33B21600CA8540 /* xhtml1-transitional.dtd */; };
		2FAE970D0E33B21600CA8540 /* xhtmlValidatorTemplate.xhtml in Resources */ = {isa = PBXBuildFile; fileRef = 2FAE97080E33B21600CA8540 /* xhtmlValidatorTemplate.xhtml */; };
		30AF6CF513C2289600A29C00 /* AboutViewController.xib in Resources */ = {isa = PBXBuildFile; fileRef = 30AF6CF413C2289600A29C00 /* AboutViewController.xib */; };
		30AF6CFD13C230C600A29C00 /* AboutViewController.m in Sources */ = {isa = PBXBuildFile; fileRef = 30AF6CFC13C230C600A29C00 /* AboutViewController.m */; };
		30EABE0918A5903400B73A9C /* WPBlogTableViewCell.m in Sources */ = {isa = PBXBuildFile; fileRef = 30EABE0818A5903400B73A9C /* WPBlogTableViewCell.m */; };
		3101866B1A373B01008F7DF6 /* WPTabBarController.m in Sources */ = {isa = PBXBuildFile; fileRef = 3101866A1A373B01008F7DF6 /* WPTabBarController.m */; };
		313692791A5D6F7900EBE645 /* HelpshiftUtils.m in Sources */ = {isa = PBXBuildFile; fileRef = 313692781A5D6F7900EBE645 /* HelpshiftUtils.m */; };
		313AE4A019E3F20400AAFABE /* CommentViewController.m in Sources */ = {isa = PBXBuildFile; fileRef = 313AE49C19E3F20400AAFABE /* CommentViewController.m */; };
		315FC2C51A2CB29300E7CDA2 /* MeHeaderView.m in Sources */ = {isa = PBXBuildFile; fileRef = 315FC2C41A2CB29300E7CDA2 /* MeHeaderView.m */; };
		319D6E7B19E447500013871C /* Suggestion.m in Sources */ = {isa = PBXBuildFile; fileRef = 319D6E7A19E447500013871C /* Suggestion.m */; };
		319D6E7E19E447C80013871C /* SuggestionService.m in Sources */ = {isa = PBXBuildFile; fileRef = 319D6E7D19E447C80013871C /* SuggestionService.m */; };
		319D6E8119E44C680013871C /* SuggestionsTableView.m in Sources */ = {isa = PBXBuildFile; fileRef = 319D6E8019E44C680013871C /* SuggestionsTableView.m */; };
		319D6E8519E44F7F0013871C /* SuggestionsTableViewCell.m in Sources */ = {isa = PBXBuildFile; fileRef = 319D6E8419E44F7F0013871C /* SuggestionsTableViewCell.m */; };
		31C9F82E1A2368A2008BB945 /* BlogDetailHeaderView.m in Sources */ = {isa = PBXBuildFile; fileRef = 31C9F82D1A2368A2008BB945 /* BlogDetailHeaderView.m */; };
		31EC15081A5B6675009FC8B3 /* WPStyleGuide+Suggestions.m in Sources */ = {isa = PBXBuildFile; fileRef = 31EC15071A5B6675009FC8B3 /* WPStyleGuide+Suggestions.m */; };
		31F4F6671A1385BE00196A98 /* MeViewController.m in Sources */ = {isa = PBXBuildFile; fileRef = 31F4F6661A1385BE00196A98 /* MeViewController.m */; };
		37022D931981C19000F322B7 /* VerticallyStackedButton.m in Sources */ = {isa = PBXBuildFile; fileRef = 37022D901981BF9200F322B7 /* VerticallyStackedButton.m */; };
		3716E401167296D30035F8C4 /* ToastView.xib in Resources */ = {isa = PBXBuildFile; fileRef = 3716E400167296D30035F8C4 /* ToastView.xib */; };
		37245ADC13FC23FF006CDBE3 /* WPWebViewController.xib in Resources */ = {isa = PBXBuildFile; fileRef = 37245ADB13FC23FF006CDBE3 /* WPWebViewController.xib */; };
		374CB16215B93C0800DD0EBC /* AudioToolbox.framework in Frameworks */ = {isa = PBXBuildFile; fileRef = 374CB16115B93C0800DD0EBC /* AudioToolbox.framework */; };
		375D090D133B94C3000CC9CD /* BlogsTableViewCell.m in Sources */ = {isa = PBXBuildFile; fileRef = 375D090C133B94C3000CC9CD /* BlogsTableViewCell.m */; };
		3768BEF213041E7900E7C9A9 /* BetaFeedbackViewController.xib in Resources */ = {isa = PBXBuildFile; fileRef = 3768BEF013041E7900E7C9A9 /* BetaFeedbackViewController.xib */; };
		37B7924D16768FCC0021B3A4 /* NotificationSettingsViewController.m in Sources */ = {isa = PBXBuildFile; fileRef = 37B7924C16768FCB0021B3A4 /* NotificationSettingsViewController.m */; };
		37EAAF4D1A11799A006D6306 /* CircularImageView.swift in Sources */ = {isa = PBXBuildFile; fileRef = 37EAAF4C1A11799A006D6306 /* CircularImageView.swift */; };
		4253506E2DDC92882C721F55 /* libPods-UITests.a in Frameworks */ = {isa = PBXBuildFile; fileRef = 369D8993FF42F0A2D183A062 /* libPods-UITests.a */; };
		45C73C25113C36F70024D0D2 /* MainWindow-iPad.xib in Resources */ = {isa = PBXBuildFile; fileRef = 45C73C24113C36F70024D0D2 /* MainWindow-iPad.xib */; };
		462F4E0A18369F0B0028D2F8 /* BlogDetailsViewController.m in Sources */ = {isa = PBXBuildFile; fileRef = 462F4E0718369F0B0028D2F8 /* BlogDetailsViewController.m */; };
		462F4E0B18369F0B0028D2F8 /* BlogListViewController.m in Sources */ = {isa = PBXBuildFile; fileRef = 462F4E0918369F0B0028D2F8 /* BlogListViewController.m */; };
		4645AFC51961E1FB005F7509 /* AppImages.xcassets in Resources */ = {isa = PBXBuildFile; fileRef = 4645AFC41961E1FB005F7509 /* AppImages.xcassets */; };
		46F8714F1838C41600BC149B /* NSDate+StringFormatting.m in Sources */ = {isa = PBXBuildFile; fileRef = 46F8714E1838C41600BC149B /* NSDate+StringFormatting.m */; };
		46FE8276184FD8A200535844 /* WordPressComOAuthClient.m in Sources */ = {isa = PBXBuildFile; fileRef = E1634518183B733B005E967F /* WordPressComOAuthClient.m */; };
		5903AE1B19B60A98009D5354 /* WPButtonForNavigationBar.m in Sources */ = {isa = PBXBuildFile; fileRef = 5903AE1A19B60A98009D5354 /* WPButtonForNavigationBar.m */; };
		591A428C1A6DC1B0003807A6 /* WPBackgroundDimmerView.m in Sources */ = {isa = PBXBuildFile; fileRef = 591A428B1A6DC1B0003807A6 /* WPBackgroundDimmerView.m */; };
		591A428F1A6DC6F2003807A6 /* WPGUIConstants.m in Sources */ = {isa = PBXBuildFile; fileRef = 591A428E1A6DC6F2003807A6 /* WPGUIConstants.m */; };
		5926E1E31AC4468300964783 /* WPCrashlytics.m in Sources */ = {isa = PBXBuildFile; fileRef = 5926E1E21AC4468300964783 /* WPCrashlytics.m */; };
		5948AD0E1AB734F2006E8882 /* WPAppAnalytics.m in Sources */ = {isa = PBXBuildFile; fileRef = 5948AD0D1AB734F2006E8882 /* WPAppAnalytics.m */; };
		5948AD111AB73D19006E8882 /* WPAppAnalyticsTests.m in Sources */ = {isa = PBXBuildFile; fileRef = 5948AD101AB73D19006E8882 /* WPAppAnalyticsTests.m */; };
		594DB2951AB891A200E2E456 /* WPUserAgent.m in Sources */ = {isa = PBXBuildFile; fileRef = 594DB2941AB891A200E2E456 /* WPUserAgent.m */; };
		595B02221A6C4ECD00415A30 /* WPWhatsNewView.m in Sources */ = {isa = PBXBuildFile; fileRef = 595B02211A6C4ECD00415A30 /* WPWhatsNewView.m */; };
		595B02271A6C504400415A30 /* WPWhatsNewView.xib in Resources */ = {isa = PBXBuildFile; fileRef = 595B02261A6C504400415A30 /* WPWhatsNewView.xib */; };
		5981FE051AB8A89A0009E080 /* WPUserAgentTests.m in Sources */ = {isa = PBXBuildFile; fileRef = 5981FE041AB8A89A0009E080 /* WPUserAgentTests.m */; };
		598351AE1A704E7A00B6DD4F /* WPWhatsNew.m in Sources */ = {isa = PBXBuildFile; fileRef = 598351AD1A704E7A00B6DD4F /* WPWhatsNew.m */; };
		5993E7291AC5D65600D31D2B /* WPAppFilesManager.m in Sources */ = {isa = PBXBuildFile; fileRef = 5993E7281AC5D65600D31D2B /* WPAppFilesManager.m */; };
		59D328FD1ACC2D0700356827 /* WPLookbackPresenter.m in Sources */ = {isa = PBXBuildFile; fileRef = 59D328FC1ACC2D0700356827 /* WPLookbackPresenter.m */; };
		59DD94341AC479ED0032DD6B /* WPLogger.m in Sources */ = {isa = PBXBuildFile; fileRef = 59DD94331AC479ED0032DD6B /* WPLogger.m */; };
		5D000DDE1AC076C000A7BAF9 /* PostCardActionBar.m in Sources */ = {isa = PBXBuildFile; fileRef = 5D000DDD1AC076C000A7BAF9 /* PostCardActionBar.m */; };
		5D000DE11AC0879600A7BAF9 /* PostCardActionBarItem.m in Sources */ = {isa = PBXBuildFile; fileRef = 5D000DE01AC0879600A7BAF9 /* PostCardActionBarItem.m */; };
		5D0431AE1A7C31AB0025BDFD /* ReaderBrowseSiteViewController.m in Sources */ = {isa = PBXBuildFile; fileRef = 5D0431AD1A7C31AB0025BDFD /* ReaderBrowseSiteViewController.m */; };
		5D08B90419648C3400D5B381 /* ReaderSubscriptionViewController.m in Sources */ = {isa = PBXBuildFile; fileRef = 5D08B90319648C3400D5B381 /* ReaderSubscriptionViewController.m */; };
		5D09CBA51ACDE52C007A23BD /* WPSearchController.m in Sources */ = {isa = PBXBuildFile; fileRef = 5D09CBA41ACDE52C007A23BD /* WPSearchController.m */; };
		5D0A20D41AF11A7300E5C6BC /* PhotonImageURLHelper.m in Sources */ = {isa = PBXBuildFile; fileRef = 5D0A20D31AF11A7300E5C6BC /* PhotonImageURLHelper.m */; };
		5D0C2CB819AB932C002DF1E5 /* WPContentSyncHelper.swift in Sources */ = {isa = PBXBuildFile; fileRef = 5D0C2CB719AB932C002DF1E5 /* WPContentSyncHelper.swift */; };
		5D119DA3176FBE040073D83A /* UIImageView+AFNetworkingExtra.m in Sources */ = {isa = PBXBuildFile; fileRef = 5D119DA2176FBE040073D83A /* UIImageView+AFNetworkingExtra.m */; };
		5D12FE1E1988243700378BD6 /* RemoteReaderPost.m in Sources */ = {isa = PBXBuildFile; fileRef = 5D12FE1B1988243700378BD6 /* RemoteReaderPost.m */; };
		5D12FE1F1988243700378BD6 /* RemoteReaderTopic.m in Sources */ = {isa = PBXBuildFile; fileRef = 5D12FE1D1988243700378BD6 /* RemoteReaderTopic.m */; };
		5D12FE221988245B00378BD6 /* RemoteReaderSite.m in Sources */ = {isa = PBXBuildFile; fileRef = 5D12FE211988245B00378BD6 /* RemoteReaderSite.m */; };
		5D146EBB189857ED0068FDC6 /* FeaturedImageViewController.m in Sources */ = {isa = PBXBuildFile; fileRef = 5D146EBA189857ED0068FDC6 /* FeaturedImageViewController.m */; };
		5D157B8C1A8AB73C003ADF4C /* ReaderSiteHeaderView.m in Sources */ = {isa = PBXBuildFile; fileRef = 5D157B8B1A8AB73C003ADF4C /* ReaderSiteHeaderView.m */; };
		5D17530F1A97D2CA0031A082 /* PostCardTableViewCell.m in Sources */ = {isa = PBXBuildFile; fileRef = 5D17530E1A97D2CA0031A082 /* PostCardTableViewCell.m */; };
		5D17F0BE1A1D4C5F0087CCB8 /* PrivateSiteURLProtocol.m in Sources */ = {isa = PBXBuildFile; fileRef = 5D17F0BD1A1D4C5F0087CCB8 /* PrivateSiteURLProtocol.m */; };
		5D1D33CF1AE56250000DE623 /* RemoteUser.m in Sources */ = {isa = PBXBuildFile; fileRef = 5D1D33CE1AE56250000DE623 /* RemoteUser.m */; };
		5D1D9C50198837D0009D13B7 /* RemoteReaderPost.m in Sources */ = {isa = PBXBuildFile; fileRef = 5D12FE1B1988243700378BD6 /* RemoteReaderPost.m */; };
		5D1D9C51198837D0009D13B7 /* RemoteReaderSite.m in Sources */ = {isa = PBXBuildFile; fileRef = 5D12FE211988245B00378BD6 /* RemoteReaderSite.m */; };
		5D1D9C52198837D0009D13B7 /* RemoteReaderTopic.m in Sources */ = {isa = PBXBuildFile; fileRef = 5D12FE1D1988243700378BD6 /* RemoteReaderTopic.m */; };
		5D1EE80215E7AF3E007F1F02 /* JetpackSettingsViewController.m in Sources */ = {isa = PBXBuildFile; fileRef = 5D1EE80015E7AF3E007F1F02 /* JetpackSettingsViewController.m */; };
		5D20A6531982D56600463A91 /* FollowedSitesViewController.m in Sources */ = {isa = PBXBuildFile; fileRef = 5D20A6521982D56600463A91 /* FollowedSitesViewController.m */; };
		5D2415CB1A8842C9009BD444 /* ReaderPreviewHeaderView.m in Sources */ = {isa = PBXBuildFile; fileRef = 5D2415CA1A8842C9009BD444 /* ReaderPreviewHeaderView.m */; };
		5D2BEB4919758102005425F7 /* WPTableImageSourceTest.m in Sources */ = {isa = PBXBuildFile; fileRef = 5D2BEB4819758102005425F7 /* WPTableImageSourceTest.m */; };
		5D2C05561AD2F56200A753FE /* NavBarTitleDropdownButton.m in Sources */ = {isa = PBXBuildFile; fileRef = 5D2C05551AD2F56200A753FE /* NavBarTitleDropdownButton.m */; };
		5D2FB2831AE98C4600F1D4ED /* RestorePostTableViewCell.xib in Resources */ = {isa = PBXBuildFile; fileRef = 5D2FB2821AE98C4600F1D4ED /* RestorePostTableViewCell.xib */; };
		5D2FB2861AE98C6600F1D4ED /* RestorePostTableViewCell.m in Sources */ = {isa = PBXBuildFile; fileRef = 5D2FB2851AE98C6600F1D4ED /* RestorePostTableViewCell.m */; };
		5D37941B19216B1300E26CA4 /* RebloggingViewController.m in Sources */ = {isa = PBXBuildFile; fileRef = 5D37941A19216B1300E26CA4 /* RebloggingViewController.m */; };
		5D3D559718F88C3500782892 /* ReaderPostService.m in Sources */ = {isa = PBXBuildFile; fileRef = 5D3D559618F88C3500782892 /* ReaderPostService.m */; };
		5D3D559A18F88C5E00782892 /* ReaderPostServiceRemote.m in Sources */ = {isa = PBXBuildFile; fileRef = 5D3D559918F88C5E00782892 /* ReaderPostServiceRemote.m */; };
		5D3E334E15EEBB6B005FC6F2 /* ReachabilityUtils.m in Sources */ = {isa = PBXBuildFile; fileRef = 5D3E334D15EEBB6B005FC6F2 /* ReachabilityUtils.m */; };
		5D42A3DF175E7452005CFF05 /* AbstractPost.m in Sources */ = {isa = PBXBuildFile; fileRef = 5D42A3D7175E7452005CFF05 /* AbstractPost.m */; };
		5D42A3E0175E7452005CFF05 /* BasePost.m in Sources */ = {isa = PBXBuildFile; fileRef = 5D42A3D9175E7452005CFF05 /* BasePost.m */; };
		5D42A3E2175E7452005CFF05 /* ReaderPost.m in Sources */ = {isa = PBXBuildFile; fileRef = 5D42A3DD175E7452005CFF05 /* ReaderPost.m */; };
		5D42A3FB175E75EE005CFF05 /* ReaderPostDetailViewController.m in Sources */ = {isa = PBXBuildFile; fileRef = 5D42A3EC175E75EE005CFF05 /* ReaderPostDetailViewController.m */; };
		5D42A3FC175E75EE005CFF05 /* ReaderPostsViewController.m in Sources */ = {isa = PBXBuildFile; fileRef = 5D42A3EE175E75EE005CFF05 /* ReaderPostsViewController.m */; };
		5D42A3FD175E75EE005CFF05 /* ReaderPostTableViewCell.m in Sources */ = {isa = PBXBuildFile; fileRef = 5D42A3F0175E75EE005CFF05 /* ReaderPostTableViewCell.m */; };
		5D42A405175E76A7005CFF05 /* WPImageViewController.m in Sources */ = {isa = PBXBuildFile; fileRef = 5D42A402175E76A2005CFF05 /* WPImageViewController.m */; };
		5D42A406175E76A7005CFF05 /* WPWebVideoViewController.m in Sources */ = {isa = PBXBuildFile; fileRef = 5D42A404175E76A5005CFF05 /* WPWebVideoViewController.m */; };
		5D44EB351986D695008B7175 /* ReaderSiteServiceRemote.m in Sources */ = {isa = PBXBuildFile; fileRef = 5D44EB341986D695008B7175 /* ReaderSiteServiceRemote.m */; };
		5D44EB381986D8BA008B7175 /* ReaderSiteService.m in Sources */ = {isa = PBXBuildFile; fileRef = 5D44EB371986D8BA008B7175 /* ReaderSiteService.m */; };
		5D49B03B19BE3CAD00703A9B /* SafeReaderTopicToReaderTopic.m in Sources */ = {isa = PBXBuildFile; fileRef = 5D49B03A19BE3CAD00703A9B /* SafeReaderTopicToReaderTopic.m */; };
		5D4C89FE1AB88EF7007464B3 /* PostCardTextCell.xib in Resources */ = {isa = PBXBuildFile; fileRef = 5D4C89FD1AB88EF7007464B3 /* PostCardTextCell.xib */; };
		5D4C8A001AB88F58007464B3 /* PostCardImageCell.xib in Resources */ = {isa = PBXBuildFile; fileRef = 5D4C89FF1AB88F58007464B3 /* PostCardImageCell.xib */; };
		5D4E30D11AA4B41A000D9904 /* WPStyleGuide+Posts.m in Sources */ = {isa = PBXBuildFile; fileRef = 5D4E30D01AA4B41A000D9904 /* WPStyleGuide+Posts.m */; };
		5D51ADAF19A832AF00539C0B /* WordPress-20-21.xcmappingmodel in Sources */ = {isa = PBXBuildFile; fileRef = 5D51ADAE19A832AF00539C0B /* WordPress-20-21.xcmappingmodel */; };
		5D577D33189127BE00B964C3 /* PostGeolocationViewController.m in Sources */ = {isa = PBXBuildFile; fileRef = 5D577D32189127BE00B964C3 /* PostGeolocationViewController.m */; };
		5D577D361891360900B964C3 /* PostGeolocationView.m in Sources */ = {isa = PBXBuildFile; fileRef = 5D577D351891360900B964C3 /* PostGeolocationView.m */; };
		5D5D0027187DA9D30027CEF6 /* PostCategoriesViewController.m in Sources */ = {isa = PBXBuildFile; fileRef = 5D5D0026187DA9D30027CEF6 /* PostCategoriesViewController.m */; };
		5D62BAD718AA88210044E5F7 /* PageSettingsViewController.m in Sources */ = {isa = PBXBuildFile; fileRef = 5D62BAD618AA88210044E5F7 /* PageSettingsViewController.m */; };
		5D69DBC4165428CA00A2D1F7 /* n.caf in Resources */ = {isa = PBXBuildFile; fileRef = 5D69DBC3165428CA00A2D1F7 /* n.caf */; };
		5D732F971AE84E3C00CD89E7 /* PostListFooterView.m in Sources */ = {isa = PBXBuildFile; fileRef = 5D732F961AE84E3C00CD89E7 /* PostListFooterView.m */; };
		5D732F991AE84E5400CD89E7 /* PostListFooterView.xib in Resources */ = {isa = PBXBuildFile; fileRef = 5D732F981AE84E5400CD89E7 /* PostListFooterView.xib */; };
		5D7A57801AFBFD940097C028 /* BasePostTest.m in Sources */ = {isa = PBXBuildFile; fileRef = 5D7A577F1AFBFD940097C028 /* BasePostTest.m */; };
		5D7B414619E482C9007D9EC7 /* WPRichTextEmbed.swift in Sources */ = {isa = PBXBuildFile; fileRef = 5D7B414319E482C9007D9EC7 /* WPRichTextEmbed.swift */; };
		5D7B414719E482C9007D9EC7 /* WPRichTextImage.swift in Sources */ = {isa = PBXBuildFile; fileRef = 5D7B414419E482C9007D9EC7 /* WPRichTextImage.swift */; };
		5D7B414819E482C9007D9EC7 /* WPRichTextMediaAttachment.swift in Sources */ = {isa = PBXBuildFile; fileRef = 5D7B414519E482C9007D9EC7 /* WPRichTextMediaAttachment.swift */; };
		5D7DEA2919D488DD0032EE77 /* WPStyleGuide+Comments.swift in Sources */ = {isa = PBXBuildFile; fileRef = 5D7DEA2819D488DD0032EE77 /* WPStyleGuide+Comments.swift */; };
		5D839AA8187F0D6B00811F4A /* PostFeaturedImageCell.m in Sources */ = {isa = PBXBuildFile; fileRef = 5D839AA7187F0D6B00811F4A /* PostFeaturedImageCell.m */; };
		5D839AAB187F0D8000811F4A /* PostGeolocationCell.m in Sources */ = {isa = PBXBuildFile; fileRef = 5D839AAA187F0D8000811F4A /* PostGeolocationCell.m */; };
		5D87E10C15F5120C0012C595 /* SettingsPageViewController.m in Sources */ = {isa = PBXBuildFile; fileRef = 5D87E10A15F5120C0012C595 /* SettingsPageViewController.m */; };
		5D8CBC471A6F47880081F4AE /* EditImageDetailsViewController.m in Sources */ = {isa = PBXBuildFile; fileRef = 5D8CBC461A6F47880081F4AE /* EditImageDetailsViewController.m */; };
		5D8D53F119250412003C8859 /* BlogSelectorViewController.m in Sources */ = {isa = PBXBuildFile; fileRef = 5D8D53EE19250412003C8859 /* BlogSelectorViewController.m */; };
		5D8D53F219250412003C8859 /* WPComBlogSelectorViewController.m in Sources */ = {isa = PBXBuildFile; fileRef = 5D8D53F019250412003C8859 /* WPComBlogSelectorViewController.m */; };
		5D97C2F315CAF8D8009B44DD /* UINavigationController+KeyboardFix.m in Sources */ = {isa = PBXBuildFile; fileRef = 5D97C2F215CAF8D8009B44DD /* UINavigationController+KeyboardFix.m */; };
		5D9B17C519998A430047A4A2 /* ReaderBlockedTableViewCell.m in Sources */ = {isa = PBXBuildFile; fileRef = 5D9B17C419998A430047A4A2 /* ReaderBlockedTableViewCell.m */; };
		5D9BFF041A8557A8001D6D63 /* ReaderPostRichContentView.m in Sources */ = {isa = PBXBuildFile; fileRef = 5D9BFF031A8557A8001D6D63 /* ReaderPostRichContentView.m */; };
		5D9BFF071A85584A001D6D63 /* ReaderPostUnattributedContentView.m in Sources */ = {isa = PBXBuildFile; fileRef = 5D9BFF061A85584A001D6D63 /* ReaderPostUnattributedContentView.m */; };
		5D9BFF0A1A856801001D6D63 /* ReaderPostRichUnattributedContentView.m in Sources */ = {isa = PBXBuildFile; fileRef = 5D9BFF091A856801001D6D63 /* ReaderPostRichUnattributedContentView.m */; };
		5DA3EE12192508F700294E0B /* WPImageOptimizer.m in Sources */ = {isa = PBXBuildFile; fileRef = 5DA3EE0F192508F700294E0B /* WPImageOptimizer.m */; };
		5DA3EE13192508F700294E0B /* WPImageOptimizer+Private.m in Sources */ = {isa = PBXBuildFile; fileRef = 5DA3EE11192508F700294E0B /* WPImageOptimizer+Private.m */; };
		5DA3EE161925090A00294E0B /* MediaService.m in Sources */ = {isa = PBXBuildFile; fileRef = 5DA3EE151925090A00294E0B /* MediaService.m */; };
		5DA5BF3F18E32DCF005F11F9 /* InputViewButton.m in Sources */ = {isa = PBXBuildFile; fileRef = 5DA5BF2B18E32DCF005F11F9 /* InputViewButton.m */; };
		5DA5BF4418E32DCF005F11F9 /* Theme.m in Sources */ = {isa = PBXBuildFile; fileRef = 5DA5BF3418E32DCF005F11F9 /* Theme.m */; };
		5DA5BF4518E32DCF005F11F9 /* ThemeBrowserCell.m in Sources */ = {isa = PBXBuildFile; fileRef = 5DA5BF3618E32DCF005F11F9 /* ThemeBrowserCell.m */; };
		5DA5BF4618E32DCF005F11F9 /* ThemeBrowserViewController.m in Sources */ = {isa = PBXBuildFile; fileRef = 5DA5BF3818E32DCF005F11F9 /* ThemeBrowserViewController.m */; };
		5DA5BF4718E32DCF005F11F9 /* ThemeDetailsViewController.m in Sources */ = {isa = PBXBuildFile; fileRef = 5DA5BF3A18E32DCF005F11F9 /* ThemeDetailsViewController.m */; };
		5DA5BF4818E32DCF005F11F9 /* WPLoadingView.m in Sources */ = {isa = PBXBuildFile; fileRef = 5DA5BF3C18E32DCF005F11F9 /* WPLoadingView.m */; };
		5DA988061AEEA594002AFB12 /* DisplayableImageHelperTest.m in Sources */ = {isa = PBXBuildFile; fileRef = 5DA988051AEEA594002AFB12 /* DisplayableImageHelperTest.m */; };
		5DAE40AD19EC70930011A0AE /* ReaderPostHeaderView.m in Sources */ = {isa = PBXBuildFile; fileRef = 5DAE40AC19EC70930011A0AE /* ReaderPostHeaderView.m */; };
		5DAFEAB81AF2CA6E00B3E1D7 /* PostMetaButton.m in Sources */ = {isa = PBXBuildFile; fileRef = 5DAFEAB71AF2CA6E00B3E1D7 /* PostMetaButton.m */; };
		5DB3BA0518D0E7B600F3F3E9 /* WPPickerView.m in Sources */ = {isa = PBXBuildFile; fileRef = 5DB3BA0418D0E7B600F3F3E9 /* WPPickerView.m */; };
		5DB3BA0818D11D8D00F3F3E9 /* PublishDatePickerView.m in Sources */ = {isa = PBXBuildFile; fileRef = 5DB3BA0718D11D8D00F3F3E9 /* PublishDatePickerView.m */; };
		5DB4683B18A2E718004A89A9 /* LocationService.m in Sources */ = {isa = PBXBuildFile; fileRef = 5DB4683A18A2E718004A89A9 /* LocationService.m */; };
		5DB767411588F64D00EBE36C /* postPreview.html in Resources */ = {isa = PBXBuildFile; fileRef = 5DB767401588F64D00EBE36C /* postPreview.html */; };
		5DB93EEC19B6190700EC88EB /* CommentContentView.m in Sources */ = {isa = PBXBuildFile; fileRef = 5DB93EE919B6190700EC88EB /* CommentContentView.m */; };
		5DB93EED19B6190700EC88EB /* ReaderCommentCell.m in Sources */ = {isa = PBXBuildFile; fileRef = 5DB93EEB19B6190700EC88EB /* ReaderCommentCell.m */; };
		5DBCD9D218F3569F00B32229 /* ReaderTopic.m in Sources */ = {isa = PBXBuildFile; fileRef = 5DBCD9D118F3569F00B32229 /* ReaderTopic.m */; };
		5DBCD9D518F35D7500B32229 /* ReaderTopicService.m in Sources */ = {isa = PBXBuildFile; fileRef = 5DBCD9D418F35D7500B32229 /* ReaderTopicService.m */; };
		5DBFC8A71A9BC34F00E00DE4 /* PostListViewController.m in Sources */ = {isa = PBXBuildFile; fileRef = 5DBFC8A61A9BC34F00E00DE4 /* PostListViewController.m */; };
		5DBFC8A91A9BE07B00E00DE4 /* Posts.storyboard in Resources */ = {isa = PBXBuildFile; fileRef = 5DBFC8A81A9BE07B00E00DE4 /* Posts.storyboard */; };
		5DC02A3718E4C5BD009A1765 /* ThemeBrowserViewController.xib in Resources */ = {isa = PBXBuildFile; fileRef = 5DC02A3418E4C5BD009A1765 /* ThemeBrowserViewController.xib */; };
		5DC02A3818E4C5BD009A1765 /* ThemeDetailsViewController.xib in Resources */ = {isa = PBXBuildFile; fileRef = 5DC02A3518E4C5BD009A1765 /* ThemeDetailsViewController.xib */; };
		5DC02A3918E4C5BD009A1765 /* ThemeDetailsViewController~ipad.xib in Resources */ = {isa = PBXBuildFile; fileRef = 5DC02A3618E4C5BD009A1765 /* ThemeDetailsViewController~ipad.xib */; };
		5DC3A44D1610B9BC00A890BE /* UINavigationController+Rotation.m in Sources */ = {isa = PBXBuildFile; fileRef = 5DC3A44C1610B9BC00A890BE /* UINavigationController+Rotation.m */; };
		5DCC4CD819A50CC0003E548C /* ReaderSite.m in Sources */ = {isa = PBXBuildFile; fileRef = 5DCC4CD719A50CC0003E548C /* ReaderSite.m */; };
		5DDC44671A72BB07007F538E /* ReaderViewController.m in Sources */ = {isa = PBXBuildFile; fileRef = 5DDC44661A72BB07007F538E /* ReaderViewController.m */; };
		5DE293C11AD8009E00825DE5 /* PostListFilter.m in Sources */ = {isa = PBXBuildFile; fileRef = 5DE293C01AD8009E00825DE5 /* PostListFilter.m */; };
		5DE293C31AD82A6800825DE5 /* PostCardThumbCell.xib in Resources */ = {isa = PBXBuildFile; fileRef = 5DE293C21AD82A6800825DE5 /* PostCardThumbCell.xib */; };
		5DE88FAA1A859DD9000E2CA6 /* ReaderPostUnattributedTableViewCell.m in Sources */ = {isa = PBXBuildFile; fileRef = 5DE88FA91A859DD9000E2CA6 /* ReaderPostUnattributedTableViewCell.m */; };
		5DEB61B4156FCD3400242C35 /* WPWebView.m in Sources */ = {isa = PBXBuildFile; fileRef = 5DEB61B3156FCD3400242C35 /* WPWebView.m */; };
		5DEB61B8156FCD5200242C35 /* WPChromelessWebViewController.m in Sources */ = {isa = PBXBuildFile; fileRef = 5DEB61B7156FCD5200242C35 /* WPChromelessWebViewController.m */; };
		5DF59C0B1770AE3A00171208 /* UILabel+SuggestSize.m in Sources */ = {isa = PBXBuildFile; fileRef = 5DF59C0A1770AE3A00171208 /* UILabel+SuggestSize.m */; };
		5DF6571B1AE6ACAC00AAA8D7 /* DisplayableImageHelper.m in Sources */ = {isa = PBXBuildFile; fileRef = 5DF6571A1AE6ACAC00AAA8D7 /* DisplayableImageHelper.m */; };
		5DF738941965FAB900393584 /* SubscribedTopicsViewController.m in Sources */ = {isa = PBXBuildFile; fileRef = 5DF738931965FAB900393584 /* SubscribedTopicsViewController.m */; };
		5DF738971965FACD00393584 /* RecommendedTopicsViewController.m in Sources */ = {isa = PBXBuildFile; fileRef = 5DF738961965FACD00393584 /* RecommendedTopicsViewController.m */; };
		5DF7389A1965FB3C00393584 /* WPTableViewHandler.m in Sources */ = {isa = PBXBuildFile; fileRef = 5DF738991965FB3C00393584 /* WPTableViewHandler.m */; };
		5DF8D26119E82B1000A2CD95 /* ReaderCommentsViewController.m in Sources */ = {isa = PBXBuildFile; fileRef = 5DF8D26019E82B1000A2CD95 /* ReaderCommentsViewController.m */; };
		5DF94E2B1962B97D00359241 /* NewCommentsTableViewCell.m in Sources */ = {isa = PBXBuildFile; fileRef = 5DF94E261962B97D00359241 /* NewCommentsTableViewCell.m */; };
		5DF94E2D1962B97D00359241 /* NewPostTableViewCell.m in Sources */ = {isa = PBXBuildFile; fileRef = 5DF94E2A1962B97D00359241 /* NewPostTableViewCell.m */; };
		5DF94E301962B99C00359241 /* PostSettingsSelectionViewController.m in Sources */ = {isa = PBXBuildFile; fileRef = 5DF94E2F1962B99C00359241 /* PostSettingsSelectionViewController.m */; };
		5DF94E331962B9D800359241 /* WPAlertView.xib in Resources */ = {isa = PBXBuildFile; fileRef = 5DF94E311962B9D800359241 /* WPAlertView.xib */; };
		5DF94E341962B9D800359241 /* WPAlertViewSideBySide.xib in Resources */ = {isa = PBXBuildFile; fileRef = 5DF94E321962B9D800359241 /* WPAlertViewSideBySide.xib */; };
		5DF94E421962BAA700359241 /* WPContentActionView.m in Sources */ = {isa = PBXBuildFile; fileRef = 5DF94E371962BAA700359241 /* WPContentActionView.m */; };
		5DF94E431962BAA700359241 /* WPContentAttributionView.m in Sources */ = {isa = PBXBuildFile; fileRef = 5DF94E391962BAA700359241 /* WPContentAttributionView.m */; };
		5DF94E441962BAA700359241 /* WPContentView.m in Sources */ = {isa = PBXBuildFile; fileRef = 5DF94E3B1962BAA700359241 /* WPContentView.m */; };
		5DF94E451962BAA700359241 /* WPRichContentView.m in Sources */ = {isa = PBXBuildFile; fileRef = 5DF94E3D1962BAA700359241 /* WPRichContentView.m */; };
		5DF94E461962BAA700359241 /* WPRichTextView.m in Sources */ = {isa = PBXBuildFile; fileRef = 5DF94E3F1962BAA700359241 /* WPRichTextView.m */; };
		5DF94E471962BAA700359241 /* WPSimpleContentAttributionView.m in Sources */ = {isa = PBXBuildFile; fileRef = 5DF94E411962BAA700359241 /* WPSimpleContentAttributionView.m */; };
		5DF94E501962BAEB00359241 /* ReaderPostAttributionView.m in Sources */ = {isa = PBXBuildFile; fileRef = 5DF94E491962BAEB00359241 /* ReaderPostAttributionView.m */; };
		5DF94E511962BAEB00359241 /* ReaderPostContentView.m in Sources */ = {isa = PBXBuildFile; fileRef = 5DF94E4B1962BAEB00359241 /* ReaderPostContentView.m */; };
		5DF94E531962BAEB00359241 /* ReaderPostSimpleContentView.m in Sources */ = {isa = PBXBuildFile; fileRef = 5DF94E4F1962BAEB00359241 /* ReaderPostSimpleContentView.m */; };
		5DFA7EBC1AF7B8D30072023B /* NSDateStringFormattingTest.m in Sources */ = {isa = PBXBuildFile; fileRef = 5DFA7EBB1AF7B8D30072023B /* NSDateStringFormattingTest.m */; };
		7059CD210F332B6500A0660B /* WPCategoryTree.m in Sources */ = {isa = PBXBuildFile; fileRef = 7059CD200F332B6500A0660B /* WPCategoryTree.m */; };
		740BD8351A0D4C3600F04D18 /* WPUploadStatusButton.m in Sources */ = {isa = PBXBuildFile; fileRef = 740BD8341A0D4C3600F04D18 /* WPUploadStatusButton.m */; };
		74BB6F1A19AE7B9400FB7829 /* WPLegacyEditPageViewController.m in Sources */ = {isa = PBXBuildFile; fileRef = 74BB6F1919AE7B9400FB7829 /* WPLegacyEditPageViewController.m */; };
		74C1C306199170930077A7DC /* PostDetailViewController.xib in Resources */ = {isa = PBXBuildFile; fileRef = 74C1C305199170930077A7DC /* PostDetailViewController.xib */; };
		74C1C30E199170EA0077A7DC /* PostDetailViewController~ipad.xib in Resources */ = {isa = PBXBuildFile; fileRef = 74C1C30D199170EA0077A7DC /* PostDetailViewController~ipad.xib */; };
		74D5FFD619ACDF6700389E8F /* WPLegacyEditPostViewController.m in Sources */ = {isa = PBXBuildFile; fileRef = 74D5FFD519ACDF6700389E8F /* WPLegacyEditPostViewController.m */; };
		74F313EF1A9B97A200AA8B45 /* WPTooltip.m in Sources */ = {isa = PBXBuildFile; fileRef = 74F313EE1A9B97A200AA8B45 /* WPTooltip.m */; };
		83043E55126FA31400EC9953 /* MessageUI.framework in Frameworks */ = {isa = PBXBuildFile; fileRef = 83043E54126FA31400EC9953 /* MessageUI.framework */; };
		8333FE0E11FF6EF200A495C1 /* EditSiteViewController.xib in Resources */ = {isa = PBXBuildFile; fileRef = 8333FE0D11FF6EF200A495C1 /* EditSiteViewController.xib */; };
		83418AAA11C9FA6E00ACF00C /* Comment.m in Sources */ = {isa = PBXBuildFile; fileRef = 83418AA911C9FA6E00ACF00C /* Comment.m */; };
		834CAE7C122D528A003DDF49 /* UIImage+Resize.m in Sources */ = {isa = PBXBuildFile; fileRef = 834CAE7B122D528A003DDF49 /* UIImage+Resize.m */; };
		834CAE9F122D56B1003DDF49 /* UIImage+Alpha.m in Sources */ = {isa = PBXBuildFile; fileRef = 834CAE9D122D56B1003DDF49 /* UIImage+Alpha.m */; };
		834CAEA0122D56B1003DDF49 /* UIImage+RoundedCorner.m in Sources */ = {isa = PBXBuildFile; fileRef = 834CAE9E122D56B1003DDF49 /* UIImage+RoundedCorner.m */; };
		834CE7341256D0DE0046A4A3 /* CFNetwork.framework in Frameworks */ = {isa = PBXBuildFile; fileRef = 834CE7331256D0DE0046A4A3 /* CFNetwork.framework */; };
		8350E49611D2C71E00A7B073 /* Media.m in Sources */ = {isa = PBXBuildFile; fileRef = 8350E49511D2C71E00A7B073 /* Media.m */; };
		8355D67E11D13EAD00A61362 /* MobileCoreServices.framework in Frameworks */ = {isa = PBXBuildFile; fileRef = 8355D67D11D13EAD00A61362 /* MobileCoreServices.framework */; };
		8355D7D911D260AA00A61362 /* CoreData.framework in Frameworks */ = {isa = PBXBuildFile; fileRef = 8355D7D811D260AA00A61362 /* CoreData.framework */; };
		835E2403126E66E50085940B /* AssetsLibrary.framework in Frameworks */ = {isa = PBXBuildFile; fileRef = 835E2402126E66E50085940B /* AssetsLibrary.framework */; settings = {ATTRIBUTES = (Weak, ); }; };
		8362C1041201E7CE00599347 /* WebSignupViewController-iPad.xib in Resources */ = {isa = PBXBuildFile; fileRef = 8362C1031201E7CE00599347 /* WebSignupViewController-iPad.xib */; };
		8370D10A11FA499A009D650F /* WPTableViewActivityCell.m in Sources */ = {isa = PBXBuildFile; fileRef = 8370D10911FA499A009D650F /* WPTableViewActivityCell.m */; };
		8370D10C11FA4A1B009D650F /* WPTableViewActivityCell.xib in Resources */ = {isa = PBXBuildFile; fileRef = 8370D10B11FA4A1B009D650F /* WPTableViewActivityCell.xib */; };
		8370D1BE11FA6295009D650F /* AddSiteViewController.xib in Resources */ = {isa = PBXBuildFile; fileRef = 8370D1BC11FA6295009D650F /* AddSiteViewController.xib */; };
		838C672E1210C3C300B09CA3 /* Post.m in Sources */ = {isa = PBXBuildFile; fileRef = 838C672D1210C3C300B09CA3 /* Post.m */; };
		8398EE9A11ACE63C000FE6E0 /* WebSignupViewController.xib in Resources */ = {isa = PBXBuildFile; fileRef = 8398EE9811ACE63C000FE6E0 /* WebSignupViewController.xib */; };
		83CAD4211235F9F4003DFA20 /* MediaObjectView.xib in Resources */ = {isa = PBXBuildFile; fileRef = 83CAD4201235F9F4003DFA20 /* MediaObjectView.xib */; };
		83D180FA12329B1A002DCCB0 /* EditPageViewController.m in Sources */ = {isa = PBXBuildFile; fileRef = 83D180F812329B1A002DCCB0 /* EditPageViewController.m */; };
		83F3E26011275E07004CD686 /* MapKit.framework in Frameworks */ = {isa = PBXBuildFile; fileRef = 83F3E25F11275E07004CD686 /* MapKit.framework */; };
		83F3E2D311276371004CD686 /* CoreLocation.framework in Frameworks */ = {isa = PBXBuildFile; fileRef = 83F3E2D211276371004CD686 /* CoreLocation.framework */; };
		83FEFC7611FF6C5A0078B462 /* EditSiteViewController.m in Sources */ = {isa = PBXBuildFile; fileRef = 83FEFC7411FF6C5A0078B462 /* EditSiteViewController.m */; };
		85149741171E13DF00B87F3F /* WPAsyncBlockOperation.m in Sources */ = {isa = PBXBuildFile; fileRef = 85149740171E13DF00B87F3F /* WPAsyncBlockOperation.m */; };
		8514B8D41AE85B19007E58BA /* WPAnalyticsTrackerMixpanelTests.m in Sources */ = {isa = PBXBuildFile; fileRef = 8514B8D31AE85B19007E58BA /* WPAnalyticsTrackerMixpanelTests.m */; };
		8516972C169D42F4006C5DED /* WPToast.m in Sources */ = {isa = PBXBuildFile; fileRef = 8516972B169D42F4006C5DED /* WPToast.m */; };
		851734431798C64700A30E27 /* NSURL+Util.m in Sources */ = {isa = PBXBuildFile; fileRef = 851734421798C64700A30E27 /* NSURL+Util.m */; };
		852416CF1A12EBDD0030700C /* AppRatingUtility.m in Sources */ = {isa = PBXBuildFile; fileRef = 852416CE1A12EBDD0030700C /* AppRatingUtility.m */; };
		852416D21A12ED690030700C /* AppRatingUtilityTests.m in Sources */ = {isa = PBXBuildFile; fileRef = 852416D11A12ED690030700C /* AppRatingUtilityTests.m */; };
		8525398B171761D9003F6B32 /* WPComLanguages.m in Sources */ = {isa = PBXBuildFile; fileRef = 8525398A171761D9003F6B32 /* WPComLanguages.m */; };
		855408861A6F105700DDBD79 /* app-review-prompt-all-enabled.json in Resources */ = {isa = PBXBuildFile; fileRef = 855408851A6F105700DDBD79 /* app-review-prompt-all-enabled.json */; };
		855408881A6F106800DDBD79 /* app-review-prompt-notifications-disabled.json in Resources */ = {isa = PBXBuildFile; fileRef = 855408871A6F106800DDBD79 /* app-review-prompt-notifications-disabled.json */; };
		8554088A1A6F107D00DDBD79 /* app-review-prompt-global-disable.json in Resources */ = {isa = PBXBuildFile; fileRef = 855408891A6F107D00DDBD79 /* app-review-prompt-global-disable.json */; };
		857610D618C0377300EDF406 /* StatsWebViewController.m in Sources */ = {isa = PBXBuildFile; fileRef = 857610D518C0377300EDF406 /* StatsWebViewController.m */; };
		858DE40F1730384F000AC628 /* LoginViewController.m in Sources */ = {isa = PBXBuildFile; fileRef = 858DE40E1730384F000AC628 /* LoginViewController.m */; };
		859F761D18F2159800EF8D5D /* WPAnalyticsTrackerMixpanelInstructionsForStat.m in Sources */ = {isa = PBXBuildFile; fileRef = 859F761C18F2159800EF8D5D /* WPAnalyticsTrackerMixpanelInstructionsForStat.m */; };
		85AD6AEC173CCF9E002CB896 /* WPNUXPrimaryButton.m in Sources */ = {isa = PBXBuildFile; fileRef = 85AD6AEB173CCF9E002CB896 /* WPNUXPrimaryButton.m */; };
		85AD6AEF173CCFDC002CB896 /* WPNUXSecondaryButton.m in Sources */ = {isa = PBXBuildFile; fileRef = 85AD6AEE173CCFDC002CB896 /* WPNUXSecondaryButton.m */; };
		85B1253F1B02849B008A3D95 /* PushAuthenticationService.swift in Sources */ = {isa = PBXBuildFile; fileRef = B535209C1AF7EB9F00B33BA8 /* PushAuthenticationService.swift */; };
		85B125411B028E34008A3D95 /* PushAuthenticationManagerTests.swift in Sources */ = {isa = PBXBuildFile; fileRef = 85B125401B028E34008A3D95 /* PushAuthenticationManagerTests.swift */; };
		85B125421B028F62008A3D95 /* PushAuthenticationManager.swift in Sources */ = {isa = PBXBuildFile; fileRef = B535209A1AF7BBB800B33BA8 /* PushAuthenticationManager.swift */; };
		85B125461B0294F6008A3D95 /* UIAlertViewProxy.m in Sources */ = {isa = PBXBuildFile; fileRef = 85B125441B02937E008A3D95 /* UIAlertViewProxy.m */; };
		85B6F74F1742DA1E00CE7F3A /* WPNUXMainButton.m in Sources */ = {isa = PBXBuildFile; fileRef = 85B6F74E1742DA1D00CE7F3A /* WPNUXMainButton.m */; };
		85B6F7521742DAE800CE7F3A /* WPNUXBackButton.m in Sources */ = {isa = PBXBuildFile; fileRef = 85B6F7511742DAE800CE7F3A /* WPNUXBackButton.m */; };
		85C720B11730CEFA00460645 /* WPWalkthroughTextField.m in Sources */ = {isa = PBXBuildFile; fileRef = 85C720B01730CEFA00460645 /* WPWalkthroughTextField.m */; };
		85CE4C201A703CF200780DFE /* NSBundle+VersionNumberHelper.m in Sources */ = {isa = PBXBuildFile; fileRef = 85CE4C1F1A703CF200780DFE /* NSBundle+VersionNumberHelper.m */; };
		85D08A7117342ECE00E2BBCA /* AddUsersBlogCell.m in Sources */ = {isa = PBXBuildFile; fileRef = 85D08A7017342ECE00E2BBCA /* AddUsersBlogCell.m */; };
		85D2275918F1EB8A001DA8DA /* WPAnalyticsTrackerMixpanel.m in Sources */ = {isa = PBXBuildFile; fileRef = 85D2275818F1EB8A001DA8DA /* WPAnalyticsTrackerMixpanel.m */; };
		85D239AD1AE5A5FC0074768D /* AccountServiceFacade.m in Sources */ = {isa = PBXBuildFile; fileRef = 85D239A01AE5A5FC0074768D /* AccountServiceFacade.m */; };
		85D239AE1AE5A5FC0074768D /* BlogSyncFacade.m in Sources */ = {isa = PBXBuildFile; fileRef = 85D239A21AE5A5FC0074768D /* BlogSyncFacade.m */; };
		85D239AF1AE5A5FC0074768D /* HelpshiftEnabledFacade.m in Sources */ = {isa = PBXBuildFile; fileRef = 85D239A41AE5A5FC0074768D /* HelpshiftEnabledFacade.m */; };
		85D239B01AE5A5FC0074768D /* LoginFacade.m in Sources */ = {isa = PBXBuildFile; fileRef = 85D239A61AE5A5FC0074768D /* LoginFacade.m */; };
		85D239B11AE5A5FC0074768D /* OnePasswordFacade.m in Sources */ = {isa = PBXBuildFile; fileRef = 85D239A81AE5A5FC0074768D /* OnePasswordFacade.m */; };
		85D239B21AE5A5FC0074768D /* WordPressComOAuthClientFacade.m in Sources */ = {isa = PBXBuildFile; fileRef = 85D239AA1AE5A5FC0074768D /* WordPressComOAuthClientFacade.m */; };
		85D239B31AE5A5FC0074768D /* WordPressXMLRPCAPIFacade.m in Sources */ = {isa = PBXBuildFile; fileRef = 85D239AC1AE5A5FC0074768D /* WordPressXMLRPCAPIFacade.m */; };
		85D239B61AE5A6170074768D /* ReachabilityFacade.m in Sources */ = {isa = PBXBuildFile; fileRef = 85D239B51AE5A6170074768D /* ReachabilityFacade.m */; };
		85D239BB1AE5A6620074768D /* LoginFields.m in Sources */ = {isa = PBXBuildFile; fileRef = 85D239B81AE5A6620074768D /* LoginFields.m */; };
		85D239BC1AE5A6620074768D /* LoginViewModel.m in Sources */ = {isa = PBXBuildFile; fileRef = 85D239BA1AE5A6620074768D /* LoginViewModel.m */; };
		85D239C01AE5A7020074768D /* LoginFacadeTests.m in Sources */ = {isa = PBXBuildFile; fileRef = 85D239BE1AE5A7020074768D /* LoginFacadeTests.m */; };
		85D239C11AE5A7020074768D /* LoginViewModelTests.m in Sources */ = {isa = PBXBuildFile; fileRef = 85D239BF1AE5A7020074768D /* LoginViewModelTests.m */; };
		85D790AA1AE5C6790033AE83 /* MixpanelProxy.m in Sources */ = {isa = PBXBuildFile; fileRef = 85D790A81AE5BF1F0033AE83 /* MixpanelProxy.m */; };
		85D790AC1AE5D95E0033AE83 /* MixpanelProxyTests.m in Sources */ = {isa = PBXBuildFile; fileRef = 85D790AB1AE5D95E0033AE83 /* MixpanelProxyTests.m */; };
		85D80558171630B30075EEAC /* DotCom-Languages.plist in Resources */ = {isa = PBXBuildFile; fileRef = 85D80557171630B30075EEAC /* DotCom-Languages.plist */; };
		85D8055D171631F10075EEAC /* SelectWPComLanguageViewController.m in Sources */ = {isa = PBXBuildFile; fileRef = 85D8055C171631F10075EEAC /* SelectWPComLanguageViewController.m */; };
		85DA8C4418F3F29A0074C8A4 /* WPAnalyticsTrackerWPCom.m in Sources */ = {isa = PBXBuildFile; fileRef = 85DA8C4318F3F29A0074C8A4 /* WPAnalyticsTrackerWPCom.m */; };
		85E105861731A597001071A3 /* WPWalkthroughOverlayView.m in Sources */ = {isa = PBXBuildFile; fileRef = 85E105851731A597001071A3 /* WPWalkthroughOverlayView.m */; };
		85EC44D41739826A00686604 /* CreateAccountAndBlogViewController.m in Sources */ = {isa = PBXBuildFile; fileRef = 85EC44D31739826A00686604 /* CreateAccountAndBlogViewController.m */; };
		85ED988817DFA00000090D0B /* Images.xcassets in Resources */ = {isa = PBXBuildFile; fileRef = 85ED988717DFA00000090D0B /* Images.xcassets */; };
		85F8E1981B017A86000859BB /* PushAuthenticationServiceRemote.swift in Sources */ = {isa = PBXBuildFile; fileRef = B535209E1AF7EFEC00B33BA8 /* PushAuthenticationServiceRemote.swift */; };
		85F8E19B1B017AA6000859BB /* PushAuthenticationServiceRemoteTests.swift in Sources */ = {isa = PBXBuildFile; fileRef = 85F8E19A1B017AA6000859BB /* PushAuthenticationServiceRemoteTests.swift */; };
		85F8E19D1B018698000859BB /* PushAuthenticationServiceTests.swift in Sources */ = {isa = PBXBuildFile; fileRef = 85F8E19C1B018698000859BB /* PushAuthenticationServiceTests.swift */; };
		85F8E19F1B0186D0000859BB /* MockWordPressComApi.swift in Sources */ = {isa = PBXBuildFile; fileRef = 85F8E19E1B0186D0000859BB /* MockWordPressComApi.swift */; };
		931D26F519ED7E6D00114F17 /* BlogJetpackTest.m in Sources */ = {isa = PBXBuildFile; fileRef = E150520B16CAC5C400D3DDDC /* BlogJetpackTest.m */; };
		931D26F619ED7F7000114F17 /* BlogServiceTest.m in Sources */ = {isa = PBXBuildFile; fileRef = 930FD0A519882742000CC81D /* BlogServiceTest.m */; };
		931D26F719ED7F7500114F17 /* ReaderPostServiceTest.m in Sources */ = {isa = PBXBuildFile; fileRef = 5DE8A0401912D95B00B2FF59 /* ReaderPostServiceTest.m */; };
		931D26F819ED7F7800114F17 /* ReaderTopicServiceTest.m in Sources */ = {isa = PBXBuildFile; fileRef = 5DFA9D19196B1BA30061FF96 /* ReaderTopicServiceTest.m */; };
		931D26FE19EDA10D00114F17 /* ALIterativeMigrator.m in Sources */ = {isa = PBXBuildFile; fileRef = 931D26FD19EDA10D00114F17 /* ALIterativeMigrator.m */; };
		931D270019EDAE8600114F17 /* CoreDataMigrationTests.m in Sources */ = {isa = PBXBuildFile; fileRef = 931D26FF19EDAE8600114F17 /* CoreDataMigrationTests.m */; };
		931DF4D618D09A2F00540BDD /* InfoPlist.strings in Resources */ = {isa = PBXBuildFile; fileRef = 931DF4D818D09A2F00540BDD /* InfoPlist.strings */; };
		934884AB19B73BA6004028D8 /* Constants.m in Sources */ = {isa = PBXBuildFile; fileRef = B5CC05F51962150600975CAC /* Constants.m */; };
		934884AD19B78723004028D8 /* WordPressTodayWidget-Internal.entitlements in Resources */ = {isa = PBXBuildFile; fileRef = 934884AC19B78723004028D8 /* WordPressTodayWidget-Internal.entitlements */; };
		934884AF19B7875C004028D8 /* WordPress-Internal.entitlements in Resources */ = {isa = PBXBuildFile; fileRef = 934884AE19B7875C004028D8 /* WordPress-Internal.entitlements */; };
		9358D15919FFD4E10094BBF5 /* WPImageOptimizerTest.m in Sources */ = {isa = PBXBuildFile; fileRef = 5DA3EE191925111700294E0B /* WPImageOptimizerTest.m */; };
		93594BD5191D2F5A0079E6B2 /* stats-batch.json in Resources */ = {isa = PBXBuildFile; fileRef = 93594BD4191D2F5A0079E6B2 /* stats-batch.json */; };
		9363113F19FA996700B0C739 /* AccountServiceTests.swift in Sources */ = {isa = PBXBuildFile; fileRef = 9363113E19FA996700B0C739 /* AccountServiceTests.swift */; };
		93740DC917D8F85600C41B2F /* WPAlertView.h in Resources */ = {isa = PBXBuildFile; fileRef = 93740DC817D8F85600C41B2F /* WPAlertView.h */; };
		93740DCB17D8F86700C41B2F /* WPAlertView.m in Sources */ = {isa = PBXBuildFile; fileRef = 93740DCA17D8F86700C41B2F /* WPAlertView.m */; };
		937D9A0F19F83812007B9D5F /* WordPress-22-23.xcmappingmodel in Sources */ = {isa = PBXBuildFile; fileRef = 937D9A0E19F83812007B9D5F /* WordPress-22-23.xcmappingmodel */; };
		937D9A1119F838C2007B9D5F /* AccountToAccount22to23.swift in Sources */ = {isa = PBXBuildFile; fileRef = 937D9A1019F838C2007B9D5F /* AccountToAccount22to23.swift */; };
		937F3E321AD6FDA7006BA498 /* WPAnalyticsTrackerAutomatticTracks.m in Sources */ = {isa = PBXBuildFile; fileRef = 937F3E311AD6FDA7006BA498 /* WPAnalyticsTrackerAutomatticTracks.m */; };
		93A379DB19FE6D3000415023 /* DDLogSwift.m in Sources */ = {isa = PBXBuildFile; fileRef = 93A379DA19FE6D3000415023 /* DDLogSwift.m */; };
		93A379EC19FFBF7900415023 /* KeychainTest.m in Sources */ = {isa = PBXBuildFile; fileRef = 93A379EB19FFBF7900415023 /* KeychainTest.m */; };
		93A3F7DE1843F6F00082FEEA /* CoreTelephony.framework in Frameworks */ = {isa = PBXBuildFile; fileRef = 93A3F7DD1843F6F00082FEEA /* CoreTelephony.framework */; };
		93C1147F18EC5DD500DAC95C /* AccountService.m in Sources */ = {isa = PBXBuildFile; fileRef = 93C1147E18EC5DD500DAC95C /* AccountService.m */; };
		93C1148518EDF6E100DAC95C /* BlogService.m in Sources */ = {isa = PBXBuildFile; fileRef = 93C1148418EDF6E100DAC95C /* BlogService.m */; };
		93C4864F181043D700A24725 /* ActivityLogDetailViewController.m in Sources */ = {isa = PBXBuildFile; fileRef = 93069F581762410B000C966D /* ActivityLogDetailViewController.m */; };
		93C486501810442200A24725 /* SupportViewController.m in Sources */ = {isa = PBXBuildFile; fileRef = 93027BB71758332300483FFD /* SupportViewController.m */; };
		93C486511810445D00A24725 /* ActivityLogViewController.m in Sources */ = {isa = PBXBuildFile; fileRef = 93069F55176237A4000C966D /* ActivityLogViewController.m */; };
		93CD939319099BE70049096E /* authtoken.json in Resources */ = {isa = PBXBuildFile; fileRef = 93CD939219099BE70049096E /* authtoken.json */; };
		93DEB88219E5BF7100F9546D /* TodayExtensionService.m in Sources */ = {isa = PBXBuildFile; fileRef = 93DEB88119E5BF7100F9546D /* TodayExtensionService.m */; };
		93E3D3C819ACE8E300B1C509 /* SFHFKeychainUtils.m in Sources */ = {isa = PBXBuildFile; fileRef = 292CECFF1027259000BD407D /* SFHFKeychainUtils.m */; settings = {COMPILER_FLAGS = "-fno-objc-arc"; }; };
		93E5283C19A7741A003A1A9C /* NotificationCenter.framework in Frameworks */ = {isa = PBXBuildFile; fileRef = 93E5283B19A7741A003A1A9C /* NotificationCenter.framework */; };
		93E5284119A7741A003A1A9C /* TodayViewController.swift in Sources */ = {isa = PBXBuildFile; fileRef = 93E5284019A7741A003A1A9C /* TodayViewController.swift */; };
		93E5284319A7741A003A1A9C /* MainInterface.storyboard in Resources */ = {isa = PBXBuildFile; fileRef = 93E5284219A7741A003A1A9C /* MainInterface.storyboard */; };
		93E5284619A7741A003A1A9C /* WordPressTodayWidget.appex in Embed App Extensions */ = {isa = PBXBuildFile; fileRef = 93E5283A19A7741A003A1A9C /* WordPressTodayWidget.appex */; settings = {ATTRIBUTES = (RemoveHeadersOnCopy, ); }; };
		93E5285519A778AF003A1A9C /* WPDDLogWrapper.m in Sources */ = {isa = PBXBuildFile; fileRef = 93E5285419A778AF003A1A9C /* WPDDLogWrapper.m */; };
		93E5285619A77BAC003A1A9C /* NotificationCenter.framework in Frameworks */ = {isa = PBXBuildFile; fileRef = 93E5283B19A7741A003A1A9C /* NotificationCenter.framework */; };
		93E9050719E6F3D8005513C9 /* TestContextManager.m in Sources */ = {isa = PBXBuildFile; fileRef = 93E9050619E6F3D8005513C9 /* TestContextManager.m */; };
		93EF094C19ED533500C89770 /* ContextManagerTests.swift in Sources */ = {isa = PBXBuildFile; fileRef = 93E9050319E6F242005513C9 /* ContextManagerTests.swift */; };
		93FA59DD18D88C1C001446BC /* PostCategoryService.m in Sources */ = {isa = PBXBuildFile; fileRef = 93FA59DC18D88C1C001446BC /* PostCategoryService.m */; };
		A01C542E0E24E88400D411F2 /* SystemConfiguration.framework in Frameworks */ = {isa = PBXBuildFile; fileRef = A01C542D0E24E88400D411F2 /* SystemConfiguration.framework */; };
		A01C55480E25E0D000D411F2 /* defaultPostTemplate.html in Resources */ = {isa = PBXBuildFile; fileRef = A01C55470E25E0D000D411F2 /* defaultPostTemplate.html */; };
		A0E293F10E21027E00C6919C /* WPAddPostCategoryViewController.m in Sources */ = {isa = PBXBuildFile; fileRef = A0E293F00E21027E00C6919C /* WPAddPostCategoryViewController.m */; };
		A25EBD87156E330600530E3D /* WPTableViewController.m in Sources */ = {isa = PBXBuildFile; fileRef = A25EBD86156E330600530E3D /* WPTableViewController.m */; };
		A2787D0219002AB1000D6CA6 /* HelpshiftConfig.plist in Resources */ = {isa = PBXBuildFile; fileRef = A2787D0119002AB1000D6CA6 /* HelpshiftConfig.plist */; };
		A2DC5B1A1953451B009584C3 /* WPNUXHelpBadgeLabel.m in Sources */ = {isa = PBXBuildFile; fileRef = A2DC5B191953451B009584C3 /* WPNUXHelpBadgeLabel.m */; };
		ACBAB5FE0E121C7300F38795 /* PostSettingsViewController.m in Sources */ = {isa = PBXBuildFile; fileRef = ACBAB5FD0E121C7300F38795 /* PostSettingsViewController.m */; };
		ACBAB6860E1247F700F38795 /* PostPreviewViewController.m in Sources */ = {isa = PBXBuildFile; fileRef = ACBAB6850E1247F700F38795 /* PostPreviewViewController.m */; };
		ACC156CC0E10E67600D6E1A0 /* WPPostViewController.m in Sources */ = {isa = PBXBuildFile; fileRef = ACC156CB0E10E67600D6E1A0 /* WPPostViewController.m */; };
		ADF544C2195A0F620092213D /* CustomHighlightButton.m in Sources */ = {isa = PBXBuildFile; fileRef = ADF544C1195A0F620092213D /* CustomHighlightButton.m */; };
		B51D9A7E19634D4400CA857B /* Noticons-Regular.otf in Resources */ = {isa = PBXBuildFile; fileRef = B55853F419630AF900FAF6C3 /* Noticons-Regular.otf */; };
		B52C4C7D199D4CD3009FD823 /* NoteBlockUserTableViewCell.swift in Sources */ = {isa = PBXBuildFile; fileRef = B52C4C7C199D4CD3009FD823 /* NoteBlockUserTableViewCell.swift */; };
		B52C4C7F199D74AE009FD823 /* NoteTableViewCell.swift in Sources */ = {isa = PBXBuildFile; fileRef = B52C4C7E199D74AE009FD823 /* NoteTableViewCell.swift */; };
		B532D4E9199D4357006E4DF6 /* NoteBlockCommentTableViewCell.swift in Sources */ = {isa = PBXBuildFile; fileRef = B532D4E5199D4357006E4DF6 /* NoteBlockCommentTableViewCell.swift */; };
		B532D4EA199D4357006E4DF6 /* NoteBlockHeaderTableViewCell.swift in Sources */ = {isa = PBXBuildFile; fileRef = B532D4E6199D4357006E4DF6 /* NoteBlockHeaderTableViewCell.swift */; };
		B532D4EB199D4357006E4DF6 /* NoteBlockTableViewCell.swift in Sources */ = {isa = PBXBuildFile; fileRef = B532D4E7199D4357006E4DF6 /* NoteBlockTableViewCell.swift */; };
		B532D4EC199D4357006E4DF6 /* NoteBlockTextTableViewCell.swift in Sources */ = {isa = PBXBuildFile; fileRef = B532D4E8199D4357006E4DF6 /* NoteBlockTextTableViewCell.swift */; };
		B532D4EE199D4418006E4DF6 /* NoteBlockImageTableViewCell.swift in Sources */ = {isa = PBXBuildFile; fileRef = B532D4ED199D4418006E4DF6 /* NoteBlockImageTableViewCell.swift */; };
		B535209B1AF7BBB800B33BA8 /* PushAuthenticationManager.swift in Sources */ = {isa = PBXBuildFile; fileRef = B535209A1AF7BBB800B33BA8 /* PushAuthenticationManager.swift */; };
		B535209D1AF7EB9F00B33BA8 /* PushAuthenticationService.swift in Sources */ = {isa = PBXBuildFile; fileRef = B535209C1AF7EB9F00B33BA8 /* PushAuthenticationService.swift */; };
		B535209F1AF7EFEC00B33BA8 /* PushAuthenticationServiceRemote.swift in Sources */ = {isa = PBXBuildFile; fileRef = B535209E1AF7EFEC00B33BA8 /* PushAuthenticationServiceRemote.swift */; };
		B53FDF6D19B8C336000723B6 /* UIScreen+Helpers.swift in Sources */ = {isa = PBXBuildFile; fileRef = B53FDF6C19B8C336000723B6 /* UIScreen+Helpers.swift */; };
		B548458219A258890077E7A5 /* UIActionSheet+Helpers.m in Sources */ = {isa = PBXBuildFile; fileRef = B548458119A258890077E7A5 /* UIActionSheet+Helpers.m */; };
		B54866CA1A0D7042004AC79D /* NSAttributedString+Helpers.swift in Sources */ = {isa = PBXBuildFile; fileRef = B54866C91A0D7042004AC79D /* NSAttributedString+Helpers.swift */; };
		B54E1DF01A0A7BAA00807537 /* ReplyBezierView.swift in Sources */ = {isa = PBXBuildFile; fileRef = B54E1DED1A0A7BAA00807537 /* ReplyBezierView.swift */; };
		B54E1DF11A0A7BAA00807537 /* ReplyTextView.swift in Sources */ = {isa = PBXBuildFile; fileRef = B54E1DEE1A0A7BAA00807537 /* ReplyTextView.swift */; };
		B54E1DF21A0A7BAA00807537 /* ReplyTextView.xib in Resources */ = {isa = PBXBuildFile; fileRef = B54E1DEF1A0A7BAA00807537 /* ReplyTextView.xib */; };
		B54E1DF41A0A7BBF00807537 /* NotificationMediaDownloader.swift in Sources */ = {isa = PBXBuildFile; fileRef = B54E1DF31A0A7BBF00807537 /* NotificationMediaDownloader.swift */; };
		B5509A9319CA38B3006D2E49 /* EditReplyViewController.m in Sources */ = {isa = PBXBuildFile; fileRef = B5509A9219CA38B3006D2E49 /* EditReplyViewController.m */; };
		B5509A9519CA3B9F006D2E49 /* EditReplyViewController.xib in Resources */ = {isa = PBXBuildFile; fileRef = B5509A9419CA3B9F006D2E49 /* EditReplyViewController.xib */; };
		B55853F31962337500FAF6C3 /* NSScanner+Helpers.m in Sources */ = {isa = PBXBuildFile; fileRef = B55853F21962337500FAF6C3 /* NSScanner+Helpers.m */; };
		B55853F719630D5400FAF6C3 /* NSAttributedString+Util.m in Sources */ = {isa = PBXBuildFile; fileRef = B55853F619630D5400FAF6C3 /* NSAttributedString+Util.m */; };
		B55853FC19630E7900FAF6C3 /* Notification.m in Sources */ = {isa = PBXBuildFile; fileRef = B55853F919630E7900FAF6C3 /* Notification.m */; };
		B558541419631A1000FAF6C3 /* Notifications.storyboard in Resources */ = {isa = PBXBuildFile; fileRef = B558541019631A1000FAF6C3 /* Notifications.storyboard */; };
		B57AF5FA1ACDC73D0075A7D2 /* NoteBlockActionsTableViewCell.swift in Sources */ = {isa = PBXBuildFile; fileRef = B57AF5F91ACDC73D0075A7D2 /* NoteBlockActionsTableViewCell.swift */; };
		B57B99D519A2C20200506504 /* NoteTableHeaderView.swift in Sources */ = {isa = PBXBuildFile; fileRef = B57B99D419A2C20200506504 /* NoteTableHeaderView.swift */; };
		B57B99DE19A2DBF200506504 /* NSObject+Helpers.m in Sources */ = {isa = PBXBuildFile; fileRef = B57B99DD19A2DBF200506504 /* NSObject+Helpers.m */; };
		B580E4791AEA91000091A094 /* UIViewController+Helpers.swift in Sources */ = {isa = PBXBuildFile; fileRef = B580E4781AEA91000091A094 /* UIViewController+Helpers.swift */; };
		B586593F197EE15900F67E57 /* Merriweather-Bold.ttf in Resources */ = {isa = PBXBuildFile; fileRef = 462F4E0F183867AE0028D2F8 /* Merriweather-Bold.ttf */; };
		B587797A19B799D800E57C5A /* NSDate+Helpers.swift in Sources */ = {isa = PBXBuildFile; fileRef = B587796F19B799D800E57C5A /* NSDate+Helpers.swift */; };
		B587797B19B799D800E57C5A /* NSIndexPath+Swift.swift in Sources */ = {isa = PBXBuildFile; fileRef = B587797019B799D800E57C5A /* NSIndexPath+Swift.swift */; };
		B587797C19B799D800E57C5A /* NSParagraphStyle+Helpers.swift in Sources */ = {isa = PBXBuildFile; fileRef = B587797119B799D800E57C5A /* NSParagraphStyle+Helpers.swift */; };
		B587797D19B799D800E57C5A /* UIDevice+Helpers.swift in Sources */ = {isa = PBXBuildFile; fileRef = B587797219B799D800E57C5A /* UIDevice+Helpers.swift */; };
		B587797E19B799D800E57C5A /* UIImageView+Animations.swift in Sources */ = {isa = PBXBuildFile; fileRef = B587797319B799D800E57C5A /* UIImageView+Animations.swift */; };
		B587797F19B799D800E57C5A /* UIImageView+Networking.swift in Sources */ = {isa = PBXBuildFile; fileRef = B587797419B799D800E57C5A /* UIImageView+Networking.swift */; };
		B587798019B799D800E57C5A /* UITableView+Helpers.swift in Sources */ = {isa = PBXBuildFile; fileRef = B587797519B799D800E57C5A /* UITableView+Helpers.swift */; };
		B587798119B799D800E57C5A /* UITableViewCell+Helpers.swift in Sources */ = {isa = PBXBuildFile; fileRef = B587797619B799D800E57C5A /* UITableViewCell+Helpers.swift */; };
		B587798219B799D800E57C5A /* UIView+Helpers.swift in Sources */ = {isa = PBXBuildFile; fileRef = B587797719B799D800E57C5A /* UIView+Helpers.swift */; };
		B587798619B799EB00E57C5A /* Notification+Interface.swift in Sources */ = {isa = PBXBuildFile; fileRef = B587798419B799EB00E57C5A /* Notification+Interface.swift */; };
		B587798719B799EB00E57C5A /* NotificationBlock+Interface.swift in Sources */ = {isa = PBXBuildFile; fileRef = B587798519B799EB00E57C5A /* NotificationBlock+Interface.swift */; };
		B5A6CEA619FA800E009F07DE /* AccountToAccount20to21.swift in Sources */ = {isa = PBXBuildFile; fileRef = B5A6CEA519FA800E009F07DE /* AccountToAccount20to21.swift */; };
		B5AA54D51A8E7510003BDD12 /* WebKit.framework in Frameworks */ = {isa = PBXBuildFile; fileRef = B5AA54D41A8E7510003BDD12 /* WebKit.framework */; settings = {ATTRIBUTES = (Weak, ); }; };
		B5AB733D19901F85005F5044 /* WPNoResultsView+AnimatedBox.m in Sources */ = {isa = PBXBuildFile; fileRef = B5AB733C19901F85005F5044 /* WPNoResultsView+AnimatedBox.m */; };
		B5AEEC721ACACF2F008BF2A4 /* NotificationTests.m in Sources */ = {isa = PBXBuildFile; fileRef = B5AEEC711ACACF2F008BF2A4 /* NotificationTests.m */; };
		B5AEEC791ACACFDA008BF2A4 /* notifications-badge.json in Resources */ = {isa = PBXBuildFile; fileRef = B5AEEC741ACACFDA008BF2A4 /* notifications-badge.json */; };
		B5AEEC7A1ACACFDA008BF2A4 /* notifications-like.json in Resources */ = {isa = PBXBuildFile; fileRef = B5AEEC751ACACFDA008BF2A4 /* notifications-like.json */; };
		B5AEEC7C1ACACFDA008BF2A4 /* notifications-new-follower.json in Resources */ = {isa = PBXBuildFile; fileRef = B5AEEC771ACACFDA008BF2A4 /* notifications-new-follower.json */; };
		B5AEEC7D1ACACFDA008BF2A4 /* notifications-replied-comment.json in Resources */ = {isa = PBXBuildFile; fileRef = B5AEEC781ACACFDA008BF2A4 /* notifications-replied-comment.json */; };
		B5B56D3219AFB68800B4E29B /* WPStyleGuide+Reply.swift in Sources */ = {isa = PBXBuildFile; fileRef = B5B56D3019AFB68800B4E29B /* WPStyleGuide+Reply.swift */; };
		B5B56D3319AFB68800B4E29B /* WPStyleGuide+Notifications.swift in Sources */ = {isa = PBXBuildFile; fileRef = B5B56D3119AFB68800B4E29B /* WPStyleGuide+Notifications.swift */; };
		B5C66B6E1ACEE0B500F68370 /* NoteSeparatorsView.swift in Sources */ = {isa = PBXBuildFile; fileRef = B5C66B6D1ACEE0B500F68370 /* NoteSeparatorsView.swift */; };
		B5C66B701ACF06CA00F68370 /* NoteBlockHeaderTableViewCell.xib in Resources */ = {isa = PBXBuildFile; fileRef = B5C66B6F1ACF06CA00F68370 /* NoteBlockHeaderTableViewCell.xib */; };
		B5C66B721ACF071100F68370 /* NoteBlockTextTableViewCell.xib in Resources */ = {isa = PBXBuildFile; fileRef = B5C66B711ACF071000F68370 /* NoteBlockTextTableViewCell.xib */; };
		B5C66B741ACF071F00F68370 /* NoteBlockActionsTableViewCell.xib in Resources */ = {isa = PBXBuildFile; fileRef = B5C66B731ACF071F00F68370 /* NoteBlockActionsTableViewCell.xib */; };
		B5C66B761ACF072C00F68370 /* NoteBlockCommentTableViewCell.xib in Resources */ = {isa = PBXBuildFile; fileRef = B5C66B751ACF072C00F68370 /* NoteBlockCommentTableViewCell.xib */; };
		B5C66B781ACF073900F68370 /* NoteBlockImageTableViewCell.xib in Resources */ = {isa = PBXBuildFile; fileRef = B5C66B771ACF073900F68370 /* NoteBlockImageTableViewCell.xib */; };
		B5C66B7A1ACF074600F68370 /* NoteBlockUserTableViewCell.xib in Resources */ = {isa = PBXBuildFile; fileRef = B5C66B791ACF074600F68370 /* NoteBlockUserTableViewCell.xib */; };
		B5CC05F61962150600975CAC /* Constants.m in Sources */ = {isa = PBXBuildFile; fileRef = B5CC05F51962150600975CAC /* Constants.m */; };
		B5CC05F91962186D00975CAC /* Meta.m in Sources */ = {isa = PBXBuildFile; fileRef = B5CC05F81962186D00975CAC /* Meta.m */; };
		B5D689FD1A5EBC900063D9E5 /* NotificationsManager+TestHelper.m in Sources */ = {isa = PBXBuildFile; fileRef = B5D689FC1A5EBC900063D9E5 /* NotificationsManager+TestHelper.m */; };
		B5D7F2DC1A04180A006D3047 /* NSAttributedString+RichTextView.swift in Sources */ = {isa = PBXBuildFile; fileRef = B5D7F2D91A04180A006D3047 /* NSAttributedString+RichTextView.swift */; };
		B5D7F2DD1A04180A006D3047 /* RichTextView.swift in Sources */ = {isa = PBXBuildFile; fileRef = B5D7F2DA1A04180A006D3047 /* RichTextView.swift */; };
		B5D7F2DE1A04180A006D3047 /* UITextView+RichTextView.swift in Sources */ = {isa = PBXBuildFile; fileRef = B5D7F2DB1A04180A006D3047 /* UITextView+RichTextView.swift */; };
		B5E06E311A9CD31D00128985 /* WPURLRequest.m in Sources */ = {isa = PBXBuildFile; fileRef = B5E06E301A9CD31D00128985 /* WPURLRequest.m */; };
		B5E167F419C08D18009535AA /* NSCalendar+Helpers.swift in Sources */ = {isa = PBXBuildFile; fileRef = B5E167F319C08D18009535AA /* NSCalendar+Helpers.swift */; };
		B5E23BDF19AD0D00000D6879 /* NoteTableViewCell.xib in Resources */ = {isa = PBXBuildFile; fileRef = B5E23BDE19AD0D00000D6879 /* NoteTableViewCell.xib */; };
		B5F015CB195DFD7600F6ECF2 /* WordPressActivity.m in Sources */ = {isa = PBXBuildFile; fileRef = B5F015CA195DFD7600F6ECF2 /* WordPressActivity.m */; };
		B5FD4543199D0F2800286FBB /* NotificationDetailsViewController.m in Sources */ = {isa = PBXBuildFile; fileRef = B5FD4540199D0F2800286FBB /* NotificationDetailsViewController.m */; };
		B5FD4544199D0F2800286FBB /* NotificationsViewController.m in Sources */ = {isa = PBXBuildFile; fileRef = B5FD4542199D0F2800286FBB /* NotificationsViewController.m */; };
		C533CF350E6D3ADA000C3DE8 /* CommentsViewController.m in Sources */ = {isa = PBXBuildFile; fileRef = C533CF340E6D3ADA000C3DE8 /* CommentsViewController.m */; };
		C545E0A21811B9880020844C /* ContextManager.m in Sources */ = {isa = PBXBuildFile; fileRef = C545E0A11811B9880020844C /* ContextManager.m */; };
		C56636E91868D0CE00226AAB /* StatsViewController.m in Sources */ = {isa = PBXBuildFile; fileRef = C56636E71868D0CE00226AAB /* StatsViewController.m */; };
		C57A31A4183D2111007745B9 /* NotificationsManager.m in Sources */ = {isa = PBXBuildFile; fileRef = C57A31A3183D2111007745B9 /* NotificationsManager.m */; };
		C58349C51806F95100B64089 /* IOS7CorrectedTextView.m in Sources */ = {isa = PBXBuildFile; fileRef = C58349C41806F95100B64089 /* IOS7CorrectedTextView.m */; };
		CEBD3EAB0FF1BA3B00C1396E /* Blog.m in Sources */ = {isa = PBXBuildFile; fileRef = CEBD3EAA0FF1BA3B00C1396E /* Blog.m */; };
		E100C6BB1741473000AE48D8 /* WordPress-11-12.xcmappingmodel in Sources */ = {isa = PBXBuildFile; fileRef = E100C6BA1741472F00AE48D8 /* WordPress-11-12.xcmappingmodel */; };
		E10A2E9B134E8AD3007643F9 /* PostAnnotation.m in Sources */ = {isa = PBXBuildFile; fileRef = 833AF25A114575A50016DE8F /* PostAnnotation.m */; };
		E10B3652158F2D3F00419A93 /* QuartzCore.framework in Frameworks */ = {isa = PBXBuildFile; fileRef = E10B3651158F2D3F00419A93 /* QuartzCore.framework */; };
		E10B3654158F2D4500419A93 /* UIKit.framework in Frameworks */ = {isa = PBXBuildFile; fileRef = E10B3653158F2D4500419A93 /* UIKit.framework */; };
		E10B3655158F2D7800419A93 /* CoreGraphics.framework in Frameworks */ = {isa = PBXBuildFile; fileRef = 834CE7371256D0F60046A4A3 /* CoreGraphics.framework */; };
		E10DB0081771926D00B7A0A3 /* GooglePlusActivity.m in Sources */ = {isa = PBXBuildFile; fileRef = E10DB0071771926D00B7A0A3 /* GooglePlusActivity.m */; };
		E11330511A13BAA300D36D84 /* me-sites-with-jetpack.json in Resources */ = {isa = PBXBuildFile; fileRef = E11330501A13BAA300D36D84 /* me-sites-with-jetpack.json */; };
		E114D79A153D85A800984182 /* WPError.m in Sources */ = {isa = PBXBuildFile; fileRef = E114D799153D85A800984182 /* WPError.m */; };
		E120D90E1B09D8C300FB9A6E /* JetpackState.m in Sources */ = {isa = PBXBuildFile; fileRef = E120D90D1B09D8C300FB9A6E /* JetpackState.m */; };
		E1249B4319408C910035E895 /* RemoteComment.m in Sources */ = {isa = PBXBuildFile; fileRef = E1249B4219408C910035E895 /* RemoteComment.m */; };
		E1249B4619408D0F0035E895 /* CommentServiceRemoteXMLRPC.m in Sources */ = {isa = PBXBuildFile; fileRef = E1249B4519408D0F0035E895 /* CommentServiceRemoteXMLRPC.m */; };
		E1249B4B1940AECC0035E895 /* CommentServiceRemoteREST.m in Sources */ = {isa = PBXBuildFile; fileRef = E1249B4A1940AECC0035E895 /* CommentServiceRemoteREST.m */; };
		E125443C12BF5A7200D87A0A /* WordPress.xcdatamodeld in Sources */ = {isa = PBXBuildFile; fileRef = E125443B12BF5A7200D87A0A /* WordPress.xcdatamodeld */; };
		E125445612BF5B3900D87A0A /* PostCategory.m in Sources */ = {isa = PBXBuildFile; fileRef = E125445512BF5B3900D87A0A /* PostCategory.m */; };
		E125451812BF68F900D87A0A /* Page.m in Sources */ = {isa = PBXBuildFile; fileRef = E125451712BF68F900D87A0A /* Page.m */; };
		E131CB5216CACA6B004B0314 /* CoreText.framework in Frameworks */ = {isa = PBXBuildFile; fileRef = E131CB5116CACA6B004B0314 /* CoreText.framework */; };
		E131CB5416CACB05004B0314 /* libxml2.dylib in Frameworks */ = {isa = PBXBuildFile; fileRef = E131CB5316CACB05004B0314 /* libxml2.dylib */; };
		E131CB5616CACF1E004B0314 /* get-user-blogs_has-blog.json in Resources */ = {isa = PBXBuildFile; fileRef = E131CB5516CACF1E004B0314 /* get-user-blogs_has-blog.json */; };
		E131CB5816CACFB4004B0314 /* get-user-blogs_doesnt-have-blog.json in Resources */ = {isa = PBXBuildFile; fileRef = E131CB5716CACFB4004B0314 /* get-user-blogs_doesnt-have-blog.json */; };
		E13EB7A5157D230000885780 /* WordPressComApi.m in Sources */ = {isa = PBXBuildFile; fileRef = E13EB7A4157D230000885780 /* WordPressComApi.m */; };
		E13F23C314FE84600081D9CC /* NSMutableDictionary+Helpers.m in Sources */ = {isa = PBXBuildFile; fileRef = E13F23C214FE84600081D9CC /* NSMutableDictionary+Helpers.m */; };
		E149D64E19349E69006A843D /* AccountServiceRemoteREST.m in Sources */ = {isa = PBXBuildFile; fileRef = E149D64619349E69006A843D /* AccountServiceRemoteREST.m */; };
		E149D64F19349E69006A843D /* AccountServiceRemoteXMLRPC.m in Sources */ = {isa = PBXBuildFile; fileRef = E149D64819349E69006A843D /* AccountServiceRemoteXMLRPC.m */; };
		E149D65019349E69006A843D /* MediaServiceRemoteREST.m in Sources */ = {isa = PBXBuildFile; fileRef = E149D64B19349E69006A843D /* MediaServiceRemoteREST.m */; };
		E149D65119349E69006A843D /* MediaServiceRemoteXMLRPC.m in Sources */ = {isa = PBXBuildFile; fileRef = E149D64D19349E69006A843D /* MediaServiceRemoteXMLRPC.m */; };
		E1523EB516D3B305002C5A36 /* InstapaperActivity.m in Sources */ = {isa = PBXBuildFile; fileRef = E1523EB416D3B305002C5A36 /* InstapaperActivity.m */; };
		E1556CF2193F6FE900FC52EA /* CommentService.m in Sources */ = {isa = PBXBuildFile; fileRef = E1556CF1193F6FE900FC52EA /* CommentService.m */; };
		E15618FD16DB8677006532C4 /* UIKitTestHelper.m in Sources */ = {isa = PBXBuildFile; fileRef = E15618FC16DB8677006532C4 /* UIKitTestHelper.m */; };
		E15618FF16DBA983006532C4 /* xmlrpc-response-newpost.xml in Resources */ = {isa = PBXBuildFile; fileRef = E15618FE16DBA983006532C4 /* xmlrpc-response-newpost.xml */; };
		E156190116DBABDE006532C4 /* xmlrpc-response-getpost.xml in Resources */ = {isa = PBXBuildFile; fileRef = E156190016DBABDE006532C4 /* xmlrpc-response-getpost.xml */; };
		E16228CA1B0C7A090048DA91 /* WordPress-Internal-Info.plist in Resources */ = {isa = PBXBuildFile; fileRef = 930C6374182BD86400976C21 /* WordPress-Internal-Info.plist */; };
		E16AB92E14D978240047A2E5 /* Foundation.framework in Frameworks */ = {isa = PBXBuildFile; fileRef = 1D30AB110D05D00D00671497 /* Foundation.framework */; };
		E16AB93414D978240047A2E5 /* InfoPlist.strings in Resources */ = {isa = PBXBuildFile; fileRef = E16AB93214D978240047A2E5 /* InfoPlist.strings */; };
		E174F6E6172A73960004F23A /* WPAccount.m in Sources */ = {isa = PBXBuildFile; fileRef = E105E9CE1726955600C0D9E7 /* WPAccount.m */; };
		E18165FD14E4428B006CE885 /* loader.html in Resources */ = {isa = PBXBuildFile; fileRef = E18165FC14E4428B006CE885 /* loader.html */; };
		E183BD7417621D87000B0822 /* WPCookie.m in Sources */ = {isa = PBXBuildFile; fileRef = E183BD7317621D86000B0822 /* WPCookie.m */; };
		E183EC9C16B215FE00C2EB11 /* SystemConfiguration.framework in Frameworks */ = {isa = PBXBuildFile; fileRef = A01C542D0E24E88400D411F2 /* SystemConfiguration.framework */; };
		E183EC9D16B2160200C2EB11 /* MobileCoreServices.framework in Frameworks */ = {isa = PBXBuildFile; fileRef = 8355D67D11D13EAD00A61362 /* MobileCoreServices.framework */; };
		E183ECA216B2179B00C2EB11 /* Accounts.framework in Frameworks */ = {isa = PBXBuildFile; fileRef = CC24E5F41577E16B00A6D5B5 /* Accounts.framework */; };
		E183ECA316B2179B00C2EB11 /* AddressBook.framework in Frameworks */ = {isa = PBXBuildFile; fileRef = CC24E5F01577DBC300A6D5B5 /* AddressBook.framework */; };
		E183ECA416B2179B00C2EB11 /* AssetsLibrary.framework in Frameworks */ = {isa = PBXBuildFile; fileRef = 835E2402126E66E50085940B /* AssetsLibrary.framework */; };
		E183ECA516B2179B00C2EB11 /* AudioToolbox.framework in Frameworks */ = {isa = PBXBuildFile; fileRef = 374CB16115B93C0800DD0EBC /* AudioToolbox.framework */; };
		E183ECA616B2179B00C2EB11 /* AVFoundation.framework in Frameworks */ = {isa = PBXBuildFile; fileRef = E1A386C714DB05C300954CF8 /* AVFoundation.framework */; };
		E183ECA716B2179B00C2EB11 /* CFNetwork.framework in Frameworks */ = {isa = PBXBuildFile; fileRef = 834CE7331256D0DE0046A4A3 /* CFNetwork.framework */; };
		E183ECA816B2179B00C2EB11 /* CoreData.framework in Frameworks */ = {isa = PBXBuildFile; fileRef = 8355D7D811D260AA00A61362 /* CoreData.framework */; };
		E183ECA916B2179B00C2EB11 /* CoreLocation.framework in Frameworks */ = {isa = PBXBuildFile; fileRef = 83F3E2D211276371004CD686 /* CoreLocation.framework */; };
		E183ECAA16B2179B00C2EB11 /* CoreMedia.framework in Frameworks */ = {isa = PBXBuildFile; fileRef = E1A386C914DB05F700954CF8 /* CoreMedia.framework */; };
		E183ECAB16B2179B00C2EB11 /* ImageIO.framework in Frameworks */ = {isa = PBXBuildFile; fileRef = FD3D6D2B1349F5D30061136A /* ImageIO.framework */; };
		E183ECAC16B2179B00C2EB11 /* libiconv.dylib in Frameworks */ = {isa = PBXBuildFile; fileRef = FD21397E13128C5300099582 /* libiconv.dylib */; };
		E183ECAD16B2179B00C2EB11 /* libz.dylib in Frameworks */ = {isa = PBXBuildFile; fileRef = E19DF740141F7BDD000002F3 /* libz.dylib */; };
		E183ECAE16B2179B00C2EB11 /* MapKit.framework in Frameworks */ = {isa = PBXBuildFile; fileRef = 83F3E25F11275E07004CD686 /* MapKit.framework */; };
		E183ECAF16B2179B00C2EB11 /* MediaPlayer.framework in Frameworks */ = {isa = PBXBuildFile; fileRef = 83FB4D3E122C38F700DB9506 /* MediaPlayer.framework */; };
		E183ECB016B2179B00C2EB11 /* MessageUI.framework in Frameworks */ = {isa = PBXBuildFile; fileRef = 83043E54126FA31400EC9953 /* MessageUI.framework */; };
		E183ECB116B2179B00C2EB11 /* Security.framework in Frameworks */ = {isa = PBXBuildFile; fileRef = 296890770FE971DC00770264 /* Security.framework */; };
		E183ECB216B2179B00C2EB11 /* Twitter.framework in Frameworks */ = {isa = PBXBuildFile; fileRef = CC24E5F21577DFF400A6D5B5 /* Twitter.framework */; };
		E18EE94E19349EBA00B0A40C /* BlogServiceRemote.m in Sources */ = {isa = PBXBuildFile; fileRef = E18EE94D19349EBA00B0A40C /* BlogServiceRemote.m */; };
		E18EE95119349EC300B0A40C /* ReaderTopicServiceRemote.m in Sources */ = {isa = PBXBuildFile; fileRef = E18EE95019349EC300B0A40C /* ReaderTopicServiceRemote.m */; };
		E19A10CA1B010AA0006192B0 /* WPURLRequestTest.m in Sources */ = {isa = PBXBuildFile; fileRef = E19A10C91B010AA0006192B0 /* WPURLRequestTest.m */; };
		E19DF741141F7BDD000002F3 /* libz.dylib in Frameworks */ = {isa = PBXBuildFile; fileRef = E19DF740141F7BDD000002F3 /* libz.dylib */; };
		E1A03EE217422DCF0085D192 /* BlogToAccount.m in Sources */ = {isa = PBXBuildFile; fileRef = E1A03EE117422DCE0085D192 /* BlogToAccount.m */; };
		E1A03F48174283E10085D192 /* BlogToJetpackAccount.m in Sources */ = {isa = PBXBuildFile; fileRef = E1A03F47174283E00085D192 /* BlogToJetpackAccount.m */; };
		E1A0FAE7162F11CF0063B098 /* UIDevice+Helpers.m in Sources */ = {isa = PBXBuildFile; fileRef = E1A0FAE6162F11CE0063B098 /* UIDevice+Helpers.m */; };
		E1A386C814DB05C300954CF8 /* AVFoundation.framework in Frameworks */ = {isa = PBXBuildFile; fileRef = E1A386C714DB05C300954CF8 /* AVFoundation.framework */; };
		E1A386CA14DB05F700954CF8 /* CoreMedia.framework in Frameworks */ = {isa = PBXBuildFile; fileRef = E1A386C914DB05F700954CF8 /* CoreMedia.framework */; };
		E1A386CB14DB063800954CF8 /* MediaPlayer.framework in Frameworks */ = {isa = PBXBuildFile; fileRef = 83FB4D3E122C38F700DB9506 /* MediaPlayer.framework */; };
		E1A6DBDA19DC7D080071AC1E /* RemotePostCategory.m in Sources */ = {isa = PBXBuildFile; fileRef = E1A6DBD719DC7D080071AC1E /* RemotePostCategory.m */; };
		E1A6DBDB19DC7D080071AC1E /* RemotePost.m in Sources */ = {isa = PBXBuildFile; fileRef = E1A6DBD919DC7D080071AC1E /* RemotePost.m */; };
		E1A6DBE119DC7D140071AC1E /* PostServiceRemoteREST.m in Sources */ = {isa = PBXBuildFile; fileRef = E1A6DBDE19DC7D140071AC1E /* PostServiceRemoteREST.m */; };
		E1A6DBE219DC7D140071AC1E /* PostServiceRemoteXMLRPC.m in Sources */ = {isa = PBXBuildFile; fileRef = E1A6DBE019DC7D140071AC1E /* PostServiceRemoteXMLRPC.m */; };
		E1A6DBE519DC7D230071AC1E /* PostService.m in Sources */ = {isa = PBXBuildFile; fileRef = E1A6DBE419DC7D230071AC1E /* PostService.m */; };
		E1AB07AD1578D34300D6AD64 /* SettingsViewController.m in Sources */ = {isa = PBXBuildFile; fileRef = E1AB07AC1578D34300D6AD64 /* SettingsViewController.m */; };
		E1AC282D18282423004D394C /* SFHFKeychainUtils.m in Sources */ = {isa = PBXBuildFile; fileRef = 292CECFF1027259000BD407D /* SFHFKeychainUtils.m */; settings = {COMPILER_FLAGS = "-fno-objc-arc"; }; };
		E1B289DB19F7AF7000DB0707 /* RemoteBlog.m in Sources */ = {isa = PBXBuildFile; fileRef = E1B289DA19F7AF7000DB0707 /* RemoteBlog.m */; };
		E1B4A9E112FC8B1000EB3F67 /* EGORefreshTableHeaderView.m in Sources */ = {isa = PBXBuildFile; fileRef = E1B4A9E012FC8B1000EB3F67 /* EGORefreshTableHeaderView.m */; };
		E1B62A7B13AA61A100A6FCA4 /* WPWebViewController.m in Sources */ = {isa = PBXBuildFile; fileRef = E1B62A7A13AA61A100A6FCA4 /* WPWebViewController.m */; };
		E1D04D7E19374CFE002FADD7 /* BlogServiceRemoteXMLRPC.m in Sources */ = {isa = PBXBuildFile; fileRef = E1D04D7D19374CFE002FADD7 /* BlogServiceRemoteXMLRPC.m */; };
		E1D04D8419374F2C002FADD7 /* BlogServiceRemoteREST.m in Sources */ = {isa = PBXBuildFile; fileRef = E1D04D8319374F2C002FADD7 /* BlogServiceRemoteREST.m */; };
		E1D062D4177C685C00644185 /* ContentActionButton.m in Sources */ = {isa = PBXBuildFile; fileRef = E1D062D3177C685700644185 /* ContentActionButton.m */; };
		E1D086E2194214C600F0CC19 /* NSDate+WordPressJSON.m in Sources */ = {isa = PBXBuildFile; fileRef = E1D086E1194214C600F0CC19 /* NSDate+WordPressJSON.m */; };
		E1D0D81616D3B86800E33F4C /* SafariActivity.m in Sources */ = {isa = PBXBuildFile; fileRef = E1D0D81516D3B86800E33F4C /* SafariActivity.m */; };
		E1D0D82916D3D19200E33F4C /* PocketAPI.m in Sources */ = {isa = PBXBuildFile; fileRef = E1D0D82116D3D19200E33F4C /* PocketAPI.m */; settings = {COMPILER_FLAGS = "-fno-objc-arc"; }; };
		E1D0D82A16D3D19200E33F4C /* PocketAPILogin.m in Sources */ = {isa = PBXBuildFile; fileRef = E1D0D82316D3D19200E33F4C /* PocketAPILogin.m */; settings = {COMPILER_FLAGS = "-fno-objc-arc"; }; };
		E1D0D82B16D3D19200E33F4C /* PocketAPIOperation.m in Sources */ = {isa = PBXBuildFile; fileRef = E1D0D82516D3D19200E33F4C /* PocketAPIOperation.m */; settings = {COMPILER_FLAGS = "-fno-objc-arc"; }; };
		E1D0D84716D3D2EA00E33F4C /* PocketActivity.m in Sources */ = {isa = PBXBuildFile; fileRef = E1D0D84616D3D2EA00E33F4C /* PocketActivity.m */; };
		E1D458691309589C00BF0235 /* Coordinate.m in Sources */ = {isa = PBXBuildFile; fileRef = E14932B5130427B300154804 /* Coordinate.m */; };
		E1D91456134A853D0089019C /* Localizable.strings in Resources */ = {isa = PBXBuildFile; fileRef = E1D91454134A853D0089019C /* Localizable.strings */; };
		E1D95EB817A28F5E00A3E9F3 /* WPActivityDefaults.m in Sources */ = {isa = PBXBuildFile; fileRef = E1D95EB717A28F5E00A3E9F3 /* WPActivityDefaults.m */; };
		E1DF5DFD19E7CFAE004E70D5 /* PostCategoryServiceRemoteREST.m in Sources */ = {isa = PBXBuildFile; fileRef = E1DF5DFA19E7CFAE004E70D5 /* PostCategoryServiceRemoteREST.m */; };
		E1DF5DFE19E7CFAE004E70D5 /* PostCategoryServiceRemoteXMLRPC.m in Sources */ = {isa = PBXBuildFile; fileRef = E1DF5DFC19E7CFAE004E70D5 /* PostCategoryServiceRemoteXMLRPC.m */; };
		E1E4CE0617739FAB00430844 /* test-image.jpg in Resources */ = {isa = PBXBuildFile; fileRef = E1E4CE0517739FAB00430844 /* test-image.jpg */; };
		E1E4CE0B1773C59B00430844 /* WPAvatarSource.m in Sources */ = {isa = PBXBuildFile; fileRef = E1E4CE0A1773C59B00430844 /* WPAvatarSource.m */; };
		E1E4CE0D177439D100430844 /* WPAvatarSourceTest.m in Sources */ = {isa = PBXBuildFile; fileRef = E1E4CE0C177439D100430844 /* WPAvatarSourceTest.m */; };
		E1E4CE0F1774563F00430844 /* misteryman.jpg in Resources */ = {isa = PBXBuildFile; fileRef = E1E4CE0E1774531500430844 /* misteryman.jpg */; };
		E1F5A1BC1771C90A00E0495F /* WPTableImageSource.m in Sources */ = {isa = PBXBuildFile; fileRef = E1F5A1BB1771C90A00E0495F /* WPTableImageSource.m */; };
		E1F80825146420B000726BC7 /* UIImageView+Gravatar.m in Sources */ = {isa = PBXBuildFile; fileRef = E1F80824146420B000726BC7 /* UIImageView+Gravatar.m */; };
		E1F8E1231B0B411E0073E628 /* JetpackService.m in Sources */ = {isa = PBXBuildFile; fileRef = E1F8E1221B0B411E0073E628 /* JetpackService.m */; };
		E1F8E1261B0B422C0073E628 /* JetpackServiceRemote.m in Sources */ = {isa = PBXBuildFile; fileRef = E1F8E1251B0B422C0073E628 /* JetpackServiceRemote.m */; };
		E1FC3DB413C7788700F6B60F /* WPWebViewController~ipad.xib in Resources */ = {isa = PBXBuildFile; fileRef = E1FC3DB313C7788700F6B60F /* WPWebViewController~ipad.xib */; };
		E23EEC5E185A72C100F4DE2A /* WPContentCell.m in Sources */ = {isa = PBXBuildFile; fileRef = E23EEC5D185A72C100F4DE2A /* WPContentCell.m */; };
		E240859C183D82AE002EB0EF /* WPAnimatedBox.m in Sources */ = {isa = PBXBuildFile; fileRef = E240859B183D82AE002EB0EF /* WPAnimatedBox.m */; };
		E2AA87A518523E5300886693 /* UIView+Subviews.m in Sources */ = {isa = PBXBuildFile; fileRef = E2AA87A418523E5300886693 /* UIView+Subviews.m */; };
		E2DA78061864B11E007BA447 /* WPFixedWidthScrollView.m in Sources */ = {isa = PBXBuildFile; fileRef = E2DA78051864B11E007BA447 /* WPFixedWidthScrollView.m */; };
		E2E7EB46185FB140004F5E72 /* WPBlogSelectorButton.m in Sources */ = {isa = PBXBuildFile; fileRef = E2E7EB45185FB140004F5E72 /* WPBlogSelectorButton.m */; };
		EC4696FF0EA75D460040EE8E /* PagesViewController.m in Sources */ = {isa = PBXBuildFile; fileRef = EC4696FE0EA75D460040EE8E /* PagesViewController.m */; };
		ECFA8F2B890D45298F324B8B /* libPods-WordPressTodayWidget.a in Frameworks */ = {isa = PBXBuildFile; fileRef = 872A78E046E04A05B17EB1A1 /* libPods-WordPressTodayWidget.a */; };
		F128C31C1AFCC95B008C2404 /* WPMediaPickerViewController+StatusBarStyle.m in Sources */ = {isa = PBXBuildFile; fileRef = F128C31B1AFCC95B008C2404 /* WPMediaPickerViewController+StatusBarStyle.m */; };
		F1564E5B18946087009F8F97 /* NSStringHelpersTest.m in Sources */ = {isa = PBXBuildFile; fileRef = F1564E5A18946087009F8F97 /* NSStringHelpersTest.m */; };
		F1A0C49C1AF65B02001B544C /* MFMessageComposeViewController+StatusBarStyle.m in Sources */ = {isa = PBXBuildFile; fileRef = F1A0C49B1AF65B02001B544C /* MFMessageComposeViewController+StatusBarStyle.m */; };
		F1FA2C4E1AED07FC00255FCD /* MFMailComposeViewController+StatusBarStyle.m in Sources */ = {isa = PBXBuildFile; fileRef = F1FA2C491AECEE1900255FCD /* MFMailComposeViewController+StatusBarStyle.m */; };
		FD21397F13128C5300099582 /* libiconv.dylib in Frameworks */ = {isa = PBXBuildFile; fileRef = FD21397E13128C5300099582 /* libiconv.dylib */; };
		FD3D6D2C1349F5D30061136A /* ImageIO.framework in Frameworks */ = {isa = PBXBuildFile; fileRef = FD3D6D2B1349F5D30061136A /* ImageIO.framework */; };
		FD75DDAD15B021C80043F12C /* UIViewController+Rotation.m in Sources */ = {isa = PBXBuildFile; fileRef = FD75DDAC15B021C80043F12C /* UIViewController+Rotation.m */; };
		FD9A948C12FAEA2300438F94 /* DateUtils.m in Sources */ = {isa = PBXBuildFile; fileRef = FD9A948B12FAEA2300438F94 /* DateUtils.m */; };
		FEA64EDF0F7E4616BA835081 /* libPods.a in Frameworks */ = {isa = PBXBuildFile; fileRef = 69187343EC8F435684EFFAF1 /* libPods.a */; };
		FF0AAE0A1A150A560089841D /* WPProgressTableViewCell.m in Sources */ = {isa = PBXBuildFile; fileRef = FF0AAE091A150A560089841D /* WPProgressTableViewCell.m */; };
		FF0AAE0D1A16550D0089841D /* WPMediaProgressTableViewController.m in Sources */ = {isa = PBXBuildFile; fileRef = FF0AAE0C1A16550D0089841D /* WPMediaProgressTableViewController.m */; };
		FF28B3F11AEB251200E11AAE /* InfoPListTranslator.m in Sources */ = {isa = PBXBuildFile; fileRef = FF28B3F01AEB251200E11AAE /* InfoPListTranslator.m */; };
		FF3674151AD32CE100F24857 /* WPVideoOptimizer.m in Sources */ = {isa = PBXBuildFile; fileRef = FF3674141AD32CE100F24857 /* WPVideoOptimizer.m */; };
		FF3BD2EA1B061B9A0042E989 /* Fabric.framework in Frameworks */ = {isa = PBXBuildFile; fileRef = FF3BD2E81B061B9A0042E989 /* Fabric.framework */; };
		FF3BD2EB1B061B9C0042E989 /* Crashlytics.framework in Frameworks */ = {isa = PBXBuildFile; fileRef = FF3BD2E91B061B9A0042E989 /* Crashlytics.framework */; };
		FF3DD6BE19F2B6B3003A52CB /* RemoteMedia.m in Sources */ = {isa = PBXBuildFile; fileRef = FF3DD6BD19F2B6B3003A52CB /* RemoteMedia.m */; };
		FFAB7CB11A0BD83A00765942 /* WPAssetExporter.m in Sources */ = {isa = PBXBuildFile; fileRef = FFAB7CB01A0BD83A00765942 /* WPAssetExporter.m */; };
		FFAC89101A96A85800CC06AC /* NSProcessInfo+Util.m in Sources */ = {isa = PBXBuildFile; fileRef = FFAC890F1A96A85800CC06AC /* NSProcessInfo+Util.m */; };
		FFB7B81F1A0012E80032E723 /* WordPressTestCredentials.m in Sources */ = {isa = PBXBuildFile; fileRef = FFB7B81C1A0012E80032E723 /* WordPressTestCredentials.m */; };
		FFB7B8201A0012E80032E723 /* WordPressComApiCredentials.m in Sources */ = {isa = PBXBuildFile; fileRef = FFB7B81D1A0012E80032E723 /* WordPressComApiCredentials.m */; };
		FFF96F9C19EBE81F00DFC821 /* CommentsTests.m in Sources */ = {isa = PBXBuildFile; fileRef = FFF96F8F19EBE81F00DFC821 /* CommentsTests.m */; };
		FFF96F9D19EBE81F00DFC821 /* gencredentials.rb in Resources */ = {isa = PBXBuildFile; fileRef = FFF96F9019EBE81F00DFC821 /* gencredentials.rb */; };
		FFF96F9E19EBE81F00DFC821 /* LoginTests.m in Sources */ = {isa = PBXBuildFile; fileRef = FFF96F9119EBE81F00DFC821 /* LoginTests.m */; };
		FFF96F9F19EBE81F00DFC821 /* MeTabTests.m in Sources */ = {isa = PBXBuildFile; fileRef = FFF96F9219EBE81F00DFC821 /* MeTabTests.m */; };
		FFF96FA019EBE81F00DFC821 /* NotificationsTests.m in Sources */ = {isa = PBXBuildFile; fileRef = FFF96F9319EBE81F00DFC821 /* NotificationsTests.m */; };
		FFF96FA119EBE81F00DFC821 /* PagesTests.m in Sources */ = {isa = PBXBuildFile; fileRef = FFF96F9419EBE81F00DFC821 /* PagesTests.m */; };
		FFF96FA219EBE81F00DFC821 /* PostsTests.m in Sources */ = {isa = PBXBuildFile; fileRef = FFF96F9519EBE81F00DFC821 /* PostsTests.m */; };
		FFF96FA319EBE81F00DFC821 /* ReaderTests.m in Sources */ = {isa = PBXBuildFile; fileRef = FFF96F9619EBE81F00DFC821 /* ReaderTests.m */; };
		FFF96FA419EBE81F00DFC821 /* StatsTests.m in Sources */ = {isa = PBXBuildFile; fileRef = FFF96F9719EBE81F00DFC821 /* StatsTests.m */; };
		FFF96FA619EBE81F00DFC821 /* WPUITestCase.m in Sources */ = {isa = PBXBuildFile; fileRef = FFF96F9B19EBE81F00DFC821 /* WPUITestCase.m */; };
		FFF96FAB19ED724F00DFC821 /* KIFUITestActor-WPExtras.m in Sources */ = {isa = PBXBuildFile; fileRef = FFF96FAA19ED724F00DFC821 /* KIFUITestActor-WPExtras.m */; };
/* End PBXBuildFile section */

/* Begin PBXContainerItemProxy section */
		93E5284419A7741A003A1A9C /* PBXContainerItemProxy */ = {
			isa = PBXContainerItemProxy;
			containerPortal = 29B97313FDCFA39411CA2CEA /* Project object */;
			proxyType = 1;
			remoteGlobalIDString = 93E5283919A7741A003A1A9C;
			remoteInfo = WordPressTodayWidget;
		};
		93E5284719A7741A003A1A9C /* PBXContainerItemProxy */ = {
			isa = PBXContainerItemProxy;
			containerPortal = 29B97313FDCFA39411CA2CEA /* Project object */;
			proxyType = 1;
			remoteGlobalIDString = 93E5283919A7741A003A1A9C;
			remoteInfo = WordPressTodayWidget;
		};
		E16AB93E14D978520047A2E5 /* PBXContainerItemProxy */ = {
			isa = PBXContainerItemProxy;
			containerPortal = 29B97313FDCFA39411CA2CEA /* Project object */;
			proxyType = 1;
			remoteGlobalIDString = 1D6058900D05DD3D006BFB54;
			remoteInfo = WordPress;
		};
		FFC3F6FB1B0DBF7200EFC359 /* PBXContainerItemProxy */ = {
			isa = PBXContainerItemProxy;
			containerPortal = 29B97313FDCFA39411CA2CEA /* Project object */;
			proxyType = 1;
			remoteGlobalIDString = FFC3F6F41B0DBF0900EFC359;
			remoteInfo = UpdatePlistPreprocessor;
		};
		FFF96F8819EBE7FB00DFC821 /* PBXContainerItemProxy */ = {
			isa = PBXContainerItemProxy;
			containerPortal = 29B97313FDCFA39411CA2CEA /* Project object */;
			proxyType = 1;
			remoteGlobalIDString = 1D6058900D05DD3D006BFB54;
			remoteInfo = WordPress;
		};
/* End PBXContainerItemProxy section */

/* Begin PBXCopyFilesBuildPhase section */
		832D4F01120A6F7C001708D4 /* CopyFiles */ = {
			isa = PBXCopyFilesBuildPhase;
			buildActionMask = 2147483647;
			dstPath = "";
			dstSubfolderSpec = 10;
			files = (
			);
			runOnlyForDeploymentPostprocessing = 0;
		};
		93E5284E19A7741A003A1A9C /* Embed App Extensions */ = {
			isa = PBXCopyFilesBuildPhase;
			buildActionMask = 2147483647;
			dstPath = "";
			dstSubfolderSpec = 13;
			files = (
				93E5284619A7741A003A1A9C /* WordPressTodayWidget.appex in Embed App Extensions */,
			);
			name = "Embed App Extensions";
			runOnlyForDeploymentPostprocessing = 0;
		};
/* End PBXCopyFilesBuildPhase section */

/* Begin PBXFileReference section */
		03958060100D6CFC00850742 /* WPLabel.h */ = {isa = PBXFileReference; fileEncoding = 4; lastKnownFileType = sourcecode.c.h; path = WPLabel.h; sourceTree = "<group>"; };
		03958061100D6CFC00850742 /* WPLabel.m */ = {isa = PBXFileReference; fileEncoding = 4; lastKnownFileType = sourcecode.c.objc; path = WPLabel.m; sourceTree = "<group>"; };
		052EFF90F810139789A446FB /* Pods-WordPressTodayWidget.release-internal.xcconfig */ = {isa = PBXFileReference; includeInIndex = 1; lastKnownFileType = text.xcconfig; name = "Pods-WordPressTodayWidget.release-internal.xcconfig"; path = "../Pods/Target Support Files/Pods-WordPressTodayWidget/Pods-WordPressTodayWidget.release-internal.xcconfig"; sourceTree = "<group>"; };
		0CF877DC71756EFA3346E26F /* Pods-WordPressTodayWidget.debug.xcconfig */ = {isa = PBXFileReference; includeInIndex = 1; lastKnownFileType = text.xcconfig; name = "Pods-WordPressTodayWidget.debug.xcconfig"; path = "../Pods/Target Support Files/Pods-WordPressTodayWidget/Pods-WordPressTodayWidget.debug.xcconfig"; sourceTree = "<group>"; };
		1D30AB110D05D00D00671497 /* Foundation.framework */ = {isa = PBXFileReference; includeInIndex = 1; lastKnownFileType = wrapper.framework; name = Foundation.framework; path = System/Library/Frameworks/Foundation.framework; sourceTree = SDKROOT; };
		1D3623240D0F684500981E51 /* WordPressAppDelegate.h */ = {isa = PBXFileReference; fileEncoding = 4; lastKnownFileType = sourcecode.c.h; path = WordPressAppDelegate.h; sourceTree = "<group>"; };
		1D3623250D0F684500981E51 /* WordPressAppDelegate.m */ = {isa = PBXFileReference; fileEncoding = 4; lastKnownFileType = sourcecode.c.objc; lineEnding = 0; path = WordPressAppDelegate.m; sourceTree = "<group>"; usesTabs = 0; xcLanguageSpecificationIdentifier = xcode.lang.objc; };
		1D6058910D05DD3D006BFB54 /* WordPress.app */ = {isa = PBXFileReference; explicitFileType = wrapper.application; includeInIndex = 0; path = WordPress.app; sourceTree = BUILT_PRODUCTS_DIR; };
		1E59E0C89B24D8AA3B12DEC8 /* Pods-UITests.release.xcconfig */ = {isa = PBXFileReference; includeInIndex = 1; lastKnownFileType = text.xcconfig; name = "Pods-UITests.release.xcconfig"; path = "../Pods/Target Support Files/Pods-UITests/Pods-UITests.release.xcconfig"; sourceTree = "<group>"; };
		28A0AAE50D9B0CCF005BE974 /* WordPress_Prefix.pch */ = {isa = PBXFileReference; fileEncoding = 4; lastKnownFileType = sourcecode.c.h; path = WordPress_Prefix.pch; sourceTree = "<group>"; };
		28AD735F0D9D9599002E5188 /* MainWindow.xib */ = {isa = PBXFileReference; lastKnownFileType = file.xib; name = MainWindow.xib; path = Resources/MainWindow.xib; sourceTree = "<group>"; };
		2906F80F110CDA8900169D56 /* EditCommentViewController.h */ = {isa = PBXFileReference; fileEncoding = 4; lastKnownFileType = sourcecode.c.h; path = EditCommentViewController.h; sourceTree = "<group>"; };
		2906F810110CDA8900169D56 /* EditCommentViewController.m */ = {isa = PBXFileReference; fileEncoding = 4; lastKnownFileType = sourcecode.c.objc; path = EditCommentViewController.m; sourceTree = "<group>"; };
		2906F811110CDA8900169D56 /* EditCommentViewController.xib */ = {isa = PBXFileReference; lastKnownFileType = file.xib; name = EditCommentViewController.xib; path = Resources/EditCommentViewController.xib; sourceTree = "<group>"; };
		292CECFE1027259000BD407D /* SFHFKeychainUtils.h */ = {isa = PBXFileReference; fileEncoding = 4; lastKnownFileType = sourcecode.c.h; path = SFHFKeychainUtils.h; sourceTree = "<group>"; };
		292CECFF1027259000BD407D /* SFHFKeychainUtils.m */ = {isa = PBXFileReference; fileEncoding = 4; lastKnownFileType = sourcecode.c.objc; path = SFHFKeychainUtils.m; sourceTree = "<group>"; };
		296526FC105810E100597FA3 /* NSString+Helpers.h */ = {isa = PBXFileReference; fileEncoding = 4; lastKnownFileType = sourcecode.c.h; path = "NSString+Helpers.h"; sourceTree = "<group>"; };
		296526FD105810E100597FA3 /* NSString+Helpers.m */ = {isa = PBXFileReference; fileEncoding = 4; lastKnownFileType = sourcecode.c.objc; path = "NSString+Helpers.m"; sourceTree = "<group>"; };
		296890770FE971DC00770264 /* Security.framework */ = {isa = PBXFileReference; includeInIndex = 1; lastKnownFileType = wrapper.framework; name = Security.framework; path = System/Library/Frameworks/Security.framework; sourceTree = SDKROOT; };
		29B97316FDCFA39411CA2CEA /* main.m */ = {isa = PBXFileReference; fileEncoding = 4; lastKnownFileType = sourcecode.c.objc; path = main.m; sourceTree = "<group>"; };
		2B3804821972897F0DEC4183 /* Pods-WordPressTodayWidget.release.xcconfig */ = {isa = PBXFileReference; includeInIndex = 1; lastKnownFileType = text.xcconfig; name = "Pods-WordPressTodayWidget.release.xcconfig"; path = "../Pods/Target Support Files/Pods-WordPressTodayWidget/Pods-WordPressTodayWidget.release.xcconfig"; sourceTree = "<group>"; };
		2F970F720DF92274006BD934 /* PostsViewController.h */ = {isa = PBXFileReference; fileEncoding = 4; lastKnownFileType = sourcecode.c.h; path = PostsViewController.h; sourceTree = "<group>"; usesTabs = 0; };
		2F970F730DF92274006BD934 /* PostsViewController.m */ = {isa = PBXFileReference; fileEncoding = 4; lastKnownFileType = sourcecode.c.objc; lineEnding = 0; path = PostsViewController.m; sourceTree = "<group>"; usesTabs = 0; xcLanguageSpecificationIdentifier = xcode.lang.objc; };
		2F970F970DF929B8006BD934 /* Constants.h */ = {isa = PBXFileReference; fileEncoding = 4; lastKnownFileType = sourcecode.c.h; path = Constants.h; sourceTree = "<group>"; };
		2FAE97040E33B21600CA8540 /* defaultPostTemplate_old.html */ = {isa = PBXFileReference; fileEncoding = 4; lastKnownFileType = text.html; name = defaultPostTemplate_old.html; path = Resources/HTML/defaultPostTemplate_old.html; sourceTree = "<group>"; };
		2FAE97070E33B21600CA8540 /* xhtml1-transitional.dtd */ = {isa = PBXFileReference; fileEncoding = 4; lastKnownFileType = text.xml; name = "xhtml1-transitional.dtd"; path = "Resources/HTML/xhtml1-transitional.dtd"; sourceTree = "<group>"; };
		2FAE97080E33B21600CA8540 /* xhtmlValidatorTemplate.xhtml */ = {isa = PBXFileReference; fileEncoding = 4; lastKnownFileType = text.xml; name = xhtmlValidatorTemplate.xhtml; path = Resources/HTML/xhtmlValidatorTemplate.xhtml; sourceTree = "<group>"; };
		30AF6CF413C2289600A29C00 /* AboutViewController.xib */ = {isa = PBXFileReference; lastKnownFileType = file.xib; name = AboutViewController.xib; path = Resources/AboutViewController.xib; sourceTree = "<group>"; };
		30AF6CFB13C230C600A29C00 /* AboutViewController.h */ = {isa = PBXFileReference; fileEncoding = 4; lastKnownFileType = sourcecode.c.h; name = AboutViewController.h; path = ../System/AboutViewController.h; sourceTree = "<group>"; };
		30AF6CFC13C230C600A29C00 /* AboutViewController.m */ = {isa = PBXFileReference; fileEncoding = 4; lastKnownFileType = sourcecode.c.objc; name = AboutViewController.m; path = ../System/AboutViewController.m; sourceTree = "<group>"; };
		30EABE0718A5903400B73A9C /* WPBlogTableViewCell.h */ = {isa = PBXFileReference; fileEncoding = 4; lastKnownFileType = sourcecode.c.h; path = WPBlogTableViewCell.h; sourceTree = "<group>"; };
		30EABE0818A5903400B73A9C /* WPBlogTableViewCell.m */ = {isa = PBXFileReference; fileEncoding = 4; lastKnownFileType = sourcecode.c.objc; path = WPBlogTableViewCell.m; sourceTree = "<group>"; };
		310186691A373B01008F7DF6 /* WPTabBarController.h */ = {isa = PBXFileReference; fileEncoding = 4; lastKnownFileType = sourcecode.c.h; path = WPTabBarController.h; sourceTree = "<group>"; };
		3101866A1A373B01008F7DF6 /* WPTabBarController.m */ = {isa = PBXFileReference; fileEncoding = 4; lastKnownFileType = sourcecode.c.objc; path = WPTabBarController.m; sourceTree = "<group>"; };
		313692771A5D6F7900EBE645 /* HelpshiftUtils.h */ = {isa = PBXFileReference; fileEncoding = 4; lastKnownFileType = sourcecode.c.h; path = HelpshiftUtils.h; sourceTree = "<group>"; };
		313692781A5D6F7900EBE645 /* HelpshiftUtils.m */ = {isa = PBXFileReference; fileEncoding = 4; lastKnownFileType = sourcecode.c.objc; path = HelpshiftUtils.m; sourceTree = "<group>"; };
		313AE49B19E3F20400AAFABE /* CommentViewController.h */ = {isa = PBXFileReference; fileEncoding = 4; lastKnownFileType = sourcecode.c.h; path = CommentViewController.h; sourceTree = "<group>"; };
		313AE49C19E3F20400AAFABE /* CommentViewController.m */ = {isa = PBXFileReference; fileEncoding = 4; lastKnownFileType = sourcecode.c.objc; path = CommentViewController.m; sourceTree = "<group>"; };
		315FC2C31A2CB29300E7CDA2 /* MeHeaderView.h */ = {isa = PBXFileReference; fileEncoding = 4; lastKnownFileType = sourcecode.c.h; name = MeHeaderView.h; path = Me/MeHeaderView.h; sourceTree = "<group>"; };
		315FC2C41A2CB29300E7CDA2 /* MeHeaderView.m */ = {isa = PBXFileReference; fileEncoding = 4; lastKnownFileType = sourcecode.c.objc; name = MeHeaderView.m; path = Me/MeHeaderView.m; sourceTree = "<group>"; };
		319D6E7919E447500013871C /* Suggestion.h */ = {isa = PBXFileReference; fileEncoding = 4; lastKnownFileType = sourcecode.c.h; path = Suggestion.h; sourceTree = "<group>"; };
		319D6E7A19E447500013871C /* Suggestion.m */ = {isa = PBXFileReference; fileEncoding = 4; lastKnownFileType = sourcecode.c.objc; path = Suggestion.m; sourceTree = "<group>"; };
		319D6E7C19E447C80013871C /* SuggestionService.h */ = {isa = PBXFileReference; fileEncoding = 4; lastKnownFileType = sourcecode.c.h; path = SuggestionService.h; sourceTree = "<group>"; };
		319D6E7D19E447C80013871C /* SuggestionService.m */ = {isa = PBXFileReference; fileEncoding = 4; lastKnownFileType = sourcecode.c.objc; path = SuggestionService.m; sourceTree = "<group>"; };
		319D6E7F19E44C680013871C /* SuggestionsTableView.h */ = {isa = PBXFileReference; fileEncoding = 4; lastKnownFileType = sourcecode.c.h; name = SuggestionsTableView.h; path = Suggestions/SuggestionsTableView.h; sourceTree = "<group>"; };
		319D6E8019E44C680013871C /* SuggestionsTableView.m */ = {isa = PBXFileReference; fileEncoding = 4; lastKnownFileType = sourcecode.c.objc; name = SuggestionsTableView.m; path = Suggestions/SuggestionsTableView.m; sourceTree = "<group>"; };
		319D6E8319E44F7F0013871C /* SuggestionsTableViewCell.h */ = {isa = PBXFileReference; fileEncoding = 4; lastKnownFileType = sourcecode.c.h; name = SuggestionsTableViewCell.h; path = Suggestions/SuggestionsTableViewCell.h; sourceTree = "<group>"; };
		319D6E8419E44F7F0013871C /* SuggestionsTableViewCell.m */ = {isa = PBXFileReference; fileEncoding = 4; lastKnownFileType = sourcecode.c.objc; name = SuggestionsTableViewCell.m; path = Suggestions/SuggestionsTableViewCell.m; sourceTree = "<group>"; };
		31C9F82C1A2368A2008BB945 /* BlogDetailHeaderView.h */ = {isa = PBXFileReference; fileEncoding = 4; lastKnownFileType = sourcecode.c.h; path = BlogDetailHeaderView.h; sourceTree = "<group>"; };
		31C9F82D1A2368A2008BB945 /* BlogDetailHeaderView.m */ = {isa = PBXFileReference; fileEncoding = 4; lastKnownFileType = sourcecode.c.objc; path = BlogDetailHeaderView.m; sourceTree = "<group>"; };
		31CCB9FD1A52ED0A00BA0733 /* WordPress 26.xcdatamodel */ = {isa = PBXFileReference; lastKnownFileType = wrapper.xcdatamodel; path = "WordPress 26.xcdatamodel"; sourceTree = "<group>"; };
		31EC15061A5B6675009FC8B3 /* WPStyleGuide+Suggestions.h */ = {isa = PBXFileReference; fileEncoding = 4; lastKnownFileType = sourcecode.c.h; path = "WPStyleGuide+Suggestions.h"; sourceTree = "<group>"; };
		31EC15071A5B6675009FC8B3 /* WPStyleGuide+Suggestions.m */ = {isa = PBXFileReference; fileEncoding = 4; lastKnownFileType = sourcecode.c.objc; path = "WPStyleGuide+Suggestions.m"; sourceTree = "<group>"; };
		31F4F6651A1385BE00196A98 /* MeViewController.h */ = {isa = PBXFileReference; fileEncoding = 4; lastKnownFileType = sourcecode.c.h; name = MeViewController.h; path = Me/MeViewController.h; sourceTree = "<group>"; };
		31F4F6661A1385BE00196A98 /* MeViewController.m */ = {isa = PBXFileReference; fileEncoding = 4; lastKnownFileType = sourcecode.c.objc; name = MeViewController.m; path = Me/MeViewController.m; sourceTree = "<group>"; };
		31FA16CC1A49B3C0003E1887 /* WordPress 25.xcdatamodel */ = {isa = PBXFileReference; lastKnownFileType = wrapper.xcdatamodel; path = "WordPress 25.xcdatamodel"; sourceTree = "<group>"; };
		369D8993FF42F0A2D183A062 /* libPods-UITests.a */ = {isa = PBXFileReference; explicitFileType = archive.ar; includeInIndex = 0; path = "libPods-UITests.a"; sourceTree = BUILT_PRODUCTS_DIR; };
		37022D8F1981BF9200F322B7 /* VerticallyStackedButton.h */ = {isa = PBXFileReference; fileEncoding = 4; lastKnownFileType = sourcecode.c.h; path = VerticallyStackedButton.h; sourceTree = "<group>"; };
		37022D901981BF9200F322B7 /* VerticallyStackedButton.m */ = {isa = PBXFileReference; fileEncoding = 4; lastKnownFileType = sourcecode.c.objc; path = VerticallyStackedButton.m; sourceTree = "<group>"; };
		3716E400167296D30035F8C4 /* ToastView.xib */ = {isa = PBXFileReference; fileEncoding = 4; lastKnownFileType = file.xib; name = ToastView.xib; path = Resources/ToastView.xib; sourceTree = "<group>"; };
		37245ADB13FC23FF006CDBE3 /* WPWebViewController.xib */ = {isa = PBXFileReference; fileEncoding = 4; lastKnownFileType = file.xib; name = WPWebViewController.xib; path = Resources/WPWebViewController.xib; sourceTree = "<group>"; };
		374CB16115B93C0800DD0EBC /* AudioToolbox.framework */ = {isa = PBXFileReference; includeInIndex = 1; lastKnownFileType = wrapper.framework; name = AudioToolbox.framework; path = System/Library/Frameworks/AudioToolbox.framework; sourceTree = SDKROOT; };
		375D090B133B94C3000CC9CD /* BlogsTableViewCell.h */ = {isa = PBXFileReference; fileEncoding = 4; lastKnownFileType = sourcecode.c.h; path = BlogsTableViewCell.h; sourceTree = "<group>"; };
		375D090C133B94C3000CC9CD /* BlogsTableViewCell.m */ = {isa = PBXFileReference; fileEncoding = 4; lastKnownFileType = sourcecode.c.objc; path = BlogsTableViewCell.m; sourceTree = "<group>"; };
		3768BEF013041E7900E7C9A9 /* BetaFeedbackViewController.xib */ = {isa = PBXFileReference; lastKnownFileType = file.xib; name = BetaFeedbackViewController.xib; path = Resources/BetaFeedbackViewController.xib; sourceTree = "<group>"; };
		37B7924B16768FCB0021B3A4 /* NotificationSettingsViewController.h */ = {isa = PBXFileReference; fileEncoding = 4; lastKnownFileType = sourcecode.c.h; path = NotificationSettingsViewController.h; sourceTree = "<group>"; };
		37B7924C16768FCB0021B3A4 /* NotificationSettingsViewController.m */ = {isa = PBXFileReference; fileEncoding = 4; lastKnownFileType = sourcecode.c.objc; path = NotificationSettingsViewController.m; sourceTree = "<group>"; };
		37EAAF4C1A11799A006D6306 /* CircularImageView.swift */ = {isa = PBXFileReference; fileEncoding = 4; lastKnownFileType = sourcecode.swift; path = CircularImageView.swift; sourceTree = "<group>"; };
		45A679DE2C6B64047BAF97E9 /* Pods-UITests.debug.xcconfig */ = {isa = PBXFileReference; includeInIndex = 1; lastKnownFileType = text.xcconfig; name = "Pods-UITests.debug.xcconfig"; path = "../Pods/Target Support Files/Pods-UITests/Pods-UITests.debug.xcconfig"; sourceTree = "<group>"; };
		45C73C24113C36F70024D0D2 /* MainWindow-iPad.xib */ = {isa = PBXFileReference; lastKnownFileType = file.xib; name = "MainWindow-iPad.xib"; path = "Resources-iPad/MainWindow-iPad.xib"; sourceTree = "<group>"; };
		462F4E0618369F0B0028D2F8 /* BlogDetailsViewController.h */ = {isa = PBXFileReference; fileEncoding = 4; lastKnownFileType = sourcecode.c.h; path = BlogDetailsViewController.h; sourceTree = "<group>"; };
		462F4E0718369F0B0028D2F8 /* BlogDetailsViewController.m */ = {isa = PBXFileReference; fileEncoding = 4; lastKnownFileType = sourcecode.c.objc; lineEnding = 0; path = BlogDetailsViewController.m; sourceTree = "<group>"; xcLanguageSpecificationIdentifier = xcode.lang.objc; };
		462F4E0818369F0B0028D2F8 /* BlogListViewController.h */ = {isa = PBXFileReference; fileEncoding = 4; lastKnownFileType = sourcecode.c.h; path = BlogListViewController.h; sourceTree = "<group>"; };
		462F4E0918369F0B0028D2F8 /* BlogListViewController.m */ = {isa = PBXFileReference; fileEncoding = 4; lastKnownFileType = sourcecode.c.objc; path = BlogListViewController.m; sourceTree = "<group>"; };
		462F4E0F183867AE0028D2F8 /* Merriweather-Bold.ttf */ = {isa = PBXFileReference; lastKnownFileType = file; path = "Merriweather-Bold.ttf"; sourceTree = "<group>"; };
		4645AFC41961E1FB005F7509 /* AppImages.xcassets */ = {isa = PBXFileReference; lastKnownFileType = folder.assetcatalog; name = AppImages.xcassets; path = Resources/AppImages.xcassets; sourceTree = "<group>"; };
		46F84612185A8B7E009D0DA5 /* WPContentViewProvider.h */ = {isa = PBXFileReference; fileEncoding = 4; lastKnownFileType = sourcecode.c.h; path = WPContentViewProvider.h; sourceTree = "<group>"; };
		46F8714D1838C41600BC149B /* NSDate+StringFormatting.h */ = {isa = PBXFileReference; fileEncoding = 4; lastKnownFileType = sourcecode.c.h; path = "NSDate+StringFormatting.h"; sourceTree = "<group>"; };
		46F8714E1838C41600BC149B /* NSDate+StringFormatting.m */ = {isa = PBXFileReference; fileEncoding = 4; lastKnownFileType = sourcecode.c.objc; path = "NSDate+StringFormatting.m"; sourceTree = "<group>"; };
		501C8A355B53A6971F731ECA /* Pods.distribution.xcconfig */ = {isa = PBXFileReference; includeInIndex = 1; lastKnownFileType = text.xcconfig; name = Pods.distribution.xcconfig; path = "../Pods/Target Support Files/Pods/Pods.distribution.xcconfig"; sourceTree = "<group>"; };
		5903AE1A19B60A98009D5354 /* WPButtonForNavigationBar.m */ = {isa = PBXFileReference; fileEncoding = 4; lastKnownFileType = sourcecode.c.objc; path = WPButtonForNavigationBar.m; sourceTree = "<group>"; usesTabs = 0; };
		5903AE1C19B60AB9009D5354 /* WPButtonForNavigationBar.h */ = {isa = PBXFileReference; lastKnownFileType = sourcecode.c.h; path = WPButtonForNavigationBar.h; sourceTree = "<group>"; usesTabs = 0; };
		591252291A38AE9C00468279 /* TodayWidgetPrefix.pch */ = {isa = PBXFileReference; lastKnownFileType = sourcecode.c.h; path = TodayWidgetPrefix.pch; sourceTree = "<group>"; };
		591A428A1A6DC1B0003807A6 /* WPBackgroundDimmerView.h */ = {isa = PBXFileReference; fileEncoding = 4; lastKnownFileType = sourcecode.c.h; path = WPBackgroundDimmerView.h; sourceTree = "<group>"; };
		591A428B1A6DC1B0003807A6 /* WPBackgroundDimmerView.m */ = {isa = PBXFileReference; fileEncoding = 4; lastKnownFileType = sourcecode.c.objc; path = WPBackgroundDimmerView.m; sourceTree = "<group>"; };
		591A428D1A6DC6F2003807A6 /* WPGUIConstants.h */ = {isa = PBXFileReference; fileEncoding = 4; lastKnownFileType = sourcecode.c.h; path = WPGUIConstants.h; sourceTree = "<group>"; };
		591A428E1A6DC6F2003807A6 /* WPGUIConstants.m */ = {isa = PBXFileReference; fileEncoding = 4; lastKnownFileType = sourcecode.c.objc; path = WPGUIConstants.m; sourceTree = "<group>"; };
		5926E1E11AC4468300964783 /* WPCrashlytics.h */ = {isa = PBXFileReference; fileEncoding = 4; lastKnownFileType = sourcecode.c.h; path = WPCrashlytics.h; sourceTree = "<group>"; };
		5926E1E21AC4468300964783 /* WPCrashlytics.m */ = {isa = PBXFileReference; fileEncoding = 4; lastKnownFileType = sourcecode.c.objc; path = WPCrashlytics.m; sourceTree = "<group>"; };
		5948AD0C1AB734F2006E8882 /* WPAppAnalytics.h */ = {isa = PBXFileReference; fileEncoding = 4; lastKnownFileType = sourcecode.c.h; path = WPAppAnalytics.h; sourceTree = "<group>"; };
		5948AD0D1AB734F2006E8882 /* WPAppAnalytics.m */ = {isa = PBXFileReference; fileEncoding = 4; lastKnownFileType = sourcecode.c.objc; path = WPAppAnalytics.m; sourceTree = "<group>"; };
		5948AD101AB73D19006E8882 /* WPAppAnalyticsTests.m */ = {isa = PBXFileReference; fileEncoding = 4; lastKnownFileType = sourcecode.c.objc; path = WPAppAnalyticsTests.m; sourceTree = "<group>"; };
		594DB2931AB891A200E2E456 /* WPUserAgent.h */ = {isa = PBXFileReference; fileEncoding = 4; lastKnownFileType = sourcecode.c.h; path = WPUserAgent.h; sourceTree = "<group>"; };
		594DB2941AB891A200E2E456 /* WPUserAgent.m */ = {isa = PBXFileReference; fileEncoding = 4; lastKnownFileType = sourcecode.c.objc; path = WPUserAgent.m; sourceTree = "<group>"; };
		595B02201A6C4ECD00415A30 /* WPWhatsNewView.h */ = {isa = PBXFileReference; fileEncoding = 4; lastKnownFileType = sourcecode.c.h; name = WPWhatsNewView.h; path = WhatsNew/WPWhatsNewView.h; sourceTree = "<group>"; };
		595B02211A6C4ECD00415A30 /* WPWhatsNewView.m */ = {isa = PBXFileReference; fileEncoding = 4; lastKnownFileType = sourcecode.c.objc; name = WPWhatsNewView.m; path = WhatsNew/WPWhatsNewView.m; sourceTree = "<group>"; };
		595B02261A6C504400415A30 /* WPWhatsNewView.xib */ = {isa = PBXFileReference; fileEncoding = 4; lastKnownFileType = file.xib; name = WPWhatsNewView.xib; path = Resources/WhatsNew/WPWhatsNewView.xib; sourceTree = "<group>"; };
		5981FE041AB8A89A0009E080 /* WPUserAgentTests.m */ = {isa = PBXFileReference; fileEncoding = 4; lastKnownFileType = sourcecode.c.objc; path = WPUserAgentTests.m; sourceTree = "<group>"; };
		598351AC1A704E7A00B6DD4F /* WPWhatsNew.h */ = {isa = PBXFileReference; fileEncoding = 4; lastKnownFileType = sourcecode.c.h; name = WPWhatsNew.h; path = WhatsNew/WPWhatsNew.h; sourceTree = "<group>"; };
		598351AD1A704E7A00B6DD4F /* WPWhatsNew.m */ = {isa = PBXFileReference; fileEncoding = 4; lastKnownFileType = sourcecode.c.objc; name = WPWhatsNew.m; path = WhatsNew/WPWhatsNew.m; sourceTree = "<group>"; };
		5993E7271AC5D65600D31D2B /* WPAppFilesManager.h */ = {isa = PBXFileReference; fileEncoding = 4; lastKnownFileType = sourcecode.c.h; path = WPAppFilesManager.h; sourceTree = "<group>"; };
		5993E7281AC5D65600D31D2B /* WPAppFilesManager.m */ = {isa = PBXFileReference; fileEncoding = 4; lastKnownFileType = sourcecode.c.objc; path = WPAppFilesManager.m; sourceTree = "<group>"; };
		59D328FB1ACC2D0700356827 /* WPLookbackPresenter.h */ = {isa = PBXFileReference; fileEncoding = 4; lastKnownFileType = sourcecode.c.h; path = WPLookbackPresenter.h; sourceTree = "<group>"; };
		59D328FC1ACC2D0700356827 /* WPLookbackPresenter.m */ = {isa = PBXFileReference; fileEncoding = 4; lastKnownFileType = sourcecode.c.objc; path = WPLookbackPresenter.m; sourceTree = "<group>"; };
		59DD94321AC479ED0032DD6B /* WPLogger.h */ = {isa = PBXFileReference; fileEncoding = 4; lastKnownFileType = sourcecode.c.h; path = WPLogger.h; sourceTree = "<group>"; };
		59DD94331AC479ED0032DD6B /* WPLogger.m */ = {isa = PBXFileReference; fileEncoding = 4; lastKnownFileType = sourcecode.c.objc; path = WPLogger.m; sourceTree = "<group>"; };
		5D000DDC1AC076C000A7BAF9 /* PostCardActionBar.h */ = {isa = PBXFileReference; fileEncoding = 4; lastKnownFileType = sourcecode.c.h; path = PostCardActionBar.h; sourceTree = "<group>"; };
		5D000DDD1AC076C000A7BAF9 /* PostCardActionBar.m */ = {isa = PBXFileReference; fileEncoding = 4; lastKnownFileType = sourcecode.c.objc; path = PostCardActionBar.m; sourceTree = "<group>"; };
		5D000DDF1AC0879600A7BAF9 /* PostCardActionBarItem.h */ = {isa = PBXFileReference; fileEncoding = 4; lastKnownFileType = sourcecode.c.h; path = PostCardActionBarItem.h; sourceTree = "<group>"; };
		5D000DE01AC0879600A7BAF9 /* PostCardActionBarItem.m */ = {isa = PBXFileReference; fileEncoding = 4; lastKnownFileType = sourcecode.c.objc; path = PostCardActionBarItem.m; sourceTree = "<group>"; };
		5D0431AC1A7C31AB0025BDFD /* ReaderBrowseSiteViewController.h */ = {isa = PBXFileReference; fileEncoding = 4; lastKnownFileType = sourcecode.c.h; path = ReaderBrowseSiteViewController.h; sourceTree = "<group>"; };
		5D0431AD1A7C31AB0025BDFD /* ReaderBrowseSiteViewController.m */ = {isa = PBXFileReference; fileEncoding = 4; lastKnownFileType = sourcecode.c.objc; path = ReaderBrowseSiteViewController.m; sourceTree = "<group>"; };
		5D08B90219648C3400D5B381 /* ReaderSubscriptionViewController.h */ = {isa = PBXFileReference; fileEncoding = 4; lastKnownFileType = sourcecode.c.h; path = ReaderSubscriptionViewController.h; sourceTree = "<group>"; };
		5D08B90319648C3400D5B381 /* ReaderSubscriptionViewController.m */ = {isa = PBXFileReference; fileEncoding = 4; lastKnownFileType = sourcecode.c.objc; path = ReaderSubscriptionViewController.m; sourceTree = "<group>"; };
		5D09CBA31ACDE52C007A23BD /* WPSearchController.h */ = {isa = PBXFileReference; fileEncoding = 4; lastKnownFileType = sourcecode.c.h; path = WPSearchController.h; sourceTree = "<group>"; };
		5D09CBA41ACDE52C007A23BD /* WPSearchController.m */ = {isa = PBXFileReference; fileEncoding = 4; lastKnownFileType = sourcecode.c.objc; path = WPSearchController.m; sourceTree = "<group>"; };
		5D0A20D21AF11A7300E5C6BC /* PhotonImageURLHelper.h */ = {isa = PBXFileReference; fileEncoding = 4; lastKnownFileType = sourcecode.c.h; path = PhotonImageURLHelper.h; sourceTree = "<group>"; };
		5D0A20D31AF11A7300E5C6BC /* PhotonImageURLHelper.m */ = {isa = PBXFileReference; fileEncoding = 4; lastKnownFileType = sourcecode.c.objc; path = PhotonImageURLHelper.m; sourceTree = "<group>"; };
		5D0C2CB719AB932C002DF1E5 /* WPContentSyncHelper.swift */ = {isa = PBXFileReference; fileEncoding = 4; lastKnownFileType = sourcecode.swift; path = WPContentSyncHelper.swift; sourceTree = "<group>"; };
		5D119DA1176FBE040073D83A /* UIImageView+AFNetworkingExtra.h */ = {isa = PBXFileReference; fileEncoding = 4; lastKnownFileType = sourcecode.c.h; path = "UIImageView+AFNetworkingExtra.h"; sourceTree = "<group>"; };
		5D119DA2176FBE040073D83A /* UIImageView+AFNetworkingExtra.m */ = {isa = PBXFileReference; fileEncoding = 4; lastKnownFileType = sourcecode.c.objc; path = "UIImageView+AFNetworkingExtra.m"; sourceTree = "<group>"; };
		5D12FE1A1988243700378BD6 /* RemoteReaderPost.h */ = {isa = PBXFileReference; fileEncoding = 4; lastKnownFileType = sourcecode.c.h; name = RemoteReaderPost.h; path = "Remote Objects/RemoteReaderPost.h"; sourceTree = "<group>"; };
		5D12FE1B1988243700378BD6 /* RemoteReaderPost.m */ = {isa = PBXFileReference; fileEncoding = 4; lastKnownFileType = sourcecode.c.objc; name = RemoteReaderPost.m; path = "Remote Objects/RemoteReaderPost.m"; sourceTree = "<group>"; };
		5D12FE1C1988243700378BD6 /* RemoteReaderTopic.h */ = {isa = PBXFileReference; fileEncoding = 4; lastKnownFileType = sourcecode.c.h; name = RemoteReaderTopic.h; path = "Remote Objects/RemoteReaderTopic.h"; sourceTree = "<group>"; };
		5D12FE1D1988243700378BD6 /* RemoteReaderTopic.m */ = {isa = PBXFileReference; fileEncoding = 4; lastKnownFileType = sourcecode.c.objc; name = RemoteReaderTopic.m; path = "Remote Objects/RemoteReaderTopic.m"; sourceTree = "<group>"; };
		5D12FE201988245B00378BD6 /* RemoteReaderSite.h */ = {isa = PBXFileReference; fileEncoding = 4; lastKnownFileType = sourcecode.c.h; name = RemoteReaderSite.h; path = "Remote Objects/RemoteReaderSite.h"; sourceTree = "<group>"; };
		5D12FE211988245B00378BD6 /* RemoteReaderSite.m */ = {isa = PBXFileReference; fileEncoding = 4; lastKnownFileType = sourcecode.c.objc; name = RemoteReaderSite.m; path = "Remote Objects/RemoteReaderSite.m"; sourceTree = "<group>"; };
		5D146EB9189857ED0068FDC6 /* FeaturedImageViewController.h */ = {isa = PBXFileReference; fileEncoding = 4; lastKnownFileType = sourcecode.c.h; path = FeaturedImageViewController.h; sourceTree = "<group>"; usesTabs = 0; };
		5D146EBA189857ED0068FDC6 /* FeaturedImageViewController.m */ = {isa = PBXFileReference; fileEncoding = 4; lastKnownFileType = sourcecode.c.objc; path = FeaturedImageViewController.m; sourceTree = "<group>"; usesTabs = 0; };
		5D157B8A1A8AB73C003ADF4C /* ReaderSiteHeaderView.h */ = {isa = PBXFileReference; fileEncoding = 4; lastKnownFileType = sourcecode.c.h; path = ReaderSiteHeaderView.h; sourceTree = "<group>"; };
		5D157B8B1A8AB73C003ADF4C /* ReaderSiteHeaderView.m */ = {isa = PBXFileReference; fileEncoding = 4; lastKnownFileType = sourcecode.c.objc; path = ReaderSiteHeaderView.m; sourceTree = "<group>"; };
		5D17530D1A97D2CA0031A082 /* PostCardTableViewCell.h */ = {isa = PBXFileReference; fileEncoding = 4; lastKnownFileType = sourcecode.c.h; path = PostCardTableViewCell.h; sourceTree = "<group>"; };
		5D17530E1A97D2CA0031A082 /* PostCardTableViewCell.m */ = {isa = PBXFileReference; fileEncoding = 4; lastKnownFileType = sourcecode.c.objc; path = PostCardTableViewCell.m; sourceTree = "<group>"; };
		5D17F0BC1A1D4C5F0087CCB8 /* PrivateSiteURLProtocol.h */ = {isa = PBXFileReference; fileEncoding = 4; lastKnownFileType = sourcecode.c.h; path = PrivateSiteURLProtocol.h; sourceTree = "<group>"; };
		5D17F0BD1A1D4C5F0087CCB8 /* PrivateSiteURLProtocol.m */ = {isa = PBXFileReference; fileEncoding = 4; lastKnownFileType = sourcecode.c.objc; path = PrivateSiteURLProtocol.m; sourceTree = "<group>"; };
		5D1D33CD1AE56250000DE623 /* RemoteUser.h */ = {isa = PBXFileReference; fileEncoding = 4; lastKnownFileType = sourcecode.c.h; path = RemoteUser.h; sourceTree = "<group>"; };
		5D1D33CE1AE56250000DE623 /* RemoteUser.m */ = {isa = PBXFileReference; fileEncoding = 4; lastKnownFileType = sourcecode.c.objc; path = RemoteUser.m; sourceTree = "<group>"; };
		5D1D9C5319885B01009D13B7 /* ReaderEditableSubscriptionPage.h */ = {isa = PBXFileReference; lastKnownFileType = sourcecode.c.h; path = ReaderEditableSubscriptionPage.h; sourceTree = "<group>"; };
		5D1EE7FF15E7AF3E007F1F02 /* JetpackSettingsViewController.h */ = {isa = PBXFileReference; fileEncoding = 4; lastKnownFileType = sourcecode.c.h; path = JetpackSettingsViewController.h; sourceTree = "<group>"; };
		5D1EE80015E7AF3E007F1F02 /* JetpackSettingsViewController.m */ = {isa = PBXFileReference; fileEncoding = 4; lastKnownFileType = sourcecode.c.objc; path = JetpackSettingsViewController.m; sourceTree = "<group>"; };
		5D20A6511982D56600463A91 /* FollowedSitesViewController.h */ = {isa = PBXFileReference; fileEncoding = 4; lastKnownFileType = sourcecode.c.h; path = FollowedSitesViewController.h; sourceTree = "<group>"; };
		5D20A6521982D56600463A91 /* FollowedSitesViewController.m */ = {isa = PBXFileReference; fileEncoding = 4; lastKnownFileType = sourcecode.c.objc; path = FollowedSitesViewController.m; sourceTree = "<group>"; };
		5D229A78199AB74F00685123 /* WordPress 21.xcdatamodel */ = {isa = PBXFileReference; lastKnownFileType = wrapper.xcdatamodel; path = "WordPress 21.xcdatamodel"; sourceTree = "<group>"; };
		5D2415C91A8842C9009BD444 /* ReaderPreviewHeaderView.h */ = {isa = PBXFileReference; fileEncoding = 4; lastKnownFileType = sourcecode.c.h; path = ReaderPreviewHeaderView.h; sourceTree = "<group>"; };
		5D2415CA1A8842C9009BD444 /* ReaderPreviewHeaderView.m */ = {isa = PBXFileReference; fileEncoding = 4; lastKnownFileType = sourcecode.c.objc; path = ReaderPreviewHeaderView.m; sourceTree = "<group>"; };
		5D2B043515E83800007E3422 /* SettingsViewControllerDelegate.h */ = {isa = PBXFileReference; fileEncoding = 4; lastKnownFileType = sourcecode.c.h; path = SettingsViewControllerDelegate.h; sourceTree = "<group>"; };
		5D2BEB4819758102005425F7 /* WPTableImageSourceTest.m */ = {isa = PBXFileReference; fileEncoding = 4; lastKnownFileType = sourcecode.c.objc; path = WPTableImageSourceTest.m; sourceTree = "<group>"; };
		5D2C05541AD2F56200A753FE /* NavbarTitleDropdownButton.h */ = {isa = PBXFileReference; fileEncoding = 4; lastKnownFileType = sourcecode.c.h; path = NavbarTitleDropdownButton.h; sourceTree = "<group>"; };
		5D2C05551AD2F56200A753FE /* NavBarTitleDropdownButton.m */ = {isa = PBXFileReference; fileEncoding = 4; lastKnownFileType = sourcecode.c.objc; path = NavBarTitleDropdownButton.m; sourceTree = "<group>"; };
		5D2FB2821AE98C4600F1D4ED /* RestorePostTableViewCell.xib */ = {isa = PBXFileReference; fileEncoding = 4; lastKnownFileType = file.xib; path = RestorePostTableViewCell.xib; sourceTree = "<group>"; };
		5D2FB2841AE98C6600F1D4ED /* RestorePostTableViewCell.h */ = {isa = PBXFileReference; fileEncoding = 4; lastKnownFileType = sourcecode.c.h; path = RestorePostTableViewCell.h; sourceTree = "<group>"; };
		5D2FB2851AE98C6600F1D4ED /* RestorePostTableViewCell.m */ = {isa = PBXFileReference; fileEncoding = 4; lastKnownFileType = sourcecode.c.objc; path = RestorePostTableViewCell.m; sourceTree = "<group>"; };
		5D2FB2871AE99B0B00F1D4ED /* PostCardTableViewCellDelegate.h */ = {isa = PBXFileReference; lastKnownFileType = sourcecode.c.h; path = PostCardTableViewCellDelegate.h; sourceTree = "<group>"; };
		5D2FB2881AE9C94600F1D4ED /* PostCardCell.h */ = {isa = PBXFileReference; lastKnownFileType = sourcecode.c.h; path = PostCardCell.h; sourceTree = "<group>"; };
		5D333A561AA7A9E200DA295F /* WPPostContentViewProvider.h */ = {isa = PBXFileReference; lastKnownFileType = sourcecode.c.h; path = WPPostContentViewProvider.h; sourceTree = "<group>"; };
		5D35F7581A042255004E7B0D /* WPCommentContentViewProvider.h */ = {isa = PBXFileReference; lastKnownFileType = sourcecode.c.h; path = WPCommentContentViewProvider.h; sourceTree = "<group>"; };
		5D37941919216B1300E26CA4 /* RebloggingViewController.h */ = {isa = PBXFileReference; fileEncoding = 4; lastKnownFileType = sourcecode.c.h; path = RebloggingViewController.h; sourceTree = "<group>"; };
		5D37941A19216B1300E26CA4 /* RebloggingViewController.m */ = {isa = PBXFileReference; fileEncoding = 4; lastKnownFileType = sourcecode.c.objc; path = RebloggingViewController.m; sourceTree = "<group>"; };
		5D3D559518F88C3500782892 /* ReaderPostService.h */ = {isa = PBXFileReference; fileEncoding = 4; lastKnownFileType = sourcecode.c.h; path = ReaderPostService.h; sourceTree = "<group>"; };
		5D3D559618F88C3500782892 /* ReaderPostService.m */ = {isa = PBXFileReference; fileEncoding = 4; lastKnownFileType = sourcecode.c.objc; path = ReaderPostService.m; sourceTree = "<group>"; };
		5D3D559818F88C5E00782892 /* ReaderPostServiceRemote.h */ = {isa = PBXFileReference; fileEncoding = 4; lastKnownFileType = sourcecode.c.h; path = ReaderPostServiceRemote.h; sourceTree = "<group>"; };
		5D3D559918F88C5E00782892 /* ReaderPostServiceRemote.m */ = {isa = PBXFileReference; fileEncoding = 4; lastKnownFileType = sourcecode.c.objc; path = ReaderPostServiceRemote.m; sourceTree = "<group>"; };
		5D3E334C15EEBB6B005FC6F2 /* ReachabilityUtils.h */ = {isa = PBXFileReference; fileEncoding = 4; lastKnownFileType = sourcecode.c.h; path = ReachabilityUtils.h; sourceTree = "<group>"; };
		5D3E334D15EEBB6B005FC6F2 /* ReachabilityUtils.m */ = {isa = PBXFileReference; fileEncoding = 4; lastKnownFileType = sourcecode.c.objc; path = ReachabilityUtils.m; sourceTree = "<group>"; };
		5D42A3BB175E686F005CFF05 /* WordPress 12.xcdatamodel */ = {isa = PBXFileReference; lastKnownFileType = wrapper.xcdatamodel; path = "WordPress 12.xcdatamodel"; sourceTree = "<group>"; };
		5D42A3D6175E7452005CFF05 /* AbstractPost.h */ = {isa = PBXFileReference; fileEncoding = 4; lastKnownFileType = sourcecode.c.h; path = AbstractPost.h; sourceTree = "<group>"; };
		5D42A3D7175E7452005CFF05 /* AbstractPost.m */ = {isa = PBXFileReference; fileEncoding = 4; lastKnownFileType = sourcecode.c.objc; path = AbstractPost.m; sourceTree = "<group>"; };
		5D42A3D8175E7452005CFF05 /* BasePost.h */ = {isa = PBXFileReference; fileEncoding = 4; lastKnownFileType = sourcecode.c.h; path = BasePost.h; sourceTree = "<group>"; };
		5D42A3D9175E7452005CFF05 /* BasePost.m */ = {isa = PBXFileReference; fileEncoding = 4; lastKnownFileType = sourcecode.c.objc; path = BasePost.m; sourceTree = "<group>"; };
		5D42A3DC175E7452005CFF05 /* ReaderPost.h */ = {isa = PBXFileReference; fileEncoding = 4; lastKnownFileType = sourcecode.c.h; path = ReaderPost.h; sourceTree = "<group>"; };
		5D42A3DD175E7452005CFF05 /* ReaderPost.m */ = {isa = PBXFileReference; fileEncoding = 4; lastKnownFileType = sourcecode.c.objc; path = ReaderPost.m; sourceTree = "<group>"; };
		5D42A3EB175E75EE005CFF05 /* ReaderPostDetailViewController.h */ = {isa = PBXFileReference; fileEncoding = 4; lastKnownFileType = sourcecode.c.h; path = ReaderPostDetailViewController.h; sourceTree = "<group>"; };
		5D42A3EC175E75EE005CFF05 /* ReaderPostDetailViewController.m */ = {isa = PBXFileReference; fileEncoding = 4; lastKnownFileType = sourcecode.c.objc; path = ReaderPostDetailViewController.m; sourceTree = "<group>"; };
		5D42A3ED175E75EE005CFF05 /* ReaderPostsViewController.h */ = {isa = PBXFileReference; fileEncoding = 4; lastKnownFileType = sourcecode.c.h; path = ReaderPostsViewController.h; sourceTree = "<group>"; };
		5D42A3EE175E75EE005CFF05 /* ReaderPostsViewController.m */ = {isa = PBXFileReference; fileEncoding = 4; lastKnownFileType = sourcecode.c.objc; path = ReaderPostsViewController.m; sourceTree = "<group>"; };
		5D42A3EF175E75EE005CFF05 /* ReaderPostTableViewCell.h */ = {isa = PBXFileReference; fileEncoding = 4; lastKnownFileType = sourcecode.c.h; path = ReaderPostTableViewCell.h; sourceTree = "<group>"; };
		5D42A3F0175E75EE005CFF05 /* ReaderPostTableViewCell.m */ = {isa = PBXFileReference; fileEncoding = 4; lastKnownFileType = sourcecode.c.objc; path = ReaderPostTableViewCell.m; sourceTree = "<group>"; };
		5D42A401175E76A1005CFF05 /* WPImageViewController.h */ = {isa = PBXFileReference; fileEncoding = 4; lastKnownFileType = sourcecode.c.h; path = WPImageViewController.h; sourceTree = "<group>"; };
		5D42A402175E76A2005CFF05 /* WPImageViewController.m */ = {isa = PBXFileReference; fileEncoding = 4; lastKnownFileType = sourcecode.c.objc; path = WPImageViewController.m; sourceTree = "<group>"; };
		5D42A403175E76A4005CFF05 /* WPWebVideoViewController.h */ = {isa = PBXFileReference; fileEncoding = 4; lastKnownFileType = sourcecode.c.h; path = WPWebVideoViewController.h; sourceTree = "<group>"; };
		5D42A404175E76A5005CFF05 /* WPWebVideoViewController.m */ = {isa = PBXFileReference; fileEncoding = 4; lastKnownFileType = sourcecode.c.objc; path = WPWebVideoViewController.m; sourceTree = "<group>"; };
		5D44EB331986D695008B7175 /* ReaderSiteServiceRemote.h */ = {isa = PBXFileReference; fileEncoding = 4; lastKnownFileType = sourcecode.c.h; path = ReaderSiteServiceRemote.h; sourceTree = "<group>"; };
		5D44EB341986D695008B7175 /* ReaderSiteServiceRemote.m */ = {isa = PBXFileReference; fileEncoding = 4; lastKnownFileType = sourcecode.c.objc; path = ReaderSiteServiceRemote.m; sourceTree = "<group>"; };
		5D44EB361986D8BA008B7175 /* ReaderSiteService.h */ = {isa = PBXFileReference; fileEncoding = 4; lastKnownFileType = sourcecode.c.h; path = ReaderSiteService.h; sourceTree = "<group>"; };
		5D44EB371986D8BA008B7175 /* ReaderSiteService.m */ = {isa = PBXFileReference; fileEncoding = 4; lastKnownFileType = sourcecode.c.objc; path = ReaderSiteService.m; sourceTree = "<group>"; };
		5D49B03919BE3CAD00703A9B /* SafeReaderTopicToReaderTopic.h */ = {isa = PBXFileReference; fileEncoding = 4; lastKnownFileType = sourcecode.c.h; name = SafeReaderTopicToReaderTopic.h; path = "20-21/SafeReaderTopicToReaderTopic.h"; sourceTree = "<group>"; };
		5D49B03A19BE3CAD00703A9B /* SafeReaderTopicToReaderTopic.m */ = {isa = PBXFileReference; fileEncoding = 4; lastKnownFileType = sourcecode.c.objc; name = SafeReaderTopicToReaderTopic.m; path = "20-21/SafeReaderTopicToReaderTopic.m"; sourceTree = "<group>"; };
		5D4C89FD1AB88EF7007464B3 /* PostCardTextCell.xib */ = {isa = PBXFileReference; fileEncoding = 4; lastKnownFileType = file.xib; path = PostCardTextCell.xib; sourceTree = "<group>"; };
		5D4C89FF1AB88F58007464B3 /* PostCardImageCell.xib */ = {isa = PBXFileReference; fileEncoding = 4; lastKnownFileType = file.xib; path = PostCardImageCell.xib; sourceTree = "<group>"; };
		5D4E30CF1AA4B41A000D9904 /* WPStyleGuide+Posts.h */ = {isa = PBXFileReference; fileEncoding = 4; lastKnownFileType = sourcecode.c.h; path = "WPStyleGuide+Posts.h"; sourceTree = "<group>"; };
		5D4E30D01AA4B41A000D9904 /* WPStyleGuide+Posts.m */ = {isa = PBXFileReference; fileEncoding = 4; lastKnownFileType = sourcecode.c.objc; path = "WPStyleGuide+Posts.m"; sourceTree = "<group>"; };
		5D51ADAE19A832AF00539C0B /* WordPress-20-21.xcmappingmodel */ = {isa = PBXFileReference; lastKnownFileType = wrapper.xcmappingmodel; path = "WordPress-20-21.xcmappingmodel"; sourceTree = "<group>"; };
		5D577D31189127BE00B964C3 /* PostGeolocationViewController.h */ = {isa = PBXFileReference; fileEncoding = 4; lastKnownFileType = sourcecode.c.h; path = PostGeolocationViewController.h; sourceTree = "<group>"; };
		5D577D32189127BE00B964C3 /* PostGeolocationViewController.m */ = {isa = PBXFileReference; fileEncoding = 4; lastKnownFileType = sourcecode.c.objc; path = PostGeolocationViewController.m; sourceTree = "<group>"; };
		5D577D341891360900B964C3 /* PostGeolocationView.h */ = {isa = PBXFileReference; fileEncoding = 4; lastKnownFileType = sourcecode.c.h; path = PostGeolocationView.h; sourceTree = "<group>"; };
		5D577D351891360900B964C3 /* PostGeolocationView.m */ = {isa = PBXFileReference; fileEncoding = 4; lastKnownFileType = sourcecode.c.objc; path = PostGeolocationView.m; sourceTree = "<group>"; };
		5D5D0025187DA9D30027CEF6 /* PostCategoriesViewController.h */ = {isa = PBXFileReference; fileEncoding = 4; lastKnownFileType = sourcecode.c.h; lineEnding = 0; path = PostCategoriesViewController.h; sourceTree = "<group>"; xcLanguageSpecificationIdentifier = xcode.lang.objcpp; };
		5D5D0026187DA9D30027CEF6 /* PostCategoriesViewController.m */ = {isa = PBXFileReference; fileEncoding = 4; lastKnownFileType = sourcecode.c.objc; lineEnding = 0; path = PostCategoriesViewController.m; sourceTree = "<group>"; xcLanguageSpecificationIdentifier = xcode.lang.objc; };
		5D62BAD518AA88210044E5F7 /* PageSettingsViewController.h */ = {isa = PBXFileReference; fileEncoding = 4; lastKnownFileType = sourcecode.c.h; path = PageSettingsViewController.h; sourceTree = "<group>"; };
		5D62BAD618AA88210044E5F7 /* PageSettingsViewController.m */ = {isa = PBXFileReference; fileEncoding = 4; lastKnownFileType = sourcecode.c.objc; path = PageSettingsViewController.m; sourceTree = "<group>"; };
		5D62BAD818AAAE9B0044E5F7 /* PostSettingsViewController_Internal.h */ = {isa = PBXFileReference; lastKnownFileType = sourcecode.c.h; path = PostSettingsViewController_Internal.h; sourceTree = "<group>"; usesTabs = 0; };
		5D69DBC3165428CA00A2D1F7 /* n.caf */ = {isa = PBXFileReference; lastKnownFileType = file; name = n.caf; path = Resources/Sounds/n.caf; sourceTree = "<group>"; };
		5D6CF8B4193BD96E0041D28F /* WordPress 18.xcdatamodel */ = {isa = PBXFileReference; lastKnownFileType = wrapper.xcdatamodel; path = "WordPress 18.xcdatamodel"; sourceTree = "<group>"; };
		5D732F951AE84E3C00CD89E7 /* PostListFooterView.h */ = {isa = PBXFileReference; fileEncoding = 4; lastKnownFileType = sourcecode.c.h; path = PostListFooterView.h; sourceTree = "<group>"; };
		5D732F961AE84E3C00CD89E7 /* PostListFooterView.m */ = {isa = PBXFileReference; fileEncoding = 4; lastKnownFileType = sourcecode.c.objc; path = PostListFooterView.m; sourceTree = "<group>"; };
		5D732F981AE84E5400CD89E7 /* PostListFooterView.xib */ = {isa = PBXFileReference; fileEncoding = 4; lastKnownFileType = file.xib; path = PostListFooterView.xib; sourceTree = "<group>"; };
		5D784E741A80430D005D7388 /* WordPress 27.xcdatamodel */ = {isa = PBXFileReference; lastKnownFileType = wrapper.xcdatamodel; path = "WordPress 27.xcdatamodel"; sourceTree = "<group>"; };
		5D7A577F1AFBFD940097C028 /* BasePostTest.m */ = {isa = PBXFileReference; fileEncoding = 4; lastKnownFileType = sourcecode.c.objc; path = BasePostTest.m; sourceTree = "<group>"; };
		5D7B414319E482C9007D9EC7 /* WPRichTextEmbed.swift */ = {isa = PBXFileReference; fileEncoding = 4; lastKnownFileType = sourcecode.swift; path = WPRichTextEmbed.swift; sourceTree = "<group>"; };
		5D7B414419E482C9007D9EC7 /* WPRichTextImage.swift */ = {isa = PBXFileReference; fileEncoding = 4; lastKnownFileType = sourcecode.swift; path = WPRichTextImage.swift; sourceTree = "<group>"; };
		5D7B414519E482C9007D9EC7 /* WPRichTextMediaAttachment.swift */ = {isa = PBXFileReference; fileEncoding = 4; lastKnownFileType = sourcecode.swift; path = WPRichTextMediaAttachment.swift; sourceTree = "<group>"; };
		5D7DEA2819D488DD0032EE77 /* WPStyleGuide+Comments.swift */ = {isa = PBXFileReference; fileEncoding = 4; lastKnownFileType = sourcecode.swift; path = "WPStyleGuide+Comments.swift"; sourceTree = "<group>"; };
		5D839AA6187F0D6B00811F4A /* PostFeaturedImageCell.h */ = {isa = PBXFileReference; fileEncoding = 4; lastKnownFileType = sourcecode.c.h; path = PostFeaturedImageCell.h; sourceTree = "<group>"; };
		5D839AA7187F0D6B00811F4A /* PostFeaturedImageCell.m */ = {isa = PBXFileReference; fileEncoding = 4; lastKnownFileType = sourcecode.c.objc; path = PostFeaturedImageCell.m; sourceTree = "<group>"; };
		5D839AA9187F0D8000811F4A /* PostGeolocationCell.h */ = {isa = PBXFileReference; fileEncoding = 4; lastKnownFileType = sourcecode.c.h; path = PostGeolocationCell.h; sourceTree = "<group>"; };
		5D839AAA187F0D8000811F4A /* PostGeolocationCell.m */ = {isa = PBXFileReference; fileEncoding = 4; lastKnownFileType = sourcecode.c.objc; path = PostGeolocationCell.m; sourceTree = "<group>"; };
		5D87E10915F5120C0012C595 /* SettingsPageViewController.h */ = {isa = PBXFileReference; fileEncoding = 4; lastKnownFileType = sourcecode.c.h; path = SettingsPageViewController.h; sourceTree = "<group>"; };
		5D87E10A15F5120C0012C595 /* SettingsPageViewController.m */ = {isa = PBXFileReference; fileEncoding = 4; lastKnownFileType = sourcecode.c.objc; path = SettingsPageViewController.m; sourceTree = "<group>"; };
		5D8CBC451A6F47880081F4AE /* EditImageDetailsViewController.h */ = {isa = PBXFileReference; fileEncoding = 4; lastKnownFileType = sourcecode.c.h; path = EditImageDetailsViewController.h; sourceTree = "<group>"; };
		5D8CBC461A6F47880081F4AE /* EditImageDetailsViewController.m */ = {isa = PBXFileReference; fileEncoding = 4; lastKnownFileType = sourcecode.c.objc; path = EditImageDetailsViewController.m; sourceTree = "<group>"; };
		5D8D53ED19250412003C8859 /* BlogSelectorViewController.h */ = {isa = PBXFileReference; fileEncoding = 4; lastKnownFileType = sourcecode.c.h; path = BlogSelectorViewController.h; sourceTree = "<group>"; };
		5D8D53EE19250412003C8859 /* BlogSelectorViewController.m */ = {isa = PBXFileReference; fileEncoding = 4; lastKnownFileType = sourcecode.c.objc; path = BlogSelectorViewController.m; sourceTree = "<group>"; };
		5D8D53EF19250412003C8859 /* WPComBlogSelectorViewController.h */ = {isa = PBXFileReference; fileEncoding = 4; lastKnownFileType = sourcecode.c.h; path = WPComBlogSelectorViewController.h; sourceTree = "<group>"; };
		5D8D53F019250412003C8859 /* WPComBlogSelectorViewController.m */ = {isa = PBXFileReference; fileEncoding = 4; lastKnownFileType = sourcecode.c.objc; path = WPComBlogSelectorViewController.m; sourceTree = "<group>"; };
		5D91D9021AE1AD12000BF163 /* WordPress 29.xcdatamodel */ = {isa = PBXFileReference; lastKnownFileType = wrapper.xcdatamodel; path = "WordPress 29.xcdatamodel"; sourceTree = "<group>"; };
		5D97C2F115CAF8D8009B44DD /* UINavigationController+KeyboardFix.h */ = {isa = PBXFileReference; fileEncoding = 4; lastKnownFileType = sourcecode.c.h; path = "UINavigationController+KeyboardFix.h"; sourceTree = "<group>"; };
		5D97C2F215CAF8D8009B44DD /* UINavigationController+KeyboardFix.m */ = {isa = PBXFileReference; fileEncoding = 4; lastKnownFileType = sourcecode.c.objc; path = "UINavigationController+KeyboardFix.m"; sourceTree = "<group>"; };
		5D9B17C319998A430047A4A2 /* ReaderBlockedTableViewCell.h */ = {isa = PBXFileReference; fileEncoding = 4; lastKnownFileType = sourcecode.c.h; path = ReaderBlockedTableViewCell.h; sourceTree = "<group>"; };
		5D9B17C419998A430047A4A2 /* ReaderBlockedTableViewCell.m */ = {isa = PBXFileReference; fileEncoding = 4; lastKnownFileType = sourcecode.c.objc; path = ReaderBlockedTableViewCell.m; sourceTree = "<group>"; };
		5D9BFF031A8557A8001D6D63 /* ReaderPostRichContentView.m */ = {isa = PBXFileReference; fileEncoding = 4; lastKnownFileType = sourcecode.c.objc; path = ReaderPostRichContentView.m; sourceTree = "<group>"; };
		5D9BFF051A85584A001D6D63 /* ReaderPostUnattributedContentView.h */ = {isa = PBXFileReference; fileEncoding = 4; lastKnownFileType = sourcecode.c.h; path = ReaderPostUnattributedContentView.h; sourceTree = "<group>"; };
		5D9BFF061A85584A001D6D63 /* ReaderPostUnattributedContentView.m */ = {isa = PBXFileReference; fileEncoding = 4; lastKnownFileType = sourcecode.c.objc; path = ReaderPostUnattributedContentView.m; sourceTree = "<group>"; };
		5D9BFF081A856801001D6D63 /* ReaderPostRichUnattributedContentView.h */ = {isa = PBXFileReference; fileEncoding = 4; lastKnownFileType = sourcecode.c.h; path = ReaderPostRichUnattributedContentView.h; sourceTree = "<group>"; };
		5D9BFF091A856801001D6D63 /* ReaderPostRichUnattributedContentView.m */ = {isa = PBXFileReference; fileEncoding = 4; lastKnownFileType = sourcecode.c.objc; path = ReaderPostRichUnattributedContentView.m; sourceTree = "<group>"; };
		5DA3EE0E192508F700294E0B /* WPImageOptimizer.h */ = {isa = PBXFileReference; fileEncoding = 4; lastKnownFileType = sourcecode.c.h; path = WPImageOptimizer.h; sourceTree = "<group>"; };
		5DA3EE0F192508F700294E0B /* WPImageOptimizer.m */ = {isa = PBXFileReference; fileEncoding = 4; lastKnownFileType = sourcecode.c.objc; path = WPImageOptimizer.m; sourceTree = "<group>"; };
		5DA3EE10192508F700294E0B /* WPImageOptimizer+Private.h */ = {isa = PBXFileReference; fileEncoding = 4; lastKnownFileType = sourcecode.c.h; path = "WPImageOptimizer+Private.h"; sourceTree = "<group>"; };
		5DA3EE11192508F700294E0B /* WPImageOptimizer+Private.m */ = {isa = PBXFileReference; fileEncoding = 4; lastKnownFileType = sourcecode.c.objc; path = "WPImageOptimizer+Private.m"; sourceTree = "<group>"; };
		5DA3EE141925090A00294E0B /* MediaService.h */ = {isa = PBXFileReference; fileEncoding = 4; lastKnownFileType = sourcecode.c.h; path = MediaService.h; sourceTree = "<group>"; };
		5DA3EE151925090A00294E0B /* MediaService.m */ = {isa = PBXFileReference; fileEncoding = 4; lastKnownFileType = sourcecode.c.objc; path = MediaService.m; sourceTree = "<group>"; };
		5DA3EE191925111700294E0B /* WPImageOptimizerTest.m */ = {isa = PBXFileReference; fileEncoding = 4; lastKnownFileType = sourcecode.c.objc; path = WPImageOptimizerTest.m; sourceTree = "<group>"; };
		5DA5BF2A18E32DCF005F11F9 /* InputViewButton.h */ = {isa = PBXFileReference; fileEncoding = 4; lastKnownFileType = sourcecode.c.h; path = InputViewButton.h; sourceTree = "<group>"; };
		5DA5BF2B18E32DCF005F11F9 /* InputViewButton.m */ = {isa = PBXFileReference; fileEncoding = 4; lastKnownFileType = sourcecode.c.objc; path = InputViewButton.m; sourceTree = "<group>"; };
		5DA5BF3318E32DCF005F11F9 /* Theme.h */ = {isa = PBXFileReference; fileEncoding = 4; lastKnownFileType = sourcecode.c.h; path = Theme.h; sourceTree = "<group>"; };
		5DA5BF3418E32DCF005F11F9 /* Theme.m */ = {isa = PBXFileReference; fileEncoding = 4; lastKnownFileType = sourcecode.c.objc; path = Theme.m; sourceTree = "<group>"; };
		5DA5BF3518E32DCF005F11F9 /* ThemeBrowserCell.h */ = {isa = PBXFileReference; fileEncoding = 4; lastKnownFileType = sourcecode.c.h; path = ThemeBrowserCell.h; sourceTree = "<group>"; };
		5DA5BF3618E32DCF005F11F9 /* ThemeBrowserCell.m */ = {isa = PBXFileReference; fileEncoding = 4; lastKnownFileType = sourcecode.c.objc; path = ThemeBrowserCell.m; sourceTree = "<group>"; };
		5DA5BF3718E32DCF005F11F9 /* ThemeBrowserViewController.h */ = {isa = PBXFileReference; fileEncoding = 4; lastKnownFileType = sourcecode.c.h; path = ThemeBrowserViewController.h; sourceTree = "<group>"; };
		5DA5BF3818E32DCF005F11F9 /* ThemeBrowserViewController.m */ = {isa = PBXFileReference; fileEncoding = 4; lastKnownFileType = sourcecode.c.objc; path = ThemeBrowserViewController.m; sourceTree = "<group>"; };
		5DA5BF3918E32DCF005F11F9 /* ThemeDetailsViewController.h */ = {isa = PBXFileReference; fileEncoding = 4; lastKnownFileType = sourcecode.c.h; path = ThemeDetailsViewController.h; sourceTree = "<group>"; };
		5DA5BF3A18E32DCF005F11F9 /* ThemeDetailsViewController.m */ = {isa = PBXFileReference; fileEncoding = 4; lastKnownFileType = sourcecode.c.objc; path = ThemeDetailsViewController.m; sourceTree = "<group>"; };
		5DA5BF3B18E32DCF005F11F9 /* WPLoadingView.h */ = {isa = PBXFileReference; fileEncoding = 4; lastKnownFileType = sourcecode.c.h; path = WPLoadingView.h; sourceTree = "<group>"; };
		5DA5BF3C18E32DCF005F11F9 /* WPLoadingView.m */ = {isa = PBXFileReference; fileEncoding = 4; lastKnownFileType = sourcecode.c.objc; path = WPLoadingView.m; sourceTree = "<group>"; };
		5DA5BF4B18E331D8005F11F9 /* WordPress 16.xcdatamodel */ = {isa = PBXFileReference; lastKnownFileType = wrapper.xcdatamodel; path = "WordPress 16.xcdatamodel"; sourceTree = "<group>"; };
		5DA988051AEEA594002AFB12 /* DisplayableImageHelperTest.m */ = {isa = PBXFileReference; fileEncoding = 4; lastKnownFileType = sourcecode.c.objc; path = DisplayableImageHelperTest.m; sourceTree = "<group>"; };
		5DAE40AB19EC70930011A0AE /* ReaderPostHeaderView.h */ = {isa = PBXFileReference; fileEncoding = 4; lastKnownFileType = sourcecode.c.h; path = ReaderPostHeaderView.h; sourceTree = "<group>"; };
		5DAE40AC19EC70930011A0AE /* ReaderPostHeaderView.m */ = {isa = PBXFileReference; fileEncoding = 4; lastKnownFileType = sourcecode.c.objc; path = ReaderPostHeaderView.m; sourceTree = "<group>"; };
		5DAFEAB61AF2CA6E00B3E1D7 /* PostMetaButton.h */ = {isa = PBXFileReference; fileEncoding = 4; lastKnownFileType = sourcecode.c.h; path = PostMetaButton.h; sourceTree = "<group>"; };
		5DAFEAB71AF2CA6E00B3E1D7 /* PostMetaButton.m */ = {isa = PBXFileReference; fileEncoding = 4; lastKnownFileType = sourcecode.c.objc; path = PostMetaButton.m; sourceTree = "<group>"; };
		5DB3BA0318D0E7B600F3F3E9 /* WPPickerView.h */ = {isa = PBXFileReference; fileEncoding = 4; lastKnownFileType = sourcecode.c.h; path = WPPickerView.h; sourceTree = "<group>"; usesTabs = 0; };
		5DB3BA0418D0E7B600F3F3E9 /* WPPickerView.m */ = {isa = PBXFileReference; fileEncoding = 4; lastKnownFileType = sourcecode.c.objc; path = WPPickerView.m; sourceTree = "<group>"; usesTabs = 0; };
		5DB3BA0618D11D8D00F3F3E9 /* PublishDatePickerView.h */ = {isa = PBXFileReference; fileEncoding = 4; lastKnownFileType = sourcecode.c.h; path = PublishDatePickerView.h; sourceTree = "<group>"; usesTabs = 0; };
		5DB3BA0718D11D8D00F3F3E9 /* PublishDatePickerView.m */ = {isa = PBXFileReference; fileEncoding = 4; lastKnownFileType = sourcecode.c.objc; path = PublishDatePickerView.m; sourceTree = "<group>"; usesTabs = 0; };
		5DB4683918A2E718004A89A9 /* LocationService.h */ = {isa = PBXFileReference; fileEncoding = 4; lastKnownFileType = sourcecode.c.h; path = LocationService.h; sourceTree = "<group>"; };
		5DB4683A18A2E718004A89A9 /* LocationService.m */ = {isa = PBXFileReference; fileEncoding = 4; lastKnownFileType = sourcecode.c.objc; path = LocationService.m; sourceTree = "<group>"; };
		5DB6D8F618F5DA6300956529 /* WordPress 17.xcdatamodel */ = {isa = PBXFileReference; lastKnownFileType = wrapper.xcdatamodel; path = "WordPress 17.xcdatamodel"; sourceTree = "<group>"; };
		5DB767401588F64D00EBE36C /* postPreview.html */ = {isa = PBXFileReference; fileEncoding = 4; lastKnownFileType = text.html; name = postPreview.html; path = Resources/HTML/postPreview.html; sourceTree = "<group>"; };
		5DB93EE819B6190700EC88EB /* CommentContentView.h */ = {isa = PBXFileReference; fileEncoding = 4; lastKnownFileType = sourcecode.c.h; path = CommentContentView.h; sourceTree = "<group>"; };
		5DB93EE919B6190700EC88EB /* CommentContentView.m */ = {isa = PBXFileReference; fileEncoding = 4; lastKnownFileType = sourcecode.c.objc; path = CommentContentView.m; sourceTree = "<group>"; };
		5DB93EEA19B6190700EC88EB /* ReaderCommentCell.h */ = {isa = PBXFileReference; fileEncoding = 4; lastKnownFileType = sourcecode.c.h; path = ReaderCommentCell.h; sourceTree = "<group>"; };
		5DB93EEB19B6190700EC88EB /* ReaderCommentCell.m */ = {isa = PBXFileReference; fileEncoding = 4; lastKnownFileType = sourcecode.c.objc; path = ReaderCommentCell.m; sourceTree = "<group>"; };
		5DBCD9D018F3569F00B32229 /* ReaderTopic.h */ = {isa = PBXFileReference; fileEncoding = 4; lastKnownFileType = sourcecode.c.h; path = ReaderTopic.h; sourceTree = "<group>"; };
		5DBCD9D118F3569F00B32229 /* ReaderTopic.m */ = {isa = PBXFileReference; fileEncoding = 4; lastKnownFileType = sourcecode.c.objc; path = ReaderTopic.m; sourceTree = "<group>"; };
		5DBCD9D318F35D7500B32229 /* ReaderTopicService.h */ = {isa = PBXFileReference; fileEncoding = 4; lastKnownFileType = sourcecode.c.h; path = ReaderTopicService.h; sourceTree = "<group>"; };
		5DBCD9D418F35D7500B32229 /* ReaderTopicService.m */ = {isa = PBXFileReference; fileEncoding = 4; lastKnownFileType = sourcecode.c.objc; path = ReaderTopicService.m; sourceTree = "<group>"; };
		5DBFC8A51A9BC34F00E00DE4 /* PostListViewController.h */ = {isa = PBXFileReference; fileEncoding = 4; lastKnownFileType = sourcecode.c.h; path = PostListViewController.h; sourceTree = "<group>"; };
		5DBFC8A61A9BC34F00E00DE4 /* PostListViewController.m */ = {isa = PBXFileReference; fileEncoding = 4; lastKnownFileType = sourcecode.c.objc; path = PostListViewController.m; sourceTree = "<group>"; };
		5DBFC8A81A9BE07B00E00DE4 /* Posts.storyboard */ = {isa = PBXFileReference; fileEncoding = 4; lastKnownFileType = file.storyboard; path = Posts.storyboard; sourceTree = "<group>"; };
		5DBFC8AA1A9C0EEF00E00DE4 /* WPScrollableViewController.h */ = {isa = PBXFileReference; lastKnownFileType = sourcecode.c.h; path = WPScrollableViewController.h; sourceTree = "<group>"; };
		5DC02A3418E4C5BD009A1765 /* ThemeBrowserViewController.xib */ = {isa = PBXFileReference; fileEncoding = 4; lastKnownFileType = file.xib; name = ThemeBrowserViewController.xib; path = Resources/ThemeBrowserViewController.xib; sourceTree = "<group>"; };
		5DC02A3518E4C5BD009A1765 /* ThemeDetailsViewController.xib */ = {isa = PBXFileReference; fileEncoding = 4; lastKnownFileType = file.xib; name = ThemeDetailsViewController.xib; path = Resources/ThemeDetailsViewController.xib; sourceTree = "<group>"; };
		5DC02A3618E4C5BD009A1765 /* ThemeDetailsViewController~ipad.xib */ = {isa = PBXFileReference; fileEncoding = 4; lastKnownFileType = file.xib; name = "ThemeDetailsViewController~ipad.xib"; path = "Resources/ThemeDetailsViewController~ipad.xib"; sourceTree = "<group>"; };
		5DC3A44B1610B9BC00A890BE /* UINavigationController+Rotation.h */ = {isa = PBXFileReference; fileEncoding = 4; lastKnownFileType = sourcecode.c.h; path = "UINavigationController+Rotation.h"; sourceTree = "<group>"; };
		5DC3A44C1610B9BC00A890BE /* UINavigationController+Rotation.m */ = {isa = PBXFileReference; fileEncoding = 4; lastKnownFileType = sourcecode.c.objc; path = "UINavigationController+Rotation.m"; sourceTree = "<group>"; };
		5DCC4CD619A50CC0003E548C /* ReaderSite.h */ = {isa = PBXFileReference; fileEncoding = 4; lastKnownFileType = sourcecode.c.h; path = ReaderSite.h; sourceTree = "<group>"; };
		5DCC4CD719A50CC0003E548C /* ReaderSite.m */ = {isa = PBXFileReference; fileEncoding = 4; lastKnownFileType = sourcecode.c.objc; path = ReaderSite.m; sourceTree = "<group>"; };
		5DDC44651A72BB07007F538E /* ReaderViewController.h */ = {isa = PBXFileReference; fileEncoding = 4; lastKnownFileType = sourcecode.c.h; path = ReaderViewController.h; sourceTree = "<group>"; };
		5DDC44661A72BB07007F538E /* ReaderViewController.m */ = {isa = PBXFileReference; fileEncoding = 4; lastKnownFileType = sourcecode.c.objc; path = ReaderViewController.m; sourceTree = "<group>"; };
		5DE293BF1AD8009E00825DE5 /* PostListFilter.h */ = {isa = PBXFileReference; fileEncoding = 4; lastKnownFileType = sourcecode.c.h; path = PostListFilter.h; sourceTree = "<group>"; };
		5DE293C01AD8009E00825DE5 /* PostListFilter.m */ = {isa = PBXFileReference; fileEncoding = 4; lastKnownFileType = sourcecode.c.objc; path = PostListFilter.m; sourceTree = "<group>"; };
		5DE293C21AD82A6800825DE5 /* PostCardThumbCell.xib */ = {isa = PBXFileReference; fileEncoding = 4; lastKnownFileType = file.xib; path = PostCardThumbCell.xib; sourceTree = "<group>"; };
		5DE88FA81A859DD9000E2CA6 /* ReaderPostUnattributedTableViewCell.h */ = {isa = PBXFileReference; fileEncoding = 4; lastKnownFileType = sourcecode.c.h; path = ReaderPostUnattributedTableViewCell.h; sourceTree = "<group>"; };
		5DE88FA91A859DD9000E2CA6 /* ReaderPostUnattributedTableViewCell.m */ = {isa = PBXFileReference; fileEncoding = 4; lastKnownFileType = sourcecode.c.objc; path = ReaderPostUnattributedTableViewCell.m; sourceTree = "<group>"; };
		5DE8A0401912D95B00B2FF59 /* ReaderPostServiceTest.m */ = {isa = PBXFileReference; fileEncoding = 4; lastKnownFileType = sourcecode.c.objc; path = ReaderPostServiceTest.m; sourceTree = "<group>"; };
		5DEB61B2156FCD3400242C35 /* WPWebView.h */ = {isa = PBXFileReference; fileEncoding = 4; lastKnownFileType = sourcecode.c.h; path = WPWebView.h; sourceTree = "<group>"; };
		5DEB61B3156FCD3400242C35 /* WPWebView.m */ = {isa = PBXFileReference; fileEncoding = 4; lastKnownFileType = sourcecode.c.objc; path = WPWebView.m; sourceTree = "<group>"; };
		5DEB61B6156FCD5200242C35 /* WPChromelessWebViewController.h */ = {isa = PBXFileReference; fileEncoding = 4; lastKnownFileType = sourcecode.c.h; path = WPChromelessWebViewController.h; sourceTree = "<group>"; };
		5DEB61B7156FCD5200242C35 /* WPChromelessWebViewController.m */ = {isa = PBXFileReference; fileEncoding = 4; lastKnownFileType = sourcecode.c.objc; path = WPChromelessWebViewController.m; sourceTree = "<group>"; };
		5DF59C091770AE3A00171208 /* UILabel+SuggestSize.h */ = {isa = PBXFileReference; fileEncoding = 4; lastKnownFileType = sourcecode.c.h; path = "UILabel+SuggestSize.h"; sourceTree = "<group>"; };
		5DF59C0A1770AE3A00171208 /* UILabel+SuggestSize.m */ = {isa = PBXFileReference; fileEncoding = 4; lastKnownFileType = sourcecode.c.objc; path = "UILabel+SuggestSize.m"; sourceTree = "<group>"; };
		5DF657191AE6ACAC00AAA8D7 /* DisplayableImageHelper.h */ = {isa = PBXFileReference; fileEncoding = 4; lastKnownFileType = sourcecode.c.h; path = DisplayableImageHelper.h; sourceTree = "<group>"; };
		5DF6571A1AE6ACAC00AAA8D7 /* DisplayableImageHelper.m */ = {isa = PBXFileReference; fileEncoding = 4; lastKnownFileType = sourcecode.c.objc; path = DisplayableImageHelper.m; sourceTree = "<group>"; };
		5DF738921965FAB900393584 /* SubscribedTopicsViewController.h */ = {isa = PBXFileReference; fileEncoding = 4; lastKnownFileType = sourcecode.c.h; path = SubscribedTopicsViewController.h; sourceTree = "<group>"; };
		5DF738931965FAB900393584 /* SubscribedTopicsViewController.m */ = {isa = PBXFileReference; fileEncoding = 4; lastKnownFileType = sourcecode.c.objc; path = SubscribedTopicsViewController.m; sourceTree = "<group>"; };
		5DF738951965FACD00393584 /* RecommendedTopicsViewController.h */ = {isa = PBXFileReference; fileEncoding = 4; lastKnownFileType = sourcecode.c.h; path = RecommendedTopicsViewController.h; sourceTree = "<group>"; };
		5DF738961965FACD00393584 /* RecommendedTopicsViewController.m */ = {isa = PBXFileReference; fileEncoding = 4; lastKnownFileType = sourcecode.c.objc; path = RecommendedTopicsViewController.m; sourceTree = "<group>"; };
		5DF738981965FB3C00393584 /* WPTableViewHandler.h */ = {isa = PBXFileReference; fileEncoding = 4; lastKnownFileType = sourcecode.c.h; path = WPTableViewHandler.h; sourceTree = "<group>"; };
		5DF738991965FB3C00393584 /* WPTableViewHandler.m */ = {isa = PBXFileReference; fileEncoding = 4; lastKnownFileType = sourcecode.c.objc; path = WPTableViewHandler.m; sourceTree = "<group>"; };
		5DF8D25F19E82B1000A2CD95 /* ReaderCommentsViewController.h */ = {isa = PBXFileReference; fileEncoding = 4; lastKnownFileType = sourcecode.c.h; path = ReaderCommentsViewController.h; sourceTree = "<group>"; };
		5DF8D26019E82B1000A2CD95 /* ReaderCommentsViewController.m */ = {isa = PBXFileReference; fileEncoding = 4; lastKnownFileType = sourcecode.c.objc; path = ReaderCommentsViewController.m; sourceTree = "<group>"; };
		5DF94E211962B90300359241 /* CommentsTableViewDelegate.h */ = {isa = PBXFileReference; fileEncoding = 4; lastKnownFileType = sourcecode.c.h; path = CommentsTableViewDelegate.h; sourceTree = "<group>"; };
		5DF94E251962B97D00359241 /* NewCommentsTableViewCell.h */ = {isa = PBXFileReference; fileEncoding = 4; lastKnownFileType = sourcecode.c.h; path = NewCommentsTableViewCell.h; sourceTree = "<group>"; };
		5DF94E261962B97D00359241 /* NewCommentsTableViewCell.m */ = {isa = PBXFileReference; fileEncoding = 4; lastKnownFileType = sourcecode.c.objc; path = NewCommentsTableViewCell.m; sourceTree = "<group>"; };
		5DF94E291962B97D00359241 /* NewPostTableViewCell.h */ = {isa = PBXFileReference; fileEncoding = 4; lastKnownFileType = sourcecode.c.h; path = NewPostTableViewCell.h; sourceTree = "<group>"; };
		5DF94E2A1962B97D00359241 /* NewPostTableViewCell.m */ = {isa = PBXFileReference; fileEncoding = 4; lastKnownFileType = sourcecode.c.objc; path = NewPostTableViewCell.m; sourceTree = "<group>"; };
		5DF94E2E1962B99C00359241 /* PostSettingsSelectionViewController.h */ = {isa = PBXFileReference; fileEncoding = 4; lastKnownFileType = sourcecode.c.h; path = PostSettingsSelectionViewController.h; sourceTree = "<group>"; usesTabs = 0; };
		5DF94E2F1962B99C00359241 /* PostSettingsSelectionViewController.m */ = {isa = PBXFileReference; fileEncoding = 4; lastKnownFileType = sourcecode.c.objc; path = PostSettingsSelectionViewController.m; sourceTree = "<group>"; usesTabs = 0; };
		5DF94E311962B9D800359241 /* WPAlertView.xib */ = {isa = PBXFileReference; fileEncoding = 4; lastKnownFileType = file.xib; name = WPAlertView.xib; path = Resources/WPAlertView.xib; sourceTree = "<group>"; };
		5DF94E321962B9D800359241 /* WPAlertViewSideBySide.xib */ = {isa = PBXFileReference; fileEncoding = 4; lastKnownFileType = file.xib; name = WPAlertViewSideBySide.xib; path = Resources/WPAlertViewSideBySide.xib; sourceTree = "<group>"; };
		5DF94E361962BAA700359241 /* WPContentActionView.h */ = {isa = PBXFileReference; fileEncoding = 4; lastKnownFileType = sourcecode.c.h; path = WPContentActionView.h; sourceTree = "<group>"; };
		5DF94E371962BAA700359241 /* WPContentActionView.m */ = {isa = PBXFileReference; fileEncoding = 4; lastKnownFileType = sourcecode.c.objc; path = WPContentActionView.m; sourceTree = "<group>"; };
		5DF94E381962BAA700359241 /* WPContentAttributionView.h */ = {isa = PBXFileReference; fileEncoding = 4; lastKnownFileType = sourcecode.c.h; path = WPContentAttributionView.h; sourceTree = "<group>"; };
		5DF94E391962BAA700359241 /* WPContentAttributionView.m */ = {isa = PBXFileReference; fileEncoding = 4; lastKnownFileType = sourcecode.c.objc; path = WPContentAttributionView.m; sourceTree = "<group>"; };
		5DF94E3A1962BAA700359241 /* WPContentView.h */ = {isa = PBXFileReference; fileEncoding = 4; lastKnownFileType = sourcecode.c.h; path = WPContentView.h; sourceTree = "<group>"; };
		5DF94E3B1962BAA700359241 /* WPContentView.m */ = {isa = PBXFileReference; fileEncoding = 4; lastKnownFileType = sourcecode.c.objc; path = WPContentView.m; sourceTree = "<group>"; };
		5DF94E3C1962BAA700359241 /* WPRichContentView.h */ = {isa = PBXFileReference; fileEncoding = 4; lastKnownFileType = sourcecode.c.h; path = WPRichContentView.h; sourceTree = "<group>"; };
		5DF94E3D1962BAA700359241 /* WPRichContentView.m */ = {isa = PBXFileReference; fileEncoding = 4; lastKnownFileType = sourcecode.c.objc; path = WPRichContentView.m; sourceTree = "<group>"; };
		5DF94E3E1962BAA700359241 /* WPRichTextView.h */ = {isa = PBXFileReference; fileEncoding = 4; lastKnownFileType = sourcecode.c.h; path = WPRichTextView.h; sourceTree = "<group>"; };
		5DF94E3F1962BAA700359241 /* WPRichTextView.m */ = {isa = PBXFileReference; fileEncoding = 4; lastKnownFileType = sourcecode.c.objc; path = WPRichTextView.m; sourceTree = "<group>"; };
		5DF94E401962BAA700359241 /* WPSimpleContentAttributionView.h */ = {isa = PBXFileReference; fileEncoding = 4; lastKnownFileType = sourcecode.c.h; path = WPSimpleContentAttributionView.h; sourceTree = "<group>"; };
		5DF94E411962BAA700359241 /* WPSimpleContentAttributionView.m */ = {isa = PBXFileReference; fileEncoding = 4; lastKnownFileType = sourcecode.c.objc; path = WPSimpleContentAttributionView.m; sourceTree = "<group>"; };
		5DF94E481962BAEB00359241 /* ReaderPostAttributionView.h */ = {isa = PBXFileReference; fileEncoding = 4; lastKnownFileType = sourcecode.c.h; path = ReaderPostAttributionView.h; sourceTree = "<group>"; };
		5DF94E491962BAEB00359241 /* ReaderPostAttributionView.m */ = {isa = PBXFileReference; fileEncoding = 4; lastKnownFileType = sourcecode.c.objc; path = ReaderPostAttributionView.m; sourceTree = "<group>"; };
		5DF94E4A1962BAEB00359241 /* ReaderPostContentView.h */ = {isa = PBXFileReference; fileEncoding = 4; lastKnownFileType = sourcecode.c.h; path = ReaderPostContentView.h; sourceTree = "<group>"; };
		5DF94E4B1962BAEB00359241 /* ReaderPostContentView.m */ = {isa = PBXFileReference; fileEncoding = 4; lastKnownFileType = sourcecode.c.objc; path = ReaderPostContentView.m; sourceTree = "<group>"; };
		5DF94E4C1962BAEB00359241 /* ReaderPostRichContentView.h */ = {isa = PBXFileReference; fileEncoding = 4; lastKnownFileType = sourcecode.c.h; path = ReaderPostRichContentView.h; sourceTree = "<group>"; };
		5DF94E4E1962BAEB00359241 /* ReaderPostSimpleContentView.h */ = {isa = PBXFileReference; fileEncoding = 4; lastKnownFileType = sourcecode.c.h; path = ReaderPostSimpleContentView.h; sourceTree = "<group>"; };
		5DF94E4F1962BAEB00359241 /* ReaderPostSimpleContentView.m */ = {isa = PBXFileReference; fileEncoding = 4; lastKnownFileType = sourcecode.c.objc; path = ReaderPostSimpleContentView.m; sourceTree = "<group>"; };
		5DFA7EBB1AF7B8D30072023B /* NSDateStringFormattingTest.m */ = {isa = PBXFileReference; fileEncoding = 4; lastKnownFileType = sourcecode.c.objc; path = NSDateStringFormattingTest.m; sourceTree = "<group>"; };
		5DFA9D19196B1BA30061FF96 /* ReaderTopicServiceTest.m */ = {isa = PBXFileReference; fileEncoding = 4; lastKnownFileType = sourcecode.c.objc; path = ReaderTopicServiceTest.m; sourceTree = "<group>"; };
		67040029265369CB7FAE64FA /* Pods-WordPressTodayWidget.distribution.xcconfig */ = {isa = PBXFileReference; includeInIndex = 1; lastKnownFileType = text.xcconfig; name = "Pods-WordPressTodayWidget.distribution.xcconfig"; path = "../Pods/Target Support Files/Pods-WordPressTodayWidget/Pods-WordPressTodayWidget.distribution.xcconfig"; sourceTree = "<group>"; };
		69187343EC8F435684EFFAF1 /* libPods.a */ = {isa = PBXFileReference; explicitFileType = archive.ar; includeInIndex = 0; path = libPods.a; sourceTree = BUILT_PRODUCTS_DIR; };
		6EDC0E8E105881A800F68A1D /* iTunesArtwork */ = {isa = PBXFileReference; lastKnownFileType = file; path = iTunesArtwork; sourceTree = "<group>"; };
		7059CD1F0F332B6500A0660B /* WPCategoryTree.h */ = {isa = PBXFileReference; fileEncoding = 4; lastKnownFileType = sourcecode.c.h; lineEnding = 0; path = WPCategoryTree.h; sourceTree = "<group>"; xcLanguageSpecificationIdentifier = xcode.lang.objcpp; };
		7059CD200F332B6500A0660B /* WPCategoryTree.m */ = {isa = PBXFileReference; fileEncoding = 4; lastKnownFileType = sourcecode.c.objc; lineEnding = 0; path = WPCategoryTree.m; sourceTree = "<group>"; xcLanguageSpecificationIdentifier = xcode.lang.objc; };
		71E3F8ABCB453500748B60CE /* Pods-UITests.distribution.xcconfig */ = {isa = PBXFileReference; includeInIndex = 1; lastKnownFileType = text.xcconfig; name = "Pods-UITests.distribution.xcconfig"; path = "../Pods/Target Support Files/Pods-UITests/Pods-UITests.distribution.xcconfig"; sourceTree = "<group>"; };
		740BD8331A0D4C3600F04D18 /* WPUploadStatusButton.h */ = {isa = PBXFileReference; fileEncoding = 4; lastKnownFileType = sourcecode.c.h; path = WPUploadStatusButton.h; sourceTree = "<group>"; };
		740BD8341A0D4C3600F04D18 /* WPUploadStatusButton.m */ = {isa = PBXFileReference; fileEncoding = 4; lastKnownFileType = sourcecode.c.objc; path = WPUploadStatusButton.m; sourceTree = "<group>"; };
		74BB6F1819AE7B9400FB7829 /* WPLegacyEditPageViewController.h */ = {isa = PBXFileReference; fileEncoding = 4; lastKnownFileType = sourcecode.c.h; path = WPLegacyEditPageViewController.h; sourceTree = "<group>"; };
		74BB6F1919AE7B9400FB7829 /* WPLegacyEditPageViewController.m */ = {isa = PBXFileReference; fileEncoding = 4; lastKnownFileType = sourcecode.c.objc; path = WPLegacyEditPageViewController.m; sourceTree = "<group>"; };
		74C1C305199170930077A7DC /* PostDetailViewController.xib */ = {isa = PBXFileReference; fileEncoding = 4; lastKnownFileType = file.xib; name = PostDetailViewController.xib; path = Resources/PostDetailViewController.xib; sourceTree = "<group>"; };
		74C1C30D199170EA0077A7DC /* PostDetailViewController~ipad.xib */ = {isa = PBXFileReference; fileEncoding = 4; lastKnownFileType = file.xib; name = "PostDetailViewController~ipad.xib"; path = "Resources-iPad/PostDetailViewController~ipad.xib"; sourceTree = "<group>"; };
		74D5FFD319ACDF6700389E8F /* WPLegacyEditPostViewController_Internal.h */ = {isa = PBXFileReference; fileEncoding = 4; lastKnownFileType = sourcecode.c.h; path = WPLegacyEditPostViewController_Internal.h; sourceTree = "<group>"; usesTabs = 0; };
		74D5FFD419ACDF6700389E8F /* WPLegacyEditPostViewController.h */ = {isa = PBXFileReference; fileEncoding = 4; lastKnownFileType = sourcecode.c.h; path = WPLegacyEditPostViewController.h; sourceTree = "<group>"; usesTabs = 0; };
		74D5FFD519ACDF6700389E8F /* WPLegacyEditPostViewController.m */ = {isa = PBXFileReference; fileEncoding = 4; lastKnownFileType = sourcecode.c.objc; path = WPLegacyEditPostViewController.m; sourceTree = "<group>"; usesTabs = 0; };
		74F313ED1A9B97A200AA8B45 /* WPTooltip.h */ = {isa = PBXFileReference; fileEncoding = 4; lastKnownFileType = sourcecode.c.h; path = WPTooltip.h; sourceTree = "<group>"; };
		74F313EE1A9B97A200AA8B45 /* WPTooltip.m */ = {isa = PBXFileReference; fileEncoding = 4; lastKnownFileType = sourcecode.c.objc; path = WPTooltip.m; sourceTree = "<group>"; };
		83043E54126FA31400EC9953 /* MessageUI.framework */ = {isa = PBXFileReference; includeInIndex = 1; lastKnownFileType = wrapper.framework; name = MessageUI.framework; path = System/Library/Frameworks/MessageUI.framework; sourceTree = SDKROOT; };
		8333FE0D11FF6EF200A495C1 /* EditSiteViewController.xib */ = {isa = PBXFileReference; fileEncoding = 4; lastKnownFileType = file.xib; name = EditSiteViewController.xib; path = Resources/EditSiteViewController.xib; sourceTree = "<group>"; };
		833AF259114575A50016DE8F /* PostAnnotation.h */ = {isa = PBXFileReference; fileEncoding = 4; lastKnownFileType = sourcecode.c.h; path = PostAnnotation.h; sourceTree = "<group>"; };
		833AF25A114575A50016DE8F /* PostAnnotation.m */ = {isa = PBXFileReference; fileEncoding = 4; lastKnownFileType = sourcecode.c.objc; path = PostAnnotation.m; sourceTree = "<group>"; };
		83418AA811C9FA6E00ACF00C /* Comment.h */ = {isa = PBXFileReference; fileEncoding = 4; lastKnownFileType = sourcecode.c.h; path = Comment.h; sourceTree = "<group>"; };
		83418AA911C9FA6E00ACF00C /* Comment.m */ = {isa = PBXFileReference; fileEncoding = 4; lastKnownFileType = sourcecode.c.objc; path = Comment.m; sourceTree = "<group>"; };
		834CAE7A122D528A003DDF49 /* UIImage+Resize.h */ = {isa = PBXFileReference; fileEncoding = 4; lastKnownFileType = sourcecode.c.h; path = "UIImage+Resize.h"; sourceTree = "<group>"; };
		834CAE7B122D528A003DDF49 /* UIImage+Resize.m */ = {isa = PBXFileReference; fileEncoding = 4; lastKnownFileType = sourcecode.c.objc; path = "UIImage+Resize.m"; sourceTree = "<group>"; };
		834CAE9B122D56B1003DDF49 /* UIImage+Alpha.h */ = {isa = PBXFileReference; fileEncoding = 4; lastKnownFileType = sourcecode.c.h; path = "UIImage+Alpha.h"; sourceTree = "<group>"; };
		834CAE9C122D56B1003DDF49 /* UIImage+RoundedCorner.h */ = {isa = PBXFileReference; fileEncoding = 4; lastKnownFileType = sourcecode.c.h; path = "UIImage+RoundedCorner.h"; sourceTree = "<group>"; };
		834CAE9D122D56B1003DDF49 /* UIImage+Alpha.m */ = {isa = PBXFileReference; fileEncoding = 4; lastKnownFileType = sourcecode.c.objc; path = "UIImage+Alpha.m"; sourceTree = "<group>"; };
		834CAE9E122D56B1003DDF49 /* UIImage+RoundedCorner.m */ = {isa = PBXFileReference; fileEncoding = 4; lastKnownFileType = sourcecode.c.objc; path = "UIImage+RoundedCorner.m"; sourceTree = "<group>"; };
		834CE7331256D0DE0046A4A3 /* CFNetwork.framework */ = {isa = PBXFileReference; includeInIndex = 1; lastKnownFileType = wrapper.framework; name = CFNetwork.framework; path = System/Library/Frameworks/CFNetwork.framework; sourceTree = SDKROOT; };
		834CE7371256D0F60046A4A3 /* CoreGraphics.framework */ = {isa = PBXFileReference; includeInIndex = 1; lastKnownFileType = wrapper.framework; name = CoreGraphics.framework; path = System/Library/Frameworks/CoreGraphics.framework; sourceTree = SDKROOT; };
		8350E15911D28B4A00A7B073 /* WordPress.xcdatamodel */ = {isa = PBXFileReference; fileEncoding = 4; lastKnownFileType = wrapper.xcdatamodel; path = WordPress.xcdatamodel; sourceTree = "<group>"; };
		8350E49411D2C71E00A7B073 /* Media.h */ = {isa = PBXFileReference; fileEncoding = 4; lastKnownFileType = sourcecode.c.h; path = Media.h; sourceTree = "<group>"; };
		8350E49511D2C71E00A7B073 /* Media.m */ = {isa = PBXFileReference; fileEncoding = 4; lastKnownFileType = sourcecode.c.objc; path = Media.m; sourceTree = "<group>"; };
		8355D67D11D13EAD00A61362 /* MobileCoreServices.framework */ = {isa = PBXFileReference; includeInIndex = 1; lastKnownFileType = wrapper.framework; name = MobileCoreServices.framework; path = System/Library/Frameworks/MobileCoreServices.framework; sourceTree = SDKROOT; };
		8355D7D811D260AA00A61362 /* CoreData.framework */ = {isa = PBXFileReference; includeInIndex = 1; lastKnownFileType = wrapper.framework; name = CoreData.framework; path = System/Library/Frameworks/CoreData.framework; sourceTree = SDKROOT; };
		835E2402126E66E50085940B /* AssetsLibrary.framework */ = {isa = PBXFileReference; includeInIndex = 1; lastKnownFileType = wrapper.framework; name = AssetsLibrary.framework; path = System/Library/Frameworks/AssetsLibrary.framework; sourceTree = SDKROOT; };
		8362C1031201E7CE00599347 /* WebSignupViewController-iPad.xib */ = {isa = PBXFileReference; lastKnownFileType = file.xib; name = "WebSignupViewController-iPad.xib"; path = "Resources-iPad/WebSignupViewController-iPad.xib"; sourceTree = "<group>"; };
		8370D10811FA499A009D650F /* WPTableViewActivityCell.h */ = {isa = PBXFileReference; fileEncoding = 4; lastKnownFileType = sourcecode.c.h; path = WPTableViewActivityCell.h; sourceTree = "<group>"; };
		8370D10911FA499A009D650F /* WPTableViewActivityCell.m */ = {isa = PBXFileReference; fileEncoding = 4; lastKnownFileType = sourcecode.c.objc; path = WPTableViewActivityCell.m; sourceTree = "<group>"; };
		8370D10B11FA4A1B009D650F /* WPTableViewActivityCell.xib */ = {isa = PBXFileReference; lastKnownFileType = file.xib; name = WPTableViewActivityCell.xib; path = Resources/WPTableViewActivityCell.xib; sourceTree = "<group>"; };
		8370D1BC11FA6295009D650F /* AddSiteViewController.xib */ = {isa = PBXFileReference; lastKnownFileType = file.xib; name = AddSiteViewController.xib; path = Resources/AddSiteViewController.xib; sourceTree = "<group>"; };
		838C672C1210C3C300B09CA3 /* Post.h */ = {isa = PBXFileReference; fileEncoding = 4; lastKnownFileType = sourcecode.c.h; path = Post.h; sourceTree = "<group>"; };
		838C672D1210C3C300B09CA3 /* Post.m */ = {isa = PBXFileReference; fileEncoding = 4; lastKnownFileType = sourcecode.c.objc; lineEnding = 0; path = Post.m; sourceTree = "<group>"; xcLanguageSpecificationIdentifier = xcode.lang.objc; };
		8398EE9811ACE63C000FE6E0 /* WebSignupViewController.xib */ = {isa = PBXFileReference; lastKnownFileType = file.xib; name = WebSignupViewController.xib; path = Resources/WebSignupViewController.xib; sourceTree = "<group>"; };
		83CAD4201235F9F4003DFA20 /* MediaObjectView.xib */ = {isa = PBXFileReference; lastKnownFileType = file.xib; name = MediaObjectView.xib; path = Resources/MediaObjectView.xib; sourceTree = "<group>"; };
		83D180F712329B1A002DCCB0 /* EditPageViewController.h */ = {isa = PBXFileReference; fileEncoding = 4; lastKnownFileType = sourcecode.c.h; path = EditPageViewController.h; sourceTree = "<group>"; };
		83D180F812329B1A002DCCB0 /* EditPageViewController.m */ = {isa = PBXFileReference; fileEncoding = 4; lastKnownFileType = sourcecode.c.objc; path = EditPageViewController.m; sourceTree = "<group>"; };
		83F3E25F11275E07004CD686 /* MapKit.framework */ = {isa = PBXFileReference; includeInIndex = 1; lastKnownFileType = wrapper.framework; name = MapKit.framework; path = System/Library/Frameworks/MapKit.framework; sourceTree = SDKROOT; };
		83F3E2D211276371004CD686 /* CoreLocation.framework */ = {isa = PBXFileReference; includeInIndex = 1; lastKnownFileType = wrapper.framework; name = CoreLocation.framework; path = System/Library/Frameworks/CoreLocation.framework; sourceTree = SDKROOT; };
		83FB4D3E122C38F700DB9506 /* MediaPlayer.framework */ = {isa = PBXFileReference; includeInIndex = 1; lastKnownFileType = wrapper.framework; name = MediaPlayer.framework; path = System/Library/Frameworks/MediaPlayer.framework; sourceTree = SDKROOT; };
		83FEFC7311FF6C5A0078B462 /* EditSiteViewController.h */ = {isa = PBXFileReference; fileEncoding = 4; lastKnownFileType = sourcecode.c.h; path = EditSiteViewController.h; sourceTree = "<group>"; };
		83FEFC7411FF6C5A0078B462 /* EditSiteViewController.m */ = {isa = PBXFileReference; fileEncoding = 4; lastKnownFileType = sourcecode.c.objc; path = EditSiteViewController.m; sourceTree = "<group>"; };
		8514973F171E13DF00B87F3F /* WPAsyncBlockOperation.h */ = {isa = PBXFileReference; fileEncoding = 4; lastKnownFileType = sourcecode.c.h; path = WPAsyncBlockOperation.h; sourceTree = "<group>"; };
		85149740171E13DF00B87F3F /* WPAsyncBlockOperation.m */ = {isa = PBXFileReference; fileEncoding = 4; lastKnownFileType = sourcecode.c.objc; path = WPAsyncBlockOperation.m; sourceTree = "<group>"; };
		8514B8D31AE85B19007E58BA /* WPAnalyticsTrackerMixpanelTests.m */ = {isa = PBXFileReference; fileEncoding = 4; lastKnownFileType = sourcecode.c.objc; path = WPAnalyticsTrackerMixpanelTests.m; sourceTree = "<group>"; };
		8516972A169D42F4006C5DED /* WPToast.h */ = {isa = PBXFileReference; fileEncoding = 4; lastKnownFileType = sourcecode.c.h; path = WPToast.h; sourceTree = "<group>"; };
		8516972B169D42F4006C5DED /* WPToast.m */ = {isa = PBXFileReference; fileEncoding = 4; lastKnownFileType = sourcecode.c.objc; path = WPToast.m; sourceTree = "<group>"; };
		851734411798C64700A30E27 /* NSURL+Util.h */ = {isa = PBXFileReference; fileEncoding = 4; lastKnownFileType = sourcecode.c.h; path = "NSURL+Util.h"; sourceTree = "<group>"; };
		851734421798C64700A30E27 /* NSURL+Util.m */ = {isa = PBXFileReference; fileEncoding = 4; lastKnownFileType = sourcecode.c.objc; path = "NSURL+Util.m"; sourceTree = "<group>"; };
		852416CD1A12EBDD0030700C /* AppRatingUtility.h */ = {isa = PBXFileReference; fileEncoding = 4; lastKnownFileType = sourcecode.c.h; path = AppRatingUtility.h; sourceTree = "<group>"; };
		852416CE1A12EBDD0030700C /* AppRatingUtility.m */ = {isa = PBXFileReference; fileEncoding = 4; lastKnownFileType = sourcecode.c.objc; path = AppRatingUtility.m; sourceTree = "<group>"; };
		852416D11A12ED690030700C /* AppRatingUtilityTests.m */ = {isa = PBXFileReference; fileEncoding = 4; lastKnownFileType = sourcecode.c.objc; path = AppRatingUtilityTests.m; sourceTree = "<group>"; };
		85253989171761D9003F6B32 /* WPComLanguages.h */ = {isa = PBXFileReference; fileEncoding = 4; lastKnownFileType = sourcecode.c.h; path = WPComLanguages.h; sourceTree = "<group>"; };
		8525398A171761D9003F6B32 /* WPComLanguages.m */ = {isa = PBXFileReference; fileEncoding = 4; lastKnownFileType = sourcecode.c.objc; path = WPComLanguages.m; sourceTree = "<group>"; };
		8527B15717CE98C5001CBA2E /* Accelerate.framework */ = {isa = PBXFileReference; lastKnownFileType = wrapper.framework; name = Accelerate.framework; path = System/Library/Frameworks/Accelerate.framework; sourceTree = SDKROOT; };
		852CD8AB190E0BC4006C9AED /* WPMediaSizing.h */ = {isa = PBXFileReference; fileEncoding = 4; lastKnownFileType = sourcecode.c.h; path = WPMediaSizing.h; sourceTree = "<group>"; };
		852CD8AC190E0BC4006C9AED /* WPMediaSizing.m */ = {isa = PBXFileReference; fileEncoding = 4; lastKnownFileType = sourcecode.c.objc; path = WPMediaSizing.m; sourceTree = "<group>"; };
		855408851A6F105700DDBD79 /* app-review-prompt-all-enabled.json */ = {isa = PBXFileReference; fileEncoding = 4; lastKnownFileType = text.json; path = "app-review-prompt-all-enabled.json"; sourceTree = "<group>"; };
		855408871A6F106800DDBD79 /* app-review-prompt-notifications-disabled.json */ = {isa = PBXFileReference; fileEncoding = 4; lastKnownFileType = text.json; path = "app-review-prompt-notifications-disabled.json"; sourceTree = "<group>"; };
		855408891A6F107D00DDBD79 /* app-review-prompt-global-disable.json */ = {isa = PBXFileReference; fileEncoding = 4; lastKnownFileType = text.json; path = "app-review-prompt-global-disable.json"; sourceTree = "<group>"; };
		857610D418C0377300EDF406 /* StatsWebViewController.h */ = {isa = PBXFileReference; fileEncoding = 4; lastKnownFileType = sourcecode.c.h; path = StatsWebViewController.h; sourceTree = "<group>"; };
		857610D518C0377300EDF406 /* StatsWebViewController.m */ = {isa = PBXFileReference; fileEncoding = 4; lastKnownFileType = sourcecode.c.objc; path = StatsWebViewController.m; sourceTree = "<group>"; };
		858DE40D1730384F000AC628 /* LoginViewController.h */ = {isa = PBXFileReference; fileEncoding = 4; lastKnownFileType = sourcecode.c.h; path = LoginViewController.h; sourceTree = "<group>"; };
		858DE40E1730384F000AC628 /* LoginViewController.m */ = {isa = PBXFileReference; fileEncoding = 4; lastKnownFileType = sourcecode.c.objc; path = LoginViewController.m; sourceTree = "<group>"; };
		859F761B18F2159800EF8D5D /* WPAnalyticsTrackerMixpanelInstructionsForStat.h */ = {isa = PBXFileReference; fileEncoding = 4; lastKnownFileType = sourcecode.c.h; path = WPAnalyticsTrackerMixpanelInstructionsForStat.h; sourceTree = "<group>"; };
		859F761C18F2159800EF8D5D /* WPAnalyticsTrackerMixpanelInstructionsForStat.m */ = {isa = PBXFileReference; fileEncoding = 4; lastKnownFileType = sourcecode.c.objc; path = WPAnalyticsTrackerMixpanelInstructionsForStat.m; sourceTree = "<group>"; };
		85AD6AEA173CCF9E002CB896 /* WPNUXPrimaryButton.h */ = {isa = PBXFileReference; fileEncoding = 4; lastKnownFileType = sourcecode.c.h; path = WPNUXPrimaryButton.h; sourceTree = "<group>"; };
		85AD6AEB173CCF9E002CB896 /* WPNUXPrimaryButton.m */ = {isa = PBXFileReference; fileEncoding = 4; lastKnownFileType = sourcecode.c.objc; path = WPNUXPrimaryButton.m; sourceTree = "<group>"; };
		85AD6AED173CCFDC002CB896 /* WPNUXSecondaryButton.h */ = {isa = PBXFileReference; fileEncoding = 4; lastKnownFileType = sourcecode.c.h; path = WPNUXSecondaryButton.h; sourceTree = "<group>"; };
		85AD6AEE173CCFDC002CB896 /* WPNUXSecondaryButton.m */ = {isa = PBXFileReference; fileEncoding = 4; lastKnownFileType = sourcecode.c.objc; path = WPNUXSecondaryButton.m; sourceTree = "<group>"; };
		85B125401B028E34008A3D95 /* PushAuthenticationManagerTests.swift */ = {isa = PBXFileReference; fileEncoding = 4; lastKnownFileType = sourcecode.swift; path = PushAuthenticationManagerTests.swift; sourceTree = "<group>"; };
		85B125431B02937E008A3D95 /* UIAlertViewProxy.h */ = {isa = PBXFileReference; fileEncoding = 4; lastKnownFileType = sourcecode.c.h; path = UIAlertViewProxy.h; sourceTree = "<group>"; };
		85B125441B02937E008A3D95 /* UIAlertViewProxy.m */ = {isa = PBXFileReference; fileEncoding = 4; lastKnownFileType = sourcecode.c.objc; path = UIAlertViewProxy.m; sourceTree = "<group>"; };
		85B6F74D1742DA1D00CE7F3A /* WPNUXMainButton.h */ = {isa = PBXFileReference; fileEncoding = 4; lastKnownFileType = sourcecode.c.h; path = WPNUXMainButton.h; sourceTree = "<group>"; };
		85B6F74E1742DA1D00CE7F3A /* WPNUXMainButton.m */ = {isa = PBXFileReference; fileEncoding = 4; lastKnownFileType = sourcecode.c.objc; path = WPNUXMainButton.m; sourceTree = "<group>"; };
		85B6F7501742DAE800CE7F3A /* WPNUXBackButton.h */ = {isa = PBXFileReference; fileEncoding = 4; lastKnownFileType = sourcecode.c.h; path = WPNUXBackButton.h; sourceTree = "<group>"; };
		85B6F7511742DAE800CE7F3A /* WPNUXBackButton.m */ = {isa = PBXFileReference; fileEncoding = 4; lastKnownFileType = sourcecode.c.objc; path = WPNUXBackButton.m; sourceTree = "<group>"; };
		85C720AF1730CEFA00460645 /* WPWalkthroughTextField.h */ = {isa = PBXFileReference; fileEncoding = 4; lastKnownFileType = sourcecode.c.h; path = WPWalkthroughTextField.h; sourceTree = "<group>"; };
		85C720B01730CEFA00460645 /* WPWalkthroughTextField.m */ = {isa = PBXFileReference; fileEncoding = 4; lastKnownFileType = sourcecode.c.objc; path = WPWalkthroughTextField.m; sourceTree = "<group>"; };
		85CE4C1E1A703CF200780DFE /* NSBundle+VersionNumberHelper.h */ = {isa = PBXFileReference; fileEncoding = 4; lastKnownFileType = sourcecode.c.h; path = "NSBundle+VersionNumberHelper.h"; sourceTree = "<group>"; };
		85CE4C1F1A703CF200780DFE /* NSBundle+VersionNumberHelper.m */ = {isa = PBXFileReference; fileEncoding = 4; lastKnownFileType = sourcecode.c.objc; path = "NSBundle+VersionNumberHelper.m"; sourceTree = "<group>"; };
		85D08A6F17342ECE00E2BBCA /* AddUsersBlogCell.h */ = {isa = PBXFileReference; fileEncoding = 4; lastKnownFileType = sourcecode.c.h; path = AddUsersBlogCell.h; sourceTree = "<group>"; };
		85D08A7017342ECE00E2BBCA /* AddUsersBlogCell.m */ = {isa = PBXFileReference; fileEncoding = 4; lastKnownFileType = sourcecode.c.objc; path = AddUsersBlogCell.m; sourceTree = "<group>"; };
		85D2275718F1EB8A001DA8DA /* WPAnalyticsTrackerMixpanel.h */ = {isa = PBXFileReference; fileEncoding = 4; lastKnownFileType = sourcecode.c.h; path = WPAnalyticsTrackerMixpanel.h; sourceTree = "<group>"; };
		85D2275818F1EB8A001DA8DA /* WPAnalyticsTrackerMixpanel.m */ = {isa = PBXFileReference; fileEncoding = 4; lastKnownFileType = sourcecode.c.objc; lineEnding = 0; path = WPAnalyticsTrackerMixpanel.m; sourceTree = "<group>"; xcLanguageSpecificationIdentifier = xcode.lang.objc; };
		85D2399F1AE5A5FC0074768D /* AccountServiceFacade.h */ = {isa = PBXFileReference; fileEncoding = 4; lastKnownFileType = sourcecode.c.h; path = AccountServiceFacade.h; sourceTree = "<group>"; };
		85D239A01AE5A5FC0074768D /* AccountServiceFacade.m */ = {isa = PBXFileReference; fileEncoding = 4; lastKnownFileType = sourcecode.c.objc; path = AccountServiceFacade.m; sourceTree = "<group>"; };
		85D239A11AE5A5FC0074768D /* BlogSyncFacade.h */ = {isa = PBXFileReference; fileEncoding = 4; lastKnownFileType = sourcecode.c.h; path = BlogSyncFacade.h; sourceTree = "<group>"; };
		85D239A21AE5A5FC0074768D /* BlogSyncFacade.m */ = {isa = PBXFileReference; fileEncoding = 4; lastKnownFileType = sourcecode.c.objc; path = BlogSyncFacade.m; sourceTree = "<group>"; };
		85D239A31AE5A5FC0074768D /* HelpshiftEnabledFacade.h */ = {isa = PBXFileReference; fileEncoding = 4; lastKnownFileType = sourcecode.c.h; path = HelpshiftEnabledFacade.h; sourceTree = "<group>"; };
		85D239A41AE5A5FC0074768D /* HelpshiftEnabledFacade.m */ = {isa = PBXFileReference; fileEncoding = 4; lastKnownFileType = sourcecode.c.objc; path = HelpshiftEnabledFacade.m; sourceTree = "<group>"; };
		85D239A51AE5A5FC0074768D /* LoginFacade.h */ = {isa = PBXFileReference; fileEncoding = 4; lastKnownFileType = sourcecode.c.h; path = LoginFacade.h; sourceTree = "<group>"; };
		85D239A61AE5A5FC0074768D /* LoginFacade.m */ = {isa = PBXFileReference; fileEncoding = 4; lastKnownFileType = sourcecode.c.objc; path = LoginFacade.m; sourceTree = "<group>"; };
		85D239A71AE5A5FC0074768D /* OnePasswordFacade.h */ = {isa = PBXFileReference; fileEncoding = 4; lastKnownFileType = sourcecode.c.h; path = OnePasswordFacade.h; sourceTree = "<group>"; };
		85D239A81AE5A5FC0074768D /* OnePasswordFacade.m */ = {isa = PBXFileReference; fileEncoding = 4; lastKnownFileType = sourcecode.c.objc; path = OnePasswordFacade.m; sourceTree = "<group>"; };
		85D239A91AE5A5FC0074768D /* WordPressComOAuthClientFacade.h */ = {isa = PBXFileReference; fileEncoding = 4; lastKnownFileType = sourcecode.c.h; path = WordPressComOAuthClientFacade.h; sourceTree = "<group>"; };
		85D239AA1AE5A5FC0074768D /* WordPressComOAuthClientFacade.m */ = {isa = PBXFileReference; fileEncoding = 4; lastKnownFileType = sourcecode.c.objc; path = WordPressComOAuthClientFacade.m; sourceTree = "<group>"; };
		85D239AB1AE5A5FC0074768D /* WordPressXMLRPCAPIFacade.h */ = {isa = PBXFileReference; fileEncoding = 4; lastKnownFileType = sourcecode.c.h; path = WordPressXMLRPCAPIFacade.h; sourceTree = "<group>"; };
		85D239AC1AE5A5FC0074768D /* WordPressXMLRPCAPIFacade.m */ = {isa = PBXFileReference; fileEncoding = 4; lastKnownFileType = sourcecode.c.objc; path = WordPressXMLRPCAPIFacade.m; sourceTree = "<group>"; };
		85D239B41AE5A6170074768D /* ReachabilityFacade.h */ = {isa = PBXFileReference; fileEncoding = 4; lastKnownFileType = sourcecode.c.h; path = ReachabilityFacade.h; sourceTree = "<group>"; };
		85D239B51AE5A6170074768D /* ReachabilityFacade.m */ = {isa = PBXFileReference; fileEncoding = 4; lastKnownFileType = sourcecode.c.objc; path = ReachabilityFacade.m; sourceTree = "<group>"; };
		85D239B71AE5A6620074768D /* LoginFields.h */ = {isa = PBXFileReference; fileEncoding = 4; lastKnownFileType = sourcecode.c.h; path = LoginFields.h; sourceTree = "<group>"; };
		85D239B81AE5A6620074768D /* LoginFields.m */ = {isa = PBXFileReference; fileEncoding = 4; lastKnownFileType = sourcecode.c.objc; path = LoginFields.m; sourceTree = "<group>"; };
		85D239B91AE5A6620074768D /* LoginViewModel.h */ = {isa = PBXFileReference; fileEncoding = 4; lastKnownFileType = sourcecode.c.h; path = LoginViewModel.h; sourceTree = "<group>"; };
		85D239BA1AE5A6620074768D /* LoginViewModel.m */ = {isa = PBXFileReference; fileEncoding = 4; lastKnownFileType = sourcecode.c.objc; path = LoginViewModel.m; sourceTree = "<group>"; };
		85D239BE1AE5A7020074768D /* LoginFacadeTests.m */ = {isa = PBXFileReference; fileEncoding = 4; lastKnownFileType = sourcecode.c.objc; path = LoginFacadeTests.m; sourceTree = "<group>"; };
		85D239BF1AE5A7020074768D /* LoginViewModelTests.m */ = {isa = PBXFileReference; fileEncoding = 4; lastKnownFileType = sourcecode.c.objc; path = LoginViewModelTests.m; sourceTree = "<group>"; };
		85D790A71AE5BF1F0033AE83 /* MixpanelProxy.h */ = {isa = PBXFileReference; fileEncoding = 4; lastKnownFileType = sourcecode.c.h; path = MixpanelProxy.h; sourceTree = "<group>"; };
		85D790A81AE5BF1F0033AE83 /* MixpanelProxy.m */ = {isa = PBXFileReference; fileEncoding = 4; lastKnownFileType = sourcecode.c.objc; path = MixpanelProxy.m; sourceTree = "<group>"; };
		85D790AB1AE5D95E0033AE83 /* MixpanelProxyTests.m */ = {isa = PBXFileReference; fileEncoding = 4; lastKnownFileType = sourcecode.c.objc; path = MixpanelProxyTests.m; sourceTree = "<group>"; };
		85D80557171630B30075EEAC /* DotCom-Languages.plist */ = {isa = PBXFileReference; fileEncoding = 4; lastKnownFileType = text.plist.xml; path = "DotCom-Languages.plist"; sourceTree = "<group>"; };
		85D8055B171631F10075EEAC /* SelectWPComLanguageViewController.h */ = {isa = PBXFileReference; fileEncoding = 4; lastKnownFileType = sourcecode.c.h; path = SelectWPComLanguageViewController.h; sourceTree = "<group>"; };
		85D8055C171631F10075EEAC /* SelectWPComLanguageViewController.m */ = {isa = PBXFileReference; fileEncoding = 4; lastKnownFileType = sourcecode.c.objc; path = SelectWPComLanguageViewController.m; sourceTree = "<group>"; };
		85DA8C4218F3F29A0074C8A4 /* WPAnalyticsTrackerWPCom.h */ = {isa = PBXFileReference; fileEncoding = 4; lastKnownFileType = sourcecode.c.h; path = WPAnalyticsTrackerWPCom.h; sourceTree = "<group>"; };
		85DA8C4318F3F29A0074C8A4 /* WPAnalyticsTrackerWPCom.m */ = {isa = PBXFileReference; fileEncoding = 4; lastKnownFileType = sourcecode.c.objc; path = WPAnalyticsTrackerWPCom.m; sourceTree = "<group>"; };
		85E105841731A597001071A3 /* WPWalkthroughOverlayView.h */ = {isa = PBXFileReference; fileEncoding = 4; lastKnownFileType = sourcecode.c.h; path = WPWalkthroughOverlayView.h; sourceTree = "<group>"; };
		85E105851731A597001071A3 /* WPWalkthroughOverlayView.m */ = {isa = PBXFileReference; fileEncoding = 4; lastKnownFileType = sourcecode.c.objc; path = WPWalkthroughOverlayView.m; sourceTree = "<group>"; };
		85EC44D21739826A00686604 /* CreateAccountAndBlogViewController.h */ = {isa = PBXFileReference; fileEncoding = 4; lastKnownFileType = sourcecode.c.h; path = CreateAccountAndBlogViewController.h; sourceTree = "<group>"; };
		85EC44D31739826A00686604 /* CreateAccountAndBlogViewController.m */ = {isa = PBXFileReference; fileEncoding = 4; lastKnownFileType = sourcecode.c.objc; path = CreateAccountAndBlogViewController.m; sourceTree = "<group>"; };
		85ED988717DFA00000090D0B /* Images.xcassets */ = {isa = PBXFileReference; lastKnownFileType = folder.assetcatalog; path = Images.xcassets; sourceTree = "<group>"; };
		85ED98AA17DFB17200090D0B /* iTunesArtwork@2x */ = {isa = PBXFileReference; lastKnownFileType = file; path = "iTunesArtwork@2x"; sourceTree = "<group>"; };
		85F8E19A1B017AA6000859BB /* PushAuthenticationServiceRemoteTests.swift */ = {isa = PBXFileReference; fileEncoding = 4; lastKnownFileType = sourcecode.swift; path = PushAuthenticationServiceRemoteTests.swift; sourceTree = "<group>"; };
		85F8E19C1B018698000859BB /* PushAuthenticationServiceTests.swift */ = {isa = PBXFileReference; fileEncoding = 4; lastKnownFileType = sourcecode.swift; path = PushAuthenticationServiceTests.swift; sourceTree = "<group>"; };
		85F8E19E1B0186D0000859BB /* MockWordPressComApi.swift */ = {isa = PBXFileReference; fileEncoding = 4; lastKnownFileType = sourcecode.swift; path = MockWordPressComApi.swift; sourceTree = "<group>"; };
		872A78E046E04A05B17EB1A1 /* libPods-WordPressTodayWidget.a */ = {isa = PBXFileReference; explicitFileType = archive.ar; includeInIndex = 0; path = "libPods-WordPressTodayWidget.a"; sourceTree = BUILT_PRODUCTS_DIR; };
		8D1107310486CEB800E47090 /* Info.plist */ = {isa = PBXFileReference; fileEncoding = 4; lastKnownFileType = text.plist.xml; path = Info.plist; sourceTree = "<group>"; };
		9198544476D3B385673B18E9 /* Pods-WordPressTest.release.xcconfig */ = {isa = PBXFileReference; includeInIndex = 1; lastKnownFileType = text.xcconfig; name = "Pods-WordPressTest.release.xcconfig"; path = "../Pods/Target Support Files/Pods-WordPressTest/Pods-WordPressTest.release.xcconfig"; sourceTree = "<group>"; };
		91E1D2929A320BA8932240BF /* Pods-UITests.release-internal.xcconfig */ = {isa = PBXFileReference; includeInIndex = 1; lastKnownFileType = text.xcconfig; name = "Pods-UITests.release-internal.xcconfig"; path = "../Pods/Target Support Files/Pods-UITests/Pods-UITests.release-internal.xcconfig"; sourceTree = "<group>"; };
		93027BB61758332300483FFD /* SupportViewController.h */ = {isa = PBXFileReference; fileEncoding = 4; lastKnownFileType = sourcecode.c.h; path = SupportViewController.h; sourceTree = "<group>"; };
		93027BB71758332300483FFD /* SupportViewController.m */ = {isa = PBXFileReference; fileEncoding = 4; lastKnownFileType = sourcecode.c.objc; path = SupportViewController.m; sourceTree = "<group>"; };
		930284B618EAF7B600CB0BF4 /* LocalCoreDataService.h */ = {isa = PBXFileReference; lastKnownFileType = sourcecode.c.h; path = LocalCoreDataService.h; sourceTree = "<group>"; };
		93069F54176237A4000C966D /* ActivityLogViewController.h */ = {isa = PBXFileReference; fileEncoding = 4; lastKnownFileType = sourcecode.c.h; path = ActivityLogViewController.h; sourceTree = "<group>"; };
		93069F55176237A4000C966D /* ActivityLogViewController.m */ = {isa = PBXFileReference; fileEncoding = 4; lastKnownFileType = sourcecode.c.objc; path = ActivityLogViewController.m; sourceTree = "<group>"; };
		93069F571762410B000C966D /* ActivityLogDetailViewController.h */ = {isa = PBXFileReference; fileEncoding = 4; lastKnownFileType = sourcecode.c.h; path = ActivityLogDetailViewController.h; sourceTree = "<group>"; };
		93069F581762410B000C966D /* ActivityLogDetailViewController.m */ = {isa = PBXFileReference; fileEncoding = 4; lastKnownFileType = sourcecode.c.objc; path = ActivityLogDetailViewController.m; sourceTree = "<group>"; };
		930C6374182BD86400976C21 /* WordPress-Internal-Info.plist */ = {isa = PBXFileReference; fileEncoding = 4; lastKnownFileType = text.plist.xml; path = "WordPress-Internal-Info.plist"; sourceTree = "<group>"; };
		930FD0A519882742000CC81D /* BlogServiceTest.m */ = {isa = PBXFileReference; fileEncoding = 4; lastKnownFileType = sourcecode.c.objc; path = BlogServiceTest.m; sourceTree = "<group>"; };
		931D26FC19EDA10D00114F17 /* ALIterativeMigrator.h */ = {isa = PBXFileReference; fileEncoding = 4; lastKnownFileType = sourcecode.c.h; path = ALIterativeMigrator.h; sourceTree = "<group>"; };
		931D26FD19EDA10D00114F17 /* ALIterativeMigrator.m */ = {isa = PBXFileReference; fileEncoding = 4; lastKnownFileType = sourcecode.c.objc; path = ALIterativeMigrator.m; sourceTree = "<group>"; };
		931D26FF19EDAE8600114F17 /* CoreDataMigrationTests.m */ = {isa = PBXFileReference; fileEncoding = 4; lastKnownFileType = sourcecode.c.objc; path = CoreDataMigrationTests.m; sourceTree = "<group>"; };
		931DF4D718D09A2F00540BDD /* en */ = {isa = PBXFileReference; lastKnownFileType = text.plist.strings; name = en; path = en.lproj/InfoPlist.strings; sourceTree = "<group>"; };
		931DF4D918D09A9B00540BDD /* pt */ = {isa = PBXFileReference; lastKnownFileType = text.plist.strings; name = pt; path = pt.lproj/InfoPlist.strings; sourceTree = "<group>"; };
		931DF4DA18D09AE100540BDD /* fr */ = {isa = PBXFileReference; lastKnownFileType = text.plist.strings; name = fr; path = fr.lproj/InfoPlist.strings; sourceTree = "<group>"; };
		931DF4DB18D09AF600540BDD /* nl */ = {isa = PBXFileReference; lastKnownFileType = text.plist.strings; name = nl; path = nl.lproj/InfoPlist.strings; sourceTree = "<group>"; };
		931DF4DC18D09B0100540BDD /* it */ = {isa = PBXFileReference; lastKnownFileType = text.plist.strings; name = it; path = it.lproj/InfoPlist.strings; sourceTree = "<group>"; };
		931DF4DD18D09B1900540BDD /* th */ = {isa = PBXFileReference; lastKnownFileType = text.plist.strings; name = th; path = th.lproj/InfoPlist.strings; sourceTree = "<group>"; };
		931DF4DE18D09B2600540BDD /* de */ = {isa = PBXFileReference; lastKnownFileType = text.plist.strings; name = de; path = de.lproj/InfoPlist.strings; sourceTree = "<group>"; };
		931DF4DF18D09B3900540BDD /* id */ = {isa = PBXFileReference; lastKnownFileType = text.plist.strings; name = id; path = id.lproj/InfoPlist.strings; sourceTree = "<group>"; };
		93267A6019B896CD00997EB8 /* Info-Internal.plist */ = {isa = PBXFileReference; fileEncoding = 4; lastKnownFileType = text.plist.xml; path = "Info-Internal.plist"; sourceTree = "<group>"; };
		93460A36189D5091000E26CE /* WordPress 14.xcdatamodel */ = {isa = PBXFileReference; lastKnownFileType = wrapper.xcdatamodel; path = "WordPress 14.xcdatamodel"; sourceTree = "<group>"; };
		934884AC19B78723004028D8 /* WordPressTodayWidget-Internal.entitlements */ = {isa = PBXFileReference; fileEncoding = 4; lastKnownFileType = text.xml; path = "WordPressTodayWidget-Internal.entitlements"; sourceTree = "<group>"; };
		934884AE19B7875C004028D8 /* WordPress-Internal.entitlements */ = {isa = PBXFileReference; fileEncoding = 4; lastKnownFileType = text.xml; path = "WordPress-Internal.entitlements"; sourceTree = "<group>"; };
		934F1B3119ACCE5600E9E63E /* WordPress.entitlements */ = {isa = PBXFileReference; lastKnownFileType = text.xml; path = WordPress.entitlements; sourceTree = "<group>"; };
		93594BD4191D2F5A0079E6B2 /* stats-batch.json */ = {isa = PBXFileReference; fileEncoding = 4; lastKnownFileType = text.json; path = "stats-batch.json"; sourceTree = "<group>"; };
		9363113D19F9DE0700B0C739 /* WordPress 23.xcdatamodel */ = {isa = PBXFileReference; lastKnownFileType = wrapper.xcdatamodel; path = "WordPress 23.xcdatamodel"; sourceTree = "<group>"; };
		9363113E19FA996700B0C739 /* AccountServiceTests.swift */ = {isa = PBXFileReference; fileEncoding = 4; lastKnownFileType = sourcecode.swift; path = AccountServiceTests.swift; sourceTree = "<group>"; };
		93652B811A006C96006A4C47 /* WordPress 24.xcdatamodel */ = {isa = PBXFileReference; lastKnownFileType = wrapper.xcdatamodel; path = "WordPress 24.xcdatamodel"; sourceTree = "<group>"; };
		93740DC817D8F85600C41B2F /* WPAlertView.h */ = {isa = PBXFileReference; fileEncoding = 4; lastKnownFileType = sourcecode.c.h; path = WPAlertView.h; sourceTree = "<group>"; };
		93740DCA17D8F86700C41B2F /* WPAlertView.m */ = {isa = PBXFileReference; fileEncoding = 4; lastKnownFileType = sourcecode.c.objc; path = WPAlertView.m; sourceTree = "<group>"; };
		937D9A0C19F83744007B9D5F /* WordPress 22.xcdatamodel */ = {isa = PBXFileReference; lastKnownFileType = wrapper.xcdatamodel; path = "WordPress 22.xcdatamodel"; sourceTree = "<group>"; };
		937D9A0E19F83812007B9D5F /* WordPress-22-23.xcmappingmodel */ = {isa = PBXFileReference; lastKnownFileType = wrapper.xcmappingmodel; path = "WordPress-22-23.xcmappingmodel"; sourceTree = "<group>"; };
		937D9A1019F838C2007B9D5F /* AccountToAccount22to23.swift */ = {isa = PBXFileReference; fileEncoding = 4; lastKnownFileType = sourcecode.swift; path = AccountToAccount22to23.swift; sourceTree = "<group>"; };
		937F3E301AD6FDA7006BA498 /* WPAnalyticsTrackerAutomatticTracks.h */ = {isa = PBXFileReference; fileEncoding = 4; lastKnownFileType = sourcecode.c.h; path = WPAnalyticsTrackerAutomatticTracks.h; sourceTree = "<group>"; };
		937F3E311AD6FDA7006BA498 /* WPAnalyticsTrackerAutomatticTracks.m */ = {isa = PBXFileReference; fileEncoding = 4; lastKnownFileType = sourcecode.c.objc; path = WPAnalyticsTrackerAutomatticTracks.m; sourceTree = "<group>"; };
		93A379D919FE6D3000415023 /* DDLogSwift.h */ = {isa = PBXFileReference; fileEncoding = 4; lastKnownFileType = sourcecode.c.h; path = DDLogSwift.h; sourceTree = "<group>"; };
		93A379DA19FE6D3000415023 /* DDLogSwift.m */ = {isa = PBXFileReference; fileEncoding = 4; lastKnownFileType = sourcecode.c.objc; path = DDLogSwift.m; sourceTree = "<group>"; };
		93A379EB19FFBF7900415023 /* KeychainTest.m */ = {isa = PBXFileReference; fileEncoding = 4; lastKnownFileType = sourcecode.c.objc; path = KeychainTest.m; sourceTree = "<group>"; };
		93A3F7DD1843F6F00082FEEA /* CoreTelephony.framework */ = {isa = PBXFileReference; lastKnownFileType = wrapper.framework; name = CoreTelephony.framework; path = System/Library/Frameworks/CoreTelephony.framework; sourceTree = SDKROOT; };
		93C1147D18EC5DD500DAC95C /* AccountService.h */ = {isa = PBXFileReference; fileEncoding = 4; lastKnownFileType = sourcecode.c.h; path = AccountService.h; sourceTree = "<group>"; };
		93C1147E18EC5DD500DAC95C /* AccountService.m */ = {isa = PBXFileReference; fileEncoding = 4; lastKnownFileType = sourcecode.c.objc; path = AccountService.m; sourceTree = "<group>"; };
		93C1148318EDF6E100DAC95C /* BlogService.h */ = {isa = PBXFileReference; fileEncoding = 4; lastKnownFileType = sourcecode.c.h; path = BlogService.h; sourceTree = "<group>"; };
		93C1148418EDF6E100DAC95C /* BlogService.m */ = {isa = PBXFileReference; fileEncoding = 4; lastKnownFileType = sourcecode.c.objc; path = BlogService.m; sourceTree = "<group>"; };
		93CD939219099BE70049096E /* authtoken.json */ = {isa = PBXFileReference; fileEncoding = 4; lastKnownFileType = text.json; path = authtoken.json; sourceTree = "<group>"; };
		93D6D6461924FDAD00A4F44A /* PostCategoryServiceRemote.h */ = {isa = PBXFileReference; fileEncoding = 4; lastKnownFileType = sourcecode.c.h; path = PostCategoryServiceRemote.h; sourceTree = "<group>"; };
		93DEB88019E5BF7100F9546D /* TodayExtensionService.h */ = {isa = PBXFileReference; fileEncoding = 4; lastKnownFileType = sourcecode.c.h; path = TodayExtensionService.h; sourceTree = "<group>"; };
		93DEB88119E5BF7100F9546D /* TodayExtensionService.m */ = {isa = PBXFileReference; fileEncoding = 4; lastKnownFileType = sourcecode.c.objc; path = TodayExtensionService.m; sourceTree = "<group>"; };
		93E5283A19A7741A003A1A9C /* WordPressTodayWidget.appex */ = {isa = PBXFileReference; explicitFileType = "wrapper.app-extension"; includeInIndex = 0; path = WordPressTodayWidget.appex; sourceTree = BUILT_PRODUCTS_DIR; };
		93E5283B19A7741A003A1A9C /* NotificationCenter.framework */ = {isa = PBXFileReference; lastKnownFileType = wrapper.framework; name = NotificationCenter.framework; path = System/Library/Frameworks/NotificationCenter.framework; sourceTree = SDKROOT; };
		93E5283F19A7741A003A1A9C /* Info.plist */ = {isa = PBXFileReference; lastKnownFileType = text.plist.xml; path = Info.plist; sourceTree = "<group>"; };
		93E5284019A7741A003A1A9C /* TodayViewController.swift */ = {isa = PBXFileReference; lastKnownFileType = sourcecode.swift; path = TodayViewController.swift; sourceTree = "<group>"; };
		93E5284219A7741A003A1A9C /* MainInterface.storyboard */ = {isa = PBXFileReference; lastKnownFileType = file.storyboard; path = MainInterface.storyboard; sourceTree = "<group>"; };
		93E5284F19A77824003A1A9C /* WordPressTodayWidget-Bridging-Header.h */ = {isa = PBXFileReference; lastKnownFileType = sourcecode.c.h; path = "WordPressTodayWidget-Bridging-Header.h"; sourceTree = "<group>"; };
		93E5285319A778AF003A1A9C /* WPDDLogWrapper.h */ = {isa = PBXFileReference; fileEncoding = 4; lastKnownFileType = sourcecode.c.h; path = WPDDLogWrapper.h; sourceTree = "<group>"; };
		93E5285419A778AF003A1A9C /* WPDDLogWrapper.m */ = {isa = PBXFileReference; fileEncoding = 4; lastKnownFileType = sourcecode.c.objc; path = WPDDLogWrapper.m; sourceTree = "<group>"; };
		93E5285719A7AA5C003A1A9C /* WordPressTodayWidget.entitlements */ = {isa = PBXFileReference; lastKnownFileType = text.xml; path = WordPressTodayWidget.entitlements; sourceTree = "<group>"; };
		93E9050219E6F240005513C9 /* WordPressTest-Bridging-Header.h */ = {isa = PBXFileReference; lastKnownFileType = sourcecode.c.h; path = "WordPressTest-Bridging-Header.h"; sourceTree = "<group>"; };
		93E9050319E6F242005513C9 /* ContextManagerTests.swift */ = {isa = PBXFileReference; fileEncoding = 4; lastKnownFileType = sourcecode.swift; path = ContextManagerTests.swift; sourceTree = "<group>"; };
		93E9050519E6F3D8005513C9 /* TestContextManager.h */ = {isa = PBXFileReference; fileEncoding = 4; lastKnownFileType = sourcecode.c.h; path = TestContextManager.h; sourceTree = "<group>"; };
		93E9050619E6F3D8005513C9 /* TestContextManager.m */ = {isa = PBXFileReference; fileEncoding = 4; lastKnownFileType = sourcecode.c.objc; path = TestContextManager.m; sourceTree = "<group>"; };
		93EF094B19ED4F1100C89770 /* ContextManager-Internals.h */ = {isa = PBXFileReference; lastKnownFileType = sourcecode.c.h; path = "ContextManager-Internals.h"; sourceTree = "<group>"; };
		93FA0F0118E451A80007903B /* LICENSE */ = {isa = PBXFileReference; fileEncoding = 4; lastKnownFileType = text; name = LICENSE; path = ../LICENSE; sourceTree = "<group>"; };
		93FA0F0218E451A80007903B /* README.md */ = {isa = PBXFileReference; fileEncoding = 4; lastKnownFileType = text; name = README.md; path = ../README.md; sourceTree = "<group>"; };
		93FA0F0318E451A80007903B /* update-translations.rb */ = {isa = PBXFileReference; fileEncoding = 4; lastKnownFileType = text.script.ruby; name = "update-translations.rb"; path = "../update-translations.rb"; sourceTree = "<group>"; };
		93FA0F0418E451A80007903B /* fix-translation.php */ = {isa = PBXFileReference; fileEncoding = 4; lastKnownFileType = text.script.php; name = "fix-translation.php"; path = "../fix-translation.php"; sourceTree = "<group>"; };
		93FA0F0518E451A80007903B /* localize.py */ = {isa = PBXFileReference; fileEncoding = 4; lastKnownFileType = text.script.python; name = localize.py; path = ../localize.py; sourceTree = "<group>"; };
		93FA59DB18D88C1C001446BC /* PostCategoryService.h */ = {isa = PBXFileReference; fileEncoding = 4; lastKnownFileType = sourcecode.c.h; lineEnding = 0; path = PostCategoryService.h; sourceTree = "<group>"; xcLanguageSpecificationIdentifier = xcode.lang.objcpp; };
		93FA59DC18D88C1C001446BC /* PostCategoryService.m */ = {isa = PBXFileReference; fileEncoding = 4; lastKnownFileType = sourcecode.c.objc; lineEnding = 0; path = PostCategoryService.m; sourceTree = "<group>"; xcLanguageSpecificationIdentifier = xcode.lang.objc; };
		A01C542D0E24E88400D411F2 /* SystemConfiguration.framework */ = {isa = PBXFileReference; includeInIndex = 1; lastKnownFileType = wrapper.framework; name = SystemConfiguration.framework; path = System/Library/Frameworks/SystemConfiguration.framework; sourceTree = SDKROOT; };
		A01C55470E25E0D000D411F2 /* defaultPostTemplate.html */ = {isa = PBXFileReference; fileEncoding = 4; lastKnownFileType = text.html; name = defaultPostTemplate.html; path = Resources/HTML/defaultPostTemplate.html; sourceTree = "<group>"; };
		A0E293EF0E21027E00C6919C /* WPAddPostCategoryViewController.h */ = {isa = PBXFileReference; fileEncoding = 4; lastKnownFileType = sourcecode.c.h; path = WPAddPostCategoryViewController.h; sourceTree = "<group>"; };
		A0E293F00E21027E00C6919C /* WPAddPostCategoryViewController.m */ = {isa = PBXFileReference; fileEncoding = 4; lastKnownFileType = sourcecode.c.objc; lineEnding = 0; path = WPAddPostCategoryViewController.m; sourceTree = "<group>"; xcLanguageSpecificationIdentifier = xcode.lang.objc; };
		A20971B419B0BC390058F395 /* en-GB */ = {isa = PBXFileReference; lastKnownFileType = text.plist.strings; name = "en-GB"; path = "en-GB.lproj/Localizable.strings"; sourceTree = "<group>"; };
		A20971B519B0BC390058F395 /* en-GB */ = {isa = PBXFileReference; lastKnownFileType = text.plist.strings; name = "en-GB"; path = "en-GB.lproj/InfoPlist.strings"; sourceTree = "<group>"; };
		A20971B619B0BC390058F395 /* en-GB */ = {isa = PBXFileReference; lastKnownFileType = text.plist.strings; name = "en-GB"; path = "en-GB.lproj/InfoPlist.strings"; sourceTree = "<group>"; };
		A20971B719B0BC570058F395 /* pt-BR */ = {isa = PBXFileReference; lastKnownFileType = text.plist.strings; name = "pt-BR"; path = "pt-BR.lproj/Localizable.strings"; sourceTree = "<group>"; };
		A20971B819B0BC570058F395 /* pt-BR */ = {isa = PBXFileReference; lastKnownFileType = text.plist.strings; name = "pt-BR"; path = "pt-BR.lproj/InfoPlist.strings"; sourceTree = "<group>"; };
		A20971B919B0BC580058F395 /* pt-BR */ = {isa = PBXFileReference; lastKnownFileType = text.plist.strings; name = "pt-BR"; path = "pt-BR.lproj/InfoPlist.strings"; sourceTree = "<group>"; };
		A25EBD85156E330600530E3D /* WPTableViewController.h */ = {isa = PBXFileReference; fileEncoding = 4; lastKnownFileType = sourcecode.c.h; path = WPTableViewController.h; sourceTree = "<group>"; };
		A25EBD86156E330600530E3D /* WPTableViewController.m */ = {isa = PBXFileReference; fileEncoding = 4; lastKnownFileType = sourcecode.c.objc; path = WPTableViewController.m; sourceTree = "<group>"; };
		A2787D0119002AB1000D6CA6 /* HelpshiftConfig.plist */ = {isa = PBXFileReference; fileEncoding = 4; lastKnownFileType = text.plist.xml; path = HelpshiftConfig.plist; sourceTree = "<group>"; };
		A284044518BFE7F300D982B6 /* WordPress 15.xcdatamodel */ = {isa = PBXFileReference; lastKnownFileType = wrapper.xcdatamodel; path = "WordPress 15.xcdatamodel"; sourceTree = "<group>"; };
		A28F6FD119B61ACA00AADE55 /* SwiftPlayground.playground */ = {isa = PBXFileReference; lastKnownFileType = file.playground; path = SwiftPlayground.playground; sourceTree = "<group>"; };
		A2DC5B181953451B009584C3 /* WPNUXHelpBadgeLabel.h */ = {isa = PBXFileReference; fileEncoding = 4; lastKnownFileType = sourcecode.c.h; path = WPNUXHelpBadgeLabel.h; sourceTree = "<group>"; };
		A2DC5B191953451B009584C3 /* WPNUXHelpBadgeLabel.m */ = {isa = PBXFileReference; fileEncoding = 4; lastKnownFileType = sourcecode.c.objc; path = WPNUXHelpBadgeLabel.m; sourceTree = "<group>"; };
		A42FAD830601402EC061BE54 /* Pods-WordPressTest.release-internal.xcconfig */ = {isa = PBXFileReference; includeInIndex = 1; lastKnownFileType = text.xcconfig; name = "Pods-WordPressTest.release-internal.xcconfig"; path = "../Pods/Target Support Files/Pods-WordPressTest/Pods-WordPressTest.release-internal.xcconfig"; sourceTree = "<group>"; };
		AC055AD29E203B2021E7F39B /* Pods.debug.xcconfig */ = {isa = PBXFileReference; includeInIndex = 1; lastKnownFileType = text.xcconfig; name = Pods.debug.xcconfig; path = "../Pods/Target Support Files/Pods/Pods.debug.xcconfig"; sourceTree = "<group>"; };
		ACBAB5FC0E121C7300F38795 /* PostSettingsViewController.h */ = {isa = PBXFileReference; fileEncoding = 4; lastKnownFileType = sourcecode.c.h; path = PostSettingsViewController.h; sourceTree = "<group>"; usesTabs = 0; };
		ACBAB5FD0E121C7300F38795 /* PostSettingsViewController.m */ = {isa = PBXFileReference; fileEncoding = 4; lastKnownFileType = sourcecode.c.objc; path = PostSettingsViewController.m; sourceTree = "<group>"; usesTabs = 0; };
		ACBAB6840E1247F700F38795 /* PostPreviewViewController.h */ = {isa = PBXFileReference; fileEncoding = 4; lastKnownFileType = sourcecode.c.h; path = PostPreviewViewController.h; sourceTree = "<group>"; usesTabs = 0; };
		ACBAB6850E1247F700F38795 /* PostPreviewViewController.m */ = {isa = PBXFileReference; fileEncoding = 4; lastKnownFileType = sourcecode.c.objc; lineEnding = 0; path = PostPreviewViewController.m; sourceTree = "<group>"; usesTabs = 0; xcLanguageSpecificationIdentifier = xcode.lang.objc; };
		ACC156CA0E10E67600D6E1A0 /* WPPostViewController.h */ = {isa = PBXFileReference; fileEncoding = 4; lastKnownFileType = sourcecode.c.h; path = WPPostViewController.h; sourceTree = "<group>"; usesTabs = 0; };
		ACC156CB0E10E67600D6E1A0 /* WPPostViewController.m */ = {isa = PBXFileReference; fileEncoding = 4; lastKnownFileType = sourcecode.c.objc; path = WPPostViewController.m; sourceTree = "<group>"; usesTabs = 0; };
		ADF544C0195A0F620092213D /* CustomHighlightButton.h */ = {isa = PBXFileReference; fileEncoding = 4; lastKnownFileType = sourcecode.c.h; path = CustomHighlightButton.h; sourceTree = "<group>"; };
		ADF544C1195A0F620092213D /* CustomHighlightButton.m */ = {isa = PBXFileReference; fileEncoding = 4; lastKnownFileType = sourcecode.c.objc; path = CustomHighlightButton.m; sourceTree = "<group>"; };
		AEFB66560B716519236CEE67 /* Pods.release.xcconfig */ = {isa = PBXFileReference; includeInIndex = 1; lastKnownFileType = text.xcconfig; name = Pods.release.xcconfig; path = "../Pods/Target Support Files/Pods/Pods.release.xcconfig"; sourceTree = "<group>"; };
		B43F6A7D9B3DC5B8B4A7DDCA /* Pods-WordPressTest.debug.xcconfig */ = {isa = PBXFileReference; includeInIndex = 1; lastKnownFileType = text.xcconfig; name = "Pods-WordPressTest.debug.xcconfig"; path = "../Pods/Target Support Files/Pods-WordPressTest/Pods-WordPressTest.debug.xcconfig"; sourceTree = "<group>"; };
		B52C4C7C199D4CD3009FD823 /* NoteBlockUserTableViewCell.swift */ = {isa = PBXFileReference; fileEncoding = 4; lastKnownFileType = sourcecode.swift; path = NoteBlockUserTableViewCell.swift; sourceTree = "<group>"; };
		B52C4C7E199D74AE009FD823 /* NoteTableViewCell.swift */ = {isa = PBXFileReference; fileEncoding = 4; lastKnownFileType = sourcecode.swift; path = NoteTableViewCell.swift; sourceTree = "<group>"; };
		B532D4E5199D4357006E4DF6 /* NoteBlockCommentTableViewCell.swift */ = {isa = PBXFileReference; fileEncoding = 4; lastKnownFileType = sourcecode.swift; path = NoteBlockCommentTableViewCell.swift; sourceTree = "<group>"; };
		B532D4E6199D4357006E4DF6 /* NoteBlockHeaderTableViewCell.swift */ = {isa = PBXFileReference; fileEncoding = 4; lastKnownFileType = sourcecode.swift; path = NoteBlockHeaderTableViewCell.swift; sourceTree = "<group>"; };
		B532D4E7199D4357006E4DF6 /* NoteBlockTableViewCell.swift */ = {isa = PBXFileReference; fileEncoding = 4; lastKnownFileType = sourcecode.swift; path = NoteBlockTableViewCell.swift; sourceTree = "<group>"; };
		B532D4E8199D4357006E4DF6 /* NoteBlockTextTableViewCell.swift */ = {isa = PBXFileReference; fileEncoding = 4; lastKnownFileType = sourcecode.swift; path = NoteBlockTextTableViewCell.swift; sourceTree = "<group>"; };
		B532D4ED199D4418006E4DF6 /* NoteBlockImageTableViewCell.swift */ = {isa = PBXFileReference; fileEncoding = 4; lastKnownFileType = sourcecode.swift; path = NoteBlockImageTableViewCell.swift; sourceTree = "<group>"; };
		B535209A1AF7BBB800B33BA8 /* PushAuthenticationManager.swift */ = {isa = PBXFileReference; fileEncoding = 4; lastKnownFileType = sourcecode.swift; path = PushAuthenticationManager.swift; sourceTree = "<group>"; };
		B535209C1AF7EB9F00B33BA8 /* PushAuthenticationService.swift */ = {isa = PBXFileReference; fileEncoding = 4; lastKnownFileType = sourcecode.swift; path = PushAuthenticationService.swift; sourceTree = "<group>"; };
		B535209E1AF7EFEC00B33BA8 /* PushAuthenticationServiceRemote.swift */ = {isa = PBXFileReference; fileEncoding = 4; lastKnownFileType = sourcecode.swift; path = PushAuthenticationServiceRemote.swift; sourceTree = "<group>"; };
		B53FDF6C19B8C336000723B6 /* UIScreen+Helpers.swift */ = {isa = PBXFileReference; fileEncoding = 4; lastKnownFileType = sourcecode.swift; path = "UIScreen+Helpers.swift"; sourceTree = "<group>"; };
		B54810F61AA656B40081B54D /* WordPress 28.xcdatamodel */ = {isa = PBXFileReference; lastKnownFileType = wrapper.xcdatamodel; path = "WordPress 28.xcdatamodel"; sourceTree = "<group>"; };
		B548458019A258890077E7A5 /* UIActionSheet+Helpers.h */ = {isa = PBXFileReference; fileEncoding = 4; lastKnownFileType = sourcecode.c.h; path = "UIActionSheet+Helpers.h"; sourceTree = "<group>"; };
		B548458119A258890077E7A5 /* UIActionSheet+Helpers.m */ = {isa = PBXFileReference; fileEncoding = 4; lastKnownFileType = sourcecode.c.objc; path = "UIActionSheet+Helpers.m"; sourceTree = "<group>"; };
		B54866C91A0D7042004AC79D /* NSAttributedString+Helpers.swift */ = {isa = PBXFileReference; fileEncoding = 4; lastKnownFileType = sourcecode.swift; path = "NSAttributedString+Helpers.swift"; sourceTree = "<group>"; };
		B54E1DED1A0A7BAA00807537 /* ReplyBezierView.swift */ = {isa = PBXFileReference; fileEncoding = 4; lastKnownFileType = sourcecode.swift; path = ReplyBezierView.swift; sourceTree = "<group>"; };
		B54E1DEE1A0A7BAA00807537 /* ReplyTextView.swift */ = {isa = PBXFileReference; fileEncoding = 4; lastKnownFileType = sourcecode.swift; path = ReplyTextView.swift; sourceTree = "<group>"; };
		B54E1DEF1A0A7BAA00807537 /* ReplyTextView.xib */ = {isa = PBXFileReference; fileEncoding = 4; lastKnownFileType = file.xib; path = ReplyTextView.xib; sourceTree = "<group>"; };
		B54E1DF31A0A7BBF00807537 /* NotificationMediaDownloader.swift */ = {isa = PBXFileReference; fileEncoding = 4; lastKnownFileType = sourcecode.swift; path = NotificationMediaDownloader.swift; sourceTree = "<group>"; };
		B5509A9119CA38B3006D2E49 /* EditReplyViewController.h */ = {isa = PBXFileReference; fileEncoding = 4; lastKnownFileType = sourcecode.c.h; path = EditReplyViewController.h; sourceTree = "<group>"; };
		B5509A9219CA38B3006D2E49 /* EditReplyViewController.m */ = {isa = PBXFileReference; fileEncoding = 4; lastKnownFileType = sourcecode.c.objc; path = EditReplyViewController.m; sourceTree = "<group>"; };
		B5509A9419CA3B9F006D2E49 /* EditReplyViewController.xib */ = {isa = PBXFileReference; fileEncoding = 4; lastKnownFileType = file.xib; name = EditReplyViewController.xib; path = Resources/EditReplyViewController.xib; sourceTree = "<group>"; };
		B55853F11962337500FAF6C3 /* NSScanner+Helpers.h */ = {isa = PBXFileReference; fileEncoding = 4; lastKnownFileType = sourcecode.c.h; path = "NSScanner+Helpers.h"; sourceTree = "<group>"; };
		B55853F21962337500FAF6C3 /* NSScanner+Helpers.m */ = {isa = PBXFileReference; fileEncoding = 4; lastKnownFileType = sourcecode.c.objc; path = "NSScanner+Helpers.m"; sourceTree = "<group>"; };
		B55853F419630AF900FAF6C3 /* Noticons-Regular.otf */ = {isa = PBXFileReference; lastKnownFileType = file; path = "Noticons-Regular.otf"; sourceTree = "<group>"; };
		B55853F519630D5400FAF6C3 /* NSAttributedString+Util.h */ = {isa = PBXFileReference; fileEncoding = 4; lastKnownFileType = sourcecode.c.h; path = "NSAttributedString+Util.h"; sourceTree = "<group>"; };
		B55853F619630D5400FAF6C3 /* NSAttributedString+Util.m */ = {isa = PBXFileReference; fileEncoding = 4; lastKnownFileType = sourcecode.c.objc; path = "NSAttributedString+Util.m"; sourceTree = "<group>"; };
		B55853F819630E7900FAF6C3 /* Notification.h */ = {isa = PBXFileReference; fileEncoding = 4; lastKnownFileType = sourcecode.c.h; lineEnding = 0; path = Notification.h; sourceTree = "<group>"; xcLanguageSpecificationIdentifier = xcode.lang.objcpp; };
		B55853F919630E7900FAF6C3 /* Notification.m */ = {isa = PBXFileReference; fileEncoding = 4; lastKnownFileType = sourcecode.c.objc; lineEnding = 0; path = Notification.m; sourceTree = "<group>"; xcLanguageSpecificationIdentifier = xcode.lang.objc; };
		B558541019631A1000FAF6C3 /* Notifications.storyboard */ = {isa = PBXFileReference; fileEncoding = 4; lastKnownFileType = file.storyboard; path = Notifications.storyboard; sourceTree = "<group>"; };
		B57AF5F91ACDC73D0075A7D2 /* NoteBlockActionsTableViewCell.swift */ = {isa = PBXFileReference; fileEncoding = 4; lastKnownFileType = sourcecode.swift; path = NoteBlockActionsTableViewCell.swift; sourceTree = "<group>"; };
		B57B99D419A2C20200506504 /* NoteTableHeaderView.swift */ = {isa = PBXFileReference; fileEncoding = 4; lastKnownFileType = sourcecode.swift; path = NoteTableHeaderView.swift; sourceTree = "<group>"; };
		B57B99DC19A2DBF200506504 /* NSObject+Helpers.h */ = {isa = PBXFileReference; fileEncoding = 4; lastKnownFileType = sourcecode.c.h; path = "NSObject+Helpers.h"; sourceTree = "<group>"; };
		B57B99DD19A2DBF200506504 /* NSObject+Helpers.m */ = {isa = PBXFileReference; fileEncoding = 4; lastKnownFileType = sourcecode.c.objc; path = "NSObject+Helpers.m"; sourceTree = "<group>"; };
		B580E4781AEA91000091A094 /* UIViewController+Helpers.swift */ = {isa = PBXFileReference; fileEncoding = 4; lastKnownFileType = sourcecode.swift; path = "UIViewController+Helpers.swift"; sourceTree = "<group>"; };
		B587796F19B799D800E57C5A /* NSDate+Helpers.swift */ = {isa = PBXFileReference; fileEncoding = 4; lastKnownFileType = sourcecode.swift; path = "NSDate+Helpers.swift"; sourceTree = "<group>"; };
		B587797019B799D800E57C5A /* NSIndexPath+Swift.swift */ = {isa = PBXFileReference; fileEncoding = 4; lastKnownFileType = sourcecode.swift; path = "NSIndexPath+Swift.swift"; sourceTree = "<group>"; };
		B587797119B799D800E57C5A /* NSParagraphStyle+Helpers.swift */ = {isa = PBXFileReference; fileEncoding = 4; lastKnownFileType = sourcecode.swift; path = "NSParagraphStyle+Helpers.swift"; sourceTree = "<group>"; };
		B587797219B799D800E57C5A /* UIDevice+Helpers.swift */ = {isa = PBXFileReference; fileEncoding = 4; lastKnownFileType = sourcecode.swift; path = "UIDevice+Helpers.swift"; sourceTree = "<group>"; };
		B587797319B799D800E57C5A /* UIImageView+Animations.swift */ = {isa = PBXFileReference; fileEncoding = 4; lastKnownFileType = sourcecode.swift; path = "UIImageView+Animations.swift"; sourceTree = "<group>"; };
		B587797419B799D800E57C5A /* UIImageView+Networking.swift */ = {isa = PBXFileReference; fileEncoding = 4; lastKnownFileType = sourcecode.swift; path = "UIImageView+Networking.swift"; sourceTree = "<group>"; };
		B587797519B799D800E57C5A /* UITableView+Helpers.swift */ = {isa = PBXFileReference; fileEncoding = 4; lastKnownFileType = sourcecode.swift; path = "UITableView+Helpers.swift"; sourceTree = "<group>"; };
		B587797619B799D800E57C5A /* UITableViewCell+Helpers.swift */ = {isa = PBXFileReference; fileEncoding = 4; lastKnownFileType = sourcecode.swift; path = "UITableViewCell+Helpers.swift"; sourceTree = "<group>"; };
		B587797719B799D800E57C5A /* UIView+Helpers.swift */ = {isa = PBXFileReference; fileEncoding = 4; lastKnownFileType = sourcecode.swift; path = "UIView+Helpers.swift"; sourceTree = "<group>"; };
		B587798419B799EB00E57C5A /* Notification+Interface.swift */ = {isa = PBXFileReference; fileEncoding = 4; lastKnownFileType = sourcecode.swift; path = "Notification+Interface.swift"; sourceTree = "<group>"; };
		B587798519B799EB00E57C5A /* NotificationBlock+Interface.swift */ = {isa = PBXFileReference; fileEncoding = 4; lastKnownFileType = sourcecode.swift; path = "NotificationBlock+Interface.swift"; sourceTree = "<group>"; };
		B5A6CEA519FA800E009F07DE /* AccountToAccount20to21.swift */ = {isa = PBXFileReference; fileEncoding = 4; lastKnownFileType = sourcecode.swift; name = AccountToAccount20to21.swift; path = "20-21/AccountToAccount20to21.swift"; sourceTree = "<group>"; };
		B5AA54D41A8E7510003BDD12 /* WebKit.framework */ = {isa = PBXFileReference; lastKnownFileType = wrapper.framework; name = WebKit.framework; path = System/Library/Frameworks/WebKit.framework; sourceTree = SDKROOT; };
		B5AB733B19901F85005F5044 /* WPNoResultsView+AnimatedBox.h */ = {isa = PBXFileReference; fileEncoding = 4; lastKnownFileType = sourcecode.c.h; path = "WPNoResultsView+AnimatedBox.h"; sourceTree = "<group>"; };
		B5AB733C19901F85005F5044 /* WPNoResultsView+AnimatedBox.m */ = {isa = PBXFileReference; fileEncoding = 4; lastKnownFileType = sourcecode.c.objc; path = "WPNoResultsView+AnimatedBox.m"; sourceTree = "<group>"; };
		B5AEEC711ACACF2F008BF2A4 /* NotificationTests.m */ = {isa = PBXFileReference; fileEncoding = 4; lastKnownFileType = sourcecode.c.objc; path = NotificationTests.m; sourceTree = "<group>"; };
		B5AEEC741ACACFDA008BF2A4 /* notifications-badge.json */ = {isa = PBXFileReference; fileEncoding = 4; lastKnownFileType = text.json; path = "notifications-badge.json"; sourceTree = "<group>"; };
		B5AEEC751ACACFDA008BF2A4 /* notifications-like.json */ = {isa = PBXFileReference; fileEncoding = 4; lastKnownFileType = text.json; path = "notifications-like.json"; sourceTree = "<group>"; };
		B5AEEC771ACACFDA008BF2A4 /* notifications-new-follower.json */ = {isa = PBXFileReference; fileEncoding = 4; lastKnownFileType = text.json; path = "notifications-new-follower.json"; sourceTree = "<group>"; };
		B5AEEC781ACACFDA008BF2A4 /* notifications-replied-comment.json */ = {isa = PBXFileReference; fileEncoding = 4; lastKnownFileType = text.json; path = "notifications-replied-comment.json"; sourceTree = "<group>"; };
		B5B56D3019AFB68800B4E29B /* WPStyleGuide+Reply.swift */ = {isa = PBXFileReference; fileEncoding = 4; lastKnownFileType = sourcecode.swift; path = "WPStyleGuide+Reply.swift"; sourceTree = "<group>"; };
		B5B56D3119AFB68800B4E29B /* WPStyleGuide+Notifications.swift */ = {isa = PBXFileReference; fileEncoding = 4; lastKnownFileType = sourcecode.swift; path = "WPStyleGuide+Notifications.swift"; sourceTree = "<group>"; };
		B5B63F3F19621A9F001601C3 /* WordPress 19.xcdatamodel */ = {isa = PBXFileReference; lastKnownFileType = wrapper.xcdatamodel; path = "WordPress 19.xcdatamodel"; sourceTree = "<group>"; };
		B5B9C08F1A38A23A00B5B85F /* Notification+Internals.h */ = {isa = PBXFileReference; lastKnownFileType = sourcecode.c.h; path = "Notification+Internals.h"; sourceTree = "<group>"; };
		B5C66B6D1ACEE0B500F68370 /* NoteSeparatorsView.swift */ = {isa = PBXFileReference; fileEncoding = 4; lastKnownFileType = sourcecode.swift; path = NoteSeparatorsView.swift; sourceTree = "<group>"; };
		B5C66B6F1ACF06CA00F68370 /* NoteBlockHeaderTableViewCell.xib */ = {isa = PBXFileReference; fileEncoding = 4; lastKnownFileType = file.xib; path = NoteBlockHeaderTableViewCell.xib; sourceTree = "<group>"; };
		B5C66B711ACF071000F68370 /* NoteBlockTextTableViewCell.xib */ = {isa = PBXFileReference; fileEncoding = 4; lastKnownFileType = file.xib; path = NoteBlockTextTableViewCell.xib; sourceTree = "<group>"; };
		B5C66B731ACF071F00F68370 /* NoteBlockActionsTableViewCell.xib */ = {isa = PBXFileReference; fileEncoding = 4; lastKnownFileType = file.xib; path = NoteBlockActionsTableViewCell.xib; sourceTree = "<group>"; };
		B5C66B751ACF072C00F68370 /* NoteBlockCommentTableViewCell.xib */ = {isa = PBXFileReference; fileEncoding = 4; lastKnownFileType = file.xib; path = NoteBlockCommentTableViewCell.xib; sourceTree = "<group>"; };
		B5C66B771ACF073900F68370 /* NoteBlockImageTableViewCell.xib */ = {isa = PBXFileReference; fileEncoding = 4; lastKnownFileType = file.xib; path = NoteBlockImageTableViewCell.xib; sourceTree = "<group>"; };
		B5C66B791ACF074600F68370 /* NoteBlockUserTableViewCell.xib */ = {isa = PBXFileReference; fileEncoding = 4; lastKnownFileType = file.xib; path = NoteBlockUserTableViewCell.xib; sourceTree = "<group>"; };
		B5CC05F51962150600975CAC /* Constants.m */ = {isa = PBXFileReference; fileEncoding = 4; lastKnownFileType = sourcecode.c.objc; path = Constants.m; sourceTree = "<group>"; };
		B5CC05F71962186D00975CAC /* Meta.h */ = {isa = PBXFileReference; fileEncoding = 4; lastKnownFileType = sourcecode.c.h; path = Meta.h; sourceTree = "<group>"; };
		B5CC05F81962186D00975CAC /* Meta.m */ = {isa = PBXFileReference; fileEncoding = 4; lastKnownFileType = sourcecode.c.objc; path = Meta.m; sourceTree = "<group>"; };
		B5D689FB1A5EBC900063D9E5 /* NotificationsManager+TestHelper.h */ = {isa = PBXFileReference; fileEncoding = 4; lastKnownFileType = sourcecode.c.h; path = "NotificationsManager+TestHelper.h"; sourceTree = "<group>"; };
		B5D689FC1A5EBC900063D9E5 /* NotificationsManager+TestHelper.m */ = {isa = PBXFileReference; fileEncoding = 4; lastKnownFileType = sourcecode.c.objc; path = "NotificationsManager+TestHelper.m"; sourceTree = "<group>"; };
		B5D7F2D91A04180A006D3047 /* NSAttributedString+RichTextView.swift */ = {isa = PBXFileReference; fileEncoding = 4; lastKnownFileType = sourcecode.swift; path = "NSAttributedString+RichTextView.swift"; sourceTree = "<group>"; };
		B5D7F2DA1A04180A006D3047 /* RichTextView.swift */ = {isa = PBXFileReference; fileEncoding = 4; lastKnownFileType = sourcecode.swift; path = RichTextView.swift; sourceTree = "<group>"; };
		B5D7F2DB1A04180A006D3047 /* UITextView+RichTextView.swift */ = {isa = PBXFileReference; fileEncoding = 4; lastKnownFileType = sourcecode.swift; path = "UITextView+RichTextView.swift"; sourceTree = "<group>"; };
		B5E06E2F1A9CD31D00128985 /* WPURLRequest.h */ = {isa = PBXFileReference; fileEncoding = 4; lastKnownFileType = sourcecode.c.h; path = WPURLRequest.h; sourceTree = "<group>"; };
		B5E06E301A9CD31D00128985 /* WPURLRequest.m */ = {isa = PBXFileReference; fileEncoding = 4; lastKnownFileType = sourcecode.c.objc; path = WPURLRequest.m; sourceTree = "<group>"; };
		B5E167F319C08D18009535AA /* NSCalendar+Helpers.swift */ = {isa = PBXFileReference; fileEncoding = 4; lastKnownFileType = sourcecode.swift; path = "NSCalendar+Helpers.swift"; sourceTree = "<group>"; };
		B5E23BDE19AD0D00000D6879 /* NoteTableViewCell.xib */ = {isa = PBXFileReference; fileEncoding = 4; lastKnownFileType = file.xib; path = NoteTableViewCell.xib; sourceTree = "<group>"; };
		B5F015C9195DFD7600F6ECF2 /* WordPressActivity.h */ = {isa = PBXFileReference; fileEncoding = 4; lastKnownFileType = sourcecode.c.h; path = WordPressActivity.h; sourceTree = "<group>"; };
		B5F015CA195DFD7600F6ECF2 /* WordPressActivity.m */ = {isa = PBXFileReference; fileEncoding = 4; lastKnownFileType = sourcecode.c.objc; path = WordPressActivity.m; sourceTree = "<group>"; };
		B5FD4520199D0C9A00286FBB /* WordPress-Bridging-Header.h */ = {isa = PBXFileReference; lastKnownFileType = sourcecode.c.h; path = "WordPress-Bridging-Header.h"; sourceTree = "<group>"; };
		B5FD453F199D0F2800286FBB /* NotificationDetailsViewController.h */ = {isa = PBXFileReference; fileEncoding = 4; lastKnownFileType = sourcecode.c.h; path = NotificationDetailsViewController.h; sourceTree = "<group>"; };
		B5FD4540199D0F2800286FBB /* NotificationDetailsViewController.m */ = {isa = PBXFileReference; fileEncoding = 4; lastKnownFileType = sourcecode.c.objc; lineEnding = 0; path = NotificationDetailsViewController.m; sourceTree = "<group>"; xcLanguageSpecificationIdentifier = xcode.lang.objc; };
		B5FD4541199D0F2800286FBB /* NotificationsViewController.h */ = {isa = PBXFileReference; fileEncoding = 4; lastKnownFileType = sourcecode.c.h; path = NotificationsViewController.h; sourceTree = "<group>"; };
		B5FD4542199D0F2800286FBB /* NotificationsViewController.m */ = {isa = PBXFileReference; fileEncoding = 4; lastKnownFileType = sourcecode.c.objc; path = NotificationsViewController.m; sourceTree = "<group>"; };
		B6E2365A531EA4BD7025525F /* Pods-WordPressTest.distribution.xcconfig */ = {isa = PBXFileReference; includeInIndex = 1; lastKnownFileType = text.xcconfig; name = "Pods-WordPressTest.distribution.xcconfig"; path = "../Pods/Target Support Files/Pods-WordPressTest/Pods-WordPressTest.distribution.xcconfig"; sourceTree = "<group>"; };
		C52812131832E071008931FD /* WordPress 13.xcdatamodel */ = {isa = PBXFileReference; lastKnownFileType = wrapper.xcdatamodel; path = "WordPress 13.xcdatamodel"; sourceTree = "<group>"; };
		C533CF330E6D3ADA000C3DE8 /* CommentsViewController.h */ = {isa = PBXFileReference; fileEncoding = 4; lastKnownFileType = sourcecode.c.h; path = CommentsViewController.h; sourceTree = "<group>"; };
		C533CF340E6D3ADA000C3DE8 /* CommentsViewController.m */ = {isa = PBXFileReference; fileEncoding = 4; lastKnownFileType = sourcecode.c.objc; path = CommentsViewController.m; sourceTree = "<group>"; };
		C545E0A01811B9880020844C /* ContextManager.h */ = {isa = PBXFileReference; fileEncoding = 4; lastKnownFileType = sourcecode.c.h; path = ContextManager.h; sourceTree = "<group>"; };
		C545E0A11811B9880020844C /* ContextManager.m */ = {isa = PBXFileReference; fileEncoding = 4; lastKnownFileType = sourcecode.c.objc; path = ContextManager.m; sourceTree = "<group>"; };
		C56636E61868D0CE00226AAB /* StatsViewController.h */ = {isa = PBXFileReference; fileEncoding = 4; lastKnownFileType = sourcecode.c.h; path = StatsViewController.h; sourceTree = "<group>"; };
		C56636E71868D0CE00226AAB /* StatsViewController.m */ = {isa = PBXFileReference; fileEncoding = 4; lastKnownFileType = sourcecode.c.objc; path = StatsViewController.m; sourceTree = "<group>"; };
		C57A31A2183D2111007745B9 /* NotificationsManager.h */ = {isa = PBXFileReference; fileEncoding = 4; lastKnownFileType = sourcecode.c.h; path = NotificationsManager.h; sourceTree = "<group>"; };
		C57A31A3183D2111007745B9 /* NotificationsManager.m */ = {isa = PBXFileReference; fileEncoding = 4; lastKnownFileType = sourcecode.c.objc; path = NotificationsManager.m; sourceTree = "<group>"; };
		C58349C31806F95100B64089 /* IOS7CorrectedTextView.h */ = {isa = PBXFileReference; fileEncoding = 4; lastKnownFileType = sourcecode.c.h; path = IOS7CorrectedTextView.h; sourceTree = "<group>"; };
		C58349C41806F95100B64089 /* IOS7CorrectedTextView.m */ = {isa = PBXFileReference; fileEncoding = 4; lastKnownFileType = sourcecode.c.objc; path = IOS7CorrectedTextView.m; sourceTree = "<group>"; };
		C5CFDC29184F962B00097B05 /* CoreDataConcurrencyTest.m */ = {isa = PBXFileReference; fileEncoding = 4; lastKnownFileType = sourcecode.c.objc; path = CoreDataConcurrencyTest.m; sourceTree = "<group>"; };
		C9F5071C28C57CE611E00B1F /* Pods.release-internal.xcconfig */ = {isa = PBXFileReference; includeInIndex = 1; lastKnownFileType = text.xcconfig; name = "Pods.release-internal.xcconfig"; path = "../Pods/Target Support Files/Pods/Pods.release-internal.xcconfig"; sourceTree = "<group>"; };
		CC24E5F01577DBC300A6D5B5 /* AddressBook.framework */ = {isa = PBXFileReference; includeInIndex = 1; lastKnownFileType = wrapper.framework; name = AddressBook.framework; path = System/Library/Frameworks/AddressBook.framework; sourceTree = SDKROOT; };
		CC24E5F21577DFF400A6D5B5 /* Twitter.framework */ = {isa = PBXFileReference; includeInIndex = 1; lastKnownFileType = wrapper.framework; name = Twitter.framework; path = System/Library/Frameworks/Twitter.framework; sourceTree = SDKROOT; };
		CC24E5F41577E16B00A6D5B5 /* Accounts.framework */ = {isa = PBXFileReference; includeInIndex = 1; lastKnownFileType = wrapper.framework; name = Accounts.framework; path = System/Library/Frameworks/Accounts.framework; sourceTree = SDKROOT; };
		CEBD3EA90FF1BA3B00C1396E /* Blog.h */ = {isa = PBXFileReference; fileEncoding = 4; lastKnownFileType = sourcecode.c.h; path = Blog.h; sourceTree = "<group>"; };
		CEBD3EAA0FF1BA3B00C1396E /* Blog.m */ = {isa = PBXFileReference; fileEncoding = 4; lastKnownFileType = sourcecode.c.objc; path = Blog.m; sourceTree = "<group>"; };
		D4972215061A4C21AD2CD5B8 /* libPods-WordPressTest.a */ = {isa = PBXFileReference; explicitFileType = archive.ar; includeInIndex = 0; path = "libPods-WordPressTest.a"; sourceTree = BUILT_PRODUCTS_DIR; };
		DA67DF58196D8F6A005B5BC8 /* WordPress 20.xcdatamodel */ = {isa = PBXFileReference; lastKnownFileType = wrapper.xcdatamodel; path = "WordPress 20.xcdatamodel"; sourceTree = "<group>"; };
		E100C6BA1741472F00AE48D8 /* WordPress-11-12.xcmappingmodel */ = {isa = PBXFileReference; lastKnownFileType = wrapper.xcmappingmodel; path = "WordPress-11-12.xcmappingmodel"; sourceTree = "<group>"; };
		E105E9CD1726955600C0D9E7 /* WPAccount.h */ = {isa = PBXFileReference; fileEncoding = 4; lastKnownFileType = sourcecode.c.h; path = WPAccount.h; sourceTree = "<group>"; };
		E105E9CE1726955600C0D9E7 /* WPAccount.m */ = {isa = PBXFileReference; fileEncoding = 4; lastKnownFileType = sourcecode.c.objc; path = WPAccount.m; sourceTree = "<group>"; };
		E10675C7183F82E900E5CE5C /* SettingsViewControllerTest.m */ = {isa = PBXFileReference; fileEncoding = 4; lastKnownFileType = sourcecode.c.objc; path = SettingsViewControllerTest.m; sourceTree = "<group>"; };
		E10675C9183FA78E00E5CE5C /* XCTest.framework */ = {isa = PBXFileReference; lastKnownFileType = wrapper.framework; name = XCTest.framework; path = Library/Frameworks/XCTest.framework; sourceTree = DEVELOPER_DIR; };
		E10B3651158F2D3F00419A93 /* QuartzCore.framework */ = {isa = PBXFileReference; includeInIndex = 1; lastKnownFileType = wrapper.framework; name = QuartzCore.framework; path = System/Library/Frameworks/QuartzCore.framework; sourceTree = SDKROOT; };
		E10B3653158F2D4500419A93 /* UIKit.framework */ = {isa = PBXFileReference; includeInIndex = 1; lastKnownFileType = wrapper.framework; name = UIKit.framework; path = System/Library/Frameworks/UIKit.framework; sourceTree = SDKROOT; };
		E10DB0061771926D00B7A0A3 /* GooglePlusActivity.h */ = {isa = PBXFileReference; fileEncoding = 4; lastKnownFileType = sourcecode.c.h; path = GooglePlusActivity.h; sourceTree = "<group>"; };
		E10DB0071771926D00B7A0A3 /* GooglePlusActivity.m */ = {isa = PBXFileReference; fileEncoding = 4; lastKnownFileType = sourcecode.c.objc; path = GooglePlusActivity.m; sourceTree = "<group>"; };
		E11330501A13BAA300D36D84 /* me-sites-with-jetpack.json */ = {isa = PBXFileReference; fileEncoding = 4; lastKnownFileType = text.json; path = "me-sites-with-jetpack.json"; sourceTree = "<group>"; };
		E114D798153D85A800984182 /* WPError.h */ = {isa = PBXFileReference; fileEncoding = 4; lastKnownFileType = sourcecode.c.h; path = WPError.h; sourceTree = "<group>"; };
		E114D799153D85A800984182 /* WPError.m */ = {isa = PBXFileReference; fileEncoding = 4; lastKnownFileType = sourcecode.c.objc; path = WPError.m; sourceTree = "<group>"; };
		E115F2D116776A2900CCF00D /* WordPress 8.xcdatamodel */ = {isa = PBXFileReference; lastKnownFileType = wrapper.xcdatamodel; path = "WordPress 8.xcdatamodel"; sourceTree = "<group>"; };
		E120D90C1B09D8C300FB9A6E /* JetpackState.h */ = {isa = PBXFileReference; fileEncoding = 4; lastKnownFileType = sourcecode.c.h; path = JetpackState.h; sourceTree = "<group>"; };
		E120D90D1B09D8C300FB9A6E /* JetpackState.m */ = {isa = PBXFileReference; fileEncoding = 4; lastKnownFileType = sourcecode.c.objc; path = JetpackState.m; sourceTree = "<group>"; };
		E1225A4C147E6D2400B4F3A0 /* tr */ = {isa = PBXFileReference; lastKnownFileType = text.plist.strings; name = tr; path = tr.lproj/Localizable.strings; sourceTree = "<group>"; };
		E1225A4D147E6D2C00B4F3A0 /* id */ = {isa = PBXFileReference; lastKnownFileType = text.plist.strings; name = id; path = id.lproj/Localizable.strings; sourceTree = "<group>"; };
		E1249B3D19408C230035E895 /* CommentServiceRemote.h */ = {isa = PBXFileReference; fileEncoding = 4; lastKnownFileType = sourcecode.c.h; path = CommentServiceRemote.h; sourceTree = "<group>"; };
		E1249B4119408C910035E895 /* RemoteComment.h */ = {isa = PBXFileReference; fileEncoding = 4; lastKnownFileType = sourcecode.c.h; name = RemoteComment.h; path = "Remote Objects/RemoteComment.h"; sourceTree = "<group>"; };
		E1249B4219408C910035E895 /* RemoteComment.m */ = {isa = PBXFileReference; fileEncoding = 4; lastKnownFileType = sourcecode.c.objc; name = RemoteComment.m; path = "Remote Objects/RemoteComment.m"; sourceTree = "<group>"; };
		E1249B4419408D0F0035E895 /* CommentServiceRemoteXMLRPC.h */ = {isa = PBXFileReference; fileEncoding = 4; lastKnownFileType = sourcecode.c.h; path = CommentServiceRemoteXMLRPC.h; sourceTree = "<group>"; };
		E1249B4519408D0F0035E895 /* CommentServiceRemoteXMLRPC.m */ = {isa = PBXFileReference; fileEncoding = 4; lastKnownFileType = sourcecode.c.objc; path = CommentServiceRemoteXMLRPC.m; sourceTree = "<group>"; };
		E1249B471940AE550035E895 /* ServiceRemoteXMLRPC.h */ = {isa = PBXFileReference; lastKnownFileType = sourcecode.c.h; path = ServiceRemoteXMLRPC.h; sourceTree = "<group>"; };
		E1249B481940AE610035E895 /* ServiceRemoteREST.h */ = {isa = PBXFileReference; lastKnownFileType = sourcecode.c.h; path = ServiceRemoteREST.h; sourceTree = "<group>"; };
		E1249B491940AECC0035E895 /* CommentServiceRemoteREST.h */ = {isa = PBXFileReference; fileEncoding = 4; lastKnownFileType = sourcecode.c.h; path = CommentServiceRemoteREST.h; sourceTree = "<group>"; };
		E1249B4A1940AECC0035E895 /* CommentServiceRemoteREST.m */ = {isa = PBXFileReference; fileEncoding = 4; lastKnownFileType = sourcecode.c.objc; path = CommentServiceRemoteREST.m; sourceTree = "<group>"; };
		E125443D12BF5A7200D87A0A /* WordPress 2.xcdatamodel */ = {isa = PBXFileReference; lastKnownFileType = wrapper.xcdatamodel; path = "WordPress 2.xcdatamodel"; sourceTree = "<group>"; };
		E125445412BF5B3900D87A0A /* PostCategory.h */ = {isa = PBXFileReference; fileEncoding = 4; lastKnownFileType = sourcecode.c.h; path = PostCategory.h; sourceTree = "<group>"; };
		E125445512BF5B3900D87A0A /* PostCategory.m */ = {isa = PBXFileReference; fileEncoding = 4; lastKnownFileType = sourcecode.c.objc; path = PostCategory.m; sourceTree = "<group>"; };
		E125451612BF68F900D87A0A /* Page.h */ = {isa = PBXFileReference; fileEncoding = 4; lastKnownFileType = sourcecode.c.h; path = Page.h; sourceTree = "<group>"; };
		E125451712BF68F900D87A0A /* Page.m */ = {isa = PBXFileReference; fileEncoding = 4; lastKnownFileType = sourcecode.c.objc; path = Page.m; sourceTree = "<group>"; };
		E12963A8174654B2002E7744 /* ru */ = {isa = PBXFileReference; lastKnownFileType = text.plist.strings; name = ru; path = ru.lproj/Localizable.strings; sourceTree = "<group>"; };
		E12F95A51557C9C20067A653 /* zh-Hant */ = {isa = PBXFileReference; lastKnownFileType = text.plist.strings; name = "zh-Hant"; path = "zh-Hant.lproj/Localizable.strings"; sourceTree = "<group>"; };
		E12F95A61557CA210067A653 /* hu */ = {isa = PBXFileReference; lastKnownFileType = text.plist.strings; name = hu; path = hu.lproj/Localizable.strings; sourceTree = "<group>"; };
		E12F95A71557CA400067A653 /* pl */ = {isa = PBXFileReference; lastKnownFileType = text.plist.strings; name = pl; path = pl.lproj/Localizable.strings; sourceTree = "<group>"; };
		E131CB5116CACA6B004B0314 /* CoreText.framework */ = {isa = PBXFileReference; lastKnownFileType = wrapper.framework; name = CoreText.framework; path = System/Library/Frameworks/CoreText.framework; sourceTree = SDKROOT; };
		E131CB5316CACB05004B0314 /* libxml2.dylib */ = {isa = PBXFileReference; lastKnownFileType = "compiled.mach-o.dylib"; name = libxml2.dylib; path = usr/lib/libxml2.dylib; sourceTree = SDKROOT; };
		E131CB5516CACF1E004B0314 /* get-user-blogs_has-blog.json */ = {isa = PBXFileReference; fileEncoding = 4; lastKnownFileType = text.json; path = "get-user-blogs_has-blog.json"; sourceTree = "<group>"; };
		E131CB5716CACFB4004B0314 /* get-user-blogs_doesnt-have-blog.json */ = {isa = PBXFileReference; fileEncoding = 4; lastKnownFileType = text.json; path = "get-user-blogs_doesnt-have-blog.json"; sourceTree = "<group>"; };
		E133DB40137AE180003C0AF9 /* he */ = {isa = PBXFileReference; lastKnownFileType = text.plist.strings; name = he; path = he.lproj/Localizable.strings; sourceTree = "<group>"; };
		E13EB7A3157D230000885780 /* WordPressComApi.h */ = {isa = PBXFileReference; fileEncoding = 4; lastKnownFileType = sourcecode.c.h; path = WordPressComApi.h; sourceTree = "<group>"; };
		E13EB7A4157D230000885780 /* WordPressComApi.m */ = {isa = PBXFileReference; fileEncoding = 4; lastKnownFileType = sourcecode.c.objc; path = WordPressComApi.m; sourceTree = "<group>"; };
		E13F23C114FE84600081D9CC /* NSMutableDictionary+Helpers.h */ = {isa = PBXFileReference; fileEncoding = 4; lastKnownFileType = sourcecode.c.h; path = "NSMutableDictionary+Helpers.h"; sourceTree = "<group>"; };
		E13F23C214FE84600081D9CC /* NSMutableDictionary+Helpers.m */ = {isa = PBXFileReference; fileEncoding = 4; lastKnownFileType = sourcecode.c.objc; path = "NSMutableDictionary+Helpers.m"; sourceTree = "<group>"; };
		E1457202135EC85700C7BAD2 /* sv */ = {isa = PBXFileReference; lastKnownFileType = text.plist.strings; name = sv; path = sv.lproj/Localizable.strings; sourceTree = "<group>"; };
		E1472EF915344A2A00D08657 /* WordPress 5.xcdatamodel */ = {isa = PBXFileReference; lastKnownFileType = wrapper.xcdatamodel; path = "WordPress 5.xcdatamodel"; sourceTree = "<group>"; };
		E14932B4130427B300154804 /* Coordinate.h */ = {isa = PBXFileReference; fileEncoding = 4; lastKnownFileType = sourcecode.c.h; path = Coordinate.h; sourceTree = "<group>"; };
		E14932B5130427B300154804 /* Coordinate.m */ = {isa = PBXFileReference; fileEncoding = 4; lastKnownFileType = sourcecode.c.objc; path = Coordinate.m; sourceTree = "<group>"; };
		E149D64519349E69006A843D /* AccountServiceRemoteREST.h */ = {isa = PBXFileReference; fileEncoding = 4; lastKnownFileType = sourcecode.c.h; path = AccountServiceRemoteREST.h; sourceTree = "<group>"; };
		E149D64619349E69006A843D /* AccountServiceRemoteREST.m */ = {isa = PBXFileReference; fileEncoding = 4; lastKnownFileType = sourcecode.c.objc; path = AccountServiceRemoteREST.m; sourceTree = "<group>"; };
		E149D64719349E69006A843D /* AccountServiceRemoteXMLRPC.h */ = {isa = PBXFileReference; fileEncoding = 4; lastKnownFileType = sourcecode.c.h; path = AccountServiceRemoteXMLRPC.h; sourceTree = "<group>"; };
		E149D64819349E69006A843D /* AccountServiceRemoteXMLRPC.m */ = {isa = PBXFileReference; fileEncoding = 4; lastKnownFileType = sourcecode.c.objc; path = AccountServiceRemoteXMLRPC.m; sourceTree = "<group>"; };
		E149D64919349E69006A843D /* MediaServiceRemote.h */ = {isa = PBXFileReference; fileEncoding = 4; lastKnownFileType = sourcecode.c.h; path = MediaServiceRemote.h; sourceTree = "<group>"; };
		E149D64A19349E69006A843D /* MediaServiceRemoteREST.h */ = {isa = PBXFileReference; fileEncoding = 4; lastKnownFileType = sourcecode.c.h; path = MediaServiceRemoteREST.h; sourceTree = "<group>"; };
		E149D64B19349E69006A843D /* MediaServiceRemoteREST.m */ = {isa = PBXFileReference; fileEncoding = 4; lastKnownFileType = sourcecode.c.objc; path = MediaServiceRemoteREST.m; sourceTree = "<group>"; };
		E149D64C19349E69006A843D /* MediaServiceRemoteXMLRPC.h */ = {isa = PBXFileReference; fileEncoding = 4; lastKnownFileType = sourcecode.c.h; path = MediaServiceRemoteXMLRPC.h; sourceTree = "<group>"; };
		E149D64D19349E69006A843D /* MediaServiceRemoteXMLRPC.m */ = {isa = PBXFileReference; fileEncoding = 4; lastKnownFileType = sourcecode.c.objc; path = MediaServiceRemoteXMLRPC.m; sourceTree = "<group>"; };
		E14D65C717E09663007E3EA4 /* Social.framework */ = {isa = PBXFileReference; lastKnownFileType = wrapper.framework; name = Social.framework; path = System/Library/Frameworks/Social.framework; sourceTree = SDKROOT; };
		E150520B16CAC5C400D3DDDC /* BlogJetpackTest.m */ = {isa = PBXFileReference; fileEncoding = 4; lastKnownFileType = sourcecode.c.objc; path = BlogJetpackTest.m; sourceTree = "<group>"; };
		E150520D16CAC75A00D3DDDC /* CoreDataTestHelper.h */ = {isa = PBXFileReference; fileEncoding = 4; lastKnownFileType = sourcecode.c.h; path = CoreDataTestHelper.h; sourceTree = "<group>"; };
		E150520E16CAC75A00D3DDDC /* CoreDataTestHelper.m */ = {isa = PBXFileReference; fileEncoding = 4; lastKnownFileType = sourcecode.c.objc; path = CoreDataTestHelper.m; sourceTree = "<group>"; };
		E1523EB316D3B305002C5A36 /* InstapaperActivity.h */ = {isa = PBXFileReference; fileEncoding = 4; lastKnownFileType = sourcecode.c.h; path = InstapaperActivity.h; sourceTree = "<group>"; };
		E1523EB416D3B305002C5A36 /* InstapaperActivity.m */ = {isa = PBXFileReference; fileEncoding = 4; lastKnownFileType = sourcecode.c.objc; path = InstapaperActivity.m; sourceTree = "<group>"; };
		E1556CF0193F6FE900FC52EA /* CommentService.h */ = {isa = PBXFileReference; fileEncoding = 4; lastKnownFileType = sourcecode.c.h; path = CommentService.h; sourceTree = "<group>"; };
		E1556CF1193F6FE900FC52EA /* CommentService.m */ = {isa = PBXFileReference; fileEncoding = 4; lastKnownFileType = sourcecode.c.objc; path = CommentService.m; sourceTree = "<group>"; };
		E15618FB16DB8677006532C4 /* UIKitTestHelper.h */ = {isa = PBXFileReference; fileEncoding = 4; lastKnownFileType = sourcecode.c.h; path = UIKitTestHelper.h; sourceTree = "<group>"; };
		E15618FC16DB8677006532C4 /* UIKitTestHelper.m */ = {isa = PBXFileReference; fileEncoding = 4; lastKnownFileType = sourcecode.c.objc; path = UIKitTestHelper.m; sourceTree = "<group>"; };
		E15618FE16DBA983006532C4 /* xmlrpc-response-newpost.xml */ = {isa = PBXFileReference; fileEncoding = 4; lastKnownFileType = text.xml; path = "xmlrpc-response-newpost.xml"; sourceTree = "<group>"; };
		E156190016DBABDE006532C4 /* xmlrpc-response-getpost.xml */ = {isa = PBXFileReference; fileEncoding = 4; lastKnownFileType = text.xml; path = "xmlrpc-response-getpost.xml"; sourceTree = "<group>"; };
		E16228C91B0C7A090048DA91 /* ar */ = {isa = PBXFileReference; lastKnownFileType = text.plist.strings; name = ar; path = ar.lproj/Localizable.strings; sourceTree = "<group>"; };
		E16228CB1B0C7A1B0048DA91 /* ar */ = {isa = PBXFileReference; lastKnownFileType = text.plist.strings; name = ar; path = ar.lproj/InfoPlist.strings; sourceTree = "<group>"; };
		E1634517183B733B005E967F /* WordPressComOAuthClient.h */ = {isa = PBXFileReference; fileEncoding = 4; lastKnownFileType = sourcecode.c.h; path = WordPressComOAuthClient.h; sourceTree = "<group>"; };
		E1634518183B733B005E967F /* WordPressComOAuthClient.m */ = {isa = PBXFileReference; fileEncoding = 4; lastKnownFileType = sourcecode.c.objc; path = WordPressComOAuthClient.m; sourceTree = "<group>"; };
		E167745A1377F24300EE44DD /* fr */ = {isa = PBXFileReference; lastKnownFileType = text.plist.strings; name = fr; path = fr.lproj/Localizable.strings; sourceTree = "<group>"; };
		E167745B1377F25500EE44DD /* nl */ = {isa = PBXFileReference; lastKnownFileType = text.plist.strings; name = nl; path = nl.lproj/Localizable.strings; sourceTree = "<group>"; };
		E167745C1377F26400EE44DD /* de */ = {isa = PBXFileReference; lastKnownFileType = text.plist.strings; name = de; path = de.lproj/Localizable.strings; sourceTree = "<group>"; };
		E167745D1377F26D00EE44DD /* hr */ = {isa = PBXFileReference; lastKnownFileType = text.plist.strings; name = hr; path = hr.lproj/Localizable.strings; sourceTree = "<group>"; };
		E16AB92A14D978240047A2E5 /* WordPressTest.xctest */ = {isa = PBXFileReference; explicitFileType = wrapper.cfbundle; includeInIndex = 0; path = WordPressTest.xctest; sourceTree = BUILT_PRODUCTS_DIR; };
		E16AB93114D978240047A2E5 /* WordPressTest-Info.plist */ = {isa = PBXFileReference; lastKnownFileType = text.plist.xml; path = "WordPressTest-Info.plist"; sourceTree = "<group>"; };
		E16AB93314D978240047A2E5 /* en */ = {isa = PBXFileReference; lastKnownFileType = text.plist.strings; name = en; path = en.lproj/InfoPlist.strings; sourceTree = "<group>"; };
		E16AB93814D978240047A2E5 /* WordPressTest-Prefix.pch */ = {isa = PBXFileReference; lastKnownFileType = sourcecode.c.h; path = "WordPressTest-Prefix.pch"; sourceTree = "<group>"; };
		E1756DD41694560100D9EC00 /* WordPressComApiCredentials.h */ = {isa = PBXFileReference; fileEncoding = 4; lastKnownFileType = sourcecode.c.h; path = WordPressComApiCredentials.h; sourceTree = "<group>"; };
		E1756DD51694560100D9EC00 /* WordPressComApiCredentials.m */ = {isa = PBXFileReference; fileEncoding = 4; lastKnownFileType = sourcecode.c.objc; path = WordPressComApiCredentials.m; sourceTree = "<group>"; };
		E1756E621694A08200D9EC00 /* gencredentials.rb */ = {isa = PBXFileReference; explicitFileType = text.script.ruby; path = gencredentials.rb; sourceTree = "<group>"; };
		E17B98E7171FFB450073E30D /* WordPress 11.xcdatamodel */ = {isa = PBXFileReference; lastKnownFileType = wrapper.xcdatamodel; path = "WordPress 11.xcdatamodel"; sourceTree = "<group>"; };
		E17BE7A9134DEC12007285FD /* ja */ = {isa = PBXFileReference; lastKnownFileType = text.plist.strings; name = ja; path = ja.lproj/Localizable.strings; sourceTree = "<group>"; };
		E18165FC14E4428B006CE885 /* loader.html */ = {isa = PBXFileReference; fileEncoding = 4; lastKnownFileType = text.html; name = loader.html; path = Resources/HTML/loader.html; sourceTree = "<group>"; };
		E183BD7217621D85000B0822 /* WPCookie.h */ = {isa = PBXFileReference; fileEncoding = 4; lastKnownFileType = sourcecode.c.h; path = WPCookie.h; sourceTree = "<group>"; };
		E183BD7317621D86000B0822 /* WPCookie.m */ = {isa = PBXFileReference; fileEncoding = 4; lastKnownFileType = sourcecode.c.objc; path = WPCookie.m; sourceTree = "<group>"; };
		E1863F9A1355E0AB0031BBC8 /* pt */ = {isa = PBXFileReference; lastKnownFileType = text.plist.strings; name = pt; path = pt.lproj/Localizable.strings; sourceTree = "<group>"; };
		E1874BFE161C5DBC0058BDC4 /* WordPress 7.xcdatamodel */ = {isa = PBXFileReference; lastKnownFileType = wrapper.xcdatamodel; path = "WordPress 7.xcdatamodel"; sourceTree = "<group>"; };
		E18D8AE21397C51A00000861 /* zh-Hans */ = {isa = PBXFileReference; lastKnownFileType = text.plist.strings; name = "zh-Hans"; path = "zh-Hans.lproj/Localizable.strings"; sourceTree = "<group>"; };
		E18D8AE41397C54E00000861 /* nb */ = {isa = PBXFileReference; lastKnownFileType = text.plist.strings; name = nb; path = nb.lproj/Localizable.strings; sourceTree = "<group>"; };
		E18EE94919349EAE00B0A40C /* AccountServiceRemote.h */ = {isa = PBXFileReference; fileEncoding = 4; lastKnownFileType = sourcecode.c.h; path = AccountServiceRemote.h; sourceTree = "<group>"; };
		E18EE94C19349EBA00B0A40C /* BlogServiceRemote.h */ = {isa = PBXFileReference; fileEncoding = 4; lastKnownFileType = sourcecode.c.h; path = BlogServiceRemote.h; sourceTree = "<group>"; };
		E18EE94D19349EBA00B0A40C /* BlogServiceRemote.m */ = {isa = PBXFileReference; fileEncoding = 4; lastKnownFileType = sourcecode.c.objc; path = BlogServiceRemote.m; sourceTree = "<group>"; };
		E18EE94F19349EC300B0A40C /* ReaderTopicServiceRemote.h */ = {isa = PBXFileReference; fileEncoding = 4; lastKnownFileType = sourcecode.c.h; path = ReaderTopicServiceRemote.h; sourceTree = "<group>"; };
		E18EE95019349EC300B0A40C /* ReaderTopicServiceRemote.m */ = {isa = PBXFileReference; fileEncoding = 4; lastKnownFileType = sourcecode.c.objc; path = ReaderTopicServiceRemote.m; sourceTree = "<group>"; };
		E19853331755E461001CC6D5 /* da */ = {isa = PBXFileReference; lastKnownFileType = text.plist.strings; name = da; path = da.lproj/Localizable.strings; sourceTree = "<group>"; };
		E19853341755E4B3001CC6D5 /* ko */ = {isa = PBXFileReference; lastKnownFileType = text.plist.strings; name = ko; path = ko.lproj/Localizable.strings; sourceTree = "<group>"; };
		E19A10C91B010AA0006192B0 /* WPURLRequestTest.m */ = {isa = PBXFileReference; fileEncoding = 4; lastKnownFileType = sourcecode.c.objc; path = WPURLRequestTest.m; sourceTree = "<group>"; };
		E19BF8F913CC69E7004753FE /* WordPress 3.xcdatamodel */ = {isa = PBXFileReference; lastKnownFileType = wrapper.xcdatamodel; path = "WordPress 3.xcdatamodel"; sourceTree = "<group>"; };
		E19DF740141F7BDD000002F3 /* libz.dylib */ = {isa = PBXFileReference; includeInIndex = 1; lastKnownFileType = "compiled.mach-o.dylib"; name = libz.dylib; path = usr/lib/libz.dylib; sourceTree = SDKROOT; };
		E1A03EE017422DCD0085D192 /* BlogToAccount.h */ = {isa = PBXFileReference; fileEncoding = 4; lastKnownFileType = sourcecode.c.h; path = BlogToAccount.h; sourceTree = "<group>"; };
		E1A03EE117422DCE0085D192 /* BlogToAccount.m */ = {isa = PBXFileReference; fileEncoding = 4; lastKnownFileType = sourcecode.c.objc; path = BlogToAccount.m; sourceTree = "<group>"; };
		E1A03F46174283DF0085D192 /* BlogToJetpackAccount.h */ = {isa = PBXFileReference; fileEncoding = 4; lastKnownFileType = sourcecode.c.h; path = BlogToJetpackAccount.h; sourceTree = "<group>"; };
		E1A03F47174283E00085D192 /* BlogToJetpackAccount.m */ = {isa = PBXFileReference; fileEncoding = 4; lastKnownFileType = sourcecode.c.objc; path = BlogToJetpackAccount.m; sourceTree = "<group>"; };
		E1A0FAE5162F11CE0063B098 /* UIDevice+Helpers.h */ = {isa = PBXFileReference; fileEncoding = 4; lastKnownFileType = sourcecode.c.h; lineEnding = 0; path = "UIDevice+Helpers.h"; sourceTree = "<group>"; xcLanguageSpecificationIdentifier = xcode.lang.objcpp; };
		E1A0FAE6162F11CE0063B098 /* UIDevice+Helpers.m */ = {isa = PBXFileReference; fileEncoding = 4; lastKnownFileType = sourcecode.c.objc; lineEnding = 0; path = "UIDevice+Helpers.m"; sourceTree = "<group>"; xcLanguageSpecificationIdentifier = xcode.lang.objc; };
		E1A386C714DB05C300954CF8 /* AVFoundation.framework */ = {isa = PBXFileReference; includeInIndex = 1; lastKnownFileType = wrapper.framework; name = AVFoundation.framework; path = System/Library/Frameworks/AVFoundation.framework; sourceTree = SDKROOT; };
		E1A386C914DB05F700954CF8 /* CoreMedia.framework */ = {isa = PBXFileReference; includeInIndex = 1; lastKnownFileType = wrapper.framework; name = CoreMedia.framework; path = System/Library/Frameworks/CoreMedia.framework; sourceTree = SDKROOT; };
		E1A38C921581879D00439E55 /* WPTableViewControllerSubclass.h */ = {isa = PBXFileReference; lastKnownFileType = sourcecode.c.h; path = WPTableViewControllerSubclass.h; sourceTree = "<group>"; };
		E1A6DBD619DC7D080071AC1E /* RemotePostCategory.h */ = {isa = PBXFileReference; fileEncoding = 4; lastKnownFileType = sourcecode.c.h; name = RemotePostCategory.h; path = "Remote Objects/RemotePostCategory.h"; sourceTree = "<group>"; };
		E1A6DBD719DC7D080071AC1E /* RemotePostCategory.m */ = {isa = PBXFileReference; fileEncoding = 4; lastKnownFileType = sourcecode.c.objc; name = RemotePostCategory.m; path = "Remote Objects/RemotePostCategory.m"; sourceTree = "<group>"; };
		E1A6DBD819DC7D080071AC1E /* RemotePost.h */ = {isa = PBXFileReference; fileEncoding = 4; lastKnownFileType = sourcecode.c.h; name = RemotePost.h; path = "Remote Objects/RemotePost.h"; sourceTree = "<group>"; };
		E1A6DBD919DC7D080071AC1E /* RemotePost.m */ = {isa = PBXFileReference; fileEncoding = 4; lastKnownFileType = sourcecode.c.objc; name = RemotePost.m; path = "Remote Objects/RemotePost.m"; sourceTree = "<group>"; };
		E1A6DBDC19DC7D140071AC1E /* PostServiceRemote.h */ = {isa = PBXFileReference; fileEncoding = 4; lastKnownFileType = sourcecode.c.h; path = PostServiceRemote.h; sourceTree = "<group>"; };
		E1A6DBDD19DC7D140071AC1E /* PostServiceRemoteREST.h */ = {isa = PBXFileReference; fileEncoding = 4; lastKnownFileType = sourcecode.c.h; path = PostServiceRemoteREST.h; sourceTree = "<group>"; };
		E1A6DBDE19DC7D140071AC1E /* PostServiceRemoteREST.m */ = {isa = PBXFileReference; fileEncoding = 4; lastKnownFileType = sourcecode.c.objc; path = PostServiceRemoteREST.m; sourceTree = "<group>"; };
		E1A6DBDF19DC7D140071AC1E /* PostServiceRemoteXMLRPC.h */ = {isa = PBXFileReference; fileEncoding = 4; lastKnownFileType = sourcecode.c.h; path = PostServiceRemoteXMLRPC.h; sourceTree = "<group>"; };
		E1A6DBE019DC7D140071AC1E /* PostServiceRemoteXMLRPC.m */ = {isa = PBXFileReference; fileEncoding = 4; lastKnownFileType = sourcecode.c.objc; path = PostServiceRemoteXMLRPC.m; sourceTree = "<group>"; };
		E1A6DBE319DC7D230071AC1E /* PostService.h */ = {isa = PBXFileReference; fileEncoding = 4; lastKnownFileType = sourcecode.c.h; path = PostService.h; sourceTree = "<group>"; };
		E1A6DBE419DC7D230071AC1E /* PostService.m */ = {isa = PBXFileReference; fileEncoding = 4; lastKnownFileType = sourcecode.c.objc; lineEnding = 0; path = PostService.m; sourceTree = "<group>"; xcLanguageSpecificationIdentifier = xcode.lang.objc; };
		E1AB07AB1578D34300D6AD64 /* SettingsViewController.h */ = {isa = PBXFileReference; fileEncoding = 4; lastKnownFileType = sourcecode.c.h; path = SettingsViewController.h; sourceTree = "<group>"; };
		E1AB07AC1578D34300D6AD64 /* SettingsViewController.m */ = {isa = PBXFileReference; fileEncoding = 4; lastKnownFileType = sourcecode.c.objc; lineEnding = 0; path = SettingsViewController.m; sourceTree = "<group>"; xcLanguageSpecificationIdentifier = xcode.lang.objc; };
		E1B289D919F7AF7000DB0707 /* RemoteBlog.h */ = {isa = PBXFileReference; fileEncoding = 4; lastKnownFileType = sourcecode.c.h; name = RemoteBlog.h; path = "Remote Objects/RemoteBlog.h"; sourceTree = "<group>"; };
		E1B289DA19F7AF7000DB0707 /* RemoteBlog.m */ = {isa = PBXFileReference; fileEncoding = 4; lastKnownFileType = sourcecode.c.objc; name = RemoteBlog.m; path = "Remote Objects/RemoteBlog.m"; sourceTree = "<group>"; };
		E1B4A9DF12FC8B1000EB3F67 /* EGORefreshTableHeaderView.h */ = {isa = PBXFileReference; fileEncoding = 4; lastKnownFileType = sourcecode.c.h; path = EGORefreshTableHeaderView.h; sourceTree = "<group>"; };
		E1B4A9E012FC8B1000EB3F67 /* EGORefreshTableHeaderView.m */ = {isa = PBXFileReference; fileEncoding = 4; lastKnownFileType = sourcecode.c.objc; path = EGORefreshTableHeaderView.m; sourceTree = "<group>"; };
		E1B62A7913AA61A100A6FCA4 /* WPWebViewController.h */ = {isa = PBXFileReference; fileEncoding = 4; lastKnownFileType = sourcecode.c.h; path = WPWebViewController.h; sourceTree = "<group>"; };
		E1B62A7A13AA61A100A6FCA4 /* WPWebViewController.m */ = {isa = PBXFileReference; fileEncoding = 4; lastKnownFileType = sourcecode.c.objc; path = WPWebViewController.m; sourceTree = "<group>"; };
		E1C807471696F72E00E545A6 /* WordPress 9.xcdatamodel */ = {isa = PBXFileReference; lastKnownFileType = wrapper.xcdatamodel; path = "WordPress 9.xcdatamodel"; sourceTree = "<group>"; };
		E1D04D7C19374CFE002FADD7 /* BlogServiceRemoteXMLRPC.h */ = {isa = PBXFileReference; fileEncoding = 4; lastKnownFileType = sourcecode.c.h; path = BlogServiceRemoteXMLRPC.h; sourceTree = "<group>"; };
		E1D04D7D19374CFE002FADD7 /* BlogServiceRemoteXMLRPC.m */ = {isa = PBXFileReference; fileEncoding = 4; lastKnownFileType = sourcecode.c.objc; path = BlogServiceRemoteXMLRPC.m; sourceTree = "<group>"; };
		E1D04D8219374F2C002FADD7 /* BlogServiceRemoteREST.h */ = {isa = PBXFileReference; fileEncoding = 4; lastKnownFileType = sourcecode.c.h; path = BlogServiceRemoteREST.h; sourceTree = "<group>"; };
		E1D04D8319374F2C002FADD7 /* BlogServiceRemoteREST.m */ = {isa = PBXFileReference; fileEncoding = 4; lastKnownFileType = sourcecode.c.objc; path = BlogServiceRemoteREST.m; sourceTree = "<group>"; };
		E1D062D2177C685700644185 /* ContentActionButton.h */ = {isa = PBXFileReference; lastKnownFileType = sourcecode.c.h; path = ContentActionButton.h; sourceTree = "<group>"; };
		E1D062D3177C685700644185 /* ContentActionButton.m */ = {isa = PBXFileReference; lastKnownFileType = sourcecode.c.objc; path = ContentActionButton.m; sourceTree = "<group>"; };
		E1D086E0194214C600F0CC19 /* NSDate+WordPressJSON.h */ = {isa = PBXFileReference; fileEncoding = 4; lastKnownFileType = sourcecode.c.h; path = "NSDate+WordPressJSON.h"; sourceTree = "<group>"; };
		E1D086E1194214C600F0CC19 /* NSDate+WordPressJSON.m */ = {isa = PBXFileReference; fileEncoding = 4; lastKnownFileType = sourcecode.c.objc; path = "NSDate+WordPressJSON.m"; sourceTree = "<group>"; };
		E1D0D81416D3B86800E33F4C /* SafariActivity.h */ = {isa = PBXFileReference; fileEncoding = 4; lastKnownFileType = sourcecode.c.h; path = SafariActivity.h; sourceTree = "<group>"; };
		E1D0D81516D3B86800E33F4C /* SafariActivity.m */ = {isa = PBXFileReference; fileEncoding = 4; lastKnownFileType = sourcecode.c.objc; path = SafariActivity.m; sourceTree = "<group>"; };
		E1D0D81F16D3D19200E33F4C /* PocketAPI+NSOperation.h */ = {isa = PBXFileReference; fileEncoding = 4; lastKnownFileType = sourcecode.c.h; path = "PocketAPI+NSOperation.h"; sourceTree = "<group>"; };
		E1D0D82016D3D19200E33F4C /* PocketAPI.h */ = {isa = PBXFileReference; fileEncoding = 4; lastKnownFileType = sourcecode.c.h; path = PocketAPI.h; sourceTree = "<group>"; };
		E1D0D82116D3D19200E33F4C /* PocketAPI.m */ = {isa = PBXFileReference; fileEncoding = 4; lastKnownFileType = sourcecode.c.objc; path = PocketAPI.m; sourceTree = "<group>"; };
		E1D0D82216D3D19200E33F4C /* PocketAPILogin.h */ = {isa = PBXFileReference; fileEncoding = 4; lastKnownFileType = sourcecode.c.h; path = PocketAPILogin.h; sourceTree = "<group>"; };
		E1D0D82316D3D19200E33F4C /* PocketAPILogin.m */ = {isa = PBXFileReference; fileEncoding = 4; lastKnownFileType = sourcecode.c.objc; path = PocketAPILogin.m; sourceTree = "<group>"; };
		E1D0D82416D3D19200E33F4C /* PocketAPIOperation.h */ = {isa = PBXFileReference; fileEncoding = 4; lastKnownFileType = sourcecode.c.h; path = PocketAPIOperation.h; sourceTree = "<group>"; };
		E1D0D82516D3D19200E33F4C /* PocketAPIOperation.m */ = {isa = PBXFileReference; fileEncoding = 4; lastKnownFileType = sourcecode.c.objc; path = PocketAPIOperation.m; sourceTree = "<group>"; };
		E1D0D82616D3D19200E33F4C /* PocketAPITypes.h */ = {isa = PBXFileReference; fileEncoding = 4; lastKnownFileType = sourcecode.c.h; path = PocketAPITypes.h; sourceTree = "<group>"; };
		E1D0D84516D3D2EA00E33F4C /* PocketActivity.h */ = {isa = PBXFileReference; fileEncoding = 4; lastKnownFileType = sourcecode.c.h; path = PocketActivity.h; sourceTree = "<group>"; };
		E1D0D84616D3D2EA00E33F4C /* PocketActivity.m */ = {isa = PBXFileReference; fileEncoding = 4; lastKnownFileType = sourcecode.c.objc; path = PocketActivity.m; sourceTree = "<group>"; };
		E1D91455134A853D0089019C /* en */ = {isa = PBXFileReference; lastKnownFileType = text.plist.strings; name = en; path = en.lproj/Localizable.strings; sourceTree = "<group>"; };
		E1D91457134A854A0089019C /* es */ = {isa = PBXFileReference; lastKnownFileType = text.plist.strings; name = es; path = es.lproj/Localizable.strings; sourceTree = "<group>"; };
		E1D95EB617A28F5E00A3E9F3 /* WPActivityDefaults.h */ = {isa = PBXFileReference; fileEncoding = 4; lastKnownFileType = sourcecode.c.h; path = WPActivityDefaults.h; sourceTree = "<group>"; };
		E1D95EB717A28F5E00A3E9F3 /* WPActivityDefaults.m */ = {isa = PBXFileReference; fileEncoding = 4; lastKnownFileType = sourcecode.c.objc; path = WPActivityDefaults.m; sourceTree = "<group>"; };
		E1DF5DF919E7CFAE004E70D5 /* PostCategoryServiceRemoteREST.h */ = {isa = PBXFileReference; fileEncoding = 4; lastKnownFileType = sourcecode.c.h; path = PostCategoryServiceRemoteREST.h; sourceTree = "<group>"; };
		E1DF5DFA19E7CFAE004E70D5 /* PostCategoryServiceRemoteREST.m */ = {isa = PBXFileReference; fileEncoding = 4; lastKnownFileType = sourcecode.c.objc; path = PostCategoryServiceRemoteREST.m; sourceTree = "<group>"; };
		E1DF5DFB19E7CFAE004E70D5 /* PostCategoryServiceRemoteXMLRPC.h */ = {isa = PBXFileReference; fileEncoding = 4; lastKnownFileType = sourcecode.c.h; path = PostCategoryServiceRemoteXMLRPC.h; sourceTree = "<group>"; };
		E1DF5DFC19E7CFAE004E70D5 /* PostCategoryServiceRemoteXMLRPC.m */ = {isa = PBXFileReference; fileEncoding = 4; lastKnownFileType = sourcecode.c.objc; path = PostCategoryServiceRemoteXMLRPC.m; sourceTree = "<group>"; };
		E1E4CE0517739FAB00430844 /* test-image.jpg */ = {isa = PBXFileReference; lastKnownFileType = image.jpeg; path = "test-image.jpg"; sourceTree = "<group>"; };
		E1E4CE091773C59B00430844 /* WPAvatarSource.h */ = {isa = PBXFileReference; fileEncoding = 4; lastKnownFileType = sourcecode.c.h; path = WPAvatarSource.h; sourceTree = "<group>"; };
		E1E4CE0A1773C59B00430844 /* WPAvatarSource.m */ = {isa = PBXFileReference; fileEncoding = 4; lastKnownFileType = sourcecode.c.objc; path = WPAvatarSource.m; sourceTree = "<group>"; };
		E1E4CE0C177439D100430844 /* WPAvatarSourceTest.m */ = {isa = PBXFileReference; fileEncoding = 4; lastKnownFileType = sourcecode.c.objc; path = WPAvatarSourceTest.m; sourceTree = "<group>"; };
		E1E4CE0E1774531500430844 /* misteryman.jpg */ = {isa = PBXFileReference; lastKnownFileType = image.jpeg; path = misteryman.jpg; sourceTree = "<group>"; };
		E1E977BC17B0FA9A00AFB867 /* th */ = {isa = PBXFileReference; lastKnownFileType = text.plist.strings; name = th; path = th.lproj/Localizable.strings; sourceTree = "<group>"; };
		E1F5A1BA1771C90A00E0495F /* WPTableImageSource.h */ = {isa = PBXFileReference; fileEncoding = 4; lastKnownFileType = sourcecode.c.h; path = WPTableImageSource.h; sourceTree = "<group>"; };
		E1F5A1BB1771C90A00E0495F /* WPTableImageSource.m */ = {isa = PBXFileReference; fileEncoding = 4; lastKnownFileType = sourcecode.c.objc; path = WPTableImageSource.m; sourceTree = "<group>"; };
		E1F80823146420B000726BC7 /* UIImageView+Gravatar.h */ = {isa = PBXFileReference; fileEncoding = 4; lastKnownFileType = sourcecode.c.h; path = "UIImageView+Gravatar.h"; sourceTree = "<group>"; };
		E1F80824146420B000726BC7 /* UIImageView+Gravatar.m */ = {isa = PBXFileReference; fileEncoding = 4; lastKnownFileType = sourcecode.c.objc; path = "UIImageView+Gravatar.m"; sourceTree = "<group>"; };
		E1F8E1211B0B411E0073E628 /* JetpackService.h */ = {isa = PBXFileReference; fileEncoding = 4; lastKnownFileType = sourcecode.c.h; path = JetpackService.h; sourceTree = "<group>"; };
		E1F8E1221B0B411E0073E628 /* JetpackService.m */ = {isa = PBXFileReference; fileEncoding = 4; lastKnownFileType = sourcecode.c.objc; path = JetpackService.m; sourceTree = "<group>"; };
		E1F8E1241B0B422C0073E628 /* JetpackServiceRemote.h */ = {isa = PBXFileReference; fileEncoding = 4; lastKnownFileType = sourcecode.c.h; path = JetpackServiceRemote.h; sourceTree = "<group>"; };
		E1F8E1251B0B422C0073E628 /* JetpackServiceRemote.m */ = {isa = PBXFileReference; fileEncoding = 4; lastKnownFileType = sourcecode.c.objc; path = JetpackServiceRemote.m; sourceTree = "<group>"; };
		E1FC3DB313C7788700F6B60F /* WPWebViewController~ipad.xib */ = {isa = PBXFileReference; fileEncoding = 4; lastKnownFileType = file.xib; name = "WPWebViewController~ipad.xib"; path = "Resources-iPad/WPWebViewController~ipad.xib"; sourceTree = "<group>"; };
		E23EEC5C185A72C100F4DE2A /* WPContentCell.h */ = {isa = PBXFileReference; fileEncoding = 4; lastKnownFileType = sourcecode.c.h; path = WPContentCell.h; sourceTree = "<group>"; };
		E23EEC5D185A72C100F4DE2A /* WPContentCell.m */ = {isa = PBXFileReference; fileEncoding = 4; lastKnownFileType = sourcecode.c.objc; path = WPContentCell.m; sourceTree = "<group>"; };
		E240859A183D82AE002EB0EF /* WPAnimatedBox.h */ = {isa = PBXFileReference; fileEncoding = 4; lastKnownFileType = sourcecode.c.h; path = WPAnimatedBox.h; sourceTree = "<group>"; };
		E240859B183D82AE002EB0EF /* WPAnimatedBox.m */ = {isa = PBXFileReference; fileEncoding = 4; lastKnownFileType = sourcecode.c.objc; path = WPAnimatedBox.m; sourceTree = "<group>"; };
		E2AA87A318523E5300886693 /* UIView+Subviews.h */ = {isa = PBXFileReference; fileEncoding = 4; lastKnownFileType = sourcecode.c.h; path = "UIView+Subviews.h"; sourceTree = "<group>"; };
		E2AA87A418523E5300886693 /* UIView+Subviews.m */ = {isa = PBXFileReference; fileEncoding = 4; lastKnownFileType = sourcecode.c.objc; path = "UIView+Subviews.m"; sourceTree = "<group>"; };
		E2DA78041864B11D007BA447 /* WPFixedWidthScrollView.h */ = {isa = PBXFileReference; fileEncoding = 4; lastKnownFileType = sourcecode.c.h; path = WPFixedWidthScrollView.h; sourceTree = "<group>"; };
		E2DA78051864B11E007BA447 /* WPFixedWidthScrollView.m */ = {isa = PBXFileReference; fileEncoding = 4; lastKnownFileType = sourcecode.c.objc; path = WPFixedWidthScrollView.m; sourceTree = "<group>"; };
		E2E7EB44185FB140004F5E72 /* WPBlogSelectorButton.h */ = {isa = PBXFileReference; fileEncoding = 4; lastKnownFileType = sourcecode.c.h; path = WPBlogSelectorButton.h; sourceTree = "<group>"; };
		E2E7EB45185FB140004F5E72 /* WPBlogSelectorButton.m */ = {isa = PBXFileReference; fileEncoding = 4; lastKnownFileType = sourcecode.c.objc; path = WPBlogSelectorButton.m; sourceTree = "<group>"; };
		EC4696FD0EA75D460040EE8E /* PagesViewController.h */ = {isa = PBXFileReference; fileEncoding = 4; lastKnownFileType = sourcecode.c.h; path = PagesViewController.h; sourceTree = "<group>"; };
		EC4696FE0EA75D460040EE8E /* PagesViewController.m */ = {isa = PBXFileReference; fileEncoding = 4; lastKnownFileType = sourcecode.c.objc; path = PagesViewController.m; sourceTree = "<group>"; };
		F128C31A1AFCC95B008C2404 /* WPMediaPickerViewController+StatusBarStyle.h */ = {isa = PBXFileReference; fileEncoding = 4; lastKnownFileType = sourcecode.c.h; path = "WPMediaPickerViewController+StatusBarStyle.h"; sourceTree = "<group>"; };
		F128C31B1AFCC95B008C2404 /* WPMediaPickerViewController+StatusBarStyle.m */ = {isa = PBXFileReference; fileEncoding = 4; lastKnownFileType = sourcecode.c.objc; path = "WPMediaPickerViewController+StatusBarStyle.m"; sourceTree = "<group>"; };
		F1564E5A18946087009F8F97 /* NSStringHelpersTest.m */ = {isa = PBXFileReference; fileEncoding = 4; lastKnownFileType = sourcecode.c.objc; path = NSStringHelpersTest.m; sourceTree = "<group>"; };
		F1A0C49A1AF65B02001B544C /* MFMessageComposeViewController+StatusBarStyle.h */ = {isa = PBXFileReference; fileEncoding = 4; lastKnownFileType = sourcecode.c.h; path = "MFMessageComposeViewController+StatusBarStyle.h"; sourceTree = "<group>"; };
		F1A0C49B1AF65B02001B544C /* MFMessageComposeViewController+StatusBarStyle.m */ = {isa = PBXFileReference; fileEncoding = 4; lastKnownFileType = sourcecode.c.objc; path = "MFMessageComposeViewController+StatusBarStyle.m"; sourceTree = "<group>"; };
		F1FA2C481AECEE1900255FCD /* MFMailComposeViewController+StatusBarStyle.h */ = {isa = PBXFileReference; fileEncoding = 4; lastKnownFileType = sourcecode.c.h; path = "MFMailComposeViewController+StatusBarStyle.h"; sourceTree = "<group>"; };
		F1FA2C491AECEE1900255FCD /* MFMailComposeViewController+StatusBarStyle.m */ = {isa = PBXFileReference; fileEncoding = 4; lastKnownFileType = sourcecode.c.objc; path = "MFMailComposeViewController+StatusBarStyle.m"; sourceTree = "<group>"; };
		FD0D42C11499F31700F5E115 /* WordPress 4.xcdatamodel */ = {isa = PBXFileReference; lastKnownFileType = wrapper.xcdatamodel; path = "WordPress 4.xcdatamodel"; sourceTree = "<group>"; };
		FD21397E13128C5300099582 /* libiconv.dylib */ = {isa = PBXFileReference; includeInIndex = 1; lastKnownFileType = "compiled.mach-o.dylib"; name = libiconv.dylib; path = usr/lib/libiconv.dylib; sourceTree = SDKROOT; };
		FD374343156CF4B800BAB5B5 /* WordPress 6.xcdatamodel */ = {isa = PBXFileReference; lastKnownFileType = wrapper.xcdatamodel; path = "WordPress 6.xcdatamodel"; sourceTree = "<group>"; };
		FD3D6D2B1349F5D30061136A /* ImageIO.framework */ = {isa = PBXFileReference; includeInIndex = 1; lastKnownFileType = wrapper.framework; name = ImageIO.framework; path = System/Library/Frameworks/ImageIO.framework; sourceTree = SDKROOT; };
		FD75DDAB15B021C70043F12C /* UIViewController+Rotation.h */ = {isa = PBXFileReference; fileEncoding = 4; lastKnownFileType = sourcecode.c.h; path = "UIViewController+Rotation.h"; sourceTree = "<group>"; };
		FD75DDAC15B021C80043F12C /* UIViewController+Rotation.m */ = {isa = PBXFileReference; fileEncoding = 4; lastKnownFileType = sourcecode.c.objc; path = "UIViewController+Rotation.m"; sourceTree = "<group>"; };
		FD9A948A12FAEA2300438F94 /* DateUtils.h */ = {isa = PBXFileReference; fileEncoding = 4; lastKnownFileType = sourcecode.c.h; path = DateUtils.h; sourceTree = "<group>"; };
		FD9A948B12FAEA2300438F94 /* DateUtils.m */ = {isa = PBXFileReference; fileEncoding = 4; lastKnownFileType = sourcecode.c.objc; path = DateUtils.m; sourceTree = "<group>"; };
		FDCB9A89134B75B900E5C776 /* it */ = {isa = PBXFileReference; lastKnownFileType = text.plist.strings; name = it; path = it.lproj/Localizable.strings; sourceTree = "<group>"; };
		FDFB011916B1EA1C00F589A8 /* WordPress 10.xcdatamodel */ = {isa = PBXFileReference; lastKnownFileType = wrapper.xcdatamodel; path = "WordPress 10.xcdatamodel"; sourceTree = "<group>"; };
		FF0AAE081A1509C50089841D /* WPProgressTableViewCell.h */ = {isa = PBXFileReference; fileEncoding = 4; lastKnownFileType = sourcecode.c.h; path = WPProgressTableViewCell.h; sourceTree = "<group>"; };
		FF0AAE091A150A560089841D /* WPProgressTableViewCell.m */ = {isa = PBXFileReference; fileEncoding = 4; lastKnownFileType = sourcecode.c.objc; path = WPProgressTableViewCell.m; sourceTree = "<group>"; };
		FF0AAE0B1A16550D0089841D /* WPMediaProgressTableViewController.h */ = {isa = PBXFileReference; fileEncoding = 4; lastKnownFileType = sourcecode.c.h; path = WPMediaProgressTableViewController.h; sourceTree = "<group>"; };
		FF0AAE0C1A16550D0089841D /* WPMediaProgressTableViewController.m */ = {isa = PBXFileReference; fileEncoding = 4; lastKnownFileType = sourcecode.c.objc; path = WPMediaProgressTableViewController.m; sourceTree = "<group>"; };
		FF28B3EF1AEB251200E11AAE /* InfoPListTranslator.h */ = {isa = PBXFileReference; fileEncoding = 4; lastKnownFileType = sourcecode.c.h; path = InfoPListTranslator.h; sourceTree = "<group>"; };
		FF28B3F01AEB251200E11AAE /* InfoPListTranslator.m */ = {isa = PBXFileReference; fileEncoding = 4; lastKnownFileType = sourcecode.c.objc; path = InfoPListTranslator.m; sourceTree = "<group>"; };
		FF3674131AD32CE100F24857 /* WPVideoOptimizer.h */ = {isa = PBXFileReference; fileEncoding = 4; lastKnownFileType = sourcecode.c.h; path = WPVideoOptimizer.h; sourceTree = "<group>"; };
		FF3674141AD32CE100F24857 /* WPVideoOptimizer.m */ = {isa = PBXFileReference; fileEncoding = 4; lastKnownFileType = sourcecode.c.objc; path = WPVideoOptimizer.m; sourceTree = "<group>"; };
		FF3BD2E81B061B9A0042E989 /* Fabric.framework */ = {isa = PBXFileReference; lastKnownFileType = wrapper.framework; path = Fabric.framework; sourceTree = "<group>"; };
		FF3BD2E91B061B9A0042E989 /* Crashlytics.framework */ = {isa = PBXFileReference; lastKnownFileType = wrapper.framework; path = Crashlytics.framework; sourceTree = "<group>"; };
		FF3DD6BD19F2B6B3003A52CB /* RemoteMedia.m */ = {isa = PBXFileReference; fileEncoding = 4; lastKnownFileType = sourcecode.c.objc; name = RemoteMedia.m; path = "Remote Objects/RemoteMedia.m"; sourceTree = "<group>"; };
		FF3DD6BF19F2B77A003A52CB /* RemoteMedia.h */ = {isa = PBXFileReference; lastKnownFileType = sourcecode.c.h; name = RemoteMedia.h; path = "Remote Objects/RemoteMedia.h"; sourceTree = "<group>"; };
		FFAB7CAF1A0BD83A00765942 /* WPAssetExporter.h */ = {isa = PBXFileReference; fileEncoding = 4; lastKnownFileType = sourcecode.c.h; path = WPAssetExporter.h; sourceTree = "<group>"; };
		FFAB7CB01A0BD83A00765942 /* WPAssetExporter.m */ = {isa = PBXFileReference; fileEncoding = 4; lastKnownFileType = sourcecode.c.objc; path = WPAssetExporter.m; sourceTree = "<group>"; };
		FFAC890E1A96A85800CC06AC /* NSProcessInfo+Util.h */ = {isa = PBXFileReference; fileEncoding = 4; lastKnownFileType = sourcecode.c.h; path = "NSProcessInfo+Util.h"; sourceTree = "<group>"; };
		FFAC890F1A96A85800CC06AC /* NSProcessInfo+Util.m */ = {isa = PBXFileReference; fileEncoding = 4; lastKnownFileType = sourcecode.c.objc; path = "NSProcessInfo+Util.m"; sourceTree = "<group>"; };
		FFB7B81C1A0012E80032E723 /* WordPressTestCredentials.m */ = {isa = PBXFileReference; fileEncoding = 4; lastKnownFileType = sourcecode.c.objc; path = WordPressTestCredentials.m; sourceTree = "<group>"; };
		FFB7B81D1A0012E80032E723 /* WordPressComApiCredentials.m */ = {isa = PBXFileReference; fileEncoding = 4; lastKnownFileType = sourcecode.c.objc; path = WordPressComApiCredentials.m; sourceTree = "<group>"; };
		FFF96F8219EBE7FB00DFC821 /* UITests.xctest */ = {isa = PBXFileReference; explicitFileType = wrapper.cfbundle; includeInIndex = 0; path = UITests.xctest; sourceTree = BUILT_PRODUCTS_DIR; };
		FFF96F8519EBE7FB00DFC821 /* Info.plist */ = {isa = PBXFileReference; lastKnownFileType = text.plist.xml; path = Info.plist; sourceTree = "<group>"; };
		FFF96F8F19EBE81F00DFC821 /* CommentsTests.m */ = {isa = PBXFileReference; fileEncoding = 4; lastKnownFileType = sourcecode.c.objc; path = CommentsTests.m; sourceTree = "<group>"; };
		FFF96F9019EBE81F00DFC821 /* gencredentials.rb */ = {isa = PBXFileReference; fileEncoding = 4; lastKnownFileType = text.script.ruby; path = gencredentials.rb; sourceTree = "<group>"; };
		FFF96F9119EBE81F00DFC821 /* LoginTests.m */ = {isa = PBXFileReference; fileEncoding = 4; lastKnownFileType = sourcecode.c.objc; path = LoginTests.m; sourceTree = "<group>"; };
		FFF96F9219EBE81F00DFC821 /* MeTabTests.m */ = {isa = PBXFileReference; fileEncoding = 4; lastKnownFileType = sourcecode.c.objc; path = MeTabTests.m; sourceTree = "<group>"; };
		FFF96F9319EBE81F00DFC821 /* NotificationsTests.m */ = {isa = PBXFileReference; fileEncoding = 4; lastKnownFileType = sourcecode.c.objc; path = NotificationsTests.m; sourceTree = "<group>"; };
		FFF96F9419EBE81F00DFC821 /* PagesTests.m */ = {isa = PBXFileReference; fileEncoding = 4; lastKnownFileType = sourcecode.c.objc; path = PagesTests.m; sourceTree = "<group>"; };
		FFF96F9519EBE81F00DFC821 /* PostsTests.m */ = {isa = PBXFileReference; fileEncoding = 4; lastKnownFileType = sourcecode.c.objc; path = PostsTests.m; sourceTree = "<group>"; };
		FFF96F9619EBE81F00DFC821 /* ReaderTests.m */ = {isa = PBXFileReference; fileEncoding = 4; lastKnownFileType = sourcecode.c.objc; path = ReaderTests.m; sourceTree = "<group>"; };
		FFF96F9719EBE81F00DFC821 /* StatsTests.m */ = {isa = PBXFileReference; fileEncoding = 4; lastKnownFileType = sourcecode.c.objc; path = StatsTests.m; sourceTree = "<group>"; };
		FFF96F9819EBE81F00DFC821 /* WordPressTestCredentials.h */ = {isa = PBXFileReference; fileEncoding = 4; lastKnownFileType = sourcecode.c.h; path = WordPressTestCredentials.h; sourceTree = "<group>"; };
		FFF96F9919EBE81F00DFC821 /* WordPressTestCredentials.m */ = {isa = PBXFileReference; fileEncoding = 4; lastKnownFileType = sourcecode.c.objc; path = WordPressTestCredentials.m; sourceTree = "<group>"; };
		FFF96F9A19EBE81F00DFC821 /* WPUITestCase.h */ = {isa = PBXFileReference; fileEncoding = 4; lastKnownFileType = sourcecode.c.h; path = WPUITestCase.h; sourceTree = "<group>"; };
		FFF96F9B19EBE81F00DFC821 /* WPUITestCase.m */ = {isa = PBXFileReference; fileEncoding = 4; lastKnownFileType = sourcecode.c.objc; path = WPUITestCase.m; sourceTree = "<group>"; };
		FFF96FA919ED724F00DFC821 /* KIFUITestActor-WPExtras.h */ = {isa = PBXFileReference; fileEncoding = 4; lastKnownFileType = sourcecode.c.h; path = "KIFUITestActor-WPExtras.h"; sourceTree = "<group>"; };
		FFF96FAA19ED724F00DFC821 /* KIFUITestActor-WPExtras.m */ = {isa = PBXFileReference; fileEncoding = 4; lastKnownFileType = sourcecode.c.objc; path = "KIFUITestActor-WPExtras.m"; sourceTree = "<group>"; };
		FFF96FAC19ED7F4D00DFC821 /* wp_test_credentials_sample */ = {isa = PBXFileReference; fileEncoding = 4; lastKnownFileType = text; path = wp_test_credentials_sample; sourceTree = "<group>"; };
/* End PBXFileReference section */

/* Begin PBXFrameworksBuildPhase section */
		1D60588F0D05DD3D006BFB54 /* Frameworks */ = {
			isa = PBXFrameworksBuildPhase;
			buildActionMask = 2147483647;
			files = (
				93E5285619A77BAC003A1A9C /* NotificationCenter.framework in Frameworks */,
				93A3F7DE1843F6F00082FEEA /* CoreTelephony.framework in Frameworks */,
				FF3BD2EB1B061B9C0042E989 /* Crashlytics.framework in Frameworks */,
				8355D67E11D13EAD00A61362 /* MobileCoreServices.framework in Frameworks */,
				A01C542E0E24E88400D411F2 /* SystemConfiguration.framework in Frameworks */,
				374CB16215B93C0800DD0EBC /* AudioToolbox.framework in Frameworks */,
				E10B3655158F2D7800419A93 /* CoreGraphics.framework in Frameworks */,
				E10B3654158F2D4500419A93 /* UIKit.framework in Frameworks */,
				E10B3652158F2D3F00419A93 /* QuartzCore.framework in Frameworks */,
				E1A386CB14DB063800954CF8 /* MediaPlayer.framework in Frameworks */,
				E1A386CA14DB05F700954CF8 /* CoreMedia.framework in Frameworks */,
				E1A386C814DB05C300954CF8 /* AVFoundation.framework in Frameworks */,
				E19DF741141F7BDD000002F3 /* libz.dylib in Frameworks */,
				1D60589F0D05DD5A006BFB54 /* Foundation.framework in Frameworks */,
				296890780FE971DC00770264 /* Security.framework in Frameworks */,
				83F3E26011275E07004CD686 /* MapKit.framework in Frameworks */,
				83F3E2D311276371004CD686 /* CoreLocation.framework in Frameworks */,
				8355D7D911D260AA00A61362 /* CoreData.framework in Frameworks */,
				834CE7341256D0DE0046A4A3 /* CFNetwork.framework in Frameworks */,
				835E2403126E66E50085940B /* AssetsLibrary.framework in Frameworks */,
				83043E55126FA31400EC9953 /* MessageUI.framework in Frameworks */,
				FD21397F13128C5300099582 /* libiconv.dylib in Frameworks */,
				FF3BD2EA1B061B9A0042E989 /* Fabric.framework in Frameworks */,
				FD3D6D2C1349F5D30061136A /* ImageIO.framework in Frameworks */,
				FEA64EDF0F7E4616BA835081 /* libPods.a in Frameworks */,
				B5AA54D51A8E7510003BDD12 /* WebKit.framework in Frameworks */,
			);
			runOnlyForDeploymentPostprocessing = 0;
		};
		93E5283719A7741A003A1A9C /* Frameworks */ = {
			isa = PBXFrameworksBuildPhase;
			buildActionMask = 2147483647;
			files = (
				93E5283C19A7741A003A1A9C /* NotificationCenter.framework in Frameworks */,
				ECFA8F2B890D45298F324B8B /* libPods-WordPressTodayWidget.a in Frameworks */,
			);
			runOnlyForDeploymentPostprocessing = 0;
		};
		E16AB92614D978240047A2E5 /* Frameworks */ = {
			isa = PBXFrameworksBuildPhase;
			buildActionMask = 2147483647;
			files = (
				E131CB5416CACB05004B0314 /* libxml2.dylib in Frameworks */,
				E183EC9D16B2160200C2EB11 /* MobileCoreServices.framework in Frameworks */,
				E183EC9C16B215FE00C2EB11 /* SystemConfiguration.framework in Frameworks */,
				E131CB5216CACA6B004B0314 /* CoreText.framework in Frameworks */,
				E183ECA216B2179B00C2EB11 /* Accounts.framework in Frameworks */,
				E183ECA316B2179B00C2EB11 /* AddressBook.framework in Frameworks */,
				E183ECA416B2179B00C2EB11 /* AssetsLibrary.framework in Frameworks */,
				E183ECA516B2179B00C2EB11 /* AudioToolbox.framework in Frameworks */,
				E183ECA616B2179B00C2EB11 /* AVFoundation.framework in Frameworks */,
				E183ECA716B2179B00C2EB11 /* CFNetwork.framework in Frameworks */,
				E183ECA816B2179B00C2EB11 /* CoreData.framework in Frameworks */,
				00F2E3F8166EEF9800D0527C /* CoreGraphics.framework in Frameworks */,
				E183ECA916B2179B00C2EB11 /* CoreLocation.framework in Frameworks */,
				E183ECAA16B2179B00C2EB11 /* CoreMedia.framework in Frameworks */,
				E16AB92E14D978240047A2E5 /* Foundation.framework in Frameworks */,
				E183ECAB16B2179B00C2EB11 /* ImageIO.framework in Frameworks */,
				E183ECAC16B2179B00C2EB11 /* libiconv.dylib in Frameworks */,
				E183ECAD16B2179B00C2EB11 /* libz.dylib in Frameworks */,
				E183ECAE16B2179B00C2EB11 /* MapKit.framework in Frameworks */,
				E183ECAF16B2179B00C2EB11 /* MediaPlayer.framework in Frameworks */,
				E183ECB016B2179B00C2EB11 /* MessageUI.framework in Frameworks */,
				00F2E3FB166EEFE100D0527C /* QuartzCore.framework in Frameworks */,
				E183ECB116B2179B00C2EB11 /* Security.framework in Frameworks */,
				E183ECB216B2179B00C2EB11 /* Twitter.framework in Frameworks */,
				00F2E3FA166EEFBE00D0527C /* UIKit.framework in Frameworks */,
				067D911C15654CE79F0A4A29 /* libPods-WordPressTest.a in Frameworks */,
			);
			runOnlyForDeploymentPostprocessing = 0;
		};
		FFF96F7F19EBE7FB00DFC821 /* Frameworks */ = {
			isa = PBXFrameworksBuildPhase;
			buildActionMask = 2147483647;
			files = (
				4253506E2DDC92882C721F55 /* libPods-UITests.a in Frameworks */,
			);
			runOnlyForDeploymentPostprocessing = 0;
		};
/* End PBXFrameworksBuildPhase section */

/* Begin PBXGroup section */
		031662E60FFB14C60045D052 /* Views */ = {
			isa = PBXGroup;
			children = (
				37EAAF4C1A11799A006D6306 /* CircularImageView.swift */,
				37022D8F1981BF9200F322B7 /* VerticallyStackedButton.h */,
				37022D901981BF9200F322B7 /* VerticallyStackedButton.m */,
				5DA5BF2A18E32DCF005F11F9 /* InputViewButton.h */,
				5DA5BF2B18E32DCF005F11F9 /* InputViewButton.m */,
				5DA5BF3B18E32DCF005F11F9 /* WPLoadingView.h */,
				5DA5BF3C18E32DCF005F11F9 /* WPLoadingView.m */,
				C58349C31806F95100B64089 /* IOS7CorrectedTextView.h */,
				C58349C41806F95100B64089 /* IOS7CorrectedTextView.m */,
				93740DC817D8F85600C41B2F /* WPAlertView.h */,
				93740DCA17D8F86700C41B2F /* WPAlertView.m */,
				E240859A183D82AE002EB0EF /* WPAnimatedBox.h */,
				E240859B183D82AE002EB0EF /* WPAnimatedBox.m */,
				E2E7EB44185FB140004F5E72 /* WPBlogSelectorButton.h */,
				E2E7EB45185FB140004F5E72 /* WPBlogSelectorButton.m */,
				740BD8331A0D4C3600F04D18 /* WPUploadStatusButton.h */,
				740BD8341A0D4C3600F04D18 /* WPUploadStatusButton.m */,
				5DF94E361962BAA700359241 /* WPContentActionView.h */,
				5DF94E371962BAA700359241 /* WPContentActionView.m */,
				5DF94E381962BAA700359241 /* WPContentAttributionView.h */,
				5DF94E391962BAA700359241 /* WPContentAttributionView.m */,
				5DF94E3A1962BAA700359241 /* WPContentView.h */,
				5DF94E3B1962BAA700359241 /* WPContentView.m */,
				E2DA78041864B11D007BA447 /* WPFixedWidthScrollView.h */,
				E2DA78051864B11E007BA447 /* WPFixedWidthScrollView.m */,
				03958060100D6CFC00850742 /* WPLabel.h */,
				03958061100D6CFC00850742 /* WPLabel.m */,
				5DF94E3C1962BAA700359241 /* WPRichContentView.h */,
				5DF94E3D1962BAA700359241 /* WPRichContentView.m */,
				5D7B414319E482C9007D9EC7 /* WPRichTextEmbed.swift */,
				5D7B414419E482C9007D9EC7 /* WPRichTextImage.swift */,
				5D7B414519E482C9007D9EC7 /* WPRichTextMediaAttachment.swift */,
				5DF94E3E1962BAA700359241 /* WPRichTextView.h */,
				5DF94E3F1962BAA700359241 /* WPRichTextView.m */,
				5DF94E401962BAA700359241 /* WPSimpleContentAttributionView.h */,
				5DF94E411962BAA700359241 /* WPSimpleContentAttributionView.m */,
				5DEB61B2156FCD3400242C35 /* WPWebView.h */,
				5DEB61B3156FCD3400242C35 /* WPWebView.m */,
				ADF544C0195A0F620092213D /* CustomHighlightButton.h */,
				ADF544C1195A0F620092213D /* CustomHighlightButton.m */,
				591A428A1A6DC1B0003807A6 /* WPBackgroundDimmerView.h */,
				591A428B1A6DC1B0003807A6 /* WPBackgroundDimmerView.m */,
			);
			path = Views;
			sourceTree = "<group>";
		};
		080E96DDFE201D6D7F000001 /* Classes */ = {
			isa = PBXGroup;
			children = (
				C59D3D480E6410BC00AA591D /* Categories */,
				B587796C19B799D800E57C5A /* Extensions */,
				2F706A870DFB229B00B43086 /* Models */,
				850BD4531922F95C0032F3AD /* Networking */,
				93FA59DA18D88BDB001446BC /* Services */,
				8584FDB719243E550019C02E /* System */,
				8584FDB4192437160019C02E /* Utility */,
				8584FDB31923EF4F0019C02E /* ViewRelated */,
			);
			path = Classes;
			sourceTree = "<group>";
		};
		19C28FACFE9D520D11CA2CBB /* Products */ = {
			isa = PBXGroup;
			children = (
				1D6058910D05DD3D006BFB54 /* WordPress.app */,
				E16AB92A14D978240047A2E5 /* WordPressTest.xctest */,
				93E5283A19A7741A003A1A9C /* WordPressTodayWidget.appex */,
				FFF96F8219EBE7FB00DFC821 /* UITests.xctest */,
			);
			name = Products;
			sourceTree = "<group>";
		};
		29B97314FDCFA39411CA2CEA /* CustomTemplate */ = {
			isa = PBXGroup;
			children = (
				E1756E661694AA1500D9EC00 /* Derived Sources */,
				E11F949814A3344300277D31 /* WordPressApi */,
				080E96DDFE201D6D7F000001 /* Classes */,
				E12F55F714A1F2640060A510 /* Vendor */,
				29B97315FDCFA39411CA2CEA /* Other Sources */,
				29B97317FDCFA39411CA2CEA /* Resources */,
				45C73C23113C36F50024D0D2 /* Resources-iPad */,
				E16AB92F14D978240047A2E5 /* WordPressTest */,
				93E5283D19A7741A003A1A9C /* WordPressTodayWidget */,
				FFF96F8319EBE7FB00DFC821 /* UITests */,
				29B97323FDCFA39411CA2CEA /* Frameworks */,
				19C28FACFE9D520D11CA2CBB /* Products */,
				A28F6FD119B61ACA00AADE55 /* SwiftPlayground.playground */,
				93FA0F0118E451A80007903B /* LICENSE */,
				93FA0F0218E451A80007903B /* README.md */,
				C430074CAC011A24F4A74E17 /* Pods */,
			);
			name = CustomTemplate;
			sourceTree = "<group>";
			usesTabs = 0;
		};
		29B97315FDCFA39411CA2CEA /* Other Sources */ = {
			isa = PBXGroup;
			children = (
				934F1B3119ACCE5600E9E63E /* WordPress.entitlements */,
				934884AE19B7875C004028D8 /* WordPress-Internal.entitlements */,
				93FA0F0418E451A80007903B /* fix-translation.php */,
				93FA0F0518E451A80007903B /* localize.py */,
				29B97316FDCFA39411CA2CEA /* main.m */,
				93FA0F0318E451A80007903B /* update-translations.rb */,
				28A0AAE50D9B0CCF005BE974 /* WordPress_Prefix.pch */,
			);
			name = "Other Sources";
			sourceTree = "<group>";
		};
		29B97317FDCFA39411CA2CEA /* Resources */ = {
			isa = PBXGroup;
			children = (
				74C1C307199170A30077A7DC /* Post */,
				858DE3FF172F9991000AC628 /* Fonts */,
				CC098B8116A9EB0400450976 /* HTML */,
				5D6651461637324000EBDA7D /* Sounds */,
				E19472D8134E3E4A00879F63 /* UI */,
				4645AFC41961E1FB005F7509 /* AppImages.xcassets */,
				85ED988717DFA00000090D0B /* Images.xcassets */,
				6EDC0E8E105881A800F68A1D /* iTunesArtwork */,
				85ED98AA17DFB17200090D0B /* iTunesArtwork@2x */,
				85D80557171630B30075EEAC /* DotCom-Languages.plist */,
				A2787D0119002AB1000D6CA6 /* HelpshiftConfig.plist */,
				8D1107310486CEB800E47090 /* Info.plist */,
				931DF4D818D09A2F00540BDD /* InfoPlist.strings */,
				E1D91454134A853D0089019C /* Localizable.strings */,
				930C6374182BD86400976C21 /* WordPress-Internal-Info.plist */,
				E125443B12BF5A7200D87A0A /* WordPress.xcdatamodeld */,
			);
			name = Resources;
			sourceTree = "<group>";
		};
		29B97323FDCFA39411CA2CEA /* Frameworks */ = {
			isa = PBXGroup;
			children = (
				FF3BD2E81B061B9A0042E989 /* Fabric.framework */,
				FF3BD2E91B061B9A0042E989 /* Crashlytics.framework */,
				B5AA54D41A8E7510003BDD12 /* WebKit.framework */,
				E10675C9183FA78E00E5CE5C /* XCTest.framework */,
				93A3F7DD1843F6F00082FEEA /* CoreTelephony.framework */,
				E14D65C717E09663007E3EA4 /* Social.framework */,
				8527B15717CE98C5001CBA2E /* Accelerate.framework */,
				CC24E5F41577E16B00A6D5B5 /* Accounts.framework */,
				CC24E5F01577DBC300A6D5B5 /* AddressBook.framework */,
				835E2402126E66E50085940B /* AssetsLibrary.framework */,
				374CB16115B93C0800DD0EBC /* AudioToolbox.framework */,
				E1A386C714DB05C300954CF8 /* AVFoundation.framework */,
				834CE7331256D0DE0046A4A3 /* CFNetwork.framework */,
				8355D7D811D260AA00A61362 /* CoreData.framework */,
				834CE7371256D0F60046A4A3 /* CoreGraphics.framework */,
				83F3E2D211276371004CD686 /* CoreLocation.framework */,
				E1A386C914DB05F700954CF8 /* CoreMedia.framework */,
				E131CB5116CACA6B004B0314 /* CoreText.framework */,
				1D30AB110D05D00D00671497 /* Foundation.framework */,
				FD3D6D2B1349F5D30061136A /* ImageIO.framework */,
				FD21397E13128C5300099582 /* libiconv.dylib */,
				D4972215061A4C21AD2CD5B8 /* libPods-WordPressTest.a */,
				69187343EC8F435684EFFAF1 /* libPods.a */,
				E131CB5316CACB05004B0314 /* libxml2.dylib */,
				E19DF740141F7BDD000002F3 /* libz.dylib */,
				83F3E25F11275E07004CD686 /* MapKit.framework */,
				83FB4D3E122C38F700DB9506 /* MediaPlayer.framework */,
				83043E54126FA31400EC9953 /* MessageUI.framework */,
				8355D67D11D13EAD00A61362 /* MobileCoreServices.framework */,
				E10B3651158F2D3F00419A93 /* QuartzCore.framework */,
				296890770FE971DC00770264 /* Security.framework */,
				A01C542D0E24E88400D411F2 /* SystemConfiguration.framework */,
				CC24E5F21577DFF400A6D5B5 /* Twitter.framework */,
				E10B3653158F2D4500419A93 /* UIKit.framework */,
				93E5283B19A7741A003A1A9C /* NotificationCenter.framework */,
				872A78E046E04A05B17EB1A1 /* libPods-WordPressTodayWidget.a */,
				369D8993FF42F0A2D183A062 /* libPods-UITests.a */,
			);
			name = Frameworks;
			sourceTree = "<group>";
		};
		2F706A870DFB229B00B43086 /* Models */ = {
			isa = PBXGroup;
			children = (
				5D42A3D6175E7452005CFF05 /* AbstractPost.h */,
				5D42A3D7175E7452005CFF05 /* AbstractPost.m */,
				5D42A3D8175E7452005CFF05 /* BasePost.h */,
				5D42A3D9175E7452005CFF05 /* BasePost.m */,
				CEBD3EA90FF1BA3B00C1396E /* Blog.h */,
				CEBD3EAA0FF1BA3B00C1396E /* Blog.m */,
				E125445412BF5B3900D87A0A /* PostCategory.h */,
				E125445512BF5B3900D87A0A /* PostCategory.m */,
				83418AA811C9FA6E00ACF00C /* Comment.h */,
				83418AA911C9FA6E00ACF00C /* Comment.m */,
				E14932B4130427B300154804 /* Coordinate.h */,
				E14932B5130427B300154804 /* Coordinate.m */,
				8350E49411D2C71E00A7B073 /* Media.h */,
				8350E49511D2C71E00A7B073 /* Media.m */,
				B545186718E9E08000AC3A54 /* Notifications */,
				E125451612BF68F900D87A0A /* Page.h */,
				E125451712BF68F900D87A0A /* Page.m */,
				838C672C1210C3C300B09CA3 /* Post.h */,
				838C672D1210C3C300B09CA3 /* Post.m */,
				833AF259114575A50016DE8F /* PostAnnotation.h */,
				833AF25A114575A50016DE8F /* PostAnnotation.m */,
				5D42A3DC175E7452005CFF05 /* ReaderPost.h */,
				5D42A3DD175E7452005CFF05 /* ReaderPost.m */,
				5DCC4CD619A50CC0003E548C /* ReaderSite.h */,
				5DCC4CD719A50CC0003E548C /* ReaderSite.m */,
				5DBCD9D018F3569F00B32229 /* ReaderTopic.h */,
				5DBCD9D118F3569F00B32229 /* ReaderTopic.m */,
				319D6E7919E447500013871C /* Suggestion.h */,
				319D6E7A19E447500013871C /* Suggestion.m */,
				5DA5BF3318E32DCF005F11F9 /* Theme.h */,
				5DA5BF3418E32DCF005F11F9 /* Theme.m */,
				E105E9CD1726955600C0D9E7 /* WPAccount.h */,
				E105E9CE1726955600C0D9E7 /* WPAccount.m */,
				46F84612185A8B7E009D0DA5 /* WPContentViewProvider.h */,
				5D35F7581A042255004E7B0D /* WPCommentContentViewProvider.h */,
				5D333A561AA7A9E200DA295F /* WPPostContentViewProvider.h */,
				E120D90C1B09D8C300FB9A6E /* JetpackState.h */,
				E120D90D1B09D8C300FB9A6E /* JetpackState.m */,
			);
			path = Models;
			sourceTree = "<group>";
		};
		319D6E8219E44C7B0013871C /* Suggestions */ = {
			isa = PBXGroup;
			children = (
				319D6E7F19E44C680013871C /* SuggestionsTableView.h */,
				319D6E8019E44C680013871C /* SuggestionsTableView.m */,
				319D6E8319E44F7F0013871C /* SuggestionsTableViewCell.h */,
				319D6E8419E44F7F0013871C /* SuggestionsTableViewCell.m */,
			);
			name = Suggestions;
			sourceTree = "<group>";
		};
		31F4F6641A13858F00196A98 /* Me */ = {
			isa = PBXGroup;
			children = (
				31F4F6651A1385BE00196A98 /* MeViewController.h */,
				31F4F6661A1385BE00196A98 /* MeViewController.m */,
				315FC2C31A2CB29300E7CDA2 /* MeHeaderView.h */,
				315FC2C41A2CB29300E7CDA2 /* MeHeaderView.m */,
			);
			name = Me;
			sourceTree = "<group>";
		};
		37195B7F166A5DDC005F2292 /* Notifications */ = {
			isa = PBXGroup;
			children = (
				3716E400167296D30035F8C4 /* ToastView.xib */,
			);
			name = Notifications;
			sourceTree = "<group>";
		};
		3792259E12F6DBCC00F2176A /* Stats */ = {
			isa = PBXGroup;
			children = (
				5D1EE7FF15E7AF3E007F1F02 /* JetpackSettingsViewController.h */,
				5D1EE80015E7AF3E007F1F02 /* JetpackSettingsViewController.m */,
				C56636E61868D0CE00226AAB /* StatsViewController.h */,
				C56636E71868D0CE00226AAB /* StatsViewController.m */,
				857610D418C0377300EDF406 /* StatsWebViewController.h */,
				857610D518C0377300EDF406 /* StatsWebViewController.m */,
			);
			path = Stats;
			sourceTree = "<group>";
		};
		45C73C23113C36F50024D0D2 /* Resources-iPad */ = {
			isa = PBXGroup;
			children = (
				74C1C30F199170F10077A7DC /* Post */,
				83F1FCA7123748EF00069F99 /* Blogs */,
				E1FC3DB313C7788700F6B60F /* WPWebViewController~ipad.xib */,
				45C73C24113C36F70024D0D2 /* MainWindow-iPad.xib */,
			);
			name = "Resources-iPad";
			sourceTree = "<group>";
		};
		595B021F1A6C4E4F00415A30 /* WhatsNew */ = {
			isa = PBXGroup;
			children = (
				598351AC1A704E7A00B6DD4F /* WPWhatsNew.h */,
				598351AD1A704E7A00B6DD4F /* WPWhatsNew.m */,
				595B02201A6C4ECD00415A30 /* WPWhatsNewView.h */,
				595B02211A6C4ECD00415A30 /* WPWhatsNewView.m */,
			);
			name = WhatsNew;
			sourceTree = "<group>";
		};
		595B02231A6C4FC500415A30 /* WhatsNew */ = {
			isa = PBXGroup;
			children = (
				595B02261A6C504400415A30 /* WPWhatsNewView.xib */,
			);
			name = WhatsNew;
			sourceTree = "<group>";
		};
		5993E7261AC5D62100D31D2B /* Files */ = {
			isa = PBXGroup;
			children = (
				5993E7271AC5D65600D31D2B /* WPAppFilesManager.h */,
				5993E7281AC5D65600D31D2B /* WPAppFilesManager.m */,
			);
			path = Files;
			sourceTree = "<group>";
		};
		59DD94311AC479DC0032DD6B /* Logging */ = {
			isa = PBXGroup;
			children = (
				59DD94321AC479ED0032DD6B /* WPLogger.h */,
				59DD94331AC479ED0032DD6B /* WPLogger.m */,
			);
			path = Logging;
			sourceTree = "<group>";
		};
		5D08B8FC19647C0300D5B381 /* Views */ = {
			isa = PBXGroup;
			children = (
				5DB93EE819B6190700EC88EB /* CommentContentView.h */,
				5DB93EE919B6190700EC88EB /* CommentContentView.m */,
				5DB93EEA19B6190700EC88EB /* ReaderCommentCell.h */,
				5DB93EEB19B6190700EC88EB /* ReaderCommentCell.m */,
				5DF94E481962BAEB00359241 /* ReaderPostAttributionView.h */,
				5DF94E491962BAEB00359241 /* ReaderPostAttributionView.m */,
				5DF94E4A1962BAEB00359241 /* ReaderPostContentView.h */,
				5DF94E4B1962BAEB00359241 /* ReaderPostContentView.m */,
				5D9BFF051A85584A001D6D63 /* ReaderPostUnattributedContentView.h */,
				5D9BFF061A85584A001D6D63 /* ReaderPostUnattributedContentView.m */,
				5DF94E4C1962BAEB00359241 /* ReaderPostRichContentView.h */,
				5D9BFF031A8557A8001D6D63 /* ReaderPostRichContentView.m */,
				5D9BFF081A856801001D6D63 /* ReaderPostRichUnattributedContentView.h */,
				5D9BFF091A856801001D6D63 /* ReaderPostRichUnattributedContentView.m */,
				5DF94E4E1962BAEB00359241 /* ReaderPostSimpleContentView.h */,
				5DF94E4F1962BAEB00359241 /* ReaderPostSimpleContentView.m */,
				5D42A3EF175E75EE005CFF05 /* ReaderPostTableViewCell.h */,
				5D42A3F0175E75EE005CFF05 /* ReaderPostTableViewCell.m */,
				5DE88FA81A859DD9000E2CA6 /* ReaderPostUnattributedTableViewCell.h */,
				5DE88FA91A859DD9000E2CA6 /* ReaderPostUnattributedTableViewCell.m */,
				5D9B17C319998A430047A4A2 /* ReaderBlockedTableViewCell.h */,
				5D9B17C419998A430047A4A2 /* ReaderBlockedTableViewCell.m */,
				E1D062D2177C685700644185 /* ContentActionButton.h */,
				E1D062D3177C685700644185 /* ContentActionButton.m */,
				5DAE40AB19EC70930011A0AE /* ReaderPostHeaderView.h */,
				5DAE40AC19EC70930011A0AE /* ReaderPostHeaderView.m */,
				5D157B8A1A8AB73C003ADF4C /* ReaderSiteHeaderView.h */,
				5D157B8B1A8AB73C003ADF4C /* ReaderSiteHeaderView.m */,
				5D2415C91A8842C9009BD444 /* ReaderPreviewHeaderView.h */,
				5D2415CA1A8842C9009BD444 /* ReaderPreviewHeaderView.m */,
			);
			name = Views;
			sourceTree = "<group>";
		};
		5D08B8FD19647C0800D5B381 /* Controllers */ = {
			isa = PBXGroup;
			children = (
				5DDC44651A72BB07007F538E /* ReaderViewController.h */,
				5DDC44661A72BB07007F538E /* ReaderViewController.m */,
				5D1D9C5319885B01009D13B7 /* ReaderEditableSubscriptionPage.h */,
				5D08B90219648C3400D5B381 /* ReaderSubscriptionViewController.h */,
				5D08B90319648C3400D5B381 /* ReaderSubscriptionViewController.m */,
				5DF738921965FAB900393584 /* SubscribedTopicsViewController.h */,
				5DF738931965FAB900393584 /* SubscribedTopicsViewController.m */,
				5DF738951965FACD00393584 /* RecommendedTopicsViewController.h */,
				5DF738961965FACD00393584 /* RecommendedTopicsViewController.m */,
				5D20A6511982D56600463A91 /* FollowedSitesViewController.h */,
				5D20A6521982D56600463A91 /* FollowedSitesViewController.m */,
				5D0431AC1A7C31AB0025BDFD /* ReaderBrowseSiteViewController.h */,
				5D0431AD1A7C31AB0025BDFD /* ReaderBrowseSiteViewController.m */,
				5D42A3ED175E75EE005CFF05 /* ReaderPostsViewController.h */,
				5D42A3EE175E75EE005CFF05 /* ReaderPostsViewController.m */,
				5D42A3EB175E75EE005CFF05 /* ReaderPostDetailViewController.h */,
				5D42A3EC175E75EE005CFF05 /* ReaderPostDetailViewController.m */,
				5DF8D25F19E82B1000A2CD95 /* ReaderCommentsViewController.h */,
				5DF8D26019E82B1000A2CD95 /* ReaderCommentsViewController.m */,
				5D37941919216B1300E26CA4 /* RebloggingViewController.h */,
				5D37941A19216B1300E26CA4 /* RebloggingViewController.m */,
				5D42A401175E76A1005CFF05 /* WPImageViewController.h */,
				5D42A402175E76A2005CFF05 /* WPImageViewController.m */,
				5D42A403175E76A4005CFF05 /* WPWebVideoViewController.h */,
				5D42A404175E76A5005CFF05 /* WPWebVideoViewController.m */,
			);
			name = Controllers;
			sourceTree = "<group>";
		};
		5D08B8FE19647C2C00D5B381 /* Utils */ = {
			isa = PBXGroup;
			children = (
				5D0C2CB719AB932C002DF1E5 /* WPContentSyncHelper.swift */,
				5DF738981965FB3C00393584 /* WPTableViewHandler.h */,
				5DF738991965FB3C00393584 /* WPTableViewHandler.m */,
			);
			name = Utils;
			sourceTree = "<group>";
		};
		5D09CBA61ACDE532007A23BD /* Utils */ = {
			isa = PBXGroup;
			children = (
				5DE293BF1AD8009E00825DE5 /* PostListFilter.h */,
				5DE293C01AD8009E00825DE5 /* PostListFilter.m */,
				5D09CBA31ACDE52C007A23BD /* WPSearchController.h */,
				5D09CBA41ACDE52C007A23BD /* WPSearchController.m */,
			);
			name = Utils;
			sourceTree = "<group>";
		};
		5D1EBF56187C9B95003393F8 /* Categories */ = {
			isa = PBXGroup;
			children = (
				A0E293EF0E21027E00C6919C /* WPAddPostCategoryViewController.h */,
				A0E293F00E21027E00C6919C /* WPAddPostCategoryViewController.m */,
				7059CD1F0F332B6500A0660B /* WPCategoryTree.h */,
				7059CD200F332B6500A0660B /* WPCategoryTree.m */,
				5D5D0025187DA9D30027CEF6 /* PostCategoriesViewController.h */,
				5D5D0026187DA9D30027CEF6 /* PostCategoriesViewController.m */,
			);
			path = Categories;
			sourceTree = "<group>";
		};
		5D49B03519BE37CC00703A9B /* 20-21 */ = {
			isa = PBXGroup;
			children = (
				B5A6CEA519FA800E009F07DE /* AccountToAccount20to21.swift */,
				5D49B03919BE3CAD00703A9B /* SafeReaderTopicToReaderTopic.h */,
				5D49B03A19BE3CAD00703A9B /* SafeReaderTopicToReaderTopic.m */,
			);
			name = "20-21";
			sourceTree = "<group>";
		};
		5D577D301891278D00B964C3 /* Geolocation */ = {
			isa = PBXGroup;
			children = (
				5D577D31189127BE00B964C3 /* PostGeolocationViewController.h */,
				5D577D32189127BE00B964C3 /* PostGeolocationViewController.m */,
				5D577D341891360900B964C3 /* PostGeolocationView.h */,
				5D577D351891360900B964C3 /* PostGeolocationView.m */,
			);
			path = Geolocation;
			sourceTree = "<group>";
		};
		5D6651461637324000EBDA7D /* Sounds */ = {
			isa = PBXGroup;
			children = (
				5D69DBC3165428CA00A2D1F7 /* n.caf */,
			);
			name = Sounds;
			sourceTree = "<group>";
		};
		5D7A577D1AFBFD7C0097C028 /* Models */ = {
			isa = PBXGroup;
			children = (
				5D7A577F1AFBFD940097C028 /* BasePostTest.m */,
			);
			name = Models;
			sourceTree = "<group>";
		};
		5D87E10D15F512380012C595 /* Settings */ = {
			isa = PBXGroup;
			children = (
				93069F571762410B000C966D /* ActivityLogDetailViewController.h */,
				93069F581762410B000C966D /* ActivityLogDetailViewController.m */,
				93069F54176237A4000C966D /* ActivityLogViewController.h */,
				93069F55176237A4000C966D /* ActivityLogViewController.m */,
				37B7924B16768FCB0021B3A4 /* NotificationSettingsViewController.h */,
				37B7924C16768FCB0021B3A4 /* NotificationSettingsViewController.m */,
				5D87E10915F5120C0012C595 /* SettingsPageViewController.h */,
				5D87E10A15F5120C0012C595 /* SettingsPageViewController.m */,
				E1AB07AB1578D34300D6AD64 /* SettingsViewController.h */,
				E1AB07AC1578D34300D6AD64 /* SettingsViewController.m */,
				93027BB61758332300483FFD /* SupportViewController.h */,
				93027BB71758332300483FFD /* SupportViewController.m */,
				30AF6CFB13C230C600A29C00 /* AboutViewController.h */,
				30AF6CFC13C230C600A29C00 /* AboutViewController.m */,
			);
			path = Settings;
			sourceTree = "<group>";
		};
		5DA5BF4918E32DDB005F11F9 /* Themes */ = {
			isa = PBXGroup;
			children = (
				5DA5BF3518E32DCF005F11F9 /* ThemeBrowserCell.h */,
				5DA5BF3618E32DCF005F11F9 /* ThemeBrowserCell.m */,
				5DA5BF3718E32DCF005F11F9 /* ThemeBrowserViewController.h */,
				5DA5BF3818E32DCF005F11F9 /* ThemeBrowserViewController.m */,
				5DA5BF3918E32DCF005F11F9 /* ThemeDetailsViewController.h */,
				5DA5BF3A18E32DCF005F11F9 /* ThemeDetailsViewController.m */,
			);
			path = Themes;
			sourceTree = "<group>";
		};
		5DA5BF4A18E32DE2005F11F9 /* Media */ = {
			isa = PBXGroup;
			children = (
				852CD8AB190E0BC4006C9AED /* WPMediaSizing.h */,
				852CD8AC190E0BC4006C9AED /* WPMediaSizing.m */,
			);
			path = Media;
			sourceTree = "<group>";
		};
		5DC02A3318E4C5A3009A1765 /* Themes */ = {
			isa = PBXGroup;
			children = (
				5DC02A3418E4C5BD009A1765 /* ThemeBrowserViewController.xib */,
				5DC02A3518E4C5BD009A1765 /* ThemeDetailsViewController.xib */,
				5DC02A3618E4C5BD009A1765 /* ThemeDetailsViewController~ipad.xib */,
			);
			name = Themes;
			sourceTree = "<group>";
		};
		5DF3DD691A9377220051A229 /* Controllers */ = {
			isa = PBXGroup;
			children = (
				5DBFC8A51A9BC34F00E00DE4 /* PostListViewController.h */,
				5DBFC8A61A9BC34F00E00DE4 /* PostListViewController.m */,
			);
			name = Controllers;
			sourceTree = "<group>";
		};
		5DF3DD6A1A93772D0051A229 /* Views */ = {
			isa = PBXGroup;
			children = (
				5D2FB2881AE9C94600F1D4ED /* PostCardCell.h */,
				5D2FB2871AE99B0B00F1D4ED /* PostCardTableViewCellDelegate.h */,
				5D2FB2841AE98C6600F1D4ED /* RestorePostTableViewCell.h */,
				5D2FB2851AE98C6600F1D4ED /* RestorePostTableViewCell.m */,
				5D2FB2821AE98C4600F1D4ED /* RestorePostTableViewCell.xib */,
				5D17530D1A97D2CA0031A082 /* PostCardTableViewCell.h */,
				5D17530E1A97D2CA0031A082 /* PostCardTableViewCell.m */,
				5D4C89FD1AB88EF7007464B3 /* PostCardTextCell.xib */,
				5D4C89FF1AB88F58007464B3 /* PostCardImageCell.xib */,
				5DE293C21AD82A6800825DE5 /* PostCardThumbCell.xib */,
				5D000DDC1AC076C000A7BAF9 /* PostCardActionBar.h */,
				5D000DDD1AC076C000A7BAF9 /* PostCardActionBar.m */,
				5D000DDF1AC0879600A7BAF9 /* PostCardActionBarItem.h */,
				5D000DE01AC0879600A7BAF9 /* PostCardActionBarItem.m */,
				5D2C05541AD2F56200A753FE /* NavbarTitleDropdownButton.h */,
				5D2C05551AD2F56200A753FE /* NavBarTitleDropdownButton.m */,
				5D732F951AE84E3C00CD89E7 /* PostListFooterView.h */,
				5D732F961AE84E3C00CD89E7 /* PostListFooterView.m */,
				5D732F981AE84E5400CD89E7 /* PostListFooterView.xib */,
				5DAFEAB61AF2CA6E00B3E1D7 /* PostMetaButton.h */,
				5DAFEAB71AF2CA6E00B3E1D7 /* PostMetaButton.m */,
			);
			name = Views;
			sourceTree = "<group>";
		};
		5DF3DD6B1A93773B0051A229 /* Style */ = {
			isa = PBXGroup;
			children = (
				5D4E30CF1AA4B41A000D9904 /* WPStyleGuide+Posts.h */,
				5D4E30D01AA4B41A000D9904 /* WPStyleGuide+Posts.m */,
			);
			name = Style;
			sourceTree = "<group>";
		};
		5DF94E351962BA5F00359241 /* Reader */ = {
			isa = PBXGroup;
			children = (
				5DE8A0401912D95B00B2FF59 /* ReaderPostServiceTest.m */,
				5DFA9D19196B1BA30061FF96 /* ReaderTopicServiceTest.m */,
			);
			name = Reader;
			sourceTree = "<group>";
		};
		74C1C307199170A30077A7DC /* Post */ = {
			isa = PBXGroup;
			children = (
				74C1C305199170930077A7DC /* PostDetailViewController.xib */,
			);
			name = Post;
			sourceTree = "<group>";
		};
		74C1C30F199170F10077A7DC /* Post */ = {
			isa = PBXGroup;
			children = (
				74C1C30D199170EA0077A7DC /* PostDetailViewController~ipad.xib */,
			);
			name = Post;
			sourceTree = "<group>";
		};
		8320B5CF11FCA3EA00607422 /* Cells */ = {
			isa = PBXGroup;
			children = (
				5DF94E251962B97D00359241 /* NewCommentsTableViewCell.h */,
				5DF94E261962B97D00359241 /* NewCommentsTableViewCell.m */,
				5DF94E291962B97D00359241 /* NewPostTableViewCell.h */,
				5DF94E2A1962B97D00359241 /* NewPostTableViewCell.m */,
				E23EEC5C185A72C100F4DE2A /* WPContentCell.h */,
				E23EEC5D185A72C100F4DE2A /* WPContentCell.m */,
				8370D10811FA499A009D650F /* WPTableViewActivityCell.h */,
				8370D10911FA499A009D650F /* WPTableViewActivityCell.m */,
				30EABE0718A5903400B73A9C /* WPBlogTableViewCell.h */,
				30EABE0818A5903400B73A9C /* WPBlogTableViewCell.m */,
				375D090B133B94C3000CC9CD /* BlogsTableViewCell.h */,
				375D090C133B94C3000CC9CD /* BlogsTableViewCell.m */,
				5D839AA6187F0D6B00811F4A /* PostFeaturedImageCell.h */,
				5D839AA7187F0D6B00811F4A /* PostFeaturedImageCell.m */,
				5D839AA9187F0D8000811F4A /* PostGeolocationCell.h */,
				5D839AAA187F0D8000811F4A /* PostGeolocationCell.m */,
				FF0AAE081A1509C50089841D /* WPProgressTableViewCell.h */,
				FF0AAE091A150A560089841D /* WPProgressTableViewCell.m */,
			);
			path = Cells;
			sourceTree = "<group>";
		};
		8320B5D711FCA4EE00607422 /* Cells */ = {
			isa = PBXGroup;
			children = (
				8370D10B11FA4A1B009D650F /* WPTableViewActivityCell.xib */,
			);
			name = Cells;
			sourceTree = "<group>";
		};
		83290399120CF517000A965A /* Media */ = {
			isa = PBXGroup;
			children = (
				83CAD4201235F9F4003DFA20 /* MediaObjectView.xib */,
			);
			name = Media;
			sourceTree = "<group>";
		};
		83F1FCA7123748EF00069F99 /* Blogs */ = {
			isa = PBXGroup;
			children = (
				8362C1031201E7CE00599347 /* WebSignupViewController-iPad.xib */,
			);
			name = Blogs;
			sourceTree = "<group>";
		};
		850BD4531922F95C0032F3AD /* Networking */ = {
			isa = PBXGroup;
			children = (
				E1A6DBDC19DC7D140071AC1E /* PostServiceRemote.h */,
				E1A6DBDD19DC7D140071AC1E /* PostServiceRemoteREST.h */,
				E1A6DBDE19DC7D140071AC1E /* PostServiceRemoteREST.m */,
				E1A6DBDF19DC7D140071AC1E /* PostServiceRemoteXMLRPC.h */,
				E1A6DBE019DC7D140071AC1E /* PostServiceRemoteXMLRPC.m */,
				E1249B4019408C6F0035E895 /* Remote Objects */,
				E18EE94919349EAE00B0A40C /* AccountServiceRemote.h */,
				E149D64519349E69006A843D /* AccountServiceRemoteREST.h */,
				E149D64619349E69006A843D /* AccountServiceRemoteREST.m */,
				E149D64719349E69006A843D /* AccountServiceRemoteXMLRPC.h */,
				E149D64819349E69006A843D /* AccountServiceRemoteXMLRPC.m */,
				E18EE94C19349EBA00B0A40C /* BlogServiceRemote.h */,
				E18EE94D19349EBA00B0A40C /* BlogServiceRemote.m */,
				E1D04D8219374F2C002FADD7 /* BlogServiceRemoteREST.h */,
				E1D04D8319374F2C002FADD7 /* BlogServiceRemoteREST.m */,
				E1D04D7C19374CFE002FADD7 /* BlogServiceRemoteXMLRPC.h */,
				E1D04D7D19374CFE002FADD7 /* BlogServiceRemoteXMLRPC.m */,
				93D6D6461924FDAD00A4F44A /* PostCategoryServiceRemote.h */,
				E1DF5DF919E7CFAE004E70D5 /* PostCategoryServiceRemoteREST.h */,
				E1DF5DFA19E7CFAE004E70D5 /* PostCategoryServiceRemoteREST.m */,
				E1DF5DFB19E7CFAE004E70D5 /* PostCategoryServiceRemoteXMLRPC.h */,
				E1DF5DFC19E7CFAE004E70D5 /* PostCategoryServiceRemoteXMLRPC.m */,
				E1249B3D19408C230035E895 /* CommentServiceRemote.h */,
				E1249B491940AECC0035E895 /* CommentServiceRemoteREST.h */,
				E1249B4A1940AECC0035E895 /* CommentServiceRemoteREST.m */,
				E1249B4419408D0F0035E895 /* CommentServiceRemoteXMLRPC.h */,
				E1249B4519408D0F0035E895 /* CommentServiceRemoteXMLRPC.m */,
				E149D64919349E69006A843D /* MediaServiceRemote.h */,
				E149D64A19349E69006A843D /* MediaServiceRemoteREST.h */,
				E149D64B19349E69006A843D /* MediaServiceRemoteREST.m */,
				E149D64C19349E69006A843D /* MediaServiceRemoteXMLRPC.h */,
				E149D64D19349E69006A843D /* MediaServiceRemoteXMLRPC.m */,
				B535209E1AF7EFEC00B33BA8 /* PushAuthenticationServiceRemote.swift */,
				5D3D559818F88C5E00782892 /* ReaderPostServiceRemote.h */,
				5D3D559918F88C5E00782892 /* ReaderPostServiceRemote.m */,
				5D44EB331986D695008B7175 /* ReaderSiteServiceRemote.h */,
				5D44EB341986D695008B7175 /* ReaderSiteServiceRemote.m */,
				E18EE94F19349EC300B0A40C /* ReaderTopicServiceRemote.h */,
				E18EE95019349EC300B0A40C /* ReaderTopicServiceRemote.m */,
				E1249B481940AE610035E895 /* ServiceRemoteREST.h */,
				E1249B471940AE550035E895 /* ServiceRemoteXMLRPC.h */,
				E1F8E1241B0B422C0073E628 /* JetpackServiceRemote.h */,
				E1F8E1251B0B422C0073E628 /* JetpackServiceRemote.m */,
			);
			path = Networking;
			sourceTree = "<group>";
		};
		850D22B21729EE8600EC6A16 /* NUX */ = {
			isa = PBXGroup;
			children = (
				85D239B71AE5A6620074768D /* LoginFields.h */,
				85D239B81AE5A6620074768D /* LoginFields.m */,
				85D239B91AE5A6620074768D /* LoginViewModel.h */,
				85D239BA1AE5A6620074768D /* LoginViewModel.m */,
				85D08A6F17342ECE00E2BBCA /* AddUsersBlogCell.h */,
				85D08A7017342ECE00E2BBCA /* AddUsersBlogCell.m */,
				85EC44D21739826A00686604 /* CreateAccountAndBlogViewController.h */,
				85EC44D31739826A00686604 /* CreateAccountAndBlogViewController.m */,
				858DE40D1730384F000AC628 /* LoginViewController.h */,
				858DE40E1730384F000AC628 /* LoginViewController.m */,
				85B6F7501742DAE800CE7F3A /* WPNUXBackButton.h */,
				85B6F7511742DAE800CE7F3A /* WPNUXBackButton.m */,
				85B6F74D1742DA1D00CE7F3A /* WPNUXMainButton.h */,
				85B6F74E1742DA1D00CE7F3A /* WPNUXMainButton.m */,
				85AD6AEA173CCF9E002CB896 /* WPNUXPrimaryButton.h */,
				85AD6AEB173CCF9E002CB896 /* WPNUXPrimaryButton.m */,
				85AD6AED173CCFDC002CB896 /* WPNUXSecondaryButton.h */,
				85AD6AEE173CCFDC002CB896 /* WPNUXSecondaryButton.m */,
				85E105841731A597001071A3 /* WPWalkthroughOverlayView.h */,
				85E105851731A597001071A3 /* WPWalkthroughOverlayView.m */,
				85C720AF1730CEFA00460645 /* WPWalkthroughTextField.h */,
				85C720B01730CEFA00460645 /* WPWalkthroughTextField.m */,
				A2DC5B181953451B009584C3 /* WPNUXHelpBadgeLabel.h */,
				A2DC5B191953451B009584C3 /* WPNUXHelpBadgeLabel.m */,
			);
			path = NUX;
			sourceTree = "<group>";
		};
		852416CC1A12EAF70030700C /* Ratings */ = {
			isa = PBXGroup;
			children = (
				852416CD1A12EBDD0030700C /* AppRatingUtility.h */,
				852416CE1A12EBDD0030700C /* AppRatingUtility.m */,
			);
			path = Ratings;
			sourceTree = "<group>";
		};
		852416D01A12ED2D0030700C /* Utility */ = {
			isa = PBXGroup;
			children = (
				852416D11A12ED690030700C /* AppRatingUtilityTests.m */,
				5DA988051AEEA594002AFB12 /* DisplayableImageHelperTest.m */,
				93A379EB19FFBF7900415023 /* KeychainTest.m */,
				5948AD101AB73D19006E8882 /* WPAppAnalyticsTests.m */,
				E1E4CE0C177439D100430844 /* WPAvatarSourceTest.m */,
				5DA3EE191925111700294E0B /* WPImageOptimizerTest.m */,
				5D2BEB4819758102005425F7 /* WPTableImageSourceTest.m */,
				5981FE041AB8A89A0009E080 /* WPUserAgentTests.m */,
				85D790AB1AE5D95E0033AE83 /* MixpanelProxyTests.m */,
				8514B8D31AE85B19007E58BA /* WPAnalyticsTrackerMixpanelTests.m */,
				E19A10C91B010AA0006192B0 /* WPURLRequestTest.m */,
			);
			name = Utility;
			sourceTree = "<group>";
		};
		8584FDB31923EF4F0019C02E /* ViewRelated */ = {
			isa = PBXGroup;
			children = (
				8584FDB619243AC40019C02E /* System */,
				850D22B21729EE8600EC6A16 /* NUX */,
				31F4F6641A13858F00196A98 /* Me */,
				CC1D800D1656D8B2002A542F /* Notifications */,
				AC34397B0E11443300E5D79B /* Blog */,
				C533CF320E6D3AB3000C3DE8 /* Comments */,
				5DA5BF4A18E32DE2005F11F9 /* Media */,
				EC4696A80EA74DAC0040EE8E /* Pages */,
				AC3439790E11434600E5D79B /* Post */,
				319D6E8219E44C7B0013871C /* Suggestions */,
				CCB3A03814C8DD5100D43C3F /* Reader */,
				3792259E12F6DBCC00F2176A /* Stats */,
				5D87E10D15F512380012C595 /* Settings */,
				5DA5BF4918E32DDB005F11F9 /* Themes */,
				8320B5CF11FCA3EA00607422 /* Cells */,
				031662E60FFB14C60045D052 /* Views */,
				595B021F1A6C4E4F00415A30 /* WhatsNew */,
			);
			path = ViewRelated;
			sourceTree = "<group>";
		};
		8584FDB4192437160019C02E /* Utility */ = {
			isa = PBXGroup;
			children = (
				FF3674131AD32CE100F24857 /* WPVideoOptimizer.h */,
				FF3674141AD32CE100F24857 /* WPVideoOptimizer.m */,
				85A1B6721742E7DB00BA5E35 /* Analytics */,
				5993E7261AC5D62100D31D2B /* Files */,
				59DD94311AC479DC0032DD6B /* Logging */,
				E159D1011309AAF200F498E2 /* Migrations */,
				B53520991AF7BB9600B33BA8 /* Notifications */,
				852416CC1A12EAF70030700C /* Ratings */,
				E1523EB216D3B2EE002C5A36 /* Sharing */,
				C545E0A01811B9880020844C /* ContextManager.h */,
				93EF094B19ED4F1100C89770 /* ContextManager-Internals.h */,
				C545E0A11811B9880020844C /* ContextManager.m */,
				FD9A948A12FAEA2300438F94 /* DateUtils.h */,
				FD9A948B12FAEA2300438F94 /* DateUtils.m */,
				93A379D919FE6D3000415023 /* DDLogSwift.h */,
				93A379DA19FE6D3000415023 /* DDLogSwift.m */,
				313692771A5D6F7900EBE645 /* HelpshiftUtils.h */,
				313692781A5D6F7900EBE645 /* HelpshiftUtils.m */,
				5DB4683918A2E718004A89A9 /* LocationService.h */,
				5DB4683A18A2E718004A89A9 /* LocationService.m */,
				FFAB7CB01A0BD83A00765942 /* WPAssetExporter.m */,
				5D3E334C15EEBB6B005FC6F2 /* ReachabilityUtils.h */,
				5D3E334D15EEBB6B005FC6F2 /* ReachabilityUtils.m */,
				85D239B41AE5A6170074768D /* ReachabilityFacade.h */,
				85D239B51AE5A6170074768D /* ReachabilityFacade.m */,
				5D2B043515E83800007E3422 /* SettingsViewControllerDelegate.h */,
				292CECFE1027259000BD407D /* SFHFKeychainUtils.h */,
				292CECFF1027259000BD407D /* SFHFKeychainUtils.m */,
				8514973F171E13DF00B87F3F /* WPAsyncBlockOperation.h */,
				85149740171E13DF00B87F3F /* WPAsyncBlockOperation.m */,
				E1E4CE091773C59B00430844 /* WPAvatarSource.h */,
				E1E4CE0A1773C59B00430844 /* WPAvatarSource.m */,
				5DEB61B6156FCD5200242C35 /* WPChromelessWebViewController.h */,
				5DEB61B7156FCD5200242C35 /* WPChromelessWebViewController.m */,
				85253989171761D9003F6B32 /* WPComLanguages.h */,
				8525398A171761D9003F6B32 /* WPComLanguages.m */,
				E183BD7217621D85000B0822 /* WPCookie.h */,
				E183BD7317621D86000B0822 /* WPCookie.m */,
				5926E1E11AC4468300964783 /* WPCrashlytics.h */,
				5926E1E21AC4468300964783 /* WPCrashlytics.m */,
				E114D798153D85A800984182 /* WPError.h */,
				E114D799153D85A800984182 /* WPError.m */,
				59D328FB1ACC2D0700356827 /* WPLookbackPresenter.h */,
				59D328FC1ACC2D0700356827 /* WPLookbackPresenter.m */,
				5DA3EE0E192508F700294E0B /* WPImageOptimizer.h */,
				5DA3EE0F192508F700294E0B /* WPImageOptimizer.m */,
				5DA3EE10192508F700294E0B /* WPImageOptimizer+Private.h */,
				5DA3EE11192508F700294E0B /* WPImageOptimizer+Private.m */,
				B5AB733B19901F85005F5044 /* WPNoResultsView+AnimatedBox.h */,
				B5AB733C19901F85005F5044 /* WPNoResultsView+AnimatedBox.m */,
				B5E06E2F1A9CD31D00128985 /* WPURLRequest.h */,
				B5E06E301A9CD31D00128985 /* WPURLRequest.m */,
				E1F5A1BA1771C90A00E0495F /* WPTableImageSource.h */,
				E1F5A1BB1771C90A00E0495F /* WPTableImageSource.m */,
				8516972A169D42F4006C5DED /* WPToast.h */,
				8516972B169D42F4006C5DED /* WPToast.m */,
				E1B62A7913AA61A100A6FCA4 /* WPWebViewController.h */,
				E1B62A7A13AA61A100A6FCA4 /* WPWebViewController.m */,
				FFAB7CAF1A0BD83A00765942 /* WPAssetExporter.h */,
				74F313ED1A9B97A200AA8B45 /* WPTooltip.h */,
				74F313EE1A9B97A200AA8B45 /* WPTooltip.m */,
				594DB2931AB891A200E2E456 /* WPUserAgent.h */,
				594DB2941AB891A200E2E456 /* WPUserAgent.m */,
				5DF657191AE6ACAC00AAA8D7 /* DisplayableImageHelper.h */,
				5DF6571A1AE6ACAC00AAA8D7 /* DisplayableImageHelper.m */,
				FF28B3EF1AEB251200E11AAE /* InfoPListTranslator.h */,
				FF28B3F01AEB251200E11AAE /* InfoPListTranslator.m */,
				85B125431B02937E008A3D95 /* UIAlertViewProxy.h */,
				85B125441B02937E008A3D95 /* UIAlertViewProxy.m */,
				5D0A20D21AF11A7300E5C6BC /* PhotonImageURLHelper.h */,
				5D0A20D31AF11A7300E5C6BC /* PhotonImageURLHelper.m */,
			);
			path = Utility;
			sourceTree = "<group>";
		};
		8584FDB619243AC40019C02E /* System */ = {
			isa = PBXGroup;
			children = (
				310186691A373B01008F7DF6 /* WPTabBarController.h */,
				3101866A1A373B01008F7DF6 /* WPTabBarController.m */,
				A25EBD85156E330600530E3D /* WPTableViewController.h */,
				A25EBD86156E330600530E3D /* WPTableViewController.m */,
				E1A38C921581879D00439E55 /* WPTableViewControllerSubclass.h */,
				5DBFC8AA1A9C0EEF00E00DE4 /* WPScrollableViewController.h */,
			);
			path = System;
			sourceTree = "<group>";
		};
		8584FDB719243E550019C02E /* System */ = {
			isa = PBXGroup;
			children = (
				2F970F970DF929B8006BD934 /* Constants.h */,
				B5CC05F51962150600975CAC /* Constants.m */,
				B5FD4520199D0C9A00286FBB /* WordPress-Bridging-Header.h */,
				1D3623240D0F684500981E51 /* WordPressAppDelegate.h */,
				1D3623250D0F684500981E51 /* WordPressAppDelegate.m */,
				591A428D1A6DC6F2003807A6 /* WPGUIConstants.h */,
				591A428E1A6DC6F2003807A6 /* WPGUIConstants.m */,
			);
			path = System;
			sourceTree = "<group>";
		};
		858DE3FF172F9991000AC628 /* Fonts */ = {
			isa = PBXGroup;
			children = (
				B55853F419630AF900FAF6C3 /* Noticons-Regular.otf */,
				462F4E0F183867AE0028D2F8 /* Merriweather-Bold.ttf */,
			);
			name = Fonts;
			sourceTree = "<group>";
		};
		85A1B6721742E7DB00BA5E35 /* Analytics */ = {
			isa = PBXGroup;
			children = (
				937F3E301AD6FDA7006BA498 /* WPAnalyticsTrackerAutomatticTracks.h */,
				937F3E311AD6FDA7006BA498 /* WPAnalyticsTrackerAutomatticTracks.m */,
				85D2275718F1EB8A001DA8DA /* WPAnalyticsTrackerMixpanel.h */,
				85D2275818F1EB8A001DA8DA /* WPAnalyticsTrackerMixpanel.m */,
				859F761B18F2159800EF8D5D /* WPAnalyticsTrackerMixpanelInstructionsForStat.h */,
				859F761C18F2159800EF8D5D /* WPAnalyticsTrackerMixpanelInstructionsForStat.m */,
				85DA8C4218F3F29A0074C8A4 /* WPAnalyticsTrackerWPCom.h */,
				85DA8C4318F3F29A0074C8A4 /* WPAnalyticsTrackerWPCom.m */,
				5948AD0C1AB734F2006E8882 /* WPAppAnalytics.h */,
				5948AD0D1AB734F2006E8882 /* WPAppAnalytics.m */,
				85D790A71AE5BF1F0033AE83 /* MixpanelProxy.h */,
				85D790A81AE5BF1F0033AE83 /* MixpanelProxy.m */,
			);
			path = Analytics;
			sourceTree = "<group>";
		};
		85D239BD1AE5A6EE0074768D /* NUX */ = {
			isa = PBXGroup;
			children = (
				85D239BE1AE5A7020074768D /* LoginFacadeTests.m */,
				85D239BF1AE5A7020074768D /* LoginViewModelTests.m */,
			);
			name = NUX;
			sourceTree = "<group>";
		};
		85F8E1991B017A8E000859BB /* Networking */ = {
			isa = PBXGroup;
			children = (
				85F8E19A1B017AA6000859BB /* PushAuthenticationServiceRemoteTests.swift */,
				85F8E19C1B018698000859BB /* PushAuthenticationServiceTests.swift */,
				85F8E19E1B0186D0000859BB /* MockWordPressComApi.swift */,
				85B125401B028E34008A3D95 /* PushAuthenticationManagerTests.swift */,
			);
			name = Networking;
			sourceTree = "<group>";
		};
		931D26FB19EDA0D000114F17 /* ALIterativeMigrator */ = {
			isa = PBXGroup;
			children = (
				931D26FC19EDA10D00114F17 /* ALIterativeMigrator.h */,
				931D26FD19EDA10D00114F17 /* ALIterativeMigrator.m */,
			);
			name = ALIterativeMigrator;
			sourceTree = "<group>";
		};
		937D9A0D19F837ED007B9D5F /* 22-23 */ = {
			isa = PBXGroup;
			children = (
				937D9A1019F838C2007B9D5F /* AccountToAccount22to23.swift */,
			);
			name = "22-23";
			sourceTree = "<group>";
		};
		93E5283D19A7741A003A1A9C /* WordPressTodayWidget */ = {
			isa = PBXGroup;
			children = (
				93E5285719A7AA5C003A1A9C /* WordPressTodayWidget.entitlements */,
				934884AC19B78723004028D8 /* WordPressTodayWidget-Internal.entitlements */,
				93E5284219A7741A003A1A9C /* MainInterface.storyboard */,
				93E5283E19A7741A003A1A9C /* Supporting Files */,
				93E5284019A7741A003A1A9C /* TodayViewController.swift */,
				93E5284F19A77824003A1A9C /* WordPressTodayWidget-Bridging-Header.h */,
				93E5285319A778AF003A1A9C /* WPDDLogWrapper.h */,
				93E5285419A778AF003A1A9C /* WPDDLogWrapper.m */,
			);
			path = WordPressTodayWidget;
			sourceTree = "<group>";
		};
		93E5283E19A7741A003A1A9C /* Supporting Files */ = {
			isa = PBXGroup;
			children = (
				93E5283F19A7741A003A1A9C /* Info.plist */,
				93267A6019B896CD00997EB8 /* Info-Internal.plist */,
				591252291A38AE9C00468279 /* TodayWidgetPrefix.pch */,
			);
			name = "Supporting Files";
			sourceTree = "<group>";
		};
		93FA59DA18D88BDB001446BC /* Services */ = {
			isa = PBXGroup;
			children = (
				85D2399F1AE5A5FC0074768D /* AccountServiceFacade.h */,
				85D239A01AE5A5FC0074768D /* AccountServiceFacade.m */,
				85D239A11AE5A5FC0074768D /* BlogSyncFacade.h */,
				85D239A21AE5A5FC0074768D /* BlogSyncFacade.m */,
				85D239A31AE5A5FC0074768D /* HelpshiftEnabledFacade.h */,
				85D239A41AE5A5FC0074768D /* HelpshiftEnabledFacade.m */,
				85D239A51AE5A5FC0074768D /* LoginFacade.h */,
				85D239A61AE5A5FC0074768D /* LoginFacade.m */,
				85D239A71AE5A5FC0074768D /* OnePasswordFacade.h */,
				85D239A81AE5A5FC0074768D /* OnePasswordFacade.m */,
				85D239A91AE5A5FC0074768D /* WordPressComOAuthClientFacade.h */,
				85D239AA1AE5A5FC0074768D /* WordPressComOAuthClientFacade.m */,
				85D239AB1AE5A5FC0074768D /* WordPressXMLRPCAPIFacade.h */,
				85D239AC1AE5A5FC0074768D /* WordPressXMLRPCAPIFacade.m */,
				E1A6DBE319DC7D230071AC1E /* PostService.h */,
				E1A6DBE419DC7D230071AC1E /* PostService.m */,
				93C1147D18EC5DD500DAC95C /* AccountService.h */,
				93C1147E18EC5DD500DAC95C /* AccountService.m */,
				93C1148318EDF6E100DAC95C /* BlogService.h */,
				93C1148418EDF6E100DAC95C /* BlogService.m */,
				93FA59DB18D88C1C001446BC /* PostCategoryService.h */,
				93FA59DC18D88C1C001446BC /* PostCategoryService.m */,
				E1556CF0193F6FE900FC52EA /* CommentService.h */,
				E1556CF1193F6FE900FC52EA /* CommentService.m */,
				930284B618EAF7B600CB0BF4 /* LocalCoreDataService.h */,
				5DA3EE141925090A00294E0B /* MediaService.h */,
				5DA3EE151925090A00294E0B /* MediaService.m */,
				5D3D559518F88C3500782892 /* ReaderPostService.h */,
				5D3D559618F88C3500782892 /* ReaderPostService.m */,
				5D44EB361986D8BA008B7175 /* ReaderSiteService.h */,
				5D44EB371986D8BA008B7175 /* ReaderSiteService.m */,
				5DBCD9D318F35D7500B32229 /* ReaderTopicService.h */,
				5DBCD9D418F35D7500B32229 /* ReaderTopicService.m */,
				319D6E7C19E447C80013871C /* SuggestionService.h */,
				319D6E7D19E447C80013871C /* SuggestionService.m */,
				93DEB88019E5BF7100F9546D /* TodayExtensionService.h */,
				93DEB88119E5BF7100F9546D /* TodayExtensionService.m */,
				B535209C1AF7EB9F00B33BA8 /* PushAuthenticationService.swift */,
				E1F8E1211B0B411E0073E628 /* JetpackService.h */,
				E1F8E1221B0B411E0073E628 /* JetpackService.m */,
			);
			path = Services;
			sourceTree = "<group>";
		};
		AC3439790E11434600E5D79B /* Post */ = {
			isa = PBXGroup;
			children = (
				5DBFC8A81A9BE07B00E00DE4 /* Posts.storyboard */,
				5DF3DD691A9377220051A229 /* Controllers */,
				5DF3DD6B1A93773B0051A229 /* Style */,
				5D09CBA61ACDE532007A23BD /* Utils */,
				5DF3DD6A1A93772D0051A229 /* Views */,
				5D577D301891278D00B964C3 /* Geolocation */,
				5D1EBF56187C9B95003393F8 /* Categories */,
				ACC156CA0E10E67600D6E1A0 /* WPPostViewController.h */,
				ACC156CB0E10E67600D6E1A0 /* WPPostViewController.m */,
				5903AE1C19B60AB9009D5354 /* WPButtonForNavigationBar.h */,
				5903AE1A19B60A98009D5354 /* WPButtonForNavigationBar.m */,
				ACBAB6840E1247F700F38795 /* PostPreviewViewController.h */,
				ACBAB6850E1247F700F38795 /* PostPreviewViewController.m */,
				74D5FFD419ACDF6700389E8F /* WPLegacyEditPostViewController.h */,
				74D5FFD319ACDF6700389E8F /* WPLegacyEditPostViewController_Internal.h */,
				74D5FFD519ACDF6700389E8F /* WPLegacyEditPostViewController.m */,
				ACBAB5FC0E121C7300F38795 /* PostSettingsViewController.h */,
				ACBAB5FD0E121C7300F38795 /* PostSettingsViewController.m */,
				5D62BAD818AAAE9B0044E5F7 /* PostSettingsViewController_Internal.h */,
				5DF94E2E1962B99C00359241 /* PostSettingsSelectionViewController.h */,
				5DF94E2F1962B99C00359241 /* PostSettingsSelectionViewController.m */,
				2F970F720DF92274006BD934 /* PostsViewController.h */,
				2F970F730DF92274006BD934 /* PostsViewController.m */,
				5D146EB9189857ED0068FDC6 /* FeaturedImageViewController.h */,
				5D146EBA189857ED0068FDC6 /* FeaturedImageViewController.m */,
				5DB3BA0318D0E7B600F3F3E9 /* WPPickerView.h */,
				5DB3BA0418D0E7B600F3F3E9 /* WPPickerView.m */,
				5DB3BA0618D11D8D00F3F3E9 /* PublishDatePickerView.h */,
				5DB3BA0718D11D8D00F3F3E9 /* PublishDatePickerView.m */,
				5D17F0BC1A1D4C5F0087CCB8 /* PrivateSiteURLProtocol.h */,
				5D17F0BD1A1D4C5F0087CCB8 /* PrivateSiteURLProtocol.m */,
				FF0AAE0B1A16550D0089841D /* WPMediaProgressTableViewController.h */,
				FF0AAE0C1A16550D0089841D /* WPMediaProgressTableViewController.m */,
				5D8CBC451A6F47880081F4AE /* EditImageDetailsViewController.h */,
				5D8CBC461A6F47880081F4AE /* EditImageDetailsViewController.m */,
			);
			path = Post;
			sourceTree = "<group>";
		};
		AC34397B0E11443300E5D79B /* Blog */ = {
			isa = PBXGroup;
			children = (
				5D8D53ED19250412003C8859 /* BlogSelectorViewController.h */,
				5D8D53EE19250412003C8859 /* BlogSelectorViewController.m */,
				5D8D53EF19250412003C8859 /* WPComBlogSelectorViewController.h */,
				5D8D53F019250412003C8859 /* WPComBlogSelectorViewController.m */,
				462F4E0618369F0B0028D2F8 /* BlogDetailsViewController.h */,
				462F4E0718369F0B0028D2F8 /* BlogDetailsViewController.m */,
				462F4E0818369F0B0028D2F8 /* BlogListViewController.h */,
				462F4E0918369F0B0028D2F8 /* BlogListViewController.m */,
				83FEFC7311FF6C5A0078B462 /* EditSiteViewController.h */,
				83FEFC7411FF6C5A0078B462 /* EditSiteViewController.m */,
				85D8055B171631F10075EEAC /* SelectWPComLanguageViewController.h */,
				85D8055C171631F10075EEAC /* SelectWPComLanguageViewController.m */,
				31C9F82C1A2368A2008BB945 /* BlogDetailHeaderView.h */,
				31C9F82D1A2368A2008BB945 /* BlogDetailHeaderView.m */,
			);
			path = Blog;
			sourceTree = "<group>";
		};
		ACFF1DC00E231EF600EC6BF5 /* Blog */ = {
			isa = PBXGroup;
			children = (
				8333FE0D11FF6EF200A495C1 /* EditSiteViewController.xib */,
				8370D1BC11FA6295009D650F /* AddSiteViewController.xib */,
				8398EE9811ACE63C000FE6E0 /* WebSignupViewController.xib */,
			);
			name = Blog;
			sourceTree = "<group>";
		};
		B53520991AF7BB9600B33BA8 /* Notifications */ = {
			isa = PBXGroup;
			children = (
				C57A31A2183D2111007745B9 /* NotificationsManager.h */,
				C57A31A3183D2111007745B9 /* NotificationsManager.m */,
				B535209A1AF7BBB800B33BA8 /* PushAuthenticationManager.swift */,
			);
			name = Notifications;
			sourceTree = "<group>";
		};
		B545186718E9E08000AC3A54 /* Notifications */ = {
			isa = PBXGroup;
			children = (
				B5CC05F71962186D00975CAC /* Meta.h */,
				B5CC05F81962186D00975CAC /* Meta.m */,
				B55853F819630E7900FAF6C3 /* Notification.h */,
				B55853F919630E7900FAF6C3 /* Notification.m */,
				B5B9C08F1A38A23A00B5B85F /* Notification+Internals.h */,
			);
			path = Notifications;
			sourceTree = "<group>";
		};
		B54E1DEC1A0A7BAA00807537 /* ReplyTextView */ = {
			isa = PBXGroup;
			children = (
				B54E1DED1A0A7BAA00807537 /* ReplyBezierView.swift */,
				B54E1DEE1A0A7BAA00807537 /* ReplyTextView.swift */,
				B54E1DEF1A0A7BAA00807537 /* ReplyTextView.xib */,
			);
			path = ReplyTextView;
			sourceTree = "<group>";
		};
		B587796C19B799D800E57C5A /* Extensions */ = {
			isa = PBXGroup;
			children = (
				B587798319B799EB00E57C5A /* Notifications */,
				B5E167F319C08D18009535AA /* NSCalendar+Helpers.swift */,
				B587796F19B799D800E57C5A /* NSDate+Helpers.swift */,
				B587797019B799D800E57C5A /* NSIndexPath+Swift.swift */,
				B587797119B799D800E57C5A /* NSParagraphStyle+Helpers.swift */,
				B587797219B799D800E57C5A /* UIDevice+Helpers.swift */,
				B587797319B799D800E57C5A /* UIImageView+Animations.swift */,
				B587797419B799D800E57C5A /* UIImageView+Networking.swift */,
				B587797519B799D800E57C5A /* UITableView+Helpers.swift */,
				B587797619B799D800E57C5A /* UITableViewCell+Helpers.swift */,
				B587797719B799D800E57C5A /* UIView+Helpers.swift */,
				B580E4781AEA91000091A094 /* UIViewController+Helpers.swift */,
				B53FDF6C19B8C336000723B6 /* UIScreen+Helpers.swift */,
				B54866C91A0D7042004AC79D /* NSAttributedString+Helpers.swift */,
			);
			path = Extensions;
			sourceTree = "<group>";
		};
		B587798319B799EB00E57C5A /* Notifications */ = {
			isa = PBXGroup;
			children = (
				B587798419B799EB00E57C5A /* Notification+Interface.swift */,
				B587798519B799EB00E57C5A /* NotificationBlock+Interface.swift */,
			);
			path = Notifications;
			sourceTree = "<group>";
		};
		B5AEEC731ACACF3B008BF2A4 /* Core Data */ = {
			isa = PBXGroup;
			children = (
				93E9050319E6F242005513C9 /* ContextManagerTests.swift */,
				C5CFDC29184F962B00097B05 /* CoreDataConcurrencyTest.m */,
				931D26FF19EDAE8600114F17 /* CoreDataMigrationTests.m */,
			);
			name = "Core Data";
			sourceTree = "<group>";
		};
		B5AEEC7E1ACAD088008BF2A4 /* Services */ = {
			isa = PBXGroup;
			children = (
				9363113E19FA996700B0C739 /* AccountServiceTests.swift */,
				E150520B16CAC5C400D3DDDC /* BlogJetpackTest.m */,
				930FD0A519882742000CC81D /* BlogServiceTest.m */,
			);
			name = Services;
			sourceTree = "<group>";
		};
		B5AEEC7F1ACAD099008BF2A4 /* Categories */ = {
			isa = PBXGroup;
			children = (
				F1564E5A18946087009F8F97 /* NSStringHelpersTest.m */,
				5DFA7EBB1AF7B8D30072023B /* NSDateStringFormattingTest.m */,
			);
			name = Categories;
			sourceTree = "<group>";
		};
		B5AEEC801ACAD0A5008BF2A4 /* ViewControllers */ = {
			isa = PBXGroup;
			children = (
				E10675C7183F82E900E5CE5C /* SettingsViewControllerTest.m */,
			);
			name = ViewControllers;
			sourceTree = "<group>";
		};
		B5B56D2F19AFB68800B4E29B /* Style */ = {
			isa = PBXGroup;
			children = (
				B5B56D3019AFB68800B4E29B /* WPStyleGuide+Reply.swift */,
				B5B56D3119AFB68800B4E29B /* WPStyleGuide+Notifications.swift */,
			);
			path = Style;
			sourceTree = "<group>";
		};
		B5D7F2D81A04180A006D3047 /* RichTextView */ = {
			isa = PBXGroup;
			children = (
				B5D7F2DA1A04180A006D3047 /* RichTextView.swift */,
				B5D7F2D91A04180A006D3047 /* NSAttributedString+RichTextView.swift */,
				B5D7F2DB1A04180A006D3047 /* UITextView+RichTextView.swift */,
			);
			path = RichTextView;
			sourceTree = "<group>";
		};
		B5E23BD919AD0CED000D6879 /* Tools */ = {
			isa = PBXGroup;
			children = (
				B54E1DF31A0A7BBF00807537 /* NotificationMediaDownloader.swift */,
			);
			path = Tools;
			sourceTree = "<group>";
		};
		B5FD4523199D0F1100286FBB /* Views */ = {
			isa = PBXGroup;
			children = (
				B57B99D419A2C20200506504 /* NoteTableHeaderView.swift */,
				B52C4C7E199D74AE009FD823 /* NoteTableViewCell.swift */,
				B5E23BDE19AD0D00000D6879 /* NoteTableViewCell.xib */,
				B5C66B6D1ACEE0B500F68370 /* NoteSeparatorsView.swift */,
				B532D4E7199D4357006E4DF6 /* NoteBlockTableViewCell.swift */,
				B532D4E6199D4357006E4DF6 /* NoteBlockHeaderTableViewCell.swift */,
				B5C66B6F1ACF06CA00F68370 /* NoteBlockHeaderTableViewCell.xib */,
				B532D4E8199D4357006E4DF6 /* NoteBlockTextTableViewCell.swift */,
				B5C66B711ACF071000F68370 /* NoteBlockTextTableViewCell.xib */,
				B57AF5F91ACDC73D0075A7D2 /* NoteBlockActionsTableViewCell.swift */,
				B5C66B731ACF071F00F68370 /* NoteBlockActionsTableViewCell.xib */,
				B532D4E5199D4357006E4DF6 /* NoteBlockCommentTableViewCell.swift */,
				B5C66B751ACF072C00F68370 /* NoteBlockCommentTableViewCell.xib */,
				B532D4ED199D4418006E4DF6 /* NoteBlockImageTableViewCell.swift */,
				B5C66B771ACF073900F68370 /* NoteBlockImageTableViewCell.xib */,
				B52C4C7C199D4CD3009FD823 /* NoteBlockUserTableViewCell.swift */,
				B5C66B791ACF074600F68370 /* NoteBlockUserTableViewCell.xib */,
			);
			path = Views;
			sourceTree = "<group>";
		};
		B5FD453E199D0F2800286FBB /* Controllers */ = {
			isa = PBXGroup;
			children = (
				B5FD4541199D0F2800286FBB /* NotificationsViewController.h */,
				B5FD4542199D0F2800286FBB /* NotificationsViewController.m */,
				B5FD453F199D0F2800286FBB /* NotificationDetailsViewController.h */,
				B5FD4540199D0F2800286FBB /* NotificationDetailsViewController.m */,
			);
			path = Controllers;
			sourceTree = "<group>";
		};
		C430074CAC011A24F4A74E17 /* Pods */ = {
			isa = PBXGroup;
			children = (
				AC055AD29E203B2021E7F39B /* Pods.debug.xcconfig */,
				AEFB66560B716519236CEE67 /* Pods.release.xcconfig */,
				C9F5071C28C57CE611E00B1F /* Pods.release-internal.xcconfig */,
				501C8A355B53A6971F731ECA /* Pods.distribution.xcconfig */,
				B43F6A7D9B3DC5B8B4A7DDCA /* Pods-WordPressTest.debug.xcconfig */,
				9198544476D3B385673B18E9 /* Pods-WordPressTest.release.xcconfig */,
				A42FAD830601402EC061BE54 /* Pods-WordPressTest.release-internal.xcconfig */,
				B6E2365A531EA4BD7025525F /* Pods-WordPressTest.distribution.xcconfig */,
				0CF877DC71756EFA3346E26F /* Pods-WordPressTodayWidget.debug.xcconfig */,
				2B3804821972897F0DEC4183 /* Pods-WordPressTodayWidget.release.xcconfig */,
				052EFF90F810139789A446FB /* Pods-WordPressTodayWidget.release-internal.xcconfig */,
				67040029265369CB7FAE64FA /* Pods-WordPressTodayWidget.distribution.xcconfig */,
				45A679DE2C6B64047BAF97E9 /* Pods-UITests.debug.xcconfig */,
				1E59E0C89B24D8AA3B12DEC8 /* Pods-UITests.release.xcconfig */,
				91E1D2929A320BA8932240BF /* Pods-UITests.release-internal.xcconfig */,
				71E3F8ABCB453500748B60CE /* Pods-UITests.distribution.xcconfig */,
			);
			name = Pods;
			sourceTree = "<group>";
		};
		C50E78130E71648100991509 /* Comments */ = {
			isa = PBXGroup;
			children = (
				B5509A9419CA3B9F006D2E49 /* EditReplyViewController.xib */,
				2906F811110CDA8900169D56 /* EditCommentViewController.xib */,
			);
			name = Comments;
			sourceTree = "<group>";
		};
		C533CF320E6D3AB3000C3DE8 /* Comments */ = {
			isa = PBXGroup;
			children = (
				5DF94E211962B90300359241 /* CommentsTableViewDelegate.h */,
				C533CF330E6D3ADA000C3DE8 /* CommentsViewController.h */,
				C533CF340E6D3ADA000C3DE8 /* CommentsViewController.m */,
				313AE49B19E3F20400AAFABE /* CommentViewController.h */,
				313AE49C19E3F20400AAFABE /* CommentViewController.m */,
				2906F80F110CDA8900169D56 /* EditCommentViewController.h */,
				2906F810110CDA8900169D56 /* EditCommentViewController.m */,
				B5509A9119CA38B3006D2E49 /* EditReplyViewController.h */,
				B5509A9219CA38B3006D2E49 /* EditReplyViewController.m */,
			);
			path = Comments;
			sourceTree = "<group>";
		};
		C59D3D480E6410BC00AA591D /* Categories */ = {
			isa = PBXGroup;
			children = (
				B55853F519630D5400FAF6C3 /* NSAttributedString+Util.h */,
				B55853F619630D5400FAF6C3 /* NSAttributedString+Util.m */,
				E13F23C114FE84600081D9CC /* NSMutableDictionary+Helpers.h */,
				E13F23C214FE84600081D9CC /* NSMutableDictionary+Helpers.m */,
				B55853F11962337500FAF6C3 /* NSScanner+Helpers.h */,
				B55853F21962337500FAF6C3 /* NSScanner+Helpers.m */,
				296526FC105810E100597FA3 /* NSString+Helpers.h */,
				296526FD105810E100597FA3 /* NSString+Helpers.m */,
				E1A0FAE5162F11CE0063B098 /* UIDevice+Helpers.h */,
				E1A0FAE6162F11CE0063B098 /* UIDevice+Helpers.m */,
				834CAE9B122D56B1003DDF49 /* UIImage+Alpha.h */,
				834CAE9D122D56B1003DDF49 /* UIImage+Alpha.m */,
				834CAE7A122D528A003DDF49 /* UIImage+Resize.h */,
				834CAE7B122D528A003DDF49 /* UIImage+Resize.m */,
				834CAE9C122D56B1003DDF49 /* UIImage+RoundedCorner.h */,
				834CAE9E122D56B1003DDF49 /* UIImage+RoundedCorner.m */,
				E1F80823146420B000726BC7 /* UIImageView+Gravatar.h */,
				E1F80824146420B000726BC7 /* UIImageView+Gravatar.m */,
				5D97C2F115CAF8D8009B44DD /* UINavigationController+KeyboardFix.h */,
				5D97C2F215CAF8D8009B44DD /* UINavigationController+KeyboardFix.m */,
				5DC3A44B1610B9BC00A890BE /* UINavigationController+Rotation.h */,
				5DC3A44C1610B9BC00A890BE /* UINavigationController+Rotation.m */,
				FD75DDAB15B021C70043F12C /* UIViewController+Rotation.h */,
				FD75DDAC15B021C80043F12C /* UIViewController+Rotation.m */,
				5D119DA1176FBE040073D83A /* UIImageView+AFNetworkingExtra.h */,
				5D119DA2176FBE040073D83A /* UIImageView+AFNetworkingExtra.m */,
				5DF59C091770AE3A00171208 /* UILabel+SuggestSize.h */,
				5DF59C0A1770AE3A00171208 /* UILabel+SuggestSize.m */,
				851734411798C64700A30E27 /* NSURL+Util.h */,
				851734421798C64700A30E27 /* NSURL+Util.m */,
				46F8714D1838C41600BC149B /* NSDate+StringFormatting.h */,
				46F8714E1838C41600BC149B /* NSDate+StringFormatting.m */,
				E2AA87A318523E5300886693 /* UIView+Subviews.h */,
				E2AA87A418523E5300886693 /* UIView+Subviews.m */,
				B548458019A258890077E7A5 /* UIActionSheet+Helpers.h */,
				B548458119A258890077E7A5 /* UIActionSheet+Helpers.m */,
				B57B99DC19A2DBF200506504 /* NSObject+Helpers.h */,
				B57B99DD19A2DBF200506504 /* NSObject+Helpers.m */,
				31EC15061A5B6675009FC8B3 /* WPStyleGuide+Suggestions.h */,
				31EC15071A5B6675009FC8B3 /* WPStyleGuide+Suggestions.m */,
				85CE4C1E1A703CF200780DFE /* NSBundle+VersionNumberHelper.h */,
				85CE4C1F1A703CF200780DFE /* NSBundle+VersionNumberHelper.m */,
				FFAC890E1A96A85800CC06AC /* NSProcessInfo+Util.h */,
				FFAC890F1A96A85800CC06AC /* NSProcessInfo+Util.m */,
				F1FA2C481AECEE1900255FCD /* MFMailComposeViewController+StatusBarStyle.h */,
				F1FA2C491AECEE1900255FCD /* MFMailComposeViewController+StatusBarStyle.m */,
				F1A0C49A1AF65B02001B544C /* MFMessageComposeViewController+StatusBarStyle.h */,
				F1A0C49B1AF65B02001B544C /* MFMessageComposeViewController+StatusBarStyle.m */,
				F128C31A1AFCC95B008C2404 /* WPMediaPickerViewController+StatusBarStyle.h */,
				F128C31B1AFCC95B008C2404 /* WPMediaPickerViewController+StatusBarStyle.m */,
			);
			path = Categories;
			sourceTree = "<group>";
		};
		CC098B8116A9EB0400450976 /* HTML */ = {
			isa = PBXGroup;
			children = (
				5DB767401588F64D00EBE36C /* postPreview.html */,
				E18165FC14E4428B006CE885 /* loader.html */,
				A01C55470E25E0D000D411F2 /* defaultPostTemplate.html */,
				2FAE97040E33B21600CA8540 /* defaultPostTemplate_old.html */,
				2FAE97070E33B21600CA8540 /* xhtml1-transitional.dtd */,
				2FAE97080E33B21600CA8540 /* xhtmlValidatorTemplate.xhtml */,
			);
			name = HTML;
			sourceTree = "<group>";
		};
		CC1D800D1656D8B2002A542F /* Notifications */ = {
			isa = PBXGroup;
			children = (
				B5B56D2F19AFB68800B4E29B /* Style */,
				B5D7F2D81A04180A006D3047 /* RichTextView */,
				B54E1DEC1A0A7BAA00807537 /* ReplyTextView */,
				B5E23BD919AD0CED000D6879 /* Tools */,
				B5FD453E199D0F2800286FBB /* Controllers */,
				B5FD4523199D0F1100286FBB /* Views */,
				B558541019631A1000FAF6C3 /* Notifications.storyboard */,
			);
			path = Notifications;
			sourceTree = "<group>";
		};
		CCB3A03814C8DD5100D43C3F /* Reader */ = {
			isa = PBXGroup;
			children = (
				5D7DEA2819D488DD0032EE77 /* WPStyleGuide+Comments.swift */,
				5D08B8FD19647C0800D5B381 /* Controllers */,
				5D08B8FE19647C2C00D5B381 /* Utils */,
				5D08B8FC19647C0300D5B381 /* Views */,
			);
			path = Reader;
			sourceTree = "<group>";
		};
		E11F949814A3344300277D31 /* WordPressApi */ = {
			isa = PBXGroup;
			children = (
				E1D086E0194214C600F0CC19 /* NSDate+WordPressJSON.h */,
				E1D086E1194214C600F0CC19 /* NSDate+WordPressJSON.m */,
				E1756E621694A08200D9EC00 /* gencredentials.rb */,
				E13EB7A3157D230000885780 /* WordPressComApi.h */,
				E13EB7A4157D230000885780 /* WordPressComApi.m */,
				E1756DD41694560100D9EC00 /* WordPressComApiCredentials.h */,
				E1756DD51694560100D9EC00 /* WordPressComApiCredentials.m */,
				E1634517183B733B005E967F /* WordPressComOAuthClient.h */,
				E1634518183B733B005E967F /* WordPressComOAuthClient.m */,
			);
			path = WordPressApi;
			sourceTree = "<group>";
		};
		E1239B7B176A2E0F00D37220 /* Tests */ = {
			isa = PBXGroup;
			children = (
				85F8E1991B017A8E000859BB /* Networking */,
				5D7A577D1AFBFD7C0097C028 /* Models */,
				85D239BD1AE5A6EE0074768D /* NUX */,
				B5AEEC7F1ACAD099008BF2A4 /* Categories */,
				B5AEEC731ACACF3B008BF2A4 /* Core Data */,
				5DF94E351962BA5F00359241 /* Reader */,
				B5AEEC7E1ACAD088008BF2A4 /* Services */,
				852416D01A12ED2D0030700C /* Utility */,
				B5AEEC711ACACF2F008BF2A4 /* NotificationTests.m */,
				B5AEEC801ACAD0A5008BF2A4 /* ViewControllers */,
			);
			name = Tests;
			sourceTree = "<group>";
		};
		E1249B4019408C6F0035E895 /* Remote Objects */ = {
			isa = PBXGroup;
			children = (
				5D1D33CD1AE56250000DE623 /* RemoteUser.h */,
				5D1D33CE1AE56250000DE623 /* RemoteUser.m */,
				E1A6DBD619DC7D080071AC1E /* RemotePostCategory.h */,
				E1A6DBD719DC7D080071AC1E /* RemotePostCategory.m */,
				E1A6DBD819DC7D080071AC1E /* RemotePost.h */,
				E1A6DBD919DC7D080071AC1E /* RemotePost.m */,
				E1249B4119408C910035E895 /* RemoteComment.h */,
				E1249B4219408C910035E895 /* RemoteComment.m */,
				5D12FE1A1988243700378BD6 /* RemoteReaderPost.h */,
				5D12FE1B1988243700378BD6 /* RemoteReaderPost.m */,
				5D12FE201988245B00378BD6 /* RemoteReaderSite.h */,
				5D12FE211988245B00378BD6 /* RemoteReaderSite.m */,
				5D12FE1C1988243700378BD6 /* RemoteReaderTopic.h */,
				5D12FE1D1988243700378BD6 /* RemoteReaderTopic.m */,
				E1B289D919F7AF7000DB0707 /* RemoteBlog.h */,
				E1B289DA19F7AF7000DB0707 /* RemoteBlog.m */,
				FF3DD6BF19F2B77A003A52CB /* RemoteMedia.h */,
				FF3DD6BD19F2B6B3003A52CB /* RemoteMedia.m */,
			);
			name = "Remote Objects";
			sourceTree = "<group>";
		};
		E12F55F714A1F2640060A510 /* Vendor */ = {
			isa = PBXGroup;
			children = (
				931D26FB19EDA0D000114F17 /* ALIterativeMigrator */,
				E1D0D81E16D3D19200E33F4C /* PocketAPI */,
				E1B4A9DE12FC8B1000EB3F67 /* EGOTableViewPullRefresh */,
			);
			path = Vendor;
			sourceTree = "<group>";
		};
		E131CB5B16CAD638004B0314 /* Helpers */ = {
			isa = PBXGroup;
			children = (
				E150520D16CAC75A00D3DDDC /* CoreDataTestHelper.h */,
				E150520E16CAC75A00D3DDDC /* CoreDataTestHelper.m */,
				B5D689FB1A5EBC900063D9E5 /* NotificationsManager+TestHelper.h */,
				B5D689FC1A5EBC900063D9E5 /* NotificationsManager+TestHelper.m */,
				93E9050519E6F3D8005513C9 /* TestContextManager.h */,
				93E9050619E6F3D8005513C9 /* TestContextManager.m */,
				E15618FB16DB8677006532C4 /* UIKitTestHelper.h */,
				E15618FC16DB8677006532C4 /* UIKitTestHelper.m */,
			);
			name = Helpers;
			sourceTree = "<group>";
		};
		E1523EB216D3B2EE002C5A36 /* Sharing */ = {
			isa = PBXGroup;
			children = (
				E1523EB316D3B305002C5A36 /* InstapaperActivity.h */,
				E1523EB416D3B305002C5A36 /* InstapaperActivity.m */,
				E1D0D81416D3B86800E33F4C /* SafariActivity.h */,
				E1D0D81516D3B86800E33F4C /* SafariActivity.m */,
				E1D0D84516D3D2EA00E33F4C /* PocketActivity.h */,
				E1D0D84616D3D2EA00E33F4C /* PocketActivity.m */,
				E10DB0061771926D00B7A0A3 /* GooglePlusActivity.h */,
				E10DB0071771926D00B7A0A3 /* GooglePlusActivity.m */,
				B5F015C9195DFD7600F6ECF2 /* WordPressActivity.h */,
				B5F015CA195DFD7600F6ECF2 /* WordPressActivity.m */,
				E1D95EB617A28F5E00A3E9F3 /* WPActivityDefaults.h */,
				E1D95EB717A28F5E00A3E9F3 /* WPActivityDefaults.m */,
			);
			path = Sharing;
			sourceTree = "<group>";
		};
		E159D1011309AAF200F498E2 /* Migrations */ = {
			isa = PBXGroup;
			children = (
				E1A03EDF17422DBC0085D192 /* 10-11 */,
				5D49B03519BE37CC00703A9B /* 20-21 */,
				937D9A0D19F837ED007B9D5F /* 22-23 */,
				E100C6BA1741472F00AE48D8 /* WordPress-11-12.xcmappingmodel */,
				5D51ADAE19A832AF00539C0B /* WordPress-20-21.xcmappingmodel */,
				937D9A0E19F83812007B9D5F /* WordPress-22-23.xcmappingmodel */,
			);
			path = Migrations;
			sourceTree = "<group>";
		};
		E16AB92F14D978240047A2E5 /* WordPressTest */ = {
			isa = PBXGroup;
			children = (
				E16AB93014D978240047A2E5 /* Supporting Files */,
				E16AB94414D9A13A0047A2E5 /* Mock Data */,
				E131CB5B16CAD638004B0314 /* Helpers */,
				E1239B7B176A2E0F00D37220 /* Tests */,
			);
			path = WordPressTest;
			sourceTree = "<group>";
		};
		E16AB93014D978240047A2E5 /* Supporting Files */ = {
			isa = PBXGroup;
			children = (
				93E9050219E6F240005513C9 /* WordPressTest-Bridging-Header.h */,
				E16AB93114D978240047A2E5 /* WordPressTest-Info.plist */,
				E16AB93214D978240047A2E5 /* InfoPlist.strings */,
				E16AB93814D978240047A2E5 /* WordPressTest-Prefix.pch */,
			);
			name = "Supporting Files";
			sourceTree = "<group>";
		};
		E16AB94414D9A13A0047A2E5 /* Mock Data */ = {
			isa = PBXGroup;
			children = (
				B5AEEC741ACACFDA008BF2A4 /* notifications-badge.json */,
				B5AEEC751ACACFDA008BF2A4 /* notifications-like.json */,
				B5AEEC771ACACFDA008BF2A4 /* notifications-new-follower.json */,
				B5AEEC781ACACFDA008BF2A4 /* notifications-replied-comment.json */,
				93CD939219099BE70049096E /* authtoken.json */,
				E131CB5716CACFB4004B0314 /* get-user-blogs_doesnt-have-blog.json */,
				E131CB5516CACF1E004B0314 /* get-user-blogs_has-blog.json */,
				E1E4CE0E1774531500430844 /* misteryman.jpg */,
				E1E4CE0517739FAB00430844 /* test-image.jpg */,
				E156190016DBABDE006532C4 /* xmlrpc-response-getpost.xml */,
				E15618FE16DBA983006532C4 /* xmlrpc-response-newpost.xml */,
				93594BD4191D2F5A0079E6B2 /* stats-batch.json */,
				E11330501A13BAA300D36D84 /* me-sites-with-jetpack.json */,
				855408851A6F105700DDBD79 /* app-review-prompt-all-enabled.json */,
				855408871A6F106800DDBD79 /* app-review-prompt-notifications-disabled.json */,
				855408891A6F107D00DDBD79 /* app-review-prompt-global-disable.json */,
			);
			name = "Mock Data";
			path = "Test Data";
			sourceTree = "<group>";
		};
		E1756E661694AA1500D9EC00 /* Derived Sources */ = {
			isa = PBXGroup;
			children = (
				FFB7B81C1A0012E80032E723 /* WordPressTestCredentials.m */,
				FFB7B81D1A0012E80032E723 /* WordPressComApiCredentials.m */,
			);
			name = "Derived Sources";
			path = /private/tmp/WordPress.build;
			sourceTree = "<absolute>";
		};
		E19472D8134E3E4A00879F63 /* UI */ = {
			isa = PBXGroup;
			children = (
				5DC02A3318E4C5A3009A1765 /* Themes */,
				37195B7F166A5DDC005F2292 /* Notifications */,
				ACFF1DC00E231EF600EC6BF5 /* Blog */,
				C50E78130E71648100991509 /* Comments */,
				83290399120CF517000A965A /* Media */,
				8320B5D711FCA4EE00607422 /* Cells */,
				595B02231A6C4FC500415A30 /* WhatsNew */,
				37245ADB13FC23FF006CDBE3 /* WPWebViewController.xib */,
				28AD735F0D9D9599002E5188 /* MainWindow.xib */,
				30AF6CF413C2289600A29C00 /* AboutViewController.xib */,
				3768BEF013041E7900E7C9A9 /* BetaFeedbackViewController.xib */,
				5DF94E311962B9D800359241 /* WPAlertView.xib */,
				5DF94E321962B9D800359241 /* WPAlertViewSideBySide.xib */,
			);
			name = UI;
			sourceTree = "<group>";
		};
		E1A03EDF17422DBC0085D192 /* 10-11 */ = {
			isa = PBXGroup;
			children = (
				E1A03EE017422DCD0085D192 /* BlogToAccount.h */,
				E1A03EE117422DCE0085D192 /* BlogToAccount.m */,
				E1A03F46174283DF0085D192 /* BlogToJetpackAccount.h */,
				E1A03F47174283E00085D192 /* BlogToJetpackAccount.m */,
			);
			path = "10-11";
			sourceTree = "<group>";
		};
		E1B4A9DE12FC8B1000EB3F67 /* EGOTableViewPullRefresh */ = {
			isa = PBXGroup;
			children = (
				E1B4A9DF12FC8B1000EB3F67 /* EGORefreshTableHeaderView.h */,
				E1B4A9E012FC8B1000EB3F67 /* EGORefreshTableHeaderView.m */,
			);
			path = EGOTableViewPullRefresh;
			sourceTree = "<group>";
		};
		E1D0D81E16D3D19200E33F4C /* PocketAPI */ = {
			isa = PBXGroup;
			children = (
				E1D0D81F16D3D19200E33F4C /* PocketAPI+NSOperation.h */,
				E1D0D82016D3D19200E33F4C /* PocketAPI.h */,
				E1D0D82116D3D19200E33F4C /* PocketAPI.m */,
				E1D0D82216D3D19200E33F4C /* PocketAPILogin.h */,
				E1D0D82316D3D19200E33F4C /* PocketAPILogin.m */,
				E1D0D82416D3D19200E33F4C /* PocketAPIOperation.h */,
				E1D0D82516D3D19200E33F4C /* PocketAPIOperation.m */,
				E1D0D82616D3D19200E33F4C /* PocketAPITypes.h */,
			);
			path = PocketAPI;
			sourceTree = "<group>";
		};
		EC4696A80EA74DAC0040EE8E /* Pages */ = {
			isa = PBXGroup;
			children = (
				EC4696FD0EA75D460040EE8E /* PagesViewController.h */,
				EC4696FE0EA75D460040EE8E /* PagesViewController.m */,
				74BB6F1819AE7B9400FB7829 /* WPLegacyEditPageViewController.h */,
				74BB6F1919AE7B9400FB7829 /* WPLegacyEditPageViewController.m */,
				83D180F712329B1A002DCCB0 /* EditPageViewController.h */,
				83D180F812329B1A002DCCB0 /* EditPageViewController.m */,
				5D62BAD518AA88210044E5F7 /* PageSettingsViewController.h */,
				5D62BAD618AA88210044E5F7 /* PageSettingsViewController.m */,
			);
			path = Pages;
			sourceTree = "<group>";
		};
		FFF96F8319EBE7FB00DFC821 /* UITests */ = {
			isa = PBXGroup;
			children = (
				FFF96FAC19ED7F4D00DFC821 /* wp_test_credentials_sample */,
				FFF96F8419EBE7FB00DFC821 /* Supporting Files */,
				FFF96F8F19EBE81F00DFC821 /* CommentsTests.m */,
				FFF96F9119EBE81F00DFC821 /* LoginTests.m */,
				FFF96F9219EBE81F00DFC821 /* MeTabTests.m */,
				FFF96F9319EBE81F00DFC821 /* NotificationsTests.m */,
				FFF96F9419EBE81F00DFC821 /* PagesTests.m */,
				FFF96F9519EBE81F00DFC821 /* PostsTests.m */,
				FFF96F9619EBE81F00DFC821 /* ReaderTests.m */,
				FFF96F9719EBE81F00DFC821 /* StatsTests.m */,
				FFF96F9819EBE81F00DFC821 /* WordPressTestCredentials.h */,
				FFF96F9919EBE81F00DFC821 /* WordPressTestCredentials.m */,
				FFF96F9A19EBE81F00DFC821 /* WPUITestCase.h */,
				FFF96F9B19EBE81F00DFC821 /* WPUITestCase.m */,
				FFF96FA919ED724F00DFC821 /* KIFUITestActor-WPExtras.h */,
				FFF96FAA19ED724F00DFC821 /* KIFUITestActor-WPExtras.m */,
			);
			path = UITests;
			sourceTree = "<group>";
		};
		FFF96F8419EBE7FB00DFC821 /* Supporting Files */ = {
			isa = PBXGroup;
			children = (
				FFF96F9019EBE81F00DFC821 /* gencredentials.rb */,
				FFF96F8519EBE7FB00DFC821 /* Info.plist */,
			);
			name = "Supporting Files";
			sourceTree = "<group>";
		};
/* End PBXGroup section */

/* Begin PBXNativeTarget section */
		1D6058900D05DD3D006BFB54 /* WordPress */ = {
			isa = PBXNativeTarget;
			buildConfigurationList = 1D6058960D05DD3E006BFB54 /* Build configuration list for PBXNativeTarget "WordPress" */;
			buildPhases = (
				1D60588D0D05DD3D006BFB54 /* Resources */,
				832D4F01120A6F7C001708D4 /* CopyFiles */,
				855804B81A5C5EED008D5A77 /* Generate Build Icon */,
				E1756E61169493AD00D9EC00 /* Generate WP.com credentials */,
				1D60588E0D05DD3D006BFB54 /* Sources */,
				1D60588F0D05DD3D006BFB54 /* Frameworks */,
				79289B3ECCA2441197B8D7F6 /* Copy Pods Resources */,
				E1CCFB31175D62320016BD8A /* Run Fabric/Crashlytics */,
				93E5284E19A7741A003A1A9C /* Embed App Extensions */,
			);
			buildRules = (
			);
			dependencies = (
				FFC3F6FC1B0DBF7200EFC359 /* PBXTargetDependency */,
				93E5284519A7741A003A1A9C /* PBXTargetDependency */,
				93E5284819A7741A003A1A9C /* PBXTargetDependency */,
			);
			name = WordPress;
			productName = WordPress;
			productReference = 1D6058910D05DD3D006BFB54 /* WordPress.app */;
			productType = "com.apple.product-type.application";
		};
		93E5283919A7741A003A1A9C /* WordPressTodayWidget */ = {
			isa = PBXNativeTarget;
			buildConfigurationList = 93E5284D19A7741A003A1A9C /* Build configuration list for PBXNativeTarget "WordPressTodayWidget" */;
			buildPhases = (
				1433631E1B534FCE8E3401B1 /* Check Pods Manifest.lock */,
				B500E3B71A3B18770071ABA8 /* App Installation Failed Workaround */,
				93E5283619A7741A003A1A9C /* Sources */,
				93E5283719A7741A003A1A9C /* Frameworks */,
				93E5283819A7741A003A1A9C /* Resources */,
				2AFAFA8761E84119A747E117 /* Copy Pods Resources */,
			);
			buildRules = (
			);
			dependencies = (
			);
			name = WordPressTodayWidget;
			productName = WordPressTodayWidget;
			productReference = 93E5283A19A7741A003A1A9C /* WordPressTodayWidget.appex */;
			productType = "com.apple.product-type.app-extension";
		};
		E16AB92914D978240047A2E5 /* WordPressTest */ = {
			isa = PBXNativeTarget;
			buildConfigurationList = E16AB93D14D978240047A2E5 /* Build configuration list for PBXNativeTarget "WordPressTest" */;
			buildPhases = (
				E16AB92514D978240047A2E5 /* Sources */,
				E16AB92614D978240047A2E5 /* Frameworks */,
				E16AB92714D978240047A2E5 /* Resources */,
				E16AB92814D978240047A2E5 /* ShellScript */,
				08CDD6C52F6F4CE8B478F112 /* Copy Pods Resources */,
			);
			buildRules = (
			);
			dependencies = (
				E16AB93F14D978520047A2E5 /* PBXTargetDependency */,
			);
			name = WordPressTest;
			productName = WordPressTest;
			productReference = E16AB92A14D978240047A2E5 /* WordPressTest.xctest */;
			productType = "com.apple.product-type.bundle.unit-test";
		};
		FFF96F8119EBE7FB00DFC821 /* UITests */ = {
			isa = PBXNativeTarget;
			buildConfigurationList = FFF96F8E19EBE7FB00DFC821 /* Build configuration list for PBXNativeTarget "UITests" */;
			buildPhases = (
				F538F2E32959A7F71EED0023 /* Check Pods Manifest.lock */,
				FFF87E8219F1B6CF00206205 /* Gen Test Credentials */,
				FFF96F7E19EBE7FB00DFC821 /* Sources */,
				FFF96F7F19EBE7FB00DFC821 /* Frameworks */,
				FFF96F8019EBE7FB00DFC821 /* Resources */,
				BD568EA7006B338911997D59 /* Copy Pods Resources */,
			);
			buildRules = (
			);
			dependencies = (
				FFF96F8919EBE7FB00DFC821 /* PBXTargetDependency */,
			);
			name = UITests;
			productName = UITests;
			productReference = FFF96F8219EBE7FB00DFC821 /* UITests.xctest */;
			productType = "com.apple.product-type.bundle.unit-test";
		};
/* End PBXNativeTarget section */

/* Begin PBXProject section */
		29B97313FDCFA39411CA2CEA /* Project object */ = {
			isa = PBXProject;
			attributes = {
				LastUpgradeCheck = 0510;
				ORGANIZATIONNAME = WordPress;
				TargetAttributes = {
					1D6058900D05DD3D006BFB54 = {
						DevelopmentTeam = PZYM8XX95Q;
						SystemCapabilities = {
							com.apple.ApplicationGroups.iOS = {
								enabled = 1;
							};
							com.apple.Keychain = {
								enabled = 1;
							};
						};
					};
					93E5283919A7741A003A1A9C = {
						CreatedOnToolsVersion = 6.0;
						DevelopmentTeam = PZYM8XX95Q;
						SystemCapabilities = {
							com.apple.ApplicationGroups.iOS = {
								enabled = 1;
							};
							com.apple.Keychain = {
								enabled = 1;
							};
						};
					};
					E16AB92914D978240047A2E5 = {
						TestTargetID = 1D6058900D05DD3D006BFB54;
					};
					FFC3F6F41B0DBF0900EFC359 = {
						CreatedOnToolsVersion = 6.3.1;
					};
					FFF96F8119EBE7FB00DFC821 = {
						CreatedOnToolsVersion = 6.1;
						TestTargetID = 1D6058900D05DD3D006BFB54;
					};
				};
			};
			buildConfigurationList = C01FCF4E08A954540054247B /* Build configuration list for PBXProject "WordPress" */;
			compatibilityVersion = "Xcode 3.2";
			developmentRegion = English;
			hasScannedForEncodings = 1;
			knownRegions = (
				English,
				Japanese,
				French,
				German,
				en,
				es,
				it,
				ja,
				pt,
				sv,
				"zh-Hans",
				nb,
				tr,
				id,
				"zh-Hant",
				hu,
				pl,
				ru,
				da,
				ko,
				th,
				fr,
				nl,
				de,
				"en-GB",
				"pt-BR",
				ar,
			);
			mainGroup = 29B97314FDCFA39411CA2CEA /* CustomTemplate */;
			projectDirPath = "";
			projectRoot = "";
			targets = (
				1D6058900D05DD3D006BFB54 /* WordPress */,
				E16AB92914D978240047A2E5 /* WordPressTest */,
				A2795807198819DE0031C6A3 /* OCLint */,
				93E5283919A7741A003A1A9C /* WordPressTodayWidget */,
				FFF96F8119EBE7FB00DFC821 /* UITests */,
				FFC3F6F41B0DBF0900EFC359 /* UpdatePlistPreprocessor */,
			);
		};
/* End PBXProject section */

/* Begin PBXResourcesBuildPhase section */
		1D60588D0D05DD3D006BFB54 /* Resources */ = {
			isa = PBXResourcesBuildPhase;
			buildActionMask = 2147483647;
			files = (
				B586593F197EE15900F67E57 /* Merriweather-Bold.ttf in Resources */,
				B5C66B741ACF071F00F68370 /* NoteBlockActionsTableViewCell.xib in Resources */,
				B5C66B701ACF06CA00F68370 /* NoteBlockHeaderTableViewCell.xib in Resources */,
				28AD73600D9D9599002E5188 /* MainWindow.xib in Resources */,
				A01C55480E25E0D000D411F2 /* defaultPostTemplate.html in Resources */,
				2FAE97090E33B21600CA8540 /* defaultPostTemplate_old.html in Resources */,
				5DBFC8A91A9BE07B00E00DE4 /* Posts.storyboard in Resources */,
				2FAE970C0E33B21600CA8540 /* xhtml1-transitional.dtd in Resources */,
				5D4C89FE1AB88EF7007464B3 /* PostCardTextCell.xib in Resources */,
				595B02271A6C504400415A30 /* WPWhatsNewView.xib in Resources */,
				E16228CA1B0C7A090048DA91 /* WordPress-Internal-Info.plist in Resources */,
				2FAE970D0E33B21600CA8540 /* xhtmlValidatorTemplate.xhtml in Resources */,
				931DF4D618D09A2F00540BDD /* InfoPlist.strings in Resources */,
				B558541419631A1000FAF6C3 /* Notifications.storyboard in Resources */,
				2906F813110CDA8900169D56 /* EditCommentViewController.xib in Resources */,
				5DF94E341962B9D800359241 /* WPAlertViewSideBySide.xib in Resources */,
				B5C66B781ACF073900F68370 /* NoteBlockImageTableViewCell.xib in Resources */,
				45C73C25113C36F70024D0D2 /* MainWindow-iPad.xib in Resources */,
				8398EE9A11ACE63C000FE6E0 /* WebSignupViewController.xib in Resources */,
				74C1C30E199170EA0077A7DC /* PostDetailViewController~ipad.xib in Resources */,
				5DE293C31AD82A6800825DE5 /* PostCardThumbCell.xib in Resources */,
				8370D10C11FA4A1B009D650F /* WPTableViewActivityCell.xib in Resources */,
				8370D1BE11FA6295009D650F /* AddSiteViewController.xib in Resources */,
				8333FE0E11FF6EF200A495C1 /* EditSiteViewController.xib in Resources */,
				74C1C306199170930077A7DC /* PostDetailViewController.xib in Resources */,
				5DF94E331962B9D800359241 /* WPAlertView.xib in Resources */,
				8362C1041201E7CE00599347 /* WebSignupViewController-iPad.xib in Resources */,
				83CAD4211235F9F4003DFA20 /* MediaObjectView.xib in Resources */,
				B54E1DF21A0A7BAA00807537 /* ReplyTextView.xib in Resources */,
				3768BEF213041E7900E7C9A9 /* BetaFeedbackViewController.xib in Resources */,
				5D4C8A001AB88F58007464B3 /* PostCardImageCell.xib in Resources */,
				E1D91456134A853D0089019C /* Localizable.strings in Resources */,
				B5E23BDF19AD0D00000D6879 /* NoteTableViewCell.xib in Resources */,
				5DC02A3918E4C5BD009A1765 /* ThemeDetailsViewController~ipad.xib in Resources */,
				30AF6CF513C2289600A29C00 /* AboutViewController.xib in Resources */,
				E1FC3DB413C7788700F6B60F /* WPWebViewController~ipad.xib in Resources */,
				37245ADC13FC23FF006CDBE3 /* WPWebViewController.xib in Resources */,
				4645AFC51961E1FB005F7509 /* AppImages.xcassets in Resources */,
				B5C66B761ACF072C00F68370 /* NoteBlockCommentTableViewCell.xib in Resources */,
				E18165FD14E4428B006CE885 /* loader.html in Resources */,
				5DB767411588F64D00EBE36C /* postPreview.html in Resources */,
				93740DC917D8F85600C41B2F /* WPAlertView.h in Resources */,
				85ED988817DFA00000090D0B /* Images.xcassets in Resources */,
				5DC02A3818E4C5BD009A1765 /* ThemeDetailsViewController.xib in Resources */,
				3716E401167296D30035F8C4 /* ToastView.xib in Resources */,
				B5C66B7A1ACF074600F68370 /* NoteBlockUserTableViewCell.xib in Resources */,
				B5C66B721ACF071100F68370 /* NoteBlockTextTableViewCell.xib in Resources */,
				B5509A9519CA3B9F006D2E49 /* EditReplyViewController.xib in Resources */,
				5D69DBC4165428CA00A2D1F7 /* n.caf in Resources */,
				85D80558171630B30075EEAC /* DotCom-Languages.plist in Resources */,
				5D2FB2831AE98C4600F1D4ED /* RestorePostTableViewCell.xib in Resources */,
				B51D9A7E19634D4400CA857B /* Noticons-Regular.otf in Resources */,
				5D732F991AE84E5400CD89E7 /* PostListFooterView.xib in Resources */,
				5DC02A3718E4C5BD009A1765 /* ThemeBrowserViewController.xib in Resources */,
				A2787D0219002AB1000D6CA6 /* HelpshiftConfig.plist in Resources */,
			);
			runOnlyForDeploymentPostprocessing = 0;
		};
		93E5283819A7741A003A1A9C /* Resources */ = {
			isa = PBXResourcesBuildPhase;
			buildActionMask = 2147483647;
			files = (
				93E5284319A7741A003A1A9C /* MainInterface.storyboard in Resources */,
				934884AF19B7875C004028D8 /* WordPress-Internal.entitlements in Resources */,
				934884AD19B78723004028D8 /* WordPressTodayWidget-Internal.entitlements in Resources */,
			);
			runOnlyForDeploymentPostprocessing = 0;
		};
		E16AB92714D978240047A2E5 /* Resources */ = {
			isa = PBXResourcesBuildPhase;
			buildActionMask = 2147483647;
			files = (
				E16AB93414D978240047A2E5 /* InfoPlist.strings in Resources */,
				93594BD5191D2F5A0079E6B2 /* stats-batch.json in Resources */,
				93CD939319099BE70049096E /* authtoken.json in Resources */,
				E1E4CE0F1774563F00430844 /* misteryman.jpg in Resources */,
				855408881A6F106800DDBD79 /* app-review-prompt-notifications-disabled.json in Resources */,
				8554088A1A6F107D00DDBD79 /* app-review-prompt-global-disable.json in Resources */,
				B5AEEC7A1ACACFDA008BF2A4 /* notifications-like.json in Resources */,
				E1E4CE0617739FAB00430844 /* test-image.jpg in Resources */,
				E11330511A13BAA300D36D84 /* me-sites-with-jetpack.json in Resources */,
				855408861A6F105700DDBD79 /* app-review-prompt-all-enabled.json in Resources */,
				E131CB5616CACF1E004B0314 /* get-user-blogs_has-blog.json in Resources */,
				B5AEEC7D1ACACFDA008BF2A4 /* notifications-replied-comment.json in Resources */,
				E131CB5816CACFB4004B0314 /* get-user-blogs_doesnt-have-blog.json in Resources */,
				E15618FF16DBA983006532C4 /* xmlrpc-response-newpost.xml in Resources */,
				B5AEEC7C1ACACFDA008BF2A4 /* notifications-new-follower.json in Resources */,
				B5AEEC791ACACFDA008BF2A4 /* notifications-badge.json in Resources */,
				E156190116DBABDE006532C4 /* xmlrpc-response-getpost.xml in Resources */,
			);
			runOnlyForDeploymentPostprocessing = 0;
		};
		FFF96F8019EBE7FB00DFC821 /* Resources */ = {
			isa = PBXResourcesBuildPhase;
			buildActionMask = 2147483647;
			files = (
				FFF96F9D19EBE81F00DFC821 /* gencredentials.rb in Resources */,
			);
			runOnlyForDeploymentPostprocessing = 0;
		};
/* End PBXResourcesBuildPhase section */

/* Begin PBXShellScriptBuildPhase section */
		08CDD6C52F6F4CE8B478F112 /* Copy Pods Resources */ = {
			isa = PBXShellScriptBuildPhase;
			buildActionMask = 2147483647;
			files = (
			);
			inputPaths = (
			);
			name = "Copy Pods Resources";
			outputPaths = (
			);
			runOnlyForDeploymentPostprocessing = 0;
			shellPath = /bin/sh;
			shellScript = "\"${SRCROOT}/../Pods/Target Support Files/Pods-WordPressTest/Pods-WordPressTest-resources.sh\"\n";
		};
		1433631E1B534FCE8E3401B1 /* Check Pods Manifest.lock */ = {
			isa = PBXShellScriptBuildPhase;
			buildActionMask = 2147483647;
			files = (
			);
			inputPaths = (
			);
			name = "Check Pods Manifest.lock";
			outputPaths = (
			);
			runOnlyForDeploymentPostprocessing = 0;
			shellPath = /bin/sh;
			shellScript = "diff \"${PODS_ROOT}/../Podfile.lock\" \"${PODS_ROOT}/Manifest.lock\" > /dev/null\nif [[ $? != 0 ]] ; then\n    cat << EOM\nerror: The sandbox is not in sync with the Podfile.lock. Run 'pod install' or update your CocoaPods installation.\nEOM\n    exit 1\nfi\n";
			showEnvVarsInLog = 0;
		};
		2AFAFA8761E84119A747E117 /* Copy Pods Resources */ = {
			isa = PBXShellScriptBuildPhase;
			buildActionMask = 2147483647;
			files = (
			);
			inputPaths = (
			);
			name = "Copy Pods Resources";
			outputPaths = (
			);
			runOnlyForDeploymentPostprocessing = 0;
			shellPath = /bin/sh;
			shellScript = "\"${SRCROOT}/../Pods/Target Support Files/Pods-WordPressTodayWidget/Pods-WordPressTodayWidget-resources.sh\"\n";
			showEnvVarsInLog = 0;
		};
		79289B3ECCA2441197B8D7F6 /* Copy Pods Resources */ = {
			isa = PBXShellScriptBuildPhase;
			buildActionMask = 2147483647;
			files = (
			);
			inputPaths = (
			);
			name = "Copy Pods Resources";
			outputPaths = (
			);
			runOnlyForDeploymentPostprocessing = 0;
			shellPath = /bin/sh;
			shellScript = "\"${SRCROOT}/../Pods/Target Support Files/Pods/Pods-resources.sh\"\n";
		};
		855804B81A5C5EED008D5A77 /* Generate Build Icon */ = {
			isa = PBXShellScriptBuildPhase;
			buildActionMask = 2147483647;
			files = (
			);
			inputPaths = (
			);
			name = "Generate Build Icon";
			outputPaths = (
			);
			runOnlyForDeploymentPostprocessing = 0;
			shellPath = /bin/sh;
			shellScript = "#!/bin/sh\nexport PATH=/opt/local/bin/:/opt/local/sbin:$PATH:/usr/local/bin:\nif [ \"${CONFIGURATION}\" != \"Release-Internal\" ]; then\nexit 0;\nfi\n\nconvertPath=`which convert`\necho ${convertPath}\nif [[ ! -f ${convertPath} || -z ${convertPath} ]]; then\necho \"warning: Skipping Icon versioning, you need to install ImageMagick and ghostscript (fonts) first, you can use brew to simplify process:\nbrew install imagemagick\nbrew install ghostscript\"\nexit 0;\nfi\n\ncommit=`git rev-parse --short HEAD`\nbranch=`git rev-parse --abbrev-ref HEAD`\nversion=`/usr/libexec/PlistBuddy -c \"Print CFBundleShortVersionString\" \"${INFOPLIST_FILE}\"`\nbuild_num=`/usr/libexec/PlistBuddy -c \"Print CFBundleVersion\" \"${INFOPLIST_FILE}\"`\n\nshopt -s extglob\nshopt -u extglob\ncaption=\"${version}\\n${commit}\"\necho $caption\n\nfunction abspath() { pushd . > /dev/null; if [ -d \"$1\" ]; then cd \"$1\"; dirs -l +0; else cd \"`dirname \\\"$1\\\"`\"; cur_dir=`dirs -l +0`; if [ \"$cur_dir\" == \"/\" ]; then echo \"$cur_dir`basename \\\"$1\\\"`\"; else echo \"$cur_dir/`basename \\\"$1\\\"`\"; fi; fi; popd > /dev/null; }\n\nfunction processIcon() {\n    base_file=$1\n    \n    cd \"${CONFIGURATION_BUILD_DIR}/${UNLOCALIZED_RESOURCES_FOLDER_PATH}\"\n    base_path=`find . -name ${base_file}`\n    \n    real_path=$( abspath \"${base_path}\" )\n    echo \"base path ${real_path}\"\n    \n    if [[ ! -f ${base_path} || -z ${base_path} ]]; then\n    return;\n    fi\n    \n    # TODO: if they are the same we need to fix it by introducing temp\n    target_file=`basename $base_path`\n    target_path=\"${CONFIGURATION_BUILD_DIR}/${UNLOCALIZED_RESOURCES_FOLDER_PATH}/${target_file}\"\n    \n    base_tmp_normalizedFileName=\"${base_file%.*}-normalized.${base_file##*.}\"\n    base_tmp_path=`dirname $base_path`\n    base_tmp_normalizedFilePath=\"${base_tmp_path}/${base_tmp_normalizedFileName}\"\n    \n    stored_original_file=\"${base_tmp_normalizedFilePath}-tmp\"\n    if [[ -f ${stored_original_file} ]]; then\n    echo \"found previous file at path ${stored_original_file}, using it as base\"\n    mv \"${stored_original_file}\" \"${base_path}\"\n    fi\n    \n    if [ $CONFIGURATION = \"Release\" ]; then\n    cp \"${base_path}\" \"$target_path\"\n    return 0;\n    fi\n    \n    echo \"Reverting optimized PNG to normal\"\n    # Normalize\n    echo \"xcrun -sdk iphoneos pngcrush -revert-iphone-optimizations -q ${base_path} ${base_tmp_normalizedFilePath}\"\n    xcrun -sdk iphoneos pngcrush -revert-iphone-optimizations -q \"${base_path}\" \"${base_tmp_normalizedFilePath}\"\n    \n    # move original pngcrush png to tmp file\n    echo \"moving pngcrushed png file at ${base_path} to ${stored_original_file}\"\n    #rm \"$base_path\"\n    mv \"$base_path\" \"${stored_original_file}\"\n    \n    # Rename normalized png's filename to original one\n    echo \"Moving normalized png file to original one ${base_tmp_normalizedFilePath} to ${base_path}\"\n    mv \"${base_tmp_normalizedFilePath}\" \"${base_path}\"\n    \n    width=`identify -format %w ${base_path}`\n    height=`identify -format %h ${base_path}`\n    band_height=$((($height * 33) / 100))\n    band_position=$(($height - $band_height))\n    text_position=$(($band_position - 3))\n    point_size=$(((13 * $width) / 100))\n    \n    echo \"Image dimensions ($width x $height) - band height $band_height @ $band_position - point size $point_size\"\n    \n    #\n    # blur band and text\n    #\n    convert ${base_path} -blur 10x8 /tmp/blurred.png\n    convert /tmp/blurred.png -gamma 0 -fill white -draw \"rectangle 0,$band_position,$width,$height\" /tmp/mask.png\n    convert -size ${width}x${band_height} xc:none -fill 'rgba(0,0,0,0.2)' -draw \"rectangle 0,0,$width,$band_height\" /tmp/labels-base.png\n    convert -background none -size ${width}x${band_height} -pointsize $point_size -fill white -gravity center -gravity South caption:\"$caption\" /tmp/labels.png\n    \n    convert ${base_path} /tmp/blurred.png /tmp/mask.png -composite /tmp/temp.png\n    \n    rm /tmp/blurred.png\n    rm /tmp/mask.png\n    \n    #\n    # compose final image\n    #\n    filename=New${base_file}\n    convert /tmp/temp.png /tmp/labels-base.png -geometry +0+$band_position -composite /tmp/labels.png -geometry +0+$text_position -geometry +${w}-${h} -composite \"${target_path}\"\n    \n    # clean up\n    rm /tmp/temp.png\n    rm /tmp/labels-base.png\n    rm /tmp/labels.png\n    rm $stored_original_file\n    \n    echo \"Overlayed ${target_path}\"\n}\n\nicon_count=`/usr/libexec/PlistBuddy -c \"Print CFBundleIcons:CFBundlePrimaryIcon:CFBundleIconFiles\" \"${CONFIGURATION_BUILD_DIR}/${INFOPLIST_PATH}\" | wc -l`\nlast_icon_index=$((${icon_count} - 2))\n\ni=0\nwhile [  $i -lt $last_icon_index ]; do\nicon=`/usr/libexec/PlistBuddy -c \"Print CFBundleIcons:CFBundlePrimaryIcon:CFBundleIconFiles:$i\" \"${CONFIGURATION_BUILD_DIR}/${INFOPLIST_PATH}\"`\n\nif [[ $icon == *.png ]] || [[ $icon == *.PNG ]]\nthen\nprocessIcon $icon\nelse\nprocessIcon \"${icon}.png\"\nprocessIcon \"${icon}~ipad.png\"\nprocessIcon \"${icon}@2x.png\"\nprocessIcon \"${icon}@2x~ipad.png\"\nprocessIcon \"${icon}@3x.png\"\nfi\nlet i=i+1\ndone\n\n# Workaround to fix issue#16 to use wildcard * to actually find the file\n# Only 72x72 and 76x76 that we need for ipad app icons\nprocessIcon \"AppIcon72x72~ipad*\"\nprocessIcon \"AppIcon72x72@2x~ipad*\"\nprocessIcon \"AppIcon76x76~ipad*\"\nprocessIcon \"AppIcon76x76@2x~ipad*\"\nprocessIcon \"AppIcon-Internal72x72~ipad*\"\nprocessIcon \"AppIcon-Internal72x72@2x~ipad*\"\nprocessIcon \"AppIcon-Internal76x76~ipad*\"\nprocessIcon \"AppIcon-Internal76x76@2x~ipad*\"";
		};
		A279580D198819F50031C6A3 /* ShellScript */ = {
			isa = PBXShellScriptBuildPhase;
			buildActionMask = 2147483647;
			files = (
			);
			inputPaths = (
			);
			outputPaths = (
			);
			runOnlyForDeploymentPostprocessing = 0;
			shellPath = /bin/sh;
			shellScript = "# sh ../run-oclint.sh <optional: filename to lint>\nsh ../Scripts/run-oclint.sh";
			showEnvVarsInLog = 0;
		};
		B500E3B71A3B18770071ABA8 /* App Installation Failed Workaround */ = {
			isa = PBXShellScriptBuildPhase;
			buildActionMask = 2147483647;
			files = (
			);
			inputPaths = (
			);
			name = "App Installation Failed Workaround";
			outputPaths = (
			);
			runOnlyForDeploymentPostprocessing = 0;
			shellPath = /bin/sh;
			shellScript = "#\n# This is just a workaround for the \"App Installation Failed\" AlertView.\n# For more information, please, check issue #2917\n#\necho \"Running Cocoapods Workaround\"\ntouch \"${PROJECT_DIR}/WordPressTodayWidget/TodayViewController.swift\"\n";
		};
		BD568EA7006B338911997D59 /* Copy Pods Resources */ = {
			isa = PBXShellScriptBuildPhase;
			buildActionMask = 2147483647;
			files = (
			);
			inputPaths = (
			);
			name = "Copy Pods Resources";
			outputPaths = (
			);
			runOnlyForDeploymentPostprocessing = 0;
			shellPath = /bin/sh;
			shellScript = "\"${SRCROOT}/../Pods/Target Support Files/Pods-UITests/Pods-UITests-resources.sh\"\n";
			showEnvVarsInLog = 0;
		};
		E16AB92814D978240047A2E5 /* ShellScript */ = {
			isa = PBXShellScriptBuildPhase;
			buildActionMask = 2147483647;
			files = (
			);
			inputPaths = (
			);
			outputPaths = (
			);
			runOnlyForDeploymentPostprocessing = 0;
			shellPath = /bin/sh;
			shellScript = "# Run the unit tests in this test bundle.\n\"${SYSTEM_DEVELOPER_DIR}/Tools/RunUnitTests\"\n";
		};
		E1756E61169493AD00D9EC00 /* Generate WP.com credentials */ = {
			isa = PBXShellScriptBuildPhase;
			buildActionMask = 2147483647;
			files = (
			);
			inputPaths = (
				"$(SRCROOT)/WordPressApi/gencredentials.rb",
			);
			name = "Generate WP.com credentials";
			outputPaths = (
				/tmp/WordPress.build/WordPressComApiCredentials.m,
			);
			runOnlyForDeploymentPostprocessing = 0;
			shellPath = /bin/sh;
			shellScript = "DERIVED_TMP_DIR=/tmp/WordPress.build\ncp ${SOURCE_ROOT}/WordPressApi/WordPressComApiCredentials.m ${DERIVED_TMP_DIR}/WordPressComApiCredentials.m\n\necho \"Checking for WordPress.com Oauth App Secret in $WPCOM_CONFIG\"\nif [ -a $WPCOM_CONFIG ]\nthen\necho \"Config found\"\nsource $WPCOM_CONFIG\nelse\necho \"No config found\"\nexit 0\nfi\n\nif [ -z $WPCOM_APP_ID ]\nthen\necho \"warning: Missing WPCOM_APP_ID\"\nexit 1\nfi\nif [ -z $WPCOM_APP_SECRET ]\nthen\necho \"warning: Missing WPCOM_APP_SECRET\"\nexit 1\nfi\n\necho \"Generating credentials file in ${DERIVED_TMP_DIR}/WordPressComApiCredentials.m\"\nruby ${SOURCE_ROOT}/WordPressApi/gencredentials.rb > ${DERIVED_TMP_DIR}/WordPressComApiCredentials.m\n";
			showEnvVarsInLog = 0;
		};
		E1CCFB31175D62320016BD8A /* Run Fabric/Crashlytics */ = {
			isa = PBXShellScriptBuildPhase;
			buildActionMask = 2147483647;
			files = (
			);
			inputPaths = (
			);
			name = "Run Fabric/Crashlytics";
			outputPaths = (
			);
			runOnlyForDeploymentPostprocessing = 0;
			shellPath = /bin/sh;
			shellScript = "[ -f ~/.wpcom_app_credentials ] && source ~/.wpcom_app_credentials\n \nif [[ \"Debug\" == \"${CONFIGURATION}\" ]]; then\n  echo \"Skipping Fabric\";\n  exit 0;\nfi\n \nif [ \"x$FABRIC_SCRIPT_KEY\" != \"x\" ]; then\n  ./Fabric.framework/run $FABRIC_SCRIPT_KEY\nelse\n  echo \"warning: Fabric API Key not found\"\nfi";
			showEnvVarsInLog = 0;
		};
		F538F2E32959A7F71EED0023 /* Check Pods Manifest.lock */ = {
			isa = PBXShellScriptBuildPhase;
			buildActionMask = 2147483647;
			files = (
			);
			inputPaths = (
			);
			name = "Check Pods Manifest.lock";
			outputPaths = (
			);
			runOnlyForDeploymentPostprocessing = 0;
			shellPath = /bin/sh;
			shellScript = "diff \"${PODS_ROOT}/../Podfile.lock\" \"${PODS_ROOT}/Manifest.lock\" > /dev/null\nif [[ $? != 0 ]] ; then\n    cat << EOM\nerror: The sandbox is not in sync with the Podfile.lock. Run 'pod install' or update your CocoaPods installation.\nEOM\n    exit 1\nfi\n";
			showEnvVarsInLog = 0;
		};
		FFC3F6FA1B0DBF1E00EFC359 /* Update Plist Preprocessor file */ = {
			isa = PBXShellScriptBuildPhase;
			buildActionMask = 2147483647;
			files = (
			);
			inputPaths = (
			);
			name = "Update Plist Preprocessor file";
			outputPaths = (
			);
			runOnlyForDeploymentPostprocessing = 0;
			shellPath = /bin/sh;
<<<<<<< HEAD
			shellScript = "[ -f ~/.wpcom_app_credentials ] && source ~/.wpcom_app_credentials\n touch Info.plist\n if [ \"x$CRASHLYTICS_API_KEY\" != \"x\" ]; then\n echo \"#define FABRIC_API_KEY $CRASHLYTICS_API_KEY\" > InfoPlist.h\n else\n  echo \"\" > InfoPlist.h\n echo \"warning: Crashytics API Key not found\"\n fi\n";
=======
			shellScript = "[ -f ~/.wpcom_app_credentials ] && source ~/.wpcom_app_credentials\n touch Info.plist\n if [ \"x$CRASHLYTICS_API_KEY\" != \"x\" ]; then\n echo \"#define FABRIC_API_KEY $CRASHLYTICS_API_KEY\" > InfoPlist.h\n else\n echo \"\" > InfoPlist.h\n echo \"warning: Crashytics API Key not found\"\n fi\n";
>>>>>>> 93fcedf0
			showEnvVarsInLog = 0;
		};
		FFF87E8219F1B6CF00206205 /* Gen Test Credentials */ = {
			isa = PBXShellScriptBuildPhase;
			buildActionMask = 2147483647;
			files = (
			);
			inputPaths = (
			);
			name = "Gen Test Credentials";
			outputPaths = (
			);
			runOnlyForDeploymentPostprocessing = 0;
			shellPath = /bin/sh;
			shellScript = "DERIVED_TMP_DIR=/tmp/WordPress.build\ncp ${SOURCE_ROOT}/UITests/WordPressTestCredentials.m ${DERIVED_TMP_DIR}/WordPressTestCredentials.m\n\necho \"Generating credentials file in ${DERIVED_TMP_DIR}/WordPressTestCredentials.m\"\nruby ${SOURCE_ROOT}/UITests/gencredentials.rb > ${DERIVED_TMP_DIR}/WordPressTestCredentials.m";
			showEnvVarsInLog = 0;
		};
/* End PBXShellScriptBuildPhase section */

/* Begin PBXSourcesBuildPhase section */
		1D60588E0D05DD3D006BFB54 /* Sources */ = {
			isa = PBXSourcesBuildPhase;
			buildActionMask = 2147483647;
			files = (
				37022D931981C19000F322B7 /* VerticallyStackedButton.m in Sources */,
				5D1D9C50198837D0009D13B7 /* RemoteReaderPost.m in Sources */,
				5D1D9C51198837D0009D13B7 /* RemoteReaderSite.m in Sources */,
				5D1D9C52198837D0009D13B7 /* RemoteReaderTopic.m in Sources */,
				C545E0A21811B9880020844C /* ContextManager.m in Sources */,
				B5C66B6E1ACEE0B500F68370 /* NoteSeparatorsView.swift in Sources */,
				B5F015CB195DFD7600F6ECF2 /* WordPressActivity.m in Sources */,
				1D60589B0D05DD56006BFB54 /* main.m in Sources */,
				5D1D33CF1AE56250000DE623 /* RemoteUser.m in Sources */,
				5D577D33189127BE00B964C3 /* PostGeolocationViewController.m in Sources */,
				1D3623260D0F684500981E51 /* WordPressAppDelegate.m in Sources */,
				5D7DEA2919D488DD0032EE77 /* WPStyleGuide+Comments.swift in Sources */,
				5DB3BA0818D11D8D00F3F3E9 /* PublishDatePickerView.m in Sources */,
				2F970F740DF92274006BD934 /* PostsViewController.m in Sources */,
				319D6E7B19E447500013871C /* Suggestion.m in Sources */,
				B5B56D3219AFB68800B4E29B /* WPStyleGuide+Reply.swift in Sources */,
				B535209F1AF7EFEC00B33BA8 /* PushAuthenticationServiceRemote.swift in Sources */,
				30EABE0918A5903400B73A9C /* WPBlogTableViewCell.m in Sources */,
				B587797D19B799D800E57C5A /* UIDevice+Helpers.swift in Sources */,
				E2AA87A518523E5300886693 /* UIView+Subviews.m in Sources */,
				5D51ADAF19A832AF00539C0B /* WordPress-20-21.xcmappingmodel in Sources */,
				93C486511810445D00A24725 /* ActivityLogViewController.m in Sources */,
				ACC156CC0E10E67600D6E1A0 /* WPPostViewController.m in Sources */,
				93C1148518EDF6E100DAC95C /* BlogService.m in Sources */,
				B55853F719630D5400FAF6C3 /* NSAttributedString+Util.m in Sources */,
				ACBAB5FE0E121C7300F38795 /* PostSettingsViewController.m in Sources */,
				B535209B1AF7BBB800B33BA8 /* PushAuthenticationManager.swift in Sources */,
				319D6E8119E44C680013871C /* SuggestionsTableView.m in Sources */,
				F1A0C49C1AF65B02001B544C /* MFMessageComposeViewController+StatusBarStyle.m in Sources */,
				ACBAB6860E1247F700F38795 /* PostPreviewViewController.m in Sources */,
				5D2FB2861AE98C6600F1D4ED /* RestorePostTableViewCell.m in Sources */,
				E1A6DBE519DC7D230071AC1E /* PostService.m in Sources */,
				C58349C51806F95100B64089 /* IOS7CorrectedTextView.m in Sources */,
				594DB2951AB891A200E2E456 /* WPUserAgent.m in Sources */,
				C56636E91868D0CE00226AAB /* StatsViewController.m in Sources */,
				F128C31C1AFCC95B008C2404 /* WPMediaPickerViewController+StatusBarStyle.m in Sources */,
				313AE4A019E3F20400AAFABE /* CommentViewController.m in Sources */,
				93A379DB19FE6D3000415023 /* DDLogSwift.m in Sources */,
				A0E293F10E21027E00C6919C /* WPAddPostCategoryViewController.m in Sources */,
				5D2C05561AD2F56200A753FE /* NavBarTitleDropdownButton.m in Sources */,
				B5AB733D19901F85005F5044 /* WPNoResultsView+AnimatedBox.m in Sources */,
				31C9F82E1A2368A2008BB945 /* BlogDetailHeaderView.m in Sources */,
				FF28B3F11AEB251200E11AAE /* InfoPListTranslator.m in Sources */,
				C533CF350E6D3ADA000C3DE8 /* CommentsViewController.m in Sources */,
				B532D4EC199D4357006E4DF6 /* NoteBlockTextTableViewCell.swift in Sources */,
				B53FDF6D19B8C336000723B6 /* UIScreen+Helpers.swift in Sources */,
				E149D65119349E69006A843D /* MediaServiceRemoteXMLRPC.m in Sources */,
				5D3D559A18F88C5E00782892 /* ReaderPostServiceRemote.m in Sources */,
				5DF94E421962BAA700359241 /* WPContentActionView.m in Sources */,
				B52C4C7F199D74AE009FD823 /* NoteTableViewCell.swift in Sources */,
				315FC2C51A2CB29300E7CDA2 /* MeHeaderView.m in Sources */,
				C57A31A4183D2111007745B9 /* NotificationsManager.m in Sources */,
				5D62BAD718AA88210044E5F7 /* PageSettingsViewController.m in Sources */,
				5D0C2CB819AB932C002DF1E5 /* WPContentSyncHelper.swift in Sources */,
				5DF94E301962B99C00359241 /* PostSettingsSelectionViewController.m in Sources */,
				EC4696FF0EA75D460040EE8E /* PagesViewController.m in Sources */,
				7059CD210F332B6500A0660B /* WPCategoryTree.m in Sources */,
				B5E167F419C08D18009535AA /* NSCalendar+Helpers.swift in Sources */,
				E149D64E19349E69006A843D /* AccountServiceRemoteREST.m in Sources */,
				5D9BFF0A1A856801001D6D63 /* ReaderPostRichUnattributedContentView.m in Sources */,
				5DF6571B1AE6ACAC00AAA8D7 /* DisplayableImageHelper.m in Sources */,
				59DD94341AC479ED0032DD6B /* WPLogger.m in Sources */,
				313692791A5D6F7900EBE645 /* HelpshiftUtils.m in Sources */,
				CEBD3EAB0FF1BA3B00C1396E /* Blog.m in Sources */,
				03958062100D6CFC00850742 /* WPLabel.m in Sources */,
				85D239BC1AE5A6620074768D /* LoginViewModel.m in Sources */,
				46F8714F1838C41600BC149B /* NSDate+StringFormatting.m in Sources */,
				296526FE105810E100597FA3 /* NSString+Helpers.m in Sources */,
				5DA5BF4418E32DCF005F11F9 /* Theme.m in Sources */,
				ADF544C2195A0F620092213D /* CustomHighlightButton.m in Sources */,
				B52C4C7D199D4CD3009FD823 /* NoteBlockUserTableViewCell.swift in Sources */,
				2906F812110CDA8900169D56 /* EditCommentViewController.m in Sources */,
				591A428C1A6DC1B0003807A6 /* WPBackgroundDimmerView.m in Sources */,
				B532D4EB199D4357006E4DF6 /* NoteBlockTableViewCell.swift in Sources */,
				85D239B61AE5A6170074768D /* ReachabilityFacade.m in Sources */,
				B57B99D519A2C20200506504 /* NoteTableHeaderView.swift in Sources */,
				83418AAA11C9FA6E00ACF00C /* Comment.m in Sources */,
				E125443C12BF5A7200D87A0A /* WordPress.xcdatamodeld in Sources */,
				8350E49611D2C71E00A7B073 /* Media.m in Sources */,
				8370D10A11FA499A009D650F /* WPTableViewActivityCell.m in Sources */,
				5DA5BF4518E32DCF005F11F9 /* ThemeBrowserCell.m in Sources */,
				93C486501810442200A24725 /* SupportViewController.m in Sources */,
				B5509A9319CA38B3006D2E49 /* EditReplyViewController.m in Sources */,
				E1A6DBE119DC7D140071AC1E /* PostServiceRemoteREST.m in Sources */,
				83FEFC7611FF6C5A0078B462 /* EditSiteViewController.m in Sources */,
				838C672E1210C3C300B09CA3 /* Post.m in Sources */,
				834CAE7C122D528A003DDF49 /* UIImage+Resize.m in Sources */,
				5D9B17C519998A430047A4A2 /* ReaderBlockedTableViewCell.m in Sources */,
				5D000DDE1AC076C000A7BAF9 /* PostCardActionBar.m in Sources */,
				F1FA2C4E1AED07FC00255FCD /* MFMailComposeViewController+StatusBarStyle.m in Sources */,
				E1F8E1261B0B422C0073E628 /* JetpackServiceRemote.m in Sources */,
				834CAE9F122D56B1003DDF49 /* UIImage+Alpha.m in Sources */,
				B54866CA1A0D7042004AC79D /* NSAttributedString+Helpers.swift in Sources */,
				834CAEA0122D56B1003DDF49 /* UIImage+RoundedCorner.m in Sources */,
				E18EE95119349EC300B0A40C /* ReaderTopicServiceRemote.m in Sources */,
				B5FD4544199D0F2800286FBB /* NotificationsViewController.m in Sources */,
				83D180FA12329B1A002DCCB0 /* EditPageViewController.m in Sources */,
				E125445612BF5B3900D87A0A /* PostCategory.m in Sources */,
				E125451812BF68F900D87A0A /* Page.m in Sources */,
				598351AE1A704E7A00B6DD4F /* WPWhatsNew.m in Sources */,
				937D9A1119F838C2007B9D5F /* AccountToAccount22to23.swift in Sources */,
				FD9A948C12FAEA2300438F94 /* DateUtils.m in Sources */,
				5D9BFF071A85584A001D6D63 /* ReaderPostUnattributedContentView.m in Sources */,
				5D09CBA51ACDE52C007A23BD /* WPSearchController.m in Sources */,
				E1B4A9E112FC8B1000EB3F67 /* EGORefreshTableHeaderView.m in Sources */,
				5DA3EE12192508F700294E0B /* WPImageOptimizer.m in Sources */,
				B5D7F2DE1A04180A006D3047 /* UITextView+RichTextView.swift in Sources */,
				E1D458691309589C00BF0235 /* Coordinate.m in Sources */,
				375D090D133B94C3000CC9CD /* BlogsTableViewCell.m in Sources */,
				5DA5BF4618E32DCF005F11F9 /* ThemeBrowserViewController.m in Sources */,
				E10A2E9B134E8AD3007643F9 /* PostAnnotation.m in Sources */,
				FFB7B8201A0012E80032E723 /* WordPressComApiCredentials.m in Sources */,
				E1B62A7B13AA61A100A6FCA4 /* WPWebViewController.m in Sources */,
				B587798119B799D800E57C5A /* UITableViewCell+Helpers.swift in Sources */,
				B587798019B799D800E57C5A /* UITableView+Helpers.swift in Sources */,
				5D157B8C1A8AB73C003ADF4C /* ReaderSiteHeaderView.m in Sources */,
				B587797E19B799D800E57C5A /* UIImageView+Animations.swift in Sources */,
				5D7B414719E482C9007D9EC7 /* WPRichTextImage.swift in Sources */,
				30AF6CFD13C230C600A29C00 /* AboutViewController.m in Sources */,
				E1F80825146420B000726BC7 /* UIImageView+Gravatar.m in Sources */,
				5D17F0BE1A1D4C5F0087CCB8 /* PrivateSiteURLProtocol.m in Sources */,
				937D9A0F19F83812007B9D5F /* WordPress-22-23.xcmappingmodel in Sources */,
				B587798619B799EB00E57C5A /* Notification+Interface.swift in Sources */,
				462F4E0A18369F0B0028D2F8 /* BlogDetailsViewController.m in Sources */,
				74F313EF1A9B97A200AA8B45 /* WPTooltip.m in Sources */,
				B57AF5FA1ACDC73D0075A7D2 /* NoteBlockActionsTableViewCell.swift in Sources */,
				85DA8C4418F3F29A0074C8A4 /* WPAnalyticsTrackerWPCom.m in Sources */,
				B55853FC19630E7900FAF6C3 /* Notification.m in Sources */,
				5DF94E431962BAA700359241 /* WPContentAttributionView.m in Sources */,
				5DF94E2D1962B97D00359241 /* NewPostTableViewCell.m in Sources */,
				5DF94E501962BAEB00359241 /* ReaderPostAttributionView.m in Sources */,
				93C1147F18EC5DD500DAC95C /* AccountService.m in Sources */,
				B548458219A258890077E7A5 /* UIActionSheet+Helpers.m in Sources */,
				5D4E30D11AA4B41A000D9904 /* WPStyleGuide+Posts.m in Sources */,
				5D17530F1A97D2CA0031A082 /* PostCardTableViewCell.m in Sources */,
				5D7B414819E482C9007D9EC7 /* WPRichTextMediaAttachment.swift in Sources */,
				E13F23C314FE84600081D9CC /* NSMutableDictionary+Helpers.m in Sources */,
				5DF8D26119E82B1000A2CD95 /* ReaderCommentsViewController.m in Sources */,
				E114D79A153D85A800984182 /* WPError.m in Sources */,
				E1D04D8419374F2C002FADD7 /* BlogServiceRemoteREST.m in Sources */,
				A25EBD87156E330600530E3D /* WPTableViewController.m in Sources */,
				5DEB61B4156FCD3400242C35 /* WPWebView.m in Sources */,
				5926E1E31AC4468300964783 /* WPCrashlytics.m in Sources */,
				B55853F31962337500FAF6C3 /* NSScanner+Helpers.m in Sources */,
				5D49B03B19BE3CAD00703A9B /* SafeReaderTopicToReaderTopic.m in Sources */,
				5DEB61B8156FCD5200242C35 /* WPChromelessWebViewController.m in Sources */,
				5903AE1B19B60A98009D5354 /* WPButtonForNavigationBar.m in Sources */,
				E1AB07AD1578D34300D6AD64 /* SettingsViewController.m in Sources */,
				E13EB7A5157D230000885780 /* WordPressComApi.m in Sources */,
				B5D7F2DC1A04180A006D3047 /* NSAttributedString+RichTextView.swift in Sources */,
				5D5D0027187DA9D30027CEF6 /* PostCategoriesViewController.m in Sources */,
				5DF7389A1965FB3C00393584 /* WPTableViewHandler.m in Sources */,
				E1E4CE0B1773C59B00430844 /* WPAvatarSource.m in Sources */,
				FD75DDAD15B021C80043F12C /* UIViewController+Rotation.m in Sources */,
				85D239AE1AE5A5FC0074768D /* BlogSyncFacade.m in Sources */,
				5DB93EED19B6190700EC88EB /* ReaderCommentCell.m in Sources */,
				5D97C2F315CAF8D8009B44DD /* UINavigationController+KeyboardFix.m in Sources */,
				5D2415CB1A8842C9009BD444 /* ReaderPreviewHeaderView.m in Sources */,
				5D1EE80215E7AF3E007F1F02 /* JetpackSettingsViewController.m in Sources */,
				5D3E334E15EEBB6B005FC6F2 /* ReachabilityUtils.m in Sources */,
				5D87E10C15F5120C0012C595 /* SettingsPageViewController.m in Sources */,
				5DC3A44D1610B9BC00A890BE /* UINavigationController+Rotation.m in Sources */,
				B532D4E9199D4357006E4DF6 /* NoteBlockCommentTableViewCell.swift in Sources */,
				B5E06E311A9CD31D00128985 /* WPURLRequest.m in Sources */,
				E1A0FAE7162F11CF0063B098 /* UIDevice+Helpers.m in Sources */,
				5D44EB351986D695008B7175 /* ReaderSiteServiceRemote.m in Sources */,
				5DF94E441962BAA700359241 /* WPContentView.m in Sources */,
				5DB4683B18A2E718004A89A9 /* LocationService.m in Sources */,
				93740DCB17D8F86700C41B2F /* WPAlertView.m in Sources */,
				E1D04D7E19374CFE002FADD7 /* BlogServiceRemoteXMLRPC.m in Sources */,
				E1249B4B1940AECC0035E895 /* CommentServiceRemoteREST.m in Sources */,
				E240859C183D82AE002EB0EF /* WPAnimatedBox.m in Sources */,
				37B7924D16768FCC0021B3A4 /* NotificationSettingsViewController.m in Sources */,
				852416CF1A12EBDD0030700C /* AppRatingUtility.m in Sources */,
				B5CC05F91962186D00975CAC /* Meta.m in Sources */,
				5D20A6531982D56600463A91 /* FollowedSitesViewController.m in Sources */,
				5D8D53F119250412003C8859 /* BlogSelectorViewController.m in Sources */,
				5D3D559718F88C3500782892 /* ReaderPostService.m in Sources */,
				B532D4EE199D4418006E4DF6 /* NoteBlockImageTableViewCell.swift in Sources */,
				93FA59DD18D88C1C001446BC /* PostCategoryService.m in Sources */,
				8516972C169D42F4006C5DED /* WPToast.m in Sources */,
				5DCC4CD819A50CC0003E548C /* ReaderSite.m in Sources */,
				93C4864F181043D700A24725 /* ActivityLogDetailViewController.m in Sources */,
				859F761D18F2159800EF8D5D /* WPAnalyticsTrackerMixpanelInstructionsForStat.m in Sources */,
				B57B99DE19A2DBF200506504 /* NSObject+Helpers.m in Sources */,
				E1523EB516D3B305002C5A36 /* InstapaperActivity.m in Sources */,
				E1D0D81616D3B86800E33F4C /* SafariActivity.m in Sources */,
				FF0AAE0D1A16550D0089841D /* WPMediaProgressTableViewController.m in Sources */,
				E1D0D82916D3D19200E33F4C /* PocketAPI.m in Sources */,
				E1D0D82A16D3D19200E33F4C /* PocketAPILogin.m in Sources */,
				E1D0D82B16D3D19200E33F4C /* PocketAPIOperation.m in Sources */,
				5D8CBC471A6F47880081F4AE /* EditImageDetailsViewController.m in Sources */,
				5DF94E471962BAA700359241 /* WPSimpleContentAttributionView.m in Sources */,
				E1A6DBE219DC7D140071AC1E /* PostServiceRemoteXMLRPC.m in Sources */,
				46FE8276184FD8A200535844 /* WordPressComOAuthClient.m in Sources */,
				5DF94E531962BAEB00359241 /* ReaderPostSimpleContentView.m in Sources */,
				E1D0D84716D3D2EA00E33F4C /* PocketActivity.m in Sources */,
				E2DA78061864B11E007BA447 /* WPFixedWidthScrollView.m in Sources */,
				5DA5BF3F18E32DCF005F11F9 /* InputViewButton.m in Sources */,
				85D239AF1AE5A5FC0074768D /* HelpshiftEnabledFacade.m in Sources */,
				E149D65019349E69006A843D /* MediaServiceRemoteREST.m in Sources */,
				85D8055D171631F10075EEAC /* SelectWPComLanguageViewController.m in Sources */,
				B587798719B799EB00E57C5A /* NotificationBlock+Interface.swift in Sources */,
				E23EEC5E185A72C100F4DE2A /* WPContentCell.m in Sources */,
				8525398B171761D9003F6B32 /* WPComLanguages.m in Sources */,
				37EAAF4D1A11799A006D6306 /* CircularImageView.swift in Sources */,
				E1DF5DFD19E7CFAE004E70D5 /* PostCategoryServiceRemoteREST.m in Sources */,
				5D7B414619E482C9007D9EC7 /* WPRichTextEmbed.swift in Sources */,
				85149741171E13DF00B87F3F /* WPAsyncBlockOperation.m in Sources */,
				858DE40F1730384F000AC628 /* LoginViewController.m in Sources */,
				B5CC05F61962150600975CAC /* Constants.m in Sources */,
				5D146EBB189857ED0068FDC6 /* FeaturedImageViewController.m in Sources */,
				31EC15081A5B6675009FC8B3 /* WPStyleGuide+Suggestions.m in Sources */,
				5DAFEAB81AF2CA6E00B3E1D7 /* PostMetaButton.m in Sources */,
				85C720B11730CEFA00460645 /* WPWalkthroughTextField.m in Sources */,
				B587797A19B799D800E57C5A /* NSDate+Helpers.swift in Sources */,
				B535209D1AF7EB9F00B33BA8 /* PushAuthenticationService.swift in Sources */,
				5DE88FAA1A859DD9000E2CA6 /* ReaderPostUnattributedTableViewCell.m in Sources */,
				3101866B1A373B01008F7DF6 /* WPTabBarController.m in Sources */,
				85E105861731A597001071A3 /* WPWalkthroughOverlayView.m in Sources */,
				85B125461B0294F6008A3D95 /* UIAlertViewProxy.m in Sources */,
				B587797B19B799D800E57C5A /* NSIndexPath+Swift.swift in Sources */,
				85D08A7117342ECE00E2BBCA /* AddUsersBlogCell.m in Sources */,
				85EC44D41739826A00686604 /* CreateAccountAndBlogViewController.m in Sources */,
				5993E7291AC5D65600D31D2B /* WPAppFilesManager.m in Sources */,
				85AD6AEC173CCF9E002CB896 /* WPNUXPrimaryButton.m in Sources */,
				E1A6DBDB19DC7D080071AC1E /* RemotePost.m in Sources */,
				E1249B4619408D0F0035E895 /* CommentServiceRemoteXMLRPC.m in Sources */,
				85AD6AEF173CCFDC002CB896 /* WPNUXSecondaryButton.m in Sources */,
				5DBCD9D218F3569F00B32229 /* ReaderTopic.m in Sources */,
				B5A6CEA619FA800E009F07DE /* AccountToAccount20to21.swift in Sources */,
				5DF94E2B1962B97D00359241 /* NewCommentsTableViewCell.m in Sources */,
				85B6F74F1742DA1E00CE7F3A /* WPNUXMainButton.m in Sources */,
				5DB93EEC19B6190700EC88EB /* CommentContentView.m in Sources */,
				85D239BB1AE5A6620074768D /* LoginFields.m in Sources */,
				5DAE40AD19EC70930011A0AE /* ReaderPostHeaderView.m in Sources */,
				74BB6F1A19AE7B9400FB7829 /* WPLegacyEditPageViewController.m in Sources */,
				B580E4791AEA91000091A094 /* UIViewController+Helpers.swift in Sources */,
				85B6F7521742DAE800CE7F3A /* WPNUXBackButton.m in Sources */,
				937F3E321AD6FDA7006BA498 /* WPAnalyticsTrackerAutomatticTracks.m in Sources */,
				B54E1DF01A0A7BAA00807537 /* ReplyBezierView.swift in Sources */,
				5DF738941965FAB900393584 /* SubscribedTopicsViewController.m in Sources */,
				E2E7EB46185FB140004F5E72 /* WPBlogSelectorButton.m in Sources */,
				85D239B21AE5A5FC0074768D /* WordPressComOAuthClientFacade.m in Sources */,
				5D9BFF041A8557A8001D6D63 /* ReaderPostRichContentView.m in Sources */,
				85D239B31AE5A5FC0074768D /* WordPressXMLRPCAPIFacade.m in Sources */,
				E183BD7417621D87000B0822 /* WPCookie.m in Sources */,
				5D8D53F219250412003C8859 /* WPComBlogSelectorViewController.m in Sources */,
				E10DB0081771926D00B7A0A3 /* GooglePlusActivity.m in Sources */,
				FF0AAE0A1A150A560089841D /* WPProgressTableViewCell.m in Sources */,
				5DF94E451962BAA700359241 /* WPRichContentView.m in Sources */,
				5DBCD9D518F35D7500B32229 /* ReaderTopicService.m in Sources */,
				5D42A3DF175E7452005CFF05 /* AbstractPost.m in Sources */,
				5D42A3E0175E7452005CFF05 /* BasePost.m in Sources */,
				5D000DE11AC0879600A7BAF9 /* PostCardActionBarItem.m in Sources */,
				B5D7F2DD1A04180A006D3047 /* RichTextView.swift in Sources */,
				E1249B4319408C910035E895 /* RemoteComment.m in Sources */,
				93DEB88219E5BF7100F9546D /* TodayExtensionService.m in Sources */,
				5DE293C11AD8009E00825DE5 /* PostListFilter.m in Sources */,
				5D42A3E2175E7452005CFF05 /* ReaderPost.m in Sources */,
				B587797F19B799D800E57C5A /* UIImageView+Networking.swift in Sources */,
				5DA5BF4718E32DCF005F11F9 /* ThemeDetailsViewController.m in Sources */,
				E1D062D4177C685C00644185 /* ContentActionButton.m in Sources */,
				E1B289DB19F7AF7000DB0707 /* RemoteBlog.m in Sources */,
				462F4E0B18369F0B0028D2F8 /* BlogListViewController.m in Sources */,
				5D0431AE1A7C31AB0025BDFD /* ReaderBrowseSiteViewController.m in Sources */,
				E1A6DBDA19DC7D080071AC1E /* RemotePostCategory.m in Sources */,
				5D0A20D41AF11A7300E5C6BC /* PhotonImageURLHelper.m in Sources */,
				85D2275918F1EB8A001DA8DA /* WPAnalyticsTrackerMixpanel.m in Sources */,
				E149D64F19349E69006A843D /* AccountServiceRemoteXMLRPC.m in Sources */,
				E1DF5DFE19E7CFAE004E70D5 /* PostCategoryServiceRemoteXMLRPC.m in Sources */,
				85D239AD1AE5A5FC0074768D /* AccountServiceFacade.m in Sources */,
				B54E1DF11A0A7BAA00807537 /* ReplyTextView.swift in Sources */,
				5DF94E461962BAA700359241 /* WPRichTextView.m in Sources */,
				5D42A3FB175E75EE005CFF05 /* ReaderPostDetailViewController.m in Sources */,
				E18EE94E19349EBA00B0A40C /* BlogServiceRemote.m in Sources */,
				85D239B01AE5A5FC0074768D /* LoginFacade.m in Sources */,
				5D42A3FC175E75EE005CFF05 /* ReaderPostsViewController.m in Sources */,
				E1556CF2193F6FE900FC52EA /* CommentService.m in Sources */,
				5D42A3FD175E75EE005CFF05 /* ReaderPostTableViewCell.m in Sources */,
				5DB3BA0518D0E7B600F3F3E9 /* WPPickerView.m in Sources */,
				5D42A405175E76A7005CFF05 /* WPImageViewController.m in Sources */,
				931D26FE19EDA10D00114F17 /* ALIterativeMigrator.m in Sources */,
				E1F8E1231B0B411E0073E628 /* JetpackService.m in Sources */,
				5DA3EE161925090A00294E0B /* MediaService.m in Sources */,
				5D42A406175E76A7005CFF05 /* WPWebVideoViewController.m in Sources */,
				5D839AA8187F0D6B00811F4A /* PostFeaturedImageCell.m in Sources */,
				B587798219B799D800E57C5A /* UIView+Helpers.swift in Sources */,
				5DA5BF4818E32DCF005F11F9 /* WPLoadingView.m in Sources */,
				B5B56D3319AFB68800B4E29B /* WPStyleGuide+Notifications.swift in Sources */,
				FFAB7CB11A0BD83A00765942 /* WPAssetExporter.m in Sources */,
				FFAC89101A96A85800CC06AC /* NSProcessInfo+Util.m in Sources */,
				595B02221A6C4ECD00415A30 /* WPWhatsNewView.m in Sources */,
				5DF94E511962BAEB00359241 /* ReaderPostContentView.m in Sources */,
				5D577D361891360900B964C3 /* PostGeolocationView.m in Sources */,
				FF3DD6BE19F2B6B3003A52CB /* RemoteMedia.m in Sources */,
				B5FD4543199D0F2800286FBB /* NotificationDetailsViewController.m in Sources */,
				74D5FFD619ACDF6700389E8F /* WPLegacyEditPostViewController.m in Sources */,
				B54E1DF41A0A7BBF00807537 /* NotificationMediaDownloader.swift in Sources */,
				E174F6E6172A73960004F23A /* WPAccount.m in Sources */,
				E100C6BB1741473000AE48D8 /* WordPress-11-12.xcmappingmodel in Sources */,
				E1A03EE217422DCF0085D192 /* BlogToAccount.m in Sources */,
				5D44EB381986D8BA008B7175 /* ReaderSiteService.m in Sources */,
				5D37941B19216B1300E26CA4 /* RebloggingViewController.m in Sources */,
				E1A03F48174283E10085D192 /* BlogToJetpackAccount.m in Sources */,
				31F4F6671A1385BE00196A98 /* MeViewController.m in Sources */,
				5DA3EE13192508F700294E0B /* WPImageOptimizer+Private.m in Sources */,
				B587797C19B799D800E57C5A /* NSParagraphStyle+Helpers.swift in Sources */,
				5D119DA3176FBE040073D83A /* UIImageView+AFNetworkingExtra.m in Sources */,
				5DF59C0B1770AE3A00171208 /* UILabel+SuggestSize.m in Sources */,
				E1F5A1BC1771C90A00E0495F /* WPTableImageSource.m in Sources */,
				5948AD0E1AB734F2006E8882 /* WPAppAnalytics.m in Sources */,
				851734431798C64700A30E27 /* NSURL+Util.m in Sources */,
				5DF738971965FACD00393584 /* RecommendedTopicsViewController.m in Sources */,
				85D239B11AE5A5FC0074768D /* OnePasswordFacade.m in Sources */,
				85CE4C201A703CF200780DFE /* NSBundle+VersionNumberHelper.m in Sources */,
				E1D95EB817A28F5E00A3E9F3 /* WPActivityDefaults.m in Sources */,
				591A428F1A6DC6F2003807A6 /* WPGUIConstants.m in Sources */,
				85D790AA1AE5C6790033AE83 /* MixpanelProxy.m in Sources */,
				E120D90E1B09D8C300FB9A6E /* JetpackState.m in Sources */,
				857610D618C0377300EDF406 /* StatsWebViewController.m in Sources */,
				5DBFC8A71A9BC34F00E00DE4 /* PostListViewController.m in Sources */,
				5D08B90419648C3400D5B381 /* ReaderSubscriptionViewController.m in Sources */,
				5DDC44671A72BB07007F538E /* ReaderViewController.m in Sources */,
				E1D086E2194214C600F0CC19 /* NSDate+WordPressJSON.m in Sources */,
				5D839AAB187F0D8000811F4A /* PostGeolocationCell.m in Sources */,
				5D732F971AE84E3C00CD89E7 /* PostListFooterView.m in Sources */,
				A2DC5B1A1953451B009584C3 /* WPNUXHelpBadgeLabel.m in Sources */,
				B532D4EA199D4357006E4DF6 /* NoteBlockHeaderTableViewCell.swift in Sources */,
				319D6E8519E44F7F0013871C /* SuggestionsTableViewCell.m in Sources */,
				E1AC282D18282423004D394C /* SFHFKeychainUtils.m in Sources */,
				740BD8351A0D4C3600F04D18 /* WPUploadStatusButton.m in Sources */,
				59D328FD1ACC2D0700356827 /* WPLookbackPresenter.m in Sources */,
				FF3674151AD32CE100F24857 /* WPVideoOptimizer.m in Sources */,
				319D6E7E19E447C80013871C /* SuggestionService.m in Sources */,
			);
			runOnlyForDeploymentPostprocessing = 0;
		};
		93E5283619A7741A003A1A9C /* Sources */ = {
			isa = PBXSourcesBuildPhase;
			buildActionMask = 2147483647;
			files = (
				93E5284119A7741A003A1A9C /* TodayViewController.swift in Sources */,
				93E5285519A778AF003A1A9C /* WPDDLogWrapper.m in Sources */,
				93E3D3C819ACE8E300B1C509 /* SFHFKeychainUtils.m in Sources */,
				934884AB19B73BA6004028D8 /* Constants.m in Sources */,
			);
			runOnlyForDeploymentPostprocessing = 0;
		};
		E16AB92514D978240047A2E5 /* Sources */ = {
			isa = PBXSourcesBuildPhase;
			buildActionMask = 2147483647;
			files = (
				5981FE051AB8A89A0009E080 /* WPUserAgentTests.m in Sources */,
				85B1253F1B02849B008A3D95 /* PushAuthenticationService.swift in Sources */,
				931D26F519ED7E6D00114F17 /* BlogJetpackTest.m in Sources */,
				5D12FE1E1988243700378BD6 /* RemoteReaderPost.m in Sources */,
				5D12FE221988245B00378BD6 /* RemoteReaderSite.m in Sources */,
				5DFA7EBC1AF7B8D30072023B /* NSDateStringFormattingTest.m in Sources */,
				93A379EC19FFBF7900415023 /* KeychainTest.m in Sources */,
				85F8E1981B017A86000859BB /* PushAuthenticationServiceRemote.swift in Sources */,
				5D12FE1F1988243700378BD6 /* RemoteReaderTopic.m in Sources */,
				5D7A57801AFBFD940097C028 /* BasePostTest.m in Sources */,
				8514B8D41AE85B19007E58BA /* WPAnalyticsTrackerMixpanelTests.m in Sources */,
				931D26F719ED7F7500114F17 /* ReaderPostServiceTest.m in Sources */,
				85B125421B028F62008A3D95 /* PushAuthenticationManager.swift in Sources */,
				93E9050719E6F3D8005513C9 /* TestContextManager.m in Sources */,
				5D2BEB4919758102005425F7 /* WPTableImageSourceTest.m in Sources */,
				5948AD111AB73D19006E8882 /* WPAppAnalyticsTests.m in Sources */,
				85D239C01AE5A7020074768D /* LoginFacadeTests.m in Sources */,
				5DA988061AEEA594002AFB12 /* DisplayableImageHelperTest.m in Sources */,
				9363113F19FA996700B0C739 /* AccountServiceTests.swift in Sources */,
				F1564E5B18946087009F8F97 /* NSStringHelpersTest.m in Sources */,
				93EF094C19ED533500C89770 /* ContextManagerTests.swift in Sources */,
				B5D689FD1A5EBC900063D9E5 /* NotificationsManager+TestHelper.m in Sources */,
				85F8E19B1B017AA6000859BB /* PushAuthenticationServiceRemoteTests.swift in Sources */,
				85F8E19D1B018698000859BB /* PushAuthenticationServiceTests.swift in Sources */,
				931D270019EDAE8600114F17 /* CoreDataMigrationTests.m in Sources */,
				85D239C11AE5A7020074768D /* LoginViewModelTests.m in Sources */,
				85D790AC1AE5D95E0033AE83 /* MixpanelProxyTests.m in Sources */,
				85F8E19F1B0186D0000859BB /* MockWordPressComApi.swift in Sources */,
				931D26F619ED7F7000114F17 /* BlogServiceTest.m in Sources */,
				852416D21A12ED690030700C /* AppRatingUtilityTests.m in Sources */,
				E15618FD16DB8677006532C4 /* UIKitTestHelper.m in Sources */,
				B5AEEC721ACACF2F008BF2A4 /* NotificationTests.m in Sources */,
				9358D15919FFD4E10094BBF5 /* WPImageOptimizerTest.m in Sources */,
				85B125411B028E34008A3D95 /* PushAuthenticationManagerTests.swift in Sources */,
				E19A10CA1B010AA0006192B0 /* WPURLRequestTest.m in Sources */,
				931D26F819ED7F7800114F17 /* ReaderTopicServiceTest.m in Sources */,
				E1E4CE0D177439D100430844 /* WPAvatarSourceTest.m in Sources */,
			);
			runOnlyForDeploymentPostprocessing = 0;
		};
		FFF96F7E19EBE7FB00DFC821 /* Sources */ = {
			isa = PBXSourcesBuildPhase;
			buildActionMask = 2147483647;
			files = (
				FFB7B81F1A0012E80032E723 /* WordPressTestCredentials.m in Sources */,
				FFF96FAB19ED724F00DFC821 /* KIFUITestActor-WPExtras.m in Sources */,
				FFF96FA019EBE81F00DFC821 /* NotificationsTests.m in Sources */,
				FFF96FA419EBE81F00DFC821 /* StatsTests.m in Sources */,
				FFF96FA319EBE81F00DFC821 /* ReaderTests.m in Sources */,
				FFF96FA619EBE81F00DFC821 /* WPUITestCase.m in Sources */,
				FFF96F9F19EBE81F00DFC821 /* MeTabTests.m in Sources */,
				FFF96F9C19EBE81F00DFC821 /* CommentsTests.m in Sources */,
				FFF96FA219EBE81F00DFC821 /* PostsTests.m in Sources */,
				FFF96FA119EBE81F00DFC821 /* PagesTests.m in Sources */,
				FFF96F9E19EBE81F00DFC821 /* LoginTests.m in Sources */,
			);
			runOnlyForDeploymentPostprocessing = 0;
		};
/* End PBXSourcesBuildPhase section */

/* Begin PBXTargetDependency section */
		93E5284519A7741A003A1A9C /* PBXTargetDependency */ = {
			isa = PBXTargetDependency;
			target = 93E5283919A7741A003A1A9C /* WordPressTodayWidget */;
			targetProxy = 93E5284419A7741A003A1A9C /* PBXContainerItemProxy */;
		};
		93E5284819A7741A003A1A9C /* PBXTargetDependency */ = {
			isa = PBXTargetDependency;
			target = 93E5283919A7741A003A1A9C /* WordPressTodayWidget */;
			targetProxy = 93E5284719A7741A003A1A9C /* PBXContainerItemProxy */;
		};
		E16AB93F14D978520047A2E5 /* PBXTargetDependency */ = {
			isa = PBXTargetDependency;
			target = 1D6058900D05DD3D006BFB54 /* WordPress */;
			targetProxy = E16AB93E14D978520047A2E5 /* PBXContainerItemProxy */;
		};
		FFC3F6FC1B0DBF7200EFC359 /* PBXTargetDependency */ = {
			isa = PBXTargetDependency;
			target = FFC3F6F41B0DBF0900EFC359 /* UpdatePlistPreprocessor */;
			targetProxy = FFC3F6FB1B0DBF7200EFC359 /* PBXContainerItemProxy */;
		};
		FFF96F8919EBE7FB00DFC821 /* PBXTargetDependency */ = {
			isa = PBXTargetDependency;
			target = 1D6058900D05DD3D006BFB54 /* WordPress */;
			targetProxy = FFF96F8819EBE7FB00DFC821 /* PBXContainerItemProxy */;
		};
/* End PBXTargetDependency section */

/* Begin PBXVariantGroup section */
		931DF4D818D09A2F00540BDD /* InfoPlist.strings */ = {
			isa = PBXVariantGroup;
			children = (
				931DF4D718D09A2F00540BDD /* en */,
				931DF4D918D09A9B00540BDD /* pt */,
				931DF4DA18D09AE100540BDD /* fr */,
				931DF4DB18D09AF600540BDD /* nl */,
				931DF4DC18D09B0100540BDD /* it */,
				931DF4DD18D09B1900540BDD /* th */,
				931DF4DE18D09B2600540BDD /* de */,
				931DF4DF18D09B3900540BDD /* id */,
				A20971B519B0BC390058F395 /* en-GB */,
				A20971B819B0BC570058F395 /* pt-BR */,
				E16228CB1B0C7A1B0048DA91 /* ar */,
			);
			name = InfoPlist.strings;
			path = Resources;
			sourceTree = "<group>";
		};
		E16AB93214D978240047A2E5 /* InfoPlist.strings */ = {
			isa = PBXVariantGroup;
			children = (
				E16AB93314D978240047A2E5 /* en */,
				A20971B619B0BC390058F395 /* en-GB */,
				A20971B919B0BC580058F395 /* pt-BR */,
			);
			name = InfoPlist.strings;
			sourceTree = "<group>";
		};
		E1D91454134A853D0089019C /* Localizable.strings */ = {
			isa = PBXVariantGroup;
			children = (
				E1D91455134A853D0089019C /* en */,
				E1D91457134A854A0089019C /* es */,
				FDCB9A89134B75B900E5C776 /* it */,
				E17BE7A9134DEC12007285FD /* ja */,
				E1863F9A1355E0AB0031BBC8 /* pt */,
				E1457202135EC85700C7BAD2 /* sv */,
				E167745A1377F24300EE44DD /* fr */,
				E167745B1377F25500EE44DD /* nl */,
				E167745C1377F26400EE44DD /* de */,
				E167745D1377F26D00EE44DD /* hr */,
				E133DB40137AE180003C0AF9 /* he */,
				E18D8AE21397C51A00000861 /* zh-Hans */,
				E18D8AE41397C54E00000861 /* nb */,
				E1225A4C147E6D2400B4F3A0 /* tr */,
				E1225A4D147E6D2C00B4F3A0 /* id */,
				E12F95A51557C9C20067A653 /* zh-Hant */,
				E12F95A61557CA210067A653 /* hu */,
				E12F95A71557CA400067A653 /* pl */,
				E12963A8174654B2002E7744 /* ru */,
				E19853331755E461001CC6D5 /* da */,
				E19853341755E4B3001CC6D5 /* ko */,
				E1E977BC17B0FA9A00AFB867 /* th */,
				A20971B419B0BC390058F395 /* en-GB */,
				A20971B719B0BC570058F395 /* pt-BR */,
				E16228C91B0C7A090048DA91 /* ar */,
			);
			name = Localizable.strings;
			path = Resources;
			sourceTree = "<group>";
		};
/* End PBXVariantGroup section */

/* Begin XCBuildConfiguration section */
		1D6058940D05DD3E006BFB54 /* Debug */ = {
			isa = XCBuildConfiguration;
			baseConfigurationReference = AC055AD29E203B2021E7F39B /* Pods.debug.xcconfig */;
			buildSettings = {
				ASSETCATALOG_COMPILER_APPICON_NAME = AppIcon;
				ASSETCATALOG_COMPILER_LAUNCHIMAGE_NAME = LaunchImage;
				CLANG_ENABLE_MODULES = YES;
				CLANG_ENABLE_OBJC_ARC = YES;
				CLANG_WARN__ARC_BRIDGE_CAST_NONARC = NO;
				CODE_SIGN_ENTITLEMENTS = WordPress.entitlements;
				CODE_SIGN_IDENTITY = "iPhone Developer";
				COPY_PHASE_STRIP = NO;
				DEFINES_MODULE = YES;
				FRAMEWORK_SEARCH_PATHS = (
					"$(inherited)",
					"\"$(SRCROOT)/Classes\"",
					"$(SRCROOT)",
					"$(PROJECT_DIR)",
				);
				GCC_OPTIMIZATION_LEVEL = 0;
				GCC_PREFIX_HEADER = WordPress_Prefix.pch;
				GCC_PREPROCESSOR_DEFINITIONS = (
					"$(inherited)",
					"COCOAPODS=1",
					"NSLOGGER_BUILD_USERNAME=\"${USER}\"",
					"WPCOM_SCHEME=\\@\\\"${WPCOM_SCHEME}\\\"",
					TRACKS_ENABLED,
				);
				GCC_SYMBOLS_PRIVATE_EXTERN = NO;
				GCC_THUMB_SUPPORT = NO;
				GCC_TREAT_WARNINGS_AS_ERRORS = NO;
				INFOPLIST_FILE = Info.plist;
				INFOPLIST_PREFIX_HEADER = InfoPlist.h;
				INFOPLIST_PREPROCESS = YES;
				IPHONEOS_DEPLOYMENT_TARGET = 7.0;
				LD_RUNPATH_SEARCH_PATHS = "$(inherited) @executable_path/Frameworks";
				OTHER_CFLAGS = (
					"$(inherited)",
					"-Wno-format-security",
					"-DDEBUG",
					"-Wno-format",
				);
				OTHER_LDFLAGS = (
					"$(inherited)",
					"-ObjC",
					"-l\"c++\"",
					"-l\"iconv\"",
					"-l\"sqlite3.0\"",
					"-l\"z\"",
				);
				PRODUCT_NAME = WordPress;
				PROVISIONING_PROFILE = "094101ad-44b6-4b37-806f-849562fb8425";
				SWIFT_INCLUDE_PATHS = "";
				SWIFT_OBJC_BRIDGING_HEADER = "Classes/System/WordPress-Bridging-Header.h";
				SWIFT_OPTIMIZATION_LEVEL = "-Onone";
				TARGETED_DEVICE_FAMILY = "1,2";
				USER_HEADER_SEARCH_PATHS = "";
				WPCOM_CONFIG = $HOME/.wpcom_app_credentials;
				WPCOM_SCHEME = wpdebug;
			};
			name = Debug;
		};
		1D6058950D05DD3E006BFB54 /* Release */ = {
			isa = XCBuildConfiguration;
			baseConfigurationReference = AEFB66560B716519236CEE67 /* Pods.release.xcconfig */;
			buildSettings = {
				ASSETCATALOG_COMPILER_APPICON_NAME = AppIcon;
				ASSETCATALOG_COMPILER_LAUNCHIMAGE_NAME = LaunchImage;
				CLANG_ENABLE_MODULES = YES;
				CLANG_ENABLE_OBJC_ARC = YES;
				CLANG_WARN__ARC_BRIDGE_CAST_NONARC = NO;
				CODE_SIGN_ENTITLEMENTS = WordPress.entitlements;
				CODE_SIGN_IDENTITY = "iPhone Developer";
				COPY_PHASE_STRIP = YES;
				DEFINES_MODULE = YES;
				FRAMEWORK_SEARCH_PATHS = (
					"$(inherited)",
					"\"$(SRCROOT)/Classes\"",
					"$(SRCROOT)",
					"$(PROJECT_DIR)",
				);
				GCC_PREFIX_HEADER = WordPress_Prefix.pch;
				GCC_PREPROCESSOR_DEFINITIONS = (
					"$(inherited)",
					NS_BLOCK_ASSERTIONS,
					"WPCOM_SCHEME=\\@\\\"${WPCOM_SCHEME}\\\"",
				);
				GCC_SYMBOLS_PRIVATE_EXTERN = NO;
				GCC_THUMB_SUPPORT = NO;
				GCC_TREAT_WARNINGS_AS_ERRORS = YES;
				INFOPLIST_FILE = Info.plist;
				INFOPLIST_PREFIX_HEADER = InfoPlist.h;
				INFOPLIST_PREPROCESS = YES;
				IPHONEOS_DEPLOYMENT_TARGET = 7.0;
				LD_RUNPATH_SEARCH_PATHS = "$(inherited) @executable_path/Frameworks";
				OTHER_CFLAGS = (
					"$(inherited)",
					"-Wno-format-security",
					"-Wno-format",
				);
				OTHER_LDFLAGS = (
					"$(inherited)",
					"-ObjC",
					"-l\"c++\"",
					"-l\"iconv\"",
					"-l\"sqlite3.0\"",
					"-l\"z\"",
				);
				PRODUCT_NAME = WordPress;
				PROVISIONING_PROFILE = "99275e9d-ad23-4674-aa89-8a5d9ffcccef";
				SWIFT_INCLUDE_PATHS = "";
				SWIFT_OBJC_BRIDGING_HEADER = "Classes/System/WordPress-Bridging-Header.h";
				TARGETED_DEVICE_FAMILY = "1,2";
				USER_HEADER_SEARCH_PATHS = "";
				WPCOM_CONFIG = $HOME/.wpcom_app_credentials;
				WPCOM_SCHEME = wordpress;
			};
			name = Release;
		};
		2F30B4C10E342FDF00211B15 /* Distribution */ = {
			isa = XCBuildConfiguration;
			buildSettings = {
				DEFINES_MODULE = YES;
				GCC_C_LANGUAGE_STANDARD = c99;
				GCC_THUMB_SUPPORT = NO;
				GCC_TREAT_WARNINGS_AS_ERRORS = NO;
				GCC_WARN_ABOUT_RETURN_TYPE = YES;
				GCC_WARN_UNUSED_VARIABLE = YES;
				HEADER_SEARCH_PATHS = "";
				OTHER_CFLAGS = "-Wno-format-security";
				OTHER_LDFLAGS = (
					"-lxml2",
					"-licucore",
				);
				PRODUCT_MODULE_NAME = WordPress;
				SDKROOT = iphoneos;
				VALIDATE_PRODUCT = YES;
			};
			name = Distribution;
		};
		2F30B4C20E342FDF00211B15 /* Distribution */ = {
			isa = XCBuildConfiguration;
			baseConfigurationReference = 501C8A355B53A6971F731ECA /* Pods.distribution.xcconfig */;
			buildSettings = {
				ASSETCATALOG_COMPILER_APPICON_NAME = AppIcon;
				ASSETCATALOG_COMPILER_LAUNCHIMAGE_NAME = LaunchImage;
				CLANG_ENABLE_MODULES = YES;
				CLANG_ENABLE_OBJC_ARC = YES;
				CLANG_WARN__ARC_BRIDGE_CAST_NONARC = NO;
				CODE_SIGN_ENTITLEMENTS = WordPress.entitlements;
				CODE_SIGN_IDENTITY = "iPhone Developer";
				COPY_PHASE_STRIP = YES;
				DEFINES_MODULE = YES;
				FRAMEWORK_SEARCH_PATHS = (
					"$(inherited)",
					"\"$(SRCROOT)/Classes\"",
					"$(SRCROOT)",
					"$(PROJECT_DIR)",
				);
				GCC_PREFIX_HEADER = WordPress_Prefix.pch;
				GCC_PREPROCESSOR_DEFINITIONS = (
					"$(inherited)",
					"COCOAPODS=1",
					"NSLOGGER_BUILD_USERNAME=\"${USER}\"",
					"WPCOM_SCHEME=\\@\\\"${WPCOM_SCHEME}\\\"",
				);
				GCC_SYMBOLS_PRIVATE_EXTERN = NO;
				GCC_THUMB_SUPPORT = NO;
				GCC_TREAT_WARNINGS_AS_ERRORS = YES;
				INFOPLIST_FILE = Info.plist;
				INFOPLIST_PREFIX_HEADER = InfoPlist.h;
				INFOPLIST_PREPROCESS = YES;
				IPHONEOS_DEPLOYMENT_TARGET = 7.0;
				LD_RUNPATH_SEARCH_PATHS = "$(inherited) @executable_path/Frameworks";
				OTHER_CFLAGS = (
					"$(inherited)",
					"-Wno-format",
					"-Wno-format-security",
				);
				OTHER_LDFLAGS = (
					"$(inherited)",
					"-ObjC",
					"-l\"c++\"",
					"-l\"iconv\"",
					"-l\"sqlite3.0\"",
					"-l\"z\"",
				);
				PRODUCT_NAME = WordPress;
				PROVISIONING_PROFILE = "99275e9d-ad23-4674-aa89-8a5d9ffcccef";
				STRIP_INSTALLED_PRODUCT = NO;
				SWIFT_INCLUDE_PATHS = "";
				SWIFT_OBJC_BRIDGING_HEADER = "Classes/System/WordPress-Bridging-Header.h";
				TARGETED_DEVICE_FAMILY = "1,2";
				USER_HEADER_SEARCH_PATHS = "";
				WPCOM_CONFIG = $HOME/.wpcom_app_credentials;
				WPCOM_SCHEME = wordpress;
			};
			name = Distribution;
		};
		93DEAA9D182D567A004E34D1 /* Release-Internal */ = {
			isa = XCBuildConfiguration;
			buildSettings = {
				DEFINES_MODULE = YES;
				GCC_C_LANGUAGE_STANDARD = c99;
				GCC_THUMB_SUPPORT = NO;
				GCC_WARN_ABOUT_RETURN_TYPE = YES;
				GCC_WARN_UNUSED_VARIABLE = YES;
				HEADER_SEARCH_PATHS = "";
				OTHER_CFLAGS = "-Wno-format-security";
				OTHER_LDFLAGS = (
					"-lxml2",
					"-licucore",
				);
				PRODUCT_MODULE_NAME = WordPress;
				SDKROOT = iphoneos;
				VALIDATE_PRODUCT = YES;
			};
			name = "Release-Internal";
		};
		93DEAA9E182D567A004E34D1 /* Release-Internal */ = {
			isa = XCBuildConfiguration;
			baseConfigurationReference = C9F5071C28C57CE611E00B1F /* Pods.release-internal.xcconfig */;
			buildSettings = {
				ASSETCATALOG_COMPILER_APPICON_NAME = AppIcon;
				ASSETCATALOG_COMPILER_LAUNCHIMAGE_NAME = LaunchImage;
				CLANG_ENABLE_MODULES = YES;
				CLANG_ENABLE_OBJC_ARC = YES;
				CLANG_WARN__ARC_BRIDGE_CAST_NONARC = NO;
				CODE_SIGN_ENTITLEMENTS = "WordPress-Internal.entitlements";
				CODE_SIGN_IDENTITY = "iPhone Developer";
				COPY_PHASE_STRIP = YES;
				DEFINES_MODULE = YES;
				FRAMEWORK_SEARCH_PATHS = (
					"$(inherited)",
					"\"$(SRCROOT)/Classes\"",
					"$(SRCROOT)",
					"$(PROJECT_DIR)",
				);
				GCC_PREFIX_HEADER = WordPress_Prefix.pch;
				GCC_PREPROCESSOR_DEFINITIONS = (
					"$(inherited)",
					INTERNAL_BUILD,
					LOOKBACK_ENABLED,
					"WPCOM_SCHEME=\\@\\\"${WPCOM_SCHEME}\\\"",
					TRACKS_ENABLED,
				);
				GCC_SYMBOLS_PRIVATE_EXTERN = NO;
				GCC_THUMB_SUPPORT = NO;
				GCC_TREAT_WARNINGS_AS_ERRORS = YES;
				INFOPLIST_FILE = "WordPress-Internal-Info.plist";
				INFOPLIST_PREFIX_HEADER = InfoPlist.h;
				INFOPLIST_PREPROCESS = YES;
				IPHONEOS_DEPLOYMENT_TARGET = 7.0;
				LD_RUNPATH_SEARCH_PATHS = "$(inherited) @executable_path/Frameworks";
				OTHER_CFLAGS = (
					"$(inherited)",
					"-Wno-format-security",
					"-Wno-format",
				);
				OTHER_LDFLAGS = (
					"$(inherited)",
					"-ObjC",
					"-l\"c++\"",
					"-l\"iconv\"",
					"-l\"sqlite3.0\"",
					"-l\"z\"",
				);
				PRODUCT_NAME = WordPress;
				PROVISIONING_PROFILE = "e2753f6d-95a0-4702-ad4d-7fbbcc1edb66";
				SWIFT_INCLUDE_PATHS = "";
				SWIFT_OBJC_BRIDGING_HEADER = "Classes/System/WordPress-Bridging-Header.h";
				TARGETED_DEVICE_FAMILY = "1,2";
				USER_HEADER_SEARCH_PATHS = "";
				WPCOM_CONFIG = $HOME/.wpcom_internal_app_credentials;
				WPCOM_SCHEME = wpinternal;
			};
			name = "Release-Internal";
		};
		93DEAAA0182D567A004E34D1 /* Release-Internal */ = {
			isa = XCBuildConfiguration;
			baseConfigurationReference = A42FAD830601402EC061BE54 /* Pods-WordPressTest.release-internal.xcconfig */;
			buildSettings = {
				BUNDLE_LOADER = "$(BUILT_PRODUCTS_DIR)/WordPress.app/WordPress";
				CLANG_ENABLE_MODULES = YES;
				CLANG_ENABLE_OBJC_ARC = YES;
				COPY_PHASE_STRIP = YES;
				FRAMEWORK_SEARCH_PATHS = (
					"$(SDKROOT)/Developer/Library/Frameworks",
					"$(inherited)",
					"$(DEVELOPER_FRAMEWORKS_DIR)",
				);
				GCC_C_LANGUAGE_STANDARD = gnu99;
				GCC_PRECOMPILE_PREFIX_HEADER = YES;
				GCC_PREFIX_HEADER = "WordPressTest/WordPressTest-Prefix.pch";
				GCC_WARN_ABOUT_MISSING_PROTOTYPES = YES;
				INFOPLIST_FILE = "WordPressTest/WordPressTest-Info.plist";
				LD_RUNPATH_SEARCH_PATHS = "$(inherited) @executable_path/Frameworks @loader_path/Frameworks";
				PRODUCT_NAME = "$(TARGET_NAME)";
				SDKROOT = iphoneos;
				SWIFT_OBJC_BRIDGING_HEADER = "WordPressTest/WordPressTest-Bridging-Header.h";
				TEST_HOST = "$(BUNDLE_LOADER)";
			};
			name = "Release-Internal";
		};
		93E5284919A7741A003A1A9C /* Debug */ = {
			isa = XCBuildConfiguration;
			baseConfigurationReference = 0CF877DC71756EFA3346E26F /* Pods-WordPressTodayWidget.debug.xcconfig */;
			buildSettings = {
				ALWAYS_SEARCH_USER_PATHS = NO;
				CLANG_CXX_LANGUAGE_STANDARD = "gnu++0x";
				CLANG_CXX_LIBRARY = "libc++";
				CLANG_ENABLE_MODULES = YES;
				CLANG_ENABLE_OBJC_ARC = YES;
				CLANG_WARN_BOOL_CONVERSION = YES;
				CLANG_WARN_CONSTANT_CONVERSION = YES;
				CLANG_WARN_DIRECT_OBJC_ISA_USAGE = YES_ERROR;
				CLANG_WARN_EMPTY_BODY = YES;
				CLANG_WARN_ENUM_CONVERSION = YES;
				CLANG_WARN_INT_CONVERSION = YES;
				CLANG_WARN_OBJC_ROOT_CLASS = YES_ERROR;
				CLANG_WARN_UNREACHABLE_CODE = YES;
				CLANG_WARN__DUPLICATE_METHOD_MATCH = YES;
				CODE_SIGN_ENTITLEMENTS = WordPressTodayWidget/WordPressTodayWidget.entitlements;
				CODE_SIGN_IDENTITY = "";
				COPY_PHASE_STRIP = NO;
				ENABLE_STRICT_OBJC_MSGSEND = YES;
				GCC_C_LANGUAGE_STANDARD = gnu99;
				GCC_DYNAMIC_NO_PIC = NO;
				GCC_OPTIMIZATION_LEVEL = 0;
				GCC_PRECOMPILE_PREFIX_HEADER = YES;
				GCC_PREFIX_HEADER = WordPressTodayWidget/TodayWidgetPrefix.pch;
				GCC_PREPROCESSOR_DEFINITIONS = (
					"DEBUG=1",
					"$(inherited)",
					"WPCOM_SCHEME=\\@\\\"${WPCOM_SCHEME}\\\"",
				);
				GCC_SYMBOLS_PRIVATE_EXTERN = NO;
				GCC_WARN_64_TO_32_BIT_CONVERSION = YES;
				GCC_WARN_ABOUT_RETURN_TYPE = YES_ERROR;
				GCC_WARN_UNDECLARED_SELECTOR = YES;
				GCC_WARN_UNINITIALIZED_AUTOS = YES_AGGRESSIVE;
				GCC_WARN_UNUSED_FUNCTION = YES;
				INFOPLIST_FILE = WordPressTodayWidget/Info.plist;
				IPHONEOS_DEPLOYMENT_TARGET = 8.0;
				LD_RUNPATH_SEARCH_PATHS = "$(inherited) @executable_path/Frameworks @executable_path/../../Frameworks";
				MTL_ENABLE_DEBUG_INFO = YES;
				PRODUCT_NAME = "$(TARGET_NAME)";
				PROVISIONING_PROFILE = "ddfaaebf-2573-4a5a-b455-f6ba1aabd978";
				SKIP_INSTALL = YES;
				SWIFT_OBJC_BRIDGING_HEADER = "WordPressTodayWidget/WordPressTodayWidget-Bridging-Header.h";
				SWIFT_OPTIMIZATION_LEVEL = "-Onone";
				WPCOM_SCHEME = wpdebug;
			};
			name = Debug;
		};
		93E5284A19A7741A003A1A9C /* Release */ = {
			isa = XCBuildConfiguration;
			baseConfigurationReference = 2B3804821972897F0DEC4183 /* Pods-WordPressTodayWidget.release.xcconfig */;
			buildSettings = {
				ALWAYS_SEARCH_USER_PATHS = NO;
				CLANG_CXX_LANGUAGE_STANDARD = "gnu++0x";
				CLANG_CXX_LIBRARY = "libc++";
				CLANG_ENABLE_MODULES = YES;
				CLANG_ENABLE_OBJC_ARC = YES;
				CLANG_WARN_BOOL_CONVERSION = YES;
				CLANG_WARN_CONSTANT_CONVERSION = YES;
				CLANG_WARN_DIRECT_OBJC_ISA_USAGE = YES_ERROR;
				CLANG_WARN_EMPTY_BODY = YES;
				CLANG_WARN_ENUM_CONVERSION = YES;
				CLANG_WARN_INT_CONVERSION = YES;
				CLANG_WARN_OBJC_ROOT_CLASS = YES_ERROR;
				CLANG_WARN_UNREACHABLE_CODE = YES;
				CLANG_WARN__DUPLICATE_METHOD_MATCH = YES;
				CODE_SIGN_ENTITLEMENTS = WordPressTodayWidget/WordPressTodayWidget.entitlements;
				CODE_SIGN_IDENTITY = "iPhone Distribution: Automattic, Inc. (PZYM8XX95Q)";
				COPY_PHASE_STRIP = YES;
				ENABLE_NS_ASSERTIONS = NO;
				ENABLE_STRICT_OBJC_MSGSEND = YES;
				GCC_C_LANGUAGE_STANDARD = gnu99;
				GCC_PRECOMPILE_PREFIX_HEADER = YES;
				GCC_PREFIX_HEADER = WordPressTodayWidget/TodayWidgetPrefix.pch;
				GCC_PREPROCESSOR_DEFINITIONS = (
					"$(inherited)",
					"COCOAPODS=1",
					"WPCOM_SCHEME=\\@\\\"${WPCOM_SCHEME}\\\"",
				);
				GCC_WARN_64_TO_32_BIT_CONVERSION = YES;
				GCC_WARN_ABOUT_RETURN_TYPE = YES_ERROR;
				GCC_WARN_UNDECLARED_SELECTOR = YES;
				GCC_WARN_UNINITIALIZED_AUTOS = YES_AGGRESSIVE;
				GCC_WARN_UNUSED_FUNCTION = YES;
				INFOPLIST_FILE = WordPressTodayWidget/Info.plist;
				IPHONEOS_DEPLOYMENT_TARGET = 8.0;
				LD_RUNPATH_SEARCH_PATHS = "$(inherited) @executable_path/Frameworks @executable_path/../../Frameworks";
				MTL_ENABLE_DEBUG_INFO = NO;
				PRODUCT_NAME = "$(TARGET_NAME)";
				PROVISIONING_PROFILE = "19ab21e5-f92b-4f14-8bf2-89cf344b0a45";
				SKIP_INSTALL = YES;
				SWIFT_OBJC_BRIDGING_HEADER = "WordPressTodayWidget/WordPressTodayWidget-Bridging-Header.h";
				WPCOM_SCHEME = wordpress;
			};
			name = Release;
		};
		93E5284B19A7741A003A1A9C /* Release-Internal */ = {
			isa = XCBuildConfiguration;
			baseConfigurationReference = 052EFF90F810139789A446FB /* Pods-WordPressTodayWidget.release-internal.xcconfig */;
			buildSettings = {
				ALWAYS_SEARCH_USER_PATHS = NO;
				CLANG_CXX_LANGUAGE_STANDARD = "gnu++0x";
				CLANG_CXX_LIBRARY = "libc++";
				CLANG_ENABLE_MODULES = YES;
				CLANG_ENABLE_OBJC_ARC = YES;
				CLANG_WARN_BOOL_CONVERSION = YES;
				CLANG_WARN_CONSTANT_CONVERSION = YES;
				CLANG_WARN_DIRECT_OBJC_ISA_USAGE = YES_ERROR;
				CLANG_WARN_EMPTY_BODY = YES;
				CLANG_WARN_ENUM_CONVERSION = YES;
				CLANG_WARN_INT_CONVERSION = YES;
				CLANG_WARN_OBJC_ROOT_CLASS = YES_ERROR;
				CLANG_WARN_UNREACHABLE_CODE = YES;
				CLANG_WARN__DUPLICATE_METHOD_MATCH = YES;
				CODE_SIGN_ENTITLEMENTS = "WordPressTodayWidget/WordPressTodayWidget-Internal.entitlements";
				CODE_SIGN_IDENTITY = "iPhone Distribution: Automattic, Inc.";
				COPY_PHASE_STRIP = YES;
				ENABLE_NS_ASSERTIONS = NO;
				ENABLE_STRICT_OBJC_MSGSEND = YES;
				GCC_C_LANGUAGE_STANDARD = gnu99;
				GCC_PRECOMPILE_PREFIX_HEADER = YES;
				GCC_PREFIX_HEADER = WordPressTodayWidget/TodayWidgetPrefix.pch;
				GCC_PREPROCESSOR_DEFINITIONS = (
					"$(inherited)",
					"COCOAPODS=1",
					INTERNAL_BUILD,
					"WPCOM_SCHEME=\\@\\\"${WPCOM_SCHEME}\\\"",
				);
				GCC_WARN_64_TO_32_BIT_CONVERSION = YES;
				GCC_WARN_ABOUT_RETURN_TYPE = YES_ERROR;
				GCC_WARN_UNDECLARED_SELECTOR = YES;
				GCC_WARN_UNINITIALIZED_AUTOS = YES_AGGRESSIVE;
				GCC_WARN_UNUSED_FUNCTION = YES;
				INFOPLIST_FILE = "WordPressTodayWidget/Info-Internal.plist";
				IPHONEOS_DEPLOYMENT_TARGET = 8.0;
				LD_RUNPATH_SEARCH_PATHS = "$(inherited) @executable_path/Frameworks @executable_path/../../Frameworks";
				MTL_ENABLE_DEBUG_INFO = NO;
				PRODUCT_NAME = "$(TARGET_NAME)";
				PROVISIONING_PROFILE = "f9ad82b2-9f92-4ed0-990a-ea88898921bb";
				SKIP_INSTALL = YES;
				SWIFT_OBJC_BRIDGING_HEADER = "WordPressTodayWidget/WordPressTodayWidget-Bridging-Header.h";
				WPCOM_SCHEME = wpinternal;
			};
			name = "Release-Internal";
		};
		93E5284C19A7741A003A1A9C /* Distribution */ = {
			isa = XCBuildConfiguration;
			baseConfigurationReference = 67040029265369CB7FAE64FA /* Pods-WordPressTodayWidget.distribution.xcconfig */;
			buildSettings = {
				ALWAYS_SEARCH_USER_PATHS = NO;
				CLANG_CXX_LANGUAGE_STANDARD = "gnu++0x";
				CLANG_CXX_LIBRARY = "libc++";
				CLANG_ENABLE_MODULES = YES;
				CLANG_ENABLE_OBJC_ARC = YES;
				CLANG_WARN_BOOL_CONVERSION = YES;
				CLANG_WARN_CONSTANT_CONVERSION = YES;
				CLANG_WARN_DIRECT_OBJC_ISA_USAGE = YES_ERROR;
				CLANG_WARN_EMPTY_BODY = YES;
				CLANG_WARN_ENUM_CONVERSION = YES;
				CLANG_WARN_INT_CONVERSION = YES;
				CLANG_WARN_OBJC_ROOT_CLASS = YES_ERROR;
				CLANG_WARN_UNREACHABLE_CODE = YES;
				CLANG_WARN__DUPLICATE_METHOD_MATCH = YES;
				CODE_SIGN_ENTITLEMENTS = WordPressTodayWidget/WordPressTodayWidget.entitlements;
				CODE_SIGN_IDENTITY = "iPhone Distribution: Automattic, Inc. (PZYM8XX95Q)";
				COPY_PHASE_STRIP = YES;
				ENABLE_NS_ASSERTIONS = NO;
				ENABLE_STRICT_OBJC_MSGSEND = YES;
				GCC_C_LANGUAGE_STANDARD = gnu99;
				GCC_PRECOMPILE_PREFIX_HEADER = YES;
				GCC_PREFIX_HEADER = WordPressTodayWidget/TodayWidgetPrefix.pch;
				GCC_PREPROCESSOR_DEFINITIONS = (
					"$(inherited)",
					"COCOAPODS=1",
					"WPCOM_SCHEME=\\@\\\"${WPCOM_SCHEME}\\\"",
				);
				GCC_WARN_64_TO_32_BIT_CONVERSION = YES;
				GCC_WARN_ABOUT_RETURN_TYPE = YES_ERROR;
				GCC_WARN_UNDECLARED_SELECTOR = YES;
				GCC_WARN_UNINITIALIZED_AUTOS = YES_AGGRESSIVE;
				GCC_WARN_UNUSED_FUNCTION = YES;
				INFOPLIST_FILE = WordPressTodayWidget/Info.plist;
				IPHONEOS_DEPLOYMENT_TARGET = 8.0;
				LD_RUNPATH_SEARCH_PATHS = "$(inherited) @executable_path/Frameworks @executable_path/../../Frameworks";
				MTL_ENABLE_DEBUG_INFO = NO;
				PRODUCT_NAME = "$(TARGET_NAME)";
				PROVISIONING_PROFILE = "19ab21e5-f92b-4f14-8bf2-89cf344b0a45";
				SKIP_INSTALL = YES;
				SWIFT_OBJC_BRIDGING_HEADER = "WordPressTodayWidget/WordPressTodayWidget-Bridging-Header.h";
				WPCOM_SCHEME = wordpress;
			};
			name = Distribution;
		};
		A2795808198819DE0031C6A3 /* Debug */ = {
			isa = XCBuildConfiguration;
			buildSettings = {
				PRODUCT_NAME = "$(TARGET_NAME)";
			};
			name = Debug;
		};
		A2795809198819DE0031C6A3 /* Release */ = {
			isa = XCBuildConfiguration;
			buildSettings = {
				PRODUCT_NAME = "$(TARGET_NAME)";
			};
			name = Release;
		};
		A279580A198819DE0031C6A3 /* Release-Internal */ = {
			isa = XCBuildConfiguration;
			buildSettings = {
				PRODUCT_NAME = "$(TARGET_NAME)";
			};
			name = "Release-Internal";
		};
		A279580B198819DE0031C6A3 /* Distribution */ = {
			isa = XCBuildConfiguration;
			buildSettings = {
				PRODUCT_NAME = "$(TARGET_NAME)";
			};
			name = Distribution;
		};
		C01FCF4F08A954540054247B /* Debug */ = {
			isa = XCBuildConfiguration;
			buildSettings = {
				DEFINES_MODULE = YES;
				GCC_C_LANGUAGE_STANDARD = c99;
				GCC_PREPROCESSOR_DEFINITIONS = "";
				GCC_THUMB_SUPPORT = NO;
				GCC_WARN_ABOUT_RETURN_TYPE = YES;
				GCC_WARN_UNUSED_VARIABLE = YES;
				HEADER_SEARCH_PATHS = "";
				ONLY_ACTIVE_ARCH = YES;
				OTHER_CFLAGS = (
					"-Wno-format-security",
					"-DDEBUG",
				);
				OTHER_LDFLAGS = (
					"-lxml2",
					"-licucore",
				);
				PRODUCT_MODULE_NAME = WordPress;
				SDKROOT = iphoneos;
			};
			name = Debug;
		};
		C01FCF5008A954540054247B /* Release */ = {
			isa = XCBuildConfiguration;
			buildSettings = {
				DEFINES_MODULE = YES;
				GCC_C_LANGUAGE_STANDARD = c99;
				GCC_THUMB_SUPPORT = NO;
				GCC_WARN_ABOUT_RETURN_TYPE = YES;
				GCC_WARN_UNUSED_VARIABLE = YES;
				HEADER_SEARCH_PATHS = "";
				OTHER_CFLAGS = "-Wno-format-security";
				OTHER_LDFLAGS = (
					"-lxml2",
					"-licucore",
				);
				PRODUCT_MODULE_NAME = WordPress;
				SDKROOT = iphoneos;
				VALIDATE_PRODUCT = YES;
			};
			name = Release;
		};
		E16AB93914D978240047A2E5 /* Debug */ = {
			isa = XCBuildConfiguration;
			baseConfigurationReference = B43F6A7D9B3DC5B8B4A7DDCA /* Pods-WordPressTest.debug.xcconfig */;
			buildSettings = {
				BUNDLE_LOADER = "$(BUILT_PRODUCTS_DIR)/WordPress.app/WordPress";
				CLANG_ENABLE_MODULES = YES;
				CLANG_ENABLE_OBJC_ARC = YES;
				COPY_PHASE_STRIP = NO;
				FRAMEWORK_SEARCH_PATHS = (
					"$(SDKROOT)/Developer/Library/Frameworks",
					"$(inherited)",
					"$(DEVELOPER_FRAMEWORKS_DIR)",
				);
				GCC_C_LANGUAGE_STANDARD = gnu99;
				GCC_DYNAMIC_NO_PIC = NO;
				GCC_OPTIMIZATION_LEVEL = 0;
				GCC_PRECOMPILE_PREFIX_HEADER = YES;
				GCC_PREFIX_HEADER = "WordPressTest/WordPressTest-Prefix.pch";
				GCC_PREPROCESSOR_DEFINITIONS = (
					"DEBUG=1",
					"$(inherited)",
				);
				GCC_SYMBOLS_PRIVATE_EXTERN = NO;
				GCC_WARN_ABOUT_MISSING_PROTOTYPES = YES;
				INFOPLIST_FILE = "WordPressTest/WordPressTest-Info.plist";
				LD_RUNPATH_SEARCH_PATHS = "$(inherited) @executable_path/Frameworks @loader_path/Frameworks";
				PRODUCT_NAME = "$(TARGET_NAME)";
				SDKROOT = iphoneos;
				SWIFT_OBJC_BRIDGING_HEADER = "WordPressTest/WordPressTest-Bridging-Header.h";
				SWIFT_OPTIMIZATION_LEVEL = "-Onone";
				TEST_HOST = "$(BUNDLE_LOADER)";
			};
			name = Debug;
		};
		E16AB93A14D978240047A2E5 /* Release */ = {
			isa = XCBuildConfiguration;
			baseConfigurationReference = 9198544476D3B385673B18E9 /* Pods-WordPressTest.release.xcconfig */;
			buildSettings = {
				BUNDLE_LOADER = "$(BUILT_PRODUCTS_DIR)/WordPress.app/WordPress";
				CLANG_ENABLE_MODULES = YES;
				CLANG_ENABLE_OBJC_ARC = YES;
				COPY_PHASE_STRIP = YES;
				FRAMEWORK_SEARCH_PATHS = (
					"$(SDKROOT)/Developer/Library/Frameworks",
					"$(inherited)",
					"$(DEVELOPER_FRAMEWORKS_DIR)",
				);
				GCC_C_LANGUAGE_STANDARD = gnu99;
				GCC_PRECOMPILE_PREFIX_HEADER = YES;
				GCC_PREFIX_HEADER = "WordPressTest/WordPressTest-Prefix.pch";
				GCC_WARN_ABOUT_MISSING_PROTOTYPES = YES;
				INFOPLIST_FILE = "WordPressTest/WordPressTest-Info.plist";
				LD_RUNPATH_SEARCH_PATHS = "$(inherited) @executable_path/Frameworks @loader_path/Frameworks";
				PRODUCT_NAME = "$(TARGET_NAME)";
				SDKROOT = iphoneos;
				SWIFT_OBJC_BRIDGING_HEADER = "WordPressTest/WordPressTest-Bridging-Header.h";
				TEST_HOST = "$(BUNDLE_LOADER)";
			};
			name = Release;
		};
		E16AB93B14D978240047A2E5 /* Distribution */ = {
			isa = XCBuildConfiguration;
			baseConfigurationReference = B6E2365A531EA4BD7025525F /* Pods-WordPressTest.distribution.xcconfig */;
			buildSettings = {
				BUNDLE_LOADER = "$(BUILT_PRODUCTS_DIR)/WordPress.app/WordPress";
				CLANG_ENABLE_MODULES = YES;
				CLANG_ENABLE_OBJC_ARC = YES;
				COPY_PHASE_STRIP = YES;
				FRAMEWORK_SEARCH_PATHS = (
					"$(SDKROOT)/Developer/Library/Frameworks",
					"$(inherited)",
					"$(DEVELOPER_FRAMEWORKS_DIR)",
				);
				GCC_C_LANGUAGE_STANDARD = gnu99;
				GCC_PRECOMPILE_PREFIX_HEADER = YES;
				GCC_PREFIX_HEADER = "WordPressTest/WordPressTest-Prefix.pch";
				GCC_WARN_ABOUT_MISSING_PROTOTYPES = YES;
				INFOPLIST_FILE = "WordPressTest/WordPressTest-Info.plist";
				LD_RUNPATH_SEARCH_PATHS = "$(inherited) @executable_path/Frameworks @loader_path/Frameworks";
				PRODUCT_NAME = "$(TARGET_NAME)";
				SDKROOT = iphoneos;
				SWIFT_OBJC_BRIDGING_HEADER = "WordPressTest/WordPressTest-Bridging-Header.h";
				TEST_HOST = "$(BUNDLE_LOADER)";
			};
			name = Distribution;
		};
		FFC3F6F61B0DBF1000EFC359 /* Debug */ = {
			isa = XCBuildConfiguration;
			buildSettings = {
				PRODUCT_NAME = "$(TARGET_NAME)";
			};
			name = Debug;
		};
		FFC3F6F71B0DBF1000EFC359 /* Release */ = {
			isa = XCBuildConfiguration;
			buildSettings = {
				PRODUCT_NAME = "$(TARGET_NAME)";
			};
			name = Release;
		};
		FFC3F6F81B0DBF1000EFC359 /* Release-Internal */ = {
			isa = XCBuildConfiguration;
			buildSettings = {
				PRODUCT_NAME = "$(TARGET_NAME)";
			};
			name = "Release-Internal";
		};
		FFC3F6F91B0DBF1000EFC359 /* Distribution */ = {
			isa = XCBuildConfiguration;
			buildSettings = {
				PRODUCT_NAME = "$(TARGET_NAME)";
			};
			name = Distribution;
		};
		FFF96F8A19EBE7FB00DFC821 /* Debug */ = {
			isa = XCBuildConfiguration;
			baseConfigurationReference = 45A679DE2C6B64047BAF97E9 /* Pods-UITests.debug.xcconfig */;
			buildSettings = {
				ALWAYS_SEARCH_USER_PATHS = NO;
				BUNDLE_LOADER = "$(TEST_HOST)";
				CLANG_CXX_LANGUAGE_STANDARD = "gnu++0x";
				CLANG_CXX_LIBRARY = "libc++";
				CLANG_ENABLE_MODULES = YES;
				CLANG_ENABLE_OBJC_ARC = YES;
				CLANG_WARN_BOOL_CONVERSION = YES;
				CLANG_WARN_CONSTANT_CONVERSION = YES;
				CLANG_WARN_DIRECT_OBJC_ISA_USAGE = YES_ERROR;
				CLANG_WARN_EMPTY_BODY = YES;
				CLANG_WARN_ENUM_CONVERSION = YES;
				CLANG_WARN_INT_CONVERSION = YES;
				CLANG_WARN_OBJC_ROOT_CLASS = YES_ERROR;
				CLANG_WARN_UNREACHABLE_CODE = YES;
				CLANG_WARN__DUPLICATE_METHOD_MATCH = YES;
				COPY_PHASE_STRIP = NO;
				ENABLE_STRICT_OBJC_MSGSEND = YES;
				FRAMEWORK_SEARCH_PATHS = (
					"$(SDKROOT)/Developer/Library/Frameworks",
					"$(inherited)",
				);
				GCC_C_LANGUAGE_STANDARD = gnu99;
				GCC_DYNAMIC_NO_PIC = NO;
				GCC_OPTIMIZATION_LEVEL = 0;
				GCC_PREPROCESSOR_DEFINITIONS = (
					"DEBUG=1",
					"$(inherited)",
				);
				GCC_SYMBOLS_PRIVATE_EXTERN = NO;
				GCC_WARN_64_TO_32_BIT_CONVERSION = YES;
				GCC_WARN_ABOUT_RETURN_TYPE = YES_ERROR;
				GCC_WARN_UNDECLARED_SELECTOR = YES;
				GCC_WARN_UNINITIALIZED_AUTOS = YES_AGGRESSIVE;
				GCC_WARN_UNUSED_FUNCTION = YES;
				INFOPLIST_FILE = UITests/Info.plist;
				IPHONEOS_DEPLOYMENT_TARGET = 8.1;
				LD_RUNPATH_SEARCH_PATHS = "$(inherited) @executable_path/Frameworks @loader_path/Frameworks";
				MTL_ENABLE_DEBUG_INFO = YES;
				PRODUCT_NAME = "$(TARGET_NAME)";
				TEST_HOST = "$(BUILT_PRODUCTS_DIR)/WordPress.app/WordPress";
			};
			name = Debug;
		};
		FFF96F8B19EBE7FB00DFC821 /* Release */ = {
			isa = XCBuildConfiguration;
			baseConfigurationReference = 1E59E0C89B24D8AA3B12DEC8 /* Pods-UITests.release.xcconfig */;
			buildSettings = {
				ALWAYS_SEARCH_USER_PATHS = NO;
				BUNDLE_LOADER = "$(TEST_HOST)";
				CLANG_CXX_LANGUAGE_STANDARD = "gnu++0x";
				CLANG_CXX_LIBRARY = "libc++";
				CLANG_ENABLE_MODULES = YES;
				CLANG_ENABLE_OBJC_ARC = YES;
				CLANG_WARN_BOOL_CONVERSION = YES;
				CLANG_WARN_CONSTANT_CONVERSION = YES;
				CLANG_WARN_DIRECT_OBJC_ISA_USAGE = YES_ERROR;
				CLANG_WARN_EMPTY_BODY = YES;
				CLANG_WARN_ENUM_CONVERSION = YES;
				CLANG_WARN_INT_CONVERSION = YES;
				CLANG_WARN_OBJC_ROOT_CLASS = YES_ERROR;
				CLANG_WARN_UNREACHABLE_CODE = YES;
				CLANG_WARN__DUPLICATE_METHOD_MATCH = YES;
				COPY_PHASE_STRIP = YES;
				ENABLE_NS_ASSERTIONS = NO;
				ENABLE_STRICT_OBJC_MSGSEND = YES;
				FRAMEWORK_SEARCH_PATHS = (
					"$(SDKROOT)/Developer/Library/Frameworks",
					"$(inherited)",
				);
				GCC_C_LANGUAGE_STANDARD = gnu99;
				GCC_WARN_64_TO_32_BIT_CONVERSION = YES;
				GCC_WARN_ABOUT_RETURN_TYPE = YES_ERROR;
				GCC_WARN_UNDECLARED_SELECTOR = YES;
				GCC_WARN_UNINITIALIZED_AUTOS = YES_AGGRESSIVE;
				GCC_WARN_UNUSED_FUNCTION = YES;
				INFOPLIST_FILE = UITests/Info.plist;
				IPHONEOS_DEPLOYMENT_TARGET = 8.1;
				LD_RUNPATH_SEARCH_PATHS = "$(inherited) @executable_path/Frameworks @loader_path/Frameworks";
				MTL_ENABLE_DEBUG_INFO = NO;
				PRODUCT_NAME = "$(TARGET_NAME)";
				TEST_HOST = "$(BUILT_PRODUCTS_DIR)/WordPress.app/WordPress";
			};
			name = Release;
		};
		FFF96F8C19EBE7FB00DFC821 /* Release-Internal */ = {
			isa = XCBuildConfiguration;
			baseConfigurationReference = 91E1D2929A320BA8932240BF /* Pods-UITests.release-internal.xcconfig */;
			buildSettings = {
				ALWAYS_SEARCH_USER_PATHS = NO;
				BUNDLE_LOADER = "$(TEST_HOST)";
				CLANG_CXX_LANGUAGE_STANDARD = "gnu++0x";
				CLANG_CXX_LIBRARY = "libc++";
				CLANG_ENABLE_MODULES = YES;
				CLANG_ENABLE_OBJC_ARC = YES;
				CLANG_WARN_BOOL_CONVERSION = YES;
				CLANG_WARN_CONSTANT_CONVERSION = YES;
				CLANG_WARN_DIRECT_OBJC_ISA_USAGE = YES_ERROR;
				CLANG_WARN_EMPTY_BODY = YES;
				CLANG_WARN_ENUM_CONVERSION = YES;
				CLANG_WARN_INT_CONVERSION = YES;
				CLANG_WARN_OBJC_ROOT_CLASS = YES_ERROR;
				CLANG_WARN_UNREACHABLE_CODE = YES;
				CLANG_WARN__DUPLICATE_METHOD_MATCH = YES;
				COPY_PHASE_STRIP = YES;
				ENABLE_NS_ASSERTIONS = NO;
				ENABLE_STRICT_OBJC_MSGSEND = YES;
				FRAMEWORK_SEARCH_PATHS = (
					"$(SDKROOT)/Developer/Library/Frameworks",
					"$(inherited)",
				);
				GCC_C_LANGUAGE_STANDARD = gnu99;
				GCC_WARN_64_TO_32_BIT_CONVERSION = YES;
				GCC_WARN_ABOUT_RETURN_TYPE = YES_ERROR;
				GCC_WARN_UNDECLARED_SELECTOR = YES;
				GCC_WARN_UNINITIALIZED_AUTOS = YES_AGGRESSIVE;
				GCC_WARN_UNUSED_FUNCTION = YES;
				INFOPLIST_FILE = UITests/Info.plist;
				IPHONEOS_DEPLOYMENT_TARGET = 8.1;
				LD_RUNPATH_SEARCH_PATHS = "$(inherited) @executable_path/Frameworks @loader_path/Frameworks";
				MTL_ENABLE_DEBUG_INFO = NO;
				PRODUCT_NAME = "$(TARGET_NAME)";
				TEST_HOST = "$(BUILT_PRODUCTS_DIR)/WordPress.app/WordPress";
			};
			name = "Release-Internal";
		};
		FFF96F8D19EBE7FB00DFC821 /* Distribution */ = {
			isa = XCBuildConfiguration;
			baseConfigurationReference = 71E3F8ABCB453500748B60CE /* Pods-UITests.distribution.xcconfig */;
			buildSettings = {
				ALWAYS_SEARCH_USER_PATHS = NO;
				BUNDLE_LOADER = "$(TEST_HOST)";
				CLANG_CXX_LANGUAGE_STANDARD = "gnu++0x";
				CLANG_CXX_LIBRARY = "libc++";
				CLANG_ENABLE_MODULES = YES;
				CLANG_ENABLE_OBJC_ARC = YES;
				CLANG_WARN_BOOL_CONVERSION = YES;
				CLANG_WARN_CONSTANT_CONVERSION = YES;
				CLANG_WARN_DIRECT_OBJC_ISA_USAGE = YES_ERROR;
				CLANG_WARN_EMPTY_BODY = YES;
				CLANG_WARN_ENUM_CONVERSION = YES;
				CLANG_WARN_INT_CONVERSION = YES;
				CLANG_WARN_OBJC_ROOT_CLASS = YES_ERROR;
				CLANG_WARN_UNREACHABLE_CODE = YES;
				CLANG_WARN__DUPLICATE_METHOD_MATCH = YES;
				COPY_PHASE_STRIP = YES;
				ENABLE_NS_ASSERTIONS = NO;
				ENABLE_STRICT_OBJC_MSGSEND = YES;
				FRAMEWORK_SEARCH_PATHS = (
					"$(SDKROOT)/Developer/Library/Frameworks",
					"$(inherited)",
				);
				GCC_C_LANGUAGE_STANDARD = gnu99;
				GCC_WARN_64_TO_32_BIT_CONVERSION = YES;
				GCC_WARN_ABOUT_RETURN_TYPE = YES_ERROR;
				GCC_WARN_UNDECLARED_SELECTOR = YES;
				GCC_WARN_UNINITIALIZED_AUTOS = YES_AGGRESSIVE;
				GCC_WARN_UNUSED_FUNCTION = YES;
				INFOPLIST_FILE = UITests/Info.plist;
				IPHONEOS_DEPLOYMENT_TARGET = 8.1;
				LD_RUNPATH_SEARCH_PATHS = "$(inherited) @executable_path/Frameworks @loader_path/Frameworks";
				MTL_ENABLE_DEBUG_INFO = NO;
				PRODUCT_NAME = "$(TARGET_NAME)";
				TEST_HOST = "$(BUILT_PRODUCTS_DIR)/WordPress.app/WordPress";
			};
			name = Distribution;
		};
/* End XCBuildConfiguration section */

/* Begin XCConfigurationList section */
		1D6058960D05DD3E006BFB54 /* Build configuration list for PBXNativeTarget "WordPress" */ = {
			isa = XCConfigurationList;
			buildConfigurations = (
				1D6058940D05DD3E006BFB54 /* Debug */,
				1D6058950D05DD3E006BFB54 /* Release */,
				93DEAA9E182D567A004E34D1 /* Release-Internal */,
				2F30B4C20E342FDF00211B15 /* Distribution */,
			);
			defaultConfigurationIsVisible = 0;
			defaultConfigurationName = Release;
		};
		93E5284D19A7741A003A1A9C /* Build configuration list for PBXNativeTarget "WordPressTodayWidget" */ = {
			isa = XCConfigurationList;
			buildConfigurations = (
				93E5284919A7741A003A1A9C /* Debug */,
				93E5284A19A7741A003A1A9C /* Release */,
				93E5284B19A7741A003A1A9C /* Release-Internal */,
				93E5284C19A7741A003A1A9C /* Distribution */,
			);
			defaultConfigurationIsVisible = 0;
			defaultConfigurationName = Release;
		};
		A279580C198819DE0031C6A3 /* Build configuration list for PBXAggregateTarget "OCLint" */ = {
			isa = XCConfigurationList;
			buildConfigurations = (
				A2795808198819DE0031C6A3 /* Debug */,
				A2795809198819DE0031C6A3 /* Release */,
				A279580A198819DE0031C6A3 /* Release-Internal */,
				A279580B198819DE0031C6A3 /* Distribution */,
			);
			defaultConfigurationIsVisible = 0;
			defaultConfigurationName = Release;
		};
		C01FCF4E08A954540054247B /* Build configuration list for PBXProject "WordPress" */ = {
			isa = XCConfigurationList;
			buildConfigurations = (
				C01FCF4F08A954540054247B /* Debug */,
				C01FCF5008A954540054247B /* Release */,
				93DEAA9D182D567A004E34D1 /* Release-Internal */,
				2F30B4C10E342FDF00211B15 /* Distribution */,
			);
			defaultConfigurationIsVisible = 0;
			defaultConfigurationName = Release;
		};
		E16AB93D14D978240047A2E5 /* Build configuration list for PBXNativeTarget "WordPressTest" */ = {
			isa = XCConfigurationList;
			buildConfigurations = (
				E16AB93914D978240047A2E5 /* Debug */,
				E16AB93A14D978240047A2E5 /* Release */,
				93DEAAA0182D567A004E34D1 /* Release-Internal */,
				E16AB93B14D978240047A2E5 /* Distribution */,
			);
			defaultConfigurationIsVisible = 0;
			defaultConfigurationName = Release;
		};
		FFC3F6F51B0DBF1000EFC359 /* Build configuration list for PBXAggregateTarget "UpdatePlistPreprocessor" */ = {
			isa = XCConfigurationList;
			buildConfigurations = (
				FFC3F6F61B0DBF1000EFC359 /* Debug */,
				FFC3F6F71B0DBF1000EFC359 /* Release */,
				FFC3F6F81B0DBF1000EFC359 /* Release-Internal */,
				FFC3F6F91B0DBF1000EFC359 /* Distribution */,
			);
			defaultConfigurationIsVisible = 0;
			defaultConfigurationName = Release;
		};
		FFF96F8E19EBE7FB00DFC821 /* Build configuration list for PBXNativeTarget "UITests" */ = {
			isa = XCConfigurationList;
			buildConfigurations = (
				FFF96F8A19EBE7FB00DFC821 /* Debug */,
				FFF96F8B19EBE7FB00DFC821 /* Release */,
				FFF96F8C19EBE7FB00DFC821 /* Release-Internal */,
				FFF96F8D19EBE7FB00DFC821 /* Distribution */,
			);
			defaultConfigurationIsVisible = 0;
			defaultConfigurationName = Release;
		};
/* End XCConfigurationList section */

/* Begin XCVersionGroup section */
		E125443B12BF5A7200D87A0A /* WordPress.xcdatamodeld */ = {
			isa = XCVersionGroup;
			children = (
				5D91D9021AE1AD12000BF163 /* WordPress 29.xcdatamodel */,
				B54810F61AA656B40081B54D /* WordPress 28.xcdatamodel */,
				5D784E741A80430D005D7388 /* WordPress 27.xcdatamodel */,
				31CCB9FD1A52ED0A00BA0733 /* WordPress 26.xcdatamodel */,
				31FA16CC1A49B3C0003E1887 /* WordPress 25.xcdatamodel */,
				93652B811A006C96006A4C47 /* WordPress 24.xcdatamodel */,
				9363113D19F9DE0700B0C739 /* WordPress 23.xcdatamodel */,
				937D9A0C19F83744007B9D5F /* WordPress 22.xcdatamodel */,
				5D229A78199AB74F00685123 /* WordPress 21.xcdatamodel */,
				DA67DF58196D8F6A005B5BC8 /* WordPress 20.xcdatamodel */,
				B5B63F3F19621A9F001601C3 /* WordPress 19.xcdatamodel */,
				5D6CF8B4193BD96E0041D28F /* WordPress 18.xcdatamodel */,
				5DB6D8F618F5DA6300956529 /* WordPress 17.xcdatamodel */,
				5DA5BF4B18E331D8005F11F9 /* WordPress 16.xcdatamodel */,
				A284044518BFE7F300D982B6 /* WordPress 15.xcdatamodel */,
				93460A36189D5091000E26CE /* WordPress 14.xcdatamodel */,
				C52812131832E071008931FD /* WordPress 13.xcdatamodel */,
				5D42A3BB175E686F005CFF05 /* WordPress 12.xcdatamodel */,
				E17B98E7171FFB450073E30D /* WordPress 11.xcdatamodel */,
				FDFB011916B1EA1C00F589A8 /* WordPress 10.xcdatamodel */,
				E1874BFE161C5DBC0058BDC4 /* WordPress 7.xcdatamodel */,
				E1C807471696F72E00E545A6 /* WordPress 9.xcdatamodel */,
				E115F2D116776A2900CCF00D /* WordPress 8.xcdatamodel */,
				FD374343156CF4B800BAB5B5 /* WordPress 6.xcdatamodel */,
				E1472EF915344A2A00D08657 /* WordPress 5.xcdatamodel */,
				FD0D42C11499F31700F5E115 /* WordPress 4.xcdatamodel */,
				E19BF8F913CC69E7004753FE /* WordPress 3.xcdatamodel */,
				8350E15911D28B4A00A7B073 /* WordPress.xcdatamodel */,
				E125443D12BF5A7200D87A0A /* WordPress 2.xcdatamodel */,
			);
			currentVersion = 5D91D9021AE1AD12000BF163 /* WordPress 29.xcdatamodel */;
			name = WordPress.xcdatamodeld;
			path = Classes/WordPress.xcdatamodeld;
			sourceTree = "<group>";
			versionGroupType = wrapper.xcdatamodel;
		};
/* End XCVersionGroup section */
	};
	rootObject = 29B97313FDCFA39411CA2CEA /* Project object */;
}<|MERGE_RESOLUTION|>--- conflicted
+++ resolved
@@ -3756,11 +3756,7 @@
 			);
 			runOnlyForDeploymentPostprocessing = 0;
 			shellPath = /bin/sh;
-<<<<<<< HEAD
-			shellScript = "[ -f ~/.wpcom_app_credentials ] && source ~/.wpcom_app_credentials\n touch Info.plist\n if [ \"x$CRASHLYTICS_API_KEY\" != \"x\" ]; then\n echo \"#define FABRIC_API_KEY $CRASHLYTICS_API_KEY\" > InfoPlist.h\n else\n  echo \"\" > InfoPlist.h\n echo \"warning: Crashytics API Key not found\"\n fi\n";
-=======
 			shellScript = "[ -f ~/.wpcom_app_credentials ] && source ~/.wpcom_app_credentials\n touch Info.plist\n if [ \"x$CRASHLYTICS_API_KEY\" != \"x\" ]; then\n echo \"#define FABRIC_API_KEY $CRASHLYTICS_API_KEY\" > InfoPlist.h\n else\n echo \"\" > InfoPlist.h\n echo \"warning: Crashytics API Key not found\"\n fi\n";
->>>>>>> 93fcedf0
 			showEnvVarsInLog = 0;
 		};
 		FFF87E8219F1B6CF00206205 /* Gen Test Credentials */ = {
