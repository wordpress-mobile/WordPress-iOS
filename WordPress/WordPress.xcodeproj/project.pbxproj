--- conflicted
+++ resolved
@@ -1,13992 +1,25 @@
-<?xml version="1.0" encoding="UTF-8"?>
-<!DOCTYPE plist PUBLIC "-//Apple//DTD PLIST 1.0//EN" "http://www.apple.com/DTDs/PropertyList-1.0.dtd">
-<plist version="1.0">
-<dict>
-	<key>archiveVersion</key>
-	<string>1</string>
-	<key>classes</key>
-	<dict/>
-	<key>objectVersion</key>
-	<string>46</string>
-	<key>objects</key>
-	<dict>
-		<key>00F2E3F8166EEF9800D0527C</key>
-		<dict>
-			<key>fileRef</key>
-			<string>834CE7371256D0F60046A4A3</string>
-			<key>isa</key>
-			<string>PBXBuildFile</string>
-		</dict>
-		<key>00F2E3FA166EEFBE00D0527C</key>
-		<dict>
-			<key>fileRef</key>
-			<string>E10B3653158F2D4500419A93</string>
-			<key>isa</key>
-			<string>PBXBuildFile</string>
-		</dict>
-		<key>00F2E3FB166EEFE100D0527C</key>
-		<dict>
-			<key>fileRef</key>
-			<string>E10B3651158F2D3F00419A93</string>
-			<key>isa</key>
-			<string>PBXBuildFile</string>
-		</dict>
-		<key>031662E60FFB14C60045D052</key>
-		<dict>
-			<key>children</key>
-			<array>
-				<string>37022D8F1981BF9200F322B7</string>
-				<string>37022D901981BF9200F322B7</string>
-				<string>5DA5BF2A18E32DCF005F11F9</string>
-				<string>5DA5BF2B18E32DCF005F11F9</string>
-				<string>5DA5BF3B18E32DCF005F11F9</string>
-				<string>5DA5BF3C18E32DCF005F11F9</string>
-				<string>46E4792A185BD2B8007AA76F</string>
-				<string>46E4792B185BD2B8007AA76F</string>
-				<string>CC701654185A7513007B37DB</string>
-				<string>CC701655185A7513007B37DB</string>
-				<string>CC701656185A7513007B37DB</string>
-				<string>CC701657185A7513007B37DB</string>
-				<string>C58349C31806F95100B64089</string>
-				<string>C58349C41806F95100B64089</string>
-				<string>93740DC817D8F85600C41B2F</string>
-				<string>93740DCA17D8F86700C41B2F</string>
-				<string>E240859A183D82AE002EB0EF</string>
-				<string>E240859B183D82AE002EB0EF</string>
-				<string>E2E7EB44185FB140004F5E72</string>
-				<string>E2E7EB45185FB140004F5E72</string>
-				<string>46F8460F185A6E98009D0DA5</string>
-				<string>46F84610185A6E98009D0DA5</string>
-				<string>46F84613185AEB38009D0DA5</string>
-				<string>5DF94E361962BAA700359241</string>
-				<string>5DF94E371962BAA700359241</string>
-				<string>5DF94E381962BAA700359241</string>
-				<string>5DF94E391962BAA700359241</string>
-				<string>5DF94E3A1962BAA700359241</string>
-				<string>5DF94E3B1962BAA700359241</string>
-				<string>E2DA78041864B11D007BA447</string>
-				<string>E2DA78051864B11E007BA447</string>
-				<string>03958060100D6CFC00850742</string>
-				<string>03958061100D6CFC00850742</string>
-				<string>5DF94E3C1962BAA700359241</string>
-				<string>5DF94E3D1962BAA700359241</string>
-				<string>5DF94E3E1962BAA700359241</string>
-				<string>5DF94E3F1962BAA700359241</string>
-				<string>5DF94E401962BAA700359241</string>
-				<string>5DF94E411962BAA700359241</string>
-				<string>5DEB61B2156FCD3400242C35</string>
-				<string>5DEB61B3156FCD3400242C35</string>
-				<string>ADF544C0195A0F620092213D</string>
-				<string>ADF544C1195A0F620092213D</string>
-				<string>5D1945601979C3D5003EDDAD</string>
-				<string>5D1945611979C3D5003EDDAD</string>
-				<string>5D1945631979E091003EDDAD</string>
-				<string>5D1945641979E091003EDDAD</string>
-			</array>
-			<key>isa</key>
-			<string>PBXGroup</string>
-			<key>path</key>
-			<string>Views</string>
-			<key>sourceTree</key>
-			<string>&lt;group&gt;</string>
-		</dict>
-		<key>03958060100D6CFC00850742</key>
-		<dict>
-			<key>fileEncoding</key>
-			<string>4</string>
-			<key>isa</key>
-			<string>PBXFileReference</string>
-			<key>lastKnownFileType</key>
-			<string>sourcecode.c.h</string>
-			<key>path</key>
-			<string>WPLabel.h</string>
-			<key>sourceTree</key>
-			<string>&lt;group&gt;</string>
-		</dict>
-		<key>03958061100D6CFC00850742</key>
-		<dict>
-			<key>fileEncoding</key>
-			<string>4</string>
-			<key>isa</key>
-			<string>PBXFileReference</string>
-			<key>lastKnownFileType</key>
-			<string>sourcecode.c.objc</string>
-			<key>path</key>
-			<string>WPLabel.m</string>
-			<key>sourceTree</key>
-			<string>&lt;group&gt;</string>
-		</dict>
-		<key>03958062100D6CFC00850742</key>
-		<dict>
-			<key>fileRef</key>
-			<string>03958061100D6CFC00850742</string>
-			<key>isa</key>
-			<string>PBXBuildFile</string>
-		</dict>
-		<key>052EFF90F810139789A446FB</key>
-		<dict>
-			<key>includeInIndex</key>
-			<string>1</string>
-			<key>isa</key>
-			<string>PBXFileReference</string>
-			<key>lastKnownFileType</key>
-			<string>text.xcconfig</string>
-			<key>name</key>
-			<string>Pods-WordPressTodayWidget.release-internal.xcconfig</string>
-			<key>path</key>
-			<string>../Pods/Target Support Files/Pods-WordPressTodayWidget/Pods-WordPressTodayWidget.release-internal.xcconfig</string>
-			<key>sourceTree</key>
-			<string>&lt;group&gt;</string>
-		</dict>
-		<key>067D911C15654CE79F0A4A29</key>
-		<dict>
-			<key>fileRef</key>
-			<string>D4972215061A4C21AD2CD5B8</string>
-			<key>isa</key>
-			<string>PBXBuildFile</string>
-		</dict>
-		<key>080E96DDFE201D6D7F000001</key>
-		<dict>
-			<key>children</key>
-			<array>
-				<string>C59D3D480E6410BC00AA591D</string>
-				<string>B587796C19B799D800E57C5A</string>
-				<string>2F706A870DFB229B00B43086</string>
-				<string>850BD4531922F95C0032F3AD</string>
-				<string>93FA59DA18D88BDB001446BC</string>
-				<string>8584FDB719243E550019C02E</string>
-				<string>8584FDB4192437160019C02E</string>
-				<string>8584FDB31923EF4F0019C02E</string>
-			</array>
-			<key>isa</key>
-			<string>PBXGroup</string>
-			<key>path</key>
-			<string>Classes</string>
-			<key>sourceTree</key>
-			<string>&lt;group&gt;</string>
-		</dict>
-		<key>08CDD6C52F6F4CE8B478F112</key>
-		<dict>
-			<key>buildActionMask</key>
-			<string>2147483647</string>
-			<key>files</key>
-			<array/>
-			<key>inputPaths</key>
-			<array/>
-			<key>isa</key>
-			<string>PBXShellScriptBuildPhase</string>
-			<key>name</key>
-			<string>Copy Pods Resources</string>
-			<key>outputPaths</key>
-			<array/>
-			<key>runOnlyForDeploymentPostprocessing</key>
-			<string>0</string>
-			<key>shellPath</key>
-			<string>/bin/sh</string>
-			<key>shellScript</key>
-			<string>"${SRCROOT}/../Pods/Target Support Files/Pods-WordPressTest/Pods-WordPressTest-resources.sh"
-</string>
-		</dict>
-		<key>0CF877DC71756EFA3346E26F</key>
-		<dict>
-			<key>includeInIndex</key>
-			<string>1</string>
-			<key>isa</key>
-			<string>PBXFileReference</string>
-			<key>lastKnownFileType</key>
-			<string>text.xcconfig</string>
-			<key>name</key>
-			<string>Pods-WordPressTodayWidget.debug.xcconfig</string>
-			<key>path</key>
-			<string>../Pods/Target Support Files/Pods-WordPressTodayWidget/Pods-WordPressTodayWidget.debug.xcconfig</string>
-			<key>sourceTree</key>
-			<string>&lt;group&gt;</string>
-		</dict>
-		<key>1433631E1B534FCE8E3401B1</key>
-		<dict>
-			<key>buildActionMask</key>
-			<string>2147483647</string>
-			<key>files</key>
-			<array/>
-			<key>inputPaths</key>
-			<array/>
-			<key>isa</key>
-			<string>PBXShellScriptBuildPhase</string>
-			<key>name</key>
-			<string>Check Pods Manifest.lock</string>
-			<key>outputPaths</key>
-			<array/>
-			<key>runOnlyForDeploymentPostprocessing</key>
-			<string>0</string>
-			<key>shellPath</key>
-			<string>/bin/sh</string>
-			<key>shellScript</key>
-			<string>diff "${PODS_ROOT}/../Podfile.lock" "${PODS_ROOT}/Manifest.lock" &gt; /dev/null
-if [[ $? != 0 ]] ; then
-    cat &lt;&lt; EOM
-error: The sandbox is not in sync with the Podfile.lock. Run 'pod install' or update your CocoaPods installation.
-EOM
-    exit 1
-fi
-</string>
-			<key>showEnvVarsInLog</key>
-			<string>0</string>
-		</dict>
-		<key>19C28FACFE9D520D11CA2CBB</key>
-		<dict>
-			<key>children</key>
-			<array>
-				<string>1D6058910D05DD3D006BFB54</string>
-				<string>E16AB92A14D978240047A2E5</string>
-				<string>93E5283A19A7741A003A1A9C</string>
-			</array>
-			<key>isa</key>
-			<string>PBXGroup</string>
-			<key>name</key>
-			<string>Products</string>
-			<key>sourceTree</key>
-			<string>&lt;group&gt;</string>
-		</dict>
-		<key>1D30AB110D05D00D00671497</key>
-		<dict>
-			<key>includeInIndex</key>
-			<string>1</string>
-			<key>isa</key>
-			<string>PBXFileReference</string>
-			<key>lastKnownFileType</key>
-			<string>wrapper.framework</string>
-			<key>name</key>
-			<string>Foundation.framework</string>
-			<key>path</key>
-			<string>System/Library/Frameworks/Foundation.framework</string>
-			<key>sourceTree</key>
-			<string>SDKROOT</string>
-		</dict>
-		<key>1D3623240D0F684500981E51</key>
-		<dict>
-			<key>fileEncoding</key>
-			<string>4</string>
-			<key>isa</key>
-			<string>PBXFileReference</string>
-			<key>lastKnownFileType</key>
-			<string>sourcecode.c.h</string>
-			<key>path</key>
-			<string>WordPressAppDelegate.h</string>
-			<key>sourceTree</key>
-			<string>&lt;group&gt;</string>
-		</dict>
-		<key>1D3623250D0F684500981E51</key>
-		<dict>
-			<key>fileEncoding</key>
-			<string>4</string>
-			<key>isa</key>
-			<string>PBXFileReference</string>
-			<key>lastKnownFileType</key>
-			<string>sourcecode.c.objc</string>
-			<key>lineEnding</key>
-			<string>0</string>
-			<key>path</key>
-			<string>WordPressAppDelegate.m</string>
-			<key>sourceTree</key>
-			<string>&lt;group&gt;</string>
-			<key>usesTabs</key>
-			<string>0</string>
-			<key>xcLanguageSpecificationIdentifier</key>
-			<string>xcode.lang.objc</string>
-		</dict>
-		<key>1D3623260D0F684500981E51</key>
-		<dict>
-			<key>fileRef</key>
-			<string>1D3623250D0F684500981E51</string>
-			<key>isa</key>
-			<string>PBXBuildFile</string>
-		</dict>
-		<key>1D60588D0D05DD3D006BFB54</key>
-		<dict>
-			<key>buildActionMask</key>
-			<string>2147483647</string>
-			<key>files</key>
-			<array>
-				<string>B586593F197EE15900F67E57</string>
-				<string>28AD73600D9D9599002E5188</string>
-				<string>A01C55480E25E0D000D411F2</string>
-				<string>2FAE97090E33B21600CA8540</string>
-				<string>2FAE970C0E33B21600CA8540</string>
-				<string>2FAE970D0E33B21600CA8540</string>
-				<string>931DF4D618D09A2F00540BDD</string>
-				<string>B558541419631A1000FAF6C3</string>
-				<string>2906F813110CDA8900169D56</string>
-				<string>5DF94E341962B9D800359241</string>
-				<string>45C73C25113C36F70024D0D2</string>
-				<string>8398EE9A11ACE63C000FE6E0</string>
-				<string>74C1C30E199170EA0077A7DC</string>
-				<string>8370D10C11FA4A1B009D650F</string>
-				<string>8370D1BE11FA6295009D650F</string>
-				<string>B5E23BDD19AD0CED000D6879</string>
-				<string>8333FE0E11FF6EF200A495C1</string>
-				<string>74C1C306199170930077A7DC</string>
-				<string>5DF94E331962B9D800359241</string>
-				<string>8362C1041201E7CE00599347</string>
-				<string>83CAD4211235F9F4003DFA20</string>
-				<string>3768BEF213041E7900E7C9A9</string>
-				<string>E1D91456134A853D0089019C</string>
-				<string>B5E23BDF19AD0D00000D6879</string>
-				<string>5DC02A3918E4C5BD009A1765</string>
-				<string>30AF6CF513C2289600A29C00</string>
-				<string>E1FC3DB413C7788700F6B60F</string>
-				<string>37245ADC13FC23FF006CDBE3</string>
-				<string>4645AFC51961E1FB005F7509</string>
-				<string>E18165FD14E4428B006CE885</string>
-				<string>5DB767411588F64D00EBE36C</string>
-				<string>93740DC917D8F85600C41B2F</string>
-				<string>85ED988817DFA00000090D0B</string>
-				<string>5DC02A3818E4C5BD009A1765</string>
-				<string>CC70165B185A7536007B37DB</string>
-				<string>3716E401167296D30035F8C4</string>
-				<string>5DA5BF3E18E32DCF005F11F9</string>
-				<string>B5509A9519CA3B9F006D2E49</string>
-				<string>5DA5BF4218E32DCF005F11F9</string>
-				<string>5D69DBC4165428CA00A2D1F7</string>
-				<string>85D80558171630B30075EEAC</string>
-				<string>B51D9A7E19634D4400CA857B</string>
-				<string>5DC02A3718E4C5BD009A1765</string>
-				<string>A2787D0219002AB1000D6CA6</string>
-			</array>
-			<key>isa</key>
-			<string>PBXResourcesBuildPhase</string>
-			<key>runOnlyForDeploymentPostprocessing</key>
-			<string>0</string>
-		</dict>
-		<key>1D60588E0D05DD3D006BFB54</key>
-		<dict>
-			<key>buildActionMask</key>
-			<string>2147483647</string>
-			<key>files</key>
-			<array>
-				<string>37022D931981C19000F322B7</string>
-				<string>5D1D9C50198837D0009D13B7</string>
-				<string>5D1D9C51198837D0009D13B7</string>
-				<string>5D1D9C52198837D0009D13B7</string>
-				<string>C545E0A21811B9880020844C</string>
-				<string>5D4AD40F185FE64C00CDEE17</string>
-				<string>B5F015CB195DFD7600F6ECF2</string>
-				<string>1D60589B0D05DD56006BFB54</string>
-				<string>5D577D33189127BE00B964C3</string>
-				<string>1D3623260D0F684500981E51</string>
-				<string>5D7DEA2919D488DD0032EE77</string>
-				<string>5DB3BA0818D11D8D00F3F3E9</string>
-				<string>2F970F740DF92274006BD934</string>
-				<string>46E4792C185BD2B8007AA76F</string>
-				<string>B5B56D3219AFB68800B4E29B</string>
-				<string>30EABE0918A5903400B73A9C</string>
-				<string>B587797D19B799D800E57C5A</string>
-				<string>E2AA87A518523E5300886693</string>
-				<string>5D51ADAF19A832AF00539C0B</string>
-				<string>93C486511810445D00A24725</string>
-				<string>ACC156CC0E10E67600D6E1A0</string>
-				<string>93C1148518EDF6E100DAC95C</string>
-				<string>B55853F719630D5400FAF6C3</string>
-				<string>ACBAB5FE0E121C7300F38795</string>
-				<string>ACBAB6860E1247F700F38795</string>
-				<string>C58349C51806F95100B64089</string>
-				<string>C56636E91868D0CE00226AAB</string>
-				<string>5DF94E241962B90300359241</string>
-				<string>A0E293F10E21027E00C6919C</string>
-				<string>B5AB733D19901F85005F5044</string>
-				<string>C533CF350E6D3ADA000C3DE8</string>
-				<string>B532D4EC199D4357006E4DF6</string>
-				<string>B53FDF6D19B8C336000723B6</string>
-				<string>CC701659185A7513007B37DB</string>
-				<string>59379AA4191904C200B49251</string>
-				<string>E149D65119349E69006A843D</string>
-				<string>5D3D559A18F88C5E00782892</string>
-				<string>5DF94E421962BAA700359241</string>
-				<string>B52C4C7F199D74AE009FD823</string>
-				<string>C57A31A4183D2111007745B9</string>
-				<string>5D62BAD718AA88210044E5F7</string>
-				<string>5D0C2CB819AB932C002DF1E5</string>
-				<string>5DF94E301962B99C00359241</string>
-				<string>EC4696FF0EA75D460040EE8E</string>
-				<string>7059CD210F332B6500A0660B</string>
-				<string>B5E167F419C08D18009535AA</string>
-				<string>E149D64E19349E69006A843D</string>
-				<string>CEBD3EAB0FF1BA3B00C1396E</string>
-				<string>03958062100D6CFC00850742</string>
-				<string>CC701658185A7513007B37DB</string>
-				<string>46F8714F1838C41600BC149B</string>
-				<string>296526FE105810E100597FA3</string>
-				<string>5DA5BF4418E32DCF005F11F9</string>
-				<string>ADF544C2195A0F620092213D</string>
-				<string>B52C4C7D199D4CD3009FD823</string>
-				<string>2906F812110CDA8900169D56</string>
-				<string>B532D4EB199D4357006E4DF6</string>
-				<string>5DA5BF4018E32DCF005F11F9</string>
-				<string>B57B99D519A2C20200506504</string>
-				<string>83418AAA11C9FA6E00ACF00C</string>
-				<string>E125443C12BF5A7200D87A0A</string>
-				<string>8350E49611D2C71E00A7B073</string>
-				<string>83610AAA11F4AD2C00421116</string>
-				<string>8370D10A11FA499A009D650F</string>
-				<string>5DA5BF4518E32DCF005F11F9</string>
-				<string>93C486501810442200A24725</string>
-				<string>B5509A9319CA38B3006D2E49</string>
-				<string>5DA5BF3D18E32DCF005F11F9</string>
-				<string>83FEFC7611FF6C5A0078B462</string>
-				<string>838C672E1210C3C300B09CA3</string>
-				<string>834CAE7C122D528A003DDF49</string>
-				<string>5D9B17C519998A430047A4A2</string>
-				<string>834CAE9F122D56B1003DDF49</string>
-				<string>834CAEA0122D56B1003DDF49</string>
-				<string>E18EE95119349EC300B0A40C</string>
-				<string>B5FD4544199D0F2800286FBB</string>
-				<string>83D180FA12329B1A002DCCB0</string>
-				<string>E125445612BF5B3900D87A0A</string>
-				<string>E125451812BF68F900D87A0A</string>
-				<string>FD9A948C12FAEA2300438F94</string>
-				<string>E1B4A9E112FC8B1000EB3F67</string>
-				<string>5DF94E521962BAEB00359241</string>
-				<string>5DA3EE12192508F700294E0B</string>
-				<string>E1D458691309589C00BF0235</string>
-				<string>375D090D133B94C3000CC9CD</string>
-				<string>859CFD46190E3198005FB217</string>
-				<string>5DA5BF4618E32DCF005F11F9</string>
-				<string>E10A2E9B134E8AD3007643F9</string>
-				<string>E1B62A7B13AA61A100A6FCA4</string>
-				<string>B587798119B799D800E57C5A</string>
-				<string>B587798019B799D800E57C5A</string>
-				<string>B587797E19B799D800E57C5A</string>
-				<string>30AF6CFD13C230C600A29C00</string>
-				<string>E1F80825146420B000726BC7</string>
-				<string>B587798619B799EB00E57C5A</string>
-				<string>CCEF153114C9EA050001176D</string>
-				<string>462F4E0A18369F0B0028D2F8</string>
-				<string>B5CC05FC196218E100975CAC</string>
-				<string>85DA8C4418F3F29A0074C8A4</string>
-				<string>B55853FC19630E7900FAF6C3</string>
-				<string>5DF94E431962BAA700359241</string>
-				<string>5DF94E2D1962B97D00359241</string>
-				<string>5DF94E501962BAEB00359241</string>
-				<string>93C1147F18EC5DD500DAC95C</string>
-				<string>B548458219A258890077E7A5</string>
-				<string>85435BEA190F837500E868D0</string>
-				<string>8514DDA7190E2AB3009B6421</string>
-				<string>E13F23C314FE84600081D9CC</string>
-				<string>E114D79A153D85A800984182</string>
-				<string>E1D04D8419374F2C002FADD7</string>
-				<string>46F84611185A6E98009D0DA5</string>
-				<string>A25EBD87156E330600530E3D</string>
-				<string>5DEB61B4156FCD3400242C35</string>
-				<string>B55853F31962337500FAF6C3</string>
-				<string>5D1945651979E091003EDDAD</string>
-				<string>5D49B03B19BE3CAD00703A9B</string>
-				<string>5DEB61B8156FCD5200242C35</string>
-				<string>CC24E5EF1577D1EA00A6D5B5</string>
-				<string>5903AE1B19B60A98009D5354</string>
-				<string>B52B4F7A19C0E49B00526D6F</string>
-				<string>E1AB07AD1578D34300D6AD64</string>
-				<string>E13EB7A5157D230000885780</string>
-				<string>5D5D0027187DA9D30027CEF6</string>
-				<string>5DF7389A1965FB3C00393584</string>
-				<string>E1E4CE0B1773C59B00430844</string>
-				<string>FD75DDAD15B021C80043F12C</string>
-				<string>CC0E20AE15B87DA100D3468B</string>
-				<string>5DB93EED19B6190700EC88EB</string>
-				<string>5D97C2F315CAF8D8009B44DD</string>
-				<string>5D1EE80215E7AF3E007F1F02</string>
-				<string>5D3E334E15EEBB6B005FC6F2</string>
-				<string>5D87E10C15F5120C0012C595</string>
-				<string>5DC3A44D1610B9BC00A890BE</string>
-				<string>B532D4E9199D4357006E4DF6</string>
-				<string>E1A0FAE7162F11CF0063B098</string>
-				<string>5D44EB351986D695008B7175</string>
-				<string>5DA5BF4318E32DCF005F11F9</string>
-				<string>5DF94E441962BAA700359241</string>
-				<string>B5E23BDC19AD0CED000D6879</string>
-				<string>5DB4683B18A2E718004A89A9</string>
-				<string>93740DCB17D8F86700C41B2F</string>
-				<string>E1D04D7E19374CFE002FADD7</string>
-				<string>E1249B4B1940AECC0035E895</string>
-				<string>E240859C183D82AE002EB0EF</string>
-				<string>37B7924D16768FCC0021B3A4</string>
-				<string>B5CC05F91962186D00975CAC</string>
-				<string>5D20A6531982D56600463A91</string>
-				<string>E1756E651694A99400D9EC00</string>
-				<string>5D8D53F119250412003C8859</string>
-				<string>5D3D559718F88C3500782892</string>
-				<string>B532D4EE199D4418006E4DF6</string>
-				<string>93FA59DD18D88C1C001446BC</string>
-				<string>8516972C169D42F4006C5DED</string>
-				<string>5DCC4CD819A50CC0003E548C</string>
-				<string>93C4864F181043D700A24725</string>
-				<string>CC70165E185BB97A007B37DB</string>
-				<string>5D11E3261979E76D00E70992</string>
-				<string>859F761D18F2159800EF8D5D</string>
-				<string>B57B99DE19A2DBF200506504</string>
-				<string>E1523EB516D3B305002C5A36</string>
-				<string>E18EE94B19349EAE00B0A40C</string>
-				<string>E1D0D81616D3B86800E33F4C</string>
-				<string>E1D0D82916D3D19200E33F4C</string>
-				<string>E1D0D82A16D3D19200E33F4C</string>
-				<string>E1D0D82B16D3D19200E33F4C</string>
-				<string>5DF94E471962BAA700359241</string>
-				<string>46FE8276184FD8A200535844</string>
-				<string>5DF94E531962BAEB00359241</string>
-				<string>E1D0D84716D3D2EA00E33F4C</string>
-				<string>E2DA78061864B11E007BA447</string>
-				<string>E15051CB16CA5DDB00D3DDDC</string>
-				<string>5DA5BF3F18E32DCF005F11F9</string>
-				<string>E149D65019349E69006A843D</string>
-				<string>85D8055D171631F10075EEAC</string>
-				<string>B587798719B799EB00E57C5A</string>
-				<string>E23EEC5E185A72C100F4DE2A</string>
-				<string>8525398B171761D9003F6B32</string>
-				<string>E1D04D8119374EAF002FADD7</string>
-				<string>85149741171E13DF00B87F3F</string>
-				<string>858DE40F1730384F000AC628</string>
-				<string>B5CC05F61962150600975CAC</string>
-				<string>5D146EBB189857ED0068FDC6</string>
-				<string>85C720B11730CEFA00460645</string>
-				<string>B587797A19B799D800E57C5A</string>
-				<string>85E105861731A597001071A3</string>
-				<string>B587797B19B799D800E57C5A</string>
-				<string>85D08A7117342ECE00E2BBCA</string>
-				<string>85EC44D41739826A00686604</string>
-				<string>85AD6AEC173CCF9E002CB896</string>
-				<string>E1249B4619408D0F0035E895</string>
-				<string>85AD6AEF173CCFDC002CB896</string>
-				<string>5DBCD9D218F3569F00B32229</string>
-				<string>5DF94E2B1962B97D00359241</string>
-				<string>85B6F74F1742DA1E00CE7F3A</string>
-				<string>5DB93EEC19B6190700EC88EB</string>
-				<string>74BB6F1A19AE7B9400FB7829</string>
-				<string>85B6F7521742DAE800CE7F3A</string>
-				<string>5DF738941965FAB900393584</string>
-				<string>E2E7EB46185FB140004F5E72</string>
-				<string>E183BD7417621D87000B0822</string>
-				<string>5D8D53F219250412003C8859</string>
-				<string>E10DB0081771926D00B7A0A3</string>
-				<string>5DF94E451962BAA700359241</string>
-				<string>5DBCD9D518F35D7500B32229</string>
-				<string>5D42A3DF175E7452005CFF05</string>
-				<string>5D42A3E0175E7452005CFF05</string>
-				<string>E1249B4319408C910035E895</string>
-				<string>5D42A3E2175E7452005CFF05</string>
-				<string>5D42A3F8175E75EE005CFF05</string>
-				<string>B587797F19B799D800E57C5A</string>
-				<string>5DA5BF4718E32DCF005F11F9</string>
-				<string>E1D062D4177C685C00644185</string>
-				<string>5D0077A7182AE9DF00F865DB</string>
-				<string>462F4E0B18369F0B0028D2F8</string>
-				<string>5D42A3F9175E75EE005CFF05</string>
-				<string>85D2275918F1EB8A001DA8DA</string>
-				<string>E149D64F19349E69006A843D</string>
-				<string>B5134AF519B2C4F200FADE8C</string>
-				<string>5DF94E461962BAA700359241</string>
-				<string>5D42A3FB175E75EE005CFF05</string>
-				<string>E18EE94E19349EBA00B0A40C</string>
-				<string>5D42A3FC175E75EE005CFF05</string>
-				<string>E1556CF2193F6FE900FC52EA</string>
-				<string>5D42A3FD175E75EE005CFF05</string>
-				<string>5DB3BA0518D0E7B600F3F3E9</string>
-				<string>5D42A400175E75EE005CFF05</string>
-				<string>5D42A405175E76A7005CFF05</string>
-				<string>5DA3EE161925090A00294E0B</string>
-				<string>5D42A406175E76A7005CFF05</string>
-				<string>5D839AA8187F0D6B00811F4A</string>
-				<string>B587798219B799D800E57C5A</string>
-				<string>5DA5BF4818E32DCF005F11F9</string>
-				<string>B5B56D3319AFB68800B4E29B</string>
-				<string>5DF94E511962BAEB00359241</string>
-				<string>93D6D64A1924FDAD00A4F44A</string>
-				<string>5D577D361891360900B964C3</string>
-				<string>5DA5BF4118E32DCF005F11F9</string>
-				<string>B5FD4543199D0F2800286FBB</string>
-				<string>74D5FFD619ACDF6700389E8F</string>
-				<string>E174F6E6172A73960004F23A</string>
-				<string>E100C6BB1741473000AE48D8</string>
-				<string>E1A03EE217422DCF0085D192</string>
-				<string>5D44EB381986D8BA008B7175</string>
-				<string>5D37941B19216B1300E26CA4</string>
-				<string>E1A03F48174283E10085D192</string>
-				<string>5DA3EE13192508F700294E0B</string>
-				<string>B587797C19B799D800E57C5A</string>
-				<string>5D119DA3176FBE040073D83A</string>
-				<string>5DF59C0B1770AE3A00171208</string>
-				<string>5D1945621979C3D5003EDDAD</string>
-				<string>E1F5A1BC1771C90A00E0495F</string>
-				<string>851734431798C64700A30E27</string>
-				<string>5DF738971965FACD00393584</string>
-				<string>E1D95EB817A28F5E00A3E9F3</string>
-				<string>857610D618C0377300EDF406</string>
-				<string>5D08B90419648C3400D5B381</string>
-				<string>E1D086E2194214C600F0CC19</string>
-				<string>5D839AAB187F0D8000811F4A</string>
-				<string>A2DC5B1A1953451B009584C3</string>
-				<string>B532D4EA199D4357006E4DF6</string>
-				<string>E1AC282D18282423004D394C</string>
-			</array>
-			<key>isa</key>
-			<string>PBXSourcesBuildPhase</string>
-			<key>runOnlyForDeploymentPostprocessing</key>
-			<string>0</string>
-		</dict>
-		<key>1D60588F0D05DD3D006BFB54</key>
-		<dict>
-			<key>buildActionMask</key>
-			<string>2147483647</string>
-			<key>files</key>
-			<array>
-				<string>93E5285619A77BAC003A1A9C</string>
-				<string>93A3F7DE1843F6F00082FEEA</string>
-				<string>E14D65C817E09664007E3EA4</string>
-				<string>8355D67E11D13EAD00A61362</string>
-				<string>A01C542E0E24E88400D411F2</string>
-				<string>374CB16215B93C0800DD0EBC</string>
-				<string>E10B3655158F2D7800419A93</string>
-				<string>E10B3654158F2D4500419A93</string>
-				<string>E10B3652158F2D3F00419A93</string>
-				<string>CC24E5F51577E16B00A6D5B5</string>
-				<string>CC24E5F11577DBC300A6D5B5</string>
-				<string>E1A386CB14DB063800954CF8</string>
-				<string>E1A386CA14DB05F700954CF8</string>
-				<string>E1A386C814DB05C300954CF8</string>
-				<string>E19DF741141F7BDD000002F3</string>
-				<string>1D60589F0D05DD5A006BFB54</string>
-				<string>296890780FE971DC00770264</string>
-				<string>83F3E26011275E07004CD686</string>
-				<string>83F3E2D311276371004CD686</string>
-				<string>8355D7D911D260AA00A61362</string>
-				<string>834CE7341256D0DE0046A4A3</string>
-				<string>835E2403126E66E50085940B</string>
-				<string>83043E55126FA31400EC9953</string>
-				<string>FD21397F13128C5300099582</string>
-				<string>FD3D6D2C1349F5D30061136A</string>
-				<string>FEA64EDF0F7E4616BA835081</string>
-				<string>E1CCFB33175D62500016BD8A</string>
-			</array>
-			<key>isa</key>
-			<string>PBXFrameworksBuildPhase</string>
-			<key>runOnlyForDeploymentPostprocessing</key>
-			<string>0</string>
-		</dict>
-		<key>1D6058900D05DD3D006BFB54</key>
-		<dict>
-			<key>buildConfigurationList</key>
-			<string>1D6058960D05DD3E006BFB54</string>
-			<key>buildPhases</key>
-			<array>
-				<string>1D60588D0D05DD3D006BFB54</string>
-				<string>832D4F01120A6F7C001708D4</string>
-				<string>E1756E61169493AD00D9EC00</string>
-				<string>1D60588E0D05DD3D006BFB54</string>
-				<string>1D60588F0D05DD3D006BFB54</string>
-				<string>79289B3ECCA2441197B8D7F6</string>
-				<string>E1CCFB31175D62320016BD8A</string>
-				<string>93E5284E19A7741A003A1A9C</string>
-			</array>
-			<key>buildRules</key>
-			<array/>
-			<key>dependencies</key>
-			<array>
-				<string>93E5284519A7741A003A1A9C</string>
-				<string>93E5284819A7741A003A1A9C</string>
-			</array>
-			<key>isa</key>
-			<string>PBXNativeTarget</string>
-			<key>name</key>
-			<string>WordPress</string>
-			<key>productName</key>
-			<string>WordPress</string>
-			<key>productReference</key>
-			<string>1D6058910D05DD3D006BFB54</string>
-			<key>productType</key>
-			<string>com.apple.product-type.application</string>
-		</dict>
-		<key>1D6058910D05DD3D006BFB54</key>
-		<dict>
-			<key>explicitFileType</key>
-			<string>wrapper.application</string>
-			<key>includeInIndex</key>
-			<string>0</string>
-			<key>isa</key>
-			<string>PBXFileReference</string>
-			<key>path</key>
-			<string>WordPress.app</string>
-			<key>sourceTree</key>
-			<string>BUILT_PRODUCTS_DIR</string>
-		</dict>
-		<key>1D6058940D05DD3E006BFB54</key>
-		<dict>
-			<key>baseConfigurationReference</key>
-			<string>AC055AD29E203B2021E7F39B</string>
-			<key>buildSettings</key>
-			<dict>
-				<key>ASSETCATALOG_COMPILER_APPICON_NAME</key>
-				<string>AppIcon</string>
-				<key>ASSETCATALOG_COMPILER_LAUNCHIMAGE_NAME</key>
-				<string>LaunchImage</string>
-				<key>CLANG_ENABLE_MODULES</key>
-				<string>NO</string>
-				<key>CLANG_ENABLE_OBJC_ARC</key>
-				<string>YES</string>
-				<key>CLANG_WARN__ARC_BRIDGE_CAST_NONARC</key>
-				<string>NO</string>
-				<key>CODE_SIGN_ENTITLEMENTS</key>
-				<string>WordPress.entitlements</string>
-				<key>CODE_SIGN_IDENTITY</key>
-				<string></string>
-				<key>COPY_PHASE_STRIP</key>
-				<string>NO</string>
-				<key>DEFINES_MODULE</key>
-				<string>YES</string>
-				<key>FRAMEWORK_SEARCH_PATHS</key>
-				<array>
-					<string>$(inherited)</string>
-					<string>"$(SRCROOT)/Classes"</string>
-					<string>$(SRCROOT)</string>
-				</array>
-				<key>GCC_OPTIMIZATION_LEVEL</key>
-				<string>0</string>
-				<key>GCC_PRECOMPILE_PREFIX_HEADER</key>
-				<string>YES</string>
-				<key>GCC_PREFIX_HEADER</key>
-				<string>WordPress_Prefix.pch</string>
-				<key>GCC_SYMBOLS_PRIVATE_EXTERN</key>
-				<string>NO</string>
-				<key>GCC_THUMB_SUPPORT</key>
-				<string>NO</string>
-				<key>GCC_TREAT_WARNINGS_AS_ERRORS</key>
-				<string>NO</string>
-				<key>INFOPLIST_FILE</key>
-				<string>Info.plist</string>
-				<key>IPHONEOS_DEPLOYMENT_TARGET</key>
-				<string>7.0</string>
-				<key>LD_RUNPATH_SEARCH_PATHS</key>
-				<string>$(inherited) @executable_path/Frameworks</string>
-				<key>OTHER_CFLAGS</key>
-				<array>
-					<string>$(inherited)</string>
-					<string>-Wno-format-security</string>
-					<string>-DDEBUG</string>
-					<string>-Wno-format</string>
-				</array>
-				<key>OTHER_LDFLAGS</key>
-				<array>
-					<string>$(inherited)</string>
-					<string>-ObjC</string>
-					<string>-l"c++"</string>
-					<string>-l"iconv"</string>
-					<string>-l"sqlite3.0"</string>
-					<string>-l"z"</string>
-				</array>
-				<key>PRODUCT_NAME</key>
-				<string>WordPress</string>
-				<key>PROVISIONING_PROFILE</key>
-				<string>2244abeb-0ce8-4f28-aef7-aa4e8e73cefd</string>
-				<key>SWIFT_OBJC_BRIDGING_HEADER</key>
-				<string>Classes/System/WordPress-Bridging-Header.h</string>
-				<key>SWIFT_OPTIMIZATION_LEVEL</key>
-				<string>-Onone</string>
-				<key>TARGETED_DEVICE_FAMILY</key>
-				<string>1,2</string>
-				<key>USER_HEADER_SEARCH_PATHS</key>
-				<string></string>
-				<key>WPCOM_CONFIG</key>
-				<string>$HOME/.wpcom_app_credentials</string>
-			</dict>
-			<key>isa</key>
-			<string>XCBuildConfiguration</string>
-			<key>name</key>
-			<string>Debug</string>
-		</dict>
-		<key>1D6058950D05DD3E006BFB54</key>
-		<dict>
-			<key>baseConfigurationReference</key>
-			<string>AEFB66560B716519236CEE67</string>
-			<key>buildSettings</key>
-			<dict>
-				<key>ASSETCATALOG_COMPILER_APPICON_NAME</key>
-				<string>AppIcon</string>
-				<key>ASSETCATALOG_COMPILER_LAUNCHIMAGE_NAME</key>
-				<string>LaunchImage</string>
-				<key>CLANG_ENABLE_MODULES</key>
-				<string>NO</string>
-				<key>CLANG_ENABLE_OBJC_ARC</key>
-				<string>YES</string>
-				<key>CLANG_WARN__ARC_BRIDGE_CAST_NONARC</key>
-				<string>NO</string>
-				<key>CODE_SIGN_ENTITLEMENTS</key>
-				<string>WordPress.entitlements</string>
-				<key>CODE_SIGN_IDENTITY</key>
-				<string>iPhone Distribution: Automattic, Inc. (PZYM8XX95Q)</string>
-				<key>COPY_PHASE_STRIP</key>
-				<string>YES</string>
-				<key>DEFINES_MODULE</key>
-				<string>YES</string>
-				<key>FRAMEWORK_SEARCH_PATHS</key>
-				<array>
-					<string>$(inherited)</string>
-					<string>"$(SRCROOT)/Classes"</string>
-					<string>$(SRCROOT)</string>
-				</array>
-				<key>GCC_PRECOMPILE_PREFIX_HEADER</key>
-				<string>YES</string>
-				<key>GCC_PREFIX_HEADER</key>
-				<string>WordPress_Prefix.pch</string>
-				<key>GCC_PREPROCESSOR_DEFINITIONS</key>
-				<array>
-					<string>$(inherited)</string>
-					<string>NS_BLOCK_ASSERTIONS</string>
-				</array>
-				<key>GCC_SYMBOLS_PRIVATE_EXTERN</key>
-				<string>NO</string>
-				<key>GCC_THUMB_SUPPORT</key>
-				<string>NO</string>
-				<key>GCC_TREAT_WARNINGS_AS_ERRORS</key>
-				<string>YES</string>
-				<key>INFOPLIST_FILE</key>
-				<string>Info.plist</string>
-				<key>IPHONEOS_DEPLOYMENT_TARGET</key>
-				<string>7.0</string>
-				<key>LD_RUNPATH_SEARCH_PATHS</key>
-				<string>$(inherited) @executable_path/Frameworks</string>
-				<key>OTHER_CFLAGS</key>
-				<array>
-					<string>$(inherited)</string>
-					<string>-Wno-format-security</string>
-					<string>-Wno-format</string>
-				</array>
-				<key>OTHER_LDFLAGS</key>
-				<array>
-					<string>$(inherited)</string>
-					<string>-ObjC</string>
-					<string>-l"c++"</string>
-					<string>-l"iconv"</string>
-					<string>-l"sqlite3.0"</string>
-					<string>-l"z"</string>
-				</array>
-				<key>PRODUCT_NAME</key>
-				<string>WordPress</string>
-				<key>PROVISIONING_PROFILE</key>
-				<string>83f5ccad-a92d-4158-9cb6-d3428fbba51d</string>
-				<key>SWIFT_OBJC_BRIDGING_HEADER</key>
-				<string>Classes/System/WordPress-Bridging-Header.h</string>
-				<key>TARGETED_DEVICE_FAMILY</key>
-				<string>1,2</string>
-				<key>USER_HEADER_SEARCH_PATHS</key>
-				<string></string>
-				<key>WPCOM_CONFIG</key>
-				<string>$HOME/.wpcom_app_credentials</string>
-			</dict>
-			<key>isa</key>
-			<string>XCBuildConfiguration</string>
-			<key>name</key>
-			<string>Release</string>
-		</dict>
-		<key>1D6058960D05DD3E006BFB54</key>
-		<dict>
-			<key>buildConfigurations</key>
-			<array>
-				<string>1D6058940D05DD3E006BFB54</string>
-				<string>1D6058950D05DD3E006BFB54</string>
-				<string>93DEAA9E182D567A004E34D1</string>
-				<string>2F30B4C20E342FDF00211B15</string>
-			</array>
-			<key>defaultConfigurationIsVisible</key>
-			<string>0</string>
-			<key>defaultConfigurationName</key>
-			<string>Release</string>
-			<key>isa</key>
-			<string>XCConfigurationList</string>
-		</dict>
-		<key>1D60589B0D05DD56006BFB54</key>
-		<dict>
-			<key>fileRef</key>
-			<string>29B97316FDCFA39411CA2CEA</string>
-			<key>isa</key>
-			<string>PBXBuildFile</string>
-		</dict>
-		<key>1D60589F0D05DD5A006BFB54</key>
-		<dict>
-			<key>fileRef</key>
-			<string>1D30AB110D05D00D00671497</string>
-			<key>isa</key>
-			<string>PBXBuildFile</string>
-		</dict>
-		<key>28A0AAE50D9B0CCF005BE974</key>
-		<dict>
-			<key>fileEncoding</key>
-			<string>4</string>
-			<key>isa</key>
-			<string>PBXFileReference</string>
-			<key>lastKnownFileType</key>
-			<string>sourcecode.c.h</string>
-			<key>path</key>
-			<string>WordPress_Prefix.pch</string>
-			<key>sourceTree</key>
-			<string>&lt;group&gt;</string>
-		</dict>
-		<key>28AD735F0D9D9599002E5188</key>
-		<dict>
-			<key>isa</key>
-			<string>PBXFileReference</string>
-			<key>lastKnownFileType</key>
-			<string>file.xib</string>
-			<key>name</key>
-			<string>MainWindow.xib</string>
-			<key>path</key>
-			<string>Resources/MainWindow.xib</string>
-			<key>sourceTree</key>
-			<string>&lt;group&gt;</string>
-		</dict>
-		<key>28AD73600D9D9599002E5188</key>
-		<dict>
-			<key>fileRef</key>
-			<string>28AD735F0D9D9599002E5188</string>
-			<key>isa</key>
-			<string>PBXBuildFile</string>
-		</dict>
-		<key>2906F80F110CDA8900169D56</key>
-		<dict>
-			<key>fileEncoding</key>
-			<string>4</string>
-			<key>isa</key>
-			<string>PBXFileReference</string>
-			<key>lastKnownFileType</key>
-			<string>sourcecode.c.h</string>
-			<key>path</key>
-			<string>EditCommentViewController.h</string>
-			<key>sourceTree</key>
-			<string>&lt;group&gt;</string>
-		</dict>
-		<key>2906F810110CDA8900169D56</key>
-		<dict>
-			<key>fileEncoding</key>
-			<string>4</string>
-			<key>isa</key>
-			<string>PBXFileReference</string>
-			<key>lastKnownFileType</key>
-			<string>sourcecode.c.objc</string>
-			<key>path</key>
-			<string>EditCommentViewController.m</string>
-			<key>sourceTree</key>
-			<string>&lt;group&gt;</string>
-		</dict>
-		<key>2906F811110CDA8900169D56</key>
-		<dict>
-			<key>isa</key>
-			<string>PBXFileReference</string>
-			<key>lastKnownFileType</key>
-			<string>file.xib</string>
-			<key>name</key>
-			<string>EditCommentViewController.xib</string>
-			<key>path</key>
-			<string>Resources/EditCommentViewController.xib</string>
-			<key>sourceTree</key>
-			<string>&lt;group&gt;</string>
-		</dict>
-		<key>2906F812110CDA8900169D56</key>
-		<dict>
-			<key>fileRef</key>
-			<string>2906F810110CDA8900169D56</string>
-			<key>isa</key>
-			<string>PBXBuildFile</string>
-		</dict>
-		<key>2906F813110CDA8900169D56</key>
-		<dict>
-			<key>fileRef</key>
-			<string>2906F811110CDA8900169D56</string>
-			<key>isa</key>
-			<string>PBXBuildFile</string>
-		</dict>
-		<key>292CECFE1027259000BD407D</key>
-		<dict>
-			<key>fileEncoding</key>
-			<string>4</string>
-			<key>isa</key>
-			<string>PBXFileReference</string>
-			<key>lastKnownFileType</key>
-			<string>sourcecode.c.h</string>
-			<key>path</key>
-			<string>SFHFKeychainUtils.h</string>
-			<key>sourceTree</key>
-			<string>&lt;group&gt;</string>
-		</dict>
-		<key>292CECFF1027259000BD407D</key>
-		<dict>
-			<key>fileEncoding</key>
-			<string>4</string>
-			<key>isa</key>
-			<string>PBXFileReference</string>
-			<key>lastKnownFileType</key>
-			<string>sourcecode.c.objc</string>
-			<key>path</key>
-			<string>SFHFKeychainUtils.m</string>
-			<key>sourceTree</key>
-			<string>&lt;group&gt;</string>
-		</dict>
-		<key>296526FC105810E100597FA3</key>
-		<dict>
-			<key>fileEncoding</key>
-			<string>4</string>
-			<key>isa</key>
-			<string>PBXFileReference</string>
-			<key>lastKnownFileType</key>
-			<string>sourcecode.c.h</string>
-			<key>path</key>
-			<string>NSString+Helpers.h</string>
-			<key>sourceTree</key>
-			<string>&lt;group&gt;</string>
-		</dict>
-		<key>296526FD105810E100597FA3</key>
-		<dict>
-			<key>fileEncoding</key>
-			<string>4</string>
-			<key>isa</key>
-			<string>PBXFileReference</string>
-			<key>lastKnownFileType</key>
-			<string>sourcecode.c.objc</string>
-			<key>path</key>
-			<string>NSString+Helpers.m</string>
-			<key>sourceTree</key>
-			<string>&lt;group&gt;</string>
-		</dict>
-		<key>296526FE105810E100597FA3</key>
-		<dict>
-			<key>fileRef</key>
-			<string>296526FD105810E100597FA3</string>
-			<key>isa</key>
-			<string>PBXBuildFile</string>
-		</dict>
-		<key>296890770FE971DC00770264</key>
-		<dict>
-			<key>includeInIndex</key>
-			<string>1</string>
-			<key>isa</key>
-			<string>PBXFileReference</string>
-			<key>lastKnownFileType</key>
-			<string>wrapper.framework</string>
-			<key>name</key>
-			<string>Security.framework</string>
-			<key>path</key>
-			<string>System/Library/Frameworks/Security.framework</string>
-			<key>sourceTree</key>
-			<string>SDKROOT</string>
-		</dict>
-		<key>296890780FE971DC00770264</key>
-		<dict>
-			<key>fileRef</key>
-			<string>296890770FE971DC00770264</string>
-			<key>isa</key>
-			<string>PBXBuildFile</string>
-		</dict>
-		<key>29B97313FDCFA39411CA2CEA</key>
-		<dict>
-			<key>attributes</key>
-			<dict>
-				<key>LastUpgradeCheck</key>
-				<string>0510</string>
-				<key>ORGANIZATIONNAME</key>
-				<string>WordPress</string>
-				<key>TargetAttributes</key>
-				<dict>
-					<key>1D6058900D05DD3D006BFB54</key>
-					<dict>
-						<key>DevelopmentTeam</key>
-						<string>PZYM8XX95Q</string>
-						<key>SystemCapabilities</key>
-						<dict>
-							<key>com.apple.ApplicationGroups.iOS</key>
-							<dict>
-								<key>enabled</key>
-								<string>1</string>
-							</dict>
-							<key>com.apple.Keychain</key>
-							<dict>
-								<key>enabled</key>
-								<string>1</string>
-							</dict>
-						</dict>
-					</dict>
-					<key>93E5283919A7741A003A1A9C</key>
-					<dict>
-						<key>CreatedOnToolsVersion</key>
-						<string>6.0</string>
-						<key>DevelopmentTeam</key>
-						<string>PZYM8XX95Q</string>
-						<key>SystemCapabilities</key>
-						<dict>
-							<key>com.apple.ApplicationGroups.iOS</key>
-							<dict>
-								<key>enabled</key>
-								<string>1</string>
-							</dict>
-							<key>com.apple.Keychain</key>
-							<dict>
-								<key>enabled</key>
-								<string>1</string>
-							</dict>
-						</dict>
-					</dict>
-					<key>E16AB92914D978240047A2E5</key>
-					<dict>
-						<key>TestTargetID</key>
-						<string>1D6058900D05DD3D006BFB54</string>
-					</dict>
-				</dict>
-			</dict>
-			<key>buildConfigurationList</key>
-			<string>C01FCF4E08A954540054247B</string>
-			<key>compatibilityVersion</key>
-			<string>Xcode 3.2</string>
-			<key>developmentRegion</key>
-			<string>English</string>
-			<key>hasScannedForEncodings</key>
-			<string>1</string>
-			<key>isa</key>
-			<string>PBXProject</string>
-			<key>knownRegions</key>
-			<array>
-				<string>English</string>
-				<string>Japanese</string>
-				<string>French</string>
-				<string>German</string>
-				<string>en</string>
-				<string>es</string>
-				<string>it</string>
-				<string>ja</string>
-				<string>pt</string>
-				<string>sv</string>
-				<string>zh-Hans</string>
-				<string>nb</string>
-				<string>tr</string>
-				<string>id</string>
-				<string>zh-Hant</string>
-				<string>hu</string>
-				<string>pl</string>
-				<string>ru</string>
-				<string>da</string>
-				<string>ko</string>
-				<string>th</string>
-				<string>fr</string>
-				<string>nl</string>
-				<string>de</string>
-				<string>en-GB</string>
-				<string>pt-BR</string>
-			</array>
-			<key>mainGroup</key>
-			<string>29B97314FDCFA39411CA2CEA</string>
-			<key>projectDirPath</key>
-			<string></string>
-			<key>projectReferences</key>
-			<array/>
-			<key>projectRoot</key>
-			<string></string>
-			<key>targets</key>
-			<array>
-				<string>1D6058900D05DD3D006BFB54</string>
-				<string>E16AB92914D978240047A2E5</string>
-				<string>A2795807198819DE0031C6A3</string>
-				<string>93E5283919A7741A003A1A9C</string>
-			</array>
-		</dict>
-		<key>29B97314FDCFA39411CA2CEA</key>
-		<dict>
-			<key>children</key>
-			<array>
-				<string>E1756E661694AA1500D9EC00</string>
-				<string>E11F949814A3344300277D31</string>
-				<string>080E96DDFE201D6D7F000001</string>
-				<string>E12F55F714A1F2640060A510</string>
-				<string>29B97315FDCFA39411CA2CEA</string>
-				<string>29B97317FDCFA39411CA2CEA</string>
-				<string>45C73C23113C36F50024D0D2</string>
-				<string>E16AB92F14D978240047A2E5</string>
-				<string>93E5283D19A7741A003A1A9C</string>
-				<string>29B97323FDCFA39411CA2CEA</string>
-				<string>19C28FACFE9D520D11CA2CBB</string>
-				<string>A28F6FD119B61ACA00AADE55</string>
-				<string>93FA0F0118E451A80007903B</string>
-				<string>93FA0F0218E451A80007903B</string>
-				<string>C430074CAC011A24F4A74E17</string>
-			</array>
-			<key>isa</key>
-			<string>PBXGroup</string>
-			<key>name</key>
-			<string>CustomTemplate</string>
-			<key>sourceTree</key>
-			<string>&lt;group&gt;</string>
-			<key>usesTabs</key>
-			<string>0</string>
-		</dict>
-		<key>29B97315FDCFA39411CA2CEA</key>
-		<dict>
-			<key>children</key>
-			<array>
-				<string>934F1B3119ACCE5600E9E63E</string>
-				<string>934884AE19B7875C004028D8</string>
-				<string>93FA0F0418E451A80007903B</string>
-				<string>93FA0F0518E451A80007903B</string>
-				<string>29B97316FDCFA39411CA2CEA</string>
-				<string>93FA0F0318E451A80007903B</string>
-				<string>28A0AAE50D9B0CCF005BE974</string>
-			</array>
-			<key>isa</key>
-			<string>PBXGroup</string>
-			<key>name</key>
-			<string>Other Sources</string>
-			<key>sourceTree</key>
-			<string>&lt;group&gt;</string>
-		</dict>
-		<key>29B97316FDCFA39411CA2CEA</key>
-		<dict>
-			<key>fileEncoding</key>
-			<string>4</string>
-			<key>isa</key>
-			<string>PBXFileReference</string>
-			<key>lastKnownFileType</key>
-			<string>sourcecode.c.objc</string>
-			<key>path</key>
-			<string>main.m</string>
-			<key>sourceTree</key>
-			<string>&lt;group&gt;</string>
-		</dict>
-		<key>29B97317FDCFA39411CA2CEA</key>
-		<dict>
-			<key>children</key>
-			<array>
-				<string>74C1C307199170A30077A7DC</string>
-				<string>858DE3FF172F9991000AC628</string>
-				<string>CC098B8116A9EB0400450976</string>
-				<string>5D6651461637324000EBDA7D</string>
-				<string>E19472D8134E3E4A00879F63</string>
-				<string>4645AFC41961E1FB005F7509</string>
-				<string>85ED988717DFA00000090D0B</string>
-				<string>6EDC0E8E105881A800F68A1D</string>
-				<string>85ED98AA17DFB17200090D0B</string>
-				<string>85D80557171630B30075EEAC</string>
-				<string>A2787D0119002AB1000D6CA6</string>
-				<string>8D1107310486CEB800E47090</string>
-				<string>931DF4D818D09A2F00540BDD</string>
-				<string>E1D91454134A853D0089019C</string>
-				<string>930C6374182BD86400976C21</string>
-				<string>E125443B12BF5A7200D87A0A</string>
-			</array>
-			<key>isa</key>
-			<string>PBXGroup</string>
-			<key>name</key>
-			<string>Resources</string>
-			<key>sourceTree</key>
-			<string>&lt;group&gt;</string>
-		</dict>
-		<key>29B97323FDCFA39411CA2CEA</key>
-		<dict>
-			<key>children</key>
-			<array>
-				<string>E10675C9183FA78E00E5CE5C</string>
-				<string>93A3F7DD1843F6F00082FEEA</string>
-				<string>E14D65C717E09663007E3EA4</string>
-				<string>8527B15717CE98C5001CBA2E</string>
-				<string>CC24E5F41577E16B00A6D5B5</string>
-				<string>CC24E5F01577DBC300A6D5B5</string>
-				<string>835E2402126E66E50085940B</string>
-				<string>374CB16115B93C0800DD0EBC</string>
-				<string>E1A386C714DB05C300954CF8</string>
-				<string>834CE7331256D0DE0046A4A3</string>
-				<string>8355D7D811D260AA00A61362</string>
-				<string>834CE7371256D0F60046A4A3</string>
-				<string>83F3E2D211276371004CD686</string>
-				<string>E1A386C914DB05F700954CF8</string>
-				<string>E131CB5116CACA6B004B0314</string>
-				<string>E1CCFB32175D624F0016BD8A</string>
-				<string>1D30AB110D05D00D00671497</string>
-				<string>FD3D6D2B1349F5D30061136A</string>
-				<string>FD21397E13128C5300099582</string>
-				<string>D4972215061A4C21AD2CD5B8</string>
-				<string>69187343EC8F435684EFFAF1</string>
-				<string>E131CB5316CACB05004B0314</string>
-				<string>E19DF740141F7BDD000002F3</string>
-				<string>83F3E25F11275E07004CD686</string>
-				<string>83FB4D3E122C38F700DB9506</string>
-				<string>83043E54126FA31400EC9953</string>
-				<string>8355D67D11D13EAD00A61362</string>
-				<string>E10B3651158F2D3F00419A93</string>
-				<string>296890770FE971DC00770264</string>
-				<string>A01C542D0E24E88400D411F2</string>
-				<string>CC24E5F21577DFF400A6D5B5</string>
-				<string>E10B3653158F2D4500419A93</string>
-				<string>93E5283B19A7741A003A1A9C</string>
-				<string>872A78E046E04A05B17EB1A1</string>
-			</array>
-			<key>isa</key>
-			<string>PBXGroup</string>
-			<key>name</key>
-			<string>Frameworks</string>
-			<key>sourceTree</key>
-			<string>&lt;group&gt;</string>
-		</dict>
-		<key>2AFAFA8761E84119A747E117</key>
-		<dict>
-			<key>buildActionMask</key>
-			<string>2147483647</string>
-			<key>files</key>
-			<array/>
-			<key>inputPaths</key>
-			<array/>
-			<key>isa</key>
-			<string>PBXShellScriptBuildPhase</string>
-			<key>name</key>
-			<string>Copy Pods Resources</string>
-			<key>outputPaths</key>
-			<array/>
-			<key>runOnlyForDeploymentPostprocessing</key>
-			<string>0</string>
-			<key>shellPath</key>
-			<string>/bin/sh</string>
-			<key>shellScript</key>
-			<string>"${SRCROOT}/../Pods/Target Support Files/Pods-WordPressTodayWidget/Pods-WordPressTodayWidget-resources.sh"
-</string>
-			<key>showEnvVarsInLog</key>
-			<string>0</string>
-		</dict>
-		<key>2B3804821972897F0DEC4183</key>
-		<dict>
-			<key>includeInIndex</key>
-			<string>1</string>
-			<key>isa</key>
-			<string>PBXFileReference</string>
-			<key>lastKnownFileType</key>
-			<string>text.xcconfig</string>
-			<key>name</key>
-			<string>Pods-WordPressTodayWidget.release.xcconfig</string>
-			<key>path</key>
-			<string>../Pods/Target Support Files/Pods-WordPressTodayWidget/Pods-WordPressTodayWidget.release.xcconfig</string>
-			<key>sourceTree</key>
-			<string>&lt;group&gt;</string>
-		</dict>
-		<key>2F30B4C10E342FDF00211B15</key>
-		<dict>
-			<key>buildSettings</key>
-			<dict>
-				<key>DEFINES_MODULE</key>
-				<string>YES</string>
-				<key>GCC_C_LANGUAGE_STANDARD</key>
-				<string>c99</string>
-				<key>GCC_THUMB_SUPPORT</key>
-				<string>NO</string>
-				<key>GCC_TREAT_WARNINGS_AS_ERRORS</key>
-				<string>NO</string>
-				<key>GCC_WARN_ABOUT_RETURN_TYPE</key>
-				<string>YES</string>
-				<key>GCC_WARN_UNUSED_VARIABLE</key>
-				<string>YES</string>
-				<key>HEADER_SEARCH_PATHS</key>
-				<string></string>
-				<key>OTHER_CFLAGS</key>
-				<string>-Wno-format-security</string>
-				<key>OTHER_LDFLAGS</key>
-				<array>
-					<string>-lxml2</string>
-					<string>-licucore</string>
-				</array>
-				<key>PRODUCT_MODULE_NAME</key>
-				<string>WordPress</string>
-				<key>SDKROOT</key>
-				<string>iphoneos</string>
-				<key>VALIDATE_PRODUCT</key>
-				<string>YES</string>
-			</dict>
-			<key>isa</key>
-			<string>XCBuildConfiguration</string>
-			<key>name</key>
-			<string>Distribution</string>
-		</dict>
-		<key>2F30B4C20E342FDF00211B15</key>
-		<dict>
-			<key>baseConfigurationReference</key>
-			<string>501C8A355B53A6971F731ECA</string>
-			<key>buildSettings</key>
-			<dict>
-				<key>ASSETCATALOG_COMPILER_APPICON_NAME</key>
-				<string>AppIcon</string>
-				<key>ASSETCATALOG_COMPILER_LAUNCHIMAGE_NAME</key>
-				<string>LaunchImage</string>
-				<key>CLANG_ENABLE_MODULES</key>
-				<string>NO</string>
-				<key>CLANG_ENABLE_OBJC_ARC</key>
-				<string>YES</string>
-				<key>CLANG_WARN__ARC_BRIDGE_CAST_NONARC</key>
-				<string>NO</string>
-				<key>CODE_SIGN_ENTITLEMENTS</key>
-				<string>WordPress.entitlements</string>
-				<key>CODE_SIGN_IDENTITY</key>
-				<string>iPhone Distribution: Automattic, Inc. (PZYM8XX95Q)</string>
-				<key>COPY_PHASE_STRIP</key>
-				<string>YES</string>
-				<key>DEFINES_MODULE</key>
-				<string>YES</string>
-				<key>FRAMEWORK_SEARCH_PATHS</key>
-				<array>
-					<string>$(inherited)</string>
-					<string>"$(SRCROOT)/Classes"</string>
-					<string>$(SRCROOT)</string>
-				</array>
-				<key>GCC_PRECOMPILE_PREFIX_HEADER</key>
-				<string>YES</string>
-				<key>GCC_PREFIX_HEADER</key>
-				<string>WordPress_Prefix.pch</string>
-				<key>GCC_SYMBOLS_PRIVATE_EXTERN</key>
-				<string>NO</string>
-				<key>GCC_THUMB_SUPPORT</key>
-				<string>NO</string>
-				<key>GCC_TREAT_WARNINGS_AS_ERRORS</key>
-				<string>YES</string>
-				<key>INFOPLIST_FILE</key>
-				<string>Info.plist</string>
-				<key>IPHONEOS_DEPLOYMENT_TARGET</key>
-				<string>7.0</string>
-				<key>LD_RUNPATH_SEARCH_PATHS</key>
-				<string>$(inherited) @executable_path/Frameworks</string>
-				<key>OTHER_CFLAGS</key>
-				<array>
-					<string>$(inherited)</string>
-					<string>-Wno-format</string>
-					<string>-Wno-format-security</string>
-				</array>
-				<key>OTHER_LDFLAGS</key>
-				<array>
-					<string>$(inherited)</string>
-					<string>-ObjC</string>
-					<string>-l"c++"</string>
-					<string>-l"iconv"</string>
-					<string>-l"sqlite3.0"</string>
-					<string>-l"z"</string>
-				</array>
-				<key>PRODUCT_NAME</key>
-				<string>WordPress</string>
-				<key>PROVISIONING_PROFILE</key>
-				<string>83f5ccad-a92d-4158-9cb6-d3428fbba51d</string>
-				<key>STRIP_INSTALLED_PRODUCT</key>
-				<string>NO</string>
-				<key>SWIFT_OBJC_BRIDGING_HEADER</key>
-				<string>Classes/System/WordPress-Bridging-Header.h</string>
-				<key>TARGETED_DEVICE_FAMILY</key>
-				<string>1,2</string>
-				<key>USER_HEADER_SEARCH_PATHS</key>
-				<string></string>
-				<key>WPCOM_CONFIG</key>
-				<string>$HOME/.wpcom_app_credentials</string>
-			</dict>
-			<key>isa</key>
-			<string>XCBuildConfiguration</string>
-			<key>name</key>
-			<string>Distribution</string>
-		</dict>
-		<key>2F706A870DFB229B00B43086</key>
-		<dict>
-			<key>children</key>
-			<array>
-				<string>5D42A3D6175E7452005CFF05</string>
-				<string>5D42A3D7175E7452005CFF05</string>
-				<string>5D42A3D8175E7452005CFF05</string>
-				<string>5D42A3D9175E7452005CFF05</string>
-				<string>E15051C916CA5DDB00D3DDDC</string>
-				<string>E15051CA16CA5DDB00D3DDDC</string>
-				<string>CEBD3EA90FF1BA3B00C1396E</string>
-				<string>CEBD3EAA0FF1BA3B00C1396E</string>
-				<string>E125445412BF5B3900D87A0A</string>
-				<string>E125445512BF5B3900D87A0A</string>
-				<string>83418AA811C9FA6E00ACF00C</string>
-				<string>83418AA911C9FA6E00ACF00C</string>
-				<string>E14932B4130427B300154804</string>
-				<string>E14932B5130427B300154804</string>
-				<string>8350E49411D2C71E00A7B073</string>
-				<string>8350E49511D2C71E00A7B073</string>
-				<string>B545186718E9E08000AC3A54</string>
-				<string>E125451612BF68F900D87A0A</string>
-				<string>E125451712BF68F900D87A0A</string>
-				<string>838C672C1210C3C300B09CA3</string>
-				<string>838C672D1210C3C300B09CA3</string>
-				<string>833AF259114575A50016DE8F</string>
-				<string>833AF25A114575A50016DE8F</string>
-				<string>5D42A3DC175E7452005CFF05</string>
-				<string>5D42A3DD175E7452005CFF05</string>
-				<string>5DCC4CD619A50CC0003E548C</string>
-				<string>5DCC4CD719A50CC0003E548C</string>
-				<string>5DBCD9D018F3569F00B32229</string>
-				<string>5DBCD9D118F3569F00B32229</string>
-				<string>5DA5BF3318E32DCF005F11F9</string>
-				<string>5DA5BF3418E32DCF005F11F9</string>
-				<string>E105E9CD1726955600C0D9E7</string>
-				<string>E105E9CE1726955600C0D9E7</string>
-				<string>46F84612185A8B7E009D0DA5</string>
-			</array>
-			<key>isa</key>
-			<string>PBXGroup</string>
-			<key>path</key>
-			<string>Models</string>
-			<key>sourceTree</key>
-			<string>&lt;group&gt;</string>
-		</dict>
-		<key>2F970F720DF92274006BD934</key>
-		<dict>
-			<key>fileEncoding</key>
-			<string>4</string>
-			<key>isa</key>
-			<string>PBXFileReference</string>
-			<key>lastKnownFileType</key>
-			<string>sourcecode.c.h</string>
-			<key>path</key>
-			<string>PostsViewController.h</string>
-			<key>sourceTree</key>
-			<string>&lt;group&gt;</string>
-			<key>usesTabs</key>
-			<string>0</string>
-		</dict>
-		<key>2F970F730DF92274006BD934</key>
-		<dict>
-			<key>fileEncoding</key>
-			<string>4</string>
-			<key>isa</key>
-			<string>PBXFileReference</string>
-			<key>lastKnownFileType</key>
-			<string>sourcecode.c.objc</string>
-			<key>lineEnding</key>
-			<string>0</string>
-			<key>path</key>
-			<string>PostsViewController.m</string>
-			<key>sourceTree</key>
-			<string>&lt;group&gt;</string>
-			<key>usesTabs</key>
-			<string>0</string>
-			<key>xcLanguageSpecificationIdentifier</key>
-			<string>xcode.lang.objc</string>
-		</dict>
-		<key>2F970F740DF92274006BD934</key>
-		<dict>
-			<key>fileRef</key>
-			<string>2F970F730DF92274006BD934</string>
-			<key>isa</key>
-			<string>PBXBuildFile</string>
-		</dict>
-		<key>2F970F970DF929B8006BD934</key>
-		<dict>
-			<key>fileEncoding</key>
-			<string>4</string>
-			<key>isa</key>
-			<string>PBXFileReference</string>
-			<key>lastKnownFileType</key>
-			<string>sourcecode.c.h</string>
-			<key>path</key>
-			<string>Constants.h</string>
-			<key>sourceTree</key>
-			<string>&lt;group&gt;</string>
-		</dict>
-		<key>2FAE97040E33B21600CA8540</key>
-		<dict>
-			<key>fileEncoding</key>
-			<string>4</string>
-			<key>isa</key>
-			<string>PBXFileReference</string>
-			<key>lastKnownFileType</key>
-			<string>text.html</string>
-			<key>name</key>
-			<string>defaultPostTemplate_old.html</string>
-			<key>path</key>
-			<string>Resources/HTML/defaultPostTemplate_old.html</string>
-			<key>sourceTree</key>
-			<string>&lt;group&gt;</string>
-		</dict>
-		<key>2FAE97070E33B21600CA8540</key>
-		<dict>
-			<key>fileEncoding</key>
-			<string>4</string>
-			<key>isa</key>
-			<string>PBXFileReference</string>
-			<key>lastKnownFileType</key>
-			<string>text.xml</string>
-			<key>name</key>
-			<string>xhtml1-transitional.dtd</string>
-			<key>path</key>
-			<string>Resources/HTML/xhtml1-transitional.dtd</string>
-			<key>sourceTree</key>
-			<string>&lt;group&gt;</string>
-		</dict>
-		<key>2FAE97080E33B21600CA8540</key>
-		<dict>
-			<key>fileEncoding</key>
-			<string>4</string>
-			<key>isa</key>
-			<string>PBXFileReference</string>
-			<key>lastKnownFileType</key>
-			<string>text.xml</string>
-			<key>name</key>
-			<string>xhtmlValidatorTemplate.xhtml</string>
-			<key>path</key>
-			<string>Resources/HTML/xhtmlValidatorTemplate.xhtml</string>
-			<key>sourceTree</key>
-			<string>&lt;group&gt;</string>
-		</dict>
-		<key>2FAE97090E33B21600CA8540</key>
-		<dict>
-			<key>fileRef</key>
-			<string>2FAE97040E33B21600CA8540</string>
-			<key>isa</key>
-			<string>PBXBuildFile</string>
-		</dict>
-		<key>2FAE970C0E33B21600CA8540</key>
-		<dict>
-			<key>fileRef</key>
-			<string>2FAE97070E33B21600CA8540</string>
-			<key>isa</key>
-			<string>PBXBuildFile</string>
-		</dict>
-		<key>2FAE970D0E33B21600CA8540</key>
-		<dict>
-			<key>fileRef</key>
-			<string>2FAE97080E33B21600CA8540</string>
-			<key>isa</key>
-			<string>PBXBuildFile</string>
-		</dict>
-		<key>30AF6CF413C2289600A29C00</key>
-		<dict>
-			<key>isa</key>
-			<string>PBXFileReference</string>
-			<key>lastKnownFileType</key>
-			<string>file.xib</string>
-			<key>name</key>
-			<string>AboutViewController.xib</string>
-			<key>path</key>
-			<string>Resources/AboutViewController.xib</string>
-			<key>sourceTree</key>
-			<string>&lt;group&gt;</string>
-		</dict>
-		<key>30AF6CF513C2289600A29C00</key>
-		<dict>
-			<key>fileRef</key>
-			<string>30AF6CF413C2289600A29C00</string>
-			<key>isa</key>
-			<string>PBXBuildFile</string>
-		</dict>
-		<key>30AF6CFB13C230C600A29C00</key>
-		<dict>
-			<key>fileEncoding</key>
-			<string>4</string>
-			<key>isa</key>
-			<string>PBXFileReference</string>
-			<key>lastKnownFileType</key>
-			<string>sourcecode.c.h</string>
-			<key>name</key>
-			<string>AboutViewController.h</string>
-			<key>path</key>
-			<string>../System/AboutViewController.h</string>
-			<key>sourceTree</key>
-			<string>&lt;group&gt;</string>
-		</dict>
-		<key>30AF6CFC13C230C600A29C00</key>
-		<dict>
-			<key>fileEncoding</key>
-			<string>4</string>
-			<key>isa</key>
-			<string>PBXFileReference</string>
-			<key>lastKnownFileType</key>
-			<string>sourcecode.c.objc</string>
-			<key>name</key>
-			<string>AboutViewController.m</string>
-			<key>path</key>
-			<string>../System/AboutViewController.m</string>
-			<key>sourceTree</key>
-			<string>&lt;group&gt;</string>
-		</dict>
-		<key>30AF6CFD13C230C600A29C00</key>
-		<dict>
-			<key>fileRef</key>
-			<string>30AF6CFC13C230C600A29C00</string>
-			<key>isa</key>
-			<string>PBXBuildFile</string>
-		</dict>
-		<key>30EABE0718A5903400B73A9C</key>
-		<dict>
-			<key>fileEncoding</key>
-			<string>4</string>
-			<key>isa</key>
-			<string>PBXFileReference</string>
-			<key>lastKnownFileType</key>
-			<string>sourcecode.c.h</string>
-			<key>path</key>
-			<string>WPBlogTableViewCell.h</string>
-			<key>sourceTree</key>
-			<string>&lt;group&gt;</string>
-		</dict>
-		<key>30EABE0818A5903400B73A9C</key>
-		<dict>
-			<key>fileEncoding</key>
-			<string>4</string>
-			<key>isa</key>
-			<string>PBXFileReference</string>
-			<key>lastKnownFileType</key>
-			<string>sourcecode.c.objc</string>
-			<key>path</key>
-			<string>WPBlogTableViewCell.m</string>
-			<key>sourceTree</key>
-			<string>&lt;group&gt;</string>
-		</dict>
-		<key>30EABE0918A5903400B73A9C</key>
-		<dict>
-			<key>fileRef</key>
-			<string>30EABE0818A5903400B73A9C</string>
-			<key>isa</key>
-			<string>PBXBuildFile</string>
-		</dict>
-		<key>37022D8F1981BF9200F322B7</key>
-		<dict>
-			<key>fileEncoding</key>
-			<string>4</string>
-			<key>isa</key>
-			<string>PBXFileReference</string>
-			<key>lastKnownFileType</key>
-			<string>sourcecode.c.h</string>
-			<key>path</key>
-			<string>VerticallyStackedButton.h</string>
-			<key>sourceTree</key>
-			<string>&lt;group&gt;</string>
-		</dict>
-		<key>37022D901981BF9200F322B7</key>
-		<dict>
-			<key>fileEncoding</key>
-			<string>4</string>
-			<key>isa</key>
-			<string>PBXFileReference</string>
-			<key>lastKnownFileType</key>
-			<string>sourcecode.c.objc</string>
-			<key>path</key>
-			<string>VerticallyStackedButton.m</string>
-			<key>sourceTree</key>
-			<string>&lt;group&gt;</string>
-		</dict>
-		<key>37022D931981C19000F322B7</key>
-		<dict>
-			<key>fileRef</key>
-			<string>37022D901981BF9200F322B7</string>
-			<key>isa</key>
-			<string>PBXBuildFile</string>
-		</dict>
-		<key>3716E400167296D30035F8C4</key>
-		<dict>
-			<key>fileEncoding</key>
-			<string>4</string>
-			<key>isa</key>
-			<string>PBXFileReference</string>
-			<key>lastKnownFileType</key>
-			<string>file.xib</string>
-			<key>name</key>
-			<string>ToastView.xib</string>
-			<key>path</key>
-			<string>Resources/ToastView.xib</string>
-			<key>sourceTree</key>
-			<string>&lt;group&gt;</string>
-		</dict>
-		<key>3716E401167296D30035F8C4</key>
-		<dict>
-			<key>fileRef</key>
-			<string>3716E400167296D30035F8C4</string>
-			<key>isa</key>
-			<string>PBXBuildFile</string>
-		</dict>
-		<key>37195B7F166A5DDC005F2292</key>
-		<dict>
-			<key>children</key>
-			<array>
-				<string>3716E400167296D30035F8C4</string>
-			</array>
-			<key>isa</key>
-			<string>PBXGroup</string>
-			<key>name</key>
-			<string>Notifications</string>
-			<key>sourceTree</key>
-			<string>&lt;group&gt;</string>
-		</dict>
-		<key>37245ADB13FC23FF006CDBE3</key>
-		<dict>
-			<key>fileEncoding</key>
-			<string>4</string>
-			<key>isa</key>
-			<string>PBXFileReference</string>
-			<key>lastKnownFileType</key>
-			<string>file.xib</string>
-			<key>name</key>
-			<string>WPWebViewController.xib</string>
-			<key>path</key>
-			<string>Resources/WPWebViewController.xib</string>
-			<key>sourceTree</key>
-			<string>&lt;group&gt;</string>
-		</dict>
-		<key>37245ADC13FC23FF006CDBE3</key>
-		<dict>
-			<key>fileRef</key>
-			<string>37245ADB13FC23FF006CDBE3</string>
-			<key>isa</key>
-			<string>PBXBuildFile</string>
-		</dict>
-		<key>374CB16115B93C0800DD0EBC</key>
-		<dict>
-			<key>includeInIndex</key>
-			<string>1</string>
-			<key>isa</key>
-			<string>PBXFileReference</string>
-			<key>lastKnownFileType</key>
-			<string>wrapper.framework</string>
-			<key>name</key>
-			<string>AudioToolbox.framework</string>
-			<key>path</key>
-			<string>System/Library/Frameworks/AudioToolbox.framework</string>
-			<key>sourceTree</key>
-			<string>SDKROOT</string>
-		</dict>
-		<key>374CB16215B93C0800DD0EBC</key>
-		<dict>
-			<key>fileRef</key>
-			<string>374CB16115B93C0800DD0EBC</string>
-			<key>isa</key>
-			<string>PBXBuildFile</string>
-		</dict>
-		<key>375D090B133B94C3000CC9CD</key>
-		<dict>
-			<key>fileEncoding</key>
-			<string>4</string>
-			<key>isa</key>
-			<string>PBXFileReference</string>
-			<key>lastKnownFileType</key>
-			<string>sourcecode.c.h</string>
-			<key>path</key>
-			<string>BlogsTableViewCell.h</string>
-			<key>sourceTree</key>
-			<string>&lt;group&gt;</string>
-		</dict>
-		<key>375D090C133B94C3000CC9CD</key>
-		<dict>
-			<key>fileEncoding</key>
-			<string>4</string>
-			<key>isa</key>
-			<string>PBXFileReference</string>
-			<key>lastKnownFileType</key>
-			<string>sourcecode.c.objc</string>
-			<key>path</key>
-			<string>BlogsTableViewCell.m</string>
-			<key>sourceTree</key>
-			<string>&lt;group&gt;</string>
-		</dict>
-		<key>375D090D133B94C3000CC9CD</key>
-		<dict>
-			<key>fileRef</key>
-			<string>375D090C133B94C3000CC9CD</string>
-			<key>isa</key>
-			<string>PBXBuildFile</string>
-		</dict>
-		<key>3768BEF013041E7900E7C9A9</key>
-		<dict>
-			<key>isa</key>
-			<string>PBXFileReference</string>
-			<key>lastKnownFileType</key>
-			<string>file.xib</string>
-			<key>name</key>
-			<string>BetaFeedbackViewController.xib</string>
-			<key>path</key>
-			<string>Resources/BetaFeedbackViewController.xib</string>
-			<key>sourceTree</key>
-			<string>&lt;group&gt;</string>
-		</dict>
-		<key>3768BEF213041E7900E7C9A9</key>
-		<dict>
-			<key>fileRef</key>
-			<string>3768BEF013041E7900E7C9A9</string>
-			<key>isa</key>
-			<string>PBXBuildFile</string>
-		</dict>
-		<key>3792259E12F6DBCC00F2176A</key>
-		<dict>
-			<key>children</key>
-			<array>
-				<string>5D1EE7FF15E7AF3E007F1F02</string>
-				<string>5D1EE80015E7AF3E007F1F02</string>
-				<string>C56636E61868D0CE00226AAB</string>
-				<string>C56636E71868D0CE00226AAB</string>
-				<string>857610D418C0377300EDF406</string>
-				<string>857610D518C0377300EDF406</string>
-			</array>
-			<key>isa</key>
-			<string>PBXGroup</string>
-			<key>path</key>
-			<string>Stats</string>
-			<key>sourceTree</key>
-			<string>&lt;group&gt;</string>
-		</dict>
-		<key>37B7924B16768FCB0021B3A4</key>
-		<dict>
-			<key>fileEncoding</key>
-			<string>4</string>
-			<key>isa</key>
-			<string>PBXFileReference</string>
-			<key>lastKnownFileType</key>
-			<string>sourcecode.c.h</string>
-			<key>path</key>
-			<string>NotificationSettingsViewController.h</string>
-			<key>sourceTree</key>
-			<string>&lt;group&gt;</string>
-		</dict>
-		<key>37B7924C16768FCB0021B3A4</key>
-		<dict>
-			<key>fileEncoding</key>
-			<string>4</string>
-			<key>isa</key>
-			<string>PBXFileReference</string>
-			<key>lastKnownFileType</key>
-			<string>sourcecode.c.objc</string>
-			<key>path</key>
-			<string>NotificationSettingsViewController.m</string>
-			<key>sourceTree</key>
-			<string>&lt;group&gt;</string>
-		</dict>
-		<key>37B7924D16768FCC0021B3A4</key>
-		<dict>
-			<key>fileRef</key>
-			<string>37B7924C16768FCB0021B3A4</string>
-			<key>isa</key>
-			<string>PBXBuildFile</string>
-		</dict>
-		<key>45C73C23113C36F50024D0D2</key>
-		<dict>
-			<key>children</key>
-			<array>
-				<string>74C1C30F199170F10077A7DC</string>
-				<string>83F1FCA7123748EF00069F99</string>
-				<string>E1FC3DB313C7788700F6B60F</string>
-				<string>45C73C24113C36F70024D0D2</string>
-			</array>
-			<key>isa</key>
-			<string>PBXGroup</string>
-			<key>name</key>
-			<string>Resources-iPad</string>
-			<key>sourceTree</key>
-			<string>&lt;group&gt;</string>
-		</dict>
-		<key>45C73C24113C36F70024D0D2</key>
-		<dict>
-			<key>isa</key>
-			<string>PBXFileReference</string>
-			<key>lastKnownFileType</key>
-			<string>file.xib</string>
-			<key>name</key>
-			<string>MainWindow-iPad.xib</string>
-			<key>path</key>
-			<string>Resources-iPad/MainWindow-iPad.xib</string>
-			<key>sourceTree</key>
-			<string>&lt;group&gt;</string>
-		</dict>
-		<key>45C73C25113C36F70024D0D2</key>
-		<dict>
-			<key>fileRef</key>
-			<string>45C73C24113C36F70024D0D2</string>
-			<key>isa</key>
-			<string>PBXBuildFile</string>
-		</dict>
-		<key>462F4E0618369F0B0028D2F8</key>
-		<dict>
-			<key>fileEncoding</key>
-			<string>4</string>
-			<key>isa</key>
-			<string>PBXFileReference</string>
-			<key>lastKnownFileType</key>
-			<string>sourcecode.c.h</string>
-			<key>path</key>
-			<string>BlogDetailsViewController.h</string>
-			<key>sourceTree</key>
-			<string>&lt;group&gt;</string>
-		</dict>
-		<key>462F4E0718369F0B0028D2F8</key>
-		<dict>
-			<key>fileEncoding</key>
-			<string>4</string>
-			<key>isa</key>
-			<string>PBXFileReference</string>
-			<key>lastKnownFileType</key>
-			<string>sourcecode.c.objc</string>
-			<key>lineEnding</key>
-			<string>0</string>
-			<key>path</key>
-			<string>BlogDetailsViewController.m</string>
-			<key>sourceTree</key>
-			<string>&lt;group&gt;</string>
-			<key>xcLanguageSpecificationIdentifier</key>
-			<string>xcode.lang.objc</string>
-		</dict>
-		<key>462F4E0818369F0B0028D2F8</key>
-		<dict>
-			<key>fileEncoding</key>
-			<string>4</string>
-			<key>isa</key>
-			<string>PBXFileReference</string>
-			<key>lastKnownFileType</key>
-			<string>sourcecode.c.h</string>
-			<key>path</key>
-			<string>BlogListViewController.h</string>
-			<key>sourceTree</key>
-			<string>&lt;group&gt;</string>
-		</dict>
-		<key>462F4E0918369F0B0028D2F8</key>
-		<dict>
-			<key>fileEncoding</key>
-			<string>4</string>
-			<key>isa</key>
-			<string>PBXFileReference</string>
-			<key>lastKnownFileType</key>
-			<string>sourcecode.c.objc</string>
-			<key>path</key>
-			<string>BlogListViewController.m</string>
-			<key>sourceTree</key>
-			<string>&lt;group&gt;</string>
-		</dict>
-		<key>462F4E0A18369F0B0028D2F8</key>
-		<dict>
-			<key>fileRef</key>
-			<string>462F4E0718369F0B0028D2F8</string>
-			<key>isa</key>
-			<string>PBXBuildFile</string>
-		</dict>
-		<key>462F4E0B18369F0B0028D2F8</key>
-		<dict>
-			<key>fileRef</key>
-			<string>462F4E0918369F0B0028D2F8</string>
-			<key>isa</key>
-			<string>PBXBuildFile</string>
-		</dict>
-		<key>462F4E0F183867AE0028D2F8</key>
-		<dict>
-			<key>isa</key>
-			<string>PBXFileReference</string>
-			<key>lastKnownFileType</key>
-			<string>file</string>
-			<key>path</key>
-			<string>Merriweather-Bold.ttf</string>
-			<key>sourceTree</key>
-			<string>&lt;group&gt;</string>
-		</dict>
-		<key>4645AFC41961E1FB005F7509</key>
-		<dict>
-			<key>isa</key>
-			<string>PBXFileReference</string>
-			<key>lastKnownFileType</key>
-			<string>folder.assetcatalog</string>
-			<key>name</key>
-			<string>AppImages.xcassets</string>
-			<key>path</key>
-			<string>Resources/AppImages.xcassets</string>
-			<key>sourceTree</key>
-			<string>&lt;group&gt;</string>
-		</dict>
-		<key>4645AFC51961E1FB005F7509</key>
-		<dict>
-			<key>fileRef</key>
-			<string>4645AFC41961E1FB005F7509</string>
-			<key>isa</key>
-			<string>PBXBuildFile</string>
-		</dict>
-		<key>46E4792A185BD2B8007AA76F</key>
-		<dict>
-			<key>fileEncoding</key>
-			<string>4</string>
-			<key>isa</key>
-			<string>PBXFileReference</string>
-			<key>lastKnownFileType</key>
-			<string>sourcecode.c.h</string>
-			<key>path</key>
-			<string>CommentView.h</string>
-			<key>sourceTree</key>
-			<string>&lt;group&gt;</string>
-		</dict>
-		<key>46E4792B185BD2B8007AA76F</key>
-		<dict>
-			<key>fileEncoding</key>
-			<string>4</string>
-			<key>isa</key>
-			<string>PBXFileReference</string>
-			<key>lastKnownFileType</key>
-			<string>sourcecode.c.objc</string>
-			<key>path</key>
-			<string>CommentView.m</string>
-			<key>sourceTree</key>
-			<string>&lt;group&gt;</string>
-		</dict>
-		<key>46E4792C185BD2B8007AA76F</key>
-		<dict>
-			<key>fileRef</key>
-			<string>46E4792B185BD2B8007AA76F</string>
-			<key>isa</key>
-			<string>PBXBuildFile</string>
-		</dict>
-		<key>46F8460F185A6E98009D0DA5</key>
-		<dict>
-			<key>fileEncoding</key>
-			<string>4</string>
-			<key>isa</key>
-			<string>PBXFileReference</string>
-			<key>lastKnownFileType</key>
-			<string>sourcecode.c.h</string>
-			<key>path</key>
-			<string>WPContentView.h</string>
-			<key>sourceTree</key>
-			<string>&lt;group&gt;</string>
-		</dict>
-		<key>46F84610185A6E98009D0DA5</key>
-		<dict>
-			<key>fileEncoding</key>
-			<string>4</string>
-			<key>isa</key>
-			<string>PBXFileReference</string>
-			<key>lastKnownFileType</key>
-			<string>sourcecode.c.objc</string>
-			<key>path</key>
-			<string>WPContentView.m</string>
-			<key>sourceTree</key>
-			<string>&lt;group&gt;</string>
-		</dict>
-		<key>46F84611185A6E98009D0DA5</key>
-		<dict>
-			<key>fileRef</key>
-			<string>46F84610185A6E98009D0DA5</string>
-			<key>isa</key>
-			<string>PBXBuildFile</string>
-		</dict>
-		<key>46F84612185A8B7E009D0DA5</key>
-		<dict>
-			<key>fileEncoding</key>
-			<string>4</string>
-			<key>isa</key>
-			<string>PBXFileReference</string>
-			<key>lastKnownFileType</key>
-			<string>sourcecode.c.h</string>
-			<key>path</key>
-			<string>WPContentViewProvider.h</string>
-			<key>sourceTree</key>
-			<string>&lt;group&gt;</string>
-		</dict>
-		<key>46F84613185AEB38009D0DA5</key>
-		<dict>
-			<key>fileEncoding</key>
-			<string>4</string>
-			<key>isa</key>
-			<string>PBXFileReference</string>
-			<key>lastKnownFileType</key>
-			<string>sourcecode.c.h</string>
-			<key>path</key>
-			<string>WPContentViewSubclass.h</string>
-			<key>sourceTree</key>
-			<string>&lt;group&gt;</string>
-		</dict>
-		<key>46F8714D1838C41600BC149B</key>
-		<dict>
-			<key>fileEncoding</key>
-			<string>4</string>
-			<key>isa</key>
-			<string>PBXFileReference</string>
-			<key>lastKnownFileType</key>
-			<string>sourcecode.c.h</string>
-			<key>path</key>
-			<string>NSDate+StringFormatting.h</string>
-			<key>sourceTree</key>
-			<string>&lt;group&gt;</string>
-		</dict>
-		<key>46F8714E1838C41600BC149B</key>
-		<dict>
-			<key>fileEncoding</key>
-			<string>4</string>
-			<key>isa</key>
-			<string>PBXFileReference</string>
-			<key>lastKnownFileType</key>
-			<string>sourcecode.c.objc</string>
-			<key>path</key>
-			<string>NSDate+StringFormatting.m</string>
-			<key>sourceTree</key>
-			<string>&lt;group&gt;</string>
-		</dict>
-		<key>46F8714F1838C41600BC149B</key>
-		<dict>
-			<key>fileRef</key>
-			<string>46F8714E1838C41600BC149B</string>
-			<key>isa</key>
-			<string>PBXBuildFile</string>
-		</dict>
-		<key>46FE8276184FD8A200535844</key>
-		<dict>
-			<key>fileRef</key>
-			<string>E1634518183B733B005E967F</string>
-			<key>isa</key>
-			<string>PBXBuildFile</string>
-		</dict>
-		<key>501C8A355B53A6971F731ECA</key>
-		<dict>
-			<key>includeInIndex</key>
-			<string>1</string>
-			<key>isa</key>
-			<string>PBXFileReference</string>
-			<key>lastKnownFileType</key>
-			<string>text.xcconfig</string>
-			<key>name</key>
-			<string>Pods.distribution.xcconfig</string>
-			<key>path</key>
-			<string>../Pods/Target Support Files/Pods/Pods.distribution.xcconfig</string>
-			<key>sourceTree</key>
-			<string>&lt;group&gt;</string>
-		</dict>
-		<key>5903AE1A19B60A98009D5354</key>
-		<dict>
-			<key>fileEncoding</key>
-			<string>4</string>
-			<key>isa</key>
-			<string>PBXFileReference</string>
-			<key>lastKnownFileType</key>
-			<string>sourcecode.c.objc</string>
-			<key>path</key>
-			<string>WPButtonForNavigationBar.m</string>
-			<key>sourceTree</key>
-			<string>&lt;group&gt;</string>
-			<key>usesTabs</key>
-			<string>0</string>
-		</dict>
-		<key>5903AE1B19B60A98009D5354</key>
-		<dict>
-			<key>fileRef</key>
-			<string>5903AE1A19B60A98009D5354</string>
-			<key>isa</key>
-			<string>PBXBuildFile</string>
-		</dict>
-		<key>5903AE1C19B60AB9009D5354</key>
-		<dict>
-			<key>isa</key>
-			<string>PBXFileReference</string>
-			<key>lastKnownFileType</key>
-			<string>sourcecode.c.h</string>
-			<key>path</key>
-			<string>WPButtonForNavigationBar.h</string>
-			<key>sourceTree</key>
-			<string>&lt;group&gt;</string>
-			<key>usesTabs</key>
-			<string>0</string>
-		</dict>
-		<key>59379AA1191904C200B49251</key>
-		<dict>
-			<key>children</key>
-			<array>
-				<string>59379AA2191904C200B49251</string>
-				<string>59379AA3191904C200B49251</string>
-			</array>
-			<key>isa</key>
-			<string>PBXGroup</string>
-			<key>name</key>
-			<string>AnimatedGIFImageSerialization</string>
-			<key>path</key>
-			<string>AnimatedGIFImageSerialization-0.1.0/AnimatedGIFImageSerialization</string>
-			<key>sourceTree</key>
-			<string>&lt;group&gt;</string>
-		</dict>
-		<key>59379AA2191904C200B49251</key>
-		<dict>
-			<key>fileEncoding</key>
-			<string>4</string>
-			<key>isa</key>
-			<string>PBXFileReference</string>
-			<key>lastKnownFileType</key>
-			<string>sourcecode.c.h</string>
-			<key>path</key>
-			<string>AnimatedGIFImageSerialization.h</string>
-			<key>sourceTree</key>
-			<string>&lt;group&gt;</string>
-		</dict>
-		<key>59379AA3191904C200B49251</key>
-		<dict>
-			<key>fileEncoding</key>
-			<string>4</string>
-			<key>isa</key>
-			<string>PBXFileReference</string>
-			<key>lastKnownFileType</key>
-			<string>sourcecode.c.objc</string>
-			<key>path</key>
-			<string>AnimatedGIFImageSerialization.m</string>
-			<key>sourceTree</key>
-			<string>&lt;group&gt;</string>
-		</dict>
-		<key>59379AA4191904C200B49251</key>
-		<dict>
-			<key>fileRef</key>
-			<string>59379AA3191904C200B49251</string>
-			<key>isa</key>
-			<string>PBXBuildFile</string>
-		</dict>
-		<key>5D0077A5182AE9DF00F865DB</key>
-		<dict>
-			<key>fileEncoding</key>
-			<string>4</string>
-			<key>isa</key>
-			<string>PBXFileReference</string>
-			<key>lastKnownFileType</key>
-			<string>sourcecode.c.h</string>
-			<key>path</key>
-			<string>ReaderMediaQueue.h</string>
-			<key>sourceTree</key>
-			<string>&lt;group&gt;</string>
-		</dict>
-		<key>5D0077A6182AE9DF00F865DB</key>
-		<dict>
-			<key>fileEncoding</key>
-			<string>4</string>
-			<key>isa</key>
-			<string>PBXFileReference</string>
-			<key>lastKnownFileType</key>
-			<string>sourcecode.c.objc</string>
-			<key>path</key>
-			<string>ReaderMediaQueue.m</string>
-			<key>sourceTree</key>
-			<string>&lt;group&gt;</string>
-		</dict>
-		<key>5D0077A7182AE9DF00F865DB</key>
-		<dict>
-			<key>fileRef</key>
-			<string>5D0077A6182AE9DF00F865DB</string>
-			<key>isa</key>
-			<string>PBXBuildFile</string>
-		</dict>
-		<key>5D08B8FC19647C0300D5B381</key>
-		<dict>
-			<key>children</key>
-			<array>
-				<string>5DB93EE819B6190700EC88EB</string>
-				<string>5DB93EE919B6190700EC88EB</string>
-				<string>5DB93EEA19B6190700EC88EB</string>
-				<string>5DB93EEB19B6190700EC88EB</string>
-				<string>5DF94E481962BAEB00359241</string>
-				<string>5DF94E491962BAEB00359241</string>
-				<string>5DF94E4A1962BAEB00359241</string>
-				<string>5DF94E4B1962BAEB00359241</string>
-				<string>5DF94E4C1962BAEB00359241</string>
-				<string>5DF94E4D1962BAEB00359241</string>
-				<string>5DF94E4E1962BAEB00359241</string>
-				<string>5DF94E4F1962BAEB00359241</string>
-				<string>5D42A3EF175E75EE005CFF05</string>
-				<string>5D42A3F0175E75EE005CFF05</string>
-				<string>5D9B17C319998A430047A4A2</string>
-				<string>5D9B17C419998A430047A4A2</string>
-				<string>5D42A3E7175E75EE005CFF05</string>
-				<string>5D42A3E8175E75EE005CFF05</string>
-				<string>5D42A3E5175E75EE005CFF05</string>
-				<string>5D42A3E6175E75EE005CFF05</string>
-				<string>5D42A3F5175E75EE005CFF05</string>
-				<string>5D42A3F6175E75EE005CFF05</string>
-				<string>E1D062D2177C685700644185</string>
-				<string>E1D062D3177C685700644185</string>
-			</array>
-			<key>isa</key>
-			<string>PBXGroup</string>
-			<key>name</key>
-			<string>Views</string>
-			<key>sourceTree</key>
-			<string>&lt;group&gt;</string>
-		</dict>
-		<key>5D08B8FD19647C0800D5B381</key>
-		<dict>
-			<key>children</key>
-			<array>
-				<string>5D1D9C5319885B01009D13B7</string>
-				<string>5D08B90219648C3400D5B381</string>
-				<string>5D08B90319648C3400D5B381</string>
-				<string>5DF738921965FAB900393584</string>
-				<string>5DF738931965FAB900393584</string>
-				<string>5DF738951965FACD00393584</string>
-				<string>5DF738961965FACD00393584</string>
-				<string>5D20A6511982D56600463A91</string>
-				<string>5D20A6521982D56600463A91</string>
-				<string>5D42A3ED175E75EE005CFF05</string>
-				<string>5D42A3EE175E75EE005CFF05</string>
-				<string>5D42A3EB175E75EE005CFF05</string>
-				<string>5D42A3EC175E75EE005CFF05</string>
-				<string>5D37941919216B1300E26CA4</string>
-				<string>5D37941A19216B1300E26CA4</string>
-				<string>CC24E5ED1577D1EA00A6D5B5</string>
-				<string>CC24E5EE1577D1EA00A6D5B5</string>
-				<string>5D42A401175E76A1005CFF05</string>
-				<string>5D42A402175E76A2005CFF05</string>
-				<string>CCEF152F14C9EA050001176D</string>
-				<string>CCEF153014C9EA050001176D</string>
-				<string>5D42A403175E76A4005CFF05</string>
-				<string>5D42A404175E76A5005CFF05</string>
-			</array>
-			<key>isa</key>
-			<string>PBXGroup</string>
-			<key>name</key>
-			<string>Controllers</string>
-			<key>sourceTree</key>
-			<string>&lt;group&gt;</string>
-		</dict>
-		<key>5D08B8FE19647C2C00D5B381</key>
-		<dict>
-			<key>children</key>
-			<array>
-				<string>5D0C2CB719AB932C002DF1E5</string>
-				<string>CC70165C185BB97A007B37DB</string>
-				<string>CC70165D185BB97A007B37DB</string>
-				<string>5D0077A5182AE9DF00F865DB</string>
-				<string>5D0077A6182AE9DF00F865DB</string>
-				<string>5DF738981965FB3C00393584</string>
-				<string>5DF738991965FB3C00393584</string>
-				<string>CC0E20AC15B87DA100D3468B</string>
-				<string>CC0E20AD15B87DA100D3468B</string>
-			</array>
-			<key>isa</key>
-			<string>PBXGroup</string>
-			<key>name</key>
-			<string>Utils</string>
-			<key>sourceTree</key>
-			<string>&lt;group&gt;</string>
-		</dict>
-		<key>5D08B90219648C3400D5B381</key>
-		<dict>
-			<key>fileEncoding</key>
-			<string>4</string>
-			<key>isa</key>
-			<string>PBXFileReference</string>
-			<key>lastKnownFileType</key>
-			<string>sourcecode.c.h</string>
-			<key>path</key>
-			<string>ReaderSubscriptionViewController.h</string>
-			<key>sourceTree</key>
-			<string>&lt;group&gt;</string>
-		</dict>
-		<key>5D08B90319648C3400D5B381</key>
-		<dict>
-			<key>fileEncoding</key>
-			<string>4</string>
-			<key>isa</key>
-			<string>PBXFileReference</string>
-			<key>lastKnownFileType</key>
-			<string>sourcecode.c.objc</string>
-			<key>path</key>
-			<string>ReaderSubscriptionViewController.m</string>
-			<key>sourceTree</key>
-			<string>&lt;group&gt;</string>
-		</dict>
-		<key>5D08B90419648C3400D5B381</key>
-		<dict>
-			<key>fileRef</key>
-			<string>5D08B90319648C3400D5B381</string>
-			<key>isa</key>
-			<string>PBXBuildFile</string>
-		</dict>
-		<key>5D0C2CB719AB932C002DF1E5</key>
-		<dict>
-			<key>fileEncoding</key>
-			<string>4</string>
-			<key>isa</key>
-			<string>PBXFileReference</string>
-			<key>lastKnownFileType</key>
-			<string>sourcecode.swift</string>
-			<key>path</key>
-			<string>WPContentSyncHelper.swift</string>
-			<key>sourceTree</key>
-			<string>&lt;group&gt;</string>
-		</dict>
-		<key>5D0C2CB819AB932C002DF1E5</key>
-		<dict>
-			<key>fileRef</key>
-			<string>5D0C2CB719AB932C002DF1E5</string>
-			<key>isa</key>
-			<string>PBXBuildFile</string>
-		</dict>
-		<key>5D119DA1176FBE040073D83A</key>
-		<dict>
-			<key>fileEncoding</key>
-			<string>4</string>
-			<key>isa</key>
-			<string>PBXFileReference</string>
-			<key>lastKnownFileType</key>
-			<string>sourcecode.c.h</string>
-			<key>path</key>
-			<string>UIImageView+AFNetworkingExtra.h</string>
-			<key>sourceTree</key>
-			<string>&lt;group&gt;</string>
-		</dict>
-		<key>5D119DA2176FBE040073D83A</key>
-		<dict>
-			<key>fileEncoding</key>
-			<string>4</string>
-			<key>isa</key>
-			<string>PBXFileReference</string>
-			<key>lastKnownFileType</key>
-			<string>sourcecode.c.objc</string>
-			<key>path</key>
-			<string>UIImageView+AFNetworkingExtra.m</string>
-			<key>sourceTree</key>
-			<string>&lt;group&gt;</string>
-		</dict>
-		<key>5D119DA3176FBE040073D83A</key>
-		<dict>
-			<key>fileRef</key>
-			<string>5D119DA2176FBE040073D83A</string>
-			<key>isa</key>
-			<string>PBXBuildFile</string>
-		</dict>
-		<key>5D11E3241979E76D00E70992</key>
-		<dict>
-			<key>fileEncoding</key>
-			<string>4</string>
-			<key>isa</key>
-			<string>PBXFileReference</string>
-			<key>lastKnownFileType</key>
-			<string>sourcecode.c.h</string>
-			<key>path</key>
-			<string>VideoThumbnailServiceRemote.h</string>
-			<key>sourceTree</key>
-			<string>&lt;group&gt;</string>
-		</dict>
-		<key>5D11E3251979E76D00E70992</key>
-		<dict>
-			<key>fileEncoding</key>
-			<string>4</string>
-			<key>isa</key>
-			<string>PBXFileReference</string>
-			<key>lastKnownFileType</key>
-			<string>sourcecode.c.objc</string>
-			<key>path</key>
-			<string>VideoThumbnailServiceRemote.m</string>
-			<key>sourceTree</key>
-			<string>&lt;group&gt;</string>
-		</dict>
-		<key>5D11E3261979E76D00E70992</key>
-		<dict>
-			<key>fileRef</key>
-			<string>5D11E3251979E76D00E70992</string>
-			<key>isa</key>
-			<string>PBXBuildFile</string>
-		</dict>
-		<key>5D12FE1A1988243700378BD6</key>
-		<dict>
-			<key>fileEncoding</key>
-			<string>4</string>
-			<key>isa</key>
-			<string>PBXFileReference</string>
-			<key>lastKnownFileType</key>
-			<string>sourcecode.c.h</string>
-			<key>name</key>
-			<string>RemoteReaderPost.h</string>
-			<key>path</key>
-			<string>Remote Objects/RemoteReaderPost.h</string>
-			<key>sourceTree</key>
-			<string>&lt;group&gt;</string>
-		</dict>
-		<key>5D12FE1B1988243700378BD6</key>
-		<dict>
-			<key>fileEncoding</key>
-			<string>4</string>
-			<key>isa</key>
-			<string>PBXFileReference</string>
-			<key>lastKnownFileType</key>
-			<string>sourcecode.c.objc</string>
-			<key>name</key>
-			<string>RemoteReaderPost.m</string>
-			<key>path</key>
-			<string>Remote Objects/RemoteReaderPost.m</string>
-			<key>sourceTree</key>
-			<string>&lt;group&gt;</string>
-		</dict>
-		<key>5D12FE1C1988243700378BD6</key>
-		<dict>
-			<key>fileEncoding</key>
-			<string>4</string>
-			<key>isa</key>
-			<string>PBXFileReference</string>
-			<key>lastKnownFileType</key>
-			<string>sourcecode.c.h</string>
-			<key>name</key>
-			<string>RemoteReaderTopic.h</string>
-			<key>path</key>
-			<string>Remote Objects/RemoteReaderTopic.h</string>
-			<key>sourceTree</key>
-			<string>&lt;group&gt;</string>
-		</dict>
-		<key>5D12FE1D1988243700378BD6</key>
-		<dict>
-			<key>fileEncoding</key>
-			<string>4</string>
-			<key>isa</key>
-			<string>PBXFileReference</string>
-			<key>lastKnownFileType</key>
-			<string>sourcecode.c.objc</string>
-			<key>name</key>
-			<string>RemoteReaderTopic.m</string>
-			<key>path</key>
-			<string>Remote Objects/RemoteReaderTopic.m</string>
-			<key>sourceTree</key>
-			<string>&lt;group&gt;</string>
-		</dict>
-		<key>5D12FE1E1988243700378BD6</key>
-		<dict>
-			<key>fileRef</key>
-			<string>5D12FE1B1988243700378BD6</string>
-			<key>isa</key>
-			<string>PBXBuildFile</string>
-		</dict>
-		<key>5D12FE1F1988243700378BD6</key>
-		<dict>
-			<key>fileRef</key>
-			<string>5D12FE1D1988243700378BD6</string>
-			<key>isa</key>
-			<string>PBXBuildFile</string>
-		</dict>
-		<key>5D12FE201988245B00378BD6</key>
-		<dict>
-			<key>fileEncoding</key>
-			<string>4</string>
-			<key>isa</key>
-			<string>PBXFileReference</string>
-			<key>lastKnownFileType</key>
-			<string>sourcecode.c.h</string>
-			<key>name</key>
-			<string>RemoteReaderSite.h</string>
-			<key>path</key>
-			<string>Remote Objects/RemoteReaderSite.h</string>
-			<key>sourceTree</key>
-			<string>&lt;group&gt;</string>
-		</dict>
-		<key>5D12FE211988245B00378BD6</key>
-		<dict>
-			<key>fileEncoding</key>
-			<string>4</string>
-			<key>isa</key>
-			<string>PBXFileReference</string>
-			<key>lastKnownFileType</key>
-			<string>sourcecode.c.objc</string>
-			<key>name</key>
-			<string>RemoteReaderSite.m</string>
-			<key>path</key>
-			<string>Remote Objects/RemoteReaderSite.m</string>
-			<key>sourceTree</key>
-			<string>&lt;group&gt;</string>
-		</dict>
-		<key>5D12FE221988245B00378BD6</key>
-		<dict>
-			<key>fileRef</key>
-			<string>5D12FE211988245B00378BD6</string>
-			<key>isa</key>
-			<string>PBXBuildFile</string>
-		</dict>
-		<key>5D146EB9189857ED0068FDC6</key>
-		<dict>
-			<key>fileEncoding</key>
-			<string>4</string>
-			<key>isa</key>
-			<string>PBXFileReference</string>
-			<key>lastKnownFileType</key>
-			<string>sourcecode.c.h</string>
-			<key>path</key>
-			<string>FeaturedImageViewController.h</string>
-			<key>sourceTree</key>
-			<string>&lt;group&gt;</string>
-			<key>usesTabs</key>
-			<string>0</string>
-		</dict>
-		<key>5D146EBA189857ED0068FDC6</key>
-		<dict>
-			<key>fileEncoding</key>
-			<string>4</string>
-			<key>isa</key>
-			<string>PBXFileReference</string>
-			<key>lastKnownFileType</key>
-			<string>sourcecode.c.objc</string>
-			<key>path</key>
-			<string>FeaturedImageViewController.m</string>
-			<key>sourceTree</key>
-			<string>&lt;group&gt;</string>
-			<key>usesTabs</key>
-			<string>0</string>
-		</dict>
-		<key>5D146EBB189857ED0068FDC6</key>
-		<dict>
-			<key>fileRef</key>
-			<string>5D146EBA189857ED0068FDC6</string>
-			<key>isa</key>
-			<string>PBXBuildFile</string>
-		</dict>
-		<key>5D1945601979C3D5003EDDAD</key>
-		<dict>
-			<key>fileEncoding</key>
-			<string>4</string>
-			<key>isa</key>
-			<string>PBXFileReference</string>
-			<key>lastKnownFileType</key>
-			<string>sourcecode.c.h</string>
-			<key>path</key>
-			<string>WPRichTextImageControl.h</string>
-			<key>sourceTree</key>
-			<string>&lt;group&gt;</string>
-		</dict>
-		<key>5D1945611979C3D5003EDDAD</key>
-		<dict>
-			<key>fileEncoding</key>
-			<string>4</string>
-			<key>isa</key>
-			<string>PBXFileReference</string>
-			<key>lastKnownFileType</key>
-			<string>sourcecode.c.objc</string>
-			<key>path</key>
-			<string>WPRichTextImageControl.m</string>
-			<key>sourceTree</key>
-			<string>&lt;group&gt;</string>
-		</dict>
-		<key>5D1945621979C3D5003EDDAD</key>
-		<dict>
-			<key>fileRef</key>
-			<string>5D1945611979C3D5003EDDAD</string>
-			<key>isa</key>
-			<string>PBXBuildFile</string>
-		</dict>
-		<key>5D1945631979E091003EDDAD</key>
-		<dict>
-			<key>fileEncoding</key>
-			<string>4</string>
-			<key>isa</key>
-			<string>PBXFileReference</string>
-			<key>lastKnownFileType</key>
-			<string>sourcecode.c.h</string>
-			<key>path</key>
-			<string>WPRichTextVideoControl.h</string>
-			<key>sourceTree</key>
-			<string>&lt;group&gt;</string>
-		</dict>
-		<key>5D1945641979E091003EDDAD</key>
-		<dict>
-			<key>fileEncoding</key>
-			<string>4</string>
-			<key>isa</key>
-			<string>PBXFileReference</string>
-			<key>lastKnownFileType</key>
-			<string>sourcecode.c.objc</string>
-			<key>path</key>
-			<string>WPRichTextVideoControl.m</string>
-			<key>sourceTree</key>
-			<string>&lt;group&gt;</string>
-		</dict>
-		<key>5D1945651979E091003EDDAD</key>
-		<dict>
-			<key>fileRef</key>
-			<string>5D1945641979E091003EDDAD</string>
-			<key>isa</key>
-			<string>PBXBuildFile</string>
-		</dict>
-		<key>5D1D9C50198837D0009D13B7</key>
-		<dict>
-			<key>fileRef</key>
-			<string>5D12FE1B1988243700378BD6</string>
-			<key>isa</key>
-			<string>PBXBuildFile</string>
-		</dict>
-		<key>5D1D9C51198837D0009D13B7</key>
-		<dict>
-			<key>fileRef</key>
-			<string>5D12FE211988245B00378BD6</string>
-			<key>isa</key>
-			<string>PBXBuildFile</string>
-		</dict>
-		<key>5D1D9C52198837D0009D13B7</key>
-		<dict>
-			<key>fileRef</key>
-			<string>5D12FE1D1988243700378BD6</string>
-			<key>isa</key>
-			<string>PBXBuildFile</string>
-		</dict>
-		<key>5D1D9C5319885B01009D13B7</key>
-		<dict>
-			<key>isa</key>
-			<string>PBXFileReference</string>
-			<key>lastKnownFileType</key>
-			<string>sourcecode.c.h</string>
-			<key>path</key>
-			<string>ReaderEditableSubscriptionPage.h</string>
-			<key>sourceTree</key>
-			<string>&lt;group&gt;</string>
-		</dict>
-		<key>5D1EBF56187C9B95003393F8</key>
-		<dict>
-			<key>children</key>
-			<array>
-				<string>A0E293EF0E21027E00C6919C</string>
-				<string>A0E293F00E21027E00C6919C</string>
-				<string>7059CD1F0F332B6500A0660B</string>
-				<string>7059CD200F332B6500A0660B</string>
-				<string>5D5D0025187DA9D30027CEF6</string>
-				<string>5D5D0026187DA9D30027CEF6</string>
-			</array>
-			<key>isa</key>
-			<string>PBXGroup</string>
-			<key>path</key>
-			<string>Categories</string>
-			<key>sourceTree</key>
-			<string>&lt;group&gt;</string>
-		</dict>
-		<key>5D1EE7FF15E7AF3E007F1F02</key>
-		<dict>
-			<key>fileEncoding</key>
-			<string>4</string>
-			<key>isa</key>
-			<string>PBXFileReference</string>
-			<key>lastKnownFileType</key>
-			<string>sourcecode.c.h</string>
-			<key>path</key>
-			<string>JetpackSettingsViewController.h</string>
-			<key>sourceTree</key>
-			<string>&lt;group&gt;</string>
-		</dict>
-		<key>5D1EE80015E7AF3E007F1F02</key>
-		<dict>
-			<key>fileEncoding</key>
-			<string>4</string>
-			<key>isa</key>
-			<string>PBXFileReference</string>
-			<key>lastKnownFileType</key>
-			<string>sourcecode.c.objc</string>
-			<key>path</key>
-			<string>JetpackSettingsViewController.m</string>
-			<key>sourceTree</key>
-			<string>&lt;group&gt;</string>
-		</dict>
-		<key>5D1EE80215E7AF3E007F1F02</key>
-		<dict>
-			<key>fileRef</key>
-			<string>5D1EE80015E7AF3E007F1F02</string>
-			<key>isa</key>
-			<string>PBXBuildFile</string>
-		</dict>
-		<key>5D20A6511982D56600463A91</key>
-		<dict>
-			<key>fileEncoding</key>
-			<string>4</string>
-			<key>isa</key>
-			<string>PBXFileReference</string>
-			<key>lastKnownFileType</key>
-			<string>sourcecode.c.h</string>
-			<key>path</key>
-			<string>FollowedSitesViewController.h</string>
-			<key>sourceTree</key>
-			<string>&lt;group&gt;</string>
-		</dict>
-		<key>5D20A6521982D56600463A91</key>
-		<dict>
-			<key>fileEncoding</key>
-			<string>4</string>
-			<key>isa</key>
-			<string>PBXFileReference</string>
-			<key>lastKnownFileType</key>
-			<string>sourcecode.c.objc</string>
-			<key>path</key>
-			<string>FollowedSitesViewController.m</string>
-			<key>sourceTree</key>
-			<string>&lt;group&gt;</string>
-		</dict>
-		<key>5D20A6531982D56600463A91</key>
-		<dict>
-			<key>fileRef</key>
-			<string>5D20A6521982D56600463A91</string>
-			<key>isa</key>
-			<string>PBXBuildFile</string>
-		</dict>
-		<key>5D229A78199AB74F00685123</key>
-		<dict>
-			<key>isa</key>
-			<string>PBXFileReference</string>
-			<key>lastKnownFileType</key>
-			<string>wrapper.xcdatamodel</string>
-			<key>path</key>
-			<string>WordPress 21.xcdatamodel</string>
-			<key>sourceTree</key>
-			<string>&lt;group&gt;</string>
-		</dict>
-		<key>5D2B043515E83800007E3422</key>
-		<dict>
-			<key>fileEncoding</key>
-			<string>4</string>
-			<key>isa</key>
-			<string>PBXFileReference</string>
-			<key>lastKnownFileType</key>
-			<string>sourcecode.c.h</string>
-			<key>path</key>
-			<string>SettingsViewControllerDelegate.h</string>
-			<key>sourceTree</key>
-			<string>&lt;group&gt;</string>
-		</dict>
-		<key>5D2BEB4819758102005425F7</key>
-		<dict>
-			<key>fileEncoding</key>
-			<string>4</string>
-			<key>isa</key>
-			<string>PBXFileReference</string>
-			<key>lastKnownFileType</key>
-			<string>sourcecode.c.objc</string>
-			<key>path</key>
-			<string>WPTableImageSourceTest.m</string>
-			<key>sourceTree</key>
-			<string>&lt;group&gt;</string>
-		</dict>
-		<key>5D2BEB4919758102005425F7</key>
-		<dict>
-			<key>fileRef</key>
-			<string>5D2BEB4819758102005425F7</string>
-			<key>isa</key>
-			<string>PBXBuildFile</string>
-		</dict>
-		<key>5D37941919216B1300E26CA4</key>
-		<dict>
-			<key>fileEncoding</key>
-			<string>4</string>
-			<key>isa</key>
-			<string>PBXFileReference</string>
-			<key>lastKnownFileType</key>
-			<string>sourcecode.c.h</string>
-			<key>path</key>
-			<string>RebloggingViewController.h</string>
-			<key>sourceTree</key>
-			<string>&lt;group&gt;</string>
-		</dict>
-		<key>5D37941A19216B1300E26CA4</key>
-		<dict>
-			<key>fileEncoding</key>
-			<string>4</string>
-			<key>isa</key>
-			<string>PBXFileReference</string>
-			<key>lastKnownFileType</key>
-			<string>sourcecode.c.objc</string>
-			<key>path</key>
-			<string>RebloggingViewController.m</string>
-			<key>sourceTree</key>
-			<string>&lt;group&gt;</string>
-		</dict>
-		<key>5D37941B19216B1300E26CA4</key>
-		<dict>
-			<key>fileRef</key>
-			<string>5D37941A19216B1300E26CA4</string>
-			<key>isa</key>
-			<string>PBXBuildFile</string>
-		</dict>
-		<key>5D3D559518F88C3500782892</key>
-		<dict>
-			<key>fileEncoding</key>
-			<string>4</string>
-			<key>isa</key>
-			<string>PBXFileReference</string>
-			<key>lastKnownFileType</key>
-			<string>sourcecode.c.h</string>
-			<key>path</key>
-			<string>ReaderPostService.h</string>
-			<key>sourceTree</key>
-			<string>&lt;group&gt;</string>
-		</dict>
-		<key>5D3D559618F88C3500782892</key>
-		<dict>
-			<key>fileEncoding</key>
-			<string>4</string>
-			<key>isa</key>
-			<string>PBXFileReference</string>
-			<key>lastKnownFileType</key>
-			<string>sourcecode.c.objc</string>
-			<key>path</key>
-			<string>ReaderPostService.m</string>
-			<key>sourceTree</key>
-			<string>&lt;group&gt;</string>
-		</dict>
-		<key>5D3D559718F88C3500782892</key>
-		<dict>
-			<key>fileRef</key>
-			<string>5D3D559618F88C3500782892</string>
-			<key>isa</key>
-			<string>PBXBuildFile</string>
-		</dict>
-		<key>5D3D559818F88C5E00782892</key>
-		<dict>
-			<key>fileEncoding</key>
-			<string>4</string>
-			<key>isa</key>
-			<string>PBXFileReference</string>
-			<key>lastKnownFileType</key>
-			<string>sourcecode.c.h</string>
-			<key>path</key>
-			<string>ReaderPostServiceRemote.h</string>
-			<key>sourceTree</key>
-			<string>&lt;group&gt;</string>
-		</dict>
-		<key>5D3D559918F88C5E00782892</key>
-		<dict>
-			<key>fileEncoding</key>
-			<string>4</string>
-			<key>isa</key>
-			<string>PBXFileReference</string>
-			<key>lastKnownFileType</key>
-			<string>sourcecode.c.objc</string>
-			<key>path</key>
-			<string>ReaderPostServiceRemote.m</string>
-			<key>sourceTree</key>
-			<string>&lt;group&gt;</string>
-		</dict>
-		<key>5D3D559A18F88C5E00782892</key>
-		<dict>
-			<key>fileRef</key>
-			<string>5D3D559918F88C5E00782892</string>
-			<key>isa</key>
-			<string>PBXBuildFile</string>
-		</dict>
-		<key>5D3E334C15EEBB6B005FC6F2</key>
-		<dict>
-			<key>fileEncoding</key>
-			<string>4</string>
-			<key>isa</key>
-			<string>PBXFileReference</string>
-			<key>lastKnownFileType</key>
-			<string>sourcecode.c.h</string>
-			<key>path</key>
-			<string>ReachabilityUtils.h</string>
-			<key>sourceTree</key>
-			<string>&lt;group&gt;</string>
-		</dict>
-		<key>5D3E334D15EEBB6B005FC6F2</key>
-		<dict>
-			<key>fileEncoding</key>
-			<string>4</string>
-			<key>isa</key>
-			<string>PBXFileReference</string>
-			<key>lastKnownFileType</key>
-			<string>sourcecode.c.objc</string>
-			<key>path</key>
-			<string>ReachabilityUtils.m</string>
-			<key>sourceTree</key>
-			<string>&lt;group&gt;</string>
-		</dict>
-		<key>5D3E334E15EEBB6B005FC6F2</key>
-		<dict>
-			<key>fileRef</key>
-			<string>5D3E334D15EEBB6B005FC6F2</string>
-			<key>isa</key>
-			<string>PBXBuildFile</string>
-		</dict>
-		<key>5D42A3BB175E686F005CFF05</key>
-		<dict>
-			<key>isa</key>
-			<string>PBXFileReference</string>
-			<key>lastKnownFileType</key>
-			<string>wrapper.xcdatamodel</string>
-			<key>path</key>
-			<string>WordPress 12.xcdatamodel</string>
-			<key>sourceTree</key>
-			<string>&lt;group&gt;</string>
-		</dict>
-		<key>5D42A3D6175E7452005CFF05</key>
-		<dict>
-			<key>fileEncoding</key>
-			<string>4</string>
-			<key>isa</key>
-			<string>PBXFileReference</string>
-			<key>lastKnownFileType</key>
-			<string>sourcecode.c.h</string>
-			<key>path</key>
-			<string>AbstractPost.h</string>
-			<key>sourceTree</key>
-			<string>&lt;group&gt;</string>
-		</dict>
-		<key>5D42A3D7175E7452005CFF05</key>
-		<dict>
-			<key>fileEncoding</key>
-			<string>4</string>
-			<key>isa</key>
-			<string>PBXFileReference</string>
-			<key>lastKnownFileType</key>
-			<string>sourcecode.c.objc</string>
-			<key>path</key>
-			<string>AbstractPost.m</string>
-			<key>sourceTree</key>
-			<string>&lt;group&gt;</string>
-		</dict>
-		<key>5D42A3D8175E7452005CFF05</key>
-		<dict>
-			<key>fileEncoding</key>
-			<string>4</string>
-			<key>isa</key>
-			<string>PBXFileReference</string>
-			<key>lastKnownFileType</key>
-			<string>sourcecode.c.h</string>
-			<key>path</key>
-			<string>BasePost.h</string>
-			<key>sourceTree</key>
-			<string>&lt;group&gt;</string>
-		</dict>
-		<key>5D42A3D9175E7452005CFF05</key>
-		<dict>
-			<key>fileEncoding</key>
-			<string>4</string>
-			<key>isa</key>
-			<string>PBXFileReference</string>
-			<key>lastKnownFileType</key>
-			<string>sourcecode.c.objc</string>
-			<key>path</key>
-			<string>BasePost.m</string>
-			<key>sourceTree</key>
-			<string>&lt;group&gt;</string>
-		</dict>
-		<key>5D42A3DC175E7452005CFF05</key>
-		<dict>
-			<key>fileEncoding</key>
-			<string>4</string>
-			<key>isa</key>
-			<string>PBXFileReference</string>
-			<key>lastKnownFileType</key>
-			<string>sourcecode.c.h</string>
-			<key>path</key>
-			<string>ReaderPost.h</string>
-			<key>sourceTree</key>
-			<string>&lt;group&gt;</string>
-		</dict>
-		<key>5D42A3DD175E7452005CFF05</key>
-		<dict>
-			<key>fileEncoding</key>
-			<string>4</string>
-			<key>isa</key>
-			<string>PBXFileReference</string>
-			<key>lastKnownFileType</key>
-			<string>sourcecode.c.objc</string>
-			<key>path</key>
-			<string>ReaderPost.m</string>
-			<key>sourceTree</key>
-			<string>&lt;group&gt;</string>
-		</dict>
-		<key>5D42A3DF175E7452005CFF05</key>
-		<dict>
-			<key>fileRef</key>
-			<string>5D42A3D7175E7452005CFF05</string>
-			<key>isa</key>
-			<string>PBXBuildFile</string>
-		</dict>
-		<key>5D42A3E0175E7452005CFF05</key>
-		<dict>
-			<key>fileRef</key>
-			<string>5D42A3D9175E7452005CFF05</string>
-			<key>isa</key>
-			<string>PBXBuildFile</string>
-		</dict>
-		<key>5D42A3E2175E7452005CFF05</key>
-		<dict>
-			<key>fileRef</key>
-			<string>5D42A3DD175E7452005CFF05</string>
-			<key>isa</key>
-			<string>PBXBuildFile</string>
-		</dict>
-		<key>5D42A3E5175E75EE005CFF05</key>
-		<dict>
-			<key>fileEncoding</key>
-			<string>4</string>
-			<key>isa</key>
-			<string>PBXFileReference</string>
-			<key>lastKnownFileType</key>
-			<string>sourcecode.c.h</string>
-			<key>path</key>
-			<string>ReaderImageView.h</string>
-			<key>sourceTree</key>
-			<string>&lt;group&gt;</string>
-		</dict>
-		<key>5D42A3E6175E75EE005CFF05</key>
-		<dict>
-			<key>fileEncoding</key>
-			<string>4</string>
-			<key>isa</key>
-			<string>PBXFileReference</string>
-			<key>lastKnownFileType</key>
-			<string>sourcecode.c.objc</string>
-			<key>path</key>
-			<string>ReaderImageView.m</string>
-			<key>sourceTree</key>
-			<string>&lt;group&gt;</string>
-		</dict>
-		<key>5D42A3E7175E75EE005CFF05</key>
-		<dict>
-			<key>fileEncoding</key>
-			<string>4</string>
-			<key>isa</key>
-			<string>PBXFileReference</string>
-			<key>lastKnownFileType</key>
-			<string>sourcecode.c.h</string>
-			<key>path</key>
-			<string>ReaderMediaView.h</string>
-			<key>sourceTree</key>
-			<string>&lt;group&gt;</string>
-		</dict>
-		<key>5D42A3E8175E75EE005CFF05</key>
-		<dict>
-			<key>fileEncoding</key>
-			<string>4</string>
-			<key>isa</key>
-			<string>PBXFileReference</string>
-			<key>lastKnownFileType</key>
-			<string>sourcecode.c.objc</string>
-			<key>path</key>
-			<string>ReaderMediaView.m</string>
-			<key>sourceTree</key>
-			<string>&lt;group&gt;</string>
-		</dict>
-		<key>5D42A3EB175E75EE005CFF05</key>
-		<dict>
-			<key>fileEncoding</key>
-			<string>4</string>
-			<key>isa</key>
-			<string>PBXFileReference</string>
-			<key>lastKnownFileType</key>
-			<string>sourcecode.c.h</string>
-			<key>path</key>
-			<string>ReaderPostDetailViewController.h</string>
-			<key>sourceTree</key>
-			<string>&lt;group&gt;</string>
-		</dict>
-		<key>5D42A3EC175E75EE005CFF05</key>
-		<dict>
-			<key>fileEncoding</key>
-			<string>4</string>
-			<key>isa</key>
-			<string>PBXFileReference</string>
-			<key>lastKnownFileType</key>
-			<string>sourcecode.c.objc</string>
-			<key>path</key>
-			<string>ReaderPostDetailViewController.m</string>
-			<key>sourceTree</key>
-			<string>&lt;group&gt;</string>
-		</dict>
-		<key>5D42A3ED175E75EE005CFF05</key>
-		<dict>
-			<key>fileEncoding</key>
-			<string>4</string>
-			<key>isa</key>
-			<string>PBXFileReference</string>
-			<key>lastKnownFileType</key>
-			<string>sourcecode.c.h</string>
-			<key>path</key>
-			<string>ReaderPostsViewController.h</string>
-			<key>sourceTree</key>
-			<string>&lt;group&gt;</string>
-		</dict>
-		<key>5D42A3EE175E75EE005CFF05</key>
-		<dict>
-			<key>fileEncoding</key>
-			<string>4</string>
-			<key>isa</key>
-			<string>PBXFileReference</string>
-			<key>lastKnownFileType</key>
-			<string>sourcecode.c.objc</string>
-			<key>path</key>
-			<string>ReaderPostsViewController.m</string>
-			<key>sourceTree</key>
-			<string>&lt;group&gt;</string>
-		</dict>
-		<key>5D42A3EF175E75EE005CFF05</key>
-		<dict>
-			<key>fileEncoding</key>
-			<string>4</string>
-			<key>isa</key>
-			<string>PBXFileReference</string>
-			<key>lastKnownFileType</key>
-			<string>sourcecode.c.h</string>
-			<key>path</key>
-			<string>ReaderPostTableViewCell.h</string>
-			<key>sourceTree</key>
-			<string>&lt;group&gt;</string>
-		</dict>
-		<key>5D42A3F0175E75EE005CFF05</key>
-		<dict>
-			<key>fileEncoding</key>
-			<string>4</string>
-			<key>isa</key>
-			<string>PBXFileReference</string>
-			<key>lastKnownFileType</key>
-			<string>sourcecode.c.objc</string>
-			<key>path</key>
-			<string>ReaderPostTableViewCell.m</string>
-			<key>sourceTree</key>
-			<string>&lt;group&gt;</string>
-		</dict>
-		<key>5D42A3F5175E75EE005CFF05</key>
-		<dict>
-			<key>fileEncoding</key>
-			<string>4</string>
-			<key>isa</key>
-			<string>PBXFileReference</string>
-			<key>lastKnownFileType</key>
-			<string>sourcecode.c.h</string>
-			<key>path</key>
-			<string>ReaderVideoView.h</string>
-			<key>sourceTree</key>
-			<string>&lt;group&gt;</string>
-		</dict>
-		<key>5D42A3F6175E75EE005CFF05</key>
-		<dict>
-			<key>fileEncoding</key>
-			<string>4</string>
-			<key>isa</key>
-			<string>PBXFileReference</string>
-			<key>lastKnownFileType</key>
-			<string>sourcecode.c.objc</string>
-			<key>path</key>
-			<string>ReaderVideoView.m</string>
-			<key>sourceTree</key>
-			<string>&lt;group&gt;</string>
-		</dict>
-		<key>5D42A3F8175E75EE005CFF05</key>
-		<dict>
-			<key>fileRef</key>
-			<string>5D42A3E6175E75EE005CFF05</string>
-			<key>isa</key>
-			<string>PBXBuildFile</string>
-		</dict>
-		<key>5D42A3F9175E75EE005CFF05</key>
-		<dict>
-			<key>fileRef</key>
-			<string>5D42A3E8175E75EE005CFF05</string>
-			<key>isa</key>
-			<string>PBXBuildFile</string>
-		</dict>
-		<key>5D42A3FB175E75EE005CFF05</key>
-		<dict>
-			<key>fileRef</key>
-			<string>5D42A3EC175E75EE005CFF05</string>
-			<key>isa</key>
-			<string>PBXBuildFile</string>
-		</dict>
-		<key>5D42A3FC175E75EE005CFF05</key>
-		<dict>
-			<key>fileRef</key>
-			<string>5D42A3EE175E75EE005CFF05</string>
-			<key>isa</key>
-			<string>PBXBuildFile</string>
-		</dict>
-		<key>5D42A3FD175E75EE005CFF05</key>
-		<dict>
-			<key>fileRef</key>
-			<string>5D42A3F0175E75EE005CFF05</string>
-			<key>isa</key>
-			<string>PBXBuildFile</string>
-		</dict>
-		<key>5D42A400175E75EE005CFF05</key>
-		<dict>
-			<key>fileRef</key>
-			<string>5D42A3F6175E75EE005CFF05</string>
-			<key>isa</key>
-			<string>PBXBuildFile</string>
-		</dict>
-		<key>5D42A401175E76A1005CFF05</key>
-		<dict>
-			<key>fileEncoding</key>
-			<string>4</string>
-			<key>isa</key>
-			<string>PBXFileReference</string>
-			<key>lastKnownFileType</key>
-			<string>sourcecode.c.h</string>
-			<key>path</key>
-			<string>WPImageViewController.h</string>
-			<key>sourceTree</key>
-			<string>&lt;group&gt;</string>
-		</dict>
-		<key>5D42A402175E76A2005CFF05</key>
-		<dict>
-			<key>fileEncoding</key>
-			<string>4</string>
-			<key>isa</key>
-			<string>PBXFileReference</string>
-			<key>lastKnownFileType</key>
-			<string>sourcecode.c.objc</string>
-			<key>path</key>
-			<string>WPImageViewController.m</string>
-			<key>sourceTree</key>
-			<string>&lt;group&gt;</string>
-		</dict>
-		<key>5D42A403175E76A4005CFF05</key>
-		<dict>
-			<key>fileEncoding</key>
-			<string>4</string>
-			<key>isa</key>
-			<string>PBXFileReference</string>
-			<key>lastKnownFileType</key>
-			<string>sourcecode.c.h</string>
-			<key>path</key>
-			<string>WPWebVideoViewController.h</string>
-			<key>sourceTree</key>
-			<string>&lt;group&gt;</string>
-		</dict>
-		<key>5D42A404175E76A5005CFF05</key>
-		<dict>
-			<key>fileEncoding</key>
-			<string>4</string>
-			<key>isa</key>
-			<string>PBXFileReference</string>
-			<key>lastKnownFileType</key>
-			<string>sourcecode.c.objc</string>
-			<key>path</key>
-			<string>WPWebVideoViewController.m</string>
-			<key>sourceTree</key>
-			<string>&lt;group&gt;</string>
-		</dict>
-		<key>5D42A405175E76A7005CFF05</key>
-		<dict>
-			<key>fileRef</key>
-			<string>5D42A402175E76A2005CFF05</string>
-			<key>isa</key>
-			<string>PBXBuildFile</string>
-		</dict>
-		<key>5D42A406175E76A7005CFF05</key>
-		<dict>
-			<key>fileRef</key>
-			<string>5D42A404175E76A5005CFF05</string>
-			<key>isa</key>
-			<string>PBXBuildFile</string>
-		</dict>
-		<key>5D44EB331986D695008B7175</key>
-		<dict>
-			<key>fileEncoding</key>
-			<string>4</string>
-			<key>isa</key>
-			<string>PBXFileReference</string>
-			<key>lastKnownFileType</key>
-			<string>sourcecode.c.h</string>
-			<key>path</key>
-			<string>ReaderSiteServiceRemote.h</string>
-			<key>sourceTree</key>
-			<string>&lt;group&gt;</string>
-		</dict>
-		<key>5D44EB341986D695008B7175</key>
-		<dict>
-			<key>fileEncoding</key>
-			<string>4</string>
-			<key>isa</key>
-			<string>PBXFileReference</string>
-			<key>lastKnownFileType</key>
-			<string>sourcecode.c.objc</string>
-			<key>path</key>
-			<string>ReaderSiteServiceRemote.m</string>
-			<key>sourceTree</key>
-			<string>&lt;group&gt;</string>
-		</dict>
-		<key>5D44EB351986D695008B7175</key>
-		<dict>
-			<key>fileRef</key>
-			<string>5D44EB341986D695008B7175</string>
-			<key>isa</key>
-			<string>PBXBuildFile</string>
-		</dict>
-		<key>5D44EB361986D8BA008B7175</key>
-		<dict>
-			<key>fileEncoding</key>
-			<string>4</string>
-			<key>isa</key>
-			<string>PBXFileReference</string>
-			<key>lastKnownFileType</key>
-			<string>sourcecode.c.h</string>
-			<key>path</key>
-			<string>ReaderSiteService.h</string>
-			<key>sourceTree</key>
-			<string>&lt;group&gt;</string>
-		</dict>
-		<key>5D44EB371986D8BA008B7175</key>
-		<dict>
-			<key>fileEncoding</key>
-			<string>4</string>
-			<key>isa</key>
-			<string>PBXFileReference</string>
-			<key>lastKnownFileType</key>
-			<string>sourcecode.c.objc</string>
-			<key>path</key>
-			<string>ReaderSiteService.m</string>
-			<key>sourceTree</key>
-			<string>&lt;group&gt;</string>
-		</dict>
-		<key>5D44EB381986D8BA008B7175</key>
-		<dict>
-			<key>fileRef</key>
-			<string>5D44EB371986D8BA008B7175</string>
-			<key>isa</key>
-			<string>PBXBuildFile</string>
-		</dict>
-		<key>5D49B03519BE37CC00703A9B</key>
-		<dict>
-			<key>children</key>
-			<array>
-				<string>5D49B03919BE3CAD00703A9B</string>
-				<string>5D49B03A19BE3CAD00703A9B</string>
-			</array>
-			<key>isa</key>
-			<string>PBXGroup</string>
-			<key>name</key>
-			<string>20-21</string>
-			<key>sourceTree</key>
-			<string>&lt;group&gt;</string>
-		</dict>
-		<key>5D49B03919BE3CAD00703A9B</key>
-		<dict>
-			<key>fileEncoding</key>
-			<string>4</string>
-			<key>isa</key>
-			<string>PBXFileReference</string>
-			<key>lastKnownFileType</key>
-			<string>sourcecode.c.h</string>
-			<key>name</key>
-			<string>SafeReaderTopicToReaderTopic.h</string>
-			<key>path</key>
-			<string>20-21/SafeReaderTopicToReaderTopic.h</string>
-			<key>sourceTree</key>
-			<string>&lt;group&gt;</string>
-		</dict>
-		<key>5D49B03A19BE3CAD00703A9B</key>
-		<dict>
-			<key>fileEncoding</key>
-			<string>4</string>
-			<key>isa</key>
-			<string>PBXFileReference</string>
-			<key>lastKnownFileType</key>
-			<string>sourcecode.c.objc</string>
-			<key>name</key>
-			<string>SafeReaderTopicToReaderTopic.m</string>
-			<key>path</key>
-			<string>20-21/SafeReaderTopicToReaderTopic.m</string>
-			<key>sourceTree</key>
-			<string>&lt;group&gt;</string>
-		</dict>
-		<key>5D49B03B19BE3CAD00703A9B</key>
-		<dict>
-			<key>fileRef</key>
-			<string>5D49B03A19BE3CAD00703A9B</string>
-			<key>isa</key>
-			<string>PBXBuildFile</string>
-		</dict>
-		<key>5D4AD40D185FE64C00CDEE17</key>
-		<dict>
-			<key>fileEncoding</key>
-			<string>4</string>
-			<key>isa</key>
-			<string>PBXFileReference</string>
-			<key>lastKnownFileType</key>
-			<string>sourcecode.c.h</string>
-			<key>path</key>
-			<string>WPMainTabBarController.h</string>
-			<key>sourceTree</key>
-			<string>&lt;group&gt;</string>
-		</dict>
-		<key>5D4AD40E185FE64C00CDEE17</key>
-		<dict>
-			<key>fileEncoding</key>
-			<string>4</string>
-			<key>isa</key>
-			<string>PBXFileReference</string>
-			<key>lastKnownFileType</key>
-			<string>sourcecode.c.objc</string>
-			<key>path</key>
-			<string>WPMainTabBarController.m</string>
-			<key>sourceTree</key>
-			<string>&lt;group&gt;</string>
-		</dict>
-		<key>5D4AD40F185FE64C00CDEE17</key>
-		<dict>
-			<key>fileRef</key>
-			<string>5D4AD40E185FE64C00CDEE17</string>
-			<key>isa</key>
-			<string>PBXBuildFile</string>
-		</dict>
-		<key>5D51ADAE19A832AF00539C0B</key>
-		<dict>
-			<key>isa</key>
-			<string>PBXFileReference</string>
-			<key>lastKnownFileType</key>
-			<string>wrapper.xcmappingmodel</string>
-			<key>path</key>
-			<string>WordPress-20-21.xcmappingmodel</string>
-			<key>sourceTree</key>
-			<string>&lt;group&gt;</string>
-		</dict>
-		<key>5D51ADAF19A832AF00539C0B</key>
-		<dict>
-			<key>fileRef</key>
-			<string>5D51ADAE19A832AF00539C0B</string>
-			<key>isa</key>
-			<string>PBXBuildFile</string>
-		</dict>
-		<key>5D577D301891278D00B964C3</key>
-		<dict>
-			<key>children</key>
-			<array>
-				<string>5D577D31189127BE00B964C3</string>
-				<string>5D577D32189127BE00B964C3</string>
-				<string>5D577D341891360900B964C3</string>
-				<string>5D577D351891360900B964C3</string>
-			</array>
-			<key>isa</key>
-			<string>PBXGroup</string>
-			<key>path</key>
-			<string>Geolocation</string>
-			<key>sourceTree</key>
-			<string>&lt;group&gt;</string>
-		</dict>
-		<key>5D577D31189127BE00B964C3</key>
-		<dict>
-			<key>fileEncoding</key>
-			<string>4</string>
-			<key>isa</key>
-			<string>PBXFileReference</string>
-			<key>lastKnownFileType</key>
-			<string>sourcecode.c.h</string>
-			<key>path</key>
-			<string>PostGeolocationViewController.h</string>
-			<key>sourceTree</key>
-			<string>&lt;group&gt;</string>
-		</dict>
-		<key>5D577D32189127BE00B964C3</key>
-		<dict>
-			<key>fileEncoding</key>
-			<string>4</string>
-			<key>isa</key>
-			<string>PBXFileReference</string>
-			<key>lastKnownFileType</key>
-			<string>sourcecode.c.objc</string>
-			<key>path</key>
-			<string>PostGeolocationViewController.m</string>
-			<key>sourceTree</key>
-			<string>&lt;group&gt;</string>
-		</dict>
-		<key>5D577D33189127BE00B964C3</key>
-		<dict>
-			<key>fileRef</key>
-			<string>5D577D32189127BE00B964C3</string>
-			<key>isa</key>
-			<string>PBXBuildFile</string>
-		</dict>
-		<key>5D577D341891360900B964C3</key>
-		<dict>
-			<key>fileEncoding</key>
-			<string>4</string>
-			<key>isa</key>
-			<string>PBXFileReference</string>
-			<key>lastKnownFileType</key>
-			<string>sourcecode.c.h</string>
-			<key>path</key>
-			<string>PostGeolocationView.h</string>
-			<key>sourceTree</key>
-			<string>&lt;group&gt;</string>
-		</dict>
-		<key>5D577D351891360900B964C3</key>
-		<dict>
-			<key>fileEncoding</key>
-			<string>4</string>
-			<key>isa</key>
-			<string>PBXFileReference</string>
-			<key>lastKnownFileType</key>
-			<string>sourcecode.c.objc</string>
-			<key>path</key>
-			<string>PostGeolocationView.m</string>
-			<key>sourceTree</key>
-			<string>&lt;group&gt;</string>
-		</dict>
-		<key>5D577D361891360900B964C3</key>
-		<dict>
-			<key>fileRef</key>
-			<string>5D577D351891360900B964C3</string>
-			<key>isa</key>
-			<string>PBXBuildFile</string>
-		</dict>
-		<key>5D5D0025187DA9D30027CEF6</key>
-		<dict>
-			<key>fileEncoding</key>
-			<string>4</string>
-			<key>isa</key>
-			<string>PBXFileReference</string>
-			<key>lastKnownFileType</key>
-			<string>sourcecode.c.h</string>
-			<key>path</key>
-			<string>CategoriesViewController.h</string>
-			<key>sourceTree</key>
-			<string>&lt;group&gt;</string>
-		</dict>
-		<key>5D5D0026187DA9D30027CEF6</key>
-		<dict>
-			<key>fileEncoding</key>
-			<string>4</string>
-			<key>isa</key>
-			<string>PBXFileReference</string>
-			<key>lastKnownFileType</key>
-			<string>sourcecode.c.objc</string>
-			<key>path</key>
-			<string>CategoriesViewController.m</string>
-			<key>sourceTree</key>
-			<string>&lt;group&gt;</string>
-		</dict>
-		<key>5D5D0027187DA9D30027CEF6</key>
-		<dict>
-			<key>fileRef</key>
-			<string>5D5D0026187DA9D30027CEF6</string>
-			<key>isa</key>
-			<string>PBXBuildFile</string>
-		</dict>
-		<key>5D62BAD518AA88210044E5F7</key>
-		<dict>
-			<key>fileEncoding</key>
-			<string>4</string>
-			<key>isa</key>
-			<string>PBXFileReference</string>
-			<key>lastKnownFileType</key>
-			<string>sourcecode.c.h</string>
-			<key>path</key>
-			<string>PageSettingsViewController.h</string>
-			<key>sourceTree</key>
-			<string>&lt;group&gt;</string>
-		</dict>
-		<key>5D62BAD618AA88210044E5F7</key>
-		<dict>
-			<key>fileEncoding</key>
-			<string>4</string>
-			<key>isa</key>
-			<string>PBXFileReference</string>
-			<key>lastKnownFileType</key>
-			<string>sourcecode.c.objc</string>
-			<key>path</key>
-			<string>PageSettingsViewController.m</string>
-			<key>sourceTree</key>
-			<string>&lt;group&gt;</string>
-		</dict>
-		<key>5D62BAD718AA88210044E5F7</key>
-		<dict>
-			<key>fileRef</key>
-			<string>5D62BAD618AA88210044E5F7</string>
-			<key>isa</key>
-			<string>PBXBuildFile</string>
-		</dict>
-		<key>5D62BAD818AAAE9B0044E5F7</key>
-		<dict>
-			<key>isa</key>
-			<string>PBXFileReference</string>
-			<key>lastKnownFileType</key>
-			<string>sourcecode.c.h</string>
-			<key>path</key>
-			<string>PostSettingsViewController_Internal.h</string>
-			<key>sourceTree</key>
-			<string>&lt;group&gt;</string>
-			<key>usesTabs</key>
-			<string>0</string>
-		</dict>
-		<key>5D6651461637324000EBDA7D</key>
-		<dict>
-			<key>children</key>
-			<array>
-				<string>5D69DBC3165428CA00A2D1F7</string>
-			</array>
-			<key>isa</key>
-			<string>PBXGroup</string>
-			<key>name</key>
-			<string>Sounds</string>
-			<key>sourceTree</key>
-			<string>&lt;group&gt;</string>
-		</dict>
-		<key>5D69DBC3165428CA00A2D1F7</key>
-		<dict>
-			<key>isa</key>
-			<string>PBXFileReference</string>
-			<key>lastKnownFileType</key>
-			<string>file</string>
-			<key>name</key>
-			<string>n.caf</string>
-			<key>path</key>
-			<string>Resources/Sounds/n.caf</string>
-			<key>sourceTree</key>
-			<string>&lt;group&gt;</string>
-		</dict>
-		<key>5D69DBC4165428CA00A2D1F7</key>
-		<dict>
-			<key>fileRef</key>
-			<string>5D69DBC3165428CA00A2D1F7</string>
-			<key>isa</key>
-			<string>PBXBuildFile</string>
-		</dict>
-		<key>5D6CF8B4193BD96E0041D28F</key>
-		<dict>
-			<key>isa</key>
-			<string>PBXFileReference</string>
-			<key>lastKnownFileType</key>
-			<string>wrapper.xcdatamodel</string>
-			<key>path</key>
-			<string>WordPress 18.xcdatamodel</string>
-			<key>sourceTree</key>
-			<string>&lt;group&gt;</string>
-		</dict>
-		<key>5D7DEA2819D488DD0032EE77</key>
-		<dict>
-			<key>fileEncoding</key>
-			<string>4</string>
-			<key>isa</key>
-			<string>PBXFileReference</string>
-			<key>lastKnownFileType</key>
-			<string>sourcecode.swift</string>
-			<key>path</key>
-			<string>WPStyleGuide+Comments.swift</string>
-			<key>sourceTree</key>
-			<string>&lt;group&gt;</string>
-		</dict>
-		<key>5D7DEA2919D488DD0032EE77</key>
-		<dict>
-			<key>fileRef</key>
-			<string>5D7DEA2819D488DD0032EE77</string>
-			<key>isa</key>
-			<string>PBXBuildFile</string>
-		</dict>
-		<key>5D839AA6187F0D6B00811F4A</key>
-		<dict>
-			<key>fileEncoding</key>
-			<string>4</string>
-			<key>isa</key>
-			<string>PBXFileReference</string>
-			<key>lastKnownFileType</key>
-			<string>sourcecode.c.h</string>
-			<key>path</key>
-			<string>PostFeaturedImageCell.h</string>
-			<key>sourceTree</key>
-			<string>&lt;group&gt;</string>
-		</dict>
-		<key>5D839AA7187F0D6B00811F4A</key>
-		<dict>
-			<key>fileEncoding</key>
-			<string>4</string>
-			<key>isa</key>
-			<string>PBXFileReference</string>
-			<key>lastKnownFileType</key>
-			<string>sourcecode.c.objc</string>
-			<key>path</key>
-			<string>PostFeaturedImageCell.m</string>
-			<key>sourceTree</key>
-			<string>&lt;group&gt;</string>
-		</dict>
-		<key>5D839AA8187F0D6B00811F4A</key>
-		<dict>
-			<key>fileRef</key>
-			<string>5D839AA7187F0D6B00811F4A</string>
-			<key>isa</key>
-			<string>PBXBuildFile</string>
-		</dict>
-		<key>5D839AA9187F0D8000811F4A</key>
-		<dict>
-			<key>fileEncoding</key>
-			<string>4</string>
-			<key>isa</key>
-			<string>PBXFileReference</string>
-			<key>lastKnownFileType</key>
-			<string>sourcecode.c.h</string>
-			<key>path</key>
-			<string>PostGeolocationCell.h</string>
-			<key>sourceTree</key>
-			<string>&lt;group&gt;</string>
-		</dict>
-		<key>5D839AAA187F0D8000811F4A</key>
-		<dict>
-			<key>fileEncoding</key>
-			<string>4</string>
-			<key>isa</key>
-			<string>PBXFileReference</string>
-			<key>lastKnownFileType</key>
-			<string>sourcecode.c.objc</string>
-			<key>path</key>
-			<string>PostGeolocationCell.m</string>
-			<key>sourceTree</key>
-			<string>&lt;group&gt;</string>
-		</dict>
-		<key>5D839AAB187F0D8000811F4A</key>
-		<dict>
-			<key>fileRef</key>
-			<string>5D839AAA187F0D8000811F4A</string>
-			<key>isa</key>
-			<string>PBXBuildFile</string>
-		</dict>
-		<key>5D87E10915F5120C0012C595</key>
-		<dict>
-			<key>fileEncoding</key>
-			<string>4</string>
-			<key>isa</key>
-			<string>PBXFileReference</string>
-			<key>lastKnownFileType</key>
-			<string>sourcecode.c.h</string>
-			<key>path</key>
-			<string>SettingsPageViewController.h</string>
-			<key>sourceTree</key>
-			<string>&lt;group&gt;</string>
-		</dict>
-		<key>5D87E10A15F5120C0012C595</key>
-		<dict>
-			<key>fileEncoding</key>
-			<string>4</string>
-			<key>isa</key>
-			<string>PBXFileReference</string>
-			<key>lastKnownFileType</key>
-			<string>sourcecode.c.objc</string>
-			<key>path</key>
-			<string>SettingsPageViewController.m</string>
-			<key>sourceTree</key>
-			<string>&lt;group&gt;</string>
-		</dict>
-		<key>5D87E10C15F5120C0012C595</key>
-		<dict>
-			<key>fileRef</key>
-			<string>5D87E10A15F5120C0012C595</string>
-			<key>isa</key>
-			<string>PBXBuildFile</string>
-		</dict>
-		<key>5D87E10D15F512380012C595</key>
-		<dict>
-			<key>children</key>
-			<array>
-				<string>93069F571762410B000C966D</string>
-				<string>93069F581762410B000C966D</string>
-				<string>93069F54176237A4000C966D</string>
-				<string>93069F55176237A4000C966D</string>
-				<string>37B7924B16768FCB0021B3A4</string>
-				<string>37B7924C16768FCB0021B3A4</string>
-				<string>5D87E10915F5120C0012C595</string>
-				<string>5D87E10A15F5120C0012C595</string>
-				<string>E1AB07AB1578D34300D6AD64</string>
-				<string>E1AB07AC1578D34300D6AD64</string>
-				<string>93027BB61758332300483FFD</string>
-				<string>93027BB71758332300483FFD</string>
-				<string>30AF6CFB13C230C600A29C00</string>
-				<string>30AF6CFC13C230C600A29C00</string>
-			</array>
-			<key>isa</key>
-			<string>PBXGroup</string>
-			<key>path</key>
-			<string>Settings</string>
-			<key>sourceTree</key>
-			<string>&lt;group&gt;</string>
-		</dict>
-		<key>5D8D53ED19250412003C8859</key>
-		<dict>
-			<key>fileEncoding</key>
-			<string>4</string>
-			<key>isa</key>
-			<string>PBXFileReference</string>
-			<key>lastKnownFileType</key>
-			<string>sourcecode.c.h</string>
-			<key>path</key>
-			<string>BlogSelectorViewController.h</string>
-			<key>sourceTree</key>
-			<string>&lt;group&gt;</string>
-		</dict>
-		<key>5D8D53EE19250412003C8859</key>
-		<dict>
-			<key>fileEncoding</key>
-			<string>4</string>
-			<key>isa</key>
-			<string>PBXFileReference</string>
-			<key>lastKnownFileType</key>
-			<string>sourcecode.c.objc</string>
-			<key>path</key>
-			<string>BlogSelectorViewController.m</string>
-			<key>sourceTree</key>
-			<string>&lt;group&gt;</string>
-		</dict>
-		<key>5D8D53EF19250412003C8859</key>
-		<dict>
-			<key>fileEncoding</key>
-			<string>4</string>
-			<key>isa</key>
-			<string>PBXFileReference</string>
-			<key>lastKnownFileType</key>
-			<string>sourcecode.c.h</string>
-			<key>path</key>
-			<string>WPComBlogSelectorViewController.h</string>
-			<key>sourceTree</key>
-			<string>&lt;group&gt;</string>
-		</dict>
-		<key>5D8D53F019250412003C8859</key>
-		<dict>
-			<key>fileEncoding</key>
-			<string>4</string>
-			<key>isa</key>
-			<string>PBXFileReference</string>
-			<key>lastKnownFileType</key>
-			<string>sourcecode.c.objc</string>
-			<key>path</key>
-			<string>WPComBlogSelectorViewController.m</string>
-			<key>sourceTree</key>
-			<string>&lt;group&gt;</string>
-		</dict>
-		<key>5D8D53F119250412003C8859</key>
-		<dict>
-			<key>fileRef</key>
-			<string>5D8D53EE19250412003C8859</string>
-			<key>isa</key>
-			<string>PBXBuildFile</string>
-		</dict>
-		<key>5D8D53F219250412003C8859</key>
-		<dict>
-			<key>fileRef</key>
-			<string>5D8D53F019250412003C8859</string>
-			<key>isa</key>
-			<string>PBXBuildFile</string>
-		</dict>
-		<key>5D97C2F115CAF8D8009B44DD</key>
-		<dict>
-			<key>fileEncoding</key>
-			<string>4</string>
-			<key>isa</key>
-			<string>PBXFileReference</string>
-			<key>lastKnownFileType</key>
-			<string>sourcecode.c.h</string>
-			<key>path</key>
-			<string>UINavigationController+KeyboardFix.h</string>
-			<key>sourceTree</key>
-			<string>&lt;group&gt;</string>
-		</dict>
-		<key>5D97C2F215CAF8D8009B44DD</key>
-		<dict>
-			<key>fileEncoding</key>
-			<string>4</string>
-			<key>isa</key>
-			<string>PBXFileReference</string>
-			<key>lastKnownFileType</key>
-			<string>sourcecode.c.objc</string>
-			<key>path</key>
-			<string>UINavigationController+KeyboardFix.m</string>
-			<key>sourceTree</key>
-			<string>&lt;group&gt;</string>
-		</dict>
-		<key>5D97C2F315CAF8D8009B44DD</key>
-		<dict>
-			<key>fileRef</key>
-			<string>5D97C2F215CAF8D8009B44DD</string>
-			<key>isa</key>
-			<string>PBXBuildFile</string>
-		</dict>
-		<key>5D9B17C319998A430047A4A2</key>
-		<dict>
-			<key>fileEncoding</key>
-			<string>4</string>
-			<key>isa</key>
-			<string>PBXFileReference</string>
-			<key>lastKnownFileType</key>
-			<string>sourcecode.c.h</string>
-			<key>path</key>
-			<string>ReaderBlockedTableViewCell.h</string>
-			<key>sourceTree</key>
-			<string>&lt;group&gt;</string>
-		</dict>
-		<key>5D9B17C419998A430047A4A2</key>
-		<dict>
-			<key>fileEncoding</key>
-			<string>4</string>
-			<key>isa</key>
-			<string>PBXFileReference</string>
-			<key>lastKnownFileType</key>
-			<string>sourcecode.c.objc</string>
-			<key>path</key>
-			<string>ReaderBlockedTableViewCell.m</string>
-			<key>sourceTree</key>
-			<string>&lt;group&gt;</string>
-		</dict>
-		<key>5D9B17C519998A430047A4A2</key>
-		<dict>
-			<key>fileRef</key>
-			<string>5D9B17C419998A430047A4A2</string>
-			<key>isa</key>
-			<string>PBXBuildFile</string>
-		</dict>
-		<key>5DA3EE0E192508F700294E0B</key>
-		<dict>
-			<key>fileEncoding</key>
-			<string>4</string>
-			<key>isa</key>
-			<string>PBXFileReference</string>
-			<key>lastKnownFileType</key>
-			<string>sourcecode.c.h</string>
-			<key>path</key>
-			<string>WPImageOptimizer.h</string>
-			<key>sourceTree</key>
-			<string>&lt;group&gt;</string>
-		</dict>
-		<key>5DA3EE0F192508F700294E0B</key>
-		<dict>
-			<key>fileEncoding</key>
-			<string>4</string>
-			<key>isa</key>
-			<string>PBXFileReference</string>
-			<key>lastKnownFileType</key>
-			<string>sourcecode.c.objc</string>
-			<key>path</key>
-			<string>WPImageOptimizer.m</string>
-			<key>sourceTree</key>
-			<string>&lt;group&gt;</string>
-		</dict>
-		<key>5DA3EE10192508F700294E0B</key>
-		<dict>
-			<key>fileEncoding</key>
-			<string>4</string>
-			<key>isa</key>
-			<string>PBXFileReference</string>
-			<key>lastKnownFileType</key>
-			<string>sourcecode.c.h</string>
-			<key>path</key>
-			<string>WPImageOptimizer+Private.h</string>
-			<key>sourceTree</key>
-			<string>&lt;group&gt;</string>
-		</dict>
-		<key>5DA3EE11192508F700294E0B</key>
-		<dict>
-			<key>fileEncoding</key>
-			<string>4</string>
-			<key>isa</key>
-			<string>PBXFileReference</string>
-			<key>lastKnownFileType</key>
-			<string>sourcecode.c.objc</string>
-			<key>path</key>
-			<string>WPImageOptimizer+Private.m</string>
-			<key>sourceTree</key>
-			<string>&lt;group&gt;</string>
-		</dict>
-		<key>5DA3EE12192508F700294E0B</key>
-		<dict>
-			<key>fileRef</key>
-			<string>5DA3EE0F192508F700294E0B</string>
-			<key>isa</key>
-			<string>PBXBuildFile</string>
-		</dict>
-		<key>5DA3EE13192508F700294E0B</key>
-		<dict>
-			<key>fileRef</key>
-			<string>5DA3EE11192508F700294E0B</string>
-			<key>isa</key>
-			<string>PBXBuildFile</string>
-		</dict>
-		<key>5DA3EE141925090A00294E0B</key>
-		<dict>
-			<key>fileEncoding</key>
-			<string>4</string>
-			<key>isa</key>
-			<string>PBXFileReference</string>
-			<key>lastKnownFileType</key>
-			<string>sourcecode.c.h</string>
-			<key>path</key>
-			<string>MediaService.h</string>
-			<key>sourceTree</key>
-			<string>&lt;group&gt;</string>
-		</dict>
-		<key>5DA3EE151925090A00294E0B</key>
-		<dict>
-			<key>fileEncoding</key>
-			<string>4</string>
-			<key>isa</key>
-			<string>PBXFileReference</string>
-			<key>lastKnownFileType</key>
-			<string>sourcecode.c.objc</string>
-			<key>path</key>
-			<string>MediaService.m</string>
-			<key>sourceTree</key>
-			<string>&lt;group&gt;</string>
-		</dict>
-		<key>5DA3EE161925090A00294E0B</key>
-		<dict>
-			<key>fileRef</key>
-			<string>5DA3EE151925090A00294E0B</string>
-			<key>isa</key>
-			<string>PBXBuildFile</string>
-		</dict>
-		<key>5DA3EE191925111700294E0B</key>
-		<dict>
-			<key>fileEncoding</key>
-			<string>4</string>
-			<key>isa</key>
-			<string>PBXFileReference</string>
-			<key>lastKnownFileType</key>
-			<string>sourcecode.c.objc</string>
-			<key>path</key>
-			<string>WPImageOptimizerTest.m</string>
-			<key>sourceTree</key>
-			<string>&lt;group&gt;</string>
-		</dict>
-		<key>5DA3EE1A1925111700294E0B</key>
-		<dict>
-			<key>fileRef</key>
-			<string>5DA3EE191925111700294E0B</string>
-			<key>isa</key>
-			<string>PBXBuildFile</string>
-		</dict>
-		<key>5DA5BF2718E32DCF005F11F9</key>
-		<dict>
-			<key>fileEncoding</key>
-			<string>4</string>
-			<key>isa</key>
-			<string>PBXFileReference</string>
-			<key>lastKnownFileType</key>
-			<string>sourcecode.c.h</string>
-			<key>path</key>
-			<string>EditMediaViewController.h</string>
-			<key>sourceTree</key>
-			<string>&lt;group&gt;</string>
-		</dict>
-		<key>5DA5BF2818E32DCF005F11F9</key>
-		<dict>
-			<key>fileEncoding</key>
-			<string>4</string>
-			<key>isa</key>
-			<string>PBXFileReference</string>
-			<key>lastKnownFileType</key>
-			<string>sourcecode.c.objc</string>
-			<key>path</key>
-			<string>EditMediaViewController.m</string>
-			<key>sourceTree</key>
-			<string>&lt;group&gt;</string>
-		</dict>
-		<key>5DA5BF2918E32DCF005F11F9</key>
-		<dict>
-			<key>fileEncoding</key>
-			<string>4</string>
-			<key>isa</key>
-			<string>PBXFileReference</string>
-			<key>lastKnownFileType</key>
-			<string>file.xib</string>
-			<key>path</key>
-			<string>EditMediaViewController.xib</string>
-			<key>sourceTree</key>
-			<string>&lt;group&gt;</string>
-		</dict>
-		<key>5DA5BF2A18E32DCF005F11F9</key>
-		<dict>
-			<key>fileEncoding</key>
-			<string>4</string>
-			<key>isa</key>
-			<string>PBXFileReference</string>
-			<key>lastKnownFileType</key>
-			<string>sourcecode.c.h</string>
-			<key>path</key>
-			<string>InputViewButton.h</string>
-			<key>sourceTree</key>
-			<string>&lt;group&gt;</string>
-		</dict>
-		<key>5DA5BF2B18E32DCF005F11F9</key>
-		<dict>
-			<key>fileEncoding</key>
-			<string>4</string>
-			<key>isa</key>
-			<string>PBXFileReference</string>
-			<key>lastKnownFileType</key>
-			<string>sourcecode.c.objc</string>
-			<key>path</key>
-			<string>InputViewButton.m</string>
-			<key>sourceTree</key>
-			<string>&lt;group&gt;</string>
-		</dict>
-		<key>5DA5BF2C18E32DCF005F11F9</key>
-		<dict>
-			<key>fileEncoding</key>
-			<string>4</string>
-			<key>isa</key>
-			<string>PBXFileReference</string>
-			<key>lastKnownFileType</key>
-			<string>sourcecode.c.h</string>
-			<key>path</key>
-			<string>MediaBrowserCell.h</string>
-			<key>sourceTree</key>
-			<string>&lt;group&gt;</string>
-		</dict>
-		<key>5DA5BF2D18E32DCF005F11F9</key>
-		<dict>
-			<key>fileEncoding</key>
-			<string>4</string>
-			<key>isa</key>
-			<string>PBXFileReference</string>
-			<key>lastKnownFileType</key>
-			<string>sourcecode.c.objc</string>
-			<key>path</key>
-			<string>MediaBrowserCell.m</string>
-			<key>sourceTree</key>
-			<string>&lt;group&gt;</string>
-		</dict>
-		<key>5DA5BF2E18E32DCF005F11F9</key>
-		<dict>
-			<key>fileEncoding</key>
-			<string>4</string>
-			<key>isa</key>
-			<string>PBXFileReference</string>
-			<key>lastKnownFileType</key>
-			<string>sourcecode.c.h</string>
-			<key>path</key>
-			<string>MediaBrowserViewController.h</string>
-			<key>sourceTree</key>
-			<string>&lt;group&gt;</string>
-		</dict>
-		<key>5DA5BF2F18E32DCF005F11F9</key>
-		<dict>
-			<key>fileEncoding</key>
-			<string>4</string>
-			<key>isa</key>
-			<string>PBXFileReference</string>
-			<key>lastKnownFileType</key>
-			<string>sourcecode.c.objc</string>
-			<key>path</key>
-			<string>MediaBrowserViewController.m</string>
-			<key>sourceTree</key>
-			<string>&lt;group&gt;</string>
-		</dict>
-		<key>5DA5BF3018E32DCF005F11F9</key>
-		<dict>
-			<key>fileEncoding</key>
-			<string>4</string>
-			<key>isa</key>
-			<string>PBXFileReference</string>
-			<key>lastKnownFileType</key>
-			<string>file.xib</string>
-			<key>path</key>
-			<string>MediaBrowserViewController.xib</string>
-			<key>sourceTree</key>
-			<string>&lt;group&gt;</string>
-		</dict>
-		<key>5DA5BF3118E32DCF005F11F9</key>
-		<dict>
-			<key>fileEncoding</key>
-			<string>4</string>
-			<key>isa</key>
-			<string>PBXFileReference</string>
-			<key>lastKnownFileType</key>
-			<string>sourcecode.c.h</string>
-			<key>path</key>
-			<string>MediaSearchFilterHeaderView.h</string>
-			<key>sourceTree</key>
-			<string>&lt;group&gt;</string>
-		</dict>
-		<key>5DA5BF3218E32DCF005F11F9</key>
-		<dict>
-			<key>fileEncoding</key>
-			<string>4</string>
-			<key>isa</key>
-			<string>PBXFileReference</string>
-			<key>lastKnownFileType</key>
-			<string>sourcecode.c.objc</string>
-			<key>path</key>
-			<string>MediaSearchFilterHeaderView.m</string>
-			<key>sourceTree</key>
-			<string>&lt;group&gt;</string>
-		</dict>
-		<key>5DA5BF3318E32DCF005F11F9</key>
-		<dict>
-			<key>fileEncoding</key>
-			<string>4</string>
-			<key>isa</key>
-			<string>PBXFileReference</string>
-			<key>lastKnownFileType</key>
-			<string>sourcecode.c.h</string>
-			<key>path</key>
-			<string>Theme.h</string>
-			<key>sourceTree</key>
-			<string>&lt;group&gt;</string>
-		</dict>
-		<key>5DA5BF3418E32DCF005F11F9</key>
-		<dict>
-			<key>fileEncoding</key>
-			<string>4</string>
-			<key>isa</key>
-			<string>PBXFileReference</string>
-			<key>lastKnownFileType</key>
-			<string>sourcecode.c.objc</string>
-			<key>path</key>
-			<string>Theme.m</string>
-			<key>sourceTree</key>
-			<string>&lt;group&gt;</string>
-		</dict>
-		<key>5DA5BF3518E32DCF005F11F9</key>
-		<dict>
-			<key>fileEncoding</key>
-			<string>4</string>
-			<key>isa</key>
-			<string>PBXFileReference</string>
-			<key>lastKnownFileType</key>
-			<string>sourcecode.c.h</string>
-			<key>path</key>
-			<string>ThemeBrowserCell.h</string>
-			<key>sourceTree</key>
-			<string>&lt;group&gt;</string>
-		</dict>
-		<key>5DA5BF3618E32DCF005F11F9</key>
-		<dict>
-			<key>fileEncoding</key>
-			<string>4</string>
-			<key>isa</key>
-			<string>PBXFileReference</string>
-			<key>lastKnownFileType</key>
-			<string>sourcecode.c.objc</string>
-			<key>path</key>
-			<string>ThemeBrowserCell.m</string>
-			<key>sourceTree</key>
-			<string>&lt;group&gt;</string>
-		</dict>
-		<key>5DA5BF3718E32DCF005F11F9</key>
-		<dict>
-			<key>fileEncoding</key>
-			<string>4</string>
-			<key>isa</key>
-			<string>PBXFileReference</string>
-			<key>lastKnownFileType</key>
-			<string>sourcecode.c.h</string>
-			<key>path</key>
-			<string>ThemeBrowserViewController.h</string>
-			<key>sourceTree</key>
-			<string>&lt;group&gt;</string>
-		</dict>
-		<key>5DA5BF3818E32DCF005F11F9</key>
-		<dict>
-			<key>fileEncoding</key>
-			<string>4</string>
-			<key>isa</key>
-			<string>PBXFileReference</string>
-			<key>lastKnownFileType</key>
-			<string>sourcecode.c.objc</string>
-			<key>path</key>
-			<string>ThemeBrowserViewController.m</string>
-			<key>sourceTree</key>
-			<string>&lt;group&gt;</string>
-		</dict>
-		<key>5DA5BF3918E32DCF005F11F9</key>
-		<dict>
-			<key>fileEncoding</key>
-			<string>4</string>
-			<key>isa</key>
-			<string>PBXFileReference</string>
-			<key>lastKnownFileType</key>
-			<string>sourcecode.c.h</string>
-			<key>path</key>
-			<string>ThemeDetailsViewController.h</string>
-			<key>sourceTree</key>
-			<string>&lt;group&gt;</string>
-		</dict>
-		<key>5DA5BF3A18E32DCF005F11F9</key>
-		<dict>
-			<key>fileEncoding</key>
-			<string>4</string>
-			<key>isa</key>
-			<string>PBXFileReference</string>
-			<key>lastKnownFileType</key>
-			<string>sourcecode.c.objc</string>
-			<key>path</key>
-			<string>ThemeDetailsViewController.m</string>
-			<key>sourceTree</key>
-			<string>&lt;group&gt;</string>
-		</dict>
-		<key>5DA5BF3B18E32DCF005F11F9</key>
-		<dict>
-			<key>fileEncoding</key>
-			<string>4</string>
-			<key>isa</key>
-			<string>PBXFileReference</string>
-			<key>lastKnownFileType</key>
-			<string>sourcecode.c.h</string>
-			<key>path</key>
-			<string>WPLoadingView.h</string>
-			<key>sourceTree</key>
-			<string>&lt;group&gt;</string>
-		</dict>
-		<key>5DA5BF3C18E32DCF005F11F9</key>
-		<dict>
-			<key>fileEncoding</key>
-			<string>4</string>
-			<key>isa</key>
-			<string>PBXFileReference</string>
-			<key>lastKnownFileType</key>
-			<string>sourcecode.c.objc</string>
-			<key>path</key>
-			<string>WPLoadingView.m</string>
-			<key>sourceTree</key>
-			<string>&lt;group&gt;</string>
-		</dict>
-		<key>5DA5BF3D18E32DCF005F11F9</key>
-		<dict>
-			<key>fileRef</key>
-			<string>5DA5BF2818E32DCF005F11F9</string>
-			<key>isa</key>
-			<string>PBXBuildFile</string>
-		</dict>
-		<key>5DA5BF3E18E32DCF005F11F9</key>
-		<dict>
-			<key>fileRef</key>
-			<string>5DA5BF2918E32DCF005F11F9</string>
-			<key>isa</key>
-			<string>PBXBuildFile</string>
-		</dict>
-		<key>5DA5BF3F18E32DCF005F11F9</key>
-		<dict>
-			<key>fileRef</key>
-			<string>5DA5BF2B18E32DCF005F11F9</string>
-			<key>isa</key>
-			<string>PBXBuildFile</string>
-		</dict>
-		<key>5DA5BF4018E32DCF005F11F9</key>
-		<dict>
-			<key>fileRef</key>
-			<string>5DA5BF2D18E32DCF005F11F9</string>
-			<key>isa</key>
-			<string>PBXBuildFile</string>
-		</dict>
-		<key>5DA5BF4118E32DCF005F11F9</key>
-		<dict>
-			<key>fileRef</key>
-			<string>5DA5BF2F18E32DCF005F11F9</string>
-			<key>isa</key>
-			<string>PBXBuildFile</string>
-		</dict>
-		<key>5DA5BF4218E32DCF005F11F9</key>
-		<dict>
-			<key>fileRef</key>
-			<string>5DA5BF3018E32DCF005F11F9</string>
-			<key>isa</key>
-			<string>PBXBuildFile</string>
-		</dict>
-		<key>5DA5BF4318E32DCF005F11F9</key>
-		<dict>
-			<key>fileRef</key>
-			<string>5DA5BF3218E32DCF005F11F9</string>
-			<key>isa</key>
-			<string>PBXBuildFile</string>
-		</dict>
-		<key>5DA5BF4418E32DCF005F11F9</key>
-		<dict>
-			<key>fileRef</key>
-			<string>5DA5BF3418E32DCF005F11F9</string>
-			<key>isa</key>
-			<string>PBXBuildFile</string>
-		</dict>
-		<key>5DA5BF4518E32DCF005F11F9</key>
-		<dict>
-			<key>fileRef</key>
-			<string>5DA5BF3618E32DCF005F11F9</string>
-			<key>isa</key>
-			<string>PBXBuildFile</string>
-		</dict>
-		<key>5DA5BF4618E32DCF005F11F9</key>
-		<dict>
-			<key>fileRef</key>
-			<string>5DA5BF3818E32DCF005F11F9</string>
-			<key>isa</key>
-			<string>PBXBuildFile</string>
-		</dict>
-		<key>5DA5BF4718E32DCF005F11F9</key>
-		<dict>
-			<key>fileRef</key>
-			<string>5DA5BF3A18E32DCF005F11F9</string>
-			<key>isa</key>
-			<string>PBXBuildFile</string>
-		</dict>
-		<key>5DA5BF4818E32DCF005F11F9</key>
-		<dict>
-			<key>fileRef</key>
-			<string>5DA5BF3C18E32DCF005F11F9</string>
-			<key>isa</key>
-			<string>PBXBuildFile</string>
-		</dict>
-		<key>5DA5BF4918E32DDB005F11F9</key>
-		<dict>
-			<key>children</key>
-			<array>
-				<string>5DA5BF3518E32DCF005F11F9</string>
-				<string>5DA5BF3618E32DCF005F11F9</string>
-				<string>5DA5BF3718E32DCF005F11F9</string>
-				<string>5DA5BF3818E32DCF005F11F9</string>
-				<string>5DA5BF3918E32DCF005F11F9</string>
-				<string>5DA5BF3A18E32DCF005F11F9</string>
-			</array>
-			<key>isa</key>
-			<string>PBXGroup</string>
-			<key>path</key>
-			<string>Themes</string>
-			<key>sourceTree</key>
-			<string>&lt;group&gt;</string>
-		</dict>
-		<key>5DA5BF4A18E32DE2005F11F9</key>
-		<dict>
-			<key>children</key>
-			<array>
-				<string>5DA5BF2718E32DCF005F11F9</string>
-				<string>5DA5BF2818E32DCF005F11F9</string>
-				<string>5DA5BF2918E32DCF005F11F9</string>
-				<string>5DA5BF2C18E32DCF005F11F9</string>
-				<string>5DA5BF2D18E32DCF005F11F9</string>
-				<string>5DA5BF2E18E32DCF005F11F9</string>
-				<string>5DA5BF2F18E32DCF005F11F9</string>
-				<string>5DA5BF3018E32DCF005F11F9</string>
-				<string>5DA5BF3118E32DCF005F11F9</string>
-				<string>5DA5BF3218E32DCF005F11F9</string>
-				<string>852CD8AB190E0BC4006C9AED</string>
-				<string>852CD8AC190E0BC4006C9AED</string>
-				<string>8514DDA5190E2AB3009B6421</string>
-				<string>8514DDA6190E2AB3009B6421</string>
-				<string>859CFD44190E3198005FB217</string>
-				<string>859CFD45190E3198005FB217</string>
-			</array>
-			<key>isa</key>
-			<string>PBXGroup</string>
-			<key>path</key>
-			<string>Media</string>
-			<key>sourceTree</key>
-			<string>&lt;group&gt;</string>
-		</dict>
-		<key>5DA5BF4B18E331D8005F11F9</key>
-		<dict>
-			<key>isa</key>
-			<string>PBXFileReference</string>
-			<key>lastKnownFileType</key>
-			<string>wrapper.xcdatamodel</string>
-			<key>path</key>
-			<string>WordPress 16.xcdatamodel</string>
-			<key>sourceTree</key>
-			<string>&lt;group&gt;</string>
-		</dict>
-		<key>5DB3BA0318D0E7B600F3F3E9</key>
-		<dict>
-			<key>fileEncoding</key>
-			<string>4</string>
-			<key>isa</key>
-			<string>PBXFileReference</string>
-			<key>lastKnownFileType</key>
-			<string>sourcecode.c.h</string>
-			<key>path</key>
-			<string>WPPickerView.h</string>
-			<key>sourceTree</key>
-			<string>&lt;group&gt;</string>
-			<key>usesTabs</key>
-			<string>0</string>
-		</dict>
-		<key>5DB3BA0418D0E7B600F3F3E9</key>
-		<dict>
-			<key>fileEncoding</key>
-			<string>4</string>
-			<key>isa</key>
-			<string>PBXFileReference</string>
-			<key>lastKnownFileType</key>
-			<string>sourcecode.c.objc</string>
-			<key>path</key>
-			<string>WPPickerView.m</string>
-			<key>sourceTree</key>
-			<string>&lt;group&gt;</string>
-			<key>usesTabs</key>
-			<string>0</string>
-		</dict>
-		<key>5DB3BA0518D0E7B600F3F3E9</key>
-		<dict>
-			<key>fileRef</key>
-			<string>5DB3BA0418D0E7B600F3F3E9</string>
-			<key>isa</key>
-			<string>PBXBuildFile</string>
-		</dict>
-		<key>5DB3BA0618D11D8D00F3F3E9</key>
-		<dict>
-			<key>fileEncoding</key>
-			<string>4</string>
-			<key>isa</key>
-			<string>PBXFileReference</string>
-			<key>lastKnownFileType</key>
-			<string>sourcecode.c.h</string>
-			<key>path</key>
-			<string>PublishDatePickerView.h</string>
-			<key>sourceTree</key>
-			<string>&lt;group&gt;</string>
-			<key>usesTabs</key>
-			<string>0</string>
-		</dict>
-		<key>5DB3BA0718D11D8D00F3F3E9</key>
-		<dict>
-			<key>fileEncoding</key>
-			<string>4</string>
-			<key>isa</key>
-			<string>PBXFileReference</string>
-			<key>lastKnownFileType</key>
-			<string>sourcecode.c.objc</string>
-			<key>path</key>
-			<string>PublishDatePickerView.m</string>
-			<key>sourceTree</key>
-			<string>&lt;group&gt;</string>
-			<key>usesTabs</key>
-			<string>0</string>
-		</dict>
-		<key>5DB3BA0818D11D8D00F3F3E9</key>
-		<dict>
-			<key>fileRef</key>
-			<string>5DB3BA0718D11D8D00F3F3E9</string>
-			<key>isa</key>
-			<string>PBXBuildFile</string>
-		</dict>
-		<key>5DB4683918A2E718004A89A9</key>
-		<dict>
-			<key>fileEncoding</key>
-			<string>4</string>
-			<key>isa</key>
-			<string>PBXFileReference</string>
-			<key>lastKnownFileType</key>
-			<string>sourcecode.c.h</string>
-			<key>path</key>
-			<string>LocationService.h</string>
-			<key>sourceTree</key>
-			<string>&lt;group&gt;</string>
-		</dict>
-		<key>5DB4683A18A2E718004A89A9</key>
-		<dict>
-			<key>fileEncoding</key>
-			<string>4</string>
-			<key>isa</key>
-			<string>PBXFileReference</string>
-			<key>lastKnownFileType</key>
-			<string>sourcecode.c.objc</string>
-			<key>path</key>
-			<string>LocationService.m</string>
-			<key>sourceTree</key>
-			<string>&lt;group&gt;</string>
-		</dict>
-		<key>5DB4683B18A2E718004A89A9</key>
-		<dict>
-			<key>fileRef</key>
-			<string>5DB4683A18A2E718004A89A9</string>
-			<key>isa</key>
-			<string>PBXBuildFile</string>
-		</dict>
-		<key>5DB6D8F618F5DA6300956529</key>
-		<dict>
-			<key>isa</key>
-			<string>PBXFileReference</string>
-			<key>lastKnownFileType</key>
-			<string>wrapper.xcdatamodel</string>
-			<key>path</key>
-			<string>WordPress 17.xcdatamodel</string>
-			<key>sourceTree</key>
-			<string>&lt;group&gt;</string>
-		</dict>
-		<key>5DB767401588F64D00EBE36C</key>
-		<dict>
-			<key>fileEncoding</key>
-			<string>4</string>
-			<key>isa</key>
-			<string>PBXFileReference</string>
-			<key>lastKnownFileType</key>
-			<string>text.html</string>
-			<key>name</key>
-			<string>postPreview.html</string>
-			<key>path</key>
-			<string>Resources/HTML/postPreview.html</string>
-			<key>sourceTree</key>
-			<string>&lt;group&gt;</string>
-		</dict>
-		<key>5DB767411588F64D00EBE36C</key>
-		<dict>
-			<key>fileRef</key>
-			<string>5DB767401588F64D00EBE36C</string>
-			<key>isa</key>
-			<string>PBXBuildFile</string>
-		</dict>
-		<key>5DB93EE819B6190700EC88EB</key>
-		<dict>
-			<key>fileEncoding</key>
-			<string>4</string>
-			<key>isa</key>
-			<string>PBXFileReference</string>
-			<key>lastKnownFileType</key>
-			<string>sourcecode.c.h</string>
-			<key>path</key>
-			<string>CommentContentView.h</string>
-			<key>sourceTree</key>
-			<string>&lt;group&gt;</string>
-		</dict>
-		<key>5DB93EE919B6190700EC88EB</key>
-		<dict>
-			<key>fileEncoding</key>
-			<string>4</string>
-			<key>isa</key>
-			<string>PBXFileReference</string>
-			<key>lastKnownFileType</key>
-			<string>sourcecode.c.objc</string>
-			<key>path</key>
-			<string>CommentContentView.m</string>
-			<key>sourceTree</key>
-			<string>&lt;group&gt;</string>
-		</dict>
-		<key>5DB93EEA19B6190700EC88EB</key>
-		<dict>
-			<key>fileEncoding</key>
-			<string>4</string>
-			<key>isa</key>
-			<string>PBXFileReference</string>
-			<key>lastKnownFileType</key>
-			<string>sourcecode.c.h</string>
-			<key>path</key>
-			<string>ReaderCommentCell.h</string>
-			<key>sourceTree</key>
-			<string>&lt;group&gt;</string>
-		</dict>
-		<key>5DB93EEB19B6190700EC88EB</key>
-		<dict>
-			<key>fileEncoding</key>
-			<string>4</string>
-			<key>isa</key>
-			<string>PBXFileReference</string>
-			<key>lastKnownFileType</key>
-			<string>sourcecode.c.objc</string>
-			<key>path</key>
-			<string>ReaderCommentCell.m</string>
-			<key>sourceTree</key>
-			<string>&lt;group&gt;</string>
-		</dict>
-		<key>5DB93EEC19B6190700EC88EB</key>
-		<dict>
-			<key>fileRef</key>
-			<string>5DB93EE919B6190700EC88EB</string>
-			<key>isa</key>
-			<string>PBXBuildFile</string>
-		</dict>
-		<key>5DB93EED19B6190700EC88EB</key>
-		<dict>
-			<key>fileRef</key>
-			<string>5DB93EEB19B6190700EC88EB</string>
-			<key>isa</key>
-			<string>PBXBuildFile</string>
-		</dict>
-		<key>5DBCD9D018F3569F00B32229</key>
-		<dict>
-			<key>fileEncoding</key>
-			<string>4</string>
-			<key>isa</key>
-			<string>PBXFileReference</string>
-			<key>lastKnownFileType</key>
-			<string>sourcecode.c.h</string>
-			<key>path</key>
-			<string>ReaderTopic.h</string>
-			<key>sourceTree</key>
-			<string>&lt;group&gt;</string>
-		</dict>
-		<key>5DBCD9D118F3569F00B32229</key>
-		<dict>
-			<key>fileEncoding</key>
-			<string>4</string>
-			<key>isa</key>
-			<string>PBXFileReference</string>
-			<key>lastKnownFileType</key>
-			<string>sourcecode.c.objc</string>
-			<key>path</key>
-			<string>ReaderTopic.m</string>
-			<key>sourceTree</key>
-			<string>&lt;group&gt;</string>
-		</dict>
-		<key>5DBCD9D218F3569F00B32229</key>
-		<dict>
-			<key>fileRef</key>
-			<string>5DBCD9D118F3569F00B32229</string>
-			<key>isa</key>
-			<string>PBXBuildFile</string>
-		</dict>
-		<key>5DBCD9D318F35D7500B32229</key>
-		<dict>
-			<key>fileEncoding</key>
-			<string>4</string>
-			<key>isa</key>
-			<string>PBXFileReference</string>
-			<key>lastKnownFileType</key>
-			<string>sourcecode.c.h</string>
-			<key>path</key>
-			<string>ReaderTopicService.h</string>
-			<key>sourceTree</key>
-			<string>&lt;group&gt;</string>
-		</dict>
-		<key>5DBCD9D418F35D7500B32229</key>
-		<dict>
-			<key>fileEncoding</key>
-			<string>4</string>
-			<key>isa</key>
-			<string>PBXFileReference</string>
-			<key>lastKnownFileType</key>
-			<string>sourcecode.c.objc</string>
-			<key>path</key>
-			<string>ReaderTopicService.m</string>
-			<key>sourceTree</key>
-			<string>&lt;group&gt;</string>
-		</dict>
-		<key>5DBCD9D518F35D7500B32229</key>
-		<dict>
-			<key>fileRef</key>
-			<string>5DBCD9D418F35D7500B32229</string>
-			<key>isa</key>
-			<string>PBXBuildFile</string>
-		</dict>
-		<key>5DC02A3318E4C5A3009A1765</key>
-		<dict>
-			<key>children</key>
-			<array>
-				<string>5DC02A3418E4C5BD009A1765</string>
-				<string>5DC02A3518E4C5BD009A1765</string>
-				<string>5DC02A3618E4C5BD009A1765</string>
-			</array>
-			<key>isa</key>
-			<string>PBXGroup</string>
-			<key>name</key>
-			<string>Themes</string>
-			<key>sourceTree</key>
-			<string>&lt;group&gt;</string>
-		</dict>
-		<key>5DC02A3418E4C5BD009A1765</key>
-		<dict>
-			<key>fileEncoding</key>
-			<string>4</string>
-			<key>isa</key>
-			<string>PBXFileReference</string>
-			<key>lastKnownFileType</key>
-			<string>file.xib</string>
-			<key>name</key>
-			<string>ThemeBrowserViewController.xib</string>
-			<key>path</key>
-			<string>Resources/ThemeBrowserViewController.xib</string>
-			<key>sourceTree</key>
-			<string>&lt;group&gt;</string>
-		</dict>
-		<key>5DC02A3518E4C5BD009A1765</key>
-		<dict>
-			<key>fileEncoding</key>
-			<string>4</string>
-			<key>isa</key>
-			<string>PBXFileReference</string>
-			<key>lastKnownFileType</key>
-			<string>file.xib</string>
-			<key>name</key>
-			<string>ThemeDetailsViewController.xib</string>
-			<key>path</key>
-			<string>Resources/ThemeDetailsViewController.xib</string>
-			<key>sourceTree</key>
-			<string>&lt;group&gt;</string>
-		</dict>
-		<key>5DC02A3618E4C5BD009A1765</key>
-		<dict>
-			<key>fileEncoding</key>
-			<string>4</string>
-			<key>isa</key>
-			<string>PBXFileReference</string>
-			<key>lastKnownFileType</key>
-			<string>file.xib</string>
-			<key>name</key>
-			<string>ThemeDetailsViewController~ipad.xib</string>
-			<key>path</key>
-			<string>Resources/ThemeDetailsViewController~ipad.xib</string>
-			<key>sourceTree</key>
-			<string>&lt;group&gt;</string>
-		</dict>
-		<key>5DC02A3718E4C5BD009A1765</key>
-		<dict>
-			<key>fileRef</key>
-			<string>5DC02A3418E4C5BD009A1765</string>
-			<key>isa</key>
-			<string>PBXBuildFile</string>
-		</dict>
-		<key>5DC02A3818E4C5BD009A1765</key>
-		<dict>
-			<key>fileRef</key>
-			<string>5DC02A3518E4C5BD009A1765</string>
-			<key>isa</key>
-			<string>PBXBuildFile</string>
-		</dict>
-		<key>5DC02A3918E4C5BD009A1765</key>
-		<dict>
-			<key>fileRef</key>
-			<string>5DC02A3618E4C5BD009A1765</string>
-			<key>isa</key>
-			<string>PBXBuildFile</string>
-		</dict>
-		<key>5DC3A44B1610B9BC00A890BE</key>
-		<dict>
-			<key>fileEncoding</key>
-			<string>4</string>
-			<key>isa</key>
-			<string>PBXFileReference</string>
-			<key>lastKnownFileType</key>
-			<string>sourcecode.c.h</string>
-			<key>path</key>
-			<string>UINavigationController+Rotation.h</string>
-			<key>sourceTree</key>
-			<string>&lt;group&gt;</string>
-		</dict>
-		<key>5DC3A44C1610B9BC00A890BE</key>
-		<dict>
-			<key>fileEncoding</key>
-			<string>4</string>
-			<key>isa</key>
-			<string>PBXFileReference</string>
-			<key>lastKnownFileType</key>
-			<string>sourcecode.c.objc</string>
-			<key>path</key>
-			<string>UINavigationController+Rotation.m</string>
-			<key>sourceTree</key>
-			<string>&lt;group&gt;</string>
-		</dict>
-		<key>5DC3A44D1610B9BC00A890BE</key>
-		<dict>
-			<key>fileRef</key>
-			<string>5DC3A44C1610B9BC00A890BE</string>
-			<key>isa</key>
-			<string>PBXBuildFile</string>
-		</dict>
-		<key>5DCC4CD619A50CC0003E548C</key>
-		<dict>
-			<key>fileEncoding</key>
-			<string>4</string>
-			<key>isa</key>
-			<string>PBXFileReference</string>
-			<key>lastKnownFileType</key>
-			<string>sourcecode.c.h</string>
-			<key>path</key>
-			<string>ReaderSite.h</string>
-			<key>sourceTree</key>
-			<string>&lt;group&gt;</string>
-		</dict>
-		<key>5DCC4CD719A50CC0003E548C</key>
-		<dict>
-			<key>fileEncoding</key>
-			<string>4</string>
-			<key>isa</key>
-			<string>PBXFileReference</string>
-			<key>lastKnownFileType</key>
-			<string>sourcecode.c.objc</string>
-			<key>path</key>
-			<string>ReaderSite.m</string>
-			<key>sourceTree</key>
-			<string>&lt;group&gt;</string>
-		</dict>
-		<key>5DCC4CD819A50CC0003E548C</key>
-		<dict>
-			<key>fileRef</key>
-			<string>5DCC4CD719A50CC0003E548C</string>
-			<key>isa</key>
-			<string>PBXBuildFile</string>
-		</dict>
-		<key>5DE8A0401912D95B00B2FF59</key>
-		<dict>
-			<key>fileEncoding</key>
-			<string>4</string>
-			<key>isa</key>
-			<string>PBXFileReference</string>
-			<key>lastKnownFileType</key>
-			<string>sourcecode.c.objc</string>
-			<key>path</key>
-			<string>ReaderPostServiceTest.m</string>
-			<key>sourceTree</key>
-			<string>&lt;group&gt;</string>
-		</dict>
-		<key>5DE8A0411912D95B00B2FF59</key>
-		<dict>
-			<key>fileRef</key>
-			<string>5DE8A0401912D95B00B2FF59</string>
-			<key>isa</key>
-			<string>PBXBuildFile</string>
-		</dict>
-		<key>5DEB61B2156FCD3400242C35</key>
-		<dict>
-			<key>fileEncoding</key>
-			<string>4</string>
-			<key>isa</key>
-			<string>PBXFileReference</string>
-			<key>lastKnownFileType</key>
-			<string>sourcecode.c.h</string>
-			<key>path</key>
-			<string>WPWebView.h</string>
-			<key>sourceTree</key>
-			<string>&lt;group&gt;</string>
-		</dict>
-		<key>5DEB61B3156FCD3400242C35</key>
-		<dict>
-			<key>fileEncoding</key>
-			<string>4</string>
-			<key>isa</key>
-			<string>PBXFileReference</string>
-			<key>lastKnownFileType</key>
-			<string>sourcecode.c.objc</string>
-			<key>path</key>
-			<string>WPWebView.m</string>
-			<key>sourceTree</key>
-			<string>&lt;group&gt;</string>
-		</dict>
-		<key>5DEB61B4156FCD3400242C35</key>
-		<dict>
-			<key>fileRef</key>
-			<string>5DEB61B3156FCD3400242C35</string>
-			<key>isa</key>
-			<string>PBXBuildFile</string>
-		</dict>
-		<key>5DEB61B6156FCD5200242C35</key>
-		<dict>
-			<key>fileEncoding</key>
-			<string>4</string>
-			<key>isa</key>
-			<string>PBXFileReference</string>
-			<key>lastKnownFileType</key>
-			<string>sourcecode.c.h</string>
-			<key>path</key>
-			<string>WPChromelessWebViewController.h</string>
-			<key>sourceTree</key>
-			<string>&lt;group&gt;</string>
-		</dict>
-		<key>5DEB61B7156FCD5200242C35</key>
-		<dict>
-			<key>fileEncoding</key>
-			<string>4</string>
-			<key>isa</key>
-			<string>PBXFileReference</string>
-			<key>lastKnownFileType</key>
-			<string>sourcecode.c.objc</string>
-			<key>path</key>
-			<string>WPChromelessWebViewController.m</string>
-			<key>sourceTree</key>
-			<string>&lt;group&gt;</string>
-		</dict>
-		<key>5DEB61B8156FCD5200242C35</key>
-		<dict>
-			<key>fileRef</key>
-			<string>5DEB61B7156FCD5200242C35</string>
-			<key>isa</key>
-			<string>PBXBuildFile</string>
-		</dict>
-		<key>5DF59C091770AE3A00171208</key>
-		<dict>
-			<key>fileEncoding</key>
-			<string>4</string>
-			<key>isa</key>
-			<string>PBXFileReference</string>
-			<key>lastKnownFileType</key>
-			<string>sourcecode.c.h</string>
-			<key>path</key>
-			<string>UILabel+SuggestSize.h</string>
-			<key>sourceTree</key>
-			<string>&lt;group&gt;</string>
-		</dict>
-		<key>5DF59C0A1770AE3A00171208</key>
-		<dict>
-			<key>fileEncoding</key>
-			<string>4</string>
-			<key>isa</key>
-			<string>PBXFileReference</string>
-			<key>lastKnownFileType</key>
-			<string>sourcecode.c.objc</string>
-			<key>path</key>
-			<string>UILabel+SuggestSize.m</string>
-			<key>sourceTree</key>
-			<string>&lt;group&gt;</string>
-		</dict>
-		<key>5DF59C0B1770AE3A00171208</key>
-		<dict>
-			<key>fileRef</key>
-			<string>5DF59C0A1770AE3A00171208</string>
-			<key>isa</key>
-			<string>PBXBuildFile</string>
-		</dict>
-		<key>5DF738921965FAB900393584</key>
-		<dict>
-			<key>fileEncoding</key>
-			<string>4</string>
-			<key>isa</key>
-			<string>PBXFileReference</string>
-			<key>lastKnownFileType</key>
-			<string>sourcecode.c.h</string>
-			<key>path</key>
-			<string>SubscribedTopicsViewController.h</string>
-			<key>sourceTree</key>
-			<string>&lt;group&gt;</string>
-		</dict>
-		<key>5DF738931965FAB900393584</key>
-		<dict>
-			<key>fileEncoding</key>
-			<string>4</string>
-			<key>isa</key>
-			<string>PBXFileReference</string>
-			<key>lastKnownFileType</key>
-			<string>sourcecode.c.objc</string>
-			<key>path</key>
-			<string>SubscribedTopicsViewController.m</string>
-			<key>sourceTree</key>
-			<string>&lt;group&gt;</string>
-		</dict>
-		<key>5DF738941965FAB900393584</key>
-		<dict>
-			<key>fileRef</key>
-			<string>5DF738931965FAB900393584</string>
-			<key>isa</key>
-			<string>PBXBuildFile</string>
-		</dict>
-		<key>5DF738951965FACD00393584</key>
-		<dict>
-			<key>fileEncoding</key>
-			<string>4</string>
-			<key>isa</key>
-			<string>PBXFileReference</string>
-			<key>lastKnownFileType</key>
-			<string>sourcecode.c.h</string>
-			<key>path</key>
-			<string>RecommendedTopicsViewController.h</string>
-			<key>sourceTree</key>
-			<string>&lt;group&gt;</string>
-		</dict>
-		<key>5DF738961965FACD00393584</key>
-		<dict>
-			<key>fileEncoding</key>
-			<string>4</string>
-			<key>isa</key>
-			<string>PBXFileReference</string>
-			<key>lastKnownFileType</key>
-			<string>sourcecode.c.objc</string>
-			<key>path</key>
-			<string>RecommendedTopicsViewController.m</string>
-			<key>sourceTree</key>
-			<string>&lt;group&gt;</string>
-		</dict>
-		<key>5DF738971965FACD00393584</key>
-		<dict>
-			<key>fileRef</key>
-			<string>5DF738961965FACD00393584</string>
-			<key>isa</key>
-			<string>PBXBuildFile</string>
-		</dict>
-		<key>5DF738981965FB3C00393584</key>
-		<dict>
-			<key>fileEncoding</key>
-			<string>4</string>
-			<key>isa</key>
-			<string>PBXFileReference</string>
-			<key>lastKnownFileType</key>
-			<string>sourcecode.c.h</string>
-			<key>path</key>
-			<string>WPTableViewHandler.h</string>
-			<key>sourceTree</key>
-			<string>&lt;group&gt;</string>
-		</dict>
-		<key>5DF738991965FB3C00393584</key>
-		<dict>
-			<key>fileEncoding</key>
-			<string>4</string>
-			<key>isa</key>
-			<string>PBXFileReference</string>
-			<key>lastKnownFileType</key>
-			<string>sourcecode.c.objc</string>
-			<key>path</key>
-			<string>WPTableViewHandler.m</string>
-			<key>sourceTree</key>
-			<string>&lt;group&gt;</string>
-		</dict>
-		<key>5DF7389A1965FB3C00393584</key>
-		<dict>
-			<key>fileRef</key>
-			<string>5DF738991965FB3C00393584</string>
-			<key>isa</key>
-			<string>PBXBuildFile</string>
-		</dict>
-		<key>5DF94E211962B90300359241</key>
-		<dict>
-			<key>fileEncoding</key>
-			<string>4</string>
-			<key>isa</key>
-			<string>PBXFileReference</string>
-			<key>lastKnownFileType</key>
-			<string>sourcecode.c.h</string>
-			<key>path</key>
-			<string>CommentsTableViewDelegate.h</string>
-			<key>sourceTree</key>
-			<string>&lt;group&gt;</string>
-		</dict>
-		<key>5DF94E221962B90300359241</key>
-		<dict>
-			<key>fileEncoding</key>
-			<string>4</string>
-			<key>isa</key>
-			<string>PBXFileReference</string>
-			<key>lastKnownFileType</key>
-			<string>sourcecode.c.h</string>
-			<key>path</key>
-			<string>CommentViewController.h</string>
-			<key>sourceTree</key>
-			<string>&lt;group&gt;</string>
-		</dict>
-		<key>5DF94E231962B90300359241</key>
-		<dict>
-			<key>fileEncoding</key>
-			<string>4</string>
-			<key>isa</key>
-			<string>PBXFileReference</string>
-			<key>lastKnownFileType</key>
-			<string>sourcecode.c.objc</string>
-			<key>path</key>
-			<string>CommentViewController.m</string>
-			<key>sourceTree</key>
-			<string>&lt;group&gt;</string>
-		</dict>
-		<key>5DF94E241962B90300359241</key>
-		<dict>
-			<key>fileRef</key>
-			<string>5DF94E231962B90300359241</string>
-			<key>isa</key>
-			<string>PBXBuildFile</string>
-		</dict>
-		<key>5DF94E251962B97D00359241</key>
-		<dict>
-			<key>fileEncoding</key>
-			<string>4</string>
-			<key>isa</key>
-			<string>PBXFileReference</string>
-			<key>lastKnownFileType</key>
-			<string>sourcecode.c.h</string>
-			<key>path</key>
-			<string>NewCommentsTableViewCell.h</string>
-			<key>sourceTree</key>
-			<string>&lt;group&gt;</string>
-		</dict>
-		<key>5DF94E261962B97D00359241</key>
-		<dict>
-			<key>fileEncoding</key>
-			<string>4</string>
-			<key>isa</key>
-			<string>PBXFileReference</string>
-			<key>lastKnownFileType</key>
-			<string>sourcecode.c.objc</string>
-			<key>path</key>
-			<string>NewCommentsTableViewCell.m</string>
-			<key>sourceTree</key>
-			<string>&lt;group&gt;</string>
-		</dict>
-		<key>5DF94E291962B97D00359241</key>
-		<dict>
-			<key>fileEncoding</key>
-			<string>4</string>
-			<key>isa</key>
-			<string>PBXFileReference</string>
-			<key>lastKnownFileType</key>
-			<string>sourcecode.c.h</string>
-			<key>path</key>
-			<string>NewPostTableViewCell.h</string>
-			<key>sourceTree</key>
-			<string>&lt;group&gt;</string>
-		</dict>
-		<key>5DF94E2A1962B97D00359241</key>
-		<dict>
-			<key>fileEncoding</key>
-			<string>4</string>
-			<key>isa</key>
-			<string>PBXFileReference</string>
-			<key>lastKnownFileType</key>
-			<string>sourcecode.c.objc</string>
-			<key>path</key>
-			<string>NewPostTableViewCell.m</string>
-			<key>sourceTree</key>
-			<string>&lt;group&gt;</string>
-		</dict>
-		<key>5DF94E2B1962B97D00359241</key>
-		<dict>
-			<key>fileRef</key>
-			<string>5DF94E261962B97D00359241</string>
-			<key>isa</key>
-			<string>PBXBuildFile</string>
-		</dict>
-		<key>5DF94E2D1962B97D00359241</key>
-		<dict>
-			<key>fileRef</key>
-			<string>5DF94E2A1962B97D00359241</string>
-			<key>isa</key>
-			<string>PBXBuildFile</string>
-		</dict>
-		<key>5DF94E2E1962B99C00359241</key>
-		<dict>
-			<key>fileEncoding</key>
-			<string>4</string>
-			<key>isa</key>
-			<string>PBXFileReference</string>
-			<key>lastKnownFileType</key>
-			<string>sourcecode.c.h</string>
-			<key>path</key>
-			<string>PostSettingsSelectionViewController.h</string>
-			<key>sourceTree</key>
-			<string>&lt;group&gt;</string>
-			<key>usesTabs</key>
-			<string>0</string>
-		</dict>
-		<key>5DF94E2F1962B99C00359241</key>
-		<dict>
-			<key>fileEncoding</key>
-			<string>4</string>
-			<key>isa</key>
-			<string>PBXFileReference</string>
-			<key>lastKnownFileType</key>
-			<string>sourcecode.c.objc</string>
-			<key>path</key>
-			<string>PostSettingsSelectionViewController.m</string>
-			<key>sourceTree</key>
-			<string>&lt;group&gt;</string>
-			<key>usesTabs</key>
-			<string>0</string>
-		</dict>
-		<key>5DF94E301962B99C00359241</key>
-		<dict>
-			<key>fileRef</key>
-			<string>5DF94E2F1962B99C00359241</string>
-			<key>isa</key>
-			<string>PBXBuildFile</string>
-		</dict>
-		<key>5DF94E311962B9D800359241</key>
-		<dict>
-			<key>fileEncoding</key>
-			<string>4</string>
-			<key>isa</key>
-			<string>PBXFileReference</string>
-			<key>lastKnownFileType</key>
-			<string>file.xib</string>
-			<key>name</key>
-			<string>WPAlertView.xib</string>
-			<key>path</key>
-			<string>Resources/WPAlertView.xib</string>
-			<key>sourceTree</key>
-			<string>&lt;group&gt;</string>
-		</dict>
-		<key>5DF94E321962B9D800359241</key>
-		<dict>
-			<key>fileEncoding</key>
-			<string>4</string>
-			<key>isa</key>
-			<string>PBXFileReference</string>
-			<key>lastKnownFileType</key>
-			<string>file.xib</string>
-			<key>name</key>
-			<string>WPAlertViewSideBySide.xib</string>
-			<key>path</key>
-			<string>Resources/WPAlertViewSideBySide.xib</string>
-			<key>sourceTree</key>
-			<string>&lt;group&gt;</string>
-		</dict>
-		<key>5DF94E331962B9D800359241</key>
-		<dict>
-			<key>fileRef</key>
-			<string>5DF94E311962B9D800359241</string>
-			<key>isa</key>
-			<string>PBXBuildFile</string>
-		</dict>
-		<key>5DF94E341962B9D800359241</key>
-		<dict>
-			<key>fileRef</key>
-			<string>5DF94E321962B9D800359241</string>
-			<key>isa</key>
-			<string>PBXBuildFile</string>
-		</dict>
-		<key>5DF94E351962BA5F00359241</key>
-		<dict>
-			<key>children</key>
-			<array>
-				<string>5DE8A0401912D95B00B2FF59</string>
-				<string>5DFA9D19196B1BA30061FF96</string>
-			</array>
-			<key>isa</key>
-			<string>PBXGroup</string>
-			<key>name</key>
-			<string>Reader</string>
-			<key>sourceTree</key>
-			<string>&lt;group&gt;</string>
-		</dict>
-		<key>5DF94E361962BAA700359241</key>
-		<dict>
-			<key>fileEncoding</key>
-			<string>4</string>
-			<key>isa</key>
-			<string>PBXFileReference</string>
-			<key>lastKnownFileType</key>
-			<string>sourcecode.c.h</string>
-			<key>path</key>
-			<string>WPContentActionView.h</string>
-			<key>sourceTree</key>
-			<string>&lt;group&gt;</string>
-		</dict>
-		<key>5DF94E371962BAA700359241</key>
-		<dict>
-			<key>fileEncoding</key>
-			<string>4</string>
-			<key>isa</key>
-			<string>PBXFileReference</string>
-			<key>lastKnownFileType</key>
-			<string>sourcecode.c.objc</string>
-			<key>path</key>
-			<string>WPContentActionView.m</string>
-			<key>sourceTree</key>
-			<string>&lt;group&gt;</string>
-		</dict>
-		<key>5DF94E381962BAA700359241</key>
-		<dict>
-			<key>fileEncoding</key>
-			<string>4</string>
-			<key>isa</key>
-			<string>PBXFileReference</string>
-			<key>lastKnownFileType</key>
-			<string>sourcecode.c.h</string>
-			<key>path</key>
-			<string>WPContentAttributionView.h</string>
-			<key>sourceTree</key>
-			<string>&lt;group&gt;</string>
-		</dict>
-		<key>5DF94E391962BAA700359241</key>
-		<dict>
-			<key>fileEncoding</key>
-			<string>4</string>
-			<key>isa</key>
-			<string>PBXFileReference</string>
-			<key>lastKnownFileType</key>
-			<string>sourcecode.c.objc</string>
-			<key>path</key>
-			<string>WPContentAttributionView.m</string>
-			<key>sourceTree</key>
-			<string>&lt;group&gt;</string>
-		</dict>
-		<key>5DF94E3A1962BAA700359241</key>
-		<dict>
-			<key>fileEncoding</key>
-			<string>4</string>
-			<key>isa</key>
-			<string>PBXFileReference</string>
-			<key>lastKnownFileType</key>
-			<string>sourcecode.c.h</string>
-			<key>path</key>
-			<string>WPContentViewBase.h</string>
-			<key>sourceTree</key>
-			<string>&lt;group&gt;</string>
-		</dict>
-		<key>5DF94E3B1962BAA700359241</key>
-		<dict>
-			<key>fileEncoding</key>
-			<string>4</string>
-			<key>isa</key>
-			<string>PBXFileReference</string>
-			<key>lastKnownFileType</key>
-			<string>sourcecode.c.objc</string>
-			<key>path</key>
-			<string>WPContentViewBase.m</string>
-			<key>sourceTree</key>
-			<string>&lt;group&gt;</string>
-		</dict>
-		<key>5DF94E3C1962BAA700359241</key>
-		<dict>
-			<key>fileEncoding</key>
-			<string>4</string>
-			<key>isa</key>
-			<string>PBXFileReference</string>
-			<key>lastKnownFileType</key>
-			<string>sourcecode.c.h</string>
-			<key>path</key>
-			<string>WPRichContentView.h</string>
-			<key>sourceTree</key>
-			<string>&lt;group&gt;</string>
-		</dict>
-		<key>5DF94E3D1962BAA700359241</key>
-		<dict>
-			<key>fileEncoding</key>
-			<string>4</string>
-			<key>isa</key>
-			<string>PBXFileReference</string>
-			<key>lastKnownFileType</key>
-			<string>sourcecode.c.objc</string>
-			<key>path</key>
-			<string>WPRichContentView.m</string>
-			<key>sourceTree</key>
-			<string>&lt;group&gt;</string>
-		</dict>
-		<key>5DF94E3E1962BAA700359241</key>
-		<dict>
-			<key>fileEncoding</key>
-			<string>4</string>
-			<key>isa</key>
-			<string>PBXFileReference</string>
-			<key>lastKnownFileType</key>
-			<string>sourcecode.c.h</string>
-			<key>path</key>
-			<string>WPRichTextView.h</string>
-			<key>sourceTree</key>
-			<string>&lt;group&gt;</string>
-		</dict>
-		<key>5DF94E3F1962BAA700359241</key>
-		<dict>
-			<key>fileEncoding</key>
-			<string>4</string>
-			<key>isa</key>
-			<string>PBXFileReference</string>
-			<key>lastKnownFileType</key>
-			<string>sourcecode.c.objc</string>
-			<key>path</key>
-			<string>WPRichTextView.m</string>
-			<key>sourceTree</key>
-			<string>&lt;group&gt;</string>
-		</dict>
-		<key>5DF94E401962BAA700359241</key>
-		<dict>
-			<key>fileEncoding</key>
-			<string>4</string>
-			<key>isa</key>
-			<string>PBXFileReference</string>
-			<key>lastKnownFileType</key>
-			<string>sourcecode.c.h</string>
-			<key>path</key>
-			<string>WPSimpleContentAttributionView.h</string>
-			<key>sourceTree</key>
-			<string>&lt;group&gt;</string>
-		</dict>
-		<key>5DF94E411962BAA700359241</key>
-		<dict>
-			<key>fileEncoding</key>
-			<string>4</string>
-			<key>isa</key>
-			<string>PBXFileReference</string>
-			<key>lastKnownFileType</key>
-			<string>sourcecode.c.objc</string>
-			<key>path</key>
-			<string>WPSimpleContentAttributionView.m</string>
-			<key>sourceTree</key>
-			<string>&lt;group&gt;</string>
-		</dict>
-		<key>5DF94E421962BAA700359241</key>
-		<dict>
-			<key>fileRef</key>
-			<string>5DF94E371962BAA700359241</string>
-			<key>isa</key>
-			<string>PBXBuildFile</string>
-		</dict>
-		<key>5DF94E431962BAA700359241</key>
-		<dict>
-			<key>fileRef</key>
-			<string>5DF94E391962BAA700359241</string>
-			<key>isa</key>
-			<string>PBXBuildFile</string>
-		</dict>
-		<key>5DF94E441962BAA700359241</key>
-		<dict>
-			<key>fileRef</key>
-			<string>5DF94E3B1962BAA700359241</string>
-			<key>isa</key>
-			<string>PBXBuildFile</string>
-		</dict>
-		<key>5DF94E451962BAA700359241</key>
-		<dict>
-			<key>fileRef</key>
-			<string>5DF94E3D1962BAA700359241</string>
-			<key>isa</key>
-			<string>PBXBuildFile</string>
-		</dict>
-		<key>5DF94E461962BAA700359241</key>
-		<dict>
-			<key>fileRef</key>
-			<string>5DF94E3F1962BAA700359241</string>
-			<key>isa</key>
-			<string>PBXBuildFile</string>
-		</dict>
-		<key>5DF94E471962BAA700359241</key>
-		<dict>
-			<key>fileRef</key>
-			<string>5DF94E411962BAA700359241</string>
-			<key>isa</key>
-			<string>PBXBuildFile</string>
-		</dict>
-		<key>5DF94E481962BAEB00359241</key>
-		<dict>
-			<key>fileEncoding</key>
-			<string>4</string>
-			<key>isa</key>
-			<string>PBXFileReference</string>
-			<key>lastKnownFileType</key>
-			<string>sourcecode.c.h</string>
-			<key>path</key>
-			<string>ReaderPostAttributionView.h</string>
-			<key>sourceTree</key>
-			<string>&lt;group&gt;</string>
-		</dict>
-		<key>5DF94E491962BAEB00359241</key>
-		<dict>
-			<key>fileEncoding</key>
-			<string>4</string>
-			<key>isa</key>
-			<string>PBXFileReference</string>
-			<key>lastKnownFileType</key>
-			<string>sourcecode.c.objc</string>
-			<key>path</key>
-			<string>ReaderPostAttributionView.m</string>
-			<key>sourceTree</key>
-			<string>&lt;group&gt;</string>
-		</dict>
-		<key>5DF94E4A1962BAEB00359241</key>
-		<dict>
-			<key>fileEncoding</key>
-			<string>4</string>
-			<key>isa</key>
-			<string>PBXFileReference</string>
-			<key>lastKnownFileType</key>
-			<string>sourcecode.c.h</string>
-			<key>path</key>
-			<string>ReaderPostContentView.h</string>
-			<key>sourceTree</key>
-			<string>&lt;group&gt;</string>
-		</dict>
-		<key>5DF94E4B1962BAEB00359241</key>
-		<dict>
-			<key>fileEncoding</key>
-			<string>4</string>
-			<key>isa</key>
-			<string>PBXFileReference</string>
-			<key>lastKnownFileType</key>
-			<string>sourcecode.c.objc</string>
-			<key>path</key>
-			<string>ReaderPostContentView.m</string>
-			<key>sourceTree</key>
-			<string>&lt;group&gt;</string>
-		</dict>
-		<key>5DF94E4C1962BAEB00359241</key>
-		<dict>
-			<key>fileEncoding</key>
-			<string>4</string>
-			<key>isa</key>
-			<string>PBXFileReference</string>
-			<key>lastKnownFileType</key>
-			<string>sourcecode.c.h</string>
-			<key>path</key>
-			<string>ReaderPostRichContentView.h</string>
-			<key>sourceTree</key>
-			<string>&lt;group&gt;</string>
-		</dict>
-		<key>5DF94E4D1962BAEB00359241</key>
-		<dict>
-			<key>fileEncoding</key>
-			<string>4</string>
-			<key>isa</key>
-			<string>PBXFileReference</string>
-			<key>lastKnownFileType</key>
-			<string>sourcecode.c.objc</string>
-			<key>path</key>
-			<string>ReaderPostRichContentView.m</string>
-			<key>sourceTree</key>
-			<string>&lt;group&gt;</string>
-		</dict>
-		<key>5DF94E4E1962BAEB00359241</key>
-		<dict>
-			<key>fileEncoding</key>
-			<string>4</string>
-			<key>isa</key>
-			<string>PBXFileReference</string>
-			<key>lastKnownFileType</key>
-			<string>sourcecode.c.h</string>
-			<key>path</key>
-			<string>ReaderPostSimpleContentView.h</string>
-			<key>sourceTree</key>
-			<string>&lt;group&gt;</string>
-		</dict>
-		<key>5DF94E4F1962BAEB00359241</key>
-		<dict>
-			<key>fileEncoding</key>
-			<string>4</string>
-			<key>isa</key>
-			<string>PBXFileReference</string>
-			<key>lastKnownFileType</key>
-			<string>sourcecode.c.objc</string>
-			<key>path</key>
-			<string>ReaderPostSimpleContentView.m</string>
-			<key>sourceTree</key>
-			<string>&lt;group&gt;</string>
-		</dict>
-		<key>5DF94E501962BAEB00359241</key>
-		<dict>
-			<key>fileRef</key>
-			<string>5DF94E491962BAEB00359241</string>
-			<key>isa</key>
-			<string>PBXBuildFile</string>
-		</dict>
-		<key>5DF94E511962BAEB00359241</key>
-		<dict>
-			<key>fileRef</key>
-			<string>5DF94E4B1962BAEB00359241</string>
-			<key>isa</key>
-			<string>PBXBuildFile</string>
-		</dict>
-		<key>5DF94E521962BAEB00359241</key>
-		<dict>
-			<key>fileRef</key>
-			<string>5DF94E4D1962BAEB00359241</string>
-			<key>isa</key>
-			<string>PBXBuildFile</string>
-		</dict>
-		<key>5DF94E531962BAEB00359241</key>
-		<dict>
-			<key>fileRef</key>
-			<string>5DF94E4F1962BAEB00359241</string>
-			<key>isa</key>
-			<string>PBXBuildFile</string>
-		</dict>
-		<key>5DFA9D19196B1BA30061FF96</key>
-		<dict>
-			<key>fileEncoding</key>
-			<string>4</string>
-			<key>isa</key>
-			<string>PBXFileReference</string>
-			<key>lastKnownFileType</key>
-			<string>sourcecode.c.objc</string>
-			<key>path</key>
-			<string>ReaderTopicServiceTest.m</string>
-			<key>sourceTree</key>
-			<string>&lt;group&gt;</string>
-		</dict>
-		<key>5DFA9D1A196B1BA30061FF96</key>
-		<dict>
-			<key>fileRef</key>
-			<string>5DFA9D19196B1BA30061FF96</string>
-			<key>isa</key>
-			<string>PBXBuildFile</string>
-		</dict>
-		<key>67040029265369CB7FAE64FA</key>
-		<dict>
-			<key>includeInIndex</key>
-			<string>1</string>
-			<key>isa</key>
-			<string>PBXFileReference</string>
-			<key>lastKnownFileType</key>
-			<string>text.xcconfig</string>
-			<key>name</key>
-			<string>Pods-WordPressTodayWidget.distribution.xcconfig</string>
-			<key>path</key>
-			<string>../Pods/Target Support Files/Pods-WordPressTodayWidget/Pods-WordPressTodayWidget.distribution.xcconfig</string>
-			<key>sourceTree</key>
-			<string>&lt;group&gt;</string>
-		</dict>
-		<key>69187343EC8F435684EFFAF1</key>
-		<dict>
-			<key>explicitFileType</key>
-			<string>archive.ar</string>
-			<key>includeInIndex</key>
-			<string>0</string>
-			<key>isa</key>
-			<string>PBXFileReference</string>
-			<key>path</key>
-			<string>libPods.a</string>
-			<key>sourceTree</key>
-			<string>BUILT_PRODUCTS_DIR</string>
-		</dict>
-		<key>6EDC0E8E105881A800F68A1D</key>
-		<dict>
-			<key>isa</key>
-			<string>PBXFileReference</string>
-			<key>lastKnownFileType</key>
-			<string>file</string>
-			<key>path</key>
-			<string>iTunesArtwork</string>
-			<key>sourceTree</key>
-			<string>&lt;group&gt;</string>
-		</dict>
-		<key>7059CD1F0F332B6500A0660B</key>
-		<dict>
-			<key>fileEncoding</key>
-			<string>4</string>
-			<key>isa</key>
-			<string>PBXFileReference</string>
-			<key>lastKnownFileType</key>
-			<string>sourcecode.c.h</string>
-			<key>path</key>
-			<string>WPCategoryTree.h</string>
-			<key>sourceTree</key>
-			<string>&lt;group&gt;</string>
-		</dict>
-		<key>7059CD200F332B6500A0660B</key>
-		<dict>
-			<key>fileEncoding</key>
-			<string>4</string>
-			<key>isa</key>
-			<string>PBXFileReference</string>
-			<key>lastKnownFileType</key>
-			<string>sourcecode.c.objc</string>
-			<key>path</key>
-			<string>WPCategoryTree.m</string>
-			<key>sourceTree</key>
-			<string>&lt;group&gt;</string>
-		</dict>
-		<key>7059CD210F332B6500A0660B</key>
-		<dict>
-			<key>fileRef</key>
-			<string>7059CD200F332B6500A0660B</string>
-			<key>isa</key>
-			<string>PBXBuildFile</string>
-		</dict>
-		<key>74BB6F1819AE7B9400FB7829</key>
-		<dict>
-			<key>fileEncoding</key>
-			<string>4</string>
-			<key>isa</key>
-			<string>PBXFileReference</string>
-			<key>lastKnownFileType</key>
-			<string>sourcecode.c.h</string>
-			<key>path</key>
-			<string>WPLegacyEditPageViewController.h</string>
-			<key>sourceTree</key>
-			<string>&lt;group&gt;</string>
-		</dict>
-		<key>74BB6F1919AE7B9400FB7829</key>
-		<dict>
-			<key>fileEncoding</key>
-			<string>4</string>
-			<key>isa</key>
-			<string>PBXFileReference</string>
-			<key>lastKnownFileType</key>
-			<string>sourcecode.c.objc</string>
-			<key>path</key>
-			<string>WPLegacyEditPageViewController.m</string>
-			<key>sourceTree</key>
-			<string>&lt;group&gt;</string>
-		</dict>
-		<key>74BB6F1A19AE7B9400FB7829</key>
-		<dict>
-			<key>fileRef</key>
-			<string>74BB6F1919AE7B9400FB7829</string>
-			<key>isa</key>
-			<string>PBXBuildFile</string>
-		</dict>
-		<key>74C1C305199170930077A7DC</key>
-		<dict>
-			<key>fileEncoding</key>
-			<string>4</string>
-			<key>isa</key>
-			<string>PBXFileReference</string>
-			<key>lastKnownFileType</key>
-			<string>file.xib</string>
-			<key>name</key>
-			<string>PostDetailViewController.xib</string>
-			<key>path</key>
-			<string>Resources/PostDetailViewController.xib</string>
-			<key>sourceTree</key>
-			<string>&lt;group&gt;</string>
-		</dict>
-		<key>74C1C306199170930077A7DC</key>
-		<dict>
-			<key>fileRef</key>
-			<string>74C1C305199170930077A7DC</string>
-			<key>isa</key>
-			<string>PBXBuildFile</string>
-		</dict>
-		<key>74C1C307199170A30077A7DC</key>
-		<dict>
-			<key>children</key>
-			<array>
-				<string>74C1C305199170930077A7DC</string>
-			</array>
-			<key>isa</key>
-			<string>PBXGroup</string>
-			<key>name</key>
-			<string>Post</string>
-			<key>sourceTree</key>
-			<string>&lt;group&gt;</string>
-		</dict>
-		<key>74C1C30D199170EA0077A7DC</key>
-		<dict>
-			<key>fileEncoding</key>
-			<string>4</string>
-			<key>isa</key>
-			<string>PBXFileReference</string>
-			<key>lastKnownFileType</key>
-			<string>file.xib</string>
-			<key>name</key>
-			<string>PostDetailViewController~ipad.xib</string>
-			<key>path</key>
-			<string>Resources-iPad/PostDetailViewController~ipad.xib</string>
-			<key>sourceTree</key>
-			<string>&lt;group&gt;</string>
-		</dict>
-		<key>74C1C30E199170EA0077A7DC</key>
-		<dict>
-			<key>fileRef</key>
-			<string>74C1C30D199170EA0077A7DC</string>
-			<key>isa</key>
-			<string>PBXBuildFile</string>
-		</dict>
-		<key>74C1C30F199170F10077A7DC</key>
-		<dict>
-			<key>children</key>
-			<array>
-				<string>74C1C30D199170EA0077A7DC</string>
-			</array>
-			<key>isa</key>
-			<string>PBXGroup</string>
-			<key>name</key>
-			<string>Post</string>
-			<key>sourceTree</key>
-			<string>&lt;group&gt;</string>
-		</dict>
-		<key>74D5FFD319ACDF6700389E8F</key>
-		<dict>
-			<key>fileEncoding</key>
-			<string>4</string>
-			<key>isa</key>
-			<string>PBXFileReference</string>
-			<key>lastKnownFileType</key>
-			<string>sourcecode.c.h</string>
-			<key>path</key>
-			<string>WPLegacyEditPostViewController_Internal.h</string>
-			<key>sourceTree</key>
-			<string>&lt;group&gt;</string>
-			<key>usesTabs</key>
-			<string>0</string>
-		</dict>
-		<key>74D5FFD419ACDF6700389E8F</key>
-		<dict>
-			<key>fileEncoding</key>
-			<string>4</string>
-			<key>isa</key>
-			<string>PBXFileReference</string>
-			<key>lastKnownFileType</key>
-			<string>sourcecode.c.h</string>
-			<key>path</key>
-			<string>WPLegacyEditPostViewController.h</string>
-			<key>sourceTree</key>
-			<string>&lt;group&gt;</string>
-			<key>usesTabs</key>
-			<string>0</string>
-		</dict>
-		<key>74D5FFD519ACDF6700389E8F</key>
-		<dict>
-			<key>fileEncoding</key>
-			<string>4</string>
-			<key>isa</key>
-			<string>PBXFileReference</string>
-			<key>lastKnownFileType</key>
-			<string>sourcecode.c.objc</string>
-			<key>path</key>
-			<string>WPLegacyEditPostViewController.m</string>
-			<key>sourceTree</key>
-			<string>&lt;group&gt;</string>
-			<key>usesTabs</key>
-			<string>0</string>
-		</dict>
-		<key>74D5FFD619ACDF6700389E8F</key>
-		<dict>
-			<key>fileRef</key>
-			<string>74D5FFD519ACDF6700389E8F</string>
-			<key>isa</key>
-			<string>PBXBuildFile</string>
-		</dict>
-		<key>79289B3ECCA2441197B8D7F6</key>
-		<dict>
-			<key>buildActionMask</key>
-			<string>2147483647</string>
-			<key>files</key>
-			<array/>
-			<key>inputPaths</key>
-			<array/>
-			<key>isa</key>
-			<string>PBXShellScriptBuildPhase</string>
-			<key>name</key>
-			<string>Copy Pods Resources</string>
-			<key>outputPaths</key>
-			<array/>
-			<key>runOnlyForDeploymentPostprocessing</key>
-			<string>0</string>
-			<key>shellPath</key>
-			<string>/bin/sh</string>
-			<key>shellScript</key>
-			<string>"${SRCROOT}/../Pods/Target Support Files/Pods/Pods-resources.sh"
-</string>
-		</dict>
-		<key>83043E54126FA31400EC9953</key>
-		<dict>
-			<key>includeInIndex</key>
-			<string>1</string>
-			<key>isa</key>
-			<string>PBXFileReference</string>
-			<key>lastKnownFileType</key>
-			<string>wrapper.framework</string>
-			<key>name</key>
-			<string>MessageUI.framework</string>
-			<key>path</key>
-			<string>System/Library/Frameworks/MessageUI.framework</string>
-			<key>sourceTree</key>
-			<string>SDKROOT</string>
-		</dict>
-		<key>83043E55126FA31400EC9953</key>
-		<dict>
-			<key>fileRef</key>
-			<string>83043E54126FA31400EC9953</string>
-			<key>isa</key>
-			<string>PBXBuildFile</string>
-		</dict>
-		<key>8320B5CF11FCA3EA00607422</key>
-		<dict>
-			<key>children</key>
-			<array>
-				<string>5DF94E251962B97D00359241</string>
-				<string>5DF94E261962B97D00359241</string>
-				<string>5DF94E291962B97D00359241</string>
-				<string>5DF94E2A1962B97D00359241</string>
-				<string>E23EEC5C185A72C100F4DE2A</string>
-				<string>E23EEC5D185A72C100F4DE2A</string>
-				<string>8370D10811FA499A009D650F</string>
-				<string>8370D10911FA499A009D650F</string>
-				<string>30EABE0718A5903400B73A9C</string>
-				<string>30EABE0818A5903400B73A9C</string>
-				<string>375D090B133B94C3000CC9CD</string>
-				<string>375D090C133B94C3000CC9CD</string>
-				<string>5D839AA6187F0D6B00811F4A</string>
-				<string>5D839AA7187F0D6B00811F4A</string>
-				<string>5D839AA9187F0D8000811F4A</string>
-				<string>5D839AAA187F0D8000811F4A</string>
-			</array>
-			<key>isa</key>
-			<string>PBXGroup</string>
-			<key>path</key>
-			<string>Cells</string>
-			<key>sourceTree</key>
-			<string>&lt;group&gt;</string>
-		</dict>
-		<key>8320B5D711FCA4EE00607422</key>
-		<dict>
-			<key>children</key>
-			<array>
-				<string>8370D10B11FA4A1B009D650F</string>
-			</array>
-			<key>isa</key>
-			<string>PBXGroup</string>
-			<key>name</key>
-			<string>Cells</string>
-			<key>sourceTree</key>
-			<string>&lt;group&gt;</string>
-		</dict>
-		<key>83290399120CF517000A965A</key>
-		<dict>
-			<key>children</key>
-			<array>
-				<string>83CAD4201235F9F4003DFA20</string>
-			</array>
-			<key>isa</key>
-			<string>PBXGroup</string>
-			<key>name</key>
-			<string>Media</string>
-			<key>sourceTree</key>
-			<string>&lt;group&gt;</string>
-		</dict>
-		<key>832D4F01120A6F7C001708D4</key>
-		<dict>
-			<key>buildActionMask</key>
-			<string>2147483647</string>
-			<key>dstPath</key>
-			<string></string>
-			<key>dstSubfolderSpec</key>
-			<string>10</string>
-			<key>files</key>
-			<array/>
-			<key>isa</key>
-			<string>PBXCopyFilesBuildPhase</string>
-			<key>runOnlyForDeploymentPostprocessing</key>
-			<string>0</string>
-		</dict>
-		<key>8333FE0D11FF6EF200A495C1</key>
-		<dict>
-			<key>fileEncoding</key>
-			<string>4</string>
-			<key>isa</key>
-			<string>PBXFileReference</string>
-			<key>lastKnownFileType</key>
-			<string>file.xib</string>
-			<key>name</key>
-			<string>EditSiteViewController.xib</string>
-			<key>path</key>
-			<string>Resources/EditSiteViewController.xib</string>
-			<key>sourceTree</key>
-			<string>&lt;group&gt;</string>
-		</dict>
-		<key>8333FE0E11FF6EF200A495C1</key>
-		<dict>
-			<key>fileRef</key>
-			<string>8333FE0D11FF6EF200A495C1</string>
-			<key>isa</key>
-			<string>PBXBuildFile</string>
-		</dict>
-		<key>833AF259114575A50016DE8F</key>
-		<dict>
-			<key>fileEncoding</key>
-			<string>4</string>
-			<key>isa</key>
-			<string>PBXFileReference</string>
-			<key>lastKnownFileType</key>
-			<string>sourcecode.c.h</string>
-			<key>path</key>
-			<string>PostAnnotation.h</string>
-			<key>sourceTree</key>
-			<string>&lt;group&gt;</string>
-		</dict>
-		<key>833AF25A114575A50016DE8F</key>
-		<dict>
-			<key>fileEncoding</key>
-			<string>4</string>
-			<key>isa</key>
-			<string>PBXFileReference</string>
-			<key>lastKnownFileType</key>
-			<string>sourcecode.c.objc</string>
-			<key>path</key>
-			<string>PostAnnotation.m</string>
-			<key>sourceTree</key>
-			<string>&lt;group&gt;</string>
-		</dict>
-		<key>83418AA811C9FA6E00ACF00C</key>
-		<dict>
-			<key>fileEncoding</key>
-			<string>4</string>
-			<key>isa</key>
-			<string>PBXFileReference</string>
-			<key>lastKnownFileType</key>
-			<string>sourcecode.c.h</string>
-			<key>path</key>
-			<string>Comment.h</string>
-			<key>sourceTree</key>
-			<string>&lt;group&gt;</string>
-		</dict>
-		<key>83418AA911C9FA6E00ACF00C</key>
-		<dict>
-			<key>fileEncoding</key>
-			<string>4</string>
-			<key>isa</key>
-			<string>PBXFileReference</string>
-			<key>lastKnownFileType</key>
-			<string>sourcecode.c.objc</string>
-			<key>path</key>
-			<string>Comment.m</string>
-			<key>sourceTree</key>
-			<string>&lt;group&gt;</string>
-		</dict>
-		<key>83418AAA11C9FA6E00ACF00C</key>
-		<dict>
-			<key>fileRef</key>
-			<string>83418AA911C9FA6E00ACF00C</string>
-			<key>isa</key>
-			<string>PBXBuildFile</string>
-		</dict>
-		<key>834CAE7A122D528A003DDF49</key>
-		<dict>
-			<key>fileEncoding</key>
-			<string>4</string>
-			<key>isa</key>
-			<string>PBXFileReference</string>
-			<key>lastKnownFileType</key>
-			<string>sourcecode.c.h</string>
-			<key>path</key>
-			<string>UIImage+Resize.h</string>
-			<key>sourceTree</key>
-			<string>&lt;group&gt;</string>
-		</dict>
-		<key>834CAE7B122D528A003DDF49</key>
-		<dict>
-			<key>fileEncoding</key>
-			<string>4</string>
-			<key>isa</key>
-			<string>PBXFileReference</string>
-			<key>lastKnownFileType</key>
-			<string>sourcecode.c.objc</string>
-			<key>path</key>
-			<string>UIImage+Resize.m</string>
-			<key>sourceTree</key>
-			<string>&lt;group&gt;</string>
-		</dict>
-		<key>834CAE7C122D528A003DDF49</key>
-		<dict>
-			<key>fileRef</key>
-			<string>834CAE7B122D528A003DDF49</string>
-			<key>isa</key>
-			<string>PBXBuildFile</string>
-		</dict>
-		<key>834CAE9B122D56B1003DDF49</key>
-		<dict>
-			<key>fileEncoding</key>
-			<string>4</string>
-			<key>isa</key>
-			<string>PBXFileReference</string>
-			<key>lastKnownFileType</key>
-			<string>sourcecode.c.h</string>
-			<key>path</key>
-			<string>UIImage+Alpha.h</string>
-			<key>sourceTree</key>
-			<string>&lt;group&gt;</string>
-		</dict>
-		<key>834CAE9C122D56B1003DDF49</key>
-		<dict>
-			<key>fileEncoding</key>
-			<string>4</string>
-			<key>isa</key>
-			<string>PBXFileReference</string>
-			<key>lastKnownFileType</key>
-			<string>sourcecode.c.h</string>
-			<key>path</key>
-			<string>UIImage+RoundedCorner.h</string>
-			<key>sourceTree</key>
-			<string>&lt;group&gt;</string>
-		</dict>
-		<key>834CAE9D122D56B1003DDF49</key>
-		<dict>
-			<key>fileEncoding</key>
-			<string>4</string>
-			<key>isa</key>
-			<string>PBXFileReference</string>
-			<key>lastKnownFileType</key>
-			<string>sourcecode.c.objc</string>
-			<key>path</key>
-			<string>UIImage+Alpha.m</string>
-			<key>sourceTree</key>
-			<string>&lt;group&gt;</string>
-		</dict>
-		<key>834CAE9E122D56B1003DDF49</key>
-		<dict>
-			<key>fileEncoding</key>
-			<string>4</string>
-			<key>isa</key>
-			<string>PBXFileReference</string>
-			<key>lastKnownFileType</key>
-			<string>sourcecode.c.objc</string>
-			<key>path</key>
-			<string>UIImage+RoundedCorner.m</string>
-			<key>sourceTree</key>
-			<string>&lt;group&gt;</string>
-		</dict>
-		<key>834CAE9F122D56B1003DDF49</key>
-		<dict>
-			<key>fileRef</key>
-			<string>834CAE9D122D56B1003DDF49</string>
-			<key>isa</key>
-			<string>PBXBuildFile</string>
-		</dict>
-		<key>834CAEA0122D56B1003DDF49</key>
-		<dict>
-			<key>fileRef</key>
-			<string>834CAE9E122D56B1003DDF49</string>
-			<key>isa</key>
-			<string>PBXBuildFile</string>
-		</dict>
-		<key>834CE7331256D0DE0046A4A3</key>
-		<dict>
-			<key>includeInIndex</key>
-			<string>1</string>
-			<key>isa</key>
-			<string>PBXFileReference</string>
-			<key>lastKnownFileType</key>
-			<string>wrapper.framework</string>
-			<key>name</key>
-			<string>CFNetwork.framework</string>
-			<key>path</key>
-			<string>System/Library/Frameworks/CFNetwork.framework</string>
-			<key>sourceTree</key>
-			<string>SDKROOT</string>
-		</dict>
-		<key>834CE7341256D0DE0046A4A3</key>
-		<dict>
-			<key>fileRef</key>
-			<string>834CE7331256D0DE0046A4A3</string>
-			<key>isa</key>
-			<string>PBXBuildFile</string>
-		</dict>
-		<key>834CE7371256D0F60046A4A3</key>
-		<dict>
-			<key>includeInIndex</key>
-			<string>1</string>
-			<key>isa</key>
-			<string>PBXFileReference</string>
-			<key>lastKnownFileType</key>
-			<string>wrapper.framework</string>
-			<key>name</key>
-			<string>CoreGraphics.framework</string>
-			<key>path</key>
-			<string>System/Library/Frameworks/CoreGraphics.framework</string>
-			<key>sourceTree</key>
-			<string>SDKROOT</string>
-		</dict>
-		<key>8350E15911D28B4A00A7B073</key>
-		<dict>
-			<key>fileEncoding</key>
-			<string>4</string>
-			<key>isa</key>
-			<string>PBXFileReference</string>
-			<key>lastKnownFileType</key>
-			<string>wrapper.xcdatamodel</string>
-			<key>path</key>
-			<string>WordPress.xcdatamodel</string>
-			<key>sourceTree</key>
-			<string>&lt;group&gt;</string>
-		</dict>
-		<key>8350E49411D2C71E00A7B073</key>
-		<dict>
-			<key>fileEncoding</key>
-			<string>4</string>
-			<key>isa</key>
-			<string>PBXFileReference</string>
-			<key>lastKnownFileType</key>
-			<string>sourcecode.c.h</string>
-			<key>path</key>
-			<string>Media.h</string>
-			<key>sourceTree</key>
-			<string>&lt;group&gt;</string>
-		</dict>
-		<key>8350E49511D2C71E00A7B073</key>
-		<dict>
-			<key>fileEncoding</key>
-			<string>4</string>
-			<key>isa</key>
-			<string>PBXFileReference</string>
-			<key>lastKnownFileType</key>
-			<string>sourcecode.c.objc</string>
-			<key>path</key>
-			<string>Media.m</string>
-			<key>sourceTree</key>
-			<string>&lt;group&gt;</string>
-		</dict>
-		<key>8350E49611D2C71E00A7B073</key>
-		<dict>
-			<key>fileRef</key>
-			<string>8350E49511D2C71E00A7B073</string>
-			<key>isa</key>
-			<string>PBXBuildFile</string>
-		</dict>
-		<key>8355D67D11D13EAD00A61362</key>
-		<dict>
-			<key>includeInIndex</key>
-			<string>1</string>
-			<key>isa</key>
-			<string>PBXFileReference</string>
-			<key>lastKnownFileType</key>
-			<string>wrapper.framework</string>
-			<key>name</key>
-			<string>MobileCoreServices.framework</string>
-			<key>path</key>
-			<string>System/Library/Frameworks/MobileCoreServices.framework</string>
-			<key>sourceTree</key>
-			<string>SDKROOT</string>
-		</dict>
-		<key>8355D67E11D13EAD00A61362</key>
-		<dict>
-			<key>fileRef</key>
-			<string>8355D67D11D13EAD00A61362</string>
-			<key>isa</key>
-			<string>PBXBuildFile</string>
-		</dict>
-		<key>8355D7D811D260AA00A61362</key>
-		<dict>
-			<key>includeInIndex</key>
-			<string>1</string>
-			<key>isa</key>
-			<string>PBXFileReference</string>
-			<key>lastKnownFileType</key>
-			<string>wrapper.framework</string>
-			<key>name</key>
-			<string>CoreData.framework</string>
-			<key>path</key>
-			<string>System/Library/Frameworks/CoreData.framework</string>
-			<key>sourceTree</key>
-			<string>SDKROOT</string>
-		</dict>
-		<key>8355D7D911D260AA00A61362</key>
-		<dict>
-			<key>fileRef</key>
-			<string>8355D7D811D260AA00A61362</string>
-			<key>isa</key>
-			<string>PBXBuildFile</string>
-		</dict>
-		<key>835E2402126E66E50085940B</key>
-		<dict>
-			<key>includeInIndex</key>
-			<string>1</string>
-			<key>isa</key>
-			<string>PBXFileReference</string>
-			<key>lastKnownFileType</key>
-			<string>wrapper.framework</string>
-			<key>name</key>
-			<string>AssetsLibrary.framework</string>
-			<key>path</key>
-			<string>System/Library/Frameworks/AssetsLibrary.framework</string>
-			<key>sourceTree</key>
-			<string>SDKROOT</string>
-		</dict>
-		<key>835E2403126E66E50085940B</key>
-		<dict>
-			<key>fileRef</key>
-			<string>835E2402126E66E50085940B</string>
-			<key>isa</key>
-			<string>PBXBuildFile</string>
-			<key>settings</key>
-			<dict>
-				<key>ATTRIBUTES</key>
-				<array>
-					<string>Weak</string>
-				</array>
-			</dict>
-		</dict>
-		<key>83610AA711F4AD2C00421116</key>
-		<dict>
-			<key>fileEncoding</key>
-			<string>4</string>
-			<key>isa</key>
-			<string>PBXFileReference</string>
-			<key>lastKnownFileType</key>
-			<string>sourcecode.c.h</string>
-			<key>path</key>
-			<string>WPcomLoginViewController.h</string>
-			<key>sourceTree</key>
-			<string>&lt;group&gt;</string>
-		</dict>
-		<key>83610AA811F4AD2C00421116</key>
-		<dict>
-			<key>fileEncoding</key>
-			<string>4</string>
-			<key>isa</key>
-			<string>PBXFileReference</string>
-			<key>lastKnownFileType</key>
-			<string>sourcecode.c.objc</string>
-			<key>path</key>
-			<string>WPcomLoginViewController.m</string>
-			<key>sourceTree</key>
-			<string>&lt;group&gt;</string>
-		</dict>
-		<key>83610AAA11F4AD2C00421116</key>
-		<dict>
-			<key>fileRef</key>
-			<string>83610AA811F4AD2C00421116</string>
-			<key>isa</key>
-			<string>PBXBuildFile</string>
-		</dict>
-		<key>8362C1031201E7CE00599347</key>
-		<dict>
-			<key>isa</key>
-			<string>PBXFileReference</string>
-			<key>lastKnownFileType</key>
-			<string>file.xib</string>
-			<key>name</key>
-			<string>WebSignupViewController-iPad.xib</string>
-			<key>path</key>
-			<string>Resources-iPad/WebSignupViewController-iPad.xib</string>
-			<key>sourceTree</key>
-			<string>&lt;group&gt;</string>
-		</dict>
-		<key>8362C1041201E7CE00599347</key>
-		<dict>
-			<key>fileRef</key>
-			<string>8362C1031201E7CE00599347</string>
-			<key>isa</key>
-			<string>PBXBuildFile</string>
-		</dict>
-		<key>8370D10811FA499A009D650F</key>
-		<dict>
-			<key>fileEncoding</key>
-			<string>4</string>
-			<key>isa</key>
-			<string>PBXFileReference</string>
-			<key>lastKnownFileType</key>
-			<string>sourcecode.c.h</string>
-			<key>path</key>
-			<string>WPTableViewActivityCell.h</string>
-			<key>sourceTree</key>
-			<string>&lt;group&gt;</string>
-		</dict>
-		<key>8370D10911FA499A009D650F</key>
-		<dict>
-			<key>fileEncoding</key>
-			<string>4</string>
-			<key>isa</key>
-			<string>PBXFileReference</string>
-			<key>lastKnownFileType</key>
-			<string>sourcecode.c.objc</string>
-			<key>path</key>
-			<string>WPTableViewActivityCell.m</string>
-			<key>sourceTree</key>
-			<string>&lt;group&gt;</string>
-		</dict>
-		<key>8370D10A11FA499A009D650F</key>
-		<dict>
-			<key>fileRef</key>
-			<string>8370D10911FA499A009D650F</string>
-			<key>isa</key>
-			<string>PBXBuildFile</string>
-		</dict>
-		<key>8370D10B11FA4A1B009D650F</key>
-		<dict>
-			<key>isa</key>
-			<string>PBXFileReference</string>
-			<key>lastKnownFileType</key>
-			<string>file.xib</string>
-			<key>name</key>
-			<string>WPTableViewActivityCell.xib</string>
-			<key>path</key>
-			<string>Resources/WPTableViewActivityCell.xib</string>
-			<key>sourceTree</key>
-			<string>&lt;group&gt;</string>
-		</dict>
-		<key>8370D10C11FA4A1B009D650F</key>
-		<dict>
-			<key>fileRef</key>
-			<string>8370D10B11FA4A1B009D650F</string>
-			<key>isa</key>
-			<string>PBXBuildFile</string>
-		</dict>
-		<key>8370D1BC11FA6295009D650F</key>
-		<dict>
-			<key>isa</key>
-			<string>PBXFileReference</string>
-			<key>lastKnownFileType</key>
-			<string>file.xib</string>
-			<key>name</key>
-			<string>AddSiteViewController.xib</string>
-			<key>path</key>
-			<string>Resources/AddSiteViewController.xib</string>
-			<key>sourceTree</key>
-			<string>&lt;group&gt;</string>
-		</dict>
-		<key>8370D1BE11FA6295009D650F</key>
-		<dict>
-			<key>fileRef</key>
-			<string>8370D1BC11FA6295009D650F</string>
-			<key>isa</key>
-			<string>PBXBuildFile</string>
-		</dict>
-		<key>838C672C1210C3C300B09CA3</key>
-		<dict>
-			<key>fileEncoding</key>
-			<string>4</string>
-			<key>isa</key>
-			<string>PBXFileReference</string>
-			<key>lastKnownFileType</key>
-			<string>sourcecode.c.h</string>
-			<key>path</key>
-			<string>Post.h</string>
-			<key>sourceTree</key>
-			<string>&lt;group&gt;</string>
-		</dict>
-		<key>838C672D1210C3C300B09CA3</key>
-		<dict>
-			<key>fileEncoding</key>
-			<string>4</string>
-			<key>isa</key>
-			<string>PBXFileReference</string>
-			<key>lastKnownFileType</key>
-			<string>sourcecode.c.objc</string>
-			<key>path</key>
-			<string>Post.m</string>
-			<key>sourceTree</key>
-			<string>&lt;group&gt;</string>
-		</dict>
-		<key>838C672E1210C3C300B09CA3</key>
-		<dict>
-			<key>fileRef</key>
-			<string>838C672D1210C3C300B09CA3</string>
-			<key>isa</key>
-			<string>PBXBuildFile</string>
-		</dict>
-		<key>8398EE9811ACE63C000FE6E0</key>
-		<dict>
-			<key>isa</key>
-			<string>PBXFileReference</string>
-			<key>lastKnownFileType</key>
-			<string>file.xib</string>
-			<key>name</key>
-			<string>WebSignupViewController.xib</string>
-			<key>path</key>
-			<string>Resources/WebSignupViewController.xib</string>
-			<key>sourceTree</key>
-			<string>&lt;group&gt;</string>
-		</dict>
-		<key>8398EE9A11ACE63C000FE6E0</key>
-		<dict>
-			<key>fileRef</key>
-			<string>8398EE9811ACE63C000FE6E0</string>
-			<key>isa</key>
-			<string>PBXBuildFile</string>
-		</dict>
-		<key>83CAD4201235F9F4003DFA20</key>
-		<dict>
-			<key>isa</key>
-			<string>PBXFileReference</string>
-			<key>lastKnownFileType</key>
-			<string>file.xib</string>
-			<key>name</key>
-			<string>MediaObjectView.xib</string>
-			<key>path</key>
-			<string>Resources/MediaObjectView.xib</string>
-			<key>sourceTree</key>
-			<string>&lt;group&gt;</string>
-		</dict>
-		<key>83CAD4211235F9F4003DFA20</key>
-		<dict>
-			<key>fileRef</key>
-			<string>83CAD4201235F9F4003DFA20</string>
-			<key>isa</key>
-			<string>PBXBuildFile</string>
-		</dict>
-		<key>83D180F712329B1A002DCCB0</key>
-		<dict>
-			<key>fileEncoding</key>
-			<string>4</string>
-			<key>isa</key>
-			<string>PBXFileReference</string>
-			<key>lastKnownFileType</key>
-			<string>sourcecode.c.h</string>
-			<key>path</key>
-			<string>EditPageViewController.h</string>
-			<key>sourceTree</key>
-			<string>&lt;group&gt;</string>
-		</dict>
-		<key>83D180F812329B1A002DCCB0</key>
-		<dict>
-			<key>fileEncoding</key>
-			<string>4</string>
-			<key>isa</key>
-			<string>PBXFileReference</string>
-			<key>lastKnownFileType</key>
-			<string>sourcecode.c.objc</string>
-			<key>path</key>
-			<string>EditPageViewController.m</string>
-			<key>sourceTree</key>
-			<string>&lt;group&gt;</string>
-		</dict>
-		<key>83D180FA12329B1A002DCCB0</key>
-		<dict>
-			<key>fileRef</key>
-			<string>83D180F812329B1A002DCCB0</string>
-			<key>isa</key>
-			<string>PBXBuildFile</string>
-		</dict>
-		<key>83F1FCA7123748EF00069F99</key>
-		<dict>
-			<key>children</key>
-			<array>
-				<string>8362C1031201E7CE00599347</string>
-			</array>
-			<key>isa</key>
-			<string>PBXGroup</string>
-			<key>name</key>
-			<string>Blogs</string>
-			<key>sourceTree</key>
-			<string>&lt;group&gt;</string>
-		</dict>
-		<key>83F3E25F11275E07004CD686</key>
-		<dict>
-			<key>includeInIndex</key>
-			<string>1</string>
-			<key>isa</key>
-			<string>PBXFileReference</string>
-			<key>lastKnownFileType</key>
-			<string>wrapper.framework</string>
-			<key>name</key>
-			<string>MapKit.framework</string>
-			<key>path</key>
-			<string>System/Library/Frameworks/MapKit.framework</string>
-			<key>sourceTree</key>
-			<string>SDKROOT</string>
-		</dict>
-		<key>83F3E26011275E07004CD686</key>
-		<dict>
-			<key>fileRef</key>
-			<string>83F3E25F11275E07004CD686</string>
-			<key>isa</key>
-			<string>PBXBuildFile</string>
-		</dict>
-		<key>83F3E2D211276371004CD686</key>
-		<dict>
-			<key>includeInIndex</key>
-			<string>1</string>
-			<key>isa</key>
-			<string>PBXFileReference</string>
-			<key>lastKnownFileType</key>
-			<string>wrapper.framework</string>
-			<key>name</key>
-			<string>CoreLocation.framework</string>
-			<key>path</key>
-			<string>System/Library/Frameworks/CoreLocation.framework</string>
-			<key>sourceTree</key>
-			<string>SDKROOT</string>
-		</dict>
-		<key>83F3E2D311276371004CD686</key>
-		<dict>
-			<key>fileRef</key>
-			<string>83F3E2D211276371004CD686</string>
-			<key>isa</key>
-			<string>PBXBuildFile</string>
-		</dict>
-		<key>83FB4D3E122C38F700DB9506</key>
-		<dict>
-			<key>includeInIndex</key>
-			<string>1</string>
-			<key>isa</key>
-			<string>PBXFileReference</string>
-			<key>lastKnownFileType</key>
-			<string>wrapper.framework</string>
-			<key>name</key>
-			<string>MediaPlayer.framework</string>
-			<key>path</key>
-			<string>System/Library/Frameworks/MediaPlayer.framework</string>
-			<key>sourceTree</key>
-			<string>SDKROOT</string>
-		</dict>
-		<key>83FEFC7311FF6C5A0078B462</key>
-		<dict>
-			<key>fileEncoding</key>
-			<string>4</string>
-			<key>isa</key>
-			<string>PBXFileReference</string>
-			<key>lastKnownFileType</key>
-			<string>sourcecode.c.h</string>
-			<key>path</key>
-			<string>EditSiteViewController.h</string>
-			<key>sourceTree</key>
-			<string>&lt;group&gt;</string>
-		</dict>
-		<key>83FEFC7411FF6C5A0078B462</key>
-		<dict>
-			<key>fileEncoding</key>
-			<string>4</string>
-			<key>isa</key>
-			<string>PBXFileReference</string>
-			<key>lastKnownFileType</key>
-			<string>sourcecode.c.objc</string>
-			<key>path</key>
-			<string>EditSiteViewController.m</string>
-			<key>sourceTree</key>
-			<string>&lt;group&gt;</string>
-		</dict>
-		<key>83FEFC7611FF6C5A0078B462</key>
-		<dict>
-			<key>fileRef</key>
-			<string>83FEFC7411FF6C5A0078B462</string>
-			<key>isa</key>
-			<string>PBXBuildFile</string>
-		</dict>
-		<key>850BD4531922F95C0032F3AD</key>
-		<dict>
-			<key>children</key>
-			<array>
-				<string>E1249B4019408C6F0035E895</string>
-				<string>E18EE94919349EAE00B0A40C</string>
-				<string>E18EE94A19349EAE00B0A40C</string>
-				<string>E149D64519349E69006A843D</string>
-				<string>E149D64619349E69006A843D</string>
-				<string>E149D64719349E69006A843D</string>
-				<string>E149D64819349E69006A843D</string>
-				<string>E18EE94C19349EBA00B0A40C</string>
-				<string>E18EE94D19349EBA00B0A40C</string>
-				<string>E1D04D7F19374EAF002FADD7</string>
-				<string>E1D04D8019374EAF002FADD7</string>
-				<string>E1D04D8219374F2C002FADD7</string>
-				<string>E1D04D8319374F2C002FADD7</string>
-				<string>E1D04D7C19374CFE002FADD7</string>
-				<string>E1D04D7D19374CFE002FADD7</string>
-				<string>93D6D6461924FDAD00A4F44A</string>
-				<string>93D6D6471924FDAD00A4F44A</string>
-				<string>E1249B3D19408C230035E895</string>
-				<string>E1249B491940AECC0035E895</string>
-				<string>E1249B4A1940AECC0035E895</string>
-				<string>E1249B4419408D0F0035E895</string>
-				<string>E1249B4519408D0F0035E895</string>
-				<string>E149D64919349E69006A843D</string>
-				<string>E149D64A19349E69006A843D</string>
-				<string>E149D64B19349E69006A843D</string>
-				<string>E149D64C19349E69006A843D</string>
-				<string>E149D64D19349E69006A843D</string>
-				<string>5D3D559818F88C5E00782892</string>
-				<string>5D3D559918F88C5E00782892</string>
-				<string>5D44EB331986D695008B7175</string>
-				<string>5D44EB341986D695008B7175</string>
-				<string>E18EE94F19349EC300B0A40C</string>
-				<string>E18EE95019349EC300B0A40C</string>
-				<string>E1249B481940AE610035E895</string>
-				<string>E1249B471940AE550035E895</string>
-				<string>5D11E3241979E76D00E70992</string>
-				<string>5D11E3251979E76D00E70992</string>
-			</array>
-			<key>isa</key>
-			<string>PBXGroup</string>
-			<key>path</key>
-			<string>Networking</string>
-			<key>sourceTree</key>
-			<string>&lt;group&gt;</string>
-		</dict>
-		<key>850D22B21729EE8600EC6A16</key>
-		<dict>
-			<key>children</key>
-			<array>
-				<string>85D08A6F17342ECE00E2BBCA</string>
-				<string>85D08A7017342ECE00E2BBCA</string>
-				<string>85EC44D21739826A00686604</string>
-				<string>85EC44D31739826A00686604</string>
-				<string>858DE40D1730384F000AC628</string>
-				<string>858DE40E1730384F000AC628</string>
-				<string>85B6F7501742DAE800CE7F3A</string>
-				<string>85B6F7511742DAE800CE7F3A</string>
-				<string>85B6F74D1742DA1D00CE7F3A</string>
-				<string>85B6F74E1742DA1D00CE7F3A</string>
-				<string>85AD6AEA173CCF9E002CB896</string>
-				<string>85AD6AEB173CCF9E002CB896</string>
-				<string>85AD6AED173CCFDC002CB896</string>
-				<string>85AD6AEE173CCFDC002CB896</string>
-				<string>85E105841731A597001071A3</string>
-				<string>85E105851731A597001071A3</string>
-				<string>85C720AF1730CEFA00460645</string>
-				<string>85C720B01730CEFA00460645</string>
-				<string>A2DC5B181953451B009584C3</string>
-				<string>A2DC5B191953451B009584C3</string>
-			</array>
-			<key>isa</key>
-			<string>PBXGroup</string>
-			<key>path</key>
-			<string>NUX</string>
-			<key>sourceTree</key>
-			<string>&lt;group&gt;</string>
-		</dict>
-		<key>8514973F171E13DF00B87F3F</key>
-		<dict>
-			<key>fileEncoding</key>
-			<string>4</string>
-			<key>isa</key>
-			<string>PBXFileReference</string>
-			<key>lastKnownFileType</key>
-			<string>sourcecode.c.h</string>
-			<key>path</key>
-			<string>WPAsyncBlockOperation.h</string>
-			<key>sourceTree</key>
-			<string>&lt;group&gt;</string>
-		</dict>
-		<key>85149740171E13DF00B87F3F</key>
-		<dict>
-			<key>fileEncoding</key>
-			<string>4</string>
-			<key>isa</key>
-			<string>PBXFileReference</string>
-			<key>lastKnownFileType</key>
-			<string>sourcecode.c.objc</string>
-			<key>path</key>
-			<string>WPAsyncBlockOperation.m</string>
-			<key>sourceTree</key>
-			<string>&lt;group&gt;</string>
-		</dict>
-		<key>85149741171E13DF00B87F3F</key>
-		<dict>
-			<key>fileRef</key>
-			<string>85149740171E13DF00B87F3F</string>
-			<key>isa</key>
-			<string>PBXBuildFile</string>
-		</dict>
-		<key>8514DDA5190E2AB3009B6421</key>
-		<dict>
-			<key>fileEncoding</key>
-			<string>4</string>
-			<key>isa</key>
-			<string>PBXFileReference</string>
-			<key>lastKnownFileType</key>
-			<string>sourcecode.c.h</string>
-			<key>path</key>
-			<string>WPMediaMetadataExtractor.h</string>
-			<key>sourceTree</key>
-			<string>&lt;group&gt;</string>
-		</dict>
-		<key>8514DDA6190E2AB3009B6421</key>
-		<dict>
-			<key>fileEncoding</key>
-			<string>4</string>
-			<key>isa</key>
-			<string>PBXFileReference</string>
-			<key>lastKnownFileType</key>
-			<string>sourcecode.c.objc</string>
-			<key>path</key>
-			<string>WPMediaMetadataExtractor.m</string>
-			<key>sourceTree</key>
-			<string>&lt;group&gt;</string>
-		</dict>
-		<key>8514DDA7190E2AB3009B6421</key>
-		<dict>
-			<key>fileRef</key>
-			<string>8514DDA6190E2AB3009B6421</string>
-			<key>isa</key>
-			<string>PBXBuildFile</string>
-		</dict>
-		<key>8516972A169D42F4006C5DED</key>
-		<dict>
-			<key>fileEncoding</key>
-			<string>4</string>
-			<key>isa</key>
-			<string>PBXFileReference</string>
-			<key>lastKnownFileType</key>
-			<string>sourcecode.c.h</string>
-			<key>path</key>
-			<string>WPToast.h</string>
-			<key>sourceTree</key>
-			<string>&lt;group&gt;</string>
-		</dict>
-		<key>8516972B169D42F4006C5DED</key>
-		<dict>
-			<key>fileEncoding</key>
-			<string>4</string>
-			<key>isa</key>
-			<string>PBXFileReference</string>
-			<key>lastKnownFileType</key>
-			<string>sourcecode.c.objc</string>
-			<key>path</key>
-			<string>WPToast.m</string>
-			<key>sourceTree</key>
-			<string>&lt;group&gt;</string>
-		</dict>
-		<key>8516972C169D42F4006C5DED</key>
-		<dict>
-			<key>fileRef</key>
-			<string>8516972B169D42F4006C5DED</string>
-			<key>isa</key>
-			<string>PBXBuildFile</string>
-		</dict>
-		<key>851734411798C64700A30E27</key>
-		<dict>
-			<key>fileEncoding</key>
-			<string>4</string>
-			<key>isa</key>
-			<string>PBXFileReference</string>
-			<key>lastKnownFileType</key>
-			<string>sourcecode.c.h</string>
-			<key>path</key>
-			<string>NSURL+Util.h</string>
-			<key>sourceTree</key>
-			<string>&lt;group&gt;</string>
-		</dict>
-		<key>851734421798C64700A30E27</key>
-		<dict>
-			<key>fileEncoding</key>
-			<string>4</string>
-			<key>isa</key>
-			<string>PBXFileReference</string>
-			<key>lastKnownFileType</key>
-			<string>sourcecode.c.objc</string>
-			<key>path</key>
-			<string>NSURL+Util.m</string>
-			<key>sourceTree</key>
-			<string>&lt;group&gt;</string>
-		</dict>
-		<key>851734431798C64700A30E27</key>
-		<dict>
-			<key>fileRef</key>
-			<string>851734421798C64700A30E27</string>
-			<key>isa</key>
-			<string>PBXBuildFile</string>
-		</dict>
-		<key>85253989171761D9003F6B32</key>
-		<dict>
-			<key>fileEncoding</key>
-			<string>4</string>
-			<key>isa</key>
-			<string>PBXFileReference</string>
-			<key>lastKnownFileType</key>
-			<string>sourcecode.c.h</string>
-			<key>path</key>
-			<string>WPComLanguages.h</string>
-			<key>sourceTree</key>
-			<string>&lt;group&gt;</string>
-		</dict>
-		<key>8525398A171761D9003F6B32</key>
-		<dict>
-			<key>fileEncoding</key>
-			<string>4</string>
-			<key>isa</key>
-			<string>PBXFileReference</string>
-			<key>lastKnownFileType</key>
-			<string>sourcecode.c.objc</string>
-			<key>path</key>
-			<string>WPComLanguages.m</string>
-			<key>sourceTree</key>
-			<string>&lt;group&gt;</string>
-		</dict>
-		<key>8525398B171761D9003F6B32</key>
-		<dict>
-			<key>fileRef</key>
-			<string>8525398A171761D9003F6B32</string>
-			<key>isa</key>
-			<string>PBXBuildFile</string>
-		</dict>
-		<key>8527B15717CE98C5001CBA2E</key>
-		<dict>
-			<key>isa</key>
-			<string>PBXFileReference</string>
-			<key>lastKnownFileType</key>
-			<string>wrapper.framework</string>
-			<key>name</key>
-			<string>Accelerate.framework</string>
-			<key>path</key>
-			<string>System/Library/Frameworks/Accelerate.framework</string>
-			<key>sourceTree</key>
-			<string>SDKROOT</string>
-		</dict>
-		<key>852CD8AB190E0BC4006C9AED</key>
-		<dict>
-			<key>fileEncoding</key>
-			<string>4</string>
-			<key>isa</key>
-			<string>PBXFileReference</string>
-			<key>lastKnownFileType</key>
-			<string>sourcecode.c.h</string>
-			<key>path</key>
-			<string>WPMediaSizing.h</string>
-			<key>sourceTree</key>
-			<string>&lt;group&gt;</string>
-		</dict>
-		<key>852CD8AC190E0BC4006C9AED</key>
-		<dict>
-			<key>fileEncoding</key>
-			<string>4</string>
-			<key>isa</key>
-			<string>PBXFileReference</string>
-			<key>lastKnownFileType</key>
-			<string>sourcecode.c.objc</string>
-			<key>path</key>
-			<string>WPMediaSizing.m</string>
-			<key>sourceTree</key>
-			<string>&lt;group&gt;</string>
-		</dict>
-		<key>852CD8AE190E0D04006C9AED</key>
-		<dict>
-			<key>children</key>
-			<array/>
-			<key>isa</key>
-			<string>PBXGroup</string>
-			<key>name</key>
-			<string>Media</string>
-			<key>sourceTree</key>
-			<string>&lt;group&gt;</string>
-		</dict>
-		<key>85435BE8190F837500E868D0</key>
-		<dict>
-			<key>fileEncoding</key>
-			<string>4</string>
-			<key>isa</key>
-			<string>PBXFileReference</string>
-			<key>lastKnownFileType</key>
-			<string>sourcecode.c.h</string>
-			<key>path</key>
-			<string>WPUploadStatusView.h</string>
-			<key>sourceTree</key>
-			<string>&lt;group&gt;</string>
-			<key>usesTabs</key>
-			<string>0</string>
-		</dict>
-		<key>85435BE9190F837500E868D0</key>
-		<dict>
-			<key>fileEncoding</key>
-			<string>4</string>
-			<key>isa</key>
-			<string>PBXFileReference</string>
-			<key>lastKnownFileType</key>
-			<string>sourcecode.c.objc</string>
-			<key>path</key>
-			<string>WPUploadStatusView.m</string>
-			<key>sourceTree</key>
-			<string>&lt;group&gt;</string>
-			<key>usesTabs</key>
-			<string>0</string>
-		</dict>
-		<key>85435BEA190F837500E868D0</key>
-		<dict>
-			<key>fileRef</key>
-			<string>85435BE9190F837500E868D0</string>
-			<key>isa</key>
-			<string>PBXBuildFile</string>
-		</dict>
-		<key>857610D418C0377300EDF406</key>
-		<dict>
-			<key>fileEncoding</key>
-			<string>4</string>
-			<key>isa</key>
-			<string>PBXFileReference</string>
-			<key>lastKnownFileType</key>
-			<string>sourcecode.c.h</string>
-			<key>path</key>
-			<string>StatsWebViewController.h</string>
-			<key>sourceTree</key>
-			<string>&lt;group&gt;</string>
-		</dict>
-		<key>857610D518C0377300EDF406</key>
-		<dict>
-			<key>fileEncoding</key>
-			<string>4</string>
-			<key>isa</key>
-			<string>PBXFileReference</string>
-			<key>lastKnownFileType</key>
-			<string>sourcecode.c.objc</string>
-			<key>path</key>
-			<string>StatsWebViewController.m</string>
-			<key>sourceTree</key>
-			<string>&lt;group&gt;</string>
-		</dict>
-		<key>857610D618C0377300EDF406</key>
-		<dict>
-			<key>fileRef</key>
-			<string>857610D518C0377300EDF406</string>
-			<key>isa</key>
-			<string>PBXBuildFile</string>
-		</dict>
-		<key>8584FDB31923EF4F0019C02E</key>
-		<dict>
-			<key>children</key>
-			<array>
-				<string>8584FDB619243AC40019C02E</string>
-				<string>850D22B21729EE8600EC6A16</string>
-				<string>CC1D800D1656D8B2002A542F</string>
-				<string>AC34397B0E11443300E5D79B</string>
-				<string>C533CF320E6D3AB3000C3DE8</string>
-				<string>5DA5BF4A18E32DE2005F11F9</string>
-				<string>EC4696A80EA74DAC0040EE8E</string>
-				<string>AC3439790E11434600E5D79B</string>
-				<string>CCB3A03814C8DD5100D43C3F</string>
-				<string>3792259E12F6DBCC00F2176A</string>
-				<string>5D87E10D15F512380012C595</string>
-				<string>5DA5BF4918E32DDB005F11F9</string>
-				<string>8320B5CF11FCA3EA00607422</string>
-				<string>031662E60FFB14C60045D052</string>
-			</array>
-			<key>isa</key>
-			<string>PBXGroup</string>
-			<key>path</key>
-			<string>ViewRelated</string>
-			<key>sourceTree</key>
-			<string>&lt;group&gt;</string>
-		</dict>
-		<key>8584FDB4192437160019C02E</key>
-		<dict>
-			<key>children</key>
-			<array>
-				<string>E159D1011309AAF200F498E2</string>
-				<string>85A1B6721742E7DB00BA5E35</string>
-				<string>E1523EB216D3B2EE002C5A36</string>
-				<string>FD9A948A12FAEA2300438F94</string>
-				<string>FD9A948B12FAEA2300438F94</string>
-				<string>5DB4683918A2E718004A89A9</string>
-				<string>5DB4683A18A2E718004A89A9</string>
-				<string>5D3E334C15EEBB6B005FC6F2</string>
-				<string>5D3E334D15EEBB6B005FC6F2</string>
-				<string>5D2B043515E83800007E3422</string>
-				<string>292CECFE1027259000BD407D</string>
-				<string>292CECFF1027259000BD407D</string>
-				<string>8514973F171E13DF00B87F3F</string>
-				<string>85149740171E13DF00B87F3F</string>
-				<string>E1E4CE091773C59B00430844</string>
-				<string>E1E4CE0A1773C59B00430844</string>
-				<string>5DEB61B6156FCD5200242C35</string>
-				<string>5DEB61B7156FCD5200242C35</string>
-				<string>85253989171761D9003F6B32</string>
-				<string>8525398A171761D9003F6B32</string>
-				<string>E183BD7217621D85000B0822</string>
-				<string>E183BD7317621D86000B0822</string>
-				<string>E114D798153D85A800984182</string>
-				<string>E114D799153D85A800984182</string>
-				<string>5DA3EE0E192508F700294E0B</string>
-				<string>5DA3EE0F192508F700294E0B</string>
-				<string>5DA3EE10192508F700294E0B</string>
-				<string>5DA3EE11192508F700294E0B</string>
-				<string>E1F5A1BA1771C90A00E0495F</string>
-				<string>E1F5A1BB1771C90A00E0495F</string>
-				<string>8516972A169D42F4006C5DED</string>
-				<string>8516972B169D42F4006C5DED</string>
-				<string>E1B62A7913AA61A100A6FCA4</string>
-				<string>E1B62A7A13AA61A100A6FCA4</string>
-				<string>C545E0A01811B9880020844C</string>
-				<string>C545E0A11811B9880020844C</string>
-				<string>C57A31A2183D2111007745B9</string>
-				<string>C57A31A3183D2111007745B9</string>
-				<string>B5CC05FA196218E100975CAC</string>
-				<string>B5CC05FB196218E100975CAC</string>
-				<string>B5AB733B19901F85005F5044</string>
-				<string>B5AB733C19901F85005F5044</string>
-				<string>B52B4F7919C0E49B00526D6F</string>
-			</array>
-			<key>isa</key>
-			<string>PBXGroup</string>
-			<key>path</key>
-			<string>Utility</string>
-			<key>sourceTree</key>
-			<string>&lt;group&gt;</string>
-		</dict>
-		<key>8584FDB619243AC40019C02E</key>
-		<dict>
-			<key>children</key>
-			<array>
-				<string>5D4AD40D185FE64C00CDEE17</string>
-				<string>5D4AD40E185FE64C00CDEE17</string>
-				<string>A25EBD85156E330600530E3D</string>
-				<string>A25EBD86156E330600530E3D</string>
-				<string>E1A38C921581879D00439E55</string>
-			</array>
-			<key>isa</key>
-			<string>PBXGroup</string>
-			<key>path</key>
-			<string>System</string>
-			<key>sourceTree</key>
-			<string>&lt;group&gt;</string>
-		</dict>
-		<key>8584FDB719243E550019C02E</key>
-		<dict>
-			<key>children</key>
-			<array>
-				<string>2F970F970DF929B8006BD934</string>
-				<string>B5CC05F51962150600975CAC</string>
-				<string>B5FD4520199D0C9A00286FBB</string>
-				<string>1D3623240D0F684500981E51</string>
-				<string>1D3623250D0F684500981E51</string>
-			</array>
-			<key>isa</key>
-			<string>PBXGroup</string>
-			<key>path</key>
-			<string>System</string>
-			<key>sourceTree</key>
-			<string>&lt;group&gt;</string>
-		</dict>
-		<key>858DE3FF172F9991000AC628</key>
-		<dict>
-			<key>children</key>
-			<array>
-				<string>B55853F419630AF900FAF6C3</string>
-				<string>462F4E0F183867AE0028D2F8</string>
-			</array>
-			<key>isa</key>
-			<string>PBXGroup</string>
-			<key>name</key>
-			<string>Fonts</string>
-			<key>sourceTree</key>
-			<string>&lt;group&gt;</string>
-		</dict>
-		<key>858DE40D1730384F000AC628</key>
-		<dict>
-			<key>fileEncoding</key>
-			<string>4</string>
-			<key>isa</key>
-			<string>PBXFileReference</string>
-			<key>lastKnownFileType</key>
-			<string>sourcecode.c.h</string>
-			<key>path</key>
-			<string>LoginViewController.h</string>
-			<key>sourceTree</key>
-			<string>&lt;group&gt;</string>
-		</dict>
-		<key>858DE40E1730384F000AC628</key>
-		<dict>
-			<key>fileEncoding</key>
-			<string>4</string>
-			<key>isa</key>
-			<string>PBXFileReference</string>
-			<key>lastKnownFileType</key>
-			<string>sourcecode.c.objc</string>
-			<key>path</key>
-			<string>LoginViewController.m</string>
-			<key>sourceTree</key>
-			<string>&lt;group&gt;</string>
-		</dict>
-		<key>858DE40F1730384F000AC628</key>
-		<dict>
-			<key>fileRef</key>
-			<string>858DE40E1730384F000AC628</string>
-			<key>isa</key>
-			<string>PBXBuildFile</string>
-		</dict>
-		<key>859CFD44190E3198005FB217</key>
-		<dict>
-			<key>fileEncoding</key>
-			<string>4</string>
-			<key>isa</key>
-			<string>PBXFileReference</string>
-			<key>lastKnownFileType</key>
-			<string>sourcecode.c.h</string>
-			<key>path</key>
-			<string>WPMediaUploader.h</string>
-			<key>sourceTree</key>
-			<string>&lt;group&gt;</string>
-		</dict>
-		<key>859CFD45190E3198005FB217</key>
-		<dict>
-			<key>fileEncoding</key>
-			<string>4</string>
-			<key>isa</key>
-			<string>PBXFileReference</string>
-			<key>lastKnownFileType</key>
-			<string>sourcecode.c.objc</string>
-			<key>path</key>
-			<string>WPMediaUploader.m</string>
-			<key>sourceTree</key>
-			<string>&lt;group&gt;</string>
-		</dict>
-		<key>859CFD46190E3198005FB217</key>
-		<dict>
-			<key>fileRef</key>
-			<string>859CFD45190E3198005FB217</string>
-			<key>isa</key>
-			<string>PBXBuildFile</string>
-		</dict>
-		<key>859F761B18F2159800EF8D5D</key>
-		<dict>
-			<key>fileEncoding</key>
-			<string>4</string>
-			<key>isa</key>
-			<string>PBXFileReference</string>
-			<key>lastKnownFileType</key>
-			<string>sourcecode.c.h</string>
-			<key>path</key>
-			<string>WPAnalyticsTrackerMixpanelInstructionsForStat.h</string>
-			<key>sourceTree</key>
-			<string>&lt;group&gt;</string>
-		</dict>
-		<key>859F761C18F2159800EF8D5D</key>
-		<dict>
-			<key>fileEncoding</key>
-			<string>4</string>
-			<key>isa</key>
-			<string>PBXFileReference</string>
-			<key>lastKnownFileType</key>
-			<string>sourcecode.c.objc</string>
-			<key>path</key>
-			<string>WPAnalyticsTrackerMixpanelInstructionsForStat.m</string>
-			<key>sourceTree</key>
-			<string>&lt;group&gt;</string>
-		</dict>
-		<key>859F761D18F2159800EF8D5D</key>
-		<dict>
-			<key>fileRef</key>
-			<string>859F761C18F2159800EF8D5D</string>
-			<key>isa</key>
-			<string>PBXBuildFile</string>
-		</dict>
-		<key>85A1B6721742E7DB00BA5E35</key>
-		<dict>
-			<key>children</key>
-			<array>
-				<string>85D2275718F1EB8A001DA8DA</string>
-				<string>85D2275818F1EB8A001DA8DA</string>
-				<string>859F761B18F2159800EF8D5D</string>
-				<string>859F761C18F2159800EF8D5D</string>
-				<string>85DA8C4218F3F29A0074C8A4</string>
-				<string>85DA8C4318F3F29A0074C8A4</string>
-			</array>
-			<key>isa</key>
-			<string>PBXGroup</string>
-			<key>path</key>
-			<string>Analytics</string>
-			<key>sourceTree</key>
-			<string>&lt;group&gt;</string>
-		</dict>
-		<key>85AD6AEA173CCF9E002CB896</key>
-		<dict>
-			<key>fileEncoding</key>
-			<string>4</string>
-			<key>isa</key>
-			<string>PBXFileReference</string>
-			<key>lastKnownFileType</key>
-			<string>sourcecode.c.h</string>
-			<key>path</key>
-			<string>WPNUXPrimaryButton.h</string>
-			<key>sourceTree</key>
-			<string>&lt;group&gt;</string>
-		</dict>
-		<key>85AD6AEB173CCF9E002CB896</key>
-		<dict>
-			<key>fileEncoding</key>
-			<string>4</string>
-			<key>isa</key>
-			<string>PBXFileReference</string>
-			<key>lastKnownFileType</key>
-			<string>sourcecode.c.objc</string>
-			<key>path</key>
-			<string>WPNUXPrimaryButton.m</string>
-			<key>sourceTree</key>
-			<string>&lt;group&gt;</string>
-		</dict>
-		<key>85AD6AEC173CCF9E002CB896</key>
-		<dict>
-			<key>fileRef</key>
-			<string>85AD6AEB173CCF9E002CB896</string>
-			<key>isa</key>
-			<string>PBXBuildFile</string>
-		</dict>
-		<key>85AD6AED173CCFDC002CB896</key>
-		<dict>
-			<key>fileEncoding</key>
-			<string>4</string>
-			<key>isa</key>
-			<string>PBXFileReference</string>
-			<key>lastKnownFileType</key>
-			<string>sourcecode.c.h</string>
-			<key>path</key>
-			<string>WPNUXSecondaryButton.h</string>
-			<key>sourceTree</key>
-			<string>&lt;group&gt;</string>
-		</dict>
-		<key>85AD6AEE173CCFDC002CB896</key>
-		<dict>
-			<key>fileEncoding</key>
-			<string>4</string>
-			<key>isa</key>
-			<string>PBXFileReference</string>
-			<key>lastKnownFileType</key>
-			<string>sourcecode.c.objc</string>
-			<key>path</key>
-			<string>WPNUXSecondaryButton.m</string>
-			<key>sourceTree</key>
-			<string>&lt;group&gt;</string>
-		</dict>
-		<key>85AD6AEF173CCFDC002CB896</key>
-		<dict>
-			<key>fileRef</key>
-			<string>85AD6AEE173CCFDC002CB896</string>
-			<key>isa</key>
-			<string>PBXBuildFile</string>
-		</dict>
-		<key>85B6F74D1742DA1D00CE7F3A</key>
-		<dict>
-			<key>fileEncoding</key>
-			<string>4</string>
-			<key>isa</key>
-			<string>PBXFileReference</string>
-			<key>lastKnownFileType</key>
-			<string>sourcecode.c.h</string>
-			<key>path</key>
-			<string>WPNUXMainButton.h</string>
-			<key>sourceTree</key>
-			<string>&lt;group&gt;</string>
-		</dict>
-		<key>85B6F74E1742DA1D00CE7F3A</key>
-		<dict>
-			<key>fileEncoding</key>
-			<string>4</string>
-			<key>isa</key>
-			<string>PBXFileReference</string>
-			<key>lastKnownFileType</key>
-			<string>sourcecode.c.objc</string>
-			<key>path</key>
-			<string>WPNUXMainButton.m</string>
-			<key>sourceTree</key>
-			<string>&lt;group&gt;</string>
-		</dict>
-		<key>85B6F74F1742DA1E00CE7F3A</key>
-		<dict>
-			<key>fileRef</key>
-			<string>85B6F74E1742DA1D00CE7F3A</string>
-			<key>isa</key>
-			<string>PBXBuildFile</string>
-		</dict>
-		<key>85B6F7501742DAE800CE7F3A</key>
-		<dict>
-			<key>fileEncoding</key>
-			<string>4</string>
-			<key>isa</key>
-			<string>PBXFileReference</string>
-			<key>lastKnownFileType</key>
-			<string>sourcecode.c.h</string>
-			<key>path</key>
-			<string>WPNUXBackButton.h</string>
-			<key>sourceTree</key>
-			<string>&lt;group&gt;</string>
-		</dict>
-		<key>85B6F7511742DAE800CE7F3A</key>
-		<dict>
-			<key>fileEncoding</key>
-			<string>4</string>
-			<key>isa</key>
-			<string>PBXFileReference</string>
-			<key>lastKnownFileType</key>
-			<string>sourcecode.c.objc</string>
-			<key>path</key>
-			<string>WPNUXBackButton.m</string>
-			<key>sourceTree</key>
-			<string>&lt;group&gt;</string>
-		</dict>
-		<key>85B6F7521742DAE800CE7F3A</key>
-		<dict>
-			<key>fileRef</key>
-			<string>85B6F7511742DAE800CE7F3A</string>
-			<key>isa</key>
-			<string>PBXBuildFile</string>
-		</dict>
-		<key>85C720AF1730CEFA00460645</key>
-		<dict>
-			<key>fileEncoding</key>
-			<string>4</string>
-			<key>isa</key>
-			<string>PBXFileReference</string>
-			<key>lastKnownFileType</key>
-			<string>sourcecode.c.h</string>
-			<key>path</key>
-			<string>WPWalkthroughTextField.h</string>
-			<key>sourceTree</key>
-			<string>&lt;group&gt;</string>
-		</dict>
-		<key>85C720B01730CEFA00460645</key>
-		<dict>
-			<key>fileEncoding</key>
-			<string>4</string>
-			<key>isa</key>
-			<string>PBXFileReference</string>
-			<key>lastKnownFileType</key>
-			<string>sourcecode.c.objc</string>
-			<key>path</key>
-			<string>WPWalkthroughTextField.m</string>
-			<key>sourceTree</key>
-			<string>&lt;group&gt;</string>
-		</dict>
-		<key>85C720B11730CEFA00460645</key>
-		<dict>
-			<key>fileRef</key>
-			<string>85C720B01730CEFA00460645</string>
-			<key>isa</key>
-			<string>PBXBuildFile</string>
-		</dict>
-		<key>85D08A6F17342ECE00E2BBCA</key>
-		<dict>
-			<key>fileEncoding</key>
-			<string>4</string>
-			<key>isa</key>
-			<string>PBXFileReference</string>
-			<key>lastKnownFileType</key>
-			<string>sourcecode.c.h</string>
-			<key>path</key>
-			<string>AddUsersBlogCell.h</string>
-			<key>sourceTree</key>
-			<string>&lt;group&gt;</string>
-		</dict>
-		<key>85D08A7017342ECE00E2BBCA</key>
-		<dict>
-			<key>fileEncoding</key>
-			<string>4</string>
-			<key>isa</key>
-			<string>PBXFileReference</string>
-			<key>lastKnownFileType</key>
-			<string>sourcecode.c.objc</string>
-			<key>path</key>
-			<string>AddUsersBlogCell.m</string>
-			<key>sourceTree</key>
-			<string>&lt;group&gt;</string>
-		</dict>
-		<key>85D08A7117342ECE00E2BBCA</key>
-		<dict>
-			<key>fileRef</key>
-			<string>85D08A7017342ECE00E2BBCA</string>
-			<key>isa</key>
-			<string>PBXBuildFile</string>
-		</dict>
-		<key>85D2275718F1EB8A001DA8DA</key>
-		<dict>
-			<key>fileEncoding</key>
-			<string>4</string>
-			<key>isa</key>
-			<string>PBXFileReference</string>
-			<key>lastKnownFileType</key>
-			<string>sourcecode.c.h</string>
-			<key>path</key>
-			<string>WPAnalyticsTrackerMixpanel.h</string>
-			<key>sourceTree</key>
-			<string>&lt;group&gt;</string>
-		</dict>
-		<key>85D2275818F1EB8A001DA8DA</key>
-		<dict>
-			<key>fileEncoding</key>
-			<string>4</string>
-			<key>isa</key>
-			<string>PBXFileReference</string>
-			<key>lastKnownFileType</key>
-			<string>sourcecode.c.objc</string>
-			<key>lineEnding</key>
-			<string>0</string>
-			<key>path</key>
-			<string>WPAnalyticsTrackerMixpanel.m</string>
-			<key>sourceTree</key>
-			<string>&lt;group&gt;</string>
-			<key>xcLanguageSpecificationIdentifier</key>
-			<string>xcode.lang.objc</string>
-		</dict>
-		<key>85D2275918F1EB8A001DA8DA</key>
-		<dict>
-			<key>fileRef</key>
-			<string>85D2275818F1EB8A001DA8DA</string>
-			<key>isa</key>
-			<string>PBXBuildFile</string>
-		</dict>
-		<key>85D80557171630B30075EEAC</key>
-		<dict>
-			<key>fileEncoding</key>
-			<string>4</string>
-			<key>isa</key>
-			<string>PBXFileReference</string>
-			<key>lastKnownFileType</key>
-			<string>text.plist.xml</string>
-			<key>path</key>
-			<string>DotCom-Languages.plist</string>
-			<key>sourceTree</key>
-			<string>&lt;group&gt;</string>
-		</dict>
-		<key>85D80558171630B30075EEAC</key>
-		<dict>
-			<key>fileRef</key>
-			<string>85D80557171630B30075EEAC</string>
-			<key>isa</key>
-			<string>PBXBuildFile</string>
-		</dict>
-		<key>85D8055B171631F10075EEAC</key>
-		<dict>
-			<key>fileEncoding</key>
-			<string>4</string>
-			<key>isa</key>
-			<string>PBXFileReference</string>
-			<key>lastKnownFileType</key>
-			<string>sourcecode.c.h</string>
-			<key>path</key>
-			<string>SelectWPComLanguageViewController.h</string>
-			<key>sourceTree</key>
-			<string>&lt;group&gt;</string>
-		</dict>
-		<key>85D8055C171631F10075EEAC</key>
-		<dict>
-			<key>fileEncoding</key>
-			<string>4</string>
-			<key>isa</key>
-			<string>PBXFileReference</string>
-			<key>lastKnownFileType</key>
-			<string>sourcecode.c.objc</string>
-			<key>path</key>
-			<string>SelectWPComLanguageViewController.m</string>
-			<key>sourceTree</key>
-			<string>&lt;group&gt;</string>
-		</dict>
-		<key>85D8055D171631F10075EEAC</key>
-		<dict>
-			<key>fileRef</key>
-			<string>85D8055C171631F10075EEAC</string>
-			<key>isa</key>
-			<string>PBXBuildFile</string>
-		</dict>
-		<key>85DA8C4218F3F29A0074C8A4</key>
-		<dict>
-			<key>fileEncoding</key>
-			<string>4</string>
-			<key>isa</key>
-			<string>PBXFileReference</string>
-			<key>lastKnownFileType</key>
-			<string>sourcecode.c.h</string>
-			<key>path</key>
-			<string>WPAnalyticsTrackerWPCom.h</string>
-			<key>sourceTree</key>
-			<string>&lt;group&gt;</string>
-		</dict>
-		<key>85DA8C4318F3F29A0074C8A4</key>
-		<dict>
-			<key>fileEncoding</key>
-			<string>4</string>
-			<key>isa</key>
-			<string>PBXFileReference</string>
-			<key>lastKnownFileType</key>
-			<string>sourcecode.c.objc</string>
-			<key>path</key>
-			<string>WPAnalyticsTrackerWPCom.m</string>
-			<key>sourceTree</key>
-			<string>&lt;group&gt;</string>
-		</dict>
-		<key>85DA8C4418F3F29A0074C8A4</key>
-		<dict>
-			<key>fileRef</key>
-			<string>85DA8C4318F3F29A0074C8A4</string>
-			<key>isa</key>
-			<string>PBXBuildFile</string>
-		</dict>
-		<key>85E105841731A597001071A3</key>
-		<dict>
-			<key>fileEncoding</key>
-			<string>4</string>
-			<key>isa</key>
-			<string>PBXFileReference</string>
-			<key>lastKnownFileType</key>
-			<string>sourcecode.c.h</string>
-			<key>path</key>
-			<string>WPWalkthroughOverlayView.h</string>
-			<key>sourceTree</key>
-			<string>&lt;group&gt;</string>
-		</dict>
-		<key>85E105851731A597001071A3</key>
-		<dict>
-			<key>fileEncoding</key>
-			<string>4</string>
-			<key>isa</key>
-			<string>PBXFileReference</string>
-			<key>lastKnownFileType</key>
-			<string>sourcecode.c.objc</string>
-			<key>path</key>
-			<string>WPWalkthroughOverlayView.m</string>
-			<key>sourceTree</key>
-			<string>&lt;group&gt;</string>
-		</dict>
-		<key>85E105861731A597001071A3</key>
-		<dict>
-			<key>fileRef</key>
-			<string>85E105851731A597001071A3</string>
-			<key>isa</key>
-			<string>PBXBuildFile</string>
-		</dict>
-		<key>85EC44D21739826A00686604</key>
-		<dict>
-			<key>fileEncoding</key>
-			<string>4</string>
-			<key>isa</key>
-			<string>PBXFileReference</string>
-			<key>lastKnownFileType</key>
-			<string>sourcecode.c.h</string>
-			<key>path</key>
-			<string>CreateAccountAndBlogViewController.h</string>
-			<key>sourceTree</key>
-			<string>&lt;group&gt;</string>
-		</dict>
-		<key>85EC44D31739826A00686604</key>
-		<dict>
-			<key>fileEncoding</key>
-			<string>4</string>
-			<key>isa</key>
-			<string>PBXFileReference</string>
-			<key>lastKnownFileType</key>
-			<string>sourcecode.c.objc</string>
-			<key>path</key>
-			<string>CreateAccountAndBlogViewController.m</string>
-			<key>sourceTree</key>
-			<string>&lt;group&gt;</string>
-		</dict>
-		<key>85EC44D41739826A00686604</key>
-		<dict>
-			<key>fileRef</key>
-			<string>85EC44D31739826A00686604</string>
-			<key>isa</key>
-			<string>PBXBuildFile</string>
-		</dict>
-		<key>85ED988717DFA00000090D0B</key>
-		<dict>
-			<key>isa</key>
-			<string>PBXFileReference</string>
-			<key>lastKnownFileType</key>
-			<string>folder.assetcatalog</string>
-			<key>path</key>
-			<string>Images.xcassets</string>
-			<key>sourceTree</key>
-			<string>&lt;group&gt;</string>
-		</dict>
-		<key>85ED988817DFA00000090D0B</key>
-		<dict>
-			<key>fileRef</key>
-			<string>85ED988717DFA00000090D0B</string>
-			<key>isa</key>
-			<string>PBXBuildFile</string>
-		</dict>
-		<key>85ED98AA17DFB17200090D0B</key>
-		<dict>
-			<key>isa</key>
-			<string>PBXFileReference</string>
-			<key>lastKnownFileType</key>
-			<string>file</string>
-			<key>path</key>
-			<string>iTunesArtwork@2x</string>
-			<key>sourceTree</key>
-			<string>&lt;group&gt;</string>
-		</dict>
-		<key>872A78E046E04A05B17EB1A1</key>
-		<dict>
-			<key>explicitFileType</key>
-			<string>archive.ar</string>
-			<key>includeInIndex</key>
-			<string>0</string>
-			<key>isa</key>
-			<string>PBXFileReference</string>
-			<key>path</key>
-			<string>libPods-WordPressTodayWidget.a</string>
-			<key>sourceTree</key>
-			<string>BUILT_PRODUCTS_DIR</string>
-		</dict>
-		<key>8D1107310486CEB800E47090</key>
-		<dict>
-			<key>fileEncoding</key>
-			<string>4</string>
-			<key>isa</key>
-			<string>PBXFileReference</string>
-			<key>lastKnownFileType</key>
-			<string>text.plist.xml</string>
-			<key>path</key>
-			<string>Info.plist</string>
-			<key>sourceTree</key>
-			<string>&lt;group&gt;</string>
-		</dict>
-		<key>9198544476D3B385673B18E9</key>
-		<dict>
-			<key>includeInIndex</key>
-			<string>1</string>
-			<key>isa</key>
-			<string>PBXFileReference</string>
-			<key>lastKnownFileType</key>
-			<string>text.xcconfig</string>
-			<key>name</key>
-			<string>Pods-WordPressTest.release.xcconfig</string>
-			<key>path</key>
-			<string>../Pods/Target Support Files/Pods-WordPressTest/Pods-WordPressTest.release.xcconfig</string>
-			<key>sourceTree</key>
-			<string>&lt;group&gt;</string>
-		</dict>
-		<key>93027BB61758332300483FFD</key>
-		<dict>
-			<key>fileEncoding</key>
-			<string>4</string>
-			<key>isa</key>
-			<string>PBXFileReference</string>
-			<key>lastKnownFileType</key>
-			<string>sourcecode.c.h</string>
-			<key>path</key>
-			<string>SupportViewController.h</string>
-			<key>sourceTree</key>
-			<string>&lt;group&gt;</string>
-		</dict>
-		<key>93027BB71758332300483FFD</key>
-		<dict>
-			<key>fileEncoding</key>
-			<string>4</string>
-			<key>isa</key>
-			<string>PBXFileReference</string>
-			<key>lastKnownFileType</key>
-			<string>sourcecode.c.objc</string>
-			<key>path</key>
-			<string>SupportViewController.m</string>
-			<key>sourceTree</key>
-			<string>&lt;group&gt;</string>
-		</dict>
-		<key>930284B618EAF7B600CB0BF4</key>
-		<dict>
-			<key>isa</key>
-			<string>PBXFileReference</string>
-			<key>lastKnownFileType</key>
-			<string>sourcecode.c.h</string>
-			<key>path</key>
-			<string>LocalCoreDataService.h</string>
-			<key>sourceTree</key>
-			<string>&lt;group&gt;</string>
-		</dict>
-		<key>93069F54176237A4000C966D</key>
-		<dict>
-			<key>fileEncoding</key>
-			<string>4</string>
-			<key>isa</key>
-			<string>PBXFileReference</string>
-			<key>lastKnownFileType</key>
-			<string>sourcecode.c.h</string>
-			<key>path</key>
-			<string>ActivityLogViewController.h</string>
-			<key>sourceTree</key>
-			<string>&lt;group&gt;</string>
-		</dict>
-		<key>93069F55176237A4000C966D</key>
-		<dict>
-			<key>fileEncoding</key>
-			<string>4</string>
-			<key>isa</key>
-			<string>PBXFileReference</string>
-			<key>lastKnownFileType</key>
-			<string>sourcecode.c.objc</string>
-			<key>path</key>
-			<string>ActivityLogViewController.m</string>
-			<key>sourceTree</key>
-			<string>&lt;group&gt;</string>
-		</dict>
-		<key>93069F571762410B000C966D</key>
-		<dict>
-			<key>fileEncoding</key>
-			<string>4</string>
-			<key>isa</key>
-			<string>PBXFileReference</string>
-			<key>lastKnownFileType</key>
-			<string>sourcecode.c.h</string>
-			<key>path</key>
-			<string>ActivityLogDetailViewController.h</string>
-			<key>sourceTree</key>
-			<string>&lt;group&gt;</string>
-		</dict>
-		<key>93069F581762410B000C966D</key>
-		<dict>
-			<key>fileEncoding</key>
-			<string>4</string>
-			<key>isa</key>
-			<string>PBXFileReference</string>
-			<key>lastKnownFileType</key>
-			<string>sourcecode.c.objc</string>
-			<key>path</key>
-			<string>ActivityLogDetailViewController.m</string>
-			<key>sourceTree</key>
-			<string>&lt;group&gt;</string>
-		</dict>
-		<key>930C6374182BD86400976C21</key>
-		<dict>
-			<key>isa</key>
-			<string>PBXFileReference</string>
-			<key>lastKnownFileType</key>
-			<string>text.plist.xml</string>
-			<key>path</key>
-			<string>WordPress-Internal-Info.plist</string>
-			<key>sourceTree</key>
-			<string>&lt;group&gt;</string>
-		</dict>
-		<key>930FD0A519882742000CC81D</key>
-		<dict>
-			<key>fileEncoding</key>
-			<string>4</string>
-			<key>isa</key>
-			<string>PBXFileReference</string>
-			<key>lastKnownFileType</key>
-			<string>sourcecode.c.objc</string>
-			<key>path</key>
-			<string>BlogServiceTest.m</string>
-			<key>sourceTree</key>
-			<string>&lt;group&gt;</string>
-		</dict>
-		<key>930FD0A619882742000CC81D</key>
-		<dict>
-			<key>fileRef</key>
-			<string>930FD0A519882742000CC81D</string>
-			<key>isa</key>
-			<string>PBXBuildFile</string>
-		</dict>
-		<key>931DF4D618D09A2F00540BDD</key>
-		<dict>
-			<key>fileRef</key>
-			<string>931DF4D818D09A2F00540BDD</string>
-			<key>isa</key>
-			<string>PBXBuildFile</string>
-		</dict>
-		<key>931DF4D718D09A2F00540BDD</key>
-		<dict>
-			<key>isa</key>
-			<string>PBXFileReference</string>
-			<key>lastKnownFileType</key>
-			<string>text.plist.strings</string>
-			<key>name</key>
-			<string>en</string>
-			<key>path</key>
-			<string>en.lproj/InfoPlist.strings</string>
-			<key>sourceTree</key>
-			<string>&lt;group&gt;</string>
-		</dict>
-		<key>931DF4D818D09A2F00540BDD</key>
-		<dict>
-			<key>children</key>
-			<array>
-				<string>931DF4D718D09A2F00540BDD</string>
-				<string>931DF4D918D09A9B00540BDD</string>
-				<string>931DF4DA18D09AE100540BDD</string>
-				<string>931DF4DB18D09AF600540BDD</string>
-				<string>931DF4DC18D09B0100540BDD</string>
-				<string>931DF4DD18D09B1900540BDD</string>
-				<string>931DF4DE18D09B2600540BDD</string>
-				<string>931DF4DF18D09B3900540BDD</string>
-				<string>A20971B519B0BC390058F395</string>
-				<string>A20971B819B0BC570058F395</string>
-			</array>
-			<key>isa</key>
-			<string>PBXVariantGroup</string>
-			<key>name</key>
-			<string>InfoPlist.strings</string>
-			<key>sourceTree</key>
-			<string>&lt;group&gt;</string>
-		</dict>
-		<key>931DF4D918D09A9B00540BDD</key>
-		<dict>
-			<key>isa</key>
-			<string>PBXFileReference</string>
-			<key>lastKnownFileType</key>
-			<string>text.plist.strings</string>
-			<key>name</key>
-			<string>pt</string>
-			<key>path</key>
-			<string>pt.lproj/InfoPlist.strings</string>
-			<key>sourceTree</key>
-			<string>&lt;group&gt;</string>
-		</dict>
-		<key>931DF4DA18D09AE100540BDD</key>
-		<dict>
-			<key>isa</key>
-			<string>PBXFileReference</string>
-			<key>lastKnownFileType</key>
-			<string>text.plist.strings</string>
-			<key>name</key>
-			<string>fr</string>
-			<key>path</key>
-			<string>fr.lproj/InfoPlist.strings</string>
-			<key>sourceTree</key>
-			<string>&lt;group&gt;</string>
-		</dict>
-		<key>931DF4DB18D09AF600540BDD</key>
-		<dict>
-			<key>isa</key>
-			<string>PBXFileReference</string>
-			<key>lastKnownFileType</key>
-			<string>text.plist.strings</string>
-			<key>name</key>
-			<string>nl</string>
-			<key>path</key>
-			<string>nl.lproj/InfoPlist.strings</string>
-			<key>sourceTree</key>
-			<string>&lt;group&gt;</string>
-		</dict>
-		<key>931DF4DC18D09B0100540BDD</key>
-		<dict>
-			<key>isa</key>
-			<string>PBXFileReference</string>
-			<key>lastKnownFileType</key>
-			<string>text.plist.strings</string>
-			<key>name</key>
-			<string>it</string>
-			<key>path</key>
-			<string>it.lproj/InfoPlist.strings</string>
-			<key>sourceTree</key>
-			<string>&lt;group&gt;</string>
-		</dict>
-		<key>931DF4DD18D09B1900540BDD</key>
-		<dict>
-			<key>isa</key>
-			<string>PBXFileReference</string>
-			<key>lastKnownFileType</key>
-			<string>text.plist.strings</string>
-			<key>name</key>
-			<string>th</string>
-			<key>path</key>
-			<string>th.lproj/InfoPlist.strings</string>
-			<key>sourceTree</key>
-			<string>&lt;group&gt;</string>
-		</dict>
-		<key>931DF4DE18D09B2600540BDD</key>
-		<dict>
-			<key>isa</key>
-			<string>PBXFileReference</string>
-			<key>lastKnownFileType</key>
-			<string>text.plist.strings</string>
-			<key>name</key>
-			<string>de</string>
-			<key>path</key>
-			<string>de.lproj/InfoPlist.strings</string>
-			<key>sourceTree</key>
-			<string>&lt;group&gt;</string>
-		</dict>
-		<key>931DF4DF18D09B3900540BDD</key>
-		<dict>
-			<key>isa</key>
-			<string>PBXFileReference</string>
-			<key>lastKnownFileType</key>
-			<string>text.plist.strings</string>
-			<key>name</key>
-			<string>id</string>
-			<key>path</key>
-			<string>id.lproj/InfoPlist.strings</string>
-			<key>sourceTree</key>
-			<string>&lt;group&gt;</string>
-		</dict>
-		<key>93267A6019B896CD00997EB8</key>
-		<dict>
-			<key>fileEncoding</key>
-			<string>4</string>
-			<key>isa</key>
-			<string>PBXFileReference</string>
-			<key>lastKnownFileType</key>
-			<string>text.plist.xml</string>
-			<key>path</key>
-			<string>Info-Internal.plist</string>
-			<key>sourceTree</key>
-			<string>&lt;group&gt;</string>
-		</dict>
-		<key>93267A6119B896CD00997EB8</key>
-		<dict>
-			<key>fileRef</key>
-			<string>93267A6019B896CD00997EB8</string>
-			<key>isa</key>
-			<string>PBXBuildFile</string>
-		</dict>
-		<key>93460A36189D5091000E26CE</key>
-		<dict>
-			<key>isa</key>
-			<string>PBXFileReference</string>
-			<key>lastKnownFileType</key>
-			<string>wrapper.xcdatamodel</string>
-			<key>path</key>
-			<string>WordPress 14.xcdatamodel</string>
-			<key>sourceTree</key>
-			<string>&lt;group&gt;</string>
-		</dict>
-		<key>934884AB19B73BA6004028D8</key>
-		<dict>
-			<key>fileRef</key>
-			<string>B5CC05F51962150600975CAC</string>
-			<key>isa</key>
-			<string>PBXBuildFile</string>
-		</dict>
-		<key>934884AC19B78723004028D8</key>
-		<dict>
-			<key>fileEncoding</key>
-			<string>4</string>
-			<key>isa</key>
-			<string>PBXFileReference</string>
-			<key>lastKnownFileType</key>
-			<string>text.xml</string>
-			<key>path</key>
-			<string>WordPressTodayWidget-Internal.entitlements</string>
-			<key>sourceTree</key>
-			<string>&lt;group&gt;</string>
-		</dict>
-		<key>934884AD19B78723004028D8</key>
-		<dict>
-			<key>fileRef</key>
-			<string>934884AC19B78723004028D8</string>
-			<key>isa</key>
-			<string>PBXBuildFile</string>
-		</dict>
-		<key>934884AE19B7875C004028D8</key>
-		<dict>
-			<key>fileEncoding</key>
-			<string>4</string>
-			<key>isa</key>
-			<string>PBXFileReference</string>
-			<key>lastKnownFileType</key>
-			<string>text.xml</string>
-			<key>path</key>
-			<string>WordPress-Internal.entitlements</string>
-			<key>sourceTree</key>
-			<string>&lt;group&gt;</string>
-		</dict>
-		<key>934884AF19B7875C004028D8</key>
-		<dict>
-			<key>fileRef</key>
-			<string>934884AE19B7875C004028D8</string>
-			<key>isa</key>
-			<string>PBXBuildFile</string>
-		</dict>
-		<key>934F1B3119ACCE5600E9E63E</key>
-		<dict>
-			<key>isa</key>
-			<string>PBXFileReference</string>
-			<key>lastKnownFileType</key>
-			<string>text.xml</string>
-			<key>path</key>
-			<string>WordPress.entitlements</string>
-			<key>sourceTree</key>
-			<string>&lt;group&gt;</string>
-		</dict>
-		<key>93594BD4191D2F5A0079E6B2</key>
-		<dict>
-			<key>fileEncoding</key>
-			<string>4</string>
-			<key>isa</key>
-			<string>PBXFileReference</string>
-			<key>lastKnownFileType</key>
-			<string>text.json</string>
-			<key>path</key>
-			<string>stats-batch.json</string>
-			<key>sourceTree</key>
-			<string>&lt;group&gt;</string>
-		</dict>
-		<key>93594BD5191D2F5A0079E6B2</key>
-		<dict>
-			<key>fileRef</key>
-			<string>93594BD4191D2F5A0079E6B2</string>
-			<key>isa</key>
-			<string>PBXBuildFile</string>
-		</dict>
-		<key>93740DC817D8F85600C41B2F</key>
-		<dict>
-			<key>fileEncoding</key>
-			<string>4</string>
-			<key>isa</key>
-			<string>PBXFileReference</string>
-			<key>lastKnownFileType</key>
-			<string>sourcecode.c.h</string>
-			<key>path</key>
-			<string>WPAlertView.h</string>
-			<key>sourceTree</key>
-			<string>&lt;group&gt;</string>
-		</dict>
-		<key>93740DC917D8F85600C41B2F</key>
-		<dict>
-			<key>fileRef</key>
-			<string>93740DC817D8F85600C41B2F</string>
-			<key>isa</key>
-			<string>PBXBuildFile</string>
-		</dict>
-		<key>93740DCA17D8F86700C41B2F</key>
-		<dict>
-			<key>fileEncoding</key>
-			<string>4</string>
-			<key>isa</key>
-			<string>PBXFileReference</string>
-			<key>lastKnownFileType</key>
-			<string>sourcecode.c.objc</string>
-			<key>path</key>
-			<string>WPAlertView.m</string>
-			<key>sourceTree</key>
-			<string>&lt;group&gt;</string>
-		</dict>
-		<key>93740DCB17D8F86700C41B2F</key>
-		<dict>
-			<key>fileRef</key>
-			<string>93740DCA17D8F86700C41B2F</string>
-			<key>isa</key>
-			<string>PBXBuildFile</string>
-		</dict>
-		<key>93A3F7DD1843F6F00082FEEA</key>
-		<dict>
-			<key>isa</key>
-			<string>PBXFileReference</string>
-			<key>lastKnownFileType</key>
-			<string>wrapper.framework</string>
-			<key>name</key>
-			<string>CoreTelephony.framework</string>
-			<key>path</key>
-			<string>System/Library/Frameworks/CoreTelephony.framework</string>
-			<key>sourceTree</key>
-			<string>SDKROOT</string>
-		</dict>
-		<key>93A3F7DE1843F6F00082FEEA</key>
-		<dict>
-			<key>fileRef</key>
-			<string>93A3F7DD1843F6F00082FEEA</string>
-			<key>isa</key>
-			<string>PBXBuildFile</string>
-		</dict>
-		<key>93C1147D18EC5DD500DAC95C</key>
-		<dict>
-			<key>fileEncoding</key>
-			<string>4</string>
-			<key>isa</key>
-			<string>PBXFileReference</string>
-			<key>lastKnownFileType</key>
-			<string>sourcecode.c.h</string>
-			<key>path</key>
-			<string>AccountService.h</string>
-			<key>sourceTree</key>
-			<string>&lt;group&gt;</string>
-		</dict>
-		<key>93C1147E18EC5DD500DAC95C</key>
-		<dict>
-			<key>fileEncoding</key>
-			<string>4</string>
-			<key>isa</key>
-			<string>PBXFileReference</string>
-			<key>lastKnownFileType</key>
-			<string>sourcecode.c.objc</string>
-			<key>path</key>
-			<string>AccountService.m</string>
-			<key>sourceTree</key>
-			<string>&lt;group&gt;</string>
-		</dict>
-		<key>93C1147F18EC5DD500DAC95C</key>
-		<dict>
-			<key>fileRef</key>
-			<string>93C1147E18EC5DD500DAC95C</string>
-			<key>isa</key>
-			<string>PBXBuildFile</string>
-		</dict>
-		<key>93C1148318EDF6E100DAC95C</key>
-		<dict>
-			<key>fileEncoding</key>
-			<string>4</string>
-			<key>isa</key>
-			<string>PBXFileReference</string>
-			<key>lastKnownFileType</key>
-			<string>sourcecode.c.h</string>
-			<key>path</key>
-			<string>BlogService.h</string>
-			<key>sourceTree</key>
-			<string>&lt;group&gt;</string>
-		</dict>
-		<key>93C1148418EDF6E100DAC95C</key>
-		<dict>
-			<key>fileEncoding</key>
-			<string>4</string>
-			<key>isa</key>
-			<string>PBXFileReference</string>
-			<key>lastKnownFileType</key>
-			<string>sourcecode.c.objc</string>
-			<key>path</key>
-			<string>BlogService.m</string>
-			<key>sourceTree</key>
-			<string>&lt;group&gt;</string>
-		</dict>
-		<key>93C1148518EDF6E100DAC95C</key>
-		<dict>
-			<key>fileRef</key>
-			<string>93C1148418EDF6E100DAC95C</string>
-			<key>isa</key>
-			<string>PBXBuildFile</string>
-		</dict>
-		<key>93C4864F181043D700A24725</key>
-		<dict>
-			<key>fileRef</key>
-			<string>93069F581762410B000C966D</string>
-			<key>isa</key>
-			<string>PBXBuildFile</string>
-		</dict>
-		<key>93C486501810442200A24725</key>
-		<dict>
-			<key>fileRef</key>
-			<string>93027BB71758332300483FFD</string>
-			<key>isa</key>
-			<string>PBXBuildFile</string>
-		</dict>
-		<key>93C486511810445D00A24725</key>
-		<dict>
-			<key>fileRef</key>
-			<string>93069F55176237A4000C966D</string>
-			<key>isa</key>
-			<string>PBXBuildFile</string>
-		</dict>
-		<key>93CD939219099BE70049096E</key>
-		<dict>
-			<key>fileEncoding</key>
-			<string>4</string>
-			<key>isa</key>
-			<string>PBXFileReference</string>
-			<key>lastKnownFileType</key>
-			<string>text.json</string>
-			<key>path</key>
-			<string>authtoken.json</string>
-			<key>sourceTree</key>
-			<string>&lt;group&gt;</string>
-		</dict>
-		<key>93CD939319099BE70049096E</key>
-		<dict>
-			<key>fileRef</key>
-			<string>93CD939219099BE70049096E</string>
-			<key>isa</key>
-			<string>PBXBuildFile</string>
-		</dict>
-		<key>93D6D6461924FDAD00A4F44A</key>
-		<dict>
-			<key>fileEncoding</key>
-			<string>4</string>
-			<key>isa</key>
-			<string>PBXFileReference</string>
-			<key>lastKnownFileType</key>
-			<string>sourcecode.c.h</string>
-			<key>path</key>
-			<string>CategoryServiceRemote.h</string>
-			<key>sourceTree</key>
-			<string>&lt;group&gt;</string>
-		</dict>
-		<key>93D6D6471924FDAD00A4F44A</key>
-		<dict>
-			<key>fileEncoding</key>
-			<string>4</string>
-			<key>isa</key>
-			<string>PBXFileReference</string>
-			<key>lastKnownFileType</key>
-			<string>sourcecode.c.objc</string>
-			<key>path</key>
-			<string>CategoryServiceRemote.m</string>
-			<key>sourceTree</key>
-			<string>&lt;group&gt;</string>
-		</dict>
-		<key>93D6D64A1924FDAD00A4F44A</key>
-		<dict>
-			<key>fileRef</key>
-			<string>93D6D6471924FDAD00A4F44A</string>
-			<key>isa</key>
-			<string>PBXBuildFile</string>
-		</dict>
-		<key>93DEAA9D182D567A004E34D1</key>
-		<dict>
-			<key>buildSettings</key>
-			<dict>
-				<key>DEFINES_MODULE</key>
-				<string>YES</string>
-				<key>GCC_C_LANGUAGE_STANDARD</key>
-				<string>c99</string>
-				<key>GCC_THUMB_SUPPORT</key>
-				<string>NO</string>
-				<key>GCC_WARN_ABOUT_RETURN_TYPE</key>
-				<string>YES</string>
-				<key>GCC_WARN_UNUSED_VARIABLE</key>
-				<string>YES</string>
-				<key>HEADER_SEARCH_PATHS</key>
-				<string></string>
-				<key>OTHER_CFLAGS</key>
-				<string>-Wno-format-security</string>
-				<key>OTHER_LDFLAGS</key>
-				<array>
-					<string>-lxml2</string>
-					<string>-licucore</string>
-				</array>
-				<key>PRODUCT_MODULE_NAME</key>
-				<string>WordPress</string>
-				<key>SDKROOT</key>
-				<string>iphoneos</string>
-				<key>VALIDATE_PRODUCT</key>
-				<string>YES</string>
-			</dict>
-			<key>isa</key>
-			<string>XCBuildConfiguration</string>
-			<key>name</key>
-			<string>Release-Internal</string>
-		</dict>
-		<key>93DEAA9E182D567A004E34D1</key>
-		<dict>
-			<key>baseConfigurationReference</key>
-			<string>C9F5071C28C57CE611E00B1F</string>
-			<key>buildSettings</key>
-			<dict>
-				<key>ASSETCATALOG_COMPILER_APPICON_NAME</key>
-				<string>AppIcon-Internal</string>
-				<key>ASSETCATALOG_COMPILER_LAUNCHIMAGE_NAME</key>
-				<string>LaunchImage</string>
-				<key>CLANG_ENABLE_MODULES</key>
-				<string>NO</string>
-				<key>CLANG_ENABLE_OBJC_ARC</key>
-				<string>YES</string>
-				<key>CLANG_WARN__ARC_BRIDGE_CAST_NONARC</key>
-				<string>NO</string>
-				<key>CODE_SIGN_ENTITLEMENTS</key>
-				<string>WordPress-Internal.entitlements</string>
-				<key>CODE_SIGN_IDENTITY</key>
-				<string>iPhone Distribution: Automattic, Inc.</string>
-				<key>COPY_PHASE_STRIP</key>
-				<string>YES</string>
-				<key>DEFINES_MODULE</key>
-				<string>YES</string>
-				<key>FRAMEWORK_SEARCH_PATHS</key>
-				<array>
-					<string>$(inherited)</string>
-					<string>"$(SRCROOT)/Classes"</string>
-					<string>$(SRCROOT)</string>
-				</array>
-				<key>GCC_PRECOMPILE_PREFIX_HEADER</key>
-				<string>YES</string>
-				<key>GCC_PREFIX_HEADER</key>
-				<string>WordPress_Prefix.pch</string>
-				<key>GCC_PREPROCESSOR_DEFINITIONS</key>
-				<array>
-					<string>$(inherited)</string>
-					<string>INTERNAL_BUILD</string>
-				</array>
-				<key>GCC_SYMBOLS_PRIVATE_EXTERN</key>
-				<string>NO</string>
-				<key>GCC_THUMB_SUPPORT</key>
-				<string>NO</string>
-				<key>GCC_TREAT_WARNINGS_AS_ERRORS</key>
-				<string>YES</string>
-				<key>INFOPLIST_FILE</key>
-				<string>WordPress-Internal-Info.plist</string>
-				<key>IPHONEOS_DEPLOYMENT_TARGET</key>
-				<string>7.0</string>
-				<key>LD_RUNPATH_SEARCH_PATHS</key>
-				<string>$(inherited) @executable_path/Frameworks</string>
-				<key>OTHER_CFLAGS</key>
-				<array>
-					<string>$(inherited)</string>
-					<string>-Wno-format-security</string>
-					<string>-Wno-format</string>
-				</array>
-				<key>OTHER_LDFLAGS</key>
-				<array>
-					<string>$(inherited)</string>
-					<string>-ObjC</string>
-					<string>-l"c++"</string>
-					<string>-l"iconv"</string>
-					<string>-l"sqlite3.0"</string>
-					<string>-l"z"</string>
-				</array>
-				<key>PRODUCT_NAME</key>
-				<string>WordPress</string>
-				<key>PROVISIONING_PROFILE</key>
-				<string>066f2737-68fe-4cf2-a7be-2c3f2cfa4a86</string>
-				<key>SWIFT_OBJC_BRIDGING_HEADER</key>
-				<string>Classes/System/WordPress-Bridging-Header.h</string>
-				<key>TARGETED_DEVICE_FAMILY</key>
-				<string>1,2</string>
-				<key>USER_HEADER_SEARCH_PATHS</key>
-				<string></string>
-				<key>WPCOM_CONFIG</key>
-				<string>$HOME/.wpcom_internal_app_credentials</string>
-			</dict>
-			<key>isa</key>
-			<string>XCBuildConfiguration</string>
-			<key>name</key>
-			<string>Release-Internal</string>
-		</dict>
-		<key>93DEAAA0182D567A004E34D1</key>
-		<dict>
-			<key>baseConfigurationReference</key>
-			<string>A42FAD830601402EC061BE54</string>
-			<key>buildSettings</key>
-			<dict>
-				<key>BUNDLE_LOADER</key>
-				<string>$(BUILT_PRODUCTS_DIR)/WordPress.app/WordPress</string>
-				<key>CLANG_ENABLE_OBJC_ARC</key>
-				<string>YES</string>
-				<key>COPY_PHASE_STRIP</key>
-				<string>YES</string>
-				<key>FRAMEWORK_SEARCH_PATHS</key>
-				<array>
-					<string>$(SDKROOT)/Developer/Library/Frameworks</string>
-					<string>$(inherited)</string>
-					<string>$(DEVELOPER_FRAMEWORKS_DIR)</string>
-				</array>
-				<key>GCC_C_LANGUAGE_STANDARD</key>
-				<string>gnu99</string>
-				<key>GCC_PRECOMPILE_PREFIX_HEADER</key>
-				<string>YES</string>
-				<key>GCC_PREFIX_HEADER</key>
-				<string>WordPressTest/WordPressTest-Prefix.pch</string>
-				<key>GCC_WARN_ABOUT_MISSING_PROTOTYPES</key>
-				<string>YES</string>
-				<key>INFOPLIST_FILE</key>
-				<string>WordPressTest/WordPressTest-Info.plist</string>
-				<key>PRODUCT_NAME</key>
-				<string>$(TARGET_NAME)</string>
-				<key>SDKROOT</key>
-				<string>iphoneos</string>
-				<key>TEST_HOST</key>
-				<string>$(BUNDLE_LOADER)</string>
-			</dict>
-			<key>isa</key>
-			<string>XCBuildConfiguration</string>
-			<key>name</key>
-			<string>Release-Internal</string>
-		</dict>
-		<key>93E3D3C819ACE8E300B1C509</key>
-		<dict>
-			<key>fileRef</key>
-			<string>292CECFF1027259000BD407D</string>
-			<key>isa</key>
-			<string>PBXBuildFile</string>
-			<key>settings</key>
-			<dict>
-				<key>COMPILER_FLAGS</key>
-				<string>-fno-objc-arc</string>
-			</dict>
-		</dict>
-		<key>93E5283619A7741A003A1A9C</key>
-		<dict>
-			<key>buildActionMask</key>
-			<string>2147483647</string>
-			<key>files</key>
-			<array>
-				<string>93E5284119A7741A003A1A9C</string>
-				<string>93E5285519A778AF003A1A9C</string>
-				<string>93E3D3C819ACE8E300B1C509</string>
-				<string>934884AB19B73BA6004028D8</string>
-			</array>
-			<key>isa</key>
-			<string>PBXSourcesBuildPhase</string>
-			<key>runOnlyForDeploymentPostprocessing</key>
-			<string>0</string>
-		</dict>
-		<key>93E5283719A7741A003A1A9C</key>
-		<dict>
-			<key>buildActionMask</key>
-			<string>2147483647</string>
-			<key>files</key>
-			<array>
-				<string>93E5283C19A7741A003A1A9C</string>
-				<string>ECFA8F2B890D45298F324B8B</string>
-			</array>
-			<key>isa</key>
-			<string>PBXFrameworksBuildPhase</string>
-			<key>runOnlyForDeploymentPostprocessing</key>
-			<string>0</string>
-		</dict>
-		<key>93E5283819A7741A003A1A9C</key>
-		<dict>
-			<key>buildActionMask</key>
-			<string>2147483647</string>
-			<key>files</key>
-			<array>
-				<string>93E5284319A7741A003A1A9C</string>
-				<string>934884AF19B7875C004028D8</string>
-				<string>934884AD19B78723004028D8</string>
-				<string>93267A6119B896CD00997EB8</string>
-			</array>
-			<key>isa</key>
-			<string>PBXResourcesBuildPhase</string>
-			<key>runOnlyForDeploymentPostprocessing</key>
-			<string>0</string>
-		</dict>
-		<key>93E5283919A7741A003A1A9C</key>
-		<dict>
-			<key>buildConfigurationList</key>
-			<string>93E5284D19A7741A003A1A9C</string>
-			<key>buildPhases</key>
-			<array>
-				<string>1433631E1B534FCE8E3401B1</string>
-				<string>93E5283619A7741A003A1A9C</string>
-				<string>93E5283719A7741A003A1A9C</string>
-				<string>93E5283819A7741A003A1A9C</string>
-				<string>2AFAFA8761E84119A747E117</string>
-			</array>
-			<key>buildRules</key>
-			<array/>
-			<key>dependencies</key>
-			<array/>
-			<key>isa</key>
-			<string>PBXNativeTarget</string>
-			<key>name</key>
-			<string>WordPressTodayWidget</string>
-			<key>productName</key>
-			<string>WordPressTodayWidget</string>
-			<key>productReference</key>
-			<string>93E5283A19A7741A003A1A9C</string>
-			<key>productType</key>
-			<string>com.apple.product-type.app-extension</string>
-		</dict>
-		<key>93E5283A19A7741A003A1A9C</key>
-		<dict>
-			<key>explicitFileType</key>
-			<string>wrapper.app-extension</string>
-			<key>includeInIndex</key>
-			<string>0</string>
-			<key>isa</key>
-			<string>PBXFileReference</string>
-			<key>path</key>
-			<string>WordPressTodayWidget.appex</string>
-			<key>sourceTree</key>
-			<string>BUILT_PRODUCTS_DIR</string>
-		</dict>
-		<key>93E5283B19A7741A003A1A9C</key>
-		<dict>
-			<key>isa</key>
-			<string>PBXFileReference</string>
-			<key>lastKnownFileType</key>
-			<string>wrapper.framework</string>
-			<key>name</key>
-			<string>NotificationCenter.framework</string>
-			<key>path</key>
-			<string>System/Library/Frameworks/NotificationCenter.framework</string>
-			<key>sourceTree</key>
-			<string>SDKROOT</string>
-		</dict>
-		<key>93E5283C19A7741A003A1A9C</key>
-		<dict>
-			<key>fileRef</key>
-			<string>93E5283B19A7741A003A1A9C</string>
-			<key>isa</key>
-			<string>PBXBuildFile</string>
-		</dict>
-		<key>93E5283D19A7741A003A1A9C</key>
-		<dict>
-			<key>children</key>
-			<array>
-				<string>93E5285719A7AA5C003A1A9C</string>
-				<string>934884AC19B78723004028D8</string>
-				<string>93E5284219A7741A003A1A9C</string>
-				<string>93E5283E19A7741A003A1A9C</string>
-				<string>93E5284019A7741A003A1A9C</string>
-				<string>93E5284F19A77824003A1A9C</string>
-				<string>93E5285319A778AF003A1A9C</string>
-				<string>93E5285419A778AF003A1A9C</string>
-			</array>
-			<key>isa</key>
-			<string>PBXGroup</string>
-			<key>path</key>
-			<string>WordPressTodayWidget</string>
-			<key>sourceTree</key>
-			<string>&lt;group&gt;</string>
-		</dict>
-		<key>93E5283E19A7741A003A1A9C</key>
-		<dict>
-			<key>children</key>
-			<array>
-				<string>93E5283F19A7741A003A1A9C</string>
-				<string>93267A6019B896CD00997EB8</string>
-			</array>
-			<key>isa</key>
-			<string>PBXGroup</string>
-			<key>name</key>
-			<string>Supporting Files</string>
-			<key>sourceTree</key>
-			<string>&lt;group&gt;</string>
-		</dict>
-		<key>93E5283F19A7741A003A1A9C</key>
-		<dict>
-			<key>isa</key>
-			<string>PBXFileReference</string>
-			<key>lastKnownFileType</key>
-			<string>text.plist.xml</string>
-			<key>path</key>
-			<string>Info.plist</string>
-			<key>sourceTree</key>
-			<string>&lt;group&gt;</string>
-		</dict>
-		<key>93E5284019A7741A003A1A9C</key>
-		<dict>
-			<key>isa</key>
-			<string>PBXFileReference</string>
-			<key>lastKnownFileType</key>
-			<string>sourcecode.swift</string>
-			<key>path</key>
-			<string>TodayViewController.swift</string>
-			<key>sourceTree</key>
-			<string>&lt;group&gt;</string>
-		</dict>
-		<key>93E5284119A7741A003A1A9C</key>
-		<dict>
-			<key>fileRef</key>
-			<string>93E5284019A7741A003A1A9C</string>
-			<key>isa</key>
-			<string>PBXBuildFile</string>
-		</dict>
-		<key>93E5284219A7741A003A1A9C</key>
-		<dict>
-			<key>isa</key>
-			<string>PBXFileReference</string>
-			<key>lastKnownFileType</key>
-			<string>file.storyboard</string>
-			<key>path</key>
-			<string>MainInterface.storyboard</string>
-			<key>sourceTree</key>
-			<string>&lt;group&gt;</string>
-		</dict>
-		<key>93E5284319A7741A003A1A9C</key>
-		<dict>
-			<key>fileRef</key>
-			<string>93E5284219A7741A003A1A9C</string>
-			<key>isa</key>
-			<string>PBXBuildFile</string>
-		</dict>
-		<key>93E5284419A7741A003A1A9C</key>
-		<dict>
-			<key>containerPortal</key>
-			<string>29B97313FDCFA39411CA2CEA</string>
-			<key>isa</key>
-			<string>PBXContainerItemProxy</string>
-			<key>proxyType</key>
-			<string>1</string>
-			<key>remoteGlobalIDString</key>
-			<string>93E5283919A7741A003A1A9C</string>
-			<key>remoteInfo</key>
-			<string>WordPressTodayWidget</string>
-		</dict>
-		<key>93E5284519A7741A003A1A9C</key>
-		<dict>
-			<key>isa</key>
-			<string>PBXTargetDependency</string>
-			<key>target</key>
-			<string>93E5283919A7741A003A1A9C</string>
-			<key>targetProxy</key>
-			<string>93E5284419A7741A003A1A9C</string>
-		</dict>
-		<key>93E5284619A7741A003A1A9C</key>
-		<dict>
-			<key>fileRef</key>
-			<string>93E5283A19A7741A003A1A9C</string>
-			<key>isa</key>
-			<string>PBXBuildFile</string>
-			<key>settings</key>
-			<dict>
-				<key>ATTRIBUTES</key>
-				<array>
-					<string>RemoveHeadersOnCopy</string>
-				</array>
-			</dict>
-		</dict>
-		<key>93E5284719A7741A003A1A9C</key>
-		<dict>
-			<key>containerPortal</key>
-			<string>29B97313FDCFA39411CA2CEA</string>
-			<key>isa</key>
-			<string>PBXContainerItemProxy</string>
-			<key>proxyType</key>
-			<string>1</string>
-			<key>remoteGlobalIDString</key>
-			<string>93E5283919A7741A003A1A9C</string>
-			<key>remoteInfo</key>
-			<string>WordPressTodayWidget</string>
-		</dict>
-		<key>93E5284819A7741A003A1A9C</key>
-		<dict>
-			<key>isa</key>
-			<string>PBXTargetDependency</string>
-			<key>target</key>
-			<string>93E5283919A7741A003A1A9C</string>
-			<key>targetProxy</key>
-			<string>93E5284719A7741A003A1A9C</string>
-		</dict>
-		<key>93E5284919A7741A003A1A9C</key>
-		<dict>
-			<key>baseConfigurationReference</key>
-			<string>0CF877DC71756EFA3346E26F</string>
-			<key>buildSettings</key>
-			<dict>
-				<key>ALWAYS_SEARCH_USER_PATHS</key>
-				<string>NO</string>
-				<key>CLANG_CXX_LANGUAGE_STANDARD</key>
-				<string>gnu++0x</string>
-				<key>CLANG_CXX_LIBRARY</key>
-				<string>libc++</string>
-				<key>CLANG_ENABLE_MODULES</key>
-				<string>YES</string>
-				<key>CLANG_ENABLE_OBJC_ARC</key>
-				<string>YES</string>
-				<key>CLANG_WARN_BOOL_CONVERSION</key>
-				<string>YES</string>
-				<key>CLANG_WARN_CONSTANT_CONVERSION</key>
-				<string>YES</string>
-				<key>CLANG_WARN_DIRECT_OBJC_ISA_USAGE</key>
-				<string>YES_ERROR</string>
-				<key>CLANG_WARN_EMPTY_BODY</key>
-				<string>YES</string>
-				<key>CLANG_WARN_ENUM_CONVERSION</key>
-				<string>YES</string>
-				<key>CLANG_WARN_INT_CONVERSION</key>
-				<string>YES</string>
-				<key>CLANG_WARN_OBJC_ROOT_CLASS</key>
-				<string>YES_ERROR</string>
-				<key>CLANG_WARN_UNREACHABLE_CODE</key>
-				<string>YES</string>
-				<key>CLANG_WARN__DUPLICATE_METHOD_MATCH</key>
-				<string>YES</string>
-				<key>CODE_SIGN_ENTITLEMENTS</key>
-				<string>WordPressTodayWidget/WordPressTodayWidget.entitlements</string>
-				<key>COPY_PHASE_STRIP</key>
-				<string>NO</string>
-				<key>ENABLE_STRICT_OBJC_MSGSEND</key>
-				<string>YES</string>
-				<key>GCC_C_LANGUAGE_STANDARD</key>
-				<string>gnu99</string>
-				<key>GCC_DYNAMIC_NO_PIC</key>
-				<string>NO</string>
-				<key>GCC_OPTIMIZATION_LEVEL</key>
-				<string>0</string>
-				<key>GCC_PREPROCESSOR_DEFINITIONS</key>
-				<array>
-					<string>DEBUG=1</string>
-					<string>$(inherited)</string>
-				</array>
-				<key>GCC_SYMBOLS_PRIVATE_EXTERN</key>
-				<string>NO</string>
-				<key>GCC_WARN_64_TO_32_BIT_CONVERSION</key>
-				<string>YES</string>
-				<key>GCC_WARN_ABOUT_RETURN_TYPE</key>
-				<string>YES_ERROR</string>
-				<key>GCC_WARN_UNDECLARED_SELECTOR</key>
-				<string>YES</string>
-				<key>GCC_WARN_UNINITIALIZED_AUTOS</key>
-				<string>YES_AGGRESSIVE</string>
-				<key>GCC_WARN_UNUSED_FUNCTION</key>
-				<string>YES</string>
-				<key>INFOPLIST_FILE</key>
-				<string>WordPressTodayWidget/Info.plist</string>
-				<key>IPHONEOS_DEPLOYMENT_TARGET</key>
-				<string>8.0</string>
-				<key>LD_RUNPATH_SEARCH_PATHS</key>
-				<string>$(inherited) @executable_path/Frameworks @executable_path/../../Frameworks</string>
-				<key>MTL_ENABLE_DEBUG_INFO</key>
-				<string>YES</string>
-				<key>PRODUCT_NAME</key>
-				<string>$(TARGET_NAME)</string>
-				<key>PROVISIONING_PROFILE</key>
-				<string>a9a52988-1de9-4add-a494-c015ab081f35</string>
-				<key>SKIP_INSTALL</key>
-				<string>YES</string>
-				<key>SWIFT_OBJC_BRIDGING_HEADER</key>
-				<string>WordPressTodayWidget/WordPressTodayWidget-Bridging-Header.h</string>
-				<key>SWIFT_OPTIMIZATION_LEVEL</key>
-				<string>-Onone</string>
-			</dict>
-			<key>isa</key>
-			<string>XCBuildConfiguration</string>
-			<key>name</key>
-			<string>Debug</string>
-		</dict>
-		<key>93E5284A19A7741A003A1A9C</key>
-		<dict>
-			<key>baseConfigurationReference</key>
-			<string>2B3804821972897F0DEC4183</string>
-			<key>buildSettings</key>
-			<dict>
-				<key>ALWAYS_SEARCH_USER_PATHS</key>
-				<string>NO</string>
-				<key>CLANG_CXX_LANGUAGE_STANDARD</key>
-				<string>gnu++0x</string>
-				<key>CLANG_CXX_LIBRARY</key>
-				<string>libc++</string>
-				<key>CLANG_ENABLE_MODULES</key>
-				<string>YES</string>
-				<key>CLANG_ENABLE_OBJC_ARC</key>
-				<string>YES</string>
-				<key>CLANG_WARN_BOOL_CONVERSION</key>
-				<string>YES</string>
-				<key>CLANG_WARN_CONSTANT_CONVERSION</key>
-				<string>YES</string>
-				<key>CLANG_WARN_DIRECT_OBJC_ISA_USAGE</key>
-				<string>YES_ERROR</string>
-				<key>CLANG_WARN_EMPTY_BODY</key>
-				<string>YES</string>
-				<key>CLANG_WARN_ENUM_CONVERSION</key>
-				<string>YES</string>
-				<key>CLANG_WARN_INT_CONVERSION</key>
-				<string>YES</string>
-				<key>CLANG_WARN_OBJC_ROOT_CLASS</key>
-				<string>YES_ERROR</string>
-				<key>CLANG_WARN_UNREACHABLE_CODE</key>
-				<string>YES</string>
-				<key>CLANG_WARN__DUPLICATE_METHOD_MATCH</key>
-				<string>YES</string>
-				<key>CODE_SIGN_ENTITLEMENTS</key>
-				<string>WordPressTodayWidget/WordPressTodayWidget.entitlements</string>
-				<key>CODE_SIGN_IDENTITY</key>
-				<string>iPhone Distribution: Automattic, Inc. (PZYM8XX95Q)</string>
-				<key>COPY_PHASE_STRIP</key>
-				<string>YES</string>
-				<key>ENABLE_NS_ASSERTIONS</key>
-				<string>NO</string>
-				<key>ENABLE_STRICT_OBJC_MSGSEND</key>
-				<string>YES</string>
-				<key>GCC_C_LANGUAGE_STANDARD</key>
-				<string>gnu99</string>
-				<key>GCC_WARN_64_TO_32_BIT_CONVERSION</key>
-				<string>YES</string>
-				<key>GCC_WARN_ABOUT_RETURN_TYPE</key>
-				<string>YES_ERROR</string>
-				<key>GCC_WARN_UNDECLARED_SELECTOR</key>
-				<string>YES</string>
-				<key>GCC_WARN_UNINITIALIZED_AUTOS</key>
-				<string>YES_AGGRESSIVE</string>
-				<key>GCC_WARN_UNUSED_FUNCTION</key>
-				<string>YES</string>
-				<key>INFOPLIST_FILE</key>
-				<string>WordPressTodayWidget/Info.plist</string>
-				<key>IPHONEOS_DEPLOYMENT_TARGET</key>
-				<string>8.0</string>
-				<key>LD_RUNPATH_SEARCH_PATHS</key>
-				<string>$(inherited) @executable_path/Frameworks @executable_path/../../Frameworks</string>
-				<key>MTL_ENABLE_DEBUG_INFO</key>
-				<string>NO</string>
-				<key>PRODUCT_NAME</key>
-				<string>$(TARGET_NAME)</string>
-				<key>PROVISIONING_PROFILE</key>
-				<string>b35b9741-bb16-483b-9c85-d3b21e724828</string>
-				<key>SKIP_INSTALL</key>
-				<string>YES</string>
-				<key>SWIFT_OBJC_BRIDGING_HEADER</key>
-				<string>WordPressTodayWidget/WordPressTodayWidget-Bridging-Header.h</string>
-			</dict>
-			<key>isa</key>
-			<string>XCBuildConfiguration</string>
-			<key>name</key>
-			<string>Release</string>
-		</dict>
-		<key>93E5284B19A7741A003A1A9C</key>
-		<dict>
-			<key>baseConfigurationReference</key>
-			<string>052EFF90F810139789A446FB</string>
-			<key>buildSettings</key>
-			<dict>
-				<key>ALWAYS_SEARCH_USER_PATHS</key>
-				<string>NO</string>
-				<key>CLANG_CXX_LANGUAGE_STANDARD</key>
-				<string>gnu++0x</string>
-				<key>CLANG_CXX_LIBRARY</key>
-				<string>libc++</string>
-				<key>CLANG_ENABLE_MODULES</key>
-				<string>YES</string>
-				<key>CLANG_ENABLE_OBJC_ARC</key>
-				<string>YES</string>
-				<key>CLANG_WARN_BOOL_CONVERSION</key>
-				<string>YES</string>
-				<key>CLANG_WARN_CONSTANT_CONVERSION</key>
-				<string>YES</string>
-				<key>CLANG_WARN_DIRECT_OBJC_ISA_USAGE</key>
-				<string>YES_ERROR</string>
-				<key>CLANG_WARN_EMPTY_BODY</key>
-				<string>YES</string>
-				<key>CLANG_WARN_ENUM_CONVERSION</key>
-				<string>YES</string>
-				<key>CLANG_WARN_INT_CONVERSION</key>
-				<string>YES</string>
-				<key>CLANG_WARN_OBJC_ROOT_CLASS</key>
-				<string>YES_ERROR</string>
-				<key>CLANG_WARN_UNREACHABLE_CODE</key>
-				<string>YES</string>
-				<key>CLANG_WARN__DUPLICATE_METHOD_MATCH</key>
-				<string>YES</string>
-				<key>CODE_SIGN_ENTITLEMENTS</key>
-				<string>WordPressTodayWidget/WordPressTodayWidget-Internal.entitlements</string>
-				<key>CODE_SIGN_IDENTITY</key>
-				<string>iPhone Distribution: Automattic, Inc.</string>
-				<key>COPY_PHASE_STRIP</key>
-				<string>YES</string>
-				<key>ENABLE_NS_ASSERTIONS</key>
-				<string>NO</string>
-				<key>ENABLE_STRICT_OBJC_MSGSEND</key>
-				<string>YES</string>
-				<key>GCC_C_LANGUAGE_STANDARD</key>
-				<string>gnu99</string>
-				<key>GCC_PREPROCESSOR_DEFINITIONS</key>
-				<array>
-					<string>$(inherited)</string>
-					<string>COCOAPODS=1</string>
-					<string>INTERNAL_BUILD</string>
-				</array>
-				<key>GCC_WARN_64_TO_32_BIT_CONVERSION</key>
-				<string>YES</string>
-				<key>GCC_WARN_ABOUT_RETURN_TYPE</key>
-				<string>YES_ERROR</string>
-				<key>GCC_WARN_UNDECLARED_SELECTOR</key>
-				<string>YES</string>
-				<key>GCC_WARN_UNINITIALIZED_AUTOS</key>
-				<string>YES_AGGRESSIVE</string>
-				<key>GCC_WARN_UNUSED_FUNCTION</key>
-				<string>YES</string>
-				<key>INFOPLIST_FILE</key>
-				<string>WordPressTodayWidget/Info-Internal.plist</string>
-				<key>IPHONEOS_DEPLOYMENT_TARGET</key>
-				<string>8.0</string>
-				<key>LD_RUNPATH_SEARCH_PATHS</key>
-				<string>$(inherited) @executable_path/Frameworks @executable_path/../../Frameworks</string>
-				<key>MTL_ENABLE_DEBUG_INFO</key>
-				<string>NO</string>
-				<key>PRODUCT_NAME</key>
-				<string>$(TARGET_NAME)</string>
-				<key>PROVISIONING_PROFILE</key>
-				<string>17367b9c-c421-466b-b4f9-d4acb1cf9eb4</string>
-				<key>SKIP_INSTALL</key>
-				<string>YES</string>
-				<key>SWIFT_OBJC_BRIDGING_HEADER</key>
-				<string>WordPressTodayWidget/WordPressTodayWidget-Bridging-Header.h</string>
-			</dict>
-			<key>isa</key>
-			<string>XCBuildConfiguration</string>
-			<key>name</key>
-			<string>Release-Internal</string>
-		</dict>
-		<key>93E5284C19A7741A003A1A9C</key>
-		<dict>
-			<key>baseConfigurationReference</key>
-			<string>67040029265369CB7FAE64FA</string>
-			<key>buildSettings</key>
-			<dict>
-				<key>ALWAYS_SEARCH_USER_PATHS</key>
-				<string>NO</string>
-				<key>CLANG_CXX_LANGUAGE_STANDARD</key>
-				<string>gnu++0x</string>
-				<key>CLANG_CXX_LIBRARY</key>
-				<string>libc++</string>
-				<key>CLANG_ENABLE_MODULES</key>
-				<string>YES</string>
-				<key>CLANG_ENABLE_OBJC_ARC</key>
-				<string>YES</string>
-				<key>CLANG_WARN_BOOL_CONVERSION</key>
-				<string>YES</string>
-				<key>CLANG_WARN_CONSTANT_CONVERSION</key>
-				<string>YES</string>
-				<key>CLANG_WARN_DIRECT_OBJC_ISA_USAGE</key>
-				<string>YES_ERROR</string>
-				<key>CLANG_WARN_EMPTY_BODY</key>
-				<string>YES</string>
-				<key>CLANG_WARN_ENUM_CONVERSION</key>
-				<string>YES</string>
-				<key>CLANG_WARN_INT_CONVERSION</key>
-				<string>YES</string>
-				<key>CLANG_WARN_OBJC_ROOT_CLASS</key>
-				<string>YES_ERROR</string>
-				<key>CLANG_WARN_UNREACHABLE_CODE</key>
-				<string>YES</string>
-				<key>CLANG_WARN__DUPLICATE_METHOD_MATCH</key>
-				<string>YES</string>
-				<key>CODE_SIGN_ENTITLEMENTS</key>
-				<string>WordPressTodayWidget/WordPressTodayWidget.entitlements</string>
-				<key>CODE_SIGN_IDENTITY</key>
-				<string>iPhone Distribution: Automattic, Inc. (PZYM8XX95Q)</string>
-				<key>COPY_PHASE_STRIP</key>
-				<string>YES</string>
-				<key>ENABLE_NS_ASSERTIONS</key>
-				<string>NO</string>
-				<key>ENABLE_STRICT_OBJC_MSGSEND</key>
-				<string>YES</string>
-				<key>GCC_C_LANGUAGE_STANDARD</key>
-				<string>gnu99</string>
-				<key>GCC_WARN_64_TO_32_BIT_CONVERSION</key>
-				<string>YES</string>
-				<key>GCC_WARN_ABOUT_RETURN_TYPE</key>
-				<string>YES_ERROR</string>
-				<key>GCC_WARN_UNDECLARED_SELECTOR</key>
-				<string>YES</string>
-				<key>GCC_WARN_UNINITIALIZED_AUTOS</key>
-				<string>YES_AGGRESSIVE</string>
-				<key>GCC_WARN_UNUSED_FUNCTION</key>
-				<string>YES</string>
-				<key>INFOPLIST_FILE</key>
-				<string>WordPressTodayWidget/Info.plist</string>
-				<key>IPHONEOS_DEPLOYMENT_TARGET</key>
-				<string>8.0</string>
-				<key>LD_RUNPATH_SEARCH_PATHS</key>
-				<string>$(inherited) @executable_path/Frameworks @executable_path/../../Frameworks</string>
-				<key>MTL_ENABLE_DEBUG_INFO</key>
-				<string>NO</string>
-				<key>PRODUCT_NAME</key>
-				<string>$(TARGET_NAME)</string>
-				<key>PROVISIONING_PROFILE</key>
-				<string>b35b9741-bb16-483b-9c85-d3b21e724828</string>
-				<key>SKIP_INSTALL</key>
-				<string>YES</string>
-				<key>SWIFT_OBJC_BRIDGING_HEADER</key>
-				<string>WordPressTodayWidget/WordPressTodayWidget-Bridging-Header.h</string>
-			</dict>
-			<key>isa</key>
-			<string>XCBuildConfiguration</string>
-			<key>name</key>
-			<string>Distribution</string>
-		</dict>
-		<key>93E5284D19A7741A003A1A9C</key>
-		<dict>
-			<key>buildConfigurations</key>
-			<array>
-				<string>93E5284919A7741A003A1A9C</string>
-				<string>93E5284A19A7741A003A1A9C</string>
-				<string>93E5284B19A7741A003A1A9C</string>
-				<string>93E5284C19A7741A003A1A9C</string>
-			</array>
-			<key>defaultConfigurationIsVisible</key>
-			<string>0</string>
-			<key>defaultConfigurationName</key>
-			<string>Release</string>
-			<key>isa</key>
-			<string>XCConfigurationList</string>
-		</dict>
-		<key>93E5284E19A7741A003A1A9C</key>
-		<dict>
-			<key>buildActionMask</key>
-			<string>2147483647</string>
-			<key>dstPath</key>
-			<string></string>
-			<key>dstSubfolderSpec</key>
-			<string>13</string>
-			<key>files</key>
-			<array>
-				<string>93E5284619A7741A003A1A9C</string>
-			</array>
-			<key>isa</key>
-			<string>PBXCopyFilesBuildPhase</string>
-			<key>name</key>
-			<string>Embed App Extensions</string>
-			<key>runOnlyForDeploymentPostprocessing</key>
-			<string>0</string>
-		</dict>
-		<key>93E5284F19A77824003A1A9C</key>
-		<dict>
-			<key>isa</key>
-			<string>PBXFileReference</string>
-			<key>lastKnownFileType</key>
-			<string>sourcecode.c.h</string>
-			<key>path</key>
-			<string>WordPressTodayWidget-Bridging-Header.h</string>
-			<key>sourceTree</key>
-			<string>&lt;group&gt;</string>
-		</dict>
-		<key>93E5285319A778AF003A1A9C</key>
-		<dict>
-			<key>fileEncoding</key>
-			<string>4</string>
-			<key>isa</key>
-			<string>PBXFileReference</string>
-			<key>lastKnownFileType</key>
-			<string>sourcecode.c.h</string>
-			<key>path</key>
-			<string>WPDDLogWrapper.h</string>
-			<key>sourceTree</key>
-			<string>&lt;group&gt;</string>
-		</dict>
-		<key>93E5285419A778AF003A1A9C</key>
-		<dict>
-			<key>fileEncoding</key>
-			<string>4</string>
-			<key>isa</key>
-			<string>PBXFileReference</string>
-			<key>lastKnownFileType</key>
-			<string>sourcecode.c.objc</string>
-			<key>path</key>
-			<string>WPDDLogWrapper.m</string>
-			<key>sourceTree</key>
-			<string>&lt;group&gt;</string>
-		</dict>
-		<key>93E5285519A778AF003A1A9C</key>
-		<dict>
-			<key>fileRef</key>
-			<string>93E5285419A778AF003A1A9C</string>
-			<key>isa</key>
-			<string>PBXBuildFile</string>
-		</dict>
-		<key>93E5285619A77BAC003A1A9C</key>
-		<dict>
-			<key>fileRef</key>
-			<string>93E5283B19A7741A003A1A9C</string>
-			<key>isa</key>
-			<string>PBXBuildFile</string>
-		</dict>
-		<key>93E5285719A7AA5C003A1A9C</key>
-		<dict>
-			<key>isa</key>
-			<string>PBXFileReference</string>
-			<key>lastKnownFileType</key>
-			<string>text.xml</string>
-			<key>path</key>
-			<string>WordPressTodayWidget.entitlements</string>
-			<key>sourceTree</key>
-			<string>&lt;group&gt;</string>
-		</dict>
-		<key>93FA0F0118E451A80007903B</key>
-		<dict>
-			<key>fileEncoding</key>
-			<string>4</string>
-			<key>isa</key>
-			<string>PBXFileReference</string>
-			<key>lastKnownFileType</key>
-			<string>text</string>
-			<key>name</key>
-			<string>LICENSE</string>
-			<key>path</key>
-			<string>../LICENSE</string>
-			<key>sourceTree</key>
-			<string>&lt;group&gt;</string>
-		</dict>
-		<key>93FA0F0218E451A80007903B</key>
-		<dict>
-			<key>fileEncoding</key>
-			<string>4</string>
-			<key>isa</key>
-			<string>PBXFileReference</string>
-			<key>lastKnownFileType</key>
-			<string>text</string>
-			<key>name</key>
-			<string>README.md</string>
-			<key>path</key>
-			<string>../README.md</string>
-			<key>sourceTree</key>
-			<string>&lt;group&gt;</string>
-		</dict>
-		<key>93FA0F0318E451A80007903B</key>
-		<dict>
-			<key>fileEncoding</key>
-			<string>4</string>
-			<key>isa</key>
-			<string>PBXFileReference</string>
-			<key>lastKnownFileType</key>
-			<string>text.script.ruby</string>
-			<key>name</key>
-			<string>update-translations.rb</string>
-			<key>path</key>
-			<string>../update-translations.rb</string>
-			<key>sourceTree</key>
-			<string>&lt;group&gt;</string>
-		</dict>
-		<key>93FA0F0418E451A80007903B</key>
-		<dict>
-			<key>fileEncoding</key>
-			<string>4</string>
-			<key>isa</key>
-			<string>PBXFileReference</string>
-			<key>lastKnownFileType</key>
-			<string>text.script.php</string>
-			<key>name</key>
-			<string>fix-translation.php</string>
-			<key>path</key>
-			<string>../fix-translation.php</string>
-			<key>sourceTree</key>
-			<string>&lt;group&gt;</string>
-		</dict>
-		<key>93FA0F0518E451A80007903B</key>
-		<dict>
-			<key>fileEncoding</key>
-			<string>4</string>
-			<key>isa</key>
-			<string>PBXFileReference</string>
-			<key>lastKnownFileType</key>
-			<string>text.script.python</string>
-			<key>name</key>
-			<string>localize.py</string>
-			<key>path</key>
-			<string>../localize.py</string>
-			<key>sourceTree</key>
-			<string>&lt;group&gt;</string>
-		</dict>
-		<key>93FA59DA18D88BDB001446BC</key>
-		<dict>
-			<key>children</key>
-			<array>
-				<string>93C1147D18EC5DD500DAC95C</string>
-				<string>93C1147E18EC5DD500DAC95C</string>
-				<string>93C1148318EDF6E100DAC95C</string>
-				<string>93C1148418EDF6E100DAC95C</string>
-				<string>93FA59DB18D88C1C001446BC</string>
-				<string>93FA59DC18D88C1C001446BC</string>
-				<string>E1556CF0193F6FE900FC52EA</string>
-				<string>E1556CF1193F6FE900FC52EA</string>
-				<string>930284B618EAF7B600CB0BF4</string>
-				<string>5DA3EE141925090A00294E0B</string>
-				<string>5DA3EE151925090A00294E0B</string>
-				<string>5D3D559518F88C3500782892</string>
-				<string>5D3D559618F88C3500782892</string>
-				<string>5D44EB361986D8BA008B7175</string>
-				<string>5D44EB371986D8BA008B7175</string>
-				<string>5DBCD9D318F35D7500B32229</string>
-				<string>5DBCD9D418F35D7500B32229</string>
-			</array>
-			<key>isa</key>
-			<string>PBXGroup</string>
-			<key>path</key>
-			<string>Services</string>
-			<key>sourceTree</key>
-			<string>&lt;group&gt;</string>
-		</dict>
-		<key>93FA59DB18D88C1C001446BC</key>
-		<dict>
-			<key>fileEncoding</key>
-			<string>4</string>
-			<key>isa</key>
-			<string>PBXFileReference</string>
-			<key>lastKnownFileType</key>
-			<string>sourcecode.c.h</string>
-			<key>path</key>
-			<string>CategoryService.h</string>
-			<key>sourceTree</key>
-			<string>&lt;group&gt;</string>
-		</dict>
-		<key>93FA59DC18D88C1C001446BC</key>
-		<dict>
-			<key>fileEncoding</key>
-			<string>4</string>
-			<key>isa</key>
-			<string>PBXFileReference</string>
-			<key>lastKnownFileType</key>
-			<string>sourcecode.c.objc</string>
-			<key>path</key>
-			<string>CategoryService.m</string>
-			<key>sourceTree</key>
-			<string>&lt;group&gt;</string>
-		</dict>
-		<key>93FA59DD18D88C1C001446BC</key>
-		<dict>
-			<key>fileRef</key>
-			<string>93FA59DC18D88C1C001446BC</string>
-			<key>isa</key>
-			<string>PBXBuildFile</string>
-		</dict>
-		<key>A01C542D0E24E88400D411F2</key>
-		<dict>
-			<key>includeInIndex</key>
-			<string>1</string>
-			<key>isa</key>
-			<string>PBXFileReference</string>
-			<key>lastKnownFileType</key>
-			<string>wrapper.framework</string>
-			<key>name</key>
-			<string>SystemConfiguration.framework</string>
-			<key>path</key>
-			<string>System/Library/Frameworks/SystemConfiguration.framework</string>
-			<key>sourceTree</key>
-			<string>SDKROOT</string>
-		</dict>
-		<key>A01C542E0E24E88400D411F2</key>
-		<dict>
-			<key>fileRef</key>
-			<string>A01C542D0E24E88400D411F2</string>
-			<key>isa</key>
-			<string>PBXBuildFile</string>
-		</dict>
-		<key>A01C55470E25E0D000D411F2</key>
-		<dict>
-			<key>fileEncoding</key>
-			<string>4</string>
-			<key>isa</key>
-			<string>PBXFileReference</string>
-			<key>lastKnownFileType</key>
-			<string>text.html</string>
-			<key>name</key>
-			<string>defaultPostTemplate.html</string>
-			<key>path</key>
-			<string>Resources/HTML/defaultPostTemplate.html</string>
-			<key>sourceTree</key>
-			<string>&lt;group&gt;</string>
-		</dict>
-		<key>A01C55480E25E0D000D411F2</key>
-		<dict>
-			<key>fileRef</key>
-			<string>A01C55470E25E0D000D411F2</string>
-			<key>isa</key>
-			<string>PBXBuildFile</string>
-		</dict>
-		<key>A0E293EF0E21027E00C6919C</key>
-		<dict>
-			<key>fileEncoding</key>
-			<string>4</string>
-			<key>isa</key>
-			<string>PBXFileReference</string>
-			<key>lastKnownFileType</key>
-			<string>sourcecode.c.h</string>
-			<key>path</key>
-			<string>WPAddCategoryViewController.h</string>
-			<key>sourceTree</key>
-			<string>&lt;group&gt;</string>
-		</dict>
-		<key>A0E293F00E21027E00C6919C</key>
-		<dict>
-			<key>fileEncoding</key>
-			<string>4</string>
-			<key>isa</key>
-			<string>PBXFileReference</string>
-			<key>lastKnownFileType</key>
-			<string>sourcecode.c.objc</string>
-			<key>path</key>
-			<string>WPAddCategoryViewController.m</string>
-			<key>sourceTree</key>
-			<string>&lt;group&gt;</string>
-		</dict>
-		<key>A0E293F10E21027E00C6919C</key>
-		<dict>
-			<key>fileRef</key>
-			<string>A0E293F00E21027E00C6919C</string>
-			<key>isa</key>
-			<string>PBXBuildFile</string>
-		</dict>
-		<key>A20971B419B0BC390058F395</key>
-		<dict>
-			<key>isa</key>
-			<string>PBXFileReference</string>
-			<key>lastKnownFileType</key>
-			<string>text.plist.strings</string>
-			<key>name</key>
-			<string>en-GB</string>
-			<key>path</key>
-			<string>en-GB.lproj/Localizable.strings</string>
-			<key>sourceTree</key>
-			<string>&lt;group&gt;</string>
-		</dict>
-		<key>A20971B519B0BC390058F395</key>
-		<dict>
-			<key>isa</key>
-			<string>PBXFileReference</string>
-			<key>lastKnownFileType</key>
-			<string>text.plist.strings</string>
-			<key>name</key>
-			<string>en-GB</string>
-			<key>path</key>
-			<string>en-GB.lproj/InfoPlist.strings</string>
-			<key>sourceTree</key>
-			<string>&lt;group&gt;</string>
-		</dict>
-		<key>A20971B619B0BC390058F395</key>
-		<dict>
-			<key>isa</key>
-			<string>PBXFileReference</string>
-			<key>lastKnownFileType</key>
-			<string>text.plist.strings</string>
-			<key>name</key>
-			<string>en-GB</string>
-			<key>path</key>
-			<string>en-GB.lproj/InfoPlist.strings</string>
-			<key>sourceTree</key>
-			<string>&lt;group&gt;</string>
-		</dict>
-		<key>A20971B719B0BC570058F395</key>
-		<dict>
-			<key>isa</key>
-			<string>PBXFileReference</string>
-			<key>lastKnownFileType</key>
-			<string>text.plist.strings</string>
-			<key>name</key>
-			<string>pt-BR</string>
-			<key>path</key>
-			<string>pt-BR.lproj/Localizable.strings</string>
-			<key>sourceTree</key>
-			<string>&lt;group&gt;</string>
-		</dict>
-		<key>A20971B819B0BC570058F395</key>
-		<dict>
-			<key>isa</key>
-			<string>PBXFileReference</string>
-			<key>lastKnownFileType</key>
-			<string>text.plist.strings</string>
-			<key>name</key>
-			<string>pt-BR</string>
-			<key>path</key>
-			<string>pt-BR.lproj/InfoPlist.strings</string>
-			<key>sourceTree</key>
-			<string>&lt;group&gt;</string>
-		</dict>
-		<key>A20971B919B0BC580058F395</key>
-		<dict>
-			<key>isa</key>
-			<string>PBXFileReference</string>
-			<key>lastKnownFileType</key>
-			<string>text.plist.strings</string>
-			<key>name</key>
-			<string>pt-BR</string>
-			<key>path</key>
-			<string>pt-BR.lproj/InfoPlist.strings</string>
-			<key>sourceTree</key>
-			<string>&lt;group&gt;</string>
-		</dict>
-		<key>A25EBD85156E330600530E3D</key>
-		<dict>
-			<key>fileEncoding</key>
-			<string>4</string>
-			<key>isa</key>
-			<string>PBXFileReference</string>
-			<key>lastKnownFileType</key>
-			<string>sourcecode.c.h</string>
-			<key>path</key>
-			<string>WPTableViewController.h</string>
-			<key>sourceTree</key>
-			<string>&lt;group&gt;</string>
-		</dict>
-		<key>A25EBD86156E330600530E3D</key>
-		<dict>
-			<key>fileEncoding</key>
-			<string>4</string>
-			<key>isa</key>
-			<string>PBXFileReference</string>
-			<key>lastKnownFileType</key>
-			<string>sourcecode.c.objc</string>
-			<key>path</key>
-			<string>WPTableViewController.m</string>
-			<key>sourceTree</key>
-			<string>&lt;group&gt;</string>
-		</dict>
-		<key>A25EBD87156E330600530E3D</key>
-		<dict>
-			<key>fileRef</key>
-			<string>A25EBD86156E330600530E3D</string>
-			<key>isa</key>
-			<string>PBXBuildFile</string>
-		</dict>
-		<key>A2787D0119002AB1000D6CA6</key>
-		<dict>
-			<key>fileEncoding</key>
-			<string>4</string>
-			<key>isa</key>
-			<string>PBXFileReference</string>
-			<key>lastKnownFileType</key>
-			<string>text.plist.xml</string>
-			<key>path</key>
-			<string>HelpshiftConfig.plist</string>
-			<key>sourceTree</key>
-			<string>&lt;group&gt;</string>
-		</dict>
-		<key>A2787D0219002AB1000D6CA6</key>
-		<dict>
-			<key>fileRef</key>
-			<string>A2787D0119002AB1000D6CA6</string>
-			<key>isa</key>
-			<string>PBXBuildFile</string>
-		</dict>
-		<key>A2795807198819DE0031C6A3</key>
-		<dict>
-			<key>buildConfigurationList</key>
-			<string>A279580C198819DE0031C6A3</string>
-			<key>buildPhases</key>
-			<array>
-				<string>A279580D198819F50031C6A3</string>
-			</array>
-			<key>dependencies</key>
-			<array/>
-			<key>isa</key>
-			<string>PBXAggregateTarget</string>
-			<key>name</key>
-			<string>OCLint</string>
-			<key>productName</key>
-			<string>OCLint</string>
-		</dict>
-		<key>A2795808198819DE0031C6A3</key>
-		<dict>
-			<key>buildSettings</key>
-			<dict>
-				<key>PRODUCT_NAME</key>
-				<string>$(TARGET_NAME)</string>
-			</dict>
-			<key>isa</key>
-			<string>XCBuildConfiguration</string>
-			<key>name</key>
-			<string>Debug</string>
-		</dict>
-		<key>A2795809198819DE0031C6A3</key>
-		<dict>
-			<key>buildSettings</key>
-			<dict>
-				<key>PRODUCT_NAME</key>
-				<string>$(TARGET_NAME)</string>
-			</dict>
-			<key>isa</key>
-			<string>XCBuildConfiguration</string>
-			<key>name</key>
-			<string>Release</string>
-		</dict>
-		<key>A279580A198819DE0031C6A3</key>
-		<dict>
-			<key>buildSettings</key>
-			<dict>
-				<key>PRODUCT_NAME</key>
-				<string>$(TARGET_NAME)</string>
-			</dict>
-			<key>isa</key>
-			<string>XCBuildConfiguration</string>
-			<key>name</key>
-			<string>Release-Internal</string>
-		</dict>
-		<key>A279580B198819DE0031C6A3</key>
-		<dict>
-			<key>buildSettings</key>
-			<dict>
-				<key>PRODUCT_NAME</key>
-				<string>$(TARGET_NAME)</string>
-			</dict>
-			<key>isa</key>
-			<string>XCBuildConfiguration</string>
-			<key>name</key>
-			<string>Distribution</string>
-		</dict>
-		<key>A279580C198819DE0031C6A3</key>
-		<dict>
-			<key>buildConfigurations</key>
-			<array>
-				<string>A2795808198819DE0031C6A3</string>
-				<string>A2795809198819DE0031C6A3</string>
-				<string>A279580A198819DE0031C6A3</string>
-				<string>A279580B198819DE0031C6A3</string>
-			</array>
-			<key>defaultConfigurationIsVisible</key>
-			<string>0</string>
-			<key>defaultConfigurationName</key>
-			<string>Release</string>
-			<key>isa</key>
-			<string>XCConfigurationList</string>
-		</dict>
-		<key>A279580D198819F50031C6A3</key>
-		<dict>
-			<key>buildActionMask</key>
-			<string>2147483647</string>
-			<key>files</key>
-			<array/>
-			<key>inputPaths</key>
-			<array/>
-			<key>isa</key>
-			<string>PBXShellScriptBuildPhase</string>
-			<key>outputPaths</key>
-			<array/>
-			<key>runOnlyForDeploymentPostprocessing</key>
-			<string>0</string>
-			<key>shellPath</key>
-			<string>/bin/sh</string>
-			<key>shellScript</key>
-			<string># sh ../run-oclint.sh &lt;optional: filename to lint&gt;
-sh ../run-oclint.sh</string>
-		</dict>
-		<key>A284044518BFE7F300D982B6</key>
-		<dict>
-			<key>isa</key>
-			<string>PBXFileReference</string>
-			<key>lastKnownFileType</key>
-			<string>wrapper.xcdatamodel</string>
-			<key>path</key>
-			<string>WordPress 15.xcdatamodel</string>
-			<key>sourceTree</key>
-			<string>&lt;group&gt;</string>
-		</dict>
-		<key>A28F6FD119B61ACA00AADE55</key>
-		<dict>
-			<key>isa</key>
-			<string>PBXFileReference</string>
-			<key>lastKnownFileType</key>
-			<string>file.playground</string>
-			<key>path</key>
-			<string>SwiftPlayground.playground</string>
-			<key>sourceTree</key>
-			<string>&lt;group&gt;</string>
-		</dict>
-		<key>A2DC5B181953451B009584C3</key>
-		<dict>
-			<key>fileEncoding</key>
-			<string>4</string>
-			<key>isa</key>
-			<string>PBXFileReference</string>
-			<key>lastKnownFileType</key>
-			<string>sourcecode.c.h</string>
-			<key>path</key>
-			<string>WPNUXHelpBadgeLabel.h</string>
-			<key>sourceTree</key>
-			<string>&lt;group&gt;</string>
-		</dict>
-		<key>A2DC5B191953451B009584C3</key>
-		<dict>
-			<key>fileEncoding</key>
-			<string>4</string>
-			<key>isa</key>
-			<string>PBXFileReference</string>
-			<key>lastKnownFileType</key>
-			<string>sourcecode.c.objc</string>
-			<key>path</key>
-			<string>WPNUXHelpBadgeLabel.m</string>
-			<key>sourceTree</key>
-			<string>&lt;group&gt;</string>
-		</dict>
-		<key>A2DC5B1A1953451B009584C3</key>
-		<dict>
-			<key>fileRef</key>
-			<string>A2DC5B191953451B009584C3</string>
-			<key>isa</key>
-			<string>PBXBuildFile</string>
-		</dict>
-		<key>A42FAD830601402EC061BE54</key>
-		<dict>
-			<key>includeInIndex</key>
-			<string>1</string>
-			<key>isa</key>
-			<string>PBXFileReference</string>
-			<key>lastKnownFileType</key>
-			<string>text.xcconfig</string>
-			<key>name</key>
-			<string>Pods-WordPressTest.release-internal.xcconfig</string>
-			<key>path</key>
-			<string>../Pods/Target Support Files/Pods-WordPressTest/Pods-WordPressTest.release-internal.xcconfig</string>
-			<key>sourceTree</key>
-			<string>&lt;group&gt;</string>
-		</dict>
-		<key>AC055AD29E203B2021E7F39B</key>
-		<dict>
-			<key>includeInIndex</key>
-			<string>1</string>
-			<key>isa</key>
-			<string>PBXFileReference</string>
-			<key>lastKnownFileType</key>
-			<string>text.xcconfig</string>
-			<key>name</key>
-			<string>Pods.debug.xcconfig</string>
-			<key>path</key>
-			<string>../Pods/Target Support Files/Pods/Pods.debug.xcconfig</string>
-			<key>sourceTree</key>
-			<string>&lt;group&gt;</string>
-		</dict>
-		<key>AC3439790E11434600E5D79B</key>
-		<dict>
-			<key>children</key>
-			<array>
-				<string>5D577D301891278D00B964C3</string>
-				<string>5D1EBF56187C9B95003393F8</string>
-				<string>ACC156CA0E10E67600D6E1A0</string>
-				<string>ACC156CB0E10E67600D6E1A0</string>
-				<string>5903AE1C19B60AB9009D5354</string>
-				<string>5903AE1A19B60A98009D5354</string>
-				<string>E183EC9B16B1C01D00C2EB11</string>
-				<string>ACBAB6840E1247F700F38795</string>
-				<string>ACBAB6850E1247F700F38795</string>
-				<string>74D5FFD419ACDF6700389E8F</string>
-				<string>74D5FFD319ACDF6700389E8F</string>
-				<string>74D5FFD519ACDF6700389E8F</string>
-				<string>ACBAB5FC0E121C7300F38795</string>
-				<string>ACBAB5FD0E121C7300F38795</string>
-				<string>5D62BAD818AAAE9B0044E5F7</string>
-				<string>5DF94E2E1962B99C00359241</string>
-				<string>5DF94E2F1962B99C00359241</string>
-				<string>2F970F720DF92274006BD934</string>
-				<string>2F970F730DF92274006BD934</string>
-				<string>5D146EB9189857ED0068FDC6</string>
-				<string>5D146EBA189857ED0068FDC6</string>
-				<string>5DB3BA0318D0E7B600F3F3E9</string>
-				<string>5DB3BA0418D0E7B600F3F3E9</string>
-				<string>5DB3BA0618D11D8D00F3F3E9</string>
-				<string>5DB3BA0718D11D8D00F3F3E9</string>
-				<string>85435BE8190F837500E868D0</string>
-				<string>85435BE9190F837500E868D0</string>
-			</array>
-			<key>isa</key>
-			<string>PBXGroup</string>
-			<key>path</key>
-			<string>Post</string>
-			<key>sourceTree</key>
-			<string>&lt;group&gt;</string>
-		</dict>
-		<key>AC34397B0E11443300E5D79B</key>
-		<dict>
-			<key>children</key>
-			<array>
-				<string>5D8D53ED19250412003C8859</string>
-				<string>5D8D53EE19250412003C8859</string>
-				<string>5D8D53EF19250412003C8859</string>
-				<string>5D8D53F019250412003C8859</string>
-				<string>462F4E0618369F0B0028D2F8</string>
-				<string>462F4E0718369F0B0028D2F8</string>
-				<string>462F4E0818369F0B0028D2F8</string>
-				<string>462F4E0918369F0B0028D2F8</string>
-				<string>83610AA711F4AD2C00421116</string>
-				<string>83610AA811F4AD2C00421116</string>
-				<string>83FEFC7311FF6C5A0078B462</string>
-				<string>83FEFC7411FF6C5A0078B462</string>
-				<string>85D8055B171631F10075EEAC</string>
-				<string>85D8055C171631F10075EEAC</string>
-			</array>
-			<key>isa</key>
-			<string>PBXGroup</string>
-			<key>path</key>
-			<string>Blog</string>
-			<key>sourceTree</key>
-			<string>&lt;group&gt;</string>
-		</dict>
-		<key>ACBAB5FC0E121C7300F38795</key>
-		<dict>
-			<key>fileEncoding</key>
-			<string>4</string>
-			<key>isa</key>
-			<string>PBXFileReference</string>
-			<key>lastKnownFileType</key>
-			<string>sourcecode.c.h</string>
-			<key>path</key>
-			<string>PostSettingsViewController.h</string>
-			<key>sourceTree</key>
-			<string>&lt;group&gt;</string>
-			<key>usesTabs</key>
-			<string>0</string>
-		</dict>
-		<key>ACBAB5FD0E121C7300F38795</key>
-		<dict>
-			<key>fileEncoding</key>
-			<string>4</string>
-			<key>isa</key>
-			<string>PBXFileReference</string>
-			<key>lastKnownFileType</key>
-			<string>sourcecode.c.objc</string>
-			<key>path</key>
-			<string>PostSettingsViewController.m</string>
-			<key>sourceTree</key>
-			<string>&lt;group&gt;</string>
-			<key>usesTabs</key>
-			<string>0</string>
-		</dict>
-		<key>ACBAB5FE0E121C7300F38795</key>
-		<dict>
-			<key>fileRef</key>
-			<string>ACBAB5FD0E121C7300F38795</string>
-			<key>isa</key>
-			<string>PBXBuildFile</string>
-		</dict>
-		<key>ACBAB6840E1247F700F38795</key>
-		<dict>
-			<key>fileEncoding</key>
-			<string>4</string>
-			<key>isa</key>
-			<string>PBXFileReference</string>
-			<key>lastKnownFileType</key>
-			<string>sourcecode.c.h</string>
-			<key>path</key>
-			<string>PostPreviewViewController.h</string>
-			<key>sourceTree</key>
-			<string>&lt;group&gt;</string>
-			<key>usesTabs</key>
-			<string>0</string>
-		</dict>
-		<key>ACBAB6850E1247F700F38795</key>
-		<dict>
-			<key>fileEncoding</key>
-			<string>4</string>
-			<key>isa</key>
-			<string>PBXFileReference</string>
-			<key>lastKnownFileType</key>
-			<string>sourcecode.c.objc</string>
-			<key>path</key>
-			<string>PostPreviewViewController.m</string>
-			<key>sourceTree</key>
-			<string>&lt;group&gt;</string>
-			<key>usesTabs</key>
-			<string>0</string>
-		</dict>
-		<key>ACBAB6860E1247F700F38795</key>
-		<dict>
-			<key>fileRef</key>
-			<string>ACBAB6850E1247F700F38795</string>
-			<key>isa</key>
-			<string>PBXBuildFile</string>
-		</dict>
-		<key>ACC156CA0E10E67600D6E1A0</key>
-		<dict>
-			<key>fileEncoding</key>
-			<string>4</string>
-			<key>isa</key>
-			<string>PBXFileReference</string>
-			<key>lastKnownFileType</key>
-			<string>sourcecode.c.h</string>
-			<key>path</key>
-			<string>WPPostViewController.h</string>
-			<key>sourceTree</key>
-			<string>&lt;group&gt;</string>
-			<key>usesTabs</key>
-			<string>0</string>
-		</dict>
-		<key>ACC156CB0E10E67600D6E1A0</key>
-		<dict>
-			<key>fileEncoding</key>
-			<string>4</string>
-			<key>isa</key>
-			<string>PBXFileReference</string>
-			<key>lastKnownFileType</key>
-			<string>sourcecode.c.objc</string>
-			<key>path</key>
-			<string>WPPostViewController.m</string>
-			<key>sourceTree</key>
-			<string>&lt;group&gt;</string>
-			<key>usesTabs</key>
-			<string>0</string>
-		</dict>
-		<key>ACC156CC0E10E67600D6E1A0</key>
-		<dict>
-			<key>fileRef</key>
-			<string>ACC156CB0E10E67600D6E1A0</string>
-			<key>isa</key>
-			<string>PBXBuildFile</string>
-		</dict>
-		<key>ACFF1DC00E231EF600EC6BF5</key>
-		<dict>
-			<key>children</key>
-			<array>
-				<string>8333FE0D11FF6EF200A495C1</string>
-				<string>8370D1BC11FA6295009D650F</string>
-				<string>8398EE9811ACE63C000FE6E0</string>
-			</array>
-			<key>isa</key>
-			<string>PBXGroup</string>
-			<key>name</key>
-			<string>Blog</string>
-			<key>sourceTree</key>
-			<string>&lt;group&gt;</string>
-		</dict>
-		<key>ADF544C0195A0F620092213D</key>
-		<dict>
-			<key>fileEncoding</key>
-			<string>4</string>
-			<key>isa</key>
-			<string>PBXFileReference</string>
-			<key>lastKnownFileType</key>
-			<string>sourcecode.c.h</string>
-			<key>path</key>
-			<string>CustomHighlightButton.h</string>
-			<key>sourceTree</key>
-			<string>&lt;group&gt;</string>
-		</dict>
-		<key>ADF544C1195A0F620092213D</key>
-		<dict>
-			<key>fileEncoding</key>
-			<string>4</string>
-			<key>isa</key>
-			<string>PBXFileReference</string>
-			<key>lastKnownFileType</key>
-			<string>sourcecode.c.objc</string>
-			<key>path</key>
-			<string>CustomHighlightButton.m</string>
-			<key>sourceTree</key>
-			<string>&lt;group&gt;</string>
-		</dict>
-		<key>ADF544C2195A0F620092213D</key>
-		<dict>
-			<key>fileRef</key>
-			<string>ADF544C1195A0F620092213D</string>
-			<key>isa</key>
-			<string>PBXBuildFile</string>
-		</dict>
-		<key>AEFB66560B716519236CEE67</key>
-		<dict>
-			<key>includeInIndex</key>
-			<string>1</string>
-			<key>isa</key>
-			<string>PBXFileReference</string>
-			<key>lastKnownFileType</key>
-			<string>text.xcconfig</string>
-			<key>name</key>
-			<string>Pods.release.xcconfig</string>
-			<key>path</key>
-			<string>../Pods/Target Support Files/Pods/Pods.release.xcconfig</string>
-			<key>sourceTree</key>
-			<string>&lt;group&gt;</string>
-		</dict>
-		<key>B43F6A7D9B3DC5B8B4A7DDCA</key>
-		<dict>
-			<key>includeInIndex</key>
-			<string>1</string>
-			<key>isa</key>
-			<string>PBXFileReference</string>
-			<key>lastKnownFileType</key>
-			<string>text.xcconfig</string>
-			<key>name</key>
-			<string>Pods-WordPressTest.debug.xcconfig</string>
-			<key>path</key>
-			<string>../Pods/Target Support Files/Pods-WordPressTest/Pods-WordPressTest.debug.xcconfig</string>
-			<key>sourceTree</key>
-			<string>&lt;group&gt;</string>
-		</dict>
-		<key>B5134AF419B2C4F200FADE8C</key>
-		<dict>
-			<key>fileEncoding</key>
-			<string>4</string>
-			<key>isa</key>
-			<string>PBXFileReference</string>
-			<key>lastKnownFileType</key>
-			<string>sourcecode.swift</string>
-			<key>path</key>
-			<string>ReplyBezierView.swift</string>
-			<key>sourceTree</key>
-			<string>&lt;group&gt;</string>
-		</dict>
-		<key>B5134AF519B2C4F200FADE8C</key>
-		<dict>
-			<key>fileRef</key>
-			<string>B5134AF419B2C4F200FADE8C</string>
-			<key>isa</key>
-			<string>PBXBuildFile</string>
-		</dict>
-		<key>B51D9A7E19634D4400CA857B</key>
-		<dict>
-			<key>fileRef</key>
-			<string>B55853F419630AF900FAF6C3</string>
-			<key>isa</key>
-			<string>PBXBuildFile</string>
-		</dict>
-		<key>B52B4F7919C0E49B00526D6F</key>
-		<dict>
-			<key>fileEncoding</key>
-			<string>4</string>
-			<key>isa</key>
-			<string>PBXFileReference</string>
-			<key>lastKnownFileType</key>
-			<string>sourcecode.swift</string>
-			<key>path</key>
-			<string>WPDynamicHeightTextView.swift</string>
-			<key>sourceTree</key>
-			<string>&lt;group&gt;</string>
-		</dict>
-		<key>B52B4F7A19C0E49B00526D6F</key>
-		<dict>
-			<key>fileRef</key>
-			<string>B52B4F7919C0E49B00526D6F</string>
-			<key>isa</key>
-			<string>PBXBuildFile</string>
-		</dict>
-		<key>B52C4C7C199D4CD3009FD823</key>
-		<dict>
-			<key>fileEncoding</key>
-			<string>4</string>
-			<key>isa</key>
-			<string>PBXFileReference</string>
-			<key>lastKnownFileType</key>
-			<string>sourcecode.swift</string>
-			<key>path</key>
-			<string>NoteBlockUserTableViewCell.swift</string>
-			<key>sourceTree</key>
-			<string>&lt;group&gt;</string>
-		</dict>
-		<key>B52C4C7D199D4CD3009FD823</key>
-		<dict>
-			<key>fileRef</key>
-			<string>B52C4C7C199D4CD3009FD823</string>
-			<key>isa</key>
-			<string>PBXBuildFile</string>
-		</dict>
-		<key>B52C4C7E199D74AE009FD823</key>
-		<dict>
-			<key>fileEncoding</key>
-			<string>4</string>
-			<key>isa</key>
-			<string>PBXFileReference</string>
-			<key>lastKnownFileType</key>
-			<string>sourcecode.swift</string>
-			<key>path</key>
-			<string>NoteTableViewCell.swift</string>
-			<key>sourceTree</key>
-			<string>&lt;group&gt;</string>
-		</dict>
-		<key>B52C4C7F199D74AE009FD823</key>
-		<dict>
-			<key>fileRef</key>
-			<string>B52C4C7E199D74AE009FD823</string>
-			<key>isa</key>
-			<string>PBXBuildFile</string>
-		</dict>
-		<key>B532D4E5199D4357006E4DF6</key>
-		<dict>
-			<key>fileEncoding</key>
-			<string>4</string>
-			<key>isa</key>
-			<string>PBXFileReference</string>
-			<key>lastKnownFileType</key>
-			<string>sourcecode.swift</string>
-			<key>path</key>
-			<string>NoteBlockCommentTableViewCell.swift</string>
-			<key>sourceTree</key>
-			<string>&lt;group&gt;</string>
-		</dict>
-		<key>B532D4E6199D4357006E4DF6</key>
-		<dict>
-			<key>fileEncoding</key>
-			<string>4</string>
-			<key>isa</key>
-			<string>PBXFileReference</string>
-			<key>lastKnownFileType</key>
-			<string>sourcecode.swift</string>
-			<key>path</key>
-			<string>NoteBlockHeaderTableViewCell.swift</string>
-			<key>sourceTree</key>
-			<string>&lt;group&gt;</string>
-		</dict>
-		<key>B532D4E7199D4357006E4DF6</key>
-		<dict>
-			<key>fileEncoding</key>
-			<string>4</string>
-			<key>isa</key>
-			<string>PBXFileReference</string>
-			<key>lastKnownFileType</key>
-			<string>sourcecode.swift</string>
-			<key>path</key>
-			<string>NoteBlockTableViewCell.swift</string>
-			<key>sourceTree</key>
-			<string>&lt;group&gt;</string>
-		</dict>
-		<key>B532D4E8199D4357006E4DF6</key>
-		<dict>
-			<key>fileEncoding</key>
-			<string>4</string>
-			<key>isa</key>
-			<string>PBXFileReference</string>
-			<key>lastKnownFileType</key>
-			<string>sourcecode.swift</string>
-			<key>path</key>
-			<string>NoteBlockTextTableViewCell.swift</string>
-			<key>sourceTree</key>
-			<string>&lt;group&gt;</string>
-		</dict>
-		<key>B532D4E9199D4357006E4DF6</key>
-		<dict>
-			<key>fileRef</key>
-			<string>B532D4E5199D4357006E4DF6</string>
-			<key>isa</key>
-			<string>PBXBuildFile</string>
-		</dict>
-		<key>B532D4EA199D4357006E4DF6</key>
-		<dict>
-			<key>fileRef</key>
-			<string>B532D4E6199D4357006E4DF6</string>
-			<key>isa</key>
-			<string>PBXBuildFile</string>
-		</dict>
-		<key>B532D4EB199D4357006E4DF6</key>
-		<dict>
-			<key>fileRef</key>
-			<string>B532D4E7199D4357006E4DF6</string>
-			<key>isa</key>
-			<string>PBXBuildFile</string>
-		</dict>
-		<key>B532D4EC199D4357006E4DF6</key>
-		<dict>
-			<key>fileRef</key>
-			<string>B532D4E8199D4357006E4DF6</string>
-			<key>isa</key>
-			<string>PBXBuildFile</string>
-		</dict>
-		<key>B532D4ED199D4418006E4DF6</key>
-		<dict>
-			<key>fileEncoding</key>
-			<string>4</string>
-			<key>isa</key>
-			<string>PBXFileReference</string>
-			<key>lastKnownFileType</key>
-			<string>sourcecode.swift</string>
-			<key>path</key>
-			<string>NoteBlockImageTableViewCell.swift</string>
-			<key>sourceTree</key>
-			<string>&lt;group&gt;</string>
-		</dict>
-		<key>B532D4EE199D4418006E4DF6</key>
-		<dict>
-			<key>fileRef</key>
-			<string>B532D4ED199D4418006E4DF6</string>
-			<key>isa</key>
-			<string>PBXBuildFile</string>
-		</dict>
-		<key>B53FDF6C19B8C336000723B6</key>
-		<dict>
-			<key>fileEncoding</key>
-			<string>4</string>
-			<key>isa</key>
-			<string>PBXFileReference</string>
-			<key>lastKnownFileType</key>
-			<string>sourcecode.swift</string>
-			<key>path</key>
-			<string>UIScreen+Helpers.swift</string>
-			<key>sourceTree</key>
-			<string>&lt;group&gt;</string>
-		</dict>
-		<key>B53FDF6D19B8C336000723B6</key>
-		<dict>
-			<key>fileRef</key>
-			<string>B53FDF6C19B8C336000723B6</string>
-			<key>isa</key>
-			<string>PBXBuildFile</string>
-		</dict>
-		<key>B545186718E9E08000AC3A54</key>
-		<dict>
-			<key>children</key>
-			<array>
-				<string>B5CC05F71962186D00975CAC</string>
-				<string>B5CC05F81962186D00975CAC</string>
-				<string>B55853F819630E7900FAF6C3</string>
-				<string>B55853F919630E7900FAF6C3</string>
-			</array>
-			<key>isa</key>
-			<string>PBXGroup</string>
-			<key>path</key>
-			<string>Notifications</string>
-			<key>sourceTree</key>
-			<string>&lt;group&gt;</string>
-		</dict>
-		<key>B548458019A258890077E7A5</key>
-		<dict>
-			<key>fileEncoding</key>
-			<string>4</string>
-			<key>isa</key>
-			<string>PBXFileReference</string>
-			<key>lastKnownFileType</key>
-			<string>sourcecode.c.h</string>
-			<key>path</key>
-			<string>UIActionSheet+Helpers.h</string>
-			<key>sourceTree</key>
-			<string>&lt;group&gt;</string>
-		</dict>
-		<key>B548458119A258890077E7A5</key>
-		<dict>
-			<key>fileEncoding</key>
-			<string>4</string>
-			<key>isa</key>
-			<string>PBXFileReference</string>
-			<key>lastKnownFileType</key>
-			<string>sourcecode.c.objc</string>
-			<key>path</key>
-			<string>UIActionSheet+Helpers.m</string>
-			<key>sourceTree</key>
-			<string>&lt;group&gt;</string>
-		</dict>
-		<key>B548458219A258890077E7A5</key>
-		<dict>
-			<key>fileRef</key>
-			<string>B548458119A258890077E7A5</string>
-			<key>isa</key>
-			<string>PBXBuildFile</string>
-		</dict>
-		<key>B5509A9119CA38B3006D2E49</key>
-		<dict>
-			<key>fileEncoding</key>
-			<string>4</string>
-			<key>isa</key>
-			<string>PBXFileReference</string>
-			<key>lastKnownFileType</key>
-			<string>sourcecode.c.h</string>
-			<key>path</key>
-			<string>EditReplyViewController.h</string>
-			<key>sourceTree</key>
-			<string>&lt;group&gt;</string>
-		</dict>
-		<key>B5509A9219CA38B3006D2E49</key>
-		<dict>
-			<key>fileEncoding</key>
-			<string>4</string>
-			<key>isa</key>
-			<string>PBXFileReference</string>
-			<key>lastKnownFileType</key>
-			<string>sourcecode.c.objc</string>
-			<key>path</key>
-			<string>EditReplyViewController.m</string>
-			<key>sourceTree</key>
-			<string>&lt;group&gt;</string>
-		</dict>
-		<key>B5509A9319CA38B3006D2E49</key>
-		<dict>
-			<key>fileRef</key>
-			<string>B5509A9219CA38B3006D2E49</string>
-			<key>isa</key>
-			<string>PBXBuildFile</string>
-		</dict>
-		<key>B5509A9419CA3B9F006D2E49</key>
-		<dict>
-			<key>fileEncoding</key>
-			<string>4</string>
-			<key>isa</key>
-			<string>PBXFileReference</string>
-			<key>lastKnownFileType</key>
-			<string>file.xib</string>
-			<key>name</key>
-			<string>EditReplyViewController.xib</string>
-			<key>path</key>
-			<string>Resources/EditReplyViewController.xib</string>
-			<key>sourceTree</key>
-			<string>&lt;group&gt;</string>
-		</dict>
-		<key>B5509A9519CA3B9F006D2E49</key>
-		<dict>
-			<key>fileRef</key>
-			<string>B5509A9419CA3B9F006D2E49</string>
-			<key>isa</key>
-			<string>PBXBuildFile</string>
-		</dict>
-		<key>B55853F11962337500FAF6C3</key>
-		<dict>
-			<key>fileEncoding</key>
-			<string>4</string>
-			<key>isa</key>
-			<string>PBXFileReference</string>
-			<key>lastKnownFileType</key>
-			<string>sourcecode.c.h</string>
-			<key>path</key>
-			<string>NSScanner+Helpers.h</string>
-			<key>sourceTree</key>
-			<string>&lt;group&gt;</string>
-		</dict>
-		<key>B55853F21962337500FAF6C3</key>
-		<dict>
-			<key>fileEncoding</key>
-			<string>4</string>
-			<key>isa</key>
-			<string>PBXFileReference</string>
-			<key>lastKnownFileType</key>
-			<string>sourcecode.c.objc</string>
-			<key>path</key>
-			<string>NSScanner+Helpers.m</string>
-			<key>sourceTree</key>
-			<string>&lt;group&gt;</string>
-		</dict>
-		<key>B55853F31962337500FAF6C3</key>
-		<dict>
-			<key>fileRef</key>
-			<string>B55853F21962337500FAF6C3</string>
-			<key>isa</key>
-			<string>PBXBuildFile</string>
-		</dict>
-		<key>B55853F419630AF900FAF6C3</key>
-		<dict>
-			<key>isa</key>
-			<string>PBXFileReference</string>
-			<key>lastKnownFileType</key>
-			<string>file</string>
-			<key>path</key>
-			<string>Noticons-Regular.otf</string>
-			<key>sourceTree</key>
-			<string>&lt;group&gt;</string>
-		</dict>
-		<key>B55853F519630D5400FAF6C3</key>
-		<dict>
-			<key>fileEncoding</key>
-			<string>4</string>
-			<key>isa</key>
-			<string>PBXFileReference</string>
-			<key>lastKnownFileType</key>
-			<string>sourcecode.c.h</string>
-			<key>path</key>
-			<string>NSAttributedString+Util.h</string>
-			<key>sourceTree</key>
-			<string>&lt;group&gt;</string>
-		</dict>
-		<key>B55853F619630D5400FAF6C3</key>
-		<dict>
-			<key>fileEncoding</key>
-			<string>4</string>
-			<key>isa</key>
-			<string>PBXFileReference</string>
-			<key>lastKnownFileType</key>
-			<string>sourcecode.c.objc</string>
-			<key>path</key>
-			<string>NSAttributedString+Util.m</string>
-			<key>sourceTree</key>
-			<string>&lt;group&gt;</string>
-		</dict>
-		<key>B55853F719630D5400FAF6C3</key>
-		<dict>
-			<key>fileRef</key>
-			<string>B55853F619630D5400FAF6C3</string>
-			<key>isa</key>
-			<string>PBXBuildFile</string>
-		</dict>
-		<key>B55853F819630E7900FAF6C3</key>
-		<dict>
-			<key>fileEncoding</key>
-			<string>4</string>
-			<key>isa</key>
-			<string>PBXFileReference</string>
-			<key>lastKnownFileType</key>
-			<string>sourcecode.c.h</string>
-			<key>lineEnding</key>
-			<string>0</string>
-			<key>path</key>
-			<string>Notification.h</string>
-			<key>sourceTree</key>
-			<string>&lt;group&gt;</string>
-			<key>xcLanguageSpecificationIdentifier</key>
-			<string>xcode.lang.objcpp</string>
-		</dict>
-		<key>B55853F919630E7900FAF6C3</key>
-		<dict>
-			<key>fileEncoding</key>
-			<string>4</string>
-			<key>isa</key>
-			<string>PBXFileReference</string>
-			<key>lastKnownFileType</key>
-			<string>sourcecode.c.objc</string>
-			<key>lineEnding</key>
-			<string>0</string>
-			<key>path</key>
-			<string>Notification.m</string>
-			<key>sourceTree</key>
-			<string>&lt;group&gt;</string>
-			<key>xcLanguageSpecificationIdentifier</key>
-			<string>xcode.lang.objc</string>
-		</dict>
-		<key>B55853FC19630E7900FAF6C3</key>
-		<dict>
-			<key>fileRef</key>
-			<string>B55853F919630E7900FAF6C3</string>
-			<key>isa</key>
-			<string>PBXBuildFile</string>
-		</dict>
-		<key>B558541019631A1000FAF6C3</key>
-		<dict>
-			<key>fileEncoding</key>
-			<string>4</string>
-			<key>isa</key>
-			<string>PBXFileReference</string>
-			<key>lastKnownFileType</key>
-			<string>file.storyboard</string>
-			<key>path</key>
-			<string>Notifications.storyboard</string>
-			<key>sourceTree</key>
-			<string>&lt;group&gt;</string>
-		</dict>
-		<key>B558541419631A1000FAF6C3</key>
-		<dict>
-			<key>fileRef</key>
-			<string>B558541019631A1000FAF6C3</string>
-			<key>isa</key>
-			<string>PBXBuildFile</string>
-		</dict>
-		<key>B57B99D419A2C20200506504</key>
-		<dict>
-			<key>fileEncoding</key>
-			<string>4</string>
-			<key>isa</key>
-			<string>PBXFileReference</string>
-			<key>lastKnownFileType</key>
-			<string>sourcecode.swift</string>
-			<key>path</key>
-			<string>NoteTableHeaderView.swift</string>
-			<key>sourceTree</key>
-			<string>&lt;group&gt;</string>
-		</dict>
-		<key>B57B99D519A2C20200506504</key>
-		<dict>
-			<key>fileRef</key>
-			<string>B57B99D419A2C20200506504</string>
-			<key>isa</key>
-			<string>PBXBuildFile</string>
-		</dict>
-		<key>B57B99DC19A2DBF200506504</key>
-		<dict>
-			<key>fileEncoding</key>
-			<string>4</string>
-			<key>isa</key>
-			<string>PBXFileReference</string>
-			<key>lastKnownFileType</key>
-			<string>sourcecode.c.h</string>
-			<key>path</key>
-			<string>NSObject+Helpers.h</string>
-			<key>sourceTree</key>
-			<string>&lt;group&gt;</string>
-		</dict>
-		<key>B57B99DD19A2DBF200506504</key>
-		<dict>
-			<key>fileEncoding</key>
-			<string>4</string>
-			<key>isa</key>
-			<string>PBXFileReference</string>
-			<key>lastKnownFileType</key>
-			<string>sourcecode.c.objc</string>
-			<key>path</key>
-			<string>NSObject+Helpers.m</string>
-			<key>sourceTree</key>
-			<string>&lt;group&gt;</string>
-		</dict>
-		<key>B57B99DE19A2DBF200506504</key>
-		<dict>
-			<key>fileRef</key>
-			<string>B57B99DD19A2DBF200506504</string>
-			<key>isa</key>
-			<string>PBXBuildFile</string>
-		</dict>
-		<key>B586593F197EE15900F67E57</key>
-		<dict>
-			<key>fileRef</key>
-			<string>462F4E0F183867AE0028D2F8</string>
-			<key>isa</key>
-			<string>PBXBuildFile</string>
-		</dict>
-		<key>B587796C19B799D800E57C5A</key>
-		<dict>
-			<key>children</key>
-			<array>
-				<string>B587798319B799EB00E57C5A</string>
-				<string>B587796F19B799D800E57C5A</string>
-				<string>B587797019B799D800E57C5A</string>
-				<string>B587797119B799D800E57C5A</string>
-				<string>B587797219B799D800E57C5A</string>
-				<string>B587797319B799D800E57C5A</string>
-				<string>B587797419B799D800E57C5A</string>
-				<string>B587797519B799D800E57C5A</string>
-				<string>B587797619B799D800E57C5A</string>
-				<string>B587797719B799D800E57C5A</string>
-				<string>B53FDF6C19B8C336000723B6</string>
-				<string>B5E167F319C08D18009535AA</string>
-			</array>
-			<key>isa</key>
-			<string>PBXGroup</string>
-			<key>path</key>
-			<string>Extensions</string>
-			<key>sourceTree</key>
-			<string>&lt;group&gt;</string>
-		</dict>
-		<key>B587796F19B799D800E57C5A</key>
-		<dict>
-			<key>fileEncoding</key>
-			<string>4</string>
-			<key>isa</key>
-			<string>PBXFileReference</string>
-			<key>lastKnownFileType</key>
-			<string>sourcecode.swift</string>
-			<key>path</key>
-			<string>NSDate+Helpers.swift</string>
-			<key>sourceTree</key>
-			<string>&lt;group&gt;</string>
-		</dict>
-		<key>B587797019B799D800E57C5A</key>
-		<dict>
-			<key>fileEncoding</key>
-			<string>4</string>
-			<key>isa</key>
-			<string>PBXFileReference</string>
-			<key>lastKnownFileType</key>
-			<string>sourcecode.swift</string>
-			<key>path</key>
-			<string>NSIndexPath+Swift.swift</string>
-			<key>sourceTree</key>
-			<string>&lt;group&gt;</string>
-		</dict>
-		<key>B587797119B799D800E57C5A</key>
-		<dict>
-			<key>fileEncoding</key>
-			<string>4</string>
-			<key>isa</key>
-			<string>PBXFileReference</string>
-			<key>lastKnownFileType</key>
-			<string>sourcecode.swift</string>
-			<key>path</key>
-			<string>NSParagraphStyle+Helpers.swift</string>
-			<key>sourceTree</key>
-			<string>&lt;group&gt;</string>
-		</dict>
-		<key>B587797219B799D800E57C5A</key>
-		<dict>
-			<key>fileEncoding</key>
-			<string>4</string>
-			<key>isa</key>
-			<string>PBXFileReference</string>
-			<key>lastKnownFileType</key>
-			<string>sourcecode.swift</string>
-			<key>path</key>
-			<string>UIDevice+Helpers.swift</string>
-			<key>sourceTree</key>
-			<string>&lt;group&gt;</string>
-		</dict>
-		<key>B587797319B799D800E57C5A</key>
-		<dict>
-			<key>fileEncoding</key>
-			<string>4</string>
-			<key>isa</key>
-			<string>PBXFileReference</string>
-			<key>lastKnownFileType</key>
-			<string>sourcecode.swift</string>
-			<key>path</key>
-			<string>UIImageView+Animations.swift</string>
-			<key>sourceTree</key>
-			<string>&lt;group&gt;</string>
-		</dict>
-		<key>B587797419B799D800E57C5A</key>
-		<dict>
-			<key>fileEncoding</key>
-			<string>4</string>
-			<key>isa</key>
-			<string>PBXFileReference</string>
-			<key>lastKnownFileType</key>
-			<string>sourcecode.swift</string>
-			<key>path</key>
-			<string>UIImageView+Networking.swift</string>
-			<key>sourceTree</key>
-			<string>&lt;group&gt;</string>
-		</dict>
-		<key>B587797519B799D800E57C5A</key>
-		<dict>
-			<key>fileEncoding</key>
-			<string>4</string>
-			<key>isa</key>
-			<string>PBXFileReference</string>
-			<key>lastKnownFileType</key>
-			<string>sourcecode.swift</string>
-			<key>path</key>
-			<string>UITableView+Helpers.swift</string>
-			<key>sourceTree</key>
-			<string>&lt;group&gt;</string>
-		</dict>
-		<key>B587797619B799D800E57C5A</key>
-		<dict>
-			<key>fileEncoding</key>
-			<string>4</string>
-			<key>isa</key>
-			<string>PBXFileReference</string>
-			<key>lastKnownFileType</key>
-			<string>sourcecode.swift</string>
-			<key>path</key>
-			<string>UITableViewCell+Helpers.swift</string>
-			<key>sourceTree</key>
-			<string>&lt;group&gt;</string>
-		</dict>
-		<key>B587797719B799D800E57C5A</key>
-		<dict>
-			<key>fileEncoding</key>
-			<string>4</string>
-			<key>isa</key>
-			<string>PBXFileReference</string>
-			<key>lastKnownFileType</key>
-			<string>sourcecode.swift</string>
-			<key>path</key>
-			<string>UIView+Helpers.swift</string>
-			<key>sourceTree</key>
-			<string>&lt;group&gt;</string>
-		</dict>
-		<key>B587797A19B799D800E57C5A</key>
-		<dict>
-			<key>fileRef</key>
-			<string>B587796F19B799D800E57C5A</string>
-			<key>isa</key>
-			<string>PBXBuildFile</string>
-		</dict>
-		<key>B587797B19B799D800E57C5A</key>
-		<dict>
-			<key>fileRef</key>
-			<string>B587797019B799D800E57C5A</string>
-			<key>isa</key>
-			<string>PBXBuildFile</string>
-		</dict>
-		<key>B587797C19B799D800E57C5A</key>
-		<dict>
-			<key>fileRef</key>
-			<string>B587797119B799D800E57C5A</string>
-			<key>isa</key>
-			<string>PBXBuildFile</string>
-		</dict>
-		<key>B587797D19B799D800E57C5A</key>
-		<dict>
-			<key>fileRef</key>
-			<string>B587797219B799D800E57C5A</string>
-			<key>isa</key>
-			<string>PBXBuildFile</string>
-		</dict>
-		<key>B587797E19B799D800E57C5A</key>
-		<dict>
-			<key>fileRef</key>
-			<string>B587797319B799D800E57C5A</string>
-			<key>isa</key>
-			<string>PBXBuildFile</string>
-		</dict>
-		<key>B587797F19B799D800E57C5A</key>
-		<dict>
-			<key>fileRef</key>
-			<string>B587797419B799D800E57C5A</string>
-			<key>isa</key>
-			<string>PBXBuildFile</string>
-		</dict>
-		<key>B587798019B799D800E57C5A</key>
-		<dict>
-			<key>fileRef</key>
-			<string>B587797519B799D800E57C5A</string>
-			<key>isa</key>
-			<string>PBXBuildFile</string>
-		</dict>
-		<key>B587798119B799D800E57C5A</key>
-		<dict>
-			<key>fileRef</key>
-			<string>B587797619B799D800E57C5A</string>
-			<key>isa</key>
-			<string>PBXBuildFile</string>
-		</dict>
-		<key>B587798219B799D800E57C5A</key>
-		<dict>
-			<key>fileRef</key>
-			<string>B587797719B799D800E57C5A</string>
-			<key>isa</key>
-			<string>PBXBuildFile</string>
-		</dict>
-		<key>B587798319B799EB00E57C5A</key>
-		<dict>
-			<key>children</key>
-			<array>
-				<string>B587798419B799EB00E57C5A</string>
-				<string>B587798519B799EB00E57C5A</string>
-			</array>
-			<key>isa</key>
-			<string>PBXGroup</string>
-			<key>path</key>
-			<string>Notifications</string>
-			<key>sourceTree</key>
-			<string>&lt;group&gt;</string>
-		</dict>
-		<key>B587798419B799EB00E57C5A</key>
-		<dict>
-			<key>fileEncoding</key>
-			<string>4</string>
-			<key>isa</key>
-			<string>PBXFileReference</string>
-			<key>lastKnownFileType</key>
-			<string>sourcecode.swift</string>
-			<key>path</key>
-			<string>Notification+Interface.swift</string>
-			<key>sourceTree</key>
-			<string>&lt;group&gt;</string>
-		</dict>
-		<key>B587798519B799EB00E57C5A</key>
-		<dict>
-			<key>fileEncoding</key>
-			<string>4</string>
-			<key>isa</key>
-			<string>PBXFileReference</string>
-			<key>lastKnownFileType</key>
-			<string>sourcecode.swift</string>
-			<key>path</key>
-			<string>NotificationBlock+Interface.swift</string>
-			<key>sourceTree</key>
-			<string>&lt;group&gt;</string>
-		</dict>
-		<key>B587798619B799EB00E57C5A</key>
-		<dict>
-			<key>fileRef</key>
-			<string>B587798419B799EB00E57C5A</string>
-			<key>isa</key>
-			<string>PBXBuildFile</string>
-		</dict>
-		<key>B587798719B799EB00E57C5A</key>
-		<dict>
-			<key>fileRef</key>
-			<string>B587798519B799EB00E57C5A</string>
-			<key>isa</key>
-			<string>PBXBuildFile</string>
-		</dict>
-		<key>B5AB733B19901F85005F5044</key>
-		<dict>
-			<key>fileEncoding</key>
-			<string>4</string>
-			<key>isa</key>
-			<string>PBXFileReference</string>
-			<key>lastKnownFileType</key>
-			<string>sourcecode.c.h</string>
-			<key>path</key>
-			<string>WPNoResultsView+AnimatedBox.h</string>
-			<key>sourceTree</key>
-			<string>&lt;group&gt;</string>
-		</dict>
-		<key>B5AB733C19901F85005F5044</key>
-		<dict>
-			<key>fileEncoding</key>
-			<string>4</string>
-			<key>isa</key>
-			<string>PBXFileReference</string>
-			<key>lastKnownFileType</key>
-			<string>sourcecode.c.objc</string>
-			<key>path</key>
-			<string>WPNoResultsView+AnimatedBox.m</string>
-			<key>sourceTree</key>
-			<string>&lt;group&gt;</string>
-		</dict>
-		<key>B5AB733D19901F85005F5044</key>
-		<dict>
-			<key>fileRef</key>
-			<string>B5AB733C19901F85005F5044</string>
-			<key>isa</key>
-			<string>PBXBuildFile</string>
-		</dict>
-		<key>B5B56D2F19AFB68800B4E29B</key>
-		<dict>
-			<key>children</key>
-			<array>
-				<string>B5B56D3019AFB68800B4E29B</string>
-				<string>B5B56D3119AFB68800B4E29B</string>
-			</array>
-			<key>isa</key>
-			<string>PBXGroup</string>
-			<key>path</key>
-			<string>Style</string>
-			<key>sourceTree</key>
-			<string>&lt;group&gt;</string>
-		</dict>
-		<key>B5B56D3019AFB68800B4E29B</key>
-		<dict>
-			<key>fileEncoding</key>
-			<string>4</string>
-			<key>isa</key>
-			<string>PBXFileReference</string>
-			<key>lastKnownFileType</key>
-			<string>sourcecode.swift</string>
-			<key>path</key>
-			<string>WPStyleGuide+Reply.swift</string>
-			<key>sourceTree</key>
-			<string>&lt;group&gt;</string>
-		</dict>
-		<key>B5B56D3119AFB68800B4E29B</key>
-		<dict>
-			<key>fileEncoding</key>
-			<string>4</string>
-			<key>isa</key>
-			<string>PBXFileReference</string>
-			<key>lastKnownFileType</key>
-			<string>sourcecode.swift</string>
-			<key>path</key>
-			<string>WPStyleGuide+Notifications.swift</string>
-			<key>sourceTree</key>
-			<string>&lt;group&gt;</string>
-		</dict>
-		<key>B5B56D3219AFB68800B4E29B</key>
-		<dict>
-			<key>fileRef</key>
-			<string>B5B56D3019AFB68800B4E29B</string>
-			<key>isa</key>
-			<string>PBXBuildFile</string>
-		</dict>
-		<key>B5B56D3319AFB68800B4E29B</key>
-		<dict>
-			<key>fileRef</key>
-			<string>B5B56D3119AFB68800B4E29B</string>
-			<key>isa</key>
-			<string>PBXBuildFile</string>
-		</dict>
-		<key>B5B63F3F19621A9F001601C3</key>
-		<dict>
-			<key>isa</key>
-			<string>PBXFileReference</string>
-			<key>lastKnownFileType</key>
-			<string>wrapper.xcdatamodel</string>
-			<key>path</key>
-			<string>WordPress 19.xcdatamodel</string>
-			<key>sourceTree</key>
-			<string>&lt;group&gt;</string>
-		</dict>
-		<key>B5CC05F51962150600975CAC</key>
-		<dict>
-			<key>fileEncoding</key>
-			<string>4</string>
-			<key>isa</key>
-			<string>PBXFileReference</string>
-			<key>lastKnownFileType</key>
-			<string>sourcecode.c.objc</string>
-			<key>path</key>
-			<string>Constants.m</string>
-			<key>sourceTree</key>
-			<string>&lt;group&gt;</string>
-		</dict>
-		<key>B5CC05F61962150600975CAC</key>
-		<dict>
-			<key>fileRef</key>
-			<string>B5CC05F51962150600975CAC</string>
-			<key>isa</key>
-			<string>PBXBuildFile</string>
-		</dict>
-		<key>B5CC05F71962186D00975CAC</key>
-		<dict>
-			<key>fileEncoding</key>
-			<string>4</string>
-			<key>isa</key>
-			<string>PBXFileReference</string>
-			<key>lastKnownFileType</key>
-			<string>sourcecode.c.h</string>
-			<key>path</key>
-			<string>Meta.h</string>
-			<key>sourceTree</key>
-			<string>&lt;group&gt;</string>
-		</dict>
-		<key>B5CC05F81962186D00975CAC</key>
-		<dict>
-			<key>fileEncoding</key>
-			<string>4</string>
-			<key>isa</key>
-			<string>PBXFileReference</string>
-			<key>lastKnownFileType</key>
-			<string>sourcecode.c.objc</string>
-			<key>path</key>
-			<string>Meta.m</string>
-			<key>sourceTree</key>
-			<string>&lt;group&gt;</string>
-		</dict>
-		<key>B5CC05F91962186D00975CAC</key>
-		<dict>
-			<key>fileRef</key>
-			<string>B5CC05F81962186D00975CAC</string>
-			<key>isa</key>
-			<string>PBXBuildFile</string>
-		</dict>
-		<key>B5CC05FA196218E100975CAC</key>
-		<dict>
-			<key>fileEncoding</key>
-			<string>4</string>
-			<key>isa</key>
-			<string>PBXFileReference</string>
-			<key>lastKnownFileType</key>
-			<string>sourcecode.c.h</string>
-			<key>path</key>
-			<string>XMLParserCollecter.h</string>
-			<key>sourceTree</key>
-			<string>&lt;group&gt;</string>
-		</dict>
-		<key>B5CC05FB196218E100975CAC</key>
-		<dict>
-			<key>fileEncoding</key>
-			<string>4</string>
-			<key>isa</key>
-			<string>PBXFileReference</string>
-			<key>lastKnownFileType</key>
-			<string>sourcecode.c.objc</string>
-			<key>path</key>
-			<string>XMLParserCollecter.m</string>
-			<key>sourceTree</key>
-			<string>&lt;group&gt;</string>
-		</dict>
-		<key>B5CC05FC196218E100975CAC</key>
-		<dict>
-			<key>fileRef</key>
-			<string>B5CC05FB196218E100975CAC</string>
-			<key>isa</key>
-			<string>PBXBuildFile</string>
-		</dict>
-		<key>B5E167F319C08D18009535AA</key>
-		<dict>
-			<key>fileEncoding</key>
-			<string>4</string>
-			<key>isa</key>
-			<string>PBXFileReference</string>
-			<key>lastKnownFileType</key>
-			<string>sourcecode.swift</string>
-			<key>path</key>
-			<string>NSCalendar+Helpers.swift</string>
-			<key>sourceTree</key>
-			<string>&lt;group&gt;</string>
-		</dict>
-		<key>B5E167F419C08D18009535AA</key>
-		<dict>
-			<key>fileRef</key>
-			<string>B5E167F319C08D18009535AA</string>
-			<key>isa</key>
-			<string>PBXBuildFile</string>
-		</dict>
-		<key>B5E23BD919AD0CED000D6879</key>
-		<dict>
-			<key>children</key>
-			<array>
-				<string>B5E23BDA19AD0CED000D6879</string>
-				<string>B5E23BDB19AD0CED000D6879</string>
-				<string>B5134AF419B2C4F200FADE8C</string>
-			</array>
-			<key>isa</key>
-			<string>PBXGroup</string>
-			<key>path</key>
-			<string>Tools</string>
-			<key>sourceTree</key>
-			<string>&lt;group&gt;</string>
-		</dict>
-		<key>B5E23BDA19AD0CED000D6879</key>
-		<dict>
-			<key>fileEncoding</key>
-			<string>4</string>
-			<key>isa</key>
-			<string>PBXFileReference</string>
-			<key>lastKnownFileType</key>
-			<string>sourcecode.swift</string>
-			<key>path</key>
-			<string>ReplyTextView.swift</string>
-			<key>sourceTree</key>
-			<string>&lt;group&gt;</string>
-		</dict>
-		<key>B5E23BDB19AD0CED000D6879</key>
-		<dict>
-			<key>fileEncoding</key>
-			<string>4</string>
-			<key>isa</key>
-			<string>PBXFileReference</string>
-			<key>lastKnownFileType</key>
-			<string>file.xib</string>
-			<key>path</key>
-			<string>ReplyTextView.xib</string>
-			<key>sourceTree</key>
-			<string>&lt;group&gt;</string>
-		</dict>
-		<key>B5E23BDC19AD0CED000D6879</key>
-		<dict>
-			<key>fileRef</key>
-			<string>B5E23BDA19AD0CED000D6879</string>
-			<key>isa</key>
-			<string>PBXBuildFile</string>
-		</dict>
-		<key>B5E23BDD19AD0CED000D6879</key>
-		<dict>
-			<key>fileRef</key>
-			<string>B5E23BDB19AD0CED000D6879</string>
-			<key>isa</key>
-			<string>PBXBuildFile</string>
-		</dict>
-		<key>B5E23BDE19AD0D00000D6879</key>
-		<dict>
-			<key>fileEncoding</key>
-			<string>4</string>
-			<key>isa</key>
-			<string>PBXFileReference</string>
-			<key>lastKnownFileType</key>
-			<string>file.xib</string>
-			<key>path</key>
-			<string>NoteTableViewCell.xib</string>
-			<key>sourceTree</key>
-			<string>&lt;group&gt;</string>
-		</dict>
-		<key>B5E23BDF19AD0D00000D6879</key>
-		<dict>
-			<key>fileRef</key>
-			<string>B5E23BDE19AD0D00000D6879</string>
-			<key>isa</key>
-			<string>PBXBuildFile</string>
-		</dict>
-		<key>B5F015C9195DFD7600F6ECF2</key>
-		<dict>
-			<key>fileEncoding</key>
-			<string>4</string>
-			<key>isa</key>
-			<string>PBXFileReference</string>
-			<key>lastKnownFileType</key>
-			<string>sourcecode.c.h</string>
-			<key>path</key>
-			<string>WordPressActivity.h</string>
-			<key>sourceTree</key>
-			<string>&lt;group&gt;</string>
-		</dict>
-		<key>B5F015CA195DFD7600F6ECF2</key>
-		<dict>
-			<key>fileEncoding</key>
-			<string>4</string>
-			<key>isa</key>
-			<string>PBXFileReference</string>
-			<key>lastKnownFileType</key>
-			<string>sourcecode.c.objc</string>
-			<key>path</key>
-			<string>WordPressActivity.m</string>
-			<key>sourceTree</key>
-			<string>&lt;group&gt;</string>
-		</dict>
-		<key>B5F015CB195DFD7600F6ECF2</key>
-		<dict>
-			<key>fileRef</key>
-			<string>B5F015CA195DFD7600F6ECF2</string>
-			<key>isa</key>
-			<string>PBXBuildFile</string>
-		</dict>
-		<key>B5FD4520199D0C9A00286FBB</key>
-		<dict>
-			<key>isa</key>
-			<string>PBXFileReference</string>
-			<key>lastKnownFileType</key>
-			<string>sourcecode.c.h</string>
-			<key>path</key>
-			<string>WordPress-Bridging-Header.h</string>
-			<key>sourceTree</key>
-			<string>&lt;group&gt;</string>
-		</dict>
-		<key>B5FD4523199D0F1100286FBB</key>
-		<dict>
-			<key>children</key>
-			<array>
-				<string>B57B99D419A2C20200506504</string>
-				<string>B52C4C7E199D74AE009FD823</string>
-				<string>B5E23BDE19AD0D00000D6879</string>
-				<string>B532D4E7199D4357006E4DF6</string>
-				<string>B532D4E6199D4357006E4DF6</string>
-				<string>B532D4E8199D4357006E4DF6</string>
-				<string>B532D4E5199D4357006E4DF6</string>
-				<string>B532D4ED199D4418006E4DF6</string>
-				<string>B52C4C7C199D4CD3009FD823</string>
-			</array>
-			<key>isa</key>
-			<string>PBXGroup</string>
-			<key>path</key>
-			<string>Views</string>
-			<key>sourceTree</key>
-			<string>&lt;group&gt;</string>
-		</dict>
-		<key>B5FD453E199D0F2800286FBB</key>
-		<dict>
-			<key>children</key>
-			<array>
-				<string>B5FD4541199D0F2800286FBB</string>
-				<string>B5FD4542199D0F2800286FBB</string>
-				<string>B5FD453F199D0F2800286FBB</string>
-				<string>B5FD4540199D0F2800286FBB</string>
-			</array>
-			<key>isa</key>
-			<string>PBXGroup</string>
-			<key>path</key>
-			<string>Controllers</string>
-			<key>sourceTree</key>
-			<string>&lt;group&gt;</string>
-		</dict>
-		<key>B5FD453F199D0F2800286FBB</key>
-		<dict>
-			<key>fileEncoding</key>
-			<string>4</string>
-			<key>isa</key>
-			<string>PBXFileReference</string>
-			<key>lastKnownFileType</key>
-			<string>sourcecode.c.h</string>
-			<key>path</key>
-			<string>NotificationDetailsViewController.h</string>
-			<key>sourceTree</key>
-			<string>&lt;group&gt;</string>
-		</dict>
-		<key>B5FD4540199D0F2800286FBB</key>
-		<dict>
-			<key>fileEncoding</key>
-			<string>4</string>
-			<key>isa</key>
-			<string>PBXFileReference</string>
-			<key>lastKnownFileType</key>
-			<string>sourcecode.c.objc</string>
-			<key>lineEnding</key>
-			<string>0</string>
-			<key>path</key>
-			<string>NotificationDetailsViewController.m</string>
-			<key>sourceTree</key>
-			<string>&lt;group&gt;</string>
-			<key>xcLanguageSpecificationIdentifier</key>
-			<string>xcode.lang.objc</string>
-		</dict>
-		<key>B5FD4541199D0F2800286FBB</key>
-		<dict>
-			<key>fileEncoding</key>
-			<string>4</string>
-			<key>isa</key>
-			<string>PBXFileReference</string>
-			<key>lastKnownFileType</key>
-			<string>sourcecode.c.h</string>
-			<key>path</key>
-			<string>NotificationsViewController.h</string>
-			<key>sourceTree</key>
-			<string>&lt;group&gt;</string>
-		</dict>
-		<key>B5FD4542199D0F2800286FBB</key>
-		<dict>
-			<key>fileEncoding</key>
-			<string>4</string>
-			<key>isa</key>
-			<string>PBXFileReference</string>
-			<key>lastKnownFileType</key>
-			<string>sourcecode.c.objc</string>
-			<key>path</key>
-			<string>NotificationsViewController.m</string>
-			<key>sourceTree</key>
-			<string>&lt;group&gt;</string>
-		</dict>
-		<key>B5FD4543199D0F2800286FBB</key>
-		<dict>
-			<key>fileRef</key>
-			<string>B5FD4540199D0F2800286FBB</string>
-			<key>isa</key>
-			<string>PBXBuildFile</string>
-		</dict>
-		<key>B5FD4544199D0F2800286FBB</key>
-		<dict>
-			<key>fileRef</key>
-			<string>B5FD4542199D0F2800286FBB</string>
-			<key>isa</key>
-			<string>PBXBuildFile</string>
-		</dict>
-		<key>B6E2365A531EA4BD7025525F</key>
-		<dict>
-			<key>includeInIndex</key>
-			<string>1</string>
-			<key>isa</key>
-			<string>PBXFileReference</string>
-			<key>lastKnownFileType</key>
-			<string>text.xcconfig</string>
-			<key>name</key>
-			<string>Pods-WordPressTest.distribution.xcconfig</string>
-			<key>path</key>
-			<string>../Pods/Target Support Files/Pods-WordPressTest/Pods-WordPressTest.distribution.xcconfig</string>
-			<key>sourceTree</key>
-			<string>&lt;group&gt;</string>
-		</dict>
-		<key>C01FCF4E08A954540054247B</key>
-		<dict>
-			<key>buildConfigurations</key>
-			<array>
-				<string>C01FCF4F08A954540054247B</string>
-				<string>C01FCF5008A954540054247B</string>
-				<string>93DEAA9D182D567A004E34D1</string>
-				<string>2F30B4C10E342FDF00211B15</string>
-			</array>
-			<key>defaultConfigurationIsVisible</key>
-			<string>0</string>
-			<key>defaultConfigurationName</key>
-			<string>Release</string>
-			<key>isa</key>
-			<string>XCConfigurationList</string>
-		</dict>
-		<key>C01FCF4F08A954540054247B</key>
-		<dict>
-			<key>buildSettings</key>
-			<dict>
-				<key>DEFINES_MODULE</key>
-				<string>YES</string>
-				<key>GCC_C_LANGUAGE_STANDARD</key>
-				<string>c99</string>
-				<key>GCC_PREPROCESSOR_DEFINITIONS</key>
-				<string></string>
-				<key>GCC_THUMB_SUPPORT</key>
-				<string>NO</string>
-				<key>GCC_WARN_ABOUT_RETURN_TYPE</key>
-				<string>YES</string>
-				<key>GCC_WARN_UNUSED_VARIABLE</key>
-				<string>YES</string>
-				<key>HEADER_SEARCH_PATHS</key>
-				<string></string>
-				<key>ONLY_ACTIVE_ARCH</key>
-				<string>YES</string>
-				<key>OTHER_CFLAGS</key>
-				<array>
-					<string>-Wno-format-security</string>
-					<string>-DDEBUG</string>
-				</array>
-				<key>OTHER_LDFLAGS</key>
-				<array>
-					<string>-lxml2</string>
-					<string>-licucore</string>
-				</array>
-				<key>PRODUCT_MODULE_NAME</key>
-				<string>WordPress</string>
-				<key>SDKROOT</key>
-				<string>iphoneos</string>
-			</dict>
-			<key>isa</key>
-			<string>XCBuildConfiguration</string>
-			<key>name</key>
-			<string>Debug</string>
-		</dict>
-		<key>C01FCF5008A954540054247B</key>
-		<dict>
-			<key>buildSettings</key>
-			<dict>
-				<key>DEFINES_MODULE</key>
-				<string>YES</string>
-				<key>GCC_C_LANGUAGE_STANDARD</key>
-				<string>c99</string>
-				<key>GCC_THUMB_SUPPORT</key>
-				<string>NO</string>
-				<key>GCC_WARN_ABOUT_RETURN_TYPE</key>
-				<string>YES</string>
-				<key>GCC_WARN_UNUSED_VARIABLE</key>
-				<string>YES</string>
-				<key>HEADER_SEARCH_PATHS</key>
-				<string></string>
-				<key>OTHER_CFLAGS</key>
-				<string>-Wno-format-security</string>
-				<key>OTHER_LDFLAGS</key>
-				<array>
-					<string>-lxml2</string>
-					<string>-licucore</string>
-				</array>
-				<key>PRODUCT_MODULE_NAME</key>
-				<string>WordPress</string>
-				<key>SDKROOT</key>
-				<string>iphoneos</string>
-				<key>VALIDATE_PRODUCT</key>
-				<string>YES</string>
-			</dict>
-			<key>isa</key>
-			<string>XCBuildConfiguration</string>
-			<key>name</key>
-			<string>Release</string>
-		</dict>
-		<key>C430074CAC011A24F4A74E17</key>
-		<dict>
-			<key>children</key>
-			<array>
-				<string>AC055AD29E203B2021E7F39B</string>
-				<string>AEFB66560B716519236CEE67</string>
-				<string>C9F5071C28C57CE611E00B1F</string>
-				<string>501C8A355B53A6971F731ECA</string>
-				<string>B43F6A7D9B3DC5B8B4A7DDCA</string>
-				<string>9198544476D3B385673B18E9</string>
-				<string>A42FAD830601402EC061BE54</string>
-				<string>B6E2365A531EA4BD7025525F</string>
-				<string>0CF877DC71756EFA3346E26F</string>
-				<string>2B3804821972897F0DEC4183</string>
-				<string>052EFF90F810139789A446FB</string>
-				<string>67040029265369CB7FAE64FA</string>
-			</array>
-			<key>isa</key>
-			<string>PBXGroup</string>
-			<key>name</key>
-			<string>Pods</string>
-			<key>sourceTree</key>
-			<string>&lt;group&gt;</string>
-		</dict>
-		<key>C50E78130E71648100991509</key>
-		<dict>
-			<key>children</key>
-			<array>
-				<string>B5509A9419CA3B9F006D2E49</string>
-				<string>2906F811110CDA8900169D56</string>
-			</array>
-			<key>isa</key>
-			<string>PBXGroup</string>
-			<key>name</key>
-			<string>Comments</string>
-			<key>sourceTree</key>
-			<string>&lt;group&gt;</string>
-		</dict>
-		<key>C52812131832E071008931FD</key>
-		<dict>
-			<key>isa</key>
-			<string>PBXFileReference</string>
-			<key>lastKnownFileType</key>
-			<string>wrapper.xcdatamodel</string>
-			<key>path</key>
-			<string>WordPress 13.xcdatamodel</string>
-			<key>sourceTree</key>
-			<string>&lt;group&gt;</string>
-		</dict>
-		<key>C533CF320E6D3AB3000C3DE8</key>
-		<dict>
-			<key>children</key>
-			<array>
-				<string>5DF94E211962B90300359241</string>
-				<string>5DF94E221962B90300359241</string>
-				<string>5DF94E231962B90300359241</string>
-				<string>C533CF330E6D3ADA000C3DE8</string>
-				<string>C533CF340E6D3ADA000C3DE8</string>
-				<string>2906F80F110CDA8900169D56</string>
-				<string>2906F810110CDA8900169D56</string>
-				<string>B5509A9119CA38B3006D2E49</string>
-				<string>B5509A9219CA38B3006D2E49</string>
-			</array>
-			<key>isa</key>
-			<string>PBXGroup</string>
-			<key>path</key>
-			<string>Comments</string>
-			<key>sourceTree</key>
-			<string>&lt;group&gt;</string>
-		</dict>
-		<key>C533CF330E6D3ADA000C3DE8</key>
-		<dict>
-			<key>fileEncoding</key>
-			<string>4</string>
-			<key>isa</key>
-			<string>PBXFileReference</string>
-			<key>lastKnownFileType</key>
-			<string>sourcecode.c.h</string>
-			<key>path</key>
-			<string>CommentsViewController.h</string>
-			<key>sourceTree</key>
-			<string>&lt;group&gt;</string>
-		</dict>
-		<key>C533CF340E6D3ADA000C3DE8</key>
-		<dict>
-			<key>fileEncoding</key>
-			<string>4</string>
-			<key>isa</key>
-			<string>PBXFileReference</string>
-			<key>lastKnownFileType</key>
-			<string>sourcecode.c.objc</string>
-			<key>path</key>
-			<string>CommentsViewController.m</string>
-			<key>sourceTree</key>
-			<string>&lt;group&gt;</string>
-		</dict>
-		<key>C533CF350E6D3ADA000C3DE8</key>
-		<dict>
-			<key>fileRef</key>
-			<string>C533CF340E6D3ADA000C3DE8</string>
-			<key>isa</key>
-			<string>PBXBuildFile</string>
-		</dict>
-		<key>C545E0A01811B9880020844C</key>
-		<dict>
-			<key>fileEncoding</key>
-			<string>4</string>
-			<key>isa</key>
-			<string>PBXFileReference</string>
-			<key>lastKnownFileType</key>
-			<string>sourcecode.c.h</string>
-			<key>path</key>
-			<string>ContextManager.h</string>
-			<key>sourceTree</key>
-			<string>&lt;group&gt;</string>
-		</dict>
-		<key>C545E0A11811B9880020844C</key>
-		<dict>
-			<key>fileEncoding</key>
-			<string>4</string>
-			<key>isa</key>
-			<string>PBXFileReference</string>
-			<key>lastKnownFileType</key>
-			<string>sourcecode.c.objc</string>
-			<key>path</key>
-			<string>ContextManager.m</string>
-			<key>sourceTree</key>
-			<string>&lt;group&gt;</string>
-		</dict>
-		<key>C545E0A21811B9880020844C</key>
-		<dict>
-			<key>fileRef</key>
-			<string>C545E0A11811B9880020844C</string>
-			<key>isa</key>
-			<string>PBXBuildFile</string>
-		</dict>
-		<key>C56636E61868D0CE00226AAB</key>
-		<dict>
-			<key>fileEncoding</key>
-			<string>4</string>
-			<key>isa</key>
-			<string>PBXFileReference</string>
-			<key>lastKnownFileType</key>
-			<string>sourcecode.c.h</string>
-			<key>path</key>
-			<string>StatsViewController.h</string>
-			<key>sourceTree</key>
-			<string>&lt;group&gt;</string>
-		</dict>
-		<key>C56636E71868D0CE00226AAB</key>
-		<dict>
-			<key>fileEncoding</key>
-			<string>4</string>
-			<key>isa</key>
-			<string>PBXFileReference</string>
-			<key>lastKnownFileType</key>
-			<string>sourcecode.c.objc</string>
-			<key>path</key>
-			<string>StatsViewController.m</string>
-			<key>sourceTree</key>
-			<string>&lt;group&gt;</string>
-		</dict>
-		<key>C56636E91868D0CE00226AAB</key>
-		<dict>
-			<key>fileRef</key>
-			<string>C56636E71868D0CE00226AAB</string>
-			<key>isa</key>
-			<string>PBXBuildFile</string>
-		</dict>
-		<key>C57A31A2183D2111007745B9</key>
-		<dict>
-			<key>fileEncoding</key>
-			<string>4</string>
-			<key>isa</key>
-			<string>PBXFileReference</string>
-			<key>lastKnownFileType</key>
-			<string>sourcecode.c.h</string>
-			<key>path</key>
-			<string>NotificationsManager.h</string>
-			<key>sourceTree</key>
-			<string>&lt;group&gt;</string>
-		</dict>
-		<key>C57A31A3183D2111007745B9</key>
-		<dict>
-			<key>fileEncoding</key>
-			<string>4</string>
-			<key>isa</key>
-			<string>PBXFileReference</string>
-			<key>lastKnownFileType</key>
-			<string>sourcecode.c.objc</string>
-			<key>path</key>
-			<string>NotificationsManager.m</string>
-			<key>sourceTree</key>
-			<string>&lt;group&gt;</string>
-		</dict>
-		<key>C57A31A4183D2111007745B9</key>
-		<dict>
-			<key>fileRef</key>
-			<string>C57A31A3183D2111007745B9</string>
-			<key>isa</key>
-			<string>PBXBuildFile</string>
-		</dict>
-		<key>C58349C31806F95100B64089</key>
-		<dict>
-			<key>fileEncoding</key>
-			<string>4</string>
-			<key>isa</key>
-			<string>PBXFileReference</string>
-			<key>lastKnownFileType</key>
-			<string>sourcecode.c.h</string>
-			<key>path</key>
-			<string>IOS7CorrectedTextView.h</string>
-			<key>sourceTree</key>
-			<string>&lt;group&gt;</string>
-		</dict>
-		<key>C58349C41806F95100B64089</key>
-		<dict>
-			<key>fileEncoding</key>
-			<string>4</string>
-			<key>isa</key>
-			<string>PBXFileReference</string>
-			<key>lastKnownFileType</key>
-			<string>sourcecode.c.objc</string>
-			<key>path</key>
-			<string>IOS7CorrectedTextView.m</string>
-			<key>sourceTree</key>
-			<string>&lt;group&gt;</string>
-		</dict>
-		<key>C58349C51806F95100B64089</key>
-		<dict>
-			<key>fileRef</key>
-			<string>C58349C41806F95100B64089</string>
-			<key>isa</key>
-			<string>PBXBuildFile</string>
-		</dict>
-		<key>C59D3D480E6410BC00AA591D</key>
-		<dict>
-			<key>children</key>
-			<array>
-				<string>B55853F519630D5400FAF6C3</string>
-				<string>B55853F619630D5400FAF6C3</string>
-				<string>E13F23C114FE84600081D9CC</string>
-				<string>E13F23C214FE84600081D9CC</string>
-				<string>B55853F11962337500FAF6C3</string>
-				<string>B55853F21962337500FAF6C3</string>
-				<string>296526FC105810E100597FA3</string>
-				<string>296526FD105810E100597FA3</string>
-				<string>E1A0FAE5162F11CE0063B098</string>
-				<string>E1A0FAE6162F11CE0063B098</string>
-				<string>834CAE9B122D56B1003DDF49</string>
-				<string>834CAE9D122D56B1003DDF49</string>
-				<string>834CAE7A122D528A003DDF49</string>
-				<string>834CAE7B122D528A003DDF49</string>
-				<string>834CAE9C122D56B1003DDF49</string>
-				<string>834CAE9E122D56B1003DDF49</string>
-				<string>E1F80823146420B000726BC7</string>
-				<string>E1F80824146420B000726BC7</string>
-				<string>5D97C2F115CAF8D8009B44DD</string>
-				<string>5D97C2F215CAF8D8009B44DD</string>
-				<string>5DC3A44B1610B9BC00A890BE</string>
-				<string>5DC3A44C1610B9BC00A890BE</string>
-				<string>FD75DDAB15B021C70043F12C</string>
-				<string>FD75DDAC15B021C80043F12C</string>
-				<string>5D119DA1176FBE040073D83A</string>
-				<string>5D119DA2176FBE040073D83A</string>
-				<string>5DF59C091770AE3A00171208</string>
-				<string>5DF59C0A1770AE3A00171208</string>
-				<string>851734411798C64700A30E27</string>
-				<string>851734421798C64700A30E27</string>
-				<string>46F8714D1838C41600BC149B</string>
-				<string>46F8714E1838C41600BC149B</string>
-				<string>E2AA87A318523E5300886693</string>
-				<string>E2AA87A418523E5300886693</string>
-				<string>B548458019A258890077E7A5</string>
-				<string>B548458119A258890077E7A5</string>
-				<string>B57B99DC19A2DBF200506504</string>
-				<string>B57B99DD19A2DBF200506504</string>
-			</array>
-			<key>isa</key>
-			<string>PBXGroup</string>
-			<key>path</key>
-			<string>Categories</string>
-			<key>sourceTree</key>
-			<string>&lt;group&gt;</string>
-		</dict>
-		<key>C5CFDC29184F962B00097B05</key>
-		<dict>
-			<key>fileEncoding</key>
-			<string>4</string>
-			<key>isa</key>
-			<string>PBXFileReference</string>
-			<key>lastKnownFileType</key>
-			<string>sourcecode.c.objc</string>
-			<key>path</key>
-			<string>CoreDataConcurrencyTest.m</string>
-			<key>sourceTree</key>
-			<string>&lt;group&gt;</string>
-		</dict>
-		<key>C5CFDC2A184F962B00097B05</key>
-		<dict>
-			<key>fileRef</key>
-			<string>C5CFDC29184F962B00097B05</string>
-			<key>isa</key>
-			<string>PBXBuildFile</string>
-		</dict>
-		<key>C9F5071C28C57CE611E00B1F</key>
-		<dict>
-			<key>includeInIndex</key>
-			<string>1</string>
-			<key>isa</key>
-			<string>PBXFileReference</string>
-			<key>lastKnownFileType</key>
-			<string>text.xcconfig</string>
-			<key>name</key>
-			<string>Pods.release-internal.xcconfig</string>
-			<key>path</key>
-			<string>../Pods/Target Support Files/Pods/Pods.release-internal.xcconfig</string>
-			<key>sourceTree</key>
-			<string>&lt;group&gt;</string>
-		</dict>
-		<key>CC098B8116A9EB0400450976</key>
-		<dict>
-			<key>children</key>
-			<array>
-				<string>5DB767401588F64D00EBE36C</string>
-				<string>E18165FC14E4428B006CE885</string>
-				<string>A01C55470E25E0D000D411F2</string>
-				<string>2FAE97040E33B21600CA8540</string>
-				<string>2FAE97070E33B21600CA8540</string>
-				<string>2FAE97080E33B21600CA8540</string>
-			</array>
-			<key>isa</key>
-			<string>PBXGroup</string>
-			<key>name</key>
-			<string>HTML</string>
-			<key>sourceTree</key>
-			<string>&lt;group&gt;</string>
-		</dict>
-		<key>CC0E20AC15B87DA100D3468B</key>
-		<dict>
-			<key>fileEncoding</key>
-			<string>4</string>
-			<key>isa</key>
-			<string>PBXFileReference</string>
-			<key>lastKnownFileType</key>
-			<string>sourcecode.c.h</string>
-			<key>path</key>
-			<string>WPWebBridge.h</string>
-			<key>sourceTree</key>
-			<string>&lt;group&gt;</string>
-		</dict>
-		<key>CC0E20AD15B87DA100D3468B</key>
-		<dict>
-			<key>fileEncoding</key>
-			<string>4</string>
-			<key>isa</key>
-			<string>PBXFileReference</string>
-			<key>lastKnownFileType</key>
-			<string>sourcecode.c.objc</string>
-			<key>path</key>
-			<string>WPWebBridge.m</string>
-			<key>sourceTree</key>
-			<string>&lt;group&gt;</string>
-		</dict>
-		<key>CC0E20AE15B87DA100D3468B</key>
-		<dict>
-			<key>fileRef</key>
-			<string>CC0E20AD15B87DA100D3468B</string>
-			<key>isa</key>
-			<string>PBXBuildFile</string>
-		</dict>
-		<key>CC1D800D1656D8B2002A542F</key>
-		<dict>
-			<key>children</key>
-			<array>
-				<string>B5B56D2F19AFB68800B4E29B</string>
-				<string>B5E23BD919AD0CED000D6879</string>
-				<string>B5FD453E199D0F2800286FBB</string>
-				<string>B5FD4523199D0F1100286FBB</string>
-				<string>B558541019631A1000FAF6C3</string>
-			</array>
-			<key>isa</key>
-			<string>PBXGroup</string>
-			<key>path</key>
-			<string>Notifications</string>
-			<key>sourceTree</key>
-			<string>&lt;group&gt;</string>
-		</dict>
-		<key>CC24E5ED1577D1EA00A6D5B5</key>
-		<dict>
-			<key>fileEncoding</key>
-			<string>4</string>
-			<key>isa</key>
-			<string>PBXFileReference</string>
-			<key>lastKnownFileType</key>
-			<string>sourcecode.c.h</string>
-			<key>path</key>
-			<string>WPFriendFinderViewController.h</string>
-			<key>sourceTree</key>
-			<string>&lt;group&gt;</string>
-		</dict>
-		<key>CC24E5EE1577D1EA00A6D5B5</key>
-		<dict>
-			<key>fileEncoding</key>
-			<string>4</string>
-			<key>isa</key>
-			<string>PBXFileReference</string>
-			<key>lastKnownFileType</key>
-			<string>sourcecode.c.objc</string>
-			<key>path</key>
-			<string>WPFriendFinderViewController.m</string>
-			<key>sourceTree</key>
-			<string>&lt;group&gt;</string>
-		</dict>
-		<key>CC24E5EF1577D1EA00A6D5B5</key>
-		<dict>
-			<key>fileRef</key>
-			<string>CC24E5EE1577D1EA00A6D5B5</string>
-			<key>isa</key>
-			<string>PBXBuildFile</string>
-		</dict>
-		<key>CC24E5F01577DBC300A6D5B5</key>
-		<dict>
-			<key>includeInIndex</key>
-			<string>1</string>
-			<key>isa</key>
-			<string>PBXFileReference</string>
-			<key>lastKnownFileType</key>
-			<string>wrapper.framework</string>
-			<key>name</key>
-			<string>AddressBook.framework</string>
-			<key>path</key>
-			<string>System/Library/Frameworks/AddressBook.framework</string>
-			<key>sourceTree</key>
-			<string>SDKROOT</string>
-		</dict>
-		<key>CC24E5F11577DBC300A6D5B5</key>
-		<dict>
-			<key>fileRef</key>
-			<string>CC24E5F01577DBC300A6D5B5</string>
-			<key>isa</key>
-			<string>PBXBuildFile</string>
-		</dict>
-		<key>CC24E5F21577DFF400A6D5B5</key>
-		<dict>
-			<key>includeInIndex</key>
-			<string>1</string>
-			<key>isa</key>
-			<string>PBXFileReference</string>
-			<key>lastKnownFileType</key>
-			<string>wrapper.framework</string>
-			<key>name</key>
-			<string>Twitter.framework</string>
-			<key>path</key>
-			<string>System/Library/Frameworks/Twitter.framework</string>
-			<key>sourceTree</key>
-			<string>SDKROOT</string>
-		</dict>
-		<key>CC24E5F41577E16B00A6D5B5</key>
-		<dict>
-			<key>includeInIndex</key>
-			<string>1</string>
-			<key>isa</key>
-			<string>PBXFileReference</string>
-			<key>lastKnownFileType</key>
-			<string>wrapper.framework</string>
-			<key>name</key>
-			<string>Accounts.framework</string>
-			<key>path</key>
-			<string>System/Library/Frameworks/Accounts.framework</string>
-			<key>sourceTree</key>
-			<string>SDKROOT</string>
-		</dict>
-		<key>CC24E5F51577E16B00A6D5B5</key>
-		<dict>
-			<key>fileRef</key>
-			<string>CC24E5F41577E16B00A6D5B5</string>
-			<key>isa</key>
-			<string>PBXBuildFile</string>
-			<key>settings</key>
-			<dict>
-				<key>ATTRIBUTES</key>
-				<array>
-					<string>Weak</string>
-				</array>
-			</dict>
-		</dict>
-		<key>CC701654185A7513007B37DB</key>
-		<dict>
-			<key>fileEncoding</key>
-			<string>4</string>
-			<key>isa</key>
-			<string>PBXFileReference</string>
-			<key>lastKnownFileType</key>
-			<string>sourcecode.c.h</string>
-			<key>path</key>
-			<string>InlineComposeToolbarView.h</string>
-			<key>sourceTree</key>
-			<string>&lt;group&gt;</string>
-		</dict>
-		<key>CC701655185A7513007B37DB</key>
-		<dict>
-			<key>fileEncoding</key>
-			<string>4</string>
-			<key>isa</key>
-			<string>PBXFileReference</string>
-			<key>lastKnownFileType</key>
-			<string>sourcecode.c.objc</string>
-			<key>path</key>
-			<string>InlineComposeToolbarView.m</string>
-			<key>sourceTree</key>
-			<string>&lt;group&gt;</string>
-		</dict>
-		<key>CC701656185A7513007B37DB</key>
-		<dict>
-			<key>fileEncoding</key>
-			<string>4</string>
-			<key>isa</key>
-			<string>PBXFileReference</string>
-			<key>lastKnownFileType</key>
-			<string>sourcecode.c.h</string>
-			<key>path</key>
-			<string>InlineComposeView.h</string>
-			<key>sourceTree</key>
-			<string>&lt;group&gt;</string>
-		</dict>
-		<key>CC701657185A7513007B37DB</key>
-		<dict>
-			<key>fileEncoding</key>
-			<string>4</string>
-			<key>isa</key>
-			<string>PBXFileReference</string>
-			<key>lastKnownFileType</key>
-			<string>sourcecode.c.objc</string>
-			<key>path</key>
-			<string>InlineComposeView.m</string>
-			<key>sourceTree</key>
-			<string>&lt;group&gt;</string>
-		</dict>
-		<key>CC701658185A7513007B37DB</key>
-		<dict>
-			<key>fileRef</key>
-			<string>CC701655185A7513007B37DB</string>
-			<key>isa</key>
-			<string>PBXBuildFile</string>
-		</dict>
-		<key>CC701659185A7513007B37DB</key>
-		<dict>
-			<key>fileRef</key>
-			<string>CC701657185A7513007B37DB</string>
-			<key>isa</key>
-			<string>PBXBuildFile</string>
-		</dict>
-		<key>CC70165A185A7536007B37DB</key>
-		<dict>
-			<key>fileEncoding</key>
-			<string>4</string>
-			<key>isa</key>
-			<string>PBXFileReference</string>
-			<key>lastKnownFileType</key>
-			<string>file.xib</string>
-			<key>name</key>
-			<string>InlineComposeView.xib</string>
-			<key>path</key>
-			<string>Resources/InlineComposeView.xib</string>
-			<key>sourceTree</key>
-			<string>&lt;group&gt;</string>
-		</dict>
-		<key>CC70165B185A7536007B37DB</key>
-		<dict>
-			<key>fileRef</key>
-			<string>CC70165A185A7536007B37DB</string>
-			<key>isa</key>
-			<string>PBXBuildFile</string>
-		</dict>
-		<key>CC70165C185BB97A007B37DB</key>
-		<dict>
-			<key>fileEncoding</key>
-			<string>4</string>
-			<key>isa</key>
-			<string>PBXFileReference</string>
-			<key>lastKnownFileType</key>
-			<string>sourcecode.c.h</string>
-			<key>path</key>
-			<string>ReaderCommentPublisher.h</string>
-			<key>sourceTree</key>
-			<string>&lt;group&gt;</string>
-		</dict>
-		<key>CC70165D185BB97A007B37DB</key>
-		<dict>
-			<key>fileEncoding</key>
-			<string>4</string>
-			<key>isa</key>
-			<string>PBXFileReference</string>
-			<key>lastKnownFileType</key>
-			<string>sourcecode.c.objc</string>
-			<key>path</key>
-			<string>ReaderCommentPublisher.m</string>
-			<key>sourceTree</key>
-			<string>&lt;group&gt;</string>
-		</dict>
-		<key>CC70165E185BB97A007B37DB</key>
-		<dict>
-			<key>fileRef</key>
-			<string>CC70165D185BB97A007B37DB</string>
-			<key>isa</key>
-			<string>PBXBuildFile</string>
-		</dict>
-		<key>CCB3A03814C8DD5100D43C3F</key>
-		<dict>
-			<key>children</key>
-			<array>
-				<string>5D08B8FD19647C0800D5B381</string>
-				<string>5D08B8FE19647C2C00D5B381</string>
-				<string>5D08B8FC19647C0300D5B381</string>
-				<string>5D7DEA2819D488DD0032EE77</string>
-			</array>
-			<key>isa</key>
-			<string>PBXGroup</string>
-			<key>path</key>
-			<string>Reader</string>
-			<key>sourceTree</key>
-			<string>&lt;group&gt;</string>
-		</dict>
-		<key>CCEF152F14C9EA050001176D</key>
-		<dict>
-			<key>fileEncoding</key>
-			<string>4</string>
-			<key>isa</key>
-			<string>PBXFileReference</string>
-			<key>lastKnownFileType</key>
-			<string>sourcecode.c.h</string>
-			<key>path</key>
-			<string>WPWebAppViewController.h</string>
-			<key>sourceTree</key>
-			<string>&lt;group&gt;</string>
-		</dict>
-		<key>CCEF153014C9EA050001176D</key>
-		<dict>
-			<key>fileEncoding</key>
-			<string>4</string>
-			<key>isa</key>
-			<string>PBXFileReference</string>
-			<key>lastKnownFileType</key>
-			<string>sourcecode.c.objc</string>
-			<key>path</key>
-			<string>WPWebAppViewController.m</string>
-			<key>sourceTree</key>
-			<string>&lt;group&gt;</string>
-		</dict>
-		<key>CCEF153114C9EA050001176D</key>
-		<dict>
-			<key>fileRef</key>
-			<string>CCEF153014C9EA050001176D</string>
-			<key>isa</key>
-			<string>PBXBuildFile</string>
-		</dict>
-		<key>CEBD3EA90FF1BA3B00C1396E</key>
-		<dict>
-			<key>fileEncoding</key>
-			<string>4</string>
-			<key>isa</key>
-			<string>PBXFileReference</string>
-			<key>lastKnownFileType</key>
-			<string>sourcecode.c.h</string>
-			<key>path</key>
-			<string>Blog.h</string>
-			<key>sourceTree</key>
-			<string>&lt;group&gt;</string>
-		</dict>
-		<key>CEBD3EAA0FF1BA3B00C1396E</key>
-		<dict>
-			<key>fileEncoding</key>
-			<string>4</string>
-			<key>isa</key>
-			<string>PBXFileReference</string>
-			<key>lastKnownFileType</key>
-			<string>sourcecode.c.objc</string>
-			<key>path</key>
-			<string>Blog.m</string>
-			<key>sourceTree</key>
-			<string>&lt;group&gt;</string>
-		</dict>
-		<key>CEBD3EAB0FF1BA3B00C1396E</key>
-		<dict>
-			<key>fileRef</key>
-			<string>CEBD3EAA0FF1BA3B00C1396E</string>
-			<key>isa</key>
-			<string>PBXBuildFile</string>
-		</dict>
-		<key>D4972215061A4C21AD2CD5B8</key>
-		<dict>
-			<key>explicitFileType</key>
-			<string>archive.ar</string>
-			<key>includeInIndex</key>
-			<string>0</string>
-			<key>isa</key>
-			<string>PBXFileReference</string>
-			<key>path</key>
-			<string>libPods-WordPressTest.a</string>
-			<key>sourceTree</key>
-			<string>BUILT_PRODUCTS_DIR</string>
-		</dict>
-		<key>DA67DF58196D8F6A005B5BC8</key>
-		<dict>
-			<key>isa</key>
-			<string>PBXFileReference</string>
-			<key>lastKnownFileType</key>
-			<string>wrapper.xcdatamodel</string>
-			<key>path</key>
-			<string>WordPress 20.xcdatamodel</string>
-			<key>sourceTree</key>
-			<string>&lt;group&gt;</string>
-		</dict>
-		<key>E100C6BA1741472F00AE48D8</key>
-		<dict>
-			<key>isa</key>
-			<string>PBXFileReference</string>
-			<key>lastKnownFileType</key>
-			<string>wrapper.xcmappingmodel</string>
-			<key>path</key>
-			<string>WordPress-11-12.xcmappingmodel</string>
-			<key>sourceTree</key>
-			<string>&lt;group&gt;</string>
-		</dict>
-		<key>E100C6BB1741473000AE48D8</key>
-		<dict>
-			<key>fileRef</key>
-			<string>E100C6BA1741472F00AE48D8</string>
-			<key>isa</key>
-			<string>PBXBuildFile</string>
-		</dict>
-		<key>E105E9CD1726955600C0D9E7</key>
-		<dict>
-			<key>fileEncoding</key>
-			<string>4</string>
-			<key>isa</key>
-			<string>PBXFileReference</string>
-			<key>lastKnownFileType</key>
-			<string>sourcecode.c.h</string>
-			<key>path</key>
-			<string>WPAccount.h</string>
-			<key>sourceTree</key>
-			<string>&lt;group&gt;</string>
-		</dict>
-		<key>E105E9CE1726955600C0D9E7</key>
-		<dict>
-			<key>fileEncoding</key>
-			<string>4</string>
-			<key>isa</key>
-			<string>PBXFileReference</string>
-			<key>lastKnownFileType</key>
-			<string>sourcecode.c.objc</string>
-			<key>path</key>
-			<string>WPAccount.m</string>
-			<key>sourceTree</key>
-			<string>&lt;group&gt;</string>
-		</dict>
-		<key>E10675C7183F82E900E5CE5C</key>
-		<dict>
-			<key>fileEncoding</key>
-			<string>4</string>
-			<key>isa</key>
-			<string>PBXFileReference</string>
-			<key>lastKnownFileType</key>
-			<string>sourcecode.c.objc</string>
-			<key>path</key>
-			<string>SettingsViewControllerTest.m</string>
-			<key>sourceTree</key>
-			<string>&lt;group&gt;</string>
-		</dict>
-		<key>E10675C8183F82E900E5CE5C</key>
-		<dict>
-			<key>fileRef</key>
-			<string>E10675C7183F82E900E5CE5C</string>
-			<key>isa</key>
-			<string>PBXBuildFile</string>
-		</dict>
-		<key>E10675C9183FA78E00E5CE5C</key>
-		<dict>
-			<key>isa</key>
-			<string>PBXFileReference</string>
-			<key>lastKnownFileType</key>
-			<string>wrapper.framework</string>
-			<key>name</key>
-			<string>XCTest.framework</string>
-			<key>path</key>
-			<string>Library/Frameworks/XCTest.framework</string>
-			<key>sourceTree</key>
-			<string>DEVELOPER_DIR</string>
-		</dict>
-		<key>E10A2E9B134E8AD3007643F9</key>
-		<dict>
-			<key>fileRef</key>
-			<string>833AF25A114575A50016DE8F</string>
-			<key>isa</key>
-			<string>PBXBuildFile</string>
-		</dict>
-		<key>E10B3651158F2D3F00419A93</key>
-		<dict>
-			<key>includeInIndex</key>
-			<string>1</string>
-			<key>isa</key>
-			<string>PBXFileReference</string>
-			<key>lastKnownFileType</key>
-			<string>wrapper.framework</string>
-			<key>name</key>
-			<string>QuartzCore.framework</string>
-			<key>path</key>
-			<string>System/Library/Frameworks/QuartzCore.framework</string>
-			<key>sourceTree</key>
-			<string>SDKROOT</string>
-		</dict>
-		<key>E10B3652158F2D3F00419A93</key>
-		<dict>
-			<key>fileRef</key>
-			<string>E10B3651158F2D3F00419A93</string>
-			<key>isa</key>
-			<string>PBXBuildFile</string>
-		</dict>
-		<key>E10B3653158F2D4500419A93</key>
-		<dict>
-			<key>includeInIndex</key>
-			<string>1</string>
-			<key>isa</key>
-			<string>PBXFileReference</string>
-			<key>lastKnownFileType</key>
-			<string>wrapper.framework</string>
-			<key>name</key>
-			<string>UIKit.framework</string>
-			<key>path</key>
-			<string>System/Library/Frameworks/UIKit.framework</string>
-			<key>sourceTree</key>
-			<string>SDKROOT</string>
-		</dict>
-		<key>E10B3654158F2D4500419A93</key>
-		<dict>
-			<key>fileRef</key>
-			<string>E10B3653158F2D4500419A93</string>
-			<key>isa</key>
-			<string>PBXBuildFile</string>
-		</dict>
-		<key>E10B3655158F2D7800419A93</key>
-		<dict>
-			<key>fileRef</key>
-			<string>834CE7371256D0F60046A4A3</string>
-			<key>isa</key>
-			<string>PBXBuildFile</string>
-		</dict>
-		<key>E10DB0061771926D00B7A0A3</key>
-		<dict>
-			<key>fileEncoding</key>
-			<string>4</string>
-			<key>isa</key>
-			<string>PBXFileReference</string>
-			<key>lastKnownFileType</key>
-			<string>sourcecode.c.h</string>
-			<key>path</key>
-			<string>GooglePlusActivity.h</string>
-			<key>sourceTree</key>
-			<string>&lt;group&gt;</string>
-		</dict>
-		<key>E10DB0071771926D00B7A0A3</key>
-		<dict>
-			<key>fileEncoding</key>
-			<string>4</string>
-			<key>isa</key>
-			<string>PBXFileReference</string>
-			<key>lastKnownFileType</key>
-			<string>sourcecode.c.objc</string>
-			<key>path</key>
-			<string>GooglePlusActivity.m</string>
-			<key>sourceTree</key>
-			<string>&lt;group&gt;</string>
-		</dict>
-		<key>E10DB0081771926D00B7A0A3</key>
-		<dict>
-			<key>fileRef</key>
-			<string>E10DB0071771926D00B7A0A3</string>
-			<key>isa</key>
-			<string>PBXBuildFile</string>
-		</dict>
-		<key>E114D798153D85A800984182</key>
-		<dict>
-			<key>fileEncoding</key>
-			<string>4</string>
-			<key>isa</key>
-			<string>PBXFileReference</string>
-			<key>lastKnownFileType</key>
-			<string>sourcecode.c.h</string>
-			<key>path</key>
-			<string>WPError.h</string>
-			<key>sourceTree</key>
-			<string>&lt;group&gt;</string>
-		</dict>
-		<key>E114D799153D85A800984182</key>
-		<dict>
-			<key>fileEncoding</key>
-			<string>4</string>
-			<key>isa</key>
-			<string>PBXFileReference</string>
-			<key>lastKnownFileType</key>
-			<string>sourcecode.c.objc</string>
-			<key>path</key>
-			<string>WPError.m</string>
-			<key>sourceTree</key>
-			<string>&lt;group&gt;</string>
-		</dict>
-		<key>E114D79A153D85A800984182</key>
-		<dict>
-			<key>fileRef</key>
-			<string>E114D799153D85A800984182</string>
-			<key>isa</key>
-			<string>PBXBuildFile</string>
-		</dict>
-		<key>E115F2D116776A2900CCF00D</key>
-		<dict>
-			<key>isa</key>
-			<string>PBXFileReference</string>
-			<key>lastKnownFileType</key>
-			<string>wrapper.xcdatamodel</string>
-			<key>path</key>
-			<string>WordPress 8.xcdatamodel</string>
-			<key>sourceTree</key>
-			<string>&lt;group&gt;</string>
-		</dict>
-		<key>E11F949814A3344300277D31</key>
-		<dict>
-			<key>children</key>
-			<array>
-				<string>E1D086E0194214C600F0CC19</string>
-				<string>E1D086E1194214C600F0CC19</string>
-				<string>E1756E621694A08200D9EC00</string>
-				<string>E13EB7A3157D230000885780</string>
-				<string>E13EB7A4157D230000885780</string>
-				<string>E1756DD41694560100D9EC00</string>
-				<string>E1756DD51694560100D9EC00</string>
-				<string>E1634517183B733B005E967F</string>
-				<string>E1634518183B733B005E967F</string>
-			</array>
-			<key>isa</key>
-			<string>PBXGroup</string>
-			<key>path</key>
-			<string>WordPressApi</string>
-			<key>sourceTree</key>
-			<string>&lt;group&gt;</string>
-		</dict>
-		<key>E1225A4C147E6D2400B4F3A0</key>
-		<dict>
-			<key>isa</key>
-			<string>PBXFileReference</string>
-			<key>lastKnownFileType</key>
-			<string>text.plist.strings</string>
-			<key>name</key>
-			<string>tr</string>
-			<key>path</key>
-			<string>tr.lproj/Localizable.strings</string>
-			<key>sourceTree</key>
-			<string>&lt;group&gt;</string>
-		</dict>
-		<key>E1225A4D147E6D2C00B4F3A0</key>
-		<dict>
-			<key>isa</key>
-			<string>PBXFileReference</string>
-			<key>lastKnownFileType</key>
-			<string>text.plist.strings</string>
-			<key>name</key>
-			<string>id</string>
-			<key>path</key>
-			<string>id.lproj/Localizable.strings</string>
-			<key>sourceTree</key>
-			<string>&lt;group&gt;</string>
-		</dict>
-		<key>E1239B7B176A2E0F00D37220</key>
-		<dict>
-			<key>children</key>
-			<array>
-				<string>E150520B16CAC5C400D3DDDC</string>
-				<string>930FD0A519882742000CC81D</string>
-				<string>C5CFDC29184F962B00097B05</string>
-				<string>852CD8AE190E0D04006C9AED</string>
-				<string>F1564E5A18946087009F8F97</string>
-				<string>5DF94E351962BA5F00359241</string>
-				<string>E10675C7183F82E900E5CE5C</string>
-				<string>E1E4CE0C177439D100430844</string>
-				<string>5DA3EE191925111700294E0B</string>
-				<string>5D2BEB4819758102005425F7</string>
-			</array>
-			<key>isa</key>
-			<string>PBXGroup</string>
-			<key>name</key>
-			<string>Tests</string>
-			<key>sourceTree</key>
-			<string>&lt;group&gt;</string>
-		</dict>
-		<key>E1249B3D19408C230035E895</key>
-		<dict>
-			<key>fileEncoding</key>
-			<string>4</string>
-			<key>isa</key>
-			<string>PBXFileReference</string>
-			<key>lastKnownFileType</key>
-			<string>sourcecode.c.h</string>
-			<key>path</key>
-			<string>CommentServiceRemote.h</string>
-			<key>sourceTree</key>
-			<string>&lt;group&gt;</string>
-		</dict>
-		<key>E1249B4019408C6F0035E895</key>
-		<dict>
-			<key>children</key>
-			<array>
-				<string>E1249B4119408C910035E895</string>
-				<string>E1249B4219408C910035E895</string>
-				<string>5D12FE1A1988243700378BD6</string>
-				<string>5D12FE1B1988243700378BD6</string>
-				<string>5D12FE201988245B00378BD6</string>
-				<string>5D12FE211988245B00378BD6</string>
-				<string>5D12FE1C1988243700378BD6</string>
-				<string>5D12FE1D1988243700378BD6</string>
-			</array>
-			<key>isa</key>
-			<string>PBXGroup</string>
-			<key>name</key>
-			<string>Remote Objects</string>
-			<key>sourceTree</key>
-			<string>&lt;group&gt;</string>
-		</dict>
-		<key>E1249B4119408C910035E895</key>
-		<dict>
-			<key>fileEncoding</key>
-			<string>4</string>
-			<key>isa</key>
-			<string>PBXFileReference</string>
-			<key>lastKnownFileType</key>
-			<string>sourcecode.c.h</string>
-			<key>name</key>
-			<string>RemoteComment.h</string>
-			<key>path</key>
-			<string>Remote Objects/RemoteComment.h</string>
-			<key>sourceTree</key>
-			<string>&lt;group&gt;</string>
-		</dict>
-		<key>E1249B4219408C910035E895</key>
-		<dict>
-			<key>fileEncoding</key>
-			<string>4</string>
-			<key>isa</key>
-			<string>PBXFileReference</string>
-			<key>lastKnownFileType</key>
-			<string>sourcecode.c.objc</string>
-			<key>name</key>
-			<string>RemoteComment.m</string>
-			<key>path</key>
-			<string>Remote Objects/RemoteComment.m</string>
-			<key>sourceTree</key>
-			<string>&lt;group&gt;</string>
-		</dict>
-		<key>E1249B4319408C910035E895</key>
-		<dict>
-			<key>fileRef</key>
-			<string>E1249B4219408C910035E895</string>
-			<key>isa</key>
-			<string>PBXBuildFile</string>
-		</dict>
-		<key>E1249B4419408D0F0035E895</key>
-		<dict>
-			<key>fileEncoding</key>
-			<string>4</string>
-			<key>isa</key>
-			<string>PBXFileReference</string>
-			<key>lastKnownFileType</key>
-			<string>sourcecode.c.h</string>
-			<key>path</key>
-			<string>CommentServiceRemoteXMLRPC.h</string>
-			<key>sourceTree</key>
-			<string>&lt;group&gt;</string>
-		</dict>
-		<key>E1249B4519408D0F0035E895</key>
-		<dict>
-			<key>fileEncoding</key>
-			<string>4</string>
-			<key>isa</key>
-			<string>PBXFileReference</string>
-			<key>lastKnownFileType</key>
-			<string>sourcecode.c.objc</string>
-			<key>path</key>
-			<string>CommentServiceRemoteXMLRPC.m</string>
-			<key>sourceTree</key>
-			<string>&lt;group&gt;</string>
-		</dict>
-		<key>E1249B4619408D0F0035E895</key>
-		<dict>
-			<key>fileRef</key>
-			<string>E1249B4519408D0F0035E895</string>
-			<key>isa</key>
-			<string>PBXBuildFile</string>
-		</dict>
-		<key>E1249B471940AE550035E895</key>
-		<dict>
-			<key>isa</key>
-			<string>PBXFileReference</string>
-			<key>lastKnownFileType</key>
-			<string>sourcecode.c.h</string>
-			<key>path</key>
-			<string>ServiceRemoteXMLRPC.h</string>
-			<key>sourceTree</key>
-			<string>&lt;group&gt;</string>
-		</dict>
-		<key>E1249B481940AE610035E895</key>
-		<dict>
-			<key>isa</key>
-			<string>PBXFileReference</string>
-			<key>lastKnownFileType</key>
-			<string>sourcecode.c.h</string>
-			<key>path</key>
-			<string>ServiceRemoteREST.h</string>
-			<key>sourceTree</key>
-			<string>&lt;group&gt;</string>
-		</dict>
-		<key>E1249B491940AECC0035E895</key>
-		<dict>
-			<key>fileEncoding</key>
-			<string>4</string>
-			<key>isa</key>
-			<string>PBXFileReference</string>
-			<key>lastKnownFileType</key>
-			<string>sourcecode.c.h</string>
-			<key>path</key>
-			<string>CommentServiceRemoteREST.h</string>
-			<key>sourceTree</key>
-			<string>&lt;group&gt;</string>
-		</dict>
-		<key>E1249B4A1940AECC0035E895</key>
-		<dict>
-			<key>fileEncoding</key>
-			<string>4</string>
-			<key>isa</key>
-			<string>PBXFileReference</string>
-			<key>lastKnownFileType</key>
-			<string>sourcecode.c.objc</string>
-			<key>path</key>
-			<string>CommentServiceRemoteREST.m</string>
-			<key>sourceTree</key>
-			<string>&lt;group&gt;</string>
-		</dict>
-		<key>E1249B4B1940AECC0035E895</key>
-		<dict>
-			<key>fileRef</key>
-			<string>E1249B4A1940AECC0035E895</string>
-			<key>isa</key>
-			<string>PBXBuildFile</string>
-		</dict>
-		<key>E125443B12BF5A7200D87A0A</key>
-		<dict>
-			<key>children</key>
-			<array>
-				<string>5D229A78199AB74F00685123</string>
-				<string>DA67DF58196D8F6A005B5BC8</string>
-				<string>B5B63F3F19621A9F001601C3</string>
-				<string>5D6CF8B4193BD96E0041D28F</string>
-				<string>5DB6D8F618F5DA6300956529</string>
-				<string>5DA5BF4B18E331D8005F11F9</string>
-				<string>A284044518BFE7F300D982B6</string>
-				<string>93460A36189D5091000E26CE</string>
-				<string>C52812131832E071008931FD</string>
-				<string>5D42A3BB175E686F005CFF05</string>
-				<string>E17B98E7171FFB450073E30D</string>
-				<string>FDFB011916B1EA1C00F589A8</string>
-				<string>E1874BFE161C5DBC0058BDC4</string>
-				<string>E1C807471696F72E00E545A6</string>
-				<string>E115F2D116776A2900CCF00D</string>
-				<string>FD374343156CF4B800BAB5B5</string>
-				<string>E1472EF915344A2A00D08657</string>
-				<string>FD0D42C11499F31700F5E115</string>
-				<string>E19BF8F913CC69E7004753FE</string>
-				<string>8350E15911D28B4A00A7B073</string>
-				<string>E125443D12BF5A7200D87A0A</string>
-			</array>
-			<key>currentVersion</key>
-			<string>5D229A78199AB74F00685123</string>
-			<key>isa</key>
-			<string>XCVersionGroup</string>
-			<key>name</key>
-			<string>WordPress.xcdatamodeld</string>
-			<key>path</key>
-			<string>Classes/WordPress.xcdatamodeld</string>
-			<key>sourceTree</key>
-			<string>&lt;group&gt;</string>
-			<key>versionGroupType</key>
-			<string>wrapper.xcdatamodel</string>
-		</dict>
-		<key>E125443C12BF5A7200D87A0A</key>
-		<dict>
-			<key>fileRef</key>
-			<string>E125443B12BF5A7200D87A0A</string>
-			<key>isa</key>
-			<string>PBXBuildFile</string>
-		</dict>
-		<key>E125443D12BF5A7200D87A0A</key>
-		<dict>
-			<key>isa</key>
-			<string>PBXFileReference</string>
-			<key>lastKnownFileType</key>
-			<string>wrapper.xcdatamodel</string>
-			<key>path</key>
-			<string>WordPress 2.xcdatamodel</string>
-			<key>sourceTree</key>
-			<string>&lt;group&gt;</string>
-		</dict>
-		<key>E125445412BF5B3900D87A0A</key>
-		<dict>
-			<key>fileEncoding</key>
-			<string>4</string>
-			<key>isa</key>
-			<string>PBXFileReference</string>
-			<key>lastKnownFileType</key>
-			<string>sourcecode.c.h</string>
-			<key>path</key>
-			<string>Category.h</string>
-			<key>sourceTree</key>
-			<string>&lt;group&gt;</string>
-		</dict>
-		<key>E125445512BF5B3900D87A0A</key>
-		<dict>
-			<key>fileEncoding</key>
-			<string>4</string>
-			<key>isa</key>
-			<string>PBXFileReference</string>
-			<key>lastKnownFileType</key>
-			<string>sourcecode.c.objc</string>
-			<key>path</key>
-			<string>Category.m</string>
-			<key>sourceTree</key>
-			<string>&lt;group&gt;</string>
-		</dict>
-		<key>E125445612BF5B3900D87A0A</key>
-		<dict>
-			<key>fileRef</key>
-			<string>E125445512BF5B3900D87A0A</string>
-			<key>isa</key>
-			<string>PBXBuildFile</string>
-		</dict>
-		<key>E125451612BF68F900D87A0A</key>
-		<dict>
-			<key>fileEncoding</key>
-			<string>4</string>
-			<key>isa</key>
-			<string>PBXFileReference</string>
-			<key>lastKnownFileType</key>
-			<string>sourcecode.c.h</string>
-			<key>path</key>
-			<string>Page.h</string>
-			<key>sourceTree</key>
-			<string>&lt;group&gt;</string>
-		</dict>
-		<key>E125451712BF68F900D87A0A</key>
-		<dict>
-			<key>fileEncoding</key>
-			<string>4</string>
-			<key>isa</key>
-			<string>PBXFileReference</string>
-			<key>lastKnownFileType</key>
-			<string>sourcecode.c.objc</string>
-			<key>path</key>
-			<string>Page.m</string>
-			<key>sourceTree</key>
-			<string>&lt;group&gt;</string>
-		</dict>
-		<key>E125451812BF68F900D87A0A</key>
-		<dict>
-			<key>fileRef</key>
-			<string>E125451712BF68F900D87A0A</string>
-			<key>isa</key>
-			<string>PBXBuildFile</string>
-		</dict>
-		<key>E12963A8174654B2002E7744</key>
-		<dict>
-			<key>isa</key>
-			<string>PBXFileReference</string>
-			<key>lastKnownFileType</key>
-			<string>text.plist.strings</string>
-			<key>name</key>
-			<string>ru</string>
-			<key>path</key>
-			<string>ru.lproj/Localizable.strings</string>
-			<key>sourceTree</key>
-			<string>&lt;group&gt;</string>
-		</dict>
-		<key>E12F55F714A1F2640060A510</key>
-		<dict>
-			<key>children</key>
-			<array>
-				<string>59379AA1191904C200B49251</string>
-				<string>E1D0D81E16D3D19200E33F4C</string>
-				<string>E1B4A9DE12FC8B1000EB3F67</string>
-			</array>
-			<key>isa</key>
-			<string>PBXGroup</string>
-			<key>path</key>
-			<string>Vendor</string>
-			<key>sourceTree</key>
-			<string>&lt;group&gt;</string>
-		</dict>
-		<key>E12F95A51557C9C20067A653</key>
-		<dict>
-			<key>isa</key>
-			<string>PBXFileReference</string>
-			<key>lastKnownFileType</key>
-			<string>text.plist.strings</string>
-			<key>name</key>
-			<string>zh-Hant</string>
-			<key>path</key>
-			<string>zh-Hant.lproj/Localizable.strings</string>
-			<key>sourceTree</key>
-			<string>&lt;group&gt;</string>
-		</dict>
-		<key>E12F95A61557CA210067A653</key>
-		<dict>
-			<key>isa</key>
-			<string>PBXFileReference</string>
-			<key>lastKnownFileType</key>
-			<string>text.plist.strings</string>
-			<key>name</key>
-			<string>hu</string>
-			<key>path</key>
-			<string>hu.lproj/Localizable.strings</string>
-			<key>sourceTree</key>
-			<string>&lt;group&gt;</string>
-		</dict>
-		<key>E12F95A71557CA400067A653</key>
-		<dict>
-			<key>isa</key>
-			<string>PBXFileReference</string>
-			<key>lastKnownFileType</key>
-			<string>text.plist.strings</string>
-			<key>name</key>
-			<string>pl</string>
-			<key>path</key>
-			<string>pl.lproj/Localizable.strings</string>
-			<key>sourceTree</key>
-			<string>&lt;group&gt;</string>
-		</dict>
-		<key>E131CB5116CACA6B004B0314</key>
-		<dict>
-			<key>isa</key>
-			<string>PBXFileReference</string>
-			<key>lastKnownFileType</key>
-			<string>wrapper.framework</string>
-			<key>name</key>
-			<string>CoreText.framework</string>
-			<key>path</key>
-			<string>System/Library/Frameworks/CoreText.framework</string>
-			<key>sourceTree</key>
-			<string>SDKROOT</string>
-		</dict>
-		<key>E131CB5216CACA6B004B0314</key>
-		<dict>
-			<key>fileRef</key>
-			<string>E131CB5116CACA6B004B0314</string>
-			<key>isa</key>
-			<string>PBXBuildFile</string>
-		</dict>
-		<key>E131CB5316CACB05004B0314</key>
-		<dict>
-			<key>isa</key>
-			<string>PBXFileReference</string>
-			<key>lastKnownFileType</key>
-			<string>compiled.mach-o.dylib</string>
-			<key>name</key>
-			<string>libxml2.dylib</string>
-			<key>path</key>
-			<string>usr/lib/libxml2.dylib</string>
-			<key>sourceTree</key>
-			<string>SDKROOT</string>
-		</dict>
-		<key>E131CB5416CACB05004B0314</key>
-		<dict>
-			<key>fileRef</key>
-			<string>E131CB5316CACB05004B0314</string>
-			<key>isa</key>
-			<string>PBXBuildFile</string>
-		</dict>
-		<key>E131CB5516CACF1E004B0314</key>
-		<dict>
-			<key>fileEncoding</key>
-			<string>4</string>
-			<key>isa</key>
-			<string>PBXFileReference</string>
-			<key>lastKnownFileType</key>
-			<string>text.json</string>
-			<key>path</key>
-			<string>get-user-blogs_has-blog.json</string>
-			<key>sourceTree</key>
-			<string>&lt;group&gt;</string>
-		</dict>
-		<key>E131CB5616CACF1E004B0314</key>
-		<dict>
-			<key>fileRef</key>
-			<string>E131CB5516CACF1E004B0314</string>
-			<key>isa</key>
-			<string>PBXBuildFile</string>
-		</dict>
-		<key>E131CB5716CACFB4004B0314</key>
-		<dict>
-			<key>fileEncoding</key>
-			<string>4</string>
-			<key>isa</key>
-			<string>PBXFileReference</string>
-			<key>lastKnownFileType</key>
-			<string>text.json</string>
-			<key>path</key>
-			<string>get-user-blogs_doesnt-have-blog.json</string>
-			<key>sourceTree</key>
-			<string>&lt;group&gt;</string>
-		</dict>
-		<key>E131CB5816CACFB4004B0314</key>
-		<dict>
-			<key>fileRef</key>
-			<string>E131CB5716CACFB4004B0314</string>
-			<key>isa</key>
-			<string>PBXBuildFile</string>
-		</dict>
-		<key>E131CB5B16CAD638004B0314</key>
-		<dict>
-			<key>children</key>
-			<array>
-				<string>E150520D16CAC75A00D3DDDC</string>
-				<string>E150520E16CAC75A00D3DDDC</string>
-				<string>E15618FB16DB8677006532C4</string>
-				<string>E15618FC16DB8677006532C4</string>
-			</array>
-			<key>isa</key>
-			<string>PBXGroup</string>
-			<key>name</key>
-			<string>Test Helpers</string>
-			<key>sourceTree</key>
-			<string>&lt;group&gt;</string>
-		</dict>
-		<key>E133DB40137AE180003C0AF9</key>
-		<dict>
-			<key>isa</key>
-			<string>PBXFileReference</string>
-			<key>lastKnownFileType</key>
-			<string>text.plist.strings</string>
-			<key>name</key>
-			<string>he</string>
-			<key>path</key>
-			<string>he.lproj/Localizable.strings</string>
-			<key>sourceTree</key>
-			<string>&lt;group&gt;</string>
-		</dict>
-		<key>E13EB7A3157D230000885780</key>
-		<dict>
-			<key>fileEncoding</key>
-			<string>4</string>
-			<key>isa</key>
-			<string>PBXFileReference</string>
-			<key>lastKnownFileType</key>
-			<string>sourcecode.c.h</string>
-			<key>path</key>
-			<string>WordPressComApi.h</string>
-			<key>sourceTree</key>
-			<string>&lt;group&gt;</string>
-		</dict>
-		<key>E13EB7A4157D230000885780</key>
-		<dict>
-			<key>fileEncoding</key>
-			<string>4</string>
-			<key>isa</key>
-			<string>PBXFileReference</string>
-			<key>lastKnownFileType</key>
-			<string>sourcecode.c.objc</string>
-			<key>path</key>
-			<string>WordPressComApi.m</string>
-			<key>sourceTree</key>
-			<string>&lt;group&gt;</string>
-		</dict>
-		<key>E13EB7A5157D230000885780</key>
-		<dict>
-			<key>fileRef</key>
-			<string>E13EB7A4157D230000885780</string>
-			<key>isa</key>
-			<string>PBXBuildFile</string>
-		</dict>
-		<key>E13F23C114FE84600081D9CC</key>
-		<dict>
-			<key>fileEncoding</key>
-			<string>4</string>
-			<key>isa</key>
-			<string>PBXFileReference</string>
-			<key>lastKnownFileType</key>
-			<string>sourcecode.c.h</string>
-			<key>path</key>
-			<string>NSMutableDictionary+Helpers.h</string>
-			<key>sourceTree</key>
-			<string>&lt;group&gt;</string>
-		</dict>
-		<key>E13F23C214FE84600081D9CC</key>
-		<dict>
-			<key>fileEncoding</key>
-			<string>4</string>
-			<key>isa</key>
-			<string>PBXFileReference</string>
-			<key>lastKnownFileType</key>
-			<string>sourcecode.c.objc</string>
-			<key>path</key>
-			<string>NSMutableDictionary+Helpers.m</string>
-			<key>sourceTree</key>
-			<string>&lt;group&gt;</string>
-		</dict>
-		<key>E13F23C314FE84600081D9CC</key>
-		<dict>
-			<key>fileRef</key>
-			<string>E13F23C214FE84600081D9CC</string>
-			<key>isa</key>
-			<string>PBXBuildFile</string>
-		</dict>
-		<key>E1457202135EC85700C7BAD2</key>
-		<dict>
-			<key>isa</key>
-			<string>PBXFileReference</string>
-			<key>lastKnownFileType</key>
-			<string>text.plist.strings</string>
-			<key>name</key>
-			<string>sv</string>
-			<key>path</key>
-			<string>sv.lproj/Localizable.strings</string>
-			<key>sourceTree</key>
-			<string>&lt;group&gt;</string>
-		</dict>
-		<key>E1472EF915344A2A00D08657</key>
-		<dict>
-			<key>isa</key>
-			<string>PBXFileReference</string>
-			<key>lastKnownFileType</key>
-			<string>wrapper.xcdatamodel</string>
-			<key>path</key>
-			<string>WordPress 5.xcdatamodel</string>
-			<key>sourceTree</key>
-			<string>&lt;group&gt;</string>
-		</dict>
-		<key>E14932B4130427B300154804</key>
-		<dict>
-			<key>fileEncoding</key>
-			<string>4</string>
-			<key>isa</key>
-			<string>PBXFileReference</string>
-			<key>lastKnownFileType</key>
-			<string>sourcecode.c.h</string>
-			<key>path</key>
-			<string>Coordinate.h</string>
-			<key>sourceTree</key>
-			<string>&lt;group&gt;</string>
-		</dict>
-		<key>E14932B5130427B300154804</key>
-		<dict>
-			<key>fileEncoding</key>
-			<string>4</string>
-			<key>isa</key>
-			<string>PBXFileReference</string>
-			<key>lastKnownFileType</key>
-			<string>sourcecode.c.objc</string>
-			<key>path</key>
-			<string>Coordinate.m</string>
-			<key>sourceTree</key>
-			<string>&lt;group&gt;</string>
-		</dict>
-		<key>E149D64519349E69006A843D</key>
-		<dict>
-			<key>fileEncoding</key>
-			<string>4</string>
-			<key>isa</key>
-			<string>PBXFileReference</string>
-			<key>lastKnownFileType</key>
-			<string>sourcecode.c.h</string>
-			<key>path</key>
-			<string>AccountServiceRemoteREST.h</string>
-			<key>sourceTree</key>
-			<string>&lt;group&gt;</string>
-		</dict>
-		<key>E149D64619349E69006A843D</key>
-		<dict>
-			<key>fileEncoding</key>
-			<string>4</string>
-			<key>isa</key>
-			<string>PBXFileReference</string>
-			<key>lastKnownFileType</key>
-			<string>sourcecode.c.objc</string>
-			<key>path</key>
-			<string>AccountServiceRemoteREST.m</string>
-			<key>sourceTree</key>
-			<string>&lt;group&gt;</string>
-		</dict>
-		<key>E149D64719349E69006A843D</key>
-		<dict>
-			<key>fileEncoding</key>
-			<string>4</string>
-			<key>isa</key>
-			<string>PBXFileReference</string>
-			<key>lastKnownFileType</key>
-			<string>sourcecode.c.h</string>
-			<key>path</key>
-			<string>AccountServiceRemoteXMLRPC.h</string>
-			<key>sourceTree</key>
-			<string>&lt;group&gt;</string>
-		</dict>
-		<key>E149D64819349E69006A843D</key>
-		<dict>
-			<key>fileEncoding</key>
-			<string>4</string>
-			<key>isa</key>
-			<string>PBXFileReference</string>
-			<key>lastKnownFileType</key>
-			<string>sourcecode.c.objc</string>
-			<key>path</key>
-			<string>AccountServiceRemoteXMLRPC.m</string>
-			<key>sourceTree</key>
-			<string>&lt;group&gt;</string>
-		</dict>
-		<key>E149D64919349E69006A843D</key>
-		<dict>
-			<key>fileEncoding</key>
-			<string>4</string>
-			<key>isa</key>
-			<string>PBXFileReference</string>
-			<key>lastKnownFileType</key>
-			<string>sourcecode.c.h</string>
-			<key>path</key>
-			<string>MediaServiceRemote.h</string>
-			<key>sourceTree</key>
-			<string>&lt;group&gt;</string>
-		</dict>
-		<key>E149D64A19349E69006A843D</key>
-		<dict>
-			<key>fileEncoding</key>
-			<string>4</string>
-			<key>isa</key>
-			<string>PBXFileReference</string>
-			<key>lastKnownFileType</key>
-			<string>sourcecode.c.h</string>
-			<key>path</key>
-			<string>MediaServiceRemoteREST.h</string>
-			<key>sourceTree</key>
-			<string>&lt;group&gt;</string>
-		</dict>
-		<key>E149D64B19349E69006A843D</key>
-		<dict>
-			<key>fileEncoding</key>
-			<string>4</string>
-			<key>isa</key>
-			<string>PBXFileReference</string>
-			<key>lastKnownFileType</key>
-			<string>sourcecode.c.objc</string>
-			<key>path</key>
-			<string>MediaServiceRemoteREST.m</string>
-			<key>sourceTree</key>
-			<string>&lt;group&gt;</string>
-		</dict>
-		<key>E149D64C19349E69006A843D</key>
-		<dict>
-			<key>fileEncoding</key>
-			<string>4</string>
-			<key>isa</key>
-			<string>PBXFileReference</string>
-			<key>lastKnownFileType</key>
-			<string>sourcecode.c.h</string>
-			<key>path</key>
-			<string>MediaServiceRemoteXMLRPC.h</string>
-			<key>sourceTree</key>
-			<string>&lt;group&gt;</string>
-		</dict>
-		<key>E149D64D19349E69006A843D</key>
-		<dict>
-			<key>fileEncoding</key>
-			<string>4</string>
-			<key>isa</key>
-			<string>PBXFileReference</string>
-			<key>lastKnownFileType</key>
-			<string>sourcecode.c.objc</string>
-			<key>path</key>
-			<string>MediaServiceRemoteXMLRPC.m</string>
-			<key>sourceTree</key>
-			<string>&lt;group&gt;</string>
-		</dict>
-		<key>E149D64E19349E69006A843D</key>
-		<dict>
-			<key>fileRef</key>
-			<string>E149D64619349E69006A843D</string>
-			<key>isa</key>
-			<string>PBXBuildFile</string>
-		</dict>
-		<key>E149D64F19349E69006A843D</key>
-		<dict>
-			<key>fileRef</key>
-			<string>E149D64819349E69006A843D</string>
-			<key>isa</key>
-			<string>PBXBuildFile</string>
-		</dict>
-		<key>E149D65019349E69006A843D</key>
-		<dict>
-			<key>fileRef</key>
-			<string>E149D64B19349E69006A843D</string>
-			<key>isa</key>
-			<string>PBXBuildFile</string>
-		</dict>
-		<key>E149D65119349E69006A843D</key>
-		<dict>
-			<key>fileRef</key>
-			<string>E149D64D19349E69006A843D</string>
-			<key>isa</key>
-			<string>PBXBuildFile</string>
-		</dict>
-		<key>E14D65C717E09663007E3EA4</key>
-		<dict>
-			<key>isa</key>
-			<string>PBXFileReference</string>
-			<key>lastKnownFileType</key>
-			<string>wrapper.framework</string>
-			<key>name</key>
-			<string>Social.framework</string>
-			<key>path</key>
-			<string>System/Library/Frameworks/Social.framework</string>
-			<key>sourceTree</key>
-			<string>SDKROOT</string>
-		</dict>
-		<key>E14D65C817E09664007E3EA4</key>
-		<dict>
-			<key>fileRef</key>
-			<string>E14D65C717E09663007E3EA4</string>
-			<key>isa</key>
-			<string>PBXBuildFile</string>
-		</dict>
-		<key>E15051C916CA5DDB00D3DDDC</key>
-		<dict>
-			<key>fileEncoding</key>
-			<string>4</string>
-			<key>isa</key>
-			<string>PBXFileReference</string>
-			<key>lastKnownFileType</key>
-			<string>sourcecode.c.h</string>
-			<key>path</key>
-			<string>Blog+Jetpack.h</string>
-			<key>sourceTree</key>
-			<string>&lt;group&gt;</string>
-		</dict>
-		<key>E15051CA16CA5DDB00D3DDDC</key>
-		<dict>
-			<key>fileEncoding</key>
-			<string>4</string>
-			<key>isa</key>
-			<string>PBXFileReference</string>
-			<key>lastKnownFileType</key>
-			<string>sourcecode.c.objc</string>
-			<key>path</key>
-			<string>Blog+Jetpack.m</string>
-			<key>sourceTree</key>
-			<string>&lt;group&gt;</string>
-		</dict>
-		<key>E15051CB16CA5DDB00D3DDDC</key>
-		<dict>
-			<key>fileRef</key>
-			<string>E15051CA16CA5DDB00D3DDDC</string>
-			<key>isa</key>
-			<string>PBXBuildFile</string>
-		</dict>
-		<key>E150520B16CAC5C400D3DDDC</key>
-		<dict>
-			<key>fileEncoding</key>
-			<string>4</string>
-			<key>isa</key>
-			<string>PBXFileReference</string>
-			<key>lastKnownFileType</key>
-			<string>sourcecode.c.objc</string>
-			<key>path</key>
-			<string>BlogJetpackTest.m</string>
-			<key>sourceTree</key>
-			<string>&lt;group&gt;</string>
-		</dict>
-		<key>E150520C16CAC5C400D3DDDC</key>
-		<dict>
-			<key>fileRef</key>
-			<string>E150520B16CAC5C400D3DDDC</string>
-			<key>isa</key>
-			<string>PBXBuildFile</string>
-		</dict>
-		<key>E150520D16CAC75A00D3DDDC</key>
-		<dict>
-			<key>fileEncoding</key>
-			<string>4</string>
-			<key>isa</key>
-			<string>PBXFileReference</string>
-			<key>lastKnownFileType</key>
-			<string>sourcecode.c.h</string>
-			<key>path</key>
-			<string>CoreDataTestHelper.h</string>
-			<key>sourceTree</key>
-			<string>&lt;group&gt;</string>
-		</dict>
-		<key>E150520E16CAC75A00D3DDDC</key>
-		<dict>
-			<key>fileEncoding</key>
-			<string>4</string>
-			<key>isa</key>
-			<string>PBXFileReference</string>
-			<key>lastKnownFileType</key>
-			<string>sourcecode.c.objc</string>
-			<key>path</key>
-			<string>CoreDataTestHelper.m</string>
-			<key>sourceTree</key>
-			<string>&lt;group&gt;</string>
-		</dict>
-		<key>E150520F16CAC75A00D3DDDC</key>
-		<dict>
-			<key>fileRef</key>
-			<string>E150520E16CAC75A00D3DDDC</string>
-			<key>isa</key>
-			<string>PBXBuildFile</string>
-		</dict>
-		<key>E1523EB216D3B2EE002C5A36</key>
-		<dict>
-			<key>children</key>
-			<array>
-				<string>E1523EB316D3B305002C5A36</string>
-				<string>E1523EB416D3B305002C5A36</string>
-				<string>E1D0D81416D3B86800E33F4C</string>
-				<string>E1D0D81516D3B86800E33F4C</string>
-				<string>E1D0D84516D3D2EA00E33F4C</string>
-				<string>E1D0D84616D3D2EA00E33F4C</string>
-				<string>E10DB0061771926D00B7A0A3</string>
-				<string>E10DB0071771926D00B7A0A3</string>
-				<string>B5F015C9195DFD7600F6ECF2</string>
-				<string>B5F015CA195DFD7600F6ECF2</string>
-				<string>E1D95EB617A28F5E00A3E9F3</string>
-				<string>E1D95EB717A28F5E00A3E9F3</string>
-			</array>
-			<key>isa</key>
-			<string>PBXGroup</string>
-			<key>path</key>
-			<string>Sharing</string>
-			<key>sourceTree</key>
-			<string>&lt;group&gt;</string>
-		</dict>
-		<key>E1523EB316D3B305002C5A36</key>
-		<dict>
-			<key>fileEncoding</key>
-			<string>4</string>
-			<key>isa</key>
-			<string>PBXFileReference</string>
-			<key>lastKnownFileType</key>
-			<string>sourcecode.c.h</string>
-			<key>path</key>
-			<string>InstapaperActivity.h</string>
-			<key>sourceTree</key>
-			<string>&lt;group&gt;</string>
-		</dict>
-		<key>E1523EB416D3B305002C5A36</key>
-		<dict>
-			<key>fileEncoding</key>
-			<string>4</string>
-			<key>isa</key>
-			<string>PBXFileReference</string>
-			<key>lastKnownFileType</key>
-			<string>sourcecode.c.objc</string>
-			<key>path</key>
-			<string>InstapaperActivity.m</string>
-			<key>sourceTree</key>
-			<string>&lt;group&gt;</string>
-		</dict>
-		<key>E1523EB516D3B305002C5A36</key>
-		<dict>
-			<key>fileRef</key>
-			<string>E1523EB416D3B305002C5A36</string>
-			<key>isa</key>
-			<string>PBXBuildFile</string>
-		</dict>
-		<key>E1556CF0193F6FE900FC52EA</key>
-		<dict>
-			<key>fileEncoding</key>
-			<string>4</string>
-			<key>isa</key>
-			<string>PBXFileReference</string>
-			<key>lastKnownFileType</key>
-			<string>sourcecode.c.h</string>
-			<key>path</key>
-			<string>CommentService.h</string>
-			<key>sourceTree</key>
-			<string>&lt;group&gt;</string>
-		</dict>
-		<key>E1556CF1193F6FE900FC52EA</key>
-		<dict>
-			<key>fileEncoding</key>
-			<string>4</string>
-			<key>isa</key>
-			<string>PBXFileReference</string>
-			<key>lastKnownFileType</key>
-			<string>sourcecode.c.objc</string>
-			<key>path</key>
-			<string>CommentService.m</string>
-			<key>sourceTree</key>
-			<string>&lt;group&gt;</string>
-		</dict>
-		<key>E1556CF2193F6FE900FC52EA</key>
-		<dict>
-			<key>fileRef</key>
-			<string>E1556CF1193F6FE900FC52EA</string>
-			<key>isa</key>
-			<string>PBXBuildFile</string>
-		</dict>
-		<key>E15618FB16DB8677006532C4</key>
-		<dict>
-			<key>fileEncoding</key>
-			<string>4</string>
-			<key>isa</key>
-			<string>PBXFileReference</string>
-			<key>lastKnownFileType</key>
-			<string>sourcecode.c.h</string>
-			<key>path</key>
-			<string>UIKitTestHelper.h</string>
-			<key>sourceTree</key>
-			<string>&lt;group&gt;</string>
-		</dict>
-		<key>E15618FC16DB8677006532C4</key>
-		<dict>
-			<key>fileEncoding</key>
-			<string>4</string>
-			<key>isa</key>
-			<string>PBXFileReference</string>
-			<key>lastKnownFileType</key>
-			<string>sourcecode.c.objc</string>
-			<key>path</key>
-			<string>UIKitTestHelper.m</string>
-			<key>sourceTree</key>
-			<string>&lt;group&gt;</string>
-		</dict>
-		<key>E15618FD16DB8677006532C4</key>
-		<dict>
-			<key>fileRef</key>
-			<string>E15618FC16DB8677006532C4</string>
-			<key>isa</key>
-			<string>PBXBuildFile</string>
-		</dict>
-		<key>E15618FE16DBA983006532C4</key>
-		<dict>
-			<key>fileEncoding</key>
-			<string>4</string>
-			<key>isa</key>
-			<string>PBXFileReference</string>
-			<key>lastKnownFileType</key>
-			<string>text.xml</string>
-			<key>path</key>
-			<string>xmlrpc-response-newpost.xml</string>
-			<key>sourceTree</key>
-			<string>&lt;group&gt;</string>
-		</dict>
-		<key>E15618FF16DBA983006532C4</key>
-		<dict>
-			<key>fileRef</key>
-			<string>E15618FE16DBA983006532C4</string>
-			<key>isa</key>
-			<string>PBXBuildFile</string>
-		</dict>
-		<key>E156190016DBABDE006532C4</key>
-		<dict>
-			<key>fileEncoding</key>
-			<string>4</string>
-			<key>isa</key>
-			<string>PBXFileReference</string>
-			<key>lastKnownFileType</key>
-			<string>text.xml</string>
-			<key>path</key>
-			<string>xmlrpc-response-getpost.xml</string>
-			<key>sourceTree</key>
-			<string>&lt;group&gt;</string>
-		</dict>
-		<key>E156190116DBABDE006532C4</key>
-		<dict>
-			<key>fileRef</key>
-			<string>E156190016DBABDE006532C4</string>
-			<key>isa</key>
-			<string>PBXBuildFile</string>
-		</dict>
-		<key>E159D1011309AAF200F498E2</key>
-		<dict>
-			<key>children</key>
-			<array>
-				<string>E1A03EDF17422DBC0085D192</string>
-				<string>5D49B03519BE37CC00703A9B</string>
-				<string>E100C6BA1741472F00AE48D8</string>
-				<string>5D51ADAE19A832AF00539C0B</string>
-			</array>
-			<key>isa</key>
-			<string>PBXGroup</string>
-			<key>path</key>
-			<string>Migrations</string>
-			<key>sourceTree</key>
-			<string>&lt;group&gt;</string>
-		</dict>
-		<key>E1634517183B733B005E967F</key>
-		<dict>
-			<key>fileEncoding</key>
-			<string>4</string>
-			<key>isa</key>
-			<string>PBXFileReference</string>
-			<key>lastKnownFileType</key>
-			<string>sourcecode.c.h</string>
-			<key>path</key>
-			<string>WordPressComOAuthClient.h</string>
-			<key>sourceTree</key>
-			<string>&lt;group&gt;</string>
-		</dict>
-		<key>E1634518183B733B005E967F</key>
-		<dict>
-			<key>fileEncoding</key>
-			<string>4</string>
-			<key>isa</key>
-			<string>PBXFileReference</string>
-			<key>lastKnownFileType</key>
-			<string>sourcecode.c.objc</string>
-			<key>path</key>
-			<string>WordPressComOAuthClient.m</string>
-			<key>sourceTree</key>
-			<string>&lt;group&gt;</string>
-		</dict>
-		<key>E167745A1377F24300EE44DD</key>
-		<dict>
-			<key>isa</key>
-			<string>PBXFileReference</string>
-			<key>lastKnownFileType</key>
-			<string>text.plist.strings</string>
-			<key>name</key>
-			<string>fr</string>
-			<key>path</key>
-			<string>fr.lproj/Localizable.strings</string>
-			<key>sourceTree</key>
-			<string>&lt;group&gt;</string>
-		</dict>
-		<key>E167745B1377F25500EE44DD</key>
-		<dict>
-			<key>isa</key>
-			<string>PBXFileReference</string>
-			<key>lastKnownFileType</key>
-			<string>text.plist.strings</string>
-			<key>name</key>
-			<string>nl</string>
-			<key>path</key>
-			<string>nl.lproj/Localizable.strings</string>
-			<key>sourceTree</key>
-			<string>&lt;group&gt;</string>
-		</dict>
-		<key>E167745C1377F26400EE44DD</key>
-		<dict>
-			<key>isa</key>
-			<string>PBXFileReference</string>
-			<key>lastKnownFileType</key>
-			<string>text.plist.strings</string>
-			<key>name</key>
-			<string>de</string>
-			<key>path</key>
-			<string>de.lproj/Localizable.strings</string>
-			<key>sourceTree</key>
-			<string>&lt;group&gt;</string>
-		</dict>
-		<key>E167745D1377F26D00EE44DD</key>
-		<dict>
-			<key>isa</key>
-			<string>PBXFileReference</string>
-			<key>lastKnownFileType</key>
-			<string>text.plist.strings</string>
-			<key>name</key>
-			<string>hr</string>
-			<key>path</key>
-			<string>hr.lproj/Localizable.strings</string>
-			<key>sourceTree</key>
-			<string>&lt;group&gt;</string>
-		</dict>
-		<key>E16AB92514D978240047A2E5</key>
-		<dict>
-			<key>buildActionMask</key>
-			<string>2147483647</string>
-			<key>files</key>
-			<array>
-				<string>5D12FE1E1988243700378BD6</string>
-				<string>5D12FE221988245B00378BD6</string>
-				<string>5DA3EE1A1925111700294E0B</string>
-				<string>E150520C16CAC5C400D3DDDC</string>
-				<string>5DFA9D1A196B1BA30061FF96</string>
-				<string>5D12FE1F1988243700378BD6</string>
-				<string>C5CFDC2A184F962B00097B05</string>
-				<string>5DE8A0411912D95B00B2FF59</string>
-				<string>930FD0A619882742000CC81D</string>
-				<string>5D2BEB4919758102005425F7</string>
-				<string>E150520F16CAC75A00D3DDDC</string>
-				<string>E10675C8183F82E900E5CE5C</string>
-				<string>F1564E5B18946087009F8F97</string>
-				<string>E15618FD16DB8677006532C4</string>
-				<string>E1E4CE0D177439D100430844</string>
-			</array>
-			<key>isa</key>
-			<string>PBXSourcesBuildPhase</string>
-			<key>runOnlyForDeploymentPostprocessing</key>
-			<string>0</string>
-		</dict>
-		<key>E16AB92614D978240047A2E5</key>
-		<dict>
-			<key>buildActionMask</key>
-			<string>2147483647</string>
-			<key>files</key>
-			<array>
-				<string>E131CB5416CACB05004B0314</string>
-				<string>E183EC9D16B2160200C2EB11</string>
-				<string>E183EC9C16B215FE00C2EB11</string>
-				<string>E131CB5216CACA6B004B0314</string>
-				<string>E183ECA216B2179B00C2EB11</string>
-				<string>E183ECA316B2179B00C2EB11</string>
-				<string>E183ECA416B2179B00C2EB11</string>
-				<string>E183ECA516B2179B00C2EB11</string>
-				<string>E183ECA616B2179B00C2EB11</string>
-				<string>E183ECA716B2179B00C2EB11</string>
-				<string>E183ECA816B2179B00C2EB11</string>
-				<string>00F2E3F8166EEF9800D0527C</string>
-				<string>E183ECA916B2179B00C2EB11</string>
-				<string>E183ECAA16B2179B00C2EB11</string>
-				<string>E16AB92E14D978240047A2E5</string>
-				<string>E183ECAB16B2179B00C2EB11</string>
-				<string>E183ECAC16B2179B00C2EB11</string>
-				<string>E183ECAD16B2179B00C2EB11</string>
-				<string>E183ECAE16B2179B00C2EB11</string>
-				<string>E183ECAF16B2179B00C2EB11</string>
-				<string>E183ECB016B2179B00C2EB11</string>
-				<string>00F2E3FB166EEFE100D0527C</string>
-				<string>E183ECB116B2179B00C2EB11</string>
-				<string>E183ECB216B2179B00C2EB11</string>
-				<string>00F2E3FA166EEFBE00D0527C</string>
-				<string>067D911C15654CE79F0A4A29</string>
-			</array>
-			<key>isa</key>
-			<string>PBXFrameworksBuildPhase</string>
-			<key>runOnlyForDeploymentPostprocessing</key>
-			<string>0</string>
-		</dict>
-		<key>E16AB92714D978240047A2E5</key>
-		<dict>
-			<key>buildActionMask</key>
-			<string>2147483647</string>
-			<key>files</key>
-			<array>
-				<string>E16AB93414D978240047A2E5</string>
-				<string>93594BD5191D2F5A0079E6B2</string>
-				<string>93CD939319099BE70049096E</string>
-				<string>E1E4CE0F1774563F00430844</string>
-				<string>E1E4CE0617739FAB00430844</string>
-				<string>E131CB5616CACF1E004B0314</string>
-				<string>E131CB5816CACFB4004B0314</string>
-				<string>E15618FF16DBA983006532C4</string>
-				<string>E156190116DBABDE006532C4</string>
-			</array>
-			<key>isa</key>
-			<string>PBXResourcesBuildPhase</string>
-			<key>runOnlyForDeploymentPostprocessing</key>
-			<string>0</string>
-		</dict>
-		<key>E16AB92814D978240047A2E5</key>
-		<dict>
-			<key>buildActionMask</key>
-			<string>2147483647</string>
-			<key>files</key>
-			<array/>
-			<key>inputPaths</key>
-			<array/>
-			<key>isa</key>
-			<string>PBXShellScriptBuildPhase</string>
-			<key>outputPaths</key>
-			<array/>
-			<key>runOnlyForDeploymentPostprocessing</key>
-			<string>0</string>
-			<key>shellPath</key>
-			<string>/bin/sh</string>
-			<key>shellScript</key>
-			<string># Run the unit tests in this test bundle.
-"${SYSTEM_DEVELOPER_DIR}/Tools/RunUnitTests"
-</string>
-		</dict>
-		<key>E16AB92914D978240047A2E5</key>
-		<dict>
-			<key>buildConfigurationList</key>
-			<string>E16AB93D14D978240047A2E5</string>
-			<key>buildPhases</key>
-			<array>
-				<string>E16AB92514D978240047A2E5</string>
-				<string>E16AB92614D978240047A2E5</string>
-				<string>E16AB92714D978240047A2E5</string>
-				<string>E16AB92814D978240047A2E5</string>
-				<string>08CDD6C52F6F4CE8B478F112</string>
-			</array>
-			<key>buildRules</key>
-			<array/>
-			<key>dependencies</key>
-			<array>
-				<string>E16AB93F14D978520047A2E5</string>
-			</array>
-			<key>isa</key>
-			<string>PBXNativeTarget</string>
-			<key>name</key>
-			<string>WordPressTest</string>
-			<key>productName</key>
-			<string>WordPressTest</string>
-			<key>productReference</key>
-			<string>E16AB92A14D978240047A2E5</string>
-			<key>productType</key>
-			<string>com.apple.product-type.bundle.unit-test</string>
-		</dict>
-		<key>E16AB92A14D978240047A2E5</key>
-		<dict>
-			<key>explicitFileType</key>
-			<string>wrapper.cfbundle</string>
-			<key>includeInIndex</key>
-			<string>0</string>
-			<key>isa</key>
-			<string>PBXFileReference</string>
-			<key>path</key>
-			<string>WordPressTest.xctest</string>
-			<key>sourceTree</key>
-			<string>BUILT_PRODUCTS_DIR</string>
-		</dict>
-		<key>E16AB92E14D978240047A2E5</key>
-		<dict>
-			<key>fileRef</key>
-			<string>1D30AB110D05D00D00671497</string>
-			<key>isa</key>
-			<string>PBXBuildFile</string>
-		</dict>
-		<key>E16AB92F14D978240047A2E5</key>
-		<dict>
-			<key>children</key>
-			<array>
-				<string>E16AB93014D978240047A2E5</string>
-				<string>E16AB94414D9A13A0047A2E5</string>
-				<string>E131CB5B16CAD638004B0314</string>
-				<string>E1239B7B176A2E0F00D37220</string>
-			</array>
-			<key>isa</key>
-			<string>PBXGroup</string>
-			<key>path</key>
-			<string>WordPressTest</string>
-			<key>sourceTree</key>
-			<string>&lt;group&gt;</string>
-		</dict>
-		<key>E16AB93014D978240047A2E5</key>
-		<dict>
-			<key>children</key>
-			<array>
-				<string>E16AB93114D978240047A2E5</string>
-				<string>E16AB93214D978240047A2E5</string>
-				<string>E16AB93814D978240047A2E5</string>
-			</array>
-			<key>isa</key>
-			<string>PBXGroup</string>
-			<key>name</key>
-			<string>Supporting Files</string>
-			<key>sourceTree</key>
-			<string>&lt;group&gt;</string>
-		</dict>
-		<key>E16AB93114D978240047A2E5</key>
-		<dict>
-			<key>isa</key>
-			<string>PBXFileReference</string>
-			<key>lastKnownFileType</key>
-			<string>text.plist.xml</string>
-			<key>path</key>
-			<string>WordPressTest-Info.plist</string>
-			<key>sourceTree</key>
-			<string>&lt;group&gt;</string>
-		</dict>
-		<key>E16AB93214D978240047A2E5</key>
-		<dict>
-			<key>children</key>
-			<array>
-				<string>E16AB93314D978240047A2E5</string>
-				<string>A20971B619B0BC390058F395</string>
-				<string>A20971B919B0BC580058F395</string>
-			</array>
-			<key>isa</key>
-			<string>PBXVariantGroup</string>
-			<key>name</key>
-			<string>InfoPlist.strings</string>
-			<key>sourceTree</key>
-			<string>&lt;group&gt;</string>
-		</dict>
-		<key>E16AB93314D978240047A2E5</key>
-		<dict>
-			<key>isa</key>
-			<string>PBXFileReference</string>
-			<key>lastKnownFileType</key>
-			<string>text.plist.strings</string>
-			<key>name</key>
-			<string>en</string>
-			<key>path</key>
-			<string>en.lproj/InfoPlist.strings</string>
-			<key>sourceTree</key>
-			<string>&lt;group&gt;</string>
-		</dict>
-		<key>E16AB93414D978240047A2E5</key>
-		<dict>
-			<key>fileRef</key>
-			<string>E16AB93214D978240047A2E5</string>
-			<key>isa</key>
-			<string>PBXBuildFile</string>
-		</dict>
-		<key>E16AB93814D978240047A2E5</key>
-		<dict>
-			<key>isa</key>
-			<string>PBXFileReference</string>
-			<key>lastKnownFileType</key>
-			<string>sourcecode.c.h</string>
-			<key>path</key>
-			<string>WordPressTest-Prefix.pch</string>
-			<key>sourceTree</key>
-			<string>&lt;group&gt;</string>
-		</dict>
-		<key>E16AB93914D978240047A2E5</key>
-		<dict>
-			<key>baseConfigurationReference</key>
-			<string>B43F6A7D9B3DC5B8B4A7DDCA</string>
-			<key>buildSettings</key>
-			<dict>
-				<key>BUNDLE_LOADER</key>
-				<string>$(BUILT_PRODUCTS_DIR)/WordPress.app/WordPress</string>
-				<key>CLANG_ENABLE_OBJC_ARC</key>
-				<string>YES</string>
-				<key>COPY_PHASE_STRIP</key>
-				<string>NO</string>
-				<key>FRAMEWORK_SEARCH_PATHS</key>
-				<array>
-					<string>$(SDKROOT)/Developer/Library/Frameworks</string>
-					<string>$(inherited)</string>
-					<string>$(DEVELOPER_FRAMEWORKS_DIR)</string>
-				</array>
-				<key>GCC_C_LANGUAGE_STANDARD</key>
-				<string>gnu99</string>
-				<key>GCC_DYNAMIC_NO_PIC</key>
-				<string>NO</string>
-				<key>GCC_OPTIMIZATION_LEVEL</key>
-				<string>0</string>
-				<key>GCC_PRECOMPILE_PREFIX_HEADER</key>
-				<string>YES</string>
-				<key>GCC_PREFIX_HEADER</key>
-				<string>WordPressTest/WordPressTest-Prefix.pch</string>
-				<key>GCC_PREPROCESSOR_DEFINITIONS</key>
-				<array>
-					<string>DEBUG=1</string>
-					<string>$(inherited)</string>
-				</array>
-				<key>GCC_SYMBOLS_PRIVATE_EXTERN</key>
-				<string>NO</string>
-				<key>GCC_WARN_ABOUT_MISSING_PROTOTYPES</key>
-				<string>YES</string>
-				<key>INFOPLIST_FILE</key>
-				<string>WordPressTest/WordPressTest-Info.plist</string>
-				<key>PRODUCT_NAME</key>
-				<string>$(TARGET_NAME)</string>
-				<key>SDKROOT</key>
-				<string>iphoneos</string>
-				<key>TEST_HOST</key>
-				<string>$(BUNDLE_LOADER)</string>
-			</dict>
-			<key>isa</key>
-			<string>XCBuildConfiguration</string>
-			<key>name</key>
-			<string>Debug</string>
-		</dict>
-		<key>E16AB93A14D978240047A2E5</key>
-		<dict>
-			<key>baseConfigurationReference</key>
-			<string>9198544476D3B385673B18E9</string>
-			<key>buildSettings</key>
-			<dict>
-				<key>BUNDLE_LOADER</key>
-				<string>$(BUILT_PRODUCTS_DIR)/WordPress.app/WordPress</string>
-				<key>CLANG_ENABLE_OBJC_ARC</key>
-				<string>YES</string>
-				<key>COPY_PHASE_STRIP</key>
-				<string>YES</string>
-				<key>FRAMEWORK_SEARCH_PATHS</key>
-				<array>
-					<string>$(SDKROOT)/Developer/Library/Frameworks</string>
-					<string>$(inherited)</string>
-					<string>$(DEVELOPER_FRAMEWORKS_DIR)</string>
-				</array>
-				<key>GCC_C_LANGUAGE_STANDARD</key>
-				<string>gnu99</string>
-				<key>GCC_PRECOMPILE_PREFIX_HEADER</key>
-				<string>YES</string>
-				<key>GCC_PREFIX_HEADER</key>
-				<string>WordPressTest/WordPressTest-Prefix.pch</string>
-				<key>GCC_WARN_ABOUT_MISSING_PROTOTYPES</key>
-				<string>YES</string>
-				<key>INFOPLIST_FILE</key>
-				<string>WordPressTest/WordPressTest-Info.plist</string>
-				<key>PRODUCT_NAME</key>
-				<string>$(TARGET_NAME)</string>
-				<key>SDKROOT</key>
-				<string>iphoneos</string>
-				<key>TEST_HOST</key>
-				<string>$(BUNDLE_LOADER)</string>
-			</dict>
-			<key>isa</key>
-			<string>XCBuildConfiguration</string>
-			<key>name</key>
-			<string>Release</string>
-		</dict>
-		<key>E16AB93B14D978240047A2E5</key>
-		<dict>
-			<key>baseConfigurationReference</key>
-			<string>B6E2365A531EA4BD7025525F</string>
-			<key>buildSettings</key>
-			<dict>
-				<key>BUNDLE_LOADER</key>
-				<string>$(BUILT_PRODUCTS_DIR)/WordPress.app/WordPress</string>
-				<key>CLANG_ENABLE_OBJC_ARC</key>
-				<string>YES</string>
-				<key>COPY_PHASE_STRIP</key>
-				<string>YES</string>
-				<key>FRAMEWORK_SEARCH_PATHS</key>
-				<array>
-					<string>$(SDKROOT)/Developer/Library/Frameworks</string>
-					<string>$(inherited)</string>
-					<string>$(DEVELOPER_FRAMEWORKS_DIR)</string>
-				</array>
-				<key>GCC_C_LANGUAGE_STANDARD</key>
-				<string>gnu99</string>
-				<key>GCC_PRECOMPILE_PREFIX_HEADER</key>
-				<string>YES</string>
-				<key>GCC_PREFIX_HEADER</key>
-				<string>WordPressTest/WordPressTest-Prefix.pch</string>
-				<key>GCC_WARN_ABOUT_MISSING_PROTOTYPES</key>
-				<string>YES</string>
-				<key>INFOPLIST_FILE</key>
-				<string>WordPressTest/WordPressTest-Info.plist</string>
-				<key>PRODUCT_NAME</key>
-				<string>$(TARGET_NAME)</string>
-				<key>SDKROOT</key>
-				<string>iphoneos</string>
-				<key>TEST_HOST</key>
-				<string>$(BUNDLE_LOADER)</string>
-			</dict>
-			<key>isa</key>
-			<string>XCBuildConfiguration</string>
-			<key>name</key>
-			<string>Distribution</string>
-		</dict>
-		<key>E16AB93D14D978240047A2E5</key>
-		<dict>
-			<key>buildConfigurations</key>
-			<array>
-				<string>E16AB93914D978240047A2E5</string>
-				<string>E16AB93A14D978240047A2E5</string>
-				<string>93DEAAA0182D567A004E34D1</string>
-				<string>E16AB93B14D978240047A2E5</string>
-			</array>
-			<key>defaultConfigurationIsVisible</key>
-			<string>0</string>
-			<key>defaultConfigurationName</key>
-			<string>Release</string>
-			<key>isa</key>
-			<string>XCConfigurationList</string>
-		</dict>
-		<key>E16AB93E14D978520047A2E5</key>
-		<dict>
-			<key>containerPortal</key>
-			<string>29B97313FDCFA39411CA2CEA</string>
-			<key>isa</key>
-			<string>PBXContainerItemProxy</string>
-			<key>proxyType</key>
-			<string>1</string>
-			<key>remoteGlobalIDString</key>
-			<string>1D6058900D05DD3D006BFB54</string>
-			<key>remoteInfo</key>
-			<string>WordPress</string>
-		</dict>
-		<key>E16AB93F14D978520047A2E5</key>
-		<dict>
-			<key>isa</key>
-			<string>PBXTargetDependency</string>
-			<key>target</key>
-			<string>1D6058900D05DD3D006BFB54</string>
-			<key>targetProxy</key>
-			<string>E16AB93E14D978520047A2E5</string>
-		</dict>
-		<key>E16AB94414D9A13A0047A2E5</key>
-		<dict>
-			<key>children</key>
-			<array>
-				<string>93CD939219099BE70049096E</string>
-				<string>E131CB5716CACFB4004B0314</string>
-				<string>E131CB5516CACF1E004B0314</string>
-				<string>E1E4CE0E1774531500430844</string>
-				<string>E1E4CE0517739FAB00430844</string>
-				<string>E156190016DBABDE006532C4</string>
-				<string>E15618FE16DBA983006532C4</string>
-				<string>93594BD4191D2F5A0079E6B2</string>
-			</array>
-			<key>isa</key>
-			<string>PBXGroup</string>
-			<key>path</key>
-			<string>Test Data</string>
-			<key>sourceTree</key>
-			<string>&lt;group&gt;</string>
-		</dict>
-		<key>E174F6E6172A73960004F23A</key>
-		<dict>
-			<key>fileRef</key>
-			<string>E105E9CE1726955600C0D9E7</string>
-			<key>isa</key>
-			<string>PBXBuildFile</string>
-		</dict>
-		<key>E1756DD41694560100D9EC00</key>
-		<dict>
-			<key>fileEncoding</key>
-			<string>4</string>
-			<key>isa</key>
-			<string>PBXFileReference</string>
-			<key>lastKnownFileType</key>
-			<string>sourcecode.c.h</string>
-			<key>path</key>
-			<string>WordPressComApiCredentials.h</string>
-			<key>sourceTree</key>
-			<string>&lt;group&gt;</string>
-		</dict>
-		<key>E1756DD51694560100D9EC00</key>
-		<dict>
-			<key>fileEncoding</key>
-			<string>4</string>
-			<key>isa</key>
-			<string>PBXFileReference</string>
-			<key>lastKnownFileType</key>
-			<string>sourcecode.c.objc</string>
-			<key>path</key>
-			<string>WordPressComApiCredentials.m</string>
-			<key>sourceTree</key>
-			<string>&lt;group&gt;</string>
-		</dict>
-		<key>E1756E61169493AD00D9EC00</key>
-		<dict>
-			<key>buildActionMask</key>
-			<string>2147483647</string>
-			<key>files</key>
-			<array/>
-			<key>inputPaths</key>
-			<array>
-				<string>$(SRCROOT)/WordPressApi/gencredentials.rb</string>
-			</array>
-			<key>isa</key>
-			<string>PBXShellScriptBuildPhase</string>
-			<key>name</key>
-			<string>Generate WP.com credentials</string>
-			<key>outputPaths</key>
-			<array>
-				<string>/tmp/WordPress.build/WordPressComApiCredentials.m</string>
-			</array>
-			<key>runOnlyForDeploymentPostprocessing</key>
-			<string>0</string>
-			<key>shellPath</key>
-			<string>/bin/sh</string>
-			<key>shellScript</key>
-			<string>DERIVED_TMP_DIR=/tmp/WordPress.build
-cp ${SOURCE_ROOT}/WordPressApi/WordPressComApiCredentials.m ${DERIVED_TMP_DIR}/WordPressComApiCredentials.m
+// !$*UTF8*$!
+{
+	archiveVersion = 1;
+	classes = {
+	};
+	objectVersion = 46;
+	objects = {
 
-echo "Checking for WordPress.com Oauth App Secret in $WPCOM_CONFIG"
-if [ -a $WPCOM_CONFIG ]
-then
-echo "Config found"
-source $WPCOM_CONFIG
-else
-echo "No config found"
-exit 0
-fi
+/* Begin PBXAggregateTarget section */
+		A2795807198819DE0031C6A3 /* OCLint */ = {
+			isa = PBXAggregateTarget;
+			buildConfigurationList = A279580C198819DE0031C6A3 /* Build configuration list for PBXAggregateTarget "OCLint" */;
+			buildPhases = (
+				A279580D198819F50031C6A3 /* ShellScript */,
+			);
+			dependencies = (
+			);
+			name = OCLint;
+			productName = OCLint;
+		};
+/* End PBXAggregateTarget section */
 
-<<<<<<< HEAD
 /* Begin PBXBuildFile section */
 		00F2E3F8166EEF9800D0527C /* CoreGraphics.framework in Frameworks */ = {isa = PBXBuildFile; fileRef = 834CE7371256D0F60046A4A3 /* CoreGraphics.framework */; };
 		00F2E3FA166EEFBE00D0527C /* UIKit.framework in Frameworks */ = {isa = PBXBuildFile; fileRef = E10B3653158F2D4500419A93 /* UIKit.framework */; };
@@ -14008,10 +41,10 @@
 		30AF6CF513C2289600A29C00 /* AboutViewController.xib in Resources */ = {isa = PBXBuildFile; fileRef = 30AF6CF413C2289600A29C00 /* AboutViewController.xib */; };
 		30AF6CFD13C230C600A29C00 /* AboutViewController.m in Sources */ = {isa = PBXBuildFile; fileRef = 30AF6CFC13C230C600A29C00 /* AboutViewController.m */; };
 		30EABE0918A5903400B73A9C /* WPBlogTableViewCell.m in Sources */ = {isa = PBXBuildFile; fileRef = 30EABE0818A5903400B73A9C /* WPBlogTableViewCell.m */; };
-		31AB060B19C1D58B00290C39 /* CommentTableViewCell.swift in Sources */ = {isa = PBXBuildFile; fileRef = 31AB060A19C1D58B00290C39 /* CommentTableViewCell.swift */; };
-		31D95BEA19C0690F00E98D93 /* ACommentViewController.m in Sources */ = {isa = PBXBuildFile; fileRef = 31D95BE919C0690F00E98D93 /* ACommentViewController.m */; };
-		31D95BEE19C08F4000E98D93 /* CommentTableViewCell.xib in Resources */ = {isa = PBXBuildFile; fileRef = 31D95BED19C08F4000E98D93 /* CommentTableViewCell.xib */; };
-		31D95BF019C0A71200E98D93 /* CommentTableViewHeaderCell.xib in Resources */ = {isa = PBXBuildFile; fileRef = 31D95BEF19C0A71200E98D93 /* CommentTableViewHeaderCell.xib */; };
+		3193ED3019DD353D0084B696 /* ACommentViewController.m in Sources */ = {isa = PBXBuildFile; fileRef = 3193ED2C19DD353D0084B696 /* ACommentViewController.m */; };
+		3193ED3119DD353D0084B696 /* CommentTableViewCell.swift in Sources */ = {isa = PBXBuildFile; fileRef = 3193ED2D19DD353D0084B696 /* CommentTableViewCell.swift */; };
+		3193ED3219DD353D0084B696 /* CommentTableViewCell.xib in Resources */ = {isa = PBXBuildFile; fileRef = 3193ED2E19DD353D0084B696 /* CommentTableViewCell.xib */; };
+		3193ED3319DD353D0084B696 /* CommentTableViewHeaderCell.xib in Resources */ = {isa = PBXBuildFile; fileRef = 3193ED2F19DD353D0084B696 /* CommentTableViewHeaderCell.xib */; };
 		37022D931981C19000F322B7 /* VerticallyStackedButton.m in Sources */ = {isa = PBXBuildFile; fileRef = 37022D901981BF9200F322B7 /* VerticallyStackedButton.m */; };
 		3716E401167296D30035F8C4 /* ToastView.xib in Resources */ = {isa = PBXBuildFile; fileRef = 3716E400167296D30035F8C4 /* ToastView.xib */; };
 		37245ADC13FC23FF006CDBE3 /* WPWebViewController.xib in Resources */ = {isa = PBXBuildFile; fileRef = 37245ADB13FC23FF006CDBE3 /* WPWebViewController.xib */; };
@@ -14466,11 +499,11 @@
 		30AF6CFC13C230C600A29C00 /* AboutViewController.m */ = {isa = PBXFileReference; fileEncoding = 4; lastKnownFileType = sourcecode.c.objc; name = AboutViewController.m; path = ../System/AboutViewController.m; sourceTree = "<group>"; };
 		30EABE0718A5903400B73A9C /* WPBlogTableViewCell.h */ = {isa = PBXFileReference; fileEncoding = 4; lastKnownFileType = sourcecode.c.h; path = WPBlogTableViewCell.h; sourceTree = "<group>"; };
 		30EABE0818A5903400B73A9C /* WPBlogTableViewCell.m */ = {isa = PBXFileReference; fileEncoding = 4; lastKnownFileType = sourcecode.c.objc; path = WPBlogTableViewCell.m; sourceTree = "<group>"; };
-		31AB060A19C1D58B00290C39 /* CommentTableViewCell.swift */ = {isa = PBXFileReference; fileEncoding = 4; lastKnownFileType = sourcecode.swift; path = CommentTableViewCell.swift; sourceTree = "<group>"; };
-		31D95BE819C0690F00E98D93 /* ACommentViewController.h */ = {isa = PBXFileReference; fileEncoding = 4; lastKnownFileType = sourcecode.c.h; path = ACommentViewController.h; sourceTree = "<group>"; };
-		31D95BE919C0690F00E98D93 /* ACommentViewController.m */ = {isa = PBXFileReference; fileEncoding = 4; lastKnownFileType = sourcecode.c.objc; path = ACommentViewController.m; sourceTree = "<group>"; };
-		31D95BED19C08F4000E98D93 /* CommentTableViewCell.xib */ = {isa = PBXFileReference; fileEncoding = 4; lastKnownFileType = file.xib; path = CommentTableViewCell.xib; sourceTree = "<group>"; };
-		31D95BEF19C0A71200E98D93 /* CommentTableViewHeaderCell.xib */ = {isa = PBXFileReference; fileEncoding = 4; lastKnownFileType = file.xib; path = CommentTableViewHeaderCell.xib; sourceTree = "<group>"; };
+		3193ED2B19DD353D0084B696 /* ACommentViewController.h */ = {isa = PBXFileReference; fileEncoding = 4; lastKnownFileType = sourcecode.c.h; path = ACommentViewController.h; sourceTree = "<group>"; };
+		3193ED2C19DD353D0084B696 /* ACommentViewController.m */ = {isa = PBXFileReference; fileEncoding = 4; lastKnownFileType = sourcecode.c.objc; path = ACommentViewController.m; sourceTree = "<group>"; };
+		3193ED2D19DD353D0084B696 /* CommentTableViewCell.swift */ = {isa = PBXFileReference; fileEncoding = 4; lastKnownFileType = sourcecode.swift; path = CommentTableViewCell.swift; sourceTree = "<group>"; };
+		3193ED2E19DD353D0084B696 /* CommentTableViewCell.xib */ = {isa = PBXFileReference; fileEncoding = 4; lastKnownFileType = file.xib; path = CommentTableViewCell.xib; sourceTree = "<group>"; };
+		3193ED2F19DD353D0084B696 /* CommentTableViewHeaderCell.xib */ = {isa = PBXFileReference; fileEncoding = 4; lastKnownFileType = file.xib; path = CommentTableViewHeaderCell.xib; sourceTree = "<group>"; };
 		37022D8F1981BF9200F322B7 /* VerticallyStackedButton.h */ = {isa = PBXFileReference; fileEncoding = 4; lastKnownFileType = sourcecode.c.h; path = VerticallyStackedButton.h; sourceTree = "<group>"; };
 		37022D901981BF9200F322B7 /* VerticallyStackedButton.m */ = {isa = PBXFileReference; fileEncoding = 4; lastKnownFileType = sourcecode.c.objc; path = VerticallyStackedButton.m; sourceTree = "<group>"; };
 		3716E400167296D30035F8C4 /* ToastView.xib */ = {isa = PBXFileReference; fileEncoding = 4; lastKnownFileType = file.xib; name = ToastView.xib; path = Resources/ToastView.xib; sourceTree = "<group>"; };
@@ -16177,11 +2210,11 @@
 				C533CF340E6D3ADA000C3DE8 /* CommentsViewController.m */,
 				2906F80F110CDA8900169D56 /* EditCommentViewController.h */,
 				2906F810110CDA8900169D56 /* EditCommentViewController.m */,
-				31D95BE819C0690F00E98D93 /* ACommentViewController.h */,
-				31D95BE919C0690F00E98D93 /* ACommentViewController.m */,
-				31AB060A19C1D58B00290C39 /* CommentTableViewCell.swift */,
-				31D95BED19C08F4000E98D93 /* CommentTableViewCell.xib */,
-				31D95BEF19C0A71200E98D93 /* CommentTableViewHeaderCell.xib */,
+				3193ED2B19DD353D0084B696 /* ACommentViewController.h */,
+				3193ED2C19DD353D0084B696 /* ACommentViewController.m */,
+				3193ED2D19DD353D0084B696 /* CommentTableViewCell.swift */,
+				3193ED2E19DD353D0084B696 /* CommentTableViewCell.xib */,
+				3193ED2F19DD353D0084B696 /* CommentTableViewHeaderCell.xib */,
 				B5509A9119CA38B3006D2E49 /* EditReplyViewController.h */,
 				B5509A9219CA38B3006D2E49 /* EditReplyViewController.m */,
 			);
@@ -16654,10 +2687,10 @@
 				8333FE0E11FF6EF200A495C1 /* EditSiteViewController.xib in Resources */,
 				74C1C306199170930077A7DC /* PostDetailViewController.xib in Resources */,
 				5DF94E331962B9D800359241 /* WPAlertView.xib in Resources */,
-				31D95BEE19C08F4000E98D93 /* CommentTableViewCell.xib in Resources */,
 				8362C1041201E7CE00599347 /* WebSignupViewController-iPad.xib in Resources */,
 				83CAD4211235F9F4003DFA20 /* MediaObjectView.xib in Resources */,
 				3768BEF213041E7900E7C9A9 /* BetaFeedbackViewController.xib in Resources */,
+				3193ED3319DD353D0084B696 /* CommentTableViewHeaderCell.xib in Resources */,
 				E1D91456134A853D0089019C /* Localizable.strings in Resources */,
 				B5E23BDF19AD0D00000D6879 /* NoteTableViewCell.xib in Resources */,
 				5DC02A3918E4C5BD009A1765 /* ThemeDetailsViewController~ipad.xib in Resources */,
@@ -16670,6 +2703,7 @@
 				93740DC917D8F85600C41B2F /* WPAlertView.h in Resources */,
 				85ED988817DFA00000090D0B /* Images.xcassets in Resources */,
 				5DC02A3818E4C5BD009A1765 /* ThemeDetailsViewController.xib in Resources */,
+				3193ED3219DD353D0084B696 /* CommentTableViewCell.xib in Resources */,
 				CC70165B185A7536007B37DB /* InlineComposeView.xib in Resources */,
 				3716E401167296D30035F8C4 /* ToastView.xib in Resources */,
 				5DA5BF3E18E32DCF005F11F9 /* EditMediaViewController.xib in Resources */,
@@ -16677,7 +2711,6 @@
 				5DA5BF4218E32DCF005F11F9 /* MediaBrowserViewController.xib in Resources */,
 				5D69DBC4165428CA00A2D1F7 /* n.caf in Resources */,
 				85D80558171630B30075EEAC /* DotCom-Languages.plist in Resources */,
-				31D95BF019C0A71200E98D93 /* CommentTableViewHeaderCell.xib in Resources */,
 				B51D9A7E19634D4400CA857B /* Noticons-Regular.otf in Resources */,
 				5DC02A3718E4C5BD009A1765 /* ThemeBrowserViewController.xib in Resources */,
 				A2787D0219002AB1000D6CA6 /* HelpshiftConfig.plist in Resources */,
@@ -16864,6 +2897,7 @@
 				C58349C51806F95100B64089 /* IOS7CorrectedTextView.m in Sources */,
 				C56636E91868D0CE00226AAB /* StatsViewController.m in Sources */,
 				5DF94E241962B90300359241 /* CommentViewController.m in Sources */,
+				3193ED3019DD353D0084B696 /* ACommentViewController.m in Sources */,
 				A0E293F10E21027E00C6919C /* WPAddCategoryViewController.m in Sources */,
 				B5AB733D19901F85005F5044 /* WPNoResultsView+AnimatedBox.m in Sources */,
 				C533CF350E6D3ADA000C3DE8 /* CommentsViewController.m in Sources */,
@@ -16873,6 +2907,7 @@
 				59379AA4191904C200B49251 /* AnimatedGIFImageSerialization.m in Sources */,
 				E149D65119349E69006A843D /* MediaServiceRemoteXMLRPC.m in Sources */,
 				5D3D559A18F88C5E00782892 /* ReaderPostServiceRemote.m in Sources */,
+				3193ED3119DD353D0084B696 /* CommentTableViewCell.swift in Sources */,
 				5DF94E421962BAA700359241 /* WPContentActionView.m in Sources */,
 				B52C4C7F199D74AE009FD823 /* NoteTableViewCell.swift in Sources */,
 				C57A31A4183D2111007745B9 /* NotificationsManager.m in Sources */,
@@ -16960,7 +2995,6 @@
 				E13EB7A5157D230000885780 /* WordPressComApi.m in Sources */,
 				5D5D0027187DA9D30027CEF6 /* CategoriesViewController.m in Sources */,
 				5DF7389A1965FB3C00393584 /* WPTableViewHandler.m in Sources */,
-				31D95BEA19C0690F00E98D93 /* ACommentViewController.m in Sources */,
 				E1E4CE0B1773C59B00430844 /* WPAvatarSource.m in Sources */,
 				FD75DDAD15B021C80043F12C /* UIViewController+Rotation.m in Sources */,
 				CC0E20AE15B87DA100D3468B /* WPWebBridge.m in Sources */,
@@ -17061,7 +3095,6 @@
 				5D42A3FC175E75EE005CFF05 /* ReaderPostsViewController.m in Sources */,
 				E1556CF2193F6FE900FC52EA /* CommentService.m in Sources */,
 				5D42A3FD175E75EE005CFF05 /* ReaderPostTableViewCell.m in Sources */,
-				31AB060B19C1D58B00290C39 /* CommentTableViewCell.swift in Sources */,
 				5DB3BA0518D0E7B600F3F3E9 /* WPPickerView.m in Sources */,
 				5D42A400175E75EE005CFF05 /* ReaderVideoView.m in Sources */,
 				5D42A405175E76A7005CFF05 /* WPImageViewController.m in Sources */,
@@ -17252,94 +3285,12 @@
 					"-Wno-format",
 				);
 				OTHER_LDFLAGS = (
+					"$(inherited)",
 					"-ObjC",
-					"-l\"Helpshift\"",
-					"-l\"Pods-AFNetworking\"",
-					"-l\"Pods-CTAssetsPickerController\"",
-					"-l\"Pods-CocoaLumberjack\"",
-					"-l\"Pods-CrashlyticsLumberjack\"",
-					"-l\"Pods-DTCoreText\"",
-					"-l\"Pods-DTFoundation\"",
-					"-l\"Pods-EmailChecker\"",
-					"-l\"Pods-Google-Diff-Match-Patch\"",
-					"-l\"Pods-Helpshift\"",
-					"-l\"Pods-HockeySDK\"",
-					"-l\"Pods-JRSwizzle\"",
-					"-l\"Pods-MGImageUtilities\"",
-					"-l\"Pods-Mixpanel\"",
-					"-l\"Pods-NSLogger\"",
-					"-l\"Pods-NSLogger-CocoaLumberjack-connector\"",
-					"-l\"Pods-NSObject-SafeExpectations\"",
-					"-l\"Pods-NSURL+IDN\"",
-					"-l\"Pods-Reachability\"",
-					"-l\"Pods-SVProgressHUD\"",
-					"-l\"Pods-Simperium\"",
-					"-l\"Pods-SocketRocket\"",
-					"-l\"Pods-Taplytics\"",
-					"-l\"Pods-UIAlertView+Blocks\"",
-					"-l\"Pods-UIDeviceIdentifier\"",
-					"-l\"Pods-WordPress-iOS-Editor\"",
-					"-l\"Pods-WordPress-iOS-Shared\"",
-					"-l\"Pods-WordPressApi\"",
-					"-l\"Pods-WordPressCom-Analytics-iOS\"",
-					"-l\"Pods-WordPressCom-Stats-iOS\"",
-					"-l\"Pods-google-plus-ios-sdk\"",
-					"-l\"Pods-wpxmlrpc\"",
 					"-l\"c++\"",
 					"-l\"iconv\"",
-					"-l\"icucore\"",
 					"-l\"sqlite3.0\"",
-					"-l\"xml2\"",
 					"-l\"z\"",
-					"-framework",
-					"\"Accelerate\"",
-					"-framework",
-					"\"AddressBook\"",
-					"-framework",
-					"\"AssetsLibrary\"",
-					"-framework",
-					"\"CFNetwork\"",
-					"-framework",
-					"\"CoreData\"",
-					"-framework",
-					"\"CoreGraphics\"",
-					"-framework",
-					"\"CoreLocation\"",
-					"-framework",
-					"\"CoreMotion\"",
-					"-framework",
-					"\"CoreTelephony\"",
-					"-framework",
-					"\"CoreText\"",
-					"-framework",
-					"\"CrashReporter\"",
-					"-framework",
-					"\"Crashlytics\"",
-					"-framework",
-					"\"Foundation\"",
-					"-framework",
-					"\"GoogleOpenSource\"",
-					"-framework",
-					"\"GooglePlus\"",
-					"-framework",
-					"\"ImageIO\"",
-					"-framework",
-					"\"MediaPlayer\"",
-					"-framework",
-					"\"MobileCoreServices\"",
-					"-framework",
-					"\"QuartzCore\"",
-					"-framework",
-					"\"Security\"",
-					"-framework",
-					"\"SystemConfiguration\"",
-					"-framework",
-					"\"Taplytics\"",
-					"-framework",
-					"\"UIKit\"",
-					"-weak_framework",
-					"\"AdSupport\"",
-					"$(inherited)",
 				);
 				PRODUCT_NAME = WordPress;
 				PROVISIONING_PROFILE = "2244abeb-0ce8-4f28-aef7-aa4e8e73cefd";
@@ -17387,94 +3338,12 @@
 					"-Wno-format",
 				);
 				OTHER_LDFLAGS = (
+					"$(inherited)",
 					"-ObjC",
-					"-l\"Helpshift\"",
-					"-l\"Pods-AFNetworking\"",
-					"-l\"Pods-CTAssetsPickerController\"",
-					"-l\"Pods-CocoaLumberjack\"",
-					"-l\"Pods-CrashlyticsLumberjack\"",
-					"-l\"Pods-DTCoreText\"",
-					"-l\"Pods-DTFoundation\"",
-					"-l\"Pods-EmailChecker\"",
-					"-l\"Pods-Google-Diff-Match-Patch\"",
-					"-l\"Pods-Helpshift\"",
-					"-l\"Pods-HockeySDK\"",
-					"-l\"Pods-JRSwizzle\"",
-					"-l\"Pods-MGImageUtilities\"",
-					"-l\"Pods-Mixpanel\"",
-					"-l\"Pods-NSLogger\"",
-					"-l\"Pods-NSLogger-CocoaLumberjack-connector\"",
-					"-l\"Pods-NSObject-SafeExpectations\"",
-					"-l\"Pods-NSURL+IDN\"",
-					"-l\"Pods-Reachability\"",
-					"-l\"Pods-SVProgressHUD\"",
-					"-l\"Pods-Simperium\"",
-					"-l\"Pods-SocketRocket\"",
-					"-l\"Pods-Taplytics\"",
-					"-l\"Pods-UIAlertView+Blocks\"",
-					"-l\"Pods-UIDeviceIdentifier\"",
-					"-l\"Pods-WordPress-iOS-Editor\"",
-					"-l\"Pods-WordPress-iOS-Shared\"",
-					"-l\"Pods-WordPressApi\"",
-					"-l\"Pods-WordPressCom-Analytics-iOS\"",
-					"-l\"Pods-WordPressCom-Stats-iOS\"",
-					"-l\"Pods-google-plus-ios-sdk\"",
-					"-l\"Pods-wpxmlrpc\"",
 					"-l\"c++\"",
 					"-l\"iconv\"",
-					"-l\"icucore\"",
 					"-l\"sqlite3.0\"",
-					"-l\"xml2\"",
 					"-l\"z\"",
-					"-framework",
-					"\"Accelerate\"",
-					"-framework",
-					"\"AddressBook\"",
-					"-framework",
-					"\"AssetsLibrary\"",
-					"-framework",
-					"\"CFNetwork\"",
-					"-framework",
-					"\"CoreData\"",
-					"-framework",
-					"\"CoreGraphics\"",
-					"-framework",
-					"\"CoreLocation\"",
-					"-framework",
-					"\"CoreMotion\"",
-					"-framework",
-					"\"CoreTelephony\"",
-					"-framework",
-					"\"CoreText\"",
-					"-framework",
-					"\"CrashReporter\"",
-					"-framework",
-					"\"Crashlytics\"",
-					"-framework",
-					"\"Foundation\"",
-					"-framework",
-					"\"GoogleOpenSource\"",
-					"-framework",
-					"\"GooglePlus\"",
-					"-framework",
-					"\"ImageIO\"",
-					"-framework",
-					"\"MediaPlayer\"",
-					"-framework",
-					"\"MobileCoreServices\"",
-					"-framework",
-					"\"QuartzCore\"",
-					"-framework",
-					"\"Security\"",
-					"-framework",
-					"\"SystemConfiguration\"",
-					"-framework",
-					"\"Taplytics\"",
-					"-framework",
-					"\"UIKit\"",
-					"-weak_framework",
-					"\"AdSupport\"",
-					"$(inherited)",
 				);
 				PRODUCT_NAME = WordPress;
 				PROVISIONING_PROFILE = "83f5ccad-a92d-4158-9cb6-d3428fbba51d";
@@ -17538,94 +3407,12 @@
 					"-Wno-format-security",
 				);
 				OTHER_LDFLAGS = (
+					"$(inherited)",
 					"-ObjC",
-					"-l\"Helpshift\"",
-					"-l\"Pods-AFNetworking\"",
-					"-l\"Pods-CTAssetsPickerController\"",
-					"-l\"Pods-CocoaLumberjack\"",
-					"-l\"Pods-CrashlyticsLumberjack\"",
-					"-l\"Pods-DTCoreText\"",
-					"-l\"Pods-DTFoundation\"",
-					"-l\"Pods-EmailChecker\"",
-					"-l\"Pods-Google-Diff-Match-Patch\"",
-					"-l\"Pods-Helpshift\"",
-					"-l\"Pods-HockeySDK\"",
-					"-l\"Pods-JRSwizzle\"",
-					"-l\"Pods-MGImageUtilities\"",
-					"-l\"Pods-Mixpanel\"",
-					"-l\"Pods-NSLogger\"",
-					"-l\"Pods-NSLogger-CocoaLumberjack-connector\"",
-					"-l\"Pods-NSObject-SafeExpectations\"",
-					"-l\"Pods-NSURL+IDN\"",
-					"-l\"Pods-Reachability\"",
-					"-l\"Pods-SVProgressHUD\"",
-					"-l\"Pods-Simperium\"",
-					"-l\"Pods-SocketRocket\"",
-					"-l\"Pods-Taplytics\"",
-					"-l\"Pods-UIAlertView+Blocks\"",
-					"-l\"Pods-UIDeviceIdentifier\"",
-					"-l\"Pods-WordPress-iOS-Editor\"",
-					"-l\"Pods-WordPress-iOS-Shared\"",
-					"-l\"Pods-WordPressApi\"",
-					"-l\"Pods-WordPressCom-Analytics-iOS\"",
-					"-l\"Pods-WordPressCom-Stats-iOS\"",
-					"-l\"Pods-google-plus-ios-sdk\"",
-					"-l\"Pods-wpxmlrpc\"",
 					"-l\"c++\"",
 					"-l\"iconv\"",
-					"-l\"icucore\"",
 					"-l\"sqlite3.0\"",
-					"-l\"xml2\"",
 					"-l\"z\"",
-					"-framework",
-					"\"Accelerate\"",
-					"-framework",
-					"\"AddressBook\"",
-					"-framework",
-					"\"AssetsLibrary\"",
-					"-framework",
-					"\"CFNetwork\"",
-					"-framework",
-					"\"CoreData\"",
-					"-framework",
-					"\"CoreGraphics\"",
-					"-framework",
-					"\"CoreLocation\"",
-					"-framework",
-					"\"CoreMotion\"",
-					"-framework",
-					"\"CoreTelephony\"",
-					"-framework",
-					"\"CoreText\"",
-					"-framework",
-					"\"CrashReporter\"",
-					"-framework",
-					"\"Crashlytics\"",
-					"-framework",
-					"\"Foundation\"",
-					"-framework",
-					"\"GoogleOpenSource\"",
-					"-framework",
-					"\"GooglePlus\"",
-					"-framework",
-					"\"ImageIO\"",
-					"-framework",
-					"\"MediaPlayer\"",
-					"-framework",
-					"\"MobileCoreServices\"",
-					"-framework",
-					"\"QuartzCore\"",
-					"-framework",
-					"\"Security\"",
-					"-framework",
-					"\"SystemConfiguration\"",
-					"-framework",
-					"\"Taplytics\"",
-					"-framework",
-					"\"UIKit\"",
-					"-weak_framework",
-					"\"AdSupport\"",
-					"$(inherited)",
 				);
 				PRODUCT_NAME = WordPress;
 				PROVISIONING_PROFILE = "83f5ccad-a92d-4158-9cb6-d3428fbba51d";
@@ -17693,94 +3480,12 @@
 					"-Wno-format",
 				);
 				OTHER_LDFLAGS = (
+					"$(inherited)",
 					"-ObjC",
-					"-l\"Helpshift\"",
-					"-l\"Pods-AFNetworking\"",
-					"-l\"Pods-CTAssetsPickerController\"",
-					"-l\"Pods-CocoaLumberjack\"",
-					"-l\"Pods-CrashlyticsLumberjack\"",
-					"-l\"Pods-DTCoreText\"",
-					"-l\"Pods-DTFoundation\"",
-					"-l\"Pods-EmailChecker\"",
-					"-l\"Pods-Google-Diff-Match-Patch\"",
-					"-l\"Pods-Helpshift\"",
-					"-l\"Pods-HockeySDK\"",
-					"-l\"Pods-JRSwizzle\"",
-					"-l\"Pods-MGImageUtilities\"",
-					"-l\"Pods-Mixpanel\"",
-					"-l\"Pods-NSLogger\"",
-					"-l\"Pods-NSLogger-CocoaLumberjack-connector\"",
-					"-l\"Pods-NSObject-SafeExpectations\"",
-					"-l\"Pods-NSURL+IDN\"",
-					"-l\"Pods-Reachability\"",
-					"-l\"Pods-SVProgressHUD\"",
-					"-l\"Pods-Simperium\"",
-					"-l\"Pods-SocketRocket\"",
-					"-l\"Pods-Taplytics\"",
-					"-l\"Pods-UIAlertView+Blocks\"",
-					"-l\"Pods-UIDeviceIdentifier\"",
-					"-l\"Pods-WordPress-iOS-Editor\"",
-					"-l\"Pods-WordPress-iOS-Shared\"",
-					"-l\"Pods-WordPressApi\"",
-					"-l\"Pods-WordPressCom-Analytics-iOS\"",
-					"-l\"Pods-WordPressCom-Stats-iOS\"",
-					"-l\"Pods-google-plus-ios-sdk\"",
-					"-l\"Pods-wpxmlrpc\"",
 					"-l\"c++\"",
 					"-l\"iconv\"",
-					"-l\"icucore\"",
 					"-l\"sqlite3.0\"",
-					"-l\"xml2\"",
 					"-l\"z\"",
-					"-framework",
-					"\"Accelerate\"",
-					"-framework",
-					"\"AddressBook\"",
-					"-framework",
-					"\"AssetsLibrary\"",
-					"-framework",
-					"\"CFNetwork\"",
-					"-framework",
-					"\"CoreData\"",
-					"-framework",
-					"\"CoreGraphics\"",
-					"-framework",
-					"\"CoreLocation\"",
-					"-framework",
-					"\"CoreMotion\"",
-					"-framework",
-					"\"CoreTelephony\"",
-					"-framework",
-					"\"CoreText\"",
-					"-framework",
-					"\"CrashReporter\"",
-					"-framework",
-					"\"Crashlytics\"",
-					"-framework",
-					"\"Foundation\"",
-					"-framework",
-					"\"GoogleOpenSource\"",
-					"-framework",
-					"\"GooglePlus\"",
-					"-framework",
-					"\"ImageIO\"",
-					"-framework",
-					"\"MediaPlayer\"",
-					"-framework",
-					"\"MobileCoreServices\"",
-					"-framework",
-					"\"QuartzCore\"",
-					"-framework",
-					"\"Security\"",
-					"-framework",
-					"\"SystemConfiguration\"",
-					"-framework",
-					"\"Taplytics\"",
-					"-framework",
-					"\"UIKit\"",
-					"-weak_framework",
-					"\"AdSupport\"",
-					"$(inherited)",
 				);
 				PRODUCT_NAME = WordPress;
 				PROVISIONING_PROFILE = "066f2737-68fe-4cf2-a7be-2c3f2cfa4a86";
@@ -18228,1990 +3933,4 @@
 /* End XCVersionGroup section */
 	};
 	rootObject = 29B97313FDCFA39411CA2CEA /* Project object */;
-}
-=======
-if [ -z $WPCOM_APP_ID ]
-then
-echo "warning: Missing WPCOM_APP_ID"
-exit 1
-fi
-if [ -z $WPCOM_APP_SECRET ]
-then
-echo "warning: Missing WPCOM_APP_SECRET"
-exit 1
-fi
-
-echo "Generating credentials file in ${DERIVED_TMP_DIR}/WordPressComApiCredentials.m"
-ruby ${SOURCE_ROOT}/WordPressApi/gencredentials.rb &gt; ${DERIVED_TMP_DIR}/WordPressComApiCredentials.m
-</string>
-			<key>showEnvVarsInLog</key>
-			<string>0</string>
-		</dict>
-		<key>E1756E621694A08200D9EC00</key>
-		<dict>
-			<key>explicitFileType</key>
-			<string>text.script.ruby</string>
-			<key>isa</key>
-			<string>PBXFileReference</string>
-			<key>path</key>
-			<string>gencredentials.rb</string>
-			<key>sourceTree</key>
-			<string>&lt;group&gt;</string>
-		</dict>
-		<key>E1756E641694A99400D9EC00</key>
-		<dict>
-			<key>fileEncoding</key>
-			<string>4</string>
-			<key>isa</key>
-			<string>PBXFileReference</string>
-			<key>lastKnownFileType</key>
-			<string>sourcecode.c.objc</string>
-			<key>path</key>
-			<string>WordPressComApiCredentials.m</string>
-			<key>sourceTree</key>
-			<string>&lt;group&gt;</string>
-		</dict>
-		<key>E1756E651694A99400D9EC00</key>
-		<dict>
-			<key>fileRef</key>
-			<string>E1756E641694A99400D9EC00</string>
-			<key>isa</key>
-			<string>PBXBuildFile</string>
-		</dict>
-		<key>E1756E661694AA1500D9EC00</key>
-		<dict>
-			<key>children</key>
-			<array>
-				<string>E1756E641694A99400D9EC00</string>
-			</array>
-			<key>isa</key>
-			<string>PBXGroup</string>
-			<key>name</key>
-			<string>Derived Sources</string>
-			<key>path</key>
-			<string>/private/tmp/WordPress.build</string>
-			<key>sourceTree</key>
-			<string>&lt;absolute&gt;</string>
-		</dict>
-		<key>E17B98E7171FFB450073E30D</key>
-		<dict>
-			<key>isa</key>
-			<string>PBXFileReference</string>
-			<key>lastKnownFileType</key>
-			<string>wrapper.xcdatamodel</string>
-			<key>path</key>
-			<string>WordPress 11.xcdatamodel</string>
-			<key>sourceTree</key>
-			<string>&lt;group&gt;</string>
-		</dict>
-		<key>E17BE7A9134DEC12007285FD</key>
-		<dict>
-			<key>isa</key>
-			<string>PBXFileReference</string>
-			<key>lastKnownFileType</key>
-			<string>text.plist.strings</string>
-			<key>name</key>
-			<string>ja</string>
-			<key>path</key>
-			<string>ja.lproj/Localizable.strings</string>
-			<key>sourceTree</key>
-			<string>&lt;group&gt;</string>
-		</dict>
-		<key>E18165FC14E4428B006CE885</key>
-		<dict>
-			<key>fileEncoding</key>
-			<string>4</string>
-			<key>isa</key>
-			<string>PBXFileReference</string>
-			<key>lastKnownFileType</key>
-			<string>text.html</string>
-			<key>name</key>
-			<string>loader.html</string>
-			<key>path</key>
-			<string>Resources/HTML/loader.html</string>
-			<key>sourceTree</key>
-			<string>&lt;group&gt;</string>
-		</dict>
-		<key>E18165FD14E4428B006CE885</key>
-		<dict>
-			<key>fileRef</key>
-			<string>E18165FC14E4428B006CE885</string>
-			<key>isa</key>
-			<string>PBXBuildFile</string>
-		</dict>
-		<key>E183BD7217621D85000B0822</key>
-		<dict>
-			<key>fileEncoding</key>
-			<string>4</string>
-			<key>isa</key>
-			<string>PBXFileReference</string>
-			<key>lastKnownFileType</key>
-			<string>sourcecode.c.h</string>
-			<key>path</key>
-			<string>WPCookie.h</string>
-			<key>sourceTree</key>
-			<string>&lt;group&gt;</string>
-		</dict>
-		<key>E183BD7317621D86000B0822</key>
-		<dict>
-			<key>fileEncoding</key>
-			<string>4</string>
-			<key>isa</key>
-			<string>PBXFileReference</string>
-			<key>lastKnownFileType</key>
-			<string>sourcecode.c.objc</string>
-			<key>path</key>
-			<string>WPCookie.m</string>
-			<key>sourceTree</key>
-			<string>&lt;group&gt;</string>
-		</dict>
-		<key>E183BD7417621D87000B0822</key>
-		<dict>
-			<key>fileRef</key>
-			<string>E183BD7317621D86000B0822</string>
-			<key>isa</key>
-			<string>PBXBuildFile</string>
-		</dict>
-		<key>E183EC9B16B1C01D00C2EB11</key>
-		<dict>
-			<key>isa</key>
-			<string>PBXFileReference</string>
-			<key>lastKnownFileType</key>
-			<string>sourcecode.c.h</string>
-			<key>path</key>
-			<string>WPPostViewController_Internal.h</string>
-			<key>sourceTree</key>
-			<string>&lt;group&gt;</string>
-			<key>usesTabs</key>
-			<string>0</string>
-		</dict>
-		<key>E183EC9C16B215FE00C2EB11</key>
-		<dict>
-			<key>fileRef</key>
-			<string>A01C542D0E24E88400D411F2</string>
-			<key>isa</key>
-			<string>PBXBuildFile</string>
-		</dict>
-		<key>E183EC9D16B2160200C2EB11</key>
-		<dict>
-			<key>fileRef</key>
-			<string>8355D67D11D13EAD00A61362</string>
-			<key>isa</key>
-			<string>PBXBuildFile</string>
-		</dict>
-		<key>E183ECA216B2179B00C2EB11</key>
-		<dict>
-			<key>fileRef</key>
-			<string>CC24E5F41577E16B00A6D5B5</string>
-			<key>isa</key>
-			<string>PBXBuildFile</string>
-		</dict>
-		<key>E183ECA316B2179B00C2EB11</key>
-		<dict>
-			<key>fileRef</key>
-			<string>CC24E5F01577DBC300A6D5B5</string>
-			<key>isa</key>
-			<string>PBXBuildFile</string>
-		</dict>
-		<key>E183ECA416B2179B00C2EB11</key>
-		<dict>
-			<key>fileRef</key>
-			<string>835E2402126E66E50085940B</string>
-			<key>isa</key>
-			<string>PBXBuildFile</string>
-		</dict>
-		<key>E183ECA516B2179B00C2EB11</key>
-		<dict>
-			<key>fileRef</key>
-			<string>374CB16115B93C0800DD0EBC</string>
-			<key>isa</key>
-			<string>PBXBuildFile</string>
-		</dict>
-		<key>E183ECA616B2179B00C2EB11</key>
-		<dict>
-			<key>fileRef</key>
-			<string>E1A386C714DB05C300954CF8</string>
-			<key>isa</key>
-			<string>PBXBuildFile</string>
-		</dict>
-		<key>E183ECA716B2179B00C2EB11</key>
-		<dict>
-			<key>fileRef</key>
-			<string>834CE7331256D0DE0046A4A3</string>
-			<key>isa</key>
-			<string>PBXBuildFile</string>
-		</dict>
-		<key>E183ECA816B2179B00C2EB11</key>
-		<dict>
-			<key>fileRef</key>
-			<string>8355D7D811D260AA00A61362</string>
-			<key>isa</key>
-			<string>PBXBuildFile</string>
-		</dict>
-		<key>E183ECA916B2179B00C2EB11</key>
-		<dict>
-			<key>fileRef</key>
-			<string>83F3E2D211276371004CD686</string>
-			<key>isa</key>
-			<string>PBXBuildFile</string>
-		</dict>
-		<key>E183ECAA16B2179B00C2EB11</key>
-		<dict>
-			<key>fileRef</key>
-			<string>E1A386C914DB05F700954CF8</string>
-			<key>isa</key>
-			<string>PBXBuildFile</string>
-		</dict>
-		<key>E183ECAB16B2179B00C2EB11</key>
-		<dict>
-			<key>fileRef</key>
-			<string>FD3D6D2B1349F5D30061136A</string>
-			<key>isa</key>
-			<string>PBXBuildFile</string>
-		</dict>
-		<key>E183ECAC16B2179B00C2EB11</key>
-		<dict>
-			<key>fileRef</key>
-			<string>FD21397E13128C5300099582</string>
-			<key>isa</key>
-			<string>PBXBuildFile</string>
-		</dict>
-		<key>E183ECAD16B2179B00C2EB11</key>
-		<dict>
-			<key>fileRef</key>
-			<string>E19DF740141F7BDD000002F3</string>
-			<key>isa</key>
-			<string>PBXBuildFile</string>
-		</dict>
-		<key>E183ECAE16B2179B00C2EB11</key>
-		<dict>
-			<key>fileRef</key>
-			<string>83F3E25F11275E07004CD686</string>
-			<key>isa</key>
-			<string>PBXBuildFile</string>
-		</dict>
-		<key>E183ECAF16B2179B00C2EB11</key>
-		<dict>
-			<key>fileRef</key>
-			<string>83FB4D3E122C38F700DB9506</string>
-			<key>isa</key>
-			<string>PBXBuildFile</string>
-		</dict>
-		<key>E183ECB016B2179B00C2EB11</key>
-		<dict>
-			<key>fileRef</key>
-			<string>83043E54126FA31400EC9953</string>
-			<key>isa</key>
-			<string>PBXBuildFile</string>
-		</dict>
-		<key>E183ECB116B2179B00C2EB11</key>
-		<dict>
-			<key>fileRef</key>
-			<string>296890770FE971DC00770264</string>
-			<key>isa</key>
-			<string>PBXBuildFile</string>
-		</dict>
-		<key>E183ECB216B2179B00C2EB11</key>
-		<dict>
-			<key>fileRef</key>
-			<string>CC24E5F21577DFF400A6D5B5</string>
-			<key>isa</key>
-			<string>PBXBuildFile</string>
-		</dict>
-		<key>E1863F9A1355E0AB0031BBC8</key>
-		<dict>
-			<key>isa</key>
-			<string>PBXFileReference</string>
-			<key>lastKnownFileType</key>
-			<string>text.plist.strings</string>
-			<key>name</key>
-			<string>pt</string>
-			<key>path</key>
-			<string>pt.lproj/Localizable.strings</string>
-			<key>sourceTree</key>
-			<string>&lt;group&gt;</string>
-		</dict>
-		<key>E1874BFE161C5DBC0058BDC4</key>
-		<dict>
-			<key>isa</key>
-			<string>PBXFileReference</string>
-			<key>lastKnownFileType</key>
-			<string>wrapper.xcdatamodel</string>
-			<key>path</key>
-			<string>WordPress 7.xcdatamodel</string>
-			<key>sourceTree</key>
-			<string>&lt;group&gt;</string>
-		</dict>
-		<key>E18D8AE21397C51A00000861</key>
-		<dict>
-			<key>isa</key>
-			<string>PBXFileReference</string>
-			<key>lastKnownFileType</key>
-			<string>text.plist.strings</string>
-			<key>name</key>
-			<string>zh-Hans</string>
-			<key>path</key>
-			<string>zh-Hans.lproj/Localizable.strings</string>
-			<key>sourceTree</key>
-			<string>&lt;group&gt;</string>
-		</dict>
-		<key>E18D8AE41397C54E00000861</key>
-		<dict>
-			<key>isa</key>
-			<string>PBXFileReference</string>
-			<key>lastKnownFileType</key>
-			<string>text.plist.strings</string>
-			<key>name</key>
-			<string>nb</string>
-			<key>path</key>
-			<string>nb.lproj/Localizable.strings</string>
-			<key>sourceTree</key>
-			<string>&lt;group&gt;</string>
-		</dict>
-		<key>E18EE94919349EAE00B0A40C</key>
-		<dict>
-			<key>fileEncoding</key>
-			<string>4</string>
-			<key>isa</key>
-			<string>PBXFileReference</string>
-			<key>lastKnownFileType</key>
-			<string>sourcecode.c.h</string>
-			<key>path</key>
-			<string>AccountServiceRemote.h</string>
-			<key>sourceTree</key>
-			<string>&lt;group&gt;</string>
-		</dict>
-		<key>E18EE94A19349EAE00B0A40C</key>
-		<dict>
-			<key>fileEncoding</key>
-			<string>4</string>
-			<key>isa</key>
-			<string>PBXFileReference</string>
-			<key>lastKnownFileType</key>
-			<string>sourcecode.c.objc</string>
-			<key>path</key>
-			<string>AccountServiceRemote.m</string>
-			<key>sourceTree</key>
-			<string>&lt;group&gt;</string>
-		</dict>
-		<key>E18EE94B19349EAE00B0A40C</key>
-		<dict>
-			<key>fileRef</key>
-			<string>E18EE94A19349EAE00B0A40C</string>
-			<key>isa</key>
-			<string>PBXBuildFile</string>
-		</dict>
-		<key>E18EE94C19349EBA00B0A40C</key>
-		<dict>
-			<key>fileEncoding</key>
-			<string>4</string>
-			<key>isa</key>
-			<string>PBXFileReference</string>
-			<key>lastKnownFileType</key>
-			<string>sourcecode.c.h</string>
-			<key>path</key>
-			<string>BlogServiceRemote.h</string>
-			<key>sourceTree</key>
-			<string>&lt;group&gt;</string>
-		</dict>
-		<key>E18EE94D19349EBA00B0A40C</key>
-		<dict>
-			<key>fileEncoding</key>
-			<string>4</string>
-			<key>isa</key>
-			<string>PBXFileReference</string>
-			<key>lastKnownFileType</key>
-			<string>sourcecode.c.objc</string>
-			<key>path</key>
-			<string>BlogServiceRemote.m</string>
-			<key>sourceTree</key>
-			<string>&lt;group&gt;</string>
-		</dict>
-		<key>E18EE94E19349EBA00B0A40C</key>
-		<dict>
-			<key>fileRef</key>
-			<string>E18EE94D19349EBA00B0A40C</string>
-			<key>isa</key>
-			<string>PBXBuildFile</string>
-		</dict>
-		<key>E18EE94F19349EC300B0A40C</key>
-		<dict>
-			<key>fileEncoding</key>
-			<string>4</string>
-			<key>isa</key>
-			<string>PBXFileReference</string>
-			<key>lastKnownFileType</key>
-			<string>sourcecode.c.h</string>
-			<key>path</key>
-			<string>ReaderTopicServiceRemote.h</string>
-			<key>sourceTree</key>
-			<string>&lt;group&gt;</string>
-		</dict>
-		<key>E18EE95019349EC300B0A40C</key>
-		<dict>
-			<key>fileEncoding</key>
-			<string>4</string>
-			<key>isa</key>
-			<string>PBXFileReference</string>
-			<key>lastKnownFileType</key>
-			<string>sourcecode.c.objc</string>
-			<key>path</key>
-			<string>ReaderTopicServiceRemote.m</string>
-			<key>sourceTree</key>
-			<string>&lt;group&gt;</string>
-		</dict>
-		<key>E18EE95119349EC300B0A40C</key>
-		<dict>
-			<key>fileRef</key>
-			<string>E18EE95019349EC300B0A40C</string>
-			<key>isa</key>
-			<string>PBXBuildFile</string>
-		</dict>
-		<key>E19472D8134E3E4A00879F63</key>
-		<dict>
-			<key>children</key>
-			<array>
-				<string>5DC02A3318E4C5A3009A1765</string>
-				<string>37195B7F166A5DDC005F2292</string>
-				<string>ACFF1DC00E231EF600EC6BF5</string>
-				<string>C50E78130E71648100991509</string>
-				<string>83290399120CF517000A965A</string>
-				<string>8320B5D711FCA4EE00607422</string>
-				<string>37245ADB13FC23FF006CDBE3</string>
-				<string>28AD735F0D9D9599002E5188</string>
-				<string>30AF6CF413C2289600A29C00</string>
-				<string>3768BEF013041E7900E7C9A9</string>
-				<string>CC70165A185A7536007B37DB</string>
-				<string>5DF94E311962B9D800359241</string>
-				<string>5DF94E321962B9D800359241</string>
-			</array>
-			<key>isa</key>
-			<string>PBXGroup</string>
-			<key>name</key>
-			<string>UI</string>
-			<key>sourceTree</key>
-			<string>&lt;group&gt;</string>
-		</dict>
-		<key>E19853331755E461001CC6D5</key>
-		<dict>
-			<key>isa</key>
-			<string>PBXFileReference</string>
-			<key>lastKnownFileType</key>
-			<string>text.plist.strings</string>
-			<key>name</key>
-			<string>da</string>
-			<key>path</key>
-			<string>da.lproj/Localizable.strings</string>
-			<key>sourceTree</key>
-			<string>&lt;group&gt;</string>
-		</dict>
-		<key>E19853341755E4B3001CC6D5</key>
-		<dict>
-			<key>isa</key>
-			<string>PBXFileReference</string>
-			<key>lastKnownFileType</key>
-			<string>text.plist.strings</string>
-			<key>name</key>
-			<string>ko</string>
-			<key>path</key>
-			<string>ko.lproj/Localizable.strings</string>
-			<key>sourceTree</key>
-			<string>&lt;group&gt;</string>
-		</dict>
-		<key>E19BF8F913CC69E7004753FE</key>
-		<dict>
-			<key>isa</key>
-			<string>PBXFileReference</string>
-			<key>lastKnownFileType</key>
-			<string>wrapper.xcdatamodel</string>
-			<key>path</key>
-			<string>WordPress 3.xcdatamodel</string>
-			<key>sourceTree</key>
-			<string>&lt;group&gt;</string>
-		</dict>
-		<key>E19DF740141F7BDD000002F3</key>
-		<dict>
-			<key>includeInIndex</key>
-			<string>1</string>
-			<key>isa</key>
-			<string>PBXFileReference</string>
-			<key>lastKnownFileType</key>
-			<string>compiled.mach-o.dylib</string>
-			<key>name</key>
-			<string>libz.dylib</string>
-			<key>path</key>
-			<string>usr/lib/libz.dylib</string>
-			<key>sourceTree</key>
-			<string>SDKROOT</string>
-		</dict>
-		<key>E19DF741141F7BDD000002F3</key>
-		<dict>
-			<key>fileRef</key>
-			<string>E19DF740141F7BDD000002F3</string>
-			<key>isa</key>
-			<string>PBXBuildFile</string>
-		</dict>
-		<key>E1A03EDF17422DBC0085D192</key>
-		<dict>
-			<key>children</key>
-			<array>
-				<string>E1A03EE017422DCD0085D192</string>
-				<string>E1A03EE117422DCE0085D192</string>
-				<string>E1A03F46174283DF0085D192</string>
-				<string>E1A03F47174283E00085D192</string>
-			</array>
-			<key>isa</key>
-			<string>PBXGroup</string>
-			<key>path</key>
-			<string>10-11</string>
-			<key>sourceTree</key>
-			<string>&lt;group&gt;</string>
-		</dict>
-		<key>E1A03EE017422DCD0085D192</key>
-		<dict>
-			<key>fileEncoding</key>
-			<string>4</string>
-			<key>isa</key>
-			<string>PBXFileReference</string>
-			<key>lastKnownFileType</key>
-			<string>sourcecode.c.h</string>
-			<key>path</key>
-			<string>BlogToAccount.h</string>
-			<key>sourceTree</key>
-			<string>&lt;group&gt;</string>
-		</dict>
-		<key>E1A03EE117422DCE0085D192</key>
-		<dict>
-			<key>fileEncoding</key>
-			<string>4</string>
-			<key>isa</key>
-			<string>PBXFileReference</string>
-			<key>lastKnownFileType</key>
-			<string>sourcecode.c.objc</string>
-			<key>path</key>
-			<string>BlogToAccount.m</string>
-			<key>sourceTree</key>
-			<string>&lt;group&gt;</string>
-		</dict>
-		<key>E1A03EE217422DCF0085D192</key>
-		<dict>
-			<key>fileRef</key>
-			<string>E1A03EE117422DCE0085D192</string>
-			<key>isa</key>
-			<string>PBXBuildFile</string>
-		</dict>
-		<key>E1A03F46174283DF0085D192</key>
-		<dict>
-			<key>fileEncoding</key>
-			<string>4</string>
-			<key>isa</key>
-			<string>PBXFileReference</string>
-			<key>lastKnownFileType</key>
-			<string>sourcecode.c.h</string>
-			<key>path</key>
-			<string>BlogToJetpackAccount.h</string>
-			<key>sourceTree</key>
-			<string>&lt;group&gt;</string>
-		</dict>
-		<key>E1A03F47174283E00085D192</key>
-		<dict>
-			<key>fileEncoding</key>
-			<string>4</string>
-			<key>isa</key>
-			<string>PBXFileReference</string>
-			<key>lastKnownFileType</key>
-			<string>sourcecode.c.objc</string>
-			<key>path</key>
-			<string>BlogToJetpackAccount.m</string>
-			<key>sourceTree</key>
-			<string>&lt;group&gt;</string>
-		</dict>
-		<key>E1A03F48174283E10085D192</key>
-		<dict>
-			<key>fileRef</key>
-			<string>E1A03F47174283E00085D192</string>
-			<key>isa</key>
-			<string>PBXBuildFile</string>
-		</dict>
-		<key>E1A0FAE5162F11CE0063B098</key>
-		<dict>
-			<key>fileEncoding</key>
-			<string>4</string>
-			<key>isa</key>
-			<string>PBXFileReference</string>
-			<key>lastKnownFileType</key>
-			<string>sourcecode.c.h</string>
-			<key>path</key>
-			<string>UIDevice+WordPressIdentifier.h</string>
-			<key>sourceTree</key>
-			<string>&lt;group&gt;</string>
-		</dict>
-		<key>E1A0FAE6162F11CE0063B098</key>
-		<dict>
-			<key>fileEncoding</key>
-			<string>4</string>
-			<key>isa</key>
-			<string>PBXFileReference</string>
-			<key>lastKnownFileType</key>
-			<string>sourcecode.c.objc</string>
-			<key>path</key>
-			<string>UIDevice+WordPressIdentifier.m</string>
-			<key>sourceTree</key>
-			<string>&lt;group&gt;</string>
-		</dict>
-		<key>E1A0FAE7162F11CF0063B098</key>
-		<dict>
-			<key>fileRef</key>
-			<string>E1A0FAE6162F11CE0063B098</string>
-			<key>isa</key>
-			<string>PBXBuildFile</string>
-		</dict>
-		<key>E1A386C714DB05C300954CF8</key>
-		<dict>
-			<key>includeInIndex</key>
-			<string>1</string>
-			<key>isa</key>
-			<string>PBXFileReference</string>
-			<key>lastKnownFileType</key>
-			<string>wrapper.framework</string>
-			<key>name</key>
-			<string>AVFoundation.framework</string>
-			<key>path</key>
-			<string>System/Library/Frameworks/AVFoundation.framework</string>
-			<key>sourceTree</key>
-			<string>SDKROOT</string>
-		</dict>
-		<key>E1A386C814DB05C300954CF8</key>
-		<dict>
-			<key>fileRef</key>
-			<string>E1A386C714DB05C300954CF8</string>
-			<key>isa</key>
-			<string>PBXBuildFile</string>
-		</dict>
-		<key>E1A386C914DB05F700954CF8</key>
-		<dict>
-			<key>includeInIndex</key>
-			<string>1</string>
-			<key>isa</key>
-			<string>PBXFileReference</string>
-			<key>lastKnownFileType</key>
-			<string>wrapper.framework</string>
-			<key>name</key>
-			<string>CoreMedia.framework</string>
-			<key>path</key>
-			<string>System/Library/Frameworks/CoreMedia.framework</string>
-			<key>sourceTree</key>
-			<string>SDKROOT</string>
-		</dict>
-		<key>E1A386CA14DB05F700954CF8</key>
-		<dict>
-			<key>fileRef</key>
-			<string>E1A386C914DB05F700954CF8</string>
-			<key>isa</key>
-			<string>PBXBuildFile</string>
-		</dict>
-		<key>E1A386CB14DB063800954CF8</key>
-		<dict>
-			<key>fileRef</key>
-			<string>83FB4D3E122C38F700DB9506</string>
-			<key>isa</key>
-			<string>PBXBuildFile</string>
-		</dict>
-		<key>E1A38C921581879D00439E55</key>
-		<dict>
-			<key>isa</key>
-			<string>PBXFileReference</string>
-			<key>lastKnownFileType</key>
-			<string>sourcecode.c.h</string>
-			<key>path</key>
-			<string>WPTableViewControllerSubclass.h</string>
-			<key>sourceTree</key>
-			<string>&lt;group&gt;</string>
-		</dict>
-		<key>E1AB07AB1578D34300D6AD64</key>
-		<dict>
-			<key>fileEncoding</key>
-			<string>4</string>
-			<key>isa</key>
-			<string>PBXFileReference</string>
-			<key>lastKnownFileType</key>
-			<string>sourcecode.c.h</string>
-			<key>path</key>
-			<string>SettingsViewController.h</string>
-			<key>sourceTree</key>
-			<string>&lt;group&gt;</string>
-		</dict>
-		<key>E1AB07AC1578D34300D6AD64</key>
-		<dict>
-			<key>fileEncoding</key>
-			<string>4</string>
-			<key>isa</key>
-			<string>PBXFileReference</string>
-			<key>lastKnownFileType</key>
-			<string>sourcecode.c.objc</string>
-			<key>lineEnding</key>
-			<string>0</string>
-			<key>path</key>
-			<string>SettingsViewController.m</string>
-			<key>sourceTree</key>
-			<string>&lt;group&gt;</string>
-			<key>xcLanguageSpecificationIdentifier</key>
-			<string>xcode.lang.objc</string>
-		</dict>
-		<key>E1AB07AD1578D34300D6AD64</key>
-		<dict>
-			<key>fileRef</key>
-			<string>E1AB07AC1578D34300D6AD64</string>
-			<key>isa</key>
-			<string>PBXBuildFile</string>
-		</dict>
-		<key>E1AC282D18282423004D394C</key>
-		<dict>
-			<key>fileRef</key>
-			<string>292CECFF1027259000BD407D</string>
-			<key>isa</key>
-			<string>PBXBuildFile</string>
-			<key>settings</key>
-			<dict>
-				<key>COMPILER_FLAGS</key>
-				<string>-fno-objc-arc</string>
-			</dict>
-		</dict>
-		<key>E1B4A9DE12FC8B1000EB3F67</key>
-		<dict>
-			<key>children</key>
-			<array>
-				<string>E1B4A9DF12FC8B1000EB3F67</string>
-				<string>E1B4A9E012FC8B1000EB3F67</string>
-			</array>
-			<key>isa</key>
-			<string>PBXGroup</string>
-			<key>path</key>
-			<string>EGOTableViewPullRefresh</string>
-			<key>sourceTree</key>
-			<string>&lt;group&gt;</string>
-		</dict>
-		<key>E1B4A9DF12FC8B1000EB3F67</key>
-		<dict>
-			<key>fileEncoding</key>
-			<string>4</string>
-			<key>isa</key>
-			<string>PBXFileReference</string>
-			<key>lastKnownFileType</key>
-			<string>sourcecode.c.h</string>
-			<key>path</key>
-			<string>EGORefreshTableHeaderView.h</string>
-			<key>sourceTree</key>
-			<string>&lt;group&gt;</string>
-		</dict>
-		<key>E1B4A9E012FC8B1000EB3F67</key>
-		<dict>
-			<key>fileEncoding</key>
-			<string>4</string>
-			<key>isa</key>
-			<string>PBXFileReference</string>
-			<key>lastKnownFileType</key>
-			<string>sourcecode.c.objc</string>
-			<key>path</key>
-			<string>EGORefreshTableHeaderView.m</string>
-			<key>sourceTree</key>
-			<string>&lt;group&gt;</string>
-		</dict>
-		<key>E1B4A9E112FC8B1000EB3F67</key>
-		<dict>
-			<key>fileRef</key>
-			<string>E1B4A9E012FC8B1000EB3F67</string>
-			<key>isa</key>
-			<string>PBXBuildFile</string>
-		</dict>
-		<key>E1B62A7913AA61A100A6FCA4</key>
-		<dict>
-			<key>fileEncoding</key>
-			<string>4</string>
-			<key>isa</key>
-			<string>PBXFileReference</string>
-			<key>lastKnownFileType</key>
-			<string>sourcecode.c.h</string>
-			<key>path</key>
-			<string>WPWebViewController.h</string>
-			<key>sourceTree</key>
-			<string>&lt;group&gt;</string>
-		</dict>
-		<key>E1B62A7A13AA61A100A6FCA4</key>
-		<dict>
-			<key>fileEncoding</key>
-			<string>4</string>
-			<key>isa</key>
-			<string>PBXFileReference</string>
-			<key>lastKnownFileType</key>
-			<string>sourcecode.c.objc</string>
-			<key>path</key>
-			<string>WPWebViewController.m</string>
-			<key>sourceTree</key>
-			<string>&lt;group&gt;</string>
-		</dict>
-		<key>E1B62A7B13AA61A100A6FCA4</key>
-		<dict>
-			<key>fileRef</key>
-			<string>E1B62A7A13AA61A100A6FCA4</string>
-			<key>isa</key>
-			<string>PBXBuildFile</string>
-		</dict>
-		<key>E1C807471696F72E00E545A6</key>
-		<dict>
-			<key>isa</key>
-			<string>PBXFileReference</string>
-			<key>lastKnownFileType</key>
-			<string>wrapper.xcdatamodel</string>
-			<key>path</key>
-			<string>WordPress 9.xcdatamodel</string>
-			<key>sourceTree</key>
-			<string>&lt;group&gt;</string>
-		</dict>
-		<key>E1CCFB31175D62320016BD8A</key>
-		<dict>
-			<key>buildActionMask</key>
-			<string>2147483647</string>
-			<key>files</key>
-			<array/>
-			<key>inputPaths</key>
-			<array/>
-			<key>isa</key>
-			<string>PBXShellScriptBuildPhase</string>
-			<key>name</key>
-			<string>Run Script</string>
-			<key>outputPaths</key>
-			<array/>
-			<key>runOnlyForDeploymentPostprocessing</key>
-			<string>0</string>
-			<key>shellPath</key>
-			<string>/bin/sh</string>
-			<key>shellScript</key>
-			<string>[ -f ~/.wpcom_app_credentials ] &amp;&amp; source ~/.wpcom_app_credentials
- 
- if [ "x$CRASHLYTICS_API_KEY" != "x" ]; then
- ./Crashlytics.framework/run $CRASHLYTICS_API_KEY
- else
- echo "warning: Crashytics API Key not found"
- fi</string>
-		</dict>
-		<key>E1CCFB32175D624F0016BD8A</key>
-		<dict>
-			<key>isa</key>
-			<string>PBXFileReference</string>
-			<key>lastKnownFileType</key>
-			<string>wrapper.framework</string>
-			<key>path</key>
-			<string>Crashlytics.framework</string>
-			<key>sourceTree</key>
-			<string>&lt;group&gt;</string>
-		</dict>
-		<key>E1CCFB33175D62500016BD8A</key>
-		<dict>
-			<key>fileRef</key>
-			<string>E1CCFB32175D624F0016BD8A</string>
-			<key>isa</key>
-			<string>PBXBuildFile</string>
-		</dict>
-		<key>E1D04D7C19374CFE002FADD7</key>
-		<dict>
-			<key>fileEncoding</key>
-			<string>4</string>
-			<key>isa</key>
-			<string>PBXFileReference</string>
-			<key>lastKnownFileType</key>
-			<string>sourcecode.c.h</string>
-			<key>path</key>
-			<string>BlogServiceRemoteXMLRPC.h</string>
-			<key>sourceTree</key>
-			<string>&lt;group&gt;</string>
-		</dict>
-		<key>E1D04D7D19374CFE002FADD7</key>
-		<dict>
-			<key>fileEncoding</key>
-			<string>4</string>
-			<key>isa</key>
-			<string>PBXFileReference</string>
-			<key>lastKnownFileType</key>
-			<string>sourcecode.c.objc</string>
-			<key>path</key>
-			<string>BlogServiceRemoteXMLRPC.m</string>
-			<key>sourceTree</key>
-			<string>&lt;group&gt;</string>
-		</dict>
-		<key>E1D04D7E19374CFE002FADD7</key>
-		<dict>
-			<key>fileRef</key>
-			<string>E1D04D7D19374CFE002FADD7</string>
-			<key>isa</key>
-			<string>PBXBuildFile</string>
-		</dict>
-		<key>E1D04D7F19374EAF002FADD7</key>
-		<dict>
-			<key>fileEncoding</key>
-			<string>4</string>
-			<key>isa</key>
-			<string>PBXFileReference</string>
-			<key>lastKnownFileType</key>
-			<string>sourcecode.c.h</string>
-			<key>path</key>
-			<string>BlogServiceRemoteProxy.h</string>
-			<key>sourceTree</key>
-			<string>&lt;group&gt;</string>
-		</dict>
-		<key>E1D04D8019374EAF002FADD7</key>
-		<dict>
-			<key>fileEncoding</key>
-			<string>4</string>
-			<key>isa</key>
-			<string>PBXFileReference</string>
-			<key>lastKnownFileType</key>
-			<string>sourcecode.c.objc</string>
-			<key>path</key>
-			<string>BlogServiceRemoteProxy.m</string>
-			<key>sourceTree</key>
-			<string>&lt;group&gt;</string>
-		</dict>
-		<key>E1D04D8119374EAF002FADD7</key>
-		<dict>
-			<key>fileRef</key>
-			<string>E1D04D8019374EAF002FADD7</string>
-			<key>isa</key>
-			<string>PBXBuildFile</string>
-		</dict>
-		<key>E1D04D8219374F2C002FADD7</key>
-		<dict>
-			<key>fileEncoding</key>
-			<string>4</string>
-			<key>isa</key>
-			<string>PBXFileReference</string>
-			<key>lastKnownFileType</key>
-			<string>sourcecode.c.h</string>
-			<key>path</key>
-			<string>BlogServiceRemoteREST.h</string>
-			<key>sourceTree</key>
-			<string>&lt;group&gt;</string>
-		</dict>
-		<key>E1D04D8319374F2C002FADD7</key>
-		<dict>
-			<key>fileEncoding</key>
-			<string>4</string>
-			<key>isa</key>
-			<string>PBXFileReference</string>
-			<key>lastKnownFileType</key>
-			<string>sourcecode.c.objc</string>
-			<key>path</key>
-			<string>BlogServiceRemoteREST.m</string>
-			<key>sourceTree</key>
-			<string>&lt;group&gt;</string>
-		</dict>
-		<key>E1D04D8419374F2C002FADD7</key>
-		<dict>
-			<key>fileRef</key>
-			<string>E1D04D8319374F2C002FADD7</string>
-			<key>isa</key>
-			<string>PBXBuildFile</string>
-		</dict>
-		<key>E1D062D2177C685700644185</key>
-		<dict>
-			<key>isa</key>
-			<string>PBXFileReference</string>
-			<key>lastKnownFileType</key>
-			<string>sourcecode.c.h</string>
-			<key>path</key>
-			<string>ContentActionButton.h</string>
-			<key>sourceTree</key>
-			<string>&lt;group&gt;</string>
-		</dict>
-		<key>E1D062D3177C685700644185</key>
-		<dict>
-			<key>isa</key>
-			<string>PBXFileReference</string>
-			<key>lastKnownFileType</key>
-			<string>sourcecode.c.objc</string>
-			<key>path</key>
-			<string>ContentActionButton.m</string>
-			<key>sourceTree</key>
-			<string>&lt;group&gt;</string>
-		</dict>
-		<key>E1D062D4177C685C00644185</key>
-		<dict>
-			<key>fileRef</key>
-			<string>E1D062D3177C685700644185</string>
-			<key>isa</key>
-			<string>PBXBuildFile</string>
-		</dict>
-		<key>E1D086E0194214C600F0CC19</key>
-		<dict>
-			<key>fileEncoding</key>
-			<string>4</string>
-			<key>isa</key>
-			<string>PBXFileReference</string>
-			<key>lastKnownFileType</key>
-			<string>sourcecode.c.h</string>
-			<key>path</key>
-			<string>NSDate+WordPressJSON.h</string>
-			<key>sourceTree</key>
-			<string>&lt;group&gt;</string>
-		</dict>
-		<key>E1D086E1194214C600F0CC19</key>
-		<dict>
-			<key>fileEncoding</key>
-			<string>4</string>
-			<key>isa</key>
-			<string>PBXFileReference</string>
-			<key>lastKnownFileType</key>
-			<string>sourcecode.c.objc</string>
-			<key>path</key>
-			<string>NSDate+WordPressJSON.m</string>
-			<key>sourceTree</key>
-			<string>&lt;group&gt;</string>
-		</dict>
-		<key>E1D086E2194214C600F0CC19</key>
-		<dict>
-			<key>fileRef</key>
-			<string>E1D086E1194214C600F0CC19</string>
-			<key>isa</key>
-			<string>PBXBuildFile</string>
-		</dict>
-		<key>E1D0D81416D3B86800E33F4C</key>
-		<dict>
-			<key>fileEncoding</key>
-			<string>4</string>
-			<key>isa</key>
-			<string>PBXFileReference</string>
-			<key>lastKnownFileType</key>
-			<string>sourcecode.c.h</string>
-			<key>path</key>
-			<string>SafariActivity.h</string>
-			<key>sourceTree</key>
-			<string>&lt;group&gt;</string>
-		</dict>
-		<key>E1D0D81516D3B86800E33F4C</key>
-		<dict>
-			<key>fileEncoding</key>
-			<string>4</string>
-			<key>isa</key>
-			<string>PBXFileReference</string>
-			<key>lastKnownFileType</key>
-			<string>sourcecode.c.objc</string>
-			<key>path</key>
-			<string>SafariActivity.m</string>
-			<key>sourceTree</key>
-			<string>&lt;group&gt;</string>
-		</dict>
-		<key>E1D0D81616D3B86800E33F4C</key>
-		<dict>
-			<key>fileRef</key>
-			<string>E1D0D81516D3B86800E33F4C</string>
-			<key>isa</key>
-			<string>PBXBuildFile</string>
-		</dict>
-		<key>E1D0D81E16D3D19200E33F4C</key>
-		<dict>
-			<key>children</key>
-			<array>
-				<string>E1D0D81F16D3D19200E33F4C</string>
-				<string>E1D0D82016D3D19200E33F4C</string>
-				<string>E1D0D82116D3D19200E33F4C</string>
-				<string>E1D0D82216D3D19200E33F4C</string>
-				<string>E1D0D82316D3D19200E33F4C</string>
-				<string>E1D0D82416D3D19200E33F4C</string>
-				<string>E1D0D82516D3D19200E33F4C</string>
-				<string>E1D0D82616D3D19200E33F4C</string>
-			</array>
-			<key>isa</key>
-			<string>PBXGroup</string>
-			<key>path</key>
-			<string>PocketAPI</string>
-			<key>sourceTree</key>
-			<string>&lt;group&gt;</string>
-		</dict>
-		<key>E1D0D81F16D3D19200E33F4C</key>
-		<dict>
-			<key>fileEncoding</key>
-			<string>4</string>
-			<key>isa</key>
-			<string>PBXFileReference</string>
-			<key>lastKnownFileType</key>
-			<string>sourcecode.c.h</string>
-			<key>path</key>
-			<string>PocketAPI+NSOperation.h</string>
-			<key>sourceTree</key>
-			<string>&lt;group&gt;</string>
-		</dict>
-		<key>E1D0D82016D3D19200E33F4C</key>
-		<dict>
-			<key>fileEncoding</key>
-			<string>4</string>
-			<key>isa</key>
-			<string>PBXFileReference</string>
-			<key>lastKnownFileType</key>
-			<string>sourcecode.c.h</string>
-			<key>path</key>
-			<string>PocketAPI.h</string>
-			<key>sourceTree</key>
-			<string>&lt;group&gt;</string>
-		</dict>
-		<key>E1D0D82116D3D19200E33F4C</key>
-		<dict>
-			<key>fileEncoding</key>
-			<string>4</string>
-			<key>isa</key>
-			<string>PBXFileReference</string>
-			<key>lastKnownFileType</key>
-			<string>sourcecode.c.objc</string>
-			<key>path</key>
-			<string>PocketAPI.m</string>
-			<key>sourceTree</key>
-			<string>&lt;group&gt;</string>
-		</dict>
-		<key>E1D0D82216D3D19200E33F4C</key>
-		<dict>
-			<key>fileEncoding</key>
-			<string>4</string>
-			<key>isa</key>
-			<string>PBXFileReference</string>
-			<key>lastKnownFileType</key>
-			<string>sourcecode.c.h</string>
-			<key>path</key>
-			<string>PocketAPILogin.h</string>
-			<key>sourceTree</key>
-			<string>&lt;group&gt;</string>
-		</dict>
-		<key>E1D0D82316D3D19200E33F4C</key>
-		<dict>
-			<key>fileEncoding</key>
-			<string>4</string>
-			<key>isa</key>
-			<string>PBXFileReference</string>
-			<key>lastKnownFileType</key>
-			<string>sourcecode.c.objc</string>
-			<key>path</key>
-			<string>PocketAPILogin.m</string>
-			<key>sourceTree</key>
-			<string>&lt;group&gt;</string>
-		</dict>
-		<key>E1D0D82416D3D19200E33F4C</key>
-		<dict>
-			<key>fileEncoding</key>
-			<string>4</string>
-			<key>isa</key>
-			<string>PBXFileReference</string>
-			<key>lastKnownFileType</key>
-			<string>sourcecode.c.h</string>
-			<key>path</key>
-			<string>PocketAPIOperation.h</string>
-			<key>sourceTree</key>
-			<string>&lt;group&gt;</string>
-		</dict>
-		<key>E1D0D82516D3D19200E33F4C</key>
-		<dict>
-			<key>fileEncoding</key>
-			<string>4</string>
-			<key>isa</key>
-			<string>PBXFileReference</string>
-			<key>lastKnownFileType</key>
-			<string>sourcecode.c.objc</string>
-			<key>path</key>
-			<string>PocketAPIOperation.m</string>
-			<key>sourceTree</key>
-			<string>&lt;group&gt;</string>
-		</dict>
-		<key>E1D0D82616D3D19200E33F4C</key>
-		<dict>
-			<key>fileEncoding</key>
-			<string>4</string>
-			<key>isa</key>
-			<string>PBXFileReference</string>
-			<key>lastKnownFileType</key>
-			<string>sourcecode.c.h</string>
-			<key>path</key>
-			<string>PocketAPITypes.h</string>
-			<key>sourceTree</key>
-			<string>&lt;group&gt;</string>
-		</dict>
-		<key>E1D0D82916D3D19200E33F4C</key>
-		<dict>
-			<key>fileRef</key>
-			<string>E1D0D82116D3D19200E33F4C</string>
-			<key>isa</key>
-			<string>PBXBuildFile</string>
-			<key>settings</key>
-			<dict>
-				<key>COMPILER_FLAGS</key>
-				<string>-fno-objc-arc</string>
-			</dict>
-		</dict>
-		<key>E1D0D82A16D3D19200E33F4C</key>
-		<dict>
-			<key>fileRef</key>
-			<string>E1D0D82316D3D19200E33F4C</string>
-			<key>isa</key>
-			<string>PBXBuildFile</string>
-			<key>settings</key>
-			<dict>
-				<key>COMPILER_FLAGS</key>
-				<string>-fno-objc-arc</string>
-			</dict>
-		</dict>
-		<key>E1D0D82B16D3D19200E33F4C</key>
-		<dict>
-			<key>fileRef</key>
-			<string>E1D0D82516D3D19200E33F4C</string>
-			<key>isa</key>
-			<string>PBXBuildFile</string>
-			<key>settings</key>
-			<dict>
-				<key>COMPILER_FLAGS</key>
-				<string>-fno-objc-arc</string>
-			</dict>
-		</dict>
-		<key>E1D0D84516D3D2EA00E33F4C</key>
-		<dict>
-			<key>fileEncoding</key>
-			<string>4</string>
-			<key>isa</key>
-			<string>PBXFileReference</string>
-			<key>lastKnownFileType</key>
-			<string>sourcecode.c.h</string>
-			<key>path</key>
-			<string>PocketActivity.h</string>
-			<key>sourceTree</key>
-			<string>&lt;group&gt;</string>
-		</dict>
-		<key>E1D0D84616D3D2EA00E33F4C</key>
-		<dict>
-			<key>fileEncoding</key>
-			<string>4</string>
-			<key>isa</key>
-			<string>PBXFileReference</string>
-			<key>lastKnownFileType</key>
-			<string>sourcecode.c.objc</string>
-			<key>path</key>
-			<string>PocketActivity.m</string>
-			<key>sourceTree</key>
-			<string>&lt;group&gt;</string>
-		</dict>
-		<key>E1D0D84716D3D2EA00E33F4C</key>
-		<dict>
-			<key>fileRef</key>
-			<string>E1D0D84616D3D2EA00E33F4C</string>
-			<key>isa</key>
-			<string>PBXBuildFile</string>
-		</dict>
-		<key>E1D458691309589C00BF0235</key>
-		<dict>
-			<key>fileRef</key>
-			<string>E14932B5130427B300154804</string>
-			<key>isa</key>
-			<string>PBXBuildFile</string>
-		</dict>
-		<key>E1D91454134A853D0089019C</key>
-		<dict>
-			<key>children</key>
-			<array>
-				<string>E1D91455134A853D0089019C</string>
-				<string>E1D91457134A854A0089019C</string>
-				<string>FDCB9A89134B75B900E5C776</string>
-				<string>E17BE7A9134DEC12007285FD</string>
-				<string>E1863F9A1355E0AB0031BBC8</string>
-				<string>E1457202135EC85700C7BAD2</string>
-				<string>E167745A1377F24300EE44DD</string>
-				<string>E167745B1377F25500EE44DD</string>
-				<string>E167745C1377F26400EE44DD</string>
-				<string>E167745D1377F26D00EE44DD</string>
-				<string>E133DB40137AE180003C0AF9</string>
-				<string>E18D8AE21397C51A00000861</string>
-				<string>E18D8AE41397C54E00000861</string>
-				<string>E1225A4C147E6D2400B4F3A0</string>
-				<string>E1225A4D147E6D2C00B4F3A0</string>
-				<string>E12F95A51557C9C20067A653</string>
-				<string>E12F95A61557CA210067A653</string>
-				<string>E12F95A71557CA400067A653</string>
-				<string>E12963A8174654B2002E7744</string>
-				<string>E19853331755E461001CC6D5</string>
-				<string>E19853341755E4B3001CC6D5</string>
-				<string>E1E977BC17B0FA9A00AFB867</string>
-				<string>A20971B419B0BC390058F395</string>
-				<string>A20971B719B0BC570058F395</string>
-			</array>
-			<key>isa</key>
-			<string>PBXVariantGroup</string>
-			<key>name</key>
-			<string>Localizable.strings</string>
-			<key>path</key>
-			<string>Resources</string>
-			<key>sourceTree</key>
-			<string>&lt;group&gt;</string>
-		</dict>
-		<key>E1D91455134A853D0089019C</key>
-		<dict>
-			<key>isa</key>
-			<string>PBXFileReference</string>
-			<key>lastKnownFileType</key>
-			<string>text.plist.strings</string>
-			<key>name</key>
-			<string>en</string>
-			<key>path</key>
-			<string>en.lproj/Localizable.strings</string>
-			<key>sourceTree</key>
-			<string>&lt;group&gt;</string>
-		</dict>
-		<key>E1D91456134A853D0089019C</key>
-		<dict>
-			<key>fileRef</key>
-			<string>E1D91454134A853D0089019C</string>
-			<key>isa</key>
-			<string>PBXBuildFile</string>
-		</dict>
-		<key>E1D91457134A854A0089019C</key>
-		<dict>
-			<key>isa</key>
-			<string>PBXFileReference</string>
-			<key>lastKnownFileType</key>
-			<string>text.plist.strings</string>
-			<key>name</key>
-			<string>es</string>
-			<key>path</key>
-			<string>es.lproj/Localizable.strings</string>
-			<key>sourceTree</key>
-			<string>&lt;group&gt;</string>
-		</dict>
-		<key>E1D95EB617A28F5E00A3E9F3</key>
-		<dict>
-			<key>fileEncoding</key>
-			<string>4</string>
-			<key>isa</key>
-			<string>PBXFileReference</string>
-			<key>lastKnownFileType</key>
-			<string>sourcecode.c.h</string>
-			<key>path</key>
-			<string>WPActivityDefaults.h</string>
-			<key>sourceTree</key>
-			<string>&lt;group&gt;</string>
-		</dict>
-		<key>E1D95EB717A28F5E00A3E9F3</key>
-		<dict>
-			<key>fileEncoding</key>
-			<string>4</string>
-			<key>isa</key>
-			<string>PBXFileReference</string>
-			<key>lastKnownFileType</key>
-			<string>sourcecode.c.objc</string>
-			<key>path</key>
-			<string>WPActivityDefaults.m</string>
-			<key>sourceTree</key>
-			<string>&lt;group&gt;</string>
-		</dict>
-		<key>E1D95EB817A28F5E00A3E9F3</key>
-		<dict>
-			<key>fileRef</key>
-			<string>E1D95EB717A28F5E00A3E9F3</string>
-			<key>isa</key>
-			<string>PBXBuildFile</string>
-		</dict>
-		<key>E1E4CE0517739FAB00430844</key>
-		<dict>
-			<key>isa</key>
-			<string>PBXFileReference</string>
-			<key>lastKnownFileType</key>
-			<string>image.jpeg</string>
-			<key>path</key>
-			<string>test-image.jpg</string>
-			<key>sourceTree</key>
-			<string>&lt;group&gt;</string>
-		</dict>
-		<key>E1E4CE0617739FAB00430844</key>
-		<dict>
-			<key>fileRef</key>
-			<string>E1E4CE0517739FAB00430844</string>
-			<key>isa</key>
-			<string>PBXBuildFile</string>
-		</dict>
-		<key>E1E4CE091773C59B00430844</key>
-		<dict>
-			<key>fileEncoding</key>
-			<string>4</string>
-			<key>isa</key>
-			<string>PBXFileReference</string>
-			<key>lastKnownFileType</key>
-			<string>sourcecode.c.h</string>
-			<key>path</key>
-			<string>WPAvatarSource.h</string>
-			<key>sourceTree</key>
-			<string>&lt;group&gt;</string>
-		</dict>
-		<key>E1E4CE0A1773C59B00430844</key>
-		<dict>
-			<key>fileEncoding</key>
-			<string>4</string>
-			<key>isa</key>
-			<string>PBXFileReference</string>
-			<key>lastKnownFileType</key>
-			<string>sourcecode.c.objc</string>
-			<key>path</key>
-			<string>WPAvatarSource.m</string>
-			<key>sourceTree</key>
-			<string>&lt;group&gt;</string>
-		</dict>
-		<key>E1E4CE0B1773C59B00430844</key>
-		<dict>
-			<key>fileRef</key>
-			<string>E1E4CE0A1773C59B00430844</string>
-			<key>isa</key>
-			<string>PBXBuildFile</string>
-		</dict>
-		<key>E1E4CE0C177439D100430844</key>
-		<dict>
-			<key>fileEncoding</key>
-			<string>4</string>
-			<key>isa</key>
-			<string>PBXFileReference</string>
-			<key>lastKnownFileType</key>
-			<string>sourcecode.c.objc</string>
-			<key>path</key>
-			<string>WPAvatarSourceTest.m</string>
-			<key>sourceTree</key>
-			<string>&lt;group&gt;</string>
-		</dict>
-		<key>E1E4CE0D177439D100430844</key>
-		<dict>
-			<key>fileRef</key>
-			<string>E1E4CE0C177439D100430844</string>
-			<key>isa</key>
-			<string>PBXBuildFile</string>
-		</dict>
-		<key>E1E4CE0E1774531500430844</key>
-		<dict>
-			<key>isa</key>
-			<string>PBXFileReference</string>
-			<key>lastKnownFileType</key>
-			<string>image.jpeg</string>
-			<key>path</key>
-			<string>misteryman.jpg</string>
-			<key>sourceTree</key>
-			<string>&lt;group&gt;</string>
-		</dict>
-		<key>E1E4CE0F1774563F00430844</key>
-		<dict>
-			<key>fileRef</key>
-			<string>E1E4CE0E1774531500430844</string>
-			<key>isa</key>
-			<string>PBXBuildFile</string>
-		</dict>
-		<key>E1E977BC17B0FA9A00AFB867</key>
-		<dict>
-			<key>isa</key>
-			<string>PBXFileReference</string>
-			<key>lastKnownFileType</key>
-			<string>text.plist.strings</string>
-			<key>name</key>
-			<string>th</string>
-			<key>path</key>
-			<string>th.lproj/Localizable.strings</string>
-			<key>sourceTree</key>
-			<string>&lt;group&gt;</string>
-		</dict>
-		<key>E1F5A1BA1771C90A00E0495F</key>
-		<dict>
-			<key>fileEncoding</key>
-			<string>4</string>
-			<key>isa</key>
-			<string>PBXFileReference</string>
-			<key>lastKnownFileType</key>
-			<string>sourcecode.c.h</string>
-			<key>path</key>
-			<string>WPTableImageSource.h</string>
-			<key>sourceTree</key>
-			<string>&lt;group&gt;</string>
-		</dict>
-		<key>E1F5A1BB1771C90A00E0495F</key>
-		<dict>
-			<key>fileEncoding</key>
-			<string>4</string>
-			<key>isa</key>
-			<string>PBXFileReference</string>
-			<key>lastKnownFileType</key>
-			<string>sourcecode.c.objc</string>
-			<key>path</key>
-			<string>WPTableImageSource.m</string>
-			<key>sourceTree</key>
-			<string>&lt;group&gt;</string>
-		</dict>
-		<key>E1F5A1BC1771C90A00E0495F</key>
-		<dict>
-			<key>fileRef</key>
-			<string>E1F5A1BB1771C90A00E0495F</string>
-			<key>isa</key>
-			<string>PBXBuildFile</string>
-		</dict>
-		<key>E1F80823146420B000726BC7</key>
-		<dict>
-			<key>fileEncoding</key>
-			<string>4</string>
-			<key>isa</key>
-			<string>PBXFileReference</string>
-			<key>lastKnownFileType</key>
-			<string>sourcecode.c.h</string>
-			<key>path</key>
-			<string>UIImageView+Gravatar.h</string>
-			<key>sourceTree</key>
-			<string>&lt;group&gt;</string>
-		</dict>
-		<key>E1F80824146420B000726BC7</key>
-		<dict>
-			<key>fileEncoding</key>
-			<string>4</string>
-			<key>isa</key>
-			<string>PBXFileReference</string>
-			<key>lastKnownFileType</key>
-			<string>sourcecode.c.objc</string>
-			<key>path</key>
-			<string>UIImageView+Gravatar.m</string>
-			<key>sourceTree</key>
-			<string>&lt;group&gt;</string>
-		</dict>
-		<key>E1F80825146420B000726BC7</key>
-		<dict>
-			<key>fileRef</key>
-			<string>E1F80824146420B000726BC7</string>
-			<key>isa</key>
-			<string>PBXBuildFile</string>
-		</dict>
-		<key>E1FC3DB313C7788700F6B60F</key>
-		<dict>
-			<key>fileEncoding</key>
-			<string>4</string>
-			<key>isa</key>
-			<string>PBXFileReference</string>
-			<key>lastKnownFileType</key>
-			<string>file.xib</string>
-			<key>name</key>
-			<string>WPWebViewController~ipad.xib</string>
-			<key>path</key>
-			<string>Resources-iPad/WPWebViewController~ipad.xib</string>
-			<key>sourceTree</key>
-			<string>&lt;group&gt;</string>
-		</dict>
-		<key>E1FC3DB413C7788700F6B60F</key>
-		<dict>
-			<key>fileRef</key>
-			<string>E1FC3DB313C7788700F6B60F</string>
-			<key>isa</key>
-			<string>PBXBuildFile</string>
-		</dict>
-		<key>E23EEC5C185A72C100F4DE2A</key>
-		<dict>
-			<key>fileEncoding</key>
-			<string>4</string>
-			<key>isa</key>
-			<string>PBXFileReference</string>
-			<key>lastKnownFileType</key>
-			<string>sourcecode.c.h</string>
-			<key>path</key>
-			<string>WPContentCell.h</string>
-			<key>sourceTree</key>
-			<string>&lt;group&gt;</string>
-		</dict>
-		<key>E23EEC5D185A72C100F4DE2A</key>
-		<dict>
-			<key>fileEncoding</key>
-			<string>4</string>
-			<key>isa</key>
-			<string>PBXFileReference</string>
-			<key>lastKnownFileType</key>
-			<string>sourcecode.c.objc</string>
-			<key>path</key>
-			<string>WPContentCell.m</string>
-			<key>sourceTree</key>
-			<string>&lt;group&gt;</string>
-		</dict>
-		<key>E23EEC5E185A72C100F4DE2A</key>
-		<dict>
-			<key>fileRef</key>
-			<string>E23EEC5D185A72C100F4DE2A</string>
-			<key>isa</key>
-			<string>PBXBuildFile</string>
-		</dict>
-		<key>E240859A183D82AE002EB0EF</key>
-		<dict>
-			<key>fileEncoding</key>
-			<string>4</string>
-			<key>isa</key>
-			<string>PBXFileReference</string>
-			<key>lastKnownFileType</key>
-			<string>sourcecode.c.h</string>
-			<key>path</key>
-			<string>WPAnimatedBox.h</string>
-			<key>sourceTree</key>
-			<string>&lt;group&gt;</string>
-		</dict>
-		<key>E240859B183D82AE002EB0EF</key>
-		<dict>
-			<key>fileEncoding</key>
-			<string>4</string>
-			<key>isa</key>
-			<string>PBXFileReference</string>
-			<key>lastKnownFileType</key>
-			<string>sourcecode.c.objc</string>
-			<key>path</key>
-			<string>WPAnimatedBox.m</string>
-			<key>sourceTree</key>
-			<string>&lt;group&gt;</string>
-		</dict>
-		<key>E240859C183D82AE002EB0EF</key>
-		<dict>
-			<key>fileRef</key>
-			<string>E240859B183D82AE002EB0EF</string>
-			<key>isa</key>
-			<string>PBXBuildFile</string>
-		</dict>
-		<key>E2AA87A318523E5300886693</key>
-		<dict>
-			<key>fileEncoding</key>
-			<string>4</string>
-			<key>isa</key>
-			<string>PBXFileReference</string>
-			<key>lastKnownFileType</key>
-			<string>sourcecode.c.h</string>
-			<key>path</key>
-			<string>UIView+Subviews.h</string>
-			<key>sourceTree</key>
-			<string>&lt;group&gt;</string>
-		</dict>
-		<key>E2AA87A418523E5300886693</key>
-		<dict>
-			<key>fileEncoding</key>
-			<string>4</string>
-			<key>isa</key>
-			<string>PBXFileReference</string>
-			<key>lastKnownFileType</key>
-			<string>sourcecode.c.objc</string>
-			<key>path</key>
-			<string>UIView+Subviews.m</string>
-			<key>sourceTree</key>
-			<string>&lt;group&gt;</string>
-		</dict>
-		<key>E2AA87A518523E5300886693</key>
-		<dict>
-			<key>fileRef</key>
-			<string>E2AA87A418523E5300886693</string>
-			<key>isa</key>
-			<string>PBXBuildFile</string>
-		</dict>
-		<key>E2DA78041864B11D007BA447</key>
-		<dict>
-			<key>fileEncoding</key>
-			<string>4</string>
-			<key>isa</key>
-			<string>PBXFileReference</string>
-			<key>lastKnownFileType</key>
-			<string>sourcecode.c.h</string>
-			<key>path</key>
-			<string>WPFixedWidthScrollView.h</string>
-			<key>sourceTree</key>
-			<string>&lt;group&gt;</string>
-		</dict>
-		<key>E2DA78051864B11E007BA447</key>
-		<dict>
-			<key>fileEncoding</key>
-			<string>4</string>
-			<key>isa</key>
-			<string>PBXFileReference</string>
-			<key>lastKnownFileType</key>
-			<string>sourcecode.c.objc</string>
-			<key>path</key>
-			<string>WPFixedWidthScrollView.m</string>
-			<key>sourceTree</key>
-			<string>&lt;group&gt;</string>
-		</dict>
-		<key>E2DA78061864B11E007BA447</key>
-		<dict>
-			<key>fileRef</key>
-			<string>E2DA78051864B11E007BA447</string>
-			<key>isa</key>
-			<string>PBXBuildFile</string>
-		</dict>
-		<key>E2E7EB44185FB140004F5E72</key>
-		<dict>
-			<key>fileEncoding</key>
-			<string>4</string>
-			<key>isa</key>
-			<string>PBXFileReference</string>
-			<key>lastKnownFileType</key>
-			<string>sourcecode.c.h</string>
-			<key>path</key>
-			<string>WPBlogSelectorButton.h</string>
-			<key>sourceTree</key>
-			<string>&lt;group&gt;</string>
-		</dict>
-		<key>E2E7EB45185FB140004F5E72</key>
-		<dict>
-			<key>fileEncoding</key>
-			<string>4</string>
-			<key>isa</key>
-			<string>PBXFileReference</string>
-			<key>lastKnownFileType</key>
-			<string>sourcecode.c.objc</string>
-			<key>path</key>
-			<string>WPBlogSelectorButton.m</string>
-			<key>sourceTree</key>
-			<string>&lt;group&gt;</string>
-		</dict>
-		<key>E2E7EB46185FB140004F5E72</key>
-		<dict>
-			<key>fileRef</key>
-			<string>E2E7EB45185FB140004F5E72</string>
-			<key>isa</key>
-			<string>PBXBuildFile</string>
-		</dict>
-		<key>EC4696A80EA74DAC0040EE8E</key>
-		<dict>
-			<key>children</key>
-			<array>
-				<string>EC4696FD0EA75D460040EE8E</string>
-				<string>EC4696FE0EA75D460040EE8E</string>
-				<string>74BB6F1819AE7B9400FB7829</string>
-				<string>74BB6F1919AE7B9400FB7829</string>
-				<string>83D180F712329B1A002DCCB0</string>
-				<string>83D180F812329B1A002DCCB0</string>
-				<string>5D62BAD518AA88210044E5F7</string>
-				<string>5D62BAD618AA88210044E5F7</string>
-			</array>
-			<key>isa</key>
-			<string>PBXGroup</string>
-			<key>path</key>
-			<string>Pages</string>
-			<key>sourceTree</key>
-			<string>&lt;group&gt;</string>
-		</dict>
-		<key>EC4696FD0EA75D460040EE8E</key>
-		<dict>
-			<key>fileEncoding</key>
-			<string>4</string>
-			<key>isa</key>
-			<string>PBXFileReference</string>
-			<key>lastKnownFileType</key>
-			<string>sourcecode.c.h</string>
-			<key>path</key>
-			<string>PagesViewController.h</string>
-			<key>sourceTree</key>
-			<string>&lt;group&gt;</string>
-		</dict>
-		<key>EC4696FE0EA75D460040EE8E</key>
-		<dict>
-			<key>fileEncoding</key>
-			<string>4</string>
-			<key>isa</key>
-			<string>PBXFileReference</string>
-			<key>lastKnownFileType</key>
-			<string>sourcecode.c.objc</string>
-			<key>path</key>
-			<string>PagesViewController.m</string>
-			<key>sourceTree</key>
-			<string>&lt;group&gt;</string>
-		</dict>
-		<key>EC4696FF0EA75D460040EE8E</key>
-		<dict>
-			<key>fileRef</key>
-			<string>EC4696FE0EA75D460040EE8E</string>
-			<key>isa</key>
-			<string>PBXBuildFile</string>
-		</dict>
-		<key>ECFA8F2B890D45298F324B8B</key>
-		<dict>
-			<key>fileRef</key>
-			<string>872A78E046E04A05B17EB1A1</string>
-			<key>isa</key>
-			<string>PBXBuildFile</string>
-		</dict>
-		<key>F1564E5A18946087009F8F97</key>
-		<dict>
-			<key>fileEncoding</key>
-			<string>4</string>
-			<key>isa</key>
-			<string>PBXFileReference</string>
-			<key>lastKnownFileType</key>
-			<string>sourcecode.c.objc</string>
-			<key>path</key>
-			<string>NSStringHelpersTest.m</string>
-			<key>sourceTree</key>
-			<string>&lt;group&gt;</string>
-		</dict>
-		<key>F1564E5B18946087009F8F97</key>
-		<dict>
-			<key>fileRef</key>
-			<string>F1564E5A18946087009F8F97</string>
-			<key>isa</key>
-			<string>PBXBuildFile</string>
-		</dict>
-		<key>FD0D42C11499F31700F5E115</key>
-		<dict>
-			<key>isa</key>
-			<string>PBXFileReference</string>
-			<key>lastKnownFileType</key>
-			<string>wrapper.xcdatamodel</string>
-			<key>path</key>
-			<string>WordPress 4.xcdatamodel</string>
-			<key>sourceTree</key>
-			<string>&lt;group&gt;</string>
-		</dict>
-		<key>FD21397E13128C5300099582</key>
-		<dict>
-			<key>includeInIndex</key>
-			<string>1</string>
-			<key>isa</key>
-			<string>PBXFileReference</string>
-			<key>lastKnownFileType</key>
-			<string>compiled.mach-o.dylib</string>
-			<key>name</key>
-			<string>libiconv.dylib</string>
-			<key>path</key>
-			<string>usr/lib/libiconv.dylib</string>
-			<key>sourceTree</key>
-			<string>SDKROOT</string>
-		</dict>
-		<key>FD21397F13128C5300099582</key>
-		<dict>
-			<key>fileRef</key>
-			<string>FD21397E13128C5300099582</string>
-			<key>isa</key>
-			<string>PBXBuildFile</string>
-		</dict>
-		<key>FD374343156CF4B800BAB5B5</key>
-		<dict>
-			<key>isa</key>
-			<string>PBXFileReference</string>
-			<key>lastKnownFileType</key>
-			<string>wrapper.xcdatamodel</string>
-			<key>path</key>
-			<string>WordPress 6.xcdatamodel</string>
-			<key>sourceTree</key>
-			<string>&lt;group&gt;</string>
-		</dict>
-		<key>FD3D6D2B1349F5D30061136A</key>
-		<dict>
-			<key>includeInIndex</key>
-			<string>1</string>
-			<key>isa</key>
-			<string>PBXFileReference</string>
-			<key>lastKnownFileType</key>
-			<string>wrapper.framework</string>
-			<key>name</key>
-			<string>ImageIO.framework</string>
-			<key>path</key>
-			<string>System/Library/Frameworks/ImageIO.framework</string>
-			<key>sourceTree</key>
-			<string>SDKROOT</string>
-		</dict>
-		<key>FD3D6D2C1349F5D30061136A</key>
-		<dict>
-			<key>fileRef</key>
-			<string>FD3D6D2B1349F5D30061136A</string>
-			<key>isa</key>
-			<string>PBXBuildFile</string>
-		</dict>
-		<key>FD75DDAB15B021C70043F12C</key>
-		<dict>
-			<key>fileEncoding</key>
-			<string>4</string>
-			<key>isa</key>
-			<string>PBXFileReference</string>
-			<key>lastKnownFileType</key>
-			<string>sourcecode.c.h</string>
-			<key>path</key>
-			<string>UIViewController+Rotation.h</string>
-			<key>sourceTree</key>
-			<string>&lt;group&gt;</string>
-		</dict>
-		<key>FD75DDAC15B021C80043F12C</key>
-		<dict>
-			<key>fileEncoding</key>
-			<string>4</string>
-			<key>isa</key>
-			<string>PBXFileReference</string>
-			<key>lastKnownFileType</key>
-			<string>sourcecode.c.objc</string>
-			<key>path</key>
-			<string>UIViewController+Rotation.m</string>
-			<key>sourceTree</key>
-			<string>&lt;group&gt;</string>
-		</dict>
-		<key>FD75DDAD15B021C80043F12C</key>
-		<dict>
-			<key>fileRef</key>
-			<string>FD75DDAC15B021C80043F12C</string>
-			<key>isa</key>
-			<string>PBXBuildFile</string>
-		</dict>
-		<key>FD9A948A12FAEA2300438F94</key>
-		<dict>
-			<key>fileEncoding</key>
-			<string>4</string>
-			<key>isa</key>
-			<string>PBXFileReference</string>
-			<key>lastKnownFileType</key>
-			<string>sourcecode.c.h</string>
-			<key>path</key>
-			<string>DateUtils.h</string>
-			<key>sourceTree</key>
-			<string>&lt;group&gt;</string>
-		</dict>
-		<key>FD9A948B12FAEA2300438F94</key>
-		<dict>
-			<key>fileEncoding</key>
-			<string>4</string>
-			<key>isa</key>
-			<string>PBXFileReference</string>
-			<key>lastKnownFileType</key>
-			<string>sourcecode.c.objc</string>
-			<key>path</key>
-			<string>DateUtils.m</string>
-			<key>sourceTree</key>
-			<string>&lt;group&gt;</string>
-		</dict>
-		<key>FD9A948C12FAEA2300438F94</key>
-		<dict>
-			<key>fileRef</key>
-			<string>FD9A948B12FAEA2300438F94</string>
-			<key>isa</key>
-			<string>PBXBuildFile</string>
-		</dict>
-		<key>FDCB9A89134B75B900E5C776</key>
-		<dict>
-			<key>isa</key>
-			<string>PBXFileReference</string>
-			<key>lastKnownFileType</key>
-			<string>text.plist.strings</string>
-			<key>name</key>
-			<string>it</string>
-			<key>path</key>
-			<string>it.lproj/Localizable.strings</string>
-			<key>sourceTree</key>
-			<string>&lt;group&gt;</string>
-		</dict>
-		<key>FDFB011916B1EA1C00F589A8</key>
-		<dict>
-			<key>isa</key>
-			<string>PBXFileReference</string>
-			<key>lastKnownFileType</key>
-			<string>wrapper.xcdatamodel</string>
-			<key>path</key>
-			<string>WordPress 10.xcdatamodel</string>
-			<key>sourceTree</key>
-			<string>&lt;group&gt;</string>
-		</dict>
-		<key>FEA64EDF0F7E4616BA835081</key>
-		<dict>
-			<key>fileRef</key>
-			<string>69187343EC8F435684EFFAF1</string>
-			<key>isa</key>
-			<string>PBXBuildFile</string>
-		</dict>
-	</dict>
-	<key>rootObject</key>
-	<string>29B97313FDCFA39411CA2CEA</string>
-</dict>
-</plist>
->>>>>>> eb385146
+}