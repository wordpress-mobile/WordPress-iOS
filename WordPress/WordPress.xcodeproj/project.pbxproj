// !$*UTF8*$!
{
	archiveVersion = 1;
	classes = {
	};
	objectVersion = 46;
	objects = {

/* Begin PBXAggregateTarget section */
		A2795807198819DE0031C6A3 /* OCLint */ = {
			isa = PBXAggregateTarget;
			buildConfigurationList = A279580C198819DE0031C6A3 /* Build configuration list for PBXAggregateTarget "OCLint" */;
			buildPhases = (
				A279580D198819F50031C6A3 /* ShellScript */,
			);
			dependencies = (
			);
			name = OCLint;
			productName = OCLint;
		};
/* End PBXAggregateTarget section */

/* Begin PBXBuildFile section */
		00F2E3F8166EEF9800D0527C /* CoreGraphics.framework in Frameworks */ = {isa = PBXBuildFile; fileRef = 834CE7371256D0F60046A4A3 /* CoreGraphics.framework */; };
		00F2E3FA166EEFBE00D0527C /* UIKit.framework in Frameworks */ = {isa = PBXBuildFile; fileRef = E10B3653158F2D4500419A93 /* UIKit.framework */; };
		00F2E3FB166EEFE100D0527C /* QuartzCore.framework in Frameworks */ = {isa = PBXBuildFile; fileRef = E10B3651158F2D3F00419A93 /* QuartzCore.framework */; };
		03958062100D6CFC00850742 /* WPLabel.m in Sources */ = {isa = PBXBuildFile; fileRef = 03958061100D6CFC00850742 /* WPLabel.m */; };
		067D911C15654CE79F0A4A29 /* libPods-WordPressTest.a in Frameworks */ = {isa = PBXBuildFile; fileRef = D4972215061A4C21AD2CD5B8 /* libPods-WordPressTest.a */; };
		1D3623260D0F684500981E51 /* WordPressAppDelegate.m in Sources */ = {isa = PBXBuildFile; fileRef = 1D3623250D0F684500981E51 /* WordPressAppDelegate.m */; };
		1D60589B0D05DD56006BFB54 /* main.m in Sources */ = {isa = PBXBuildFile; fileRef = 29B97316FDCFA39411CA2CEA /* main.m */; };
		1D60589F0D05DD5A006BFB54 /* Foundation.framework in Frameworks */ = {isa = PBXBuildFile; fileRef = 1D30AB110D05D00D00671497 /* Foundation.framework */; };
		28AD73600D9D9599002E5188 /* MainWindow.xib in Resources */ = {isa = PBXBuildFile; fileRef = 28AD735F0D9D9599002E5188 /* MainWindow.xib */; };
		2906F812110CDA8900169D56 /* EditCommentViewController.m in Sources */ = {isa = PBXBuildFile; fileRef = 2906F810110CDA8900169D56 /* EditCommentViewController.m */; };
		2906F813110CDA8900169D56 /* EditCommentViewController.xib in Resources */ = {isa = PBXBuildFile; fileRef = 2906F811110CDA8900169D56 /* EditCommentViewController.xib */; };
		296526FE105810E100597FA3 /* NSString+Helpers.m in Sources */ = {isa = PBXBuildFile; fileRef = 296526FD105810E100597FA3 /* NSString+Helpers.m */; };
		296890780FE971DC00770264 /* Security.framework in Frameworks */ = {isa = PBXBuildFile; fileRef = 296890770FE971DC00770264 /* Security.framework */; };
		2F970F740DF92274006BD934 /* PostsViewController.m in Sources */ = {isa = PBXBuildFile; fileRef = 2F970F730DF92274006BD934 /* PostsViewController.m */; };
		2FAE97090E33B21600CA8540 /* defaultPostTemplate_old.html in Resources */ = {isa = PBXBuildFile; fileRef = 2FAE97040E33B21600CA8540 /* defaultPostTemplate_old.html */; };
		2FAE970C0E33B21600CA8540 /* xhtml1-transitional.dtd in Resources */ = {isa = PBXBuildFile; fileRef = 2FAE97070E33B21600CA8540 /* xhtml1-transitional.dtd */; };
		2FAE970D0E33B21600CA8540 /* xhtmlValidatorTemplate.xhtml in Resources */ = {isa = PBXBuildFile; fileRef = 2FAE97080E33B21600CA8540 /* xhtmlValidatorTemplate.xhtml */; };
		30AF6CF513C2289600A29C00 /* AboutViewController.xib in Resources */ = {isa = PBXBuildFile; fileRef = 30AF6CF413C2289600A29C00 /* AboutViewController.xib */; };
		30AF6CFD13C230C600A29C00 /* AboutViewController.m in Sources */ = {isa = PBXBuildFile; fileRef = 30AF6CFC13C230C600A29C00 /* AboutViewController.m */; };
		30EABE0918A5903400B73A9C /* WPBlogTableViewCell.m in Sources */ = {isa = PBXBuildFile; fileRef = 30EABE0818A5903400B73A9C /* WPBlogTableViewCell.m */; };
		313AE4A019E3F20400AAFABE /* CommentViewController.m in Sources */ = {isa = PBXBuildFile; fileRef = 313AE49C19E3F20400AAFABE /* CommentViewController.m */; };
		313AE4A119E3F20400AAFABE /* CommentTableViewCell.swift in Sources */ = {isa = PBXBuildFile; fileRef = 313AE49D19E3F20400AAFABE /* CommentTableViewCell.swift */; };
		313AE4A219E3F20400AAFABE /* CommentTableViewCell.xib in Resources */ = {isa = PBXBuildFile; fileRef = 313AE49E19E3F20400AAFABE /* CommentTableViewCell.xib */; };
		313AE4A319E3F20400AAFABE /* CommentTableViewHeaderCell.xib in Resources */ = {isa = PBXBuildFile; fileRef = 313AE49F19E3F20400AAFABE /* CommentTableViewHeaderCell.xib */; };
		319D6E7B19E447500013871C /* Suggestion.m in Sources */ = {isa = PBXBuildFile; fileRef = 319D6E7A19E447500013871C /* Suggestion.m */; };
		319D6E7E19E447C80013871C /* SuggestionService.m in Sources */ = {isa = PBXBuildFile; fileRef = 319D6E7D19E447C80013871C /* SuggestionService.m */; };
		319D6E8119E44C680013871C /* SuggestionsTableView.m in Sources */ = {isa = PBXBuildFile; fileRef = 319D6E8019E44C680013871C /* SuggestionsTableView.m */; };
		319D6E8519E44F7F0013871C /* SuggestionsTableViewCell.m in Sources */ = {isa = PBXBuildFile; fileRef = 319D6E8419E44F7F0013871C /* SuggestionsTableViewCell.m */; };
		37022D931981C19000F322B7 /* VerticallyStackedButton.m in Sources */ = {isa = PBXBuildFile; fileRef = 37022D901981BF9200F322B7 /* VerticallyStackedButton.m */; };
		3716E401167296D30035F8C4 /* ToastView.xib in Resources */ = {isa = PBXBuildFile; fileRef = 3716E400167296D30035F8C4 /* ToastView.xib */; };
		37245ADC13FC23FF006CDBE3 /* WPWebViewController.xib in Resources */ = {isa = PBXBuildFile; fileRef = 37245ADB13FC23FF006CDBE3 /* WPWebViewController.xib */; };
		374CB16215B93C0800DD0EBC /* AudioToolbox.framework in Frameworks */ = {isa = PBXBuildFile; fileRef = 374CB16115B93C0800DD0EBC /* AudioToolbox.framework */; };
		375D090D133B94C3000CC9CD /* BlogsTableViewCell.m in Sources */ = {isa = PBXBuildFile; fileRef = 375D090C133B94C3000CC9CD /* BlogsTableViewCell.m */; };
		3768BEF213041E7900E7C9A9 /* BetaFeedbackViewController.xib in Resources */ = {isa = PBXBuildFile; fileRef = 3768BEF013041E7900E7C9A9 /* BetaFeedbackViewController.xib */; };
		37B7924D16768FCC0021B3A4 /* NotificationSettingsViewController.m in Sources */ = {isa = PBXBuildFile; fileRef = 37B7924C16768FCB0021B3A4 /* NotificationSettingsViewController.m */; };
		4253506E2DDC92882C721F55 /* libPods-UITests.a in Frameworks */ = {isa = PBXBuildFile; fileRef = 369D8993FF42F0A2D183A062 /* libPods-UITests.a */; };
		45C73C25113C36F70024D0D2 /* MainWindow-iPad.xib in Resources */ = {isa = PBXBuildFile; fileRef = 45C73C24113C36F70024D0D2 /* MainWindow-iPad.xib */; };
		462F4E0A18369F0B0028D2F8 /* BlogDetailsViewController.m in Sources */ = {isa = PBXBuildFile; fileRef = 462F4E0718369F0B0028D2F8 /* BlogDetailsViewController.m */; };
		462F4E0B18369F0B0028D2F8 /* BlogListViewController.m in Sources */ = {isa = PBXBuildFile; fileRef = 462F4E0918369F0B0028D2F8 /* BlogListViewController.m */; };
		4645AFC51961E1FB005F7509 /* AppImages.xcassets in Resources */ = {isa = PBXBuildFile; fileRef = 4645AFC41961E1FB005F7509 /* AppImages.xcassets */; };
		46F84611185A6E98009D0DA5 /* WPContentView.m in Sources */ = {isa = PBXBuildFile; fileRef = 46F84610185A6E98009D0DA5 /* WPContentView.m */; };
		46F8714F1838C41600BC149B /* NSDate+StringFormatting.m in Sources */ = {isa = PBXBuildFile; fileRef = 46F8714E1838C41600BC149B /* NSDate+StringFormatting.m */; };
		46FE8276184FD8A200535844 /* WordPressComOAuthClient.m in Sources */ = {isa = PBXBuildFile; fileRef = E1634518183B733B005E967F /* WordPressComOAuthClient.m */; };
		5903AE1B19B60A98009D5354 /* WPButtonForNavigationBar.m in Sources */ = {isa = PBXBuildFile; fileRef = 5903AE1A19B60A98009D5354 /* WPButtonForNavigationBar.m */; };
		59379AA4191904C200B49251 /* AnimatedGIFImageSerialization.m in Sources */ = {isa = PBXBuildFile; fileRef = 59379AA3191904C200B49251 /* AnimatedGIFImageSerialization.m */; };
		5D0077A7182AE9DF00F865DB /* ReaderMediaQueue.m in Sources */ = {isa = PBXBuildFile; fileRef = 5D0077A6182AE9DF00F865DB /* ReaderMediaQueue.m */; };
		5D08B90419648C3400D5B381 /* ReaderSubscriptionViewController.m in Sources */ = {isa = PBXBuildFile; fileRef = 5D08B90319648C3400D5B381 /* ReaderSubscriptionViewController.m */; };
		5D0C2CB819AB932C002DF1E5 /* WPContentSyncHelper.swift in Sources */ = {isa = PBXBuildFile; fileRef = 5D0C2CB719AB932C002DF1E5 /* WPContentSyncHelper.swift */; };
		5D119DA3176FBE040073D83A /* UIImageView+AFNetworkingExtra.m in Sources */ = {isa = PBXBuildFile; fileRef = 5D119DA2176FBE040073D83A /* UIImageView+AFNetworkingExtra.m */; };
		5D12FE1E1988243700378BD6 /* RemoteReaderPost.m in Sources */ = {isa = PBXBuildFile; fileRef = 5D12FE1B1988243700378BD6 /* RemoteReaderPost.m */; };
		5D12FE1F1988243700378BD6 /* RemoteReaderTopic.m in Sources */ = {isa = PBXBuildFile; fileRef = 5D12FE1D1988243700378BD6 /* RemoteReaderTopic.m */; };
		5D12FE221988245B00378BD6 /* RemoteReaderSite.m in Sources */ = {isa = PBXBuildFile; fileRef = 5D12FE211988245B00378BD6 /* RemoteReaderSite.m */; };
		5D146EBB189857ED0068FDC6 /* FeaturedImageViewController.m in Sources */ = {isa = PBXBuildFile; fileRef = 5D146EBA189857ED0068FDC6 /* FeaturedImageViewController.m */; };
		5D1D9C50198837D0009D13B7 /* RemoteReaderPost.m in Sources */ = {isa = PBXBuildFile; fileRef = 5D12FE1B1988243700378BD6 /* RemoteReaderPost.m */; };
		5D1D9C51198837D0009D13B7 /* RemoteReaderSite.m in Sources */ = {isa = PBXBuildFile; fileRef = 5D12FE211988245B00378BD6 /* RemoteReaderSite.m */; };
		5D1D9C52198837D0009D13B7 /* RemoteReaderTopic.m in Sources */ = {isa = PBXBuildFile; fileRef = 5D12FE1D1988243700378BD6 /* RemoteReaderTopic.m */; };
		5D1EE80215E7AF3E007F1F02 /* JetpackSettingsViewController.m in Sources */ = {isa = PBXBuildFile; fileRef = 5D1EE80015E7AF3E007F1F02 /* JetpackSettingsViewController.m */; };
		5D20A6531982D56600463A91 /* FollowedSitesViewController.m in Sources */ = {isa = PBXBuildFile; fileRef = 5D20A6521982D56600463A91 /* FollowedSitesViewController.m */; };
		5D2BEB4919758102005425F7 /* WPTableImageSourceTest.m in Sources */ = {isa = PBXBuildFile; fileRef = 5D2BEB4819758102005425F7 /* WPTableImageSourceTest.m */; };
		5D37941B19216B1300E26CA4 /* RebloggingViewController.m in Sources */ = {isa = PBXBuildFile; fileRef = 5D37941A19216B1300E26CA4 /* RebloggingViewController.m */; };
		5D3D559718F88C3500782892 /* ReaderPostService.m in Sources */ = {isa = PBXBuildFile; fileRef = 5D3D559618F88C3500782892 /* ReaderPostService.m */; };
		5D3D559A18F88C5E00782892 /* ReaderPostServiceRemote.m in Sources */ = {isa = PBXBuildFile; fileRef = 5D3D559918F88C5E00782892 /* ReaderPostServiceRemote.m */; };
		5D3E334E15EEBB6B005FC6F2 /* ReachabilityUtils.m in Sources */ = {isa = PBXBuildFile; fileRef = 5D3E334D15EEBB6B005FC6F2 /* ReachabilityUtils.m */; };
		5D42A3DF175E7452005CFF05 /* AbstractPost.m in Sources */ = {isa = PBXBuildFile; fileRef = 5D42A3D7175E7452005CFF05 /* AbstractPost.m */; };
		5D42A3E0175E7452005CFF05 /* BasePost.m in Sources */ = {isa = PBXBuildFile; fileRef = 5D42A3D9175E7452005CFF05 /* BasePost.m */; };
		5D42A3E2175E7452005CFF05 /* ReaderPost.m in Sources */ = {isa = PBXBuildFile; fileRef = 5D42A3DD175E7452005CFF05 /* ReaderPost.m */; };
		5D42A3F8175E75EE005CFF05 /* ReaderImageView.m in Sources */ = {isa = PBXBuildFile; fileRef = 5D42A3E6175E75EE005CFF05 /* ReaderImageView.m */; };
		5D42A3F9175E75EE005CFF05 /* ReaderMediaView.m in Sources */ = {isa = PBXBuildFile; fileRef = 5D42A3E8175E75EE005CFF05 /* ReaderMediaView.m */; };
		5D42A3FB175E75EE005CFF05 /* ReaderPostDetailViewController.m in Sources */ = {isa = PBXBuildFile; fileRef = 5D42A3EC175E75EE005CFF05 /* ReaderPostDetailViewController.m */; };
		5D42A3FC175E75EE005CFF05 /* ReaderPostsViewController.m in Sources */ = {isa = PBXBuildFile; fileRef = 5D42A3EE175E75EE005CFF05 /* ReaderPostsViewController.m */; };
		5D42A3FD175E75EE005CFF05 /* ReaderPostTableViewCell.m in Sources */ = {isa = PBXBuildFile; fileRef = 5D42A3F0175E75EE005CFF05 /* ReaderPostTableViewCell.m */; };
		5D42A400175E75EE005CFF05 /* ReaderVideoView.m in Sources */ = {isa = PBXBuildFile; fileRef = 5D42A3F6175E75EE005CFF05 /* ReaderVideoView.m */; };
		5D42A405175E76A7005CFF05 /* WPImageViewController.m in Sources */ = {isa = PBXBuildFile; fileRef = 5D42A402175E76A2005CFF05 /* WPImageViewController.m */; };
		5D42A406175E76A7005CFF05 /* WPWebVideoViewController.m in Sources */ = {isa = PBXBuildFile; fileRef = 5D42A404175E76A5005CFF05 /* WPWebVideoViewController.m */; };
		5D44EB351986D695008B7175 /* ReaderSiteServiceRemote.m in Sources */ = {isa = PBXBuildFile; fileRef = 5D44EB341986D695008B7175 /* ReaderSiteServiceRemote.m */; };
		5D44EB381986D8BA008B7175 /* ReaderSiteService.m in Sources */ = {isa = PBXBuildFile; fileRef = 5D44EB371986D8BA008B7175 /* ReaderSiteService.m */; };
		5D49B03B19BE3CAD00703A9B /* SafeReaderTopicToReaderTopic.m in Sources */ = {isa = PBXBuildFile; fileRef = 5D49B03A19BE3CAD00703A9B /* SafeReaderTopicToReaderTopic.m */; };
		5D4AD40F185FE64C00CDEE17 /* WPMainTabBarController.m in Sources */ = {isa = PBXBuildFile; fileRef = 5D4AD40E185FE64C00CDEE17 /* WPMainTabBarController.m */; };
		5D51ADAF19A832AF00539C0B /* WordPress-20-21.xcmappingmodel in Sources */ = {isa = PBXBuildFile; fileRef = 5D51ADAE19A832AF00539C0B /* WordPress-20-21.xcmappingmodel */; };
		5D577D33189127BE00B964C3 /* PostGeolocationViewController.m in Sources */ = {isa = PBXBuildFile; fileRef = 5D577D32189127BE00B964C3 /* PostGeolocationViewController.m */; };
		5D577D361891360900B964C3 /* PostGeolocationView.m in Sources */ = {isa = PBXBuildFile; fileRef = 5D577D351891360900B964C3 /* PostGeolocationView.m */; };
		5D5D0027187DA9D30027CEF6 /* CategoriesViewController.m in Sources */ = {isa = PBXBuildFile; fileRef = 5D5D0026187DA9D30027CEF6 /* CategoriesViewController.m */; };
		5D62BAD718AA88210044E5F7 /* PageSettingsViewController.m in Sources */ = {isa = PBXBuildFile; fileRef = 5D62BAD618AA88210044E5F7 /* PageSettingsViewController.m */; };
		5D69DBC4165428CA00A2D1F7 /* n.caf in Resources */ = {isa = PBXBuildFile; fileRef = 5D69DBC3165428CA00A2D1F7 /* n.caf */; };
		5D7B414619E482C9007D9EC7 /* WPRichTextEmbed.swift in Sources */ = {isa = PBXBuildFile; fileRef = 5D7B414319E482C9007D9EC7 /* WPRichTextEmbed.swift */; };
		5D7B414719E482C9007D9EC7 /* WPRichTextImage.swift in Sources */ = {isa = PBXBuildFile; fileRef = 5D7B414419E482C9007D9EC7 /* WPRichTextImage.swift */; };
		5D7B414819E482C9007D9EC7 /* WPRichTextMediaAttachment.swift in Sources */ = {isa = PBXBuildFile; fileRef = 5D7B414519E482C9007D9EC7 /* WPRichTextMediaAttachment.swift */; };
		5D7DEA2919D488DD0032EE77 /* WPStyleGuide+Comments.swift in Sources */ = {isa = PBXBuildFile; fileRef = 5D7DEA2819D488DD0032EE77 /* WPStyleGuide+Comments.swift */; };
		5D839AA8187F0D6B00811F4A /* PostFeaturedImageCell.m in Sources */ = {isa = PBXBuildFile; fileRef = 5D839AA7187F0D6B00811F4A /* PostFeaturedImageCell.m */; };
		5D839AAB187F0D8000811F4A /* PostGeolocationCell.m in Sources */ = {isa = PBXBuildFile; fileRef = 5D839AAA187F0D8000811F4A /* PostGeolocationCell.m */; };
		5D87E10C15F5120C0012C595 /* SettingsPageViewController.m in Sources */ = {isa = PBXBuildFile; fileRef = 5D87E10A15F5120C0012C595 /* SettingsPageViewController.m */; };
		5D8D53F119250412003C8859 /* BlogSelectorViewController.m in Sources */ = {isa = PBXBuildFile; fileRef = 5D8D53EE19250412003C8859 /* BlogSelectorViewController.m */; };
		5D8D53F219250412003C8859 /* WPComBlogSelectorViewController.m in Sources */ = {isa = PBXBuildFile; fileRef = 5D8D53F019250412003C8859 /* WPComBlogSelectorViewController.m */; };
		5D97C2F315CAF8D8009B44DD /* UINavigationController+KeyboardFix.m in Sources */ = {isa = PBXBuildFile; fileRef = 5D97C2F215CAF8D8009B44DD /* UINavigationController+KeyboardFix.m */; };
		5D9B17C519998A430047A4A2 /* ReaderBlockedTableViewCell.m in Sources */ = {isa = PBXBuildFile; fileRef = 5D9B17C419998A430047A4A2 /* ReaderBlockedTableViewCell.m */; };
		5DA3EE12192508F700294E0B /* WPImageOptimizer.m in Sources */ = {isa = PBXBuildFile; fileRef = 5DA3EE0F192508F700294E0B /* WPImageOptimizer.m */; };
		5DA3EE13192508F700294E0B /* WPImageOptimizer+Private.m in Sources */ = {isa = PBXBuildFile; fileRef = 5DA3EE11192508F700294E0B /* WPImageOptimizer+Private.m */; };
		5DA3EE161925090A00294E0B /* MediaService.m in Sources */ = {isa = PBXBuildFile; fileRef = 5DA3EE151925090A00294E0B /* MediaService.m */; };
		5DA5BF3D18E32DCF005F11F9 /* EditMediaViewController.m in Sources */ = {isa = PBXBuildFile; fileRef = 5DA5BF2818E32DCF005F11F9 /* EditMediaViewController.m */; };
		5DA5BF3E18E32DCF005F11F9 /* EditMediaViewController.xib in Resources */ = {isa = PBXBuildFile; fileRef = 5DA5BF2918E32DCF005F11F9 /* EditMediaViewController.xib */; };
		5DA5BF3F18E32DCF005F11F9 /* InputViewButton.m in Sources */ = {isa = PBXBuildFile; fileRef = 5DA5BF2B18E32DCF005F11F9 /* InputViewButton.m */; };
		5DA5BF4018E32DCF005F11F9 /* MediaBrowserCell.m in Sources */ = {isa = PBXBuildFile; fileRef = 5DA5BF2D18E32DCF005F11F9 /* MediaBrowserCell.m */; };
		5DA5BF4118E32DCF005F11F9 /* MediaBrowserViewController.m in Sources */ = {isa = PBXBuildFile; fileRef = 5DA5BF2F18E32DCF005F11F9 /* MediaBrowserViewController.m */; };
		5DA5BF4218E32DCF005F11F9 /* MediaBrowserViewController.xib in Resources */ = {isa = PBXBuildFile; fileRef = 5DA5BF3018E32DCF005F11F9 /* MediaBrowserViewController.xib */; };
		5DA5BF4318E32DCF005F11F9 /* MediaSearchFilterHeaderView.m in Sources */ = {isa = PBXBuildFile; fileRef = 5DA5BF3218E32DCF005F11F9 /* MediaSearchFilterHeaderView.m */; };
		5DA5BF4418E32DCF005F11F9 /* Theme.m in Sources */ = {isa = PBXBuildFile; fileRef = 5DA5BF3418E32DCF005F11F9 /* Theme.m */; };
		5DA5BF4518E32DCF005F11F9 /* ThemeBrowserCell.m in Sources */ = {isa = PBXBuildFile; fileRef = 5DA5BF3618E32DCF005F11F9 /* ThemeBrowserCell.m */; };
		5DA5BF4618E32DCF005F11F9 /* ThemeBrowserViewController.m in Sources */ = {isa = PBXBuildFile; fileRef = 5DA5BF3818E32DCF005F11F9 /* ThemeBrowserViewController.m */; };
		5DA5BF4718E32DCF005F11F9 /* ThemeDetailsViewController.m in Sources */ = {isa = PBXBuildFile; fileRef = 5DA5BF3A18E32DCF005F11F9 /* ThemeDetailsViewController.m */; };
		5DA5BF4818E32DCF005F11F9 /* WPLoadingView.m in Sources */ = {isa = PBXBuildFile; fileRef = 5DA5BF3C18E32DCF005F11F9 /* WPLoadingView.m */; };
		5DAE40AD19EC70930011A0AE /* ReaderPostHeaderView.m in Sources */ = {isa = PBXBuildFile; fileRef = 5DAE40AC19EC70930011A0AE /* ReaderPostHeaderView.m */; };
		5DB3BA0518D0E7B600F3F3E9 /* WPPickerView.m in Sources */ = {isa = PBXBuildFile; fileRef = 5DB3BA0418D0E7B600F3F3E9 /* WPPickerView.m */; };
		5DB3BA0818D11D8D00F3F3E9 /* PublishDatePickerView.m in Sources */ = {isa = PBXBuildFile; fileRef = 5DB3BA0718D11D8D00F3F3E9 /* PublishDatePickerView.m */; };
		5DB4683B18A2E718004A89A9 /* LocationService.m in Sources */ = {isa = PBXBuildFile; fileRef = 5DB4683A18A2E718004A89A9 /* LocationService.m */; };
		5DB767411588F64D00EBE36C /* postPreview.html in Resources */ = {isa = PBXBuildFile; fileRef = 5DB767401588F64D00EBE36C /* postPreview.html */; };
		5DB93EEC19B6190700EC88EB /* CommentContentView.m in Sources */ = {isa = PBXBuildFile; fileRef = 5DB93EE919B6190700EC88EB /* CommentContentView.m */; };
		5DB93EED19B6190700EC88EB /* ReaderCommentCell.m in Sources */ = {isa = PBXBuildFile; fileRef = 5DB93EEB19B6190700EC88EB /* ReaderCommentCell.m */; };
		5DBCD9D218F3569F00B32229 /* ReaderTopic.m in Sources */ = {isa = PBXBuildFile; fileRef = 5DBCD9D118F3569F00B32229 /* ReaderTopic.m */; };
		5DBCD9D518F35D7500B32229 /* ReaderTopicService.m in Sources */ = {isa = PBXBuildFile; fileRef = 5DBCD9D418F35D7500B32229 /* ReaderTopicService.m */; };
		5DC02A3718E4C5BD009A1765 /* ThemeBrowserViewController.xib in Resources */ = {isa = PBXBuildFile; fileRef = 5DC02A3418E4C5BD009A1765 /* ThemeBrowserViewController.xib */; };
		5DC02A3818E4C5BD009A1765 /* ThemeDetailsViewController.xib in Resources */ = {isa = PBXBuildFile; fileRef = 5DC02A3518E4C5BD009A1765 /* ThemeDetailsViewController.xib */; };
		5DC02A3918E4C5BD009A1765 /* ThemeDetailsViewController~ipad.xib in Resources */ = {isa = PBXBuildFile; fileRef = 5DC02A3618E4C5BD009A1765 /* ThemeDetailsViewController~ipad.xib */; };
		5DC3A44D1610B9BC00A890BE /* UINavigationController+Rotation.m in Sources */ = {isa = PBXBuildFile; fileRef = 5DC3A44C1610B9BC00A890BE /* UINavigationController+Rotation.m */; };
		5DCC4CD819A50CC0003E548C /* ReaderSite.m in Sources */ = {isa = PBXBuildFile; fileRef = 5DCC4CD719A50CC0003E548C /* ReaderSite.m */; };
		5DEB61B4156FCD3400242C35 /* WPWebView.m in Sources */ = {isa = PBXBuildFile; fileRef = 5DEB61B3156FCD3400242C35 /* WPWebView.m */; };
		5DEB61B8156FCD5200242C35 /* WPChromelessWebViewController.m in Sources */ = {isa = PBXBuildFile; fileRef = 5DEB61B7156FCD5200242C35 /* WPChromelessWebViewController.m */; };
		5DF59C0B1770AE3A00171208 /* UILabel+SuggestSize.m in Sources */ = {isa = PBXBuildFile; fileRef = 5DF59C0A1770AE3A00171208 /* UILabel+SuggestSize.m */; };
		5DF738941965FAB900393584 /* SubscribedTopicsViewController.m in Sources */ = {isa = PBXBuildFile; fileRef = 5DF738931965FAB900393584 /* SubscribedTopicsViewController.m */; };
		5DF738971965FACD00393584 /* RecommendedTopicsViewController.m in Sources */ = {isa = PBXBuildFile; fileRef = 5DF738961965FACD00393584 /* RecommendedTopicsViewController.m */; };
		5DF7389A1965FB3C00393584 /* WPTableViewHandler.m in Sources */ = {isa = PBXBuildFile; fileRef = 5DF738991965FB3C00393584 /* WPTableViewHandler.m */; };
		5DF8D26119E82B1000A2CD95 /* ReaderCommentsViewController.m in Sources */ = {isa = PBXBuildFile; fileRef = 5DF8D26019E82B1000A2CD95 /* ReaderCommentsViewController.m */; };
		5DF94E2B1962B97D00359241 /* NewCommentsTableViewCell.m in Sources */ = {isa = PBXBuildFile; fileRef = 5DF94E261962B97D00359241 /* NewCommentsTableViewCell.m */; };
		5DF94E2D1962B97D00359241 /* NewPostTableViewCell.m in Sources */ = {isa = PBXBuildFile; fileRef = 5DF94E2A1962B97D00359241 /* NewPostTableViewCell.m */; };
		5DF94E301962B99C00359241 /* PostSettingsSelectionViewController.m in Sources */ = {isa = PBXBuildFile; fileRef = 5DF94E2F1962B99C00359241 /* PostSettingsSelectionViewController.m */; };
		5DF94E331962B9D800359241 /* WPAlertView.xib in Resources */ = {isa = PBXBuildFile; fileRef = 5DF94E311962B9D800359241 /* WPAlertView.xib */; };
		5DF94E341962B9D800359241 /* WPAlertViewSideBySide.xib in Resources */ = {isa = PBXBuildFile; fileRef = 5DF94E321962B9D800359241 /* WPAlertViewSideBySide.xib */; };
		5DF94E421962BAA700359241 /* WPContentActionView.m in Sources */ = {isa = PBXBuildFile; fileRef = 5DF94E371962BAA700359241 /* WPContentActionView.m */; };
		5DF94E431962BAA700359241 /* WPContentAttributionView.m in Sources */ = {isa = PBXBuildFile; fileRef = 5DF94E391962BAA700359241 /* WPContentAttributionView.m */; };
		5DF94E441962BAA700359241 /* WPContentViewBase.m in Sources */ = {isa = PBXBuildFile; fileRef = 5DF94E3B1962BAA700359241 /* WPContentViewBase.m */; };
		5DF94E451962BAA700359241 /* WPRichContentView.m in Sources */ = {isa = PBXBuildFile; fileRef = 5DF94E3D1962BAA700359241 /* WPRichContentView.m */; };
		5DF94E461962BAA700359241 /* WPRichTextView.m in Sources */ = {isa = PBXBuildFile; fileRef = 5DF94E3F1962BAA700359241 /* WPRichTextView.m */; };
		5DF94E471962BAA700359241 /* WPSimpleContentAttributionView.m in Sources */ = {isa = PBXBuildFile; fileRef = 5DF94E411962BAA700359241 /* WPSimpleContentAttributionView.m */; };
		5DF94E501962BAEB00359241 /* ReaderPostAttributionView.m in Sources */ = {isa = PBXBuildFile; fileRef = 5DF94E491962BAEB00359241 /* ReaderPostAttributionView.m */; };
		5DF94E511962BAEB00359241 /* ReaderPostContentView.m in Sources */ = {isa = PBXBuildFile; fileRef = 5DF94E4B1962BAEB00359241 /* ReaderPostContentView.m */; };
		5DF94E521962BAEB00359241 /* ReaderPostRichContentView.m in Sources */ = {isa = PBXBuildFile; fileRef = 5DF94E4D1962BAEB00359241 /* ReaderPostRichContentView.m */; };
		5DF94E531962BAEB00359241 /* ReaderPostSimpleContentView.m in Sources */ = {isa = PBXBuildFile; fileRef = 5DF94E4F1962BAEB00359241 /* ReaderPostSimpleContentView.m */; };
		7059CD210F332B6500A0660B /* WPCategoryTree.m in Sources */ = {isa = PBXBuildFile; fileRef = 7059CD200F332B6500A0660B /* WPCategoryTree.m */; };
		74BB6F1A19AE7B9400FB7829 /* WPLegacyEditPageViewController.m in Sources */ = {isa = PBXBuildFile; fileRef = 74BB6F1919AE7B9400FB7829 /* WPLegacyEditPageViewController.m */; };
		74C1C306199170930077A7DC /* PostDetailViewController.xib in Resources */ = {isa = PBXBuildFile; fileRef = 74C1C305199170930077A7DC /* PostDetailViewController.xib */; };
		74C1C30E199170EA0077A7DC /* PostDetailViewController~ipad.xib in Resources */ = {isa = PBXBuildFile; fileRef = 74C1C30D199170EA0077A7DC /* PostDetailViewController~ipad.xib */; };
		74D5FFD619ACDF6700389E8F /* WPLegacyEditPostViewController.m in Sources */ = {isa = PBXBuildFile; fileRef = 74D5FFD519ACDF6700389E8F /* WPLegacyEditPostViewController.m */; };
		83043E55126FA31400EC9953 /* MessageUI.framework in Frameworks */ = {isa = PBXBuildFile; fileRef = 83043E54126FA31400EC9953 /* MessageUI.framework */; };
		8333FE0E11FF6EF200A495C1 /* EditSiteViewController.xib in Resources */ = {isa = PBXBuildFile; fileRef = 8333FE0D11FF6EF200A495C1 /* EditSiteViewController.xib */; };
		83418AAA11C9FA6E00ACF00C /* Comment.m in Sources */ = {isa = PBXBuildFile; fileRef = 83418AA911C9FA6E00ACF00C /* Comment.m */; };
		834CAE7C122D528A003DDF49 /* UIImage+Resize.m in Sources */ = {isa = PBXBuildFile; fileRef = 834CAE7B122D528A003DDF49 /* UIImage+Resize.m */; };
		834CAE9F122D56B1003DDF49 /* UIImage+Alpha.m in Sources */ = {isa = PBXBuildFile; fileRef = 834CAE9D122D56B1003DDF49 /* UIImage+Alpha.m */; };
		834CAEA0122D56B1003DDF49 /* UIImage+RoundedCorner.m in Sources */ = {isa = PBXBuildFile; fileRef = 834CAE9E122D56B1003DDF49 /* UIImage+RoundedCorner.m */; };
		834CE7341256D0DE0046A4A3 /* CFNetwork.framework in Frameworks */ = {isa = PBXBuildFile; fileRef = 834CE7331256D0DE0046A4A3 /* CFNetwork.framework */; };
		8350E49611D2C71E00A7B073 /* Media.m in Sources */ = {isa = PBXBuildFile; fileRef = 8350E49511D2C71E00A7B073 /* Media.m */; };
		8355D67E11D13EAD00A61362 /* MobileCoreServices.framework in Frameworks */ = {isa = PBXBuildFile; fileRef = 8355D67D11D13EAD00A61362 /* MobileCoreServices.framework */; };
		8355D7D911D260AA00A61362 /* CoreData.framework in Frameworks */ = {isa = PBXBuildFile; fileRef = 8355D7D811D260AA00A61362 /* CoreData.framework */; };
		835E2403126E66E50085940B /* AssetsLibrary.framework in Frameworks */ = {isa = PBXBuildFile; fileRef = 835E2402126E66E50085940B /* AssetsLibrary.framework */; settings = {ATTRIBUTES = (Weak, ); }; };
		83610AAA11F4AD2C00421116 /* WPcomLoginViewController.m in Sources */ = {isa = PBXBuildFile; fileRef = 83610AA811F4AD2C00421116 /* WPcomLoginViewController.m */; };
		8362C1041201E7CE00599347 /* WebSignupViewController-iPad.xib in Resources */ = {isa = PBXBuildFile; fileRef = 8362C1031201E7CE00599347 /* WebSignupViewController-iPad.xib */; };
		8370D10A11FA499A009D650F /* WPTableViewActivityCell.m in Sources */ = {isa = PBXBuildFile; fileRef = 8370D10911FA499A009D650F /* WPTableViewActivityCell.m */; };
		8370D10C11FA4A1B009D650F /* WPTableViewActivityCell.xib in Resources */ = {isa = PBXBuildFile; fileRef = 8370D10B11FA4A1B009D650F /* WPTableViewActivityCell.xib */; };
		8370D1BE11FA6295009D650F /* AddSiteViewController.xib in Resources */ = {isa = PBXBuildFile; fileRef = 8370D1BC11FA6295009D650F /* AddSiteViewController.xib */; };
		838C672E1210C3C300B09CA3 /* Post.m in Sources */ = {isa = PBXBuildFile; fileRef = 838C672D1210C3C300B09CA3 /* Post.m */; };
		8398EE9A11ACE63C000FE6E0 /* WebSignupViewController.xib in Resources */ = {isa = PBXBuildFile; fileRef = 8398EE9811ACE63C000FE6E0 /* WebSignupViewController.xib */; };
		83CAD4211235F9F4003DFA20 /* MediaObjectView.xib in Resources */ = {isa = PBXBuildFile; fileRef = 83CAD4201235F9F4003DFA20 /* MediaObjectView.xib */; };
		83D180FA12329B1A002DCCB0 /* EditPageViewController.m in Sources */ = {isa = PBXBuildFile; fileRef = 83D180F812329B1A002DCCB0 /* EditPageViewController.m */; };
		83F3E26011275E07004CD686 /* MapKit.framework in Frameworks */ = {isa = PBXBuildFile; fileRef = 83F3E25F11275E07004CD686 /* MapKit.framework */; };
		83F3E2D311276371004CD686 /* CoreLocation.framework in Frameworks */ = {isa = PBXBuildFile; fileRef = 83F3E2D211276371004CD686 /* CoreLocation.framework */; };
		83FEFC7611FF6C5A0078B462 /* EditSiteViewController.m in Sources */ = {isa = PBXBuildFile; fileRef = 83FEFC7411FF6C5A0078B462 /* EditSiteViewController.m */; };
		85149741171E13DF00B87F3F /* WPAsyncBlockOperation.m in Sources */ = {isa = PBXBuildFile; fileRef = 85149740171E13DF00B87F3F /* WPAsyncBlockOperation.m */; };
		8514DDA7190E2AB3009B6421 /* WPMediaMetadataExtractor.m in Sources */ = {isa = PBXBuildFile; fileRef = 8514DDA6190E2AB3009B6421 /* WPMediaMetadataExtractor.m */; };
		8516972C169D42F4006C5DED /* WPToast.m in Sources */ = {isa = PBXBuildFile; fileRef = 8516972B169D42F4006C5DED /* WPToast.m */; };
		851734431798C64700A30E27 /* NSURL+Util.m in Sources */ = {isa = PBXBuildFile; fileRef = 851734421798C64700A30E27 /* NSURL+Util.m */; };
		8525398B171761D9003F6B32 /* WPComLanguages.m in Sources */ = {isa = PBXBuildFile; fileRef = 8525398A171761D9003F6B32 /* WPComLanguages.m */; };
		85435BEA190F837500E868D0 /* WPUploadStatusView.m in Sources */ = {isa = PBXBuildFile; fileRef = 85435BE9190F837500E868D0 /* WPUploadStatusView.m */; };
		857610D618C0377300EDF406 /* StatsWebViewController.m in Sources */ = {isa = PBXBuildFile; fileRef = 857610D518C0377300EDF406 /* StatsWebViewController.m */; };
		858DE40F1730384F000AC628 /* LoginViewController.m in Sources */ = {isa = PBXBuildFile; fileRef = 858DE40E1730384F000AC628 /* LoginViewController.m */; };
		859CFD46190E3198005FB217 /* WPMediaUploader.m in Sources */ = {isa = PBXBuildFile; fileRef = 859CFD45190E3198005FB217 /* WPMediaUploader.m */; };
		859F761D18F2159800EF8D5D /* WPAnalyticsTrackerMixpanelInstructionsForStat.m in Sources */ = {isa = PBXBuildFile; fileRef = 859F761C18F2159800EF8D5D /* WPAnalyticsTrackerMixpanelInstructionsForStat.m */; };
		85AD6AEC173CCF9E002CB896 /* WPNUXPrimaryButton.m in Sources */ = {isa = PBXBuildFile; fileRef = 85AD6AEB173CCF9E002CB896 /* WPNUXPrimaryButton.m */; };
		85AD6AEF173CCFDC002CB896 /* WPNUXSecondaryButton.m in Sources */ = {isa = PBXBuildFile; fileRef = 85AD6AEE173CCFDC002CB896 /* WPNUXSecondaryButton.m */; };
		85B6F74F1742DA1E00CE7F3A /* WPNUXMainButton.m in Sources */ = {isa = PBXBuildFile; fileRef = 85B6F74E1742DA1D00CE7F3A /* WPNUXMainButton.m */; };
		85B6F7521742DAE800CE7F3A /* WPNUXBackButton.m in Sources */ = {isa = PBXBuildFile; fileRef = 85B6F7511742DAE800CE7F3A /* WPNUXBackButton.m */; };
		85C720B11730CEFA00460645 /* WPWalkthroughTextField.m in Sources */ = {isa = PBXBuildFile; fileRef = 85C720B01730CEFA00460645 /* WPWalkthroughTextField.m */; };
		85D08A7117342ECE00E2BBCA /* AddUsersBlogCell.m in Sources */ = {isa = PBXBuildFile; fileRef = 85D08A7017342ECE00E2BBCA /* AddUsersBlogCell.m */; };
		85D2275918F1EB8A001DA8DA /* WPAnalyticsTrackerMixpanel.m in Sources */ = {isa = PBXBuildFile; fileRef = 85D2275818F1EB8A001DA8DA /* WPAnalyticsTrackerMixpanel.m */; };
		85D80558171630B30075EEAC /* DotCom-Languages.plist in Resources */ = {isa = PBXBuildFile; fileRef = 85D80557171630B30075EEAC /* DotCom-Languages.plist */; };
		85D8055D171631F10075EEAC /* SelectWPComLanguageViewController.m in Sources */ = {isa = PBXBuildFile; fileRef = 85D8055C171631F10075EEAC /* SelectWPComLanguageViewController.m */; };
		85DA8C4418F3F29A0074C8A4 /* WPAnalyticsTrackerWPCom.m in Sources */ = {isa = PBXBuildFile; fileRef = 85DA8C4318F3F29A0074C8A4 /* WPAnalyticsTrackerWPCom.m */; };
		85E105861731A597001071A3 /* WPWalkthroughOverlayView.m in Sources */ = {isa = PBXBuildFile; fileRef = 85E105851731A597001071A3 /* WPWalkthroughOverlayView.m */; };
		85EC44D41739826A00686604 /* CreateAccountAndBlogViewController.m in Sources */ = {isa = PBXBuildFile; fileRef = 85EC44D31739826A00686604 /* CreateAccountAndBlogViewController.m */; };
		85ED988817DFA00000090D0B /* Images.xcassets in Resources */ = {isa = PBXBuildFile; fileRef = 85ED988717DFA00000090D0B /* Images.xcassets */; };
		931D26F519ED7E6D00114F17 /* BlogJetpackTest.m in Sources */ = {isa = PBXBuildFile; fileRef = E150520B16CAC5C400D3DDDC /* BlogJetpackTest.m */; };
		931D26F619ED7F7000114F17 /* BlogServiceTest.m in Sources */ = {isa = PBXBuildFile; fileRef = 930FD0A519882742000CC81D /* BlogServiceTest.m */; };
		931D26F719ED7F7500114F17 /* ReaderPostServiceTest.m in Sources */ = {isa = PBXBuildFile; fileRef = 5DE8A0401912D95B00B2FF59 /* ReaderPostServiceTest.m */; };
		931D26F819ED7F7800114F17 /* ReaderTopicServiceTest.m in Sources */ = {isa = PBXBuildFile; fileRef = 5DFA9D19196B1BA30061FF96 /* ReaderTopicServiceTest.m */; };
		931D26FE19EDA10D00114F17 /* ALIterativeMigrator.m in Sources */ = {isa = PBXBuildFile; fileRef = 931D26FD19EDA10D00114F17 /* ALIterativeMigrator.m */; };
		931D270019EDAE8600114F17 /* CoreDataMigrationTests.m in Sources */ = {isa = PBXBuildFile; fileRef = 931D26FF19EDAE8600114F17 /* CoreDataMigrationTests.m */; };
		931DF4D618D09A2F00540BDD /* InfoPlist.strings in Resources */ = {isa = PBXBuildFile; fileRef = 931DF4D818D09A2F00540BDD /* InfoPlist.strings */; };
		93267A6119B896CD00997EB8 /* Info-Internal.plist in Resources */ = {isa = PBXBuildFile; fileRef = 93267A6019B896CD00997EB8 /* Info-Internal.plist */; };
		934884AB19B73BA6004028D8 /* Constants.m in Sources */ = {isa = PBXBuildFile; fileRef = B5CC05F51962150600975CAC /* Constants.m */; };
		934884AD19B78723004028D8 /* WordPressTodayWidget-Internal.entitlements in Resources */ = {isa = PBXBuildFile; fileRef = 934884AC19B78723004028D8 /* WordPressTodayWidget-Internal.entitlements */; };
		934884AF19B7875C004028D8 /* WordPress-Internal.entitlements in Resources */ = {isa = PBXBuildFile; fileRef = 934884AE19B7875C004028D8 /* WordPress-Internal.entitlements */; };
		9358D15919FFD4E10094BBF5 /* WPImageOptimizerTest.m in Sources */ = {isa = PBXBuildFile; fileRef = 5DA3EE191925111700294E0B /* WPImageOptimizerTest.m */; };
		93594BD5191D2F5A0079E6B2 /* stats-batch.json in Resources */ = {isa = PBXBuildFile; fileRef = 93594BD4191D2F5A0079E6B2 /* stats-batch.json */; };
		9363113F19FA996700B0C739 /* AccountServiceTests.swift in Sources */ = {isa = PBXBuildFile; fileRef = 9363113E19FA996700B0C739 /* AccountServiceTests.swift */; };
		93740DC917D8F85600C41B2F /* WPAlertView.h in Resources */ = {isa = PBXBuildFile; fileRef = 93740DC817D8F85600C41B2F /* WPAlertView.h */; };
		93740DCB17D8F86700C41B2F /* WPAlertView.m in Sources */ = {isa = PBXBuildFile; fileRef = 93740DCA17D8F86700C41B2F /* WPAlertView.m */; };
<<<<<<< HEAD
=======
		937D9A0F19F83812007B9D5F /* WordPress-22-23.xcmappingmodel in Sources */ = {isa = PBXBuildFile; fileRef = 937D9A0E19F83812007B9D5F /* WordPress-22-23.xcmappingmodel */; };
		937D9A1119F838C2007B9D5F /* AccountToAccount22to23.swift in Sources */ = {isa = PBXBuildFile; fileRef = 937D9A1019F838C2007B9D5F /* AccountToAccount22to23.swift */; };
		93A379DB19FE6D3000415023 /* DDLogSwift.m in Sources */ = {isa = PBXBuildFile; fileRef = 93A379DA19FE6D3000415023 /* DDLogSwift.m */; };
>>>>>>> ef072072
		93A379EC19FFBF7900415023 /* KeychainTest.m in Sources */ = {isa = PBXBuildFile; fileRef = 93A379EB19FFBF7900415023 /* KeychainTest.m */; };
		93A3F7DE1843F6F00082FEEA /* CoreTelephony.framework in Frameworks */ = {isa = PBXBuildFile; fileRef = 93A3F7DD1843F6F00082FEEA /* CoreTelephony.framework */; };
		93C1147F18EC5DD500DAC95C /* AccountService.m in Sources */ = {isa = PBXBuildFile; fileRef = 93C1147E18EC5DD500DAC95C /* AccountService.m */; };
		93C1148518EDF6E100DAC95C /* BlogService.m in Sources */ = {isa = PBXBuildFile; fileRef = 93C1148418EDF6E100DAC95C /* BlogService.m */; };
		93C4864F181043D700A24725 /* ActivityLogDetailViewController.m in Sources */ = {isa = PBXBuildFile; fileRef = 93069F581762410B000C966D /* ActivityLogDetailViewController.m */; };
		93C486501810442200A24725 /* SupportViewController.m in Sources */ = {isa = PBXBuildFile; fileRef = 93027BB71758332300483FFD /* SupportViewController.m */; };
		93C486511810445D00A24725 /* ActivityLogViewController.m in Sources */ = {isa = PBXBuildFile; fileRef = 93069F55176237A4000C966D /* ActivityLogViewController.m */; };
		93CD939319099BE70049096E /* authtoken.json in Resources */ = {isa = PBXBuildFile; fileRef = 93CD939219099BE70049096E /* authtoken.json */; };
<<<<<<< HEAD
=======
		93D6D64A1924FDAD00A4F44A /* CategoryServiceRemote.m in Sources */ = {isa = PBXBuildFile; fileRef = 93D6D6471924FDAD00A4F44A /* CategoryServiceRemote.m */; };
		93DEB88219E5BF7100F9546D /* TodayExtensionService.m in Sources */ = {isa = PBXBuildFile; fileRef = 93DEB88119E5BF7100F9546D /* TodayExtensionService.m */; };
>>>>>>> ef072072
		93E3D3C819ACE8E300B1C509 /* SFHFKeychainUtils.m in Sources */ = {isa = PBXBuildFile; fileRef = 292CECFF1027259000BD407D /* SFHFKeychainUtils.m */; settings = {COMPILER_FLAGS = "-fno-objc-arc"; }; };
		93E5283C19A7741A003A1A9C /* NotificationCenter.framework in Frameworks */ = {isa = PBXBuildFile; fileRef = 93E5283B19A7741A003A1A9C /* NotificationCenter.framework */; };
		93E5284119A7741A003A1A9C /* TodayViewController.swift in Sources */ = {isa = PBXBuildFile; fileRef = 93E5284019A7741A003A1A9C /* TodayViewController.swift */; };
		93E5284319A7741A003A1A9C /* MainInterface.storyboard in Resources */ = {isa = PBXBuildFile; fileRef = 93E5284219A7741A003A1A9C /* MainInterface.storyboard */; };
		93E5284619A7741A003A1A9C /* WordPressTodayWidget.appex in Embed App Extensions */ = {isa = PBXBuildFile; fileRef = 93E5283A19A7741A003A1A9C /* WordPressTodayWidget.appex */; settings = {ATTRIBUTES = (RemoveHeadersOnCopy, ); }; };
		93E5285519A778AF003A1A9C /* WPDDLogWrapper.m in Sources */ = {isa = PBXBuildFile; fileRef = 93E5285419A778AF003A1A9C /* WPDDLogWrapper.m */; };
		93E5285619A77BAC003A1A9C /* NotificationCenter.framework in Frameworks */ = {isa = PBXBuildFile; fileRef = 93E5283B19A7741A003A1A9C /* NotificationCenter.framework */; };
		93E9050719E6F3D8005513C9 /* TestContextManager.m in Sources */ = {isa = PBXBuildFile; fileRef = 93E9050619E6F3D8005513C9 /* TestContextManager.m */; };
		93EF094C19ED533500C89770 /* ContextManagerTests.swift in Sources */ = {isa = PBXBuildFile; fileRef = 93E9050319E6F242005513C9 /* ContextManagerTests.swift */; };
		93FA59DD18D88C1C001446BC /* CategoryService.m in Sources */ = {isa = PBXBuildFile; fileRef = 93FA59DC18D88C1C001446BC /* CategoryService.m */; };
		A01C542E0E24E88400D411F2 /* SystemConfiguration.framework in Frameworks */ = {isa = PBXBuildFile; fileRef = A01C542D0E24E88400D411F2 /* SystemConfiguration.framework */; };
		A01C55480E25E0D000D411F2 /* defaultPostTemplate.html in Resources */ = {isa = PBXBuildFile; fileRef = A01C55470E25E0D000D411F2 /* defaultPostTemplate.html */; };
		A0E293F10E21027E00C6919C /* WPAddCategoryViewController.m in Sources */ = {isa = PBXBuildFile; fileRef = A0E293F00E21027E00C6919C /* WPAddCategoryViewController.m */; };
		A25EBD87156E330600530E3D /* WPTableViewController.m in Sources */ = {isa = PBXBuildFile; fileRef = A25EBD86156E330600530E3D /* WPTableViewController.m */; };
		A2787D0219002AB1000D6CA6 /* HelpshiftConfig.plist in Resources */ = {isa = PBXBuildFile; fileRef = A2787D0119002AB1000D6CA6 /* HelpshiftConfig.plist */; };
		A2DC5B1A1953451B009584C3 /* WPNUXHelpBadgeLabel.m in Sources */ = {isa = PBXBuildFile; fileRef = A2DC5B191953451B009584C3 /* WPNUXHelpBadgeLabel.m */; };
		ACBAB5FE0E121C7300F38795 /* PostSettingsViewController.m in Sources */ = {isa = PBXBuildFile; fileRef = ACBAB5FD0E121C7300F38795 /* PostSettingsViewController.m */; };
		ACBAB6860E1247F700F38795 /* PostPreviewViewController.m in Sources */ = {isa = PBXBuildFile; fileRef = ACBAB6850E1247F700F38795 /* PostPreviewViewController.m */; };
		ACC156CC0E10E67600D6E1A0 /* WPPostViewController.m in Sources */ = {isa = PBXBuildFile; fileRef = ACC156CB0E10E67600D6E1A0 /* WPPostViewController.m */; };
		ADF544C2195A0F620092213D /* CustomHighlightButton.m in Sources */ = {isa = PBXBuildFile; fileRef = ADF544C1195A0F620092213D /* CustomHighlightButton.m */; };
		B5134AF519B2C4F200FADE8C /* ReplyBezierView.swift in Sources */ = {isa = PBXBuildFile; fileRef = B5134AF419B2C4F200FADE8C /* ReplyBezierView.swift */; };
		B51D9A7E19634D4400CA857B /* Noticons-Regular.otf in Resources */ = {isa = PBXBuildFile; fileRef = B55853F419630AF900FAF6C3 /* Noticons-Regular.otf */; };
		B52B4F7A19C0E49B00526D6F /* WPDynamicHeightTextView.swift in Sources */ = {isa = PBXBuildFile; fileRef = B52B4F7919C0E49B00526D6F /* WPDynamicHeightTextView.swift */; };
		B52C4C7D199D4CD3009FD823 /* NoteBlockUserTableViewCell.swift in Sources */ = {isa = PBXBuildFile; fileRef = B52C4C7C199D4CD3009FD823 /* NoteBlockUserTableViewCell.swift */; };
		B52C4C7F199D74AE009FD823 /* NoteTableViewCell.swift in Sources */ = {isa = PBXBuildFile; fileRef = B52C4C7E199D74AE009FD823 /* NoteTableViewCell.swift */; };
		B532D4E9199D4357006E4DF6 /* NoteBlockCommentTableViewCell.swift in Sources */ = {isa = PBXBuildFile; fileRef = B532D4E5199D4357006E4DF6 /* NoteBlockCommentTableViewCell.swift */; };
		B532D4EA199D4357006E4DF6 /* NoteBlockHeaderTableViewCell.swift in Sources */ = {isa = PBXBuildFile; fileRef = B532D4E6199D4357006E4DF6 /* NoteBlockHeaderTableViewCell.swift */; };
		B532D4EB199D4357006E4DF6 /* NoteBlockTableViewCell.swift in Sources */ = {isa = PBXBuildFile; fileRef = B532D4E7199D4357006E4DF6 /* NoteBlockTableViewCell.swift */; };
		B532D4EC199D4357006E4DF6 /* NoteBlockTextTableViewCell.swift in Sources */ = {isa = PBXBuildFile; fileRef = B532D4E8199D4357006E4DF6 /* NoteBlockTextTableViewCell.swift */; };
		B532D4EE199D4418006E4DF6 /* NoteBlockImageTableViewCell.swift in Sources */ = {isa = PBXBuildFile; fileRef = B532D4ED199D4418006E4DF6 /* NoteBlockImageTableViewCell.swift */; };
		B53FDF6D19B8C336000723B6 /* UIScreen+Helpers.swift in Sources */ = {isa = PBXBuildFile; fileRef = B53FDF6C19B8C336000723B6 /* UIScreen+Helpers.swift */; };
		B548458219A258890077E7A5 /* UIActionSheet+Helpers.m in Sources */ = {isa = PBXBuildFile; fileRef = B548458119A258890077E7A5 /* UIActionSheet+Helpers.m */; };
		B5509A9319CA38B3006D2E49 /* EditReplyViewController.m in Sources */ = {isa = PBXBuildFile; fileRef = B5509A9219CA38B3006D2E49 /* EditReplyViewController.m */; };
		B5509A9519CA3B9F006D2E49 /* EditReplyViewController.xib in Resources */ = {isa = PBXBuildFile; fileRef = B5509A9419CA3B9F006D2E49 /* EditReplyViewController.xib */; };
		B55853F31962337500FAF6C3 /* NSScanner+Helpers.m in Sources */ = {isa = PBXBuildFile; fileRef = B55853F21962337500FAF6C3 /* NSScanner+Helpers.m */; };
		B55853F719630D5400FAF6C3 /* NSAttributedString+Util.m in Sources */ = {isa = PBXBuildFile; fileRef = B55853F619630D5400FAF6C3 /* NSAttributedString+Util.m */; };
		B55853FC19630E7900FAF6C3 /* Notification.m in Sources */ = {isa = PBXBuildFile; fileRef = B55853F919630E7900FAF6C3 /* Notification.m */; };
		B558541419631A1000FAF6C3 /* Notifications.storyboard in Resources */ = {isa = PBXBuildFile; fileRef = B558541019631A1000FAF6C3 /* Notifications.storyboard */; };
		B57B99D519A2C20200506504 /* NoteTableHeaderView.swift in Sources */ = {isa = PBXBuildFile; fileRef = B57B99D419A2C20200506504 /* NoteTableHeaderView.swift */; };
		B57B99DE19A2DBF200506504 /* NSObject+Helpers.m in Sources */ = {isa = PBXBuildFile; fileRef = B57B99DD19A2DBF200506504 /* NSObject+Helpers.m */; };
		B586593F197EE15900F67E57 /* Merriweather-Bold.ttf in Resources */ = {isa = PBXBuildFile; fileRef = 462F4E0F183867AE0028D2F8 /* Merriweather-Bold.ttf */; };
		B587797A19B799D800E57C5A /* NSDate+Helpers.swift in Sources */ = {isa = PBXBuildFile; fileRef = B587796F19B799D800E57C5A /* NSDate+Helpers.swift */; };
		B587797B19B799D800E57C5A /* NSIndexPath+Swift.swift in Sources */ = {isa = PBXBuildFile; fileRef = B587797019B799D800E57C5A /* NSIndexPath+Swift.swift */; };
		B587797C19B799D800E57C5A /* NSParagraphStyle+Helpers.swift in Sources */ = {isa = PBXBuildFile; fileRef = B587797119B799D800E57C5A /* NSParagraphStyle+Helpers.swift */; };
		B587797D19B799D800E57C5A /* UIDevice+Helpers.swift in Sources */ = {isa = PBXBuildFile; fileRef = B587797219B799D800E57C5A /* UIDevice+Helpers.swift */; };
		B587797E19B799D800E57C5A /* UIImageView+Animations.swift in Sources */ = {isa = PBXBuildFile; fileRef = B587797319B799D800E57C5A /* UIImageView+Animations.swift */; };
		B587797F19B799D800E57C5A /* UIImageView+Networking.swift in Sources */ = {isa = PBXBuildFile; fileRef = B587797419B799D800E57C5A /* UIImageView+Networking.swift */; };
		B587798019B799D800E57C5A /* UITableView+Helpers.swift in Sources */ = {isa = PBXBuildFile; fileRef = B587797519B799D800E57C5A /* UITableView+Helpers.swift */; };
		B587798119B799D800E57C5A /* UITableViewCell+Helpers.swift in Sources */ = {isa = PBXBuildFile; fileRef = B587797619B799D800E57C5A /* UITableViewCell+Helpers.swift */; };
		B587798219B799D800E57C5A /* UIView+Helpers.swift in Sources */ = {isa = PBXBuildFile; fileRef = B587797719B799D800E57C5A /* UIView+Helpers.swift */; };
		B587798619B799EB00E57C5A /* Notification+Interface.swift in Sources */ = {isa = PBXBuildFile; fileRef = B587798419B799EB00E57C5A /* Notification+Interface.swift */; };
		B587798719B799EB00E57C5A /* NotificationBlock+Interface.swift in Sources */ = {isa = PBXBuildFile; fileRef = B587798519B799EB00E57C5A /* NotificationBlock+Interface.swift */; };
		B5A6CEA619FA800E009F07DE /* AccountToAccount20to21.swift in Sources */ = {isa = PBXBuildFile; fileRef = B5A6CEA519FA800E009F07DE /* AccountToAccount20to21.swift */; };
		B5AB733D19901F85005F5044 /* WPNoResultsView+AnimatedBox.m in Sources */ = {isa = PBXBuildFile; fileRef = B5AB733C19901F85005F5044 /* WPNoResultsView+AnimatedBox.m */; };
		B5B56D3219AFB68800B4E29B /* WPStyleGuide+Reply.swift in Sources */ = {isa = PBXBuildFile; fileRef = B5B56D3019AFB68800B4E29B /* WPStyleGuide+Reply.swift */; };
		B5B56D3319AFB68800B4E29B /* WPStyleGuide+Notifications.swift in Sources */ = {isa = PBXBuildFile; fileRef = B5B56D3119AFB68800B4E29B /* WPStyleGuide+Notifications.swift */; };
		B5CC05F61962150600975CAC /* Constants.m in Sources */ = {isa = PBXBuildFile; fileRef = B5CC05F51962150600975CAC /* Constants.m */; };
		B5CC05F91962186D00975CAC /* Meta.m in Sources */ = {isa = PBXBuildFile; fileRef = B5CC05F81962186D00975CAC /* Meta.m */; };
		B5CC05FC196218E100975CAC /* XMLParserCollecter.m in Sources */ = {isa = PBXBuildFile; fileRef = B5CC05FB196218E100975CAC /* XMLParserCollecter.m */; };
		B5E167F419C08D18009535AA /* NSCalendar+Helpers.swift in Sources */ = {isa = PBXBuildFile; fileRef = B5E167F319C08D18009535AA /* NSCalendar+Helpers.swift */; };
		B5E23BDC19AD0CED000D6879 /* ReplyTextView.swift in Sources */ = {isa = PBXBuildFile; fileRef = B5E23BDA19AD0CED000D6879 /* ReplyTextView.swift */; };
		B5E23BDD19AD0CED000D6879 /* ReplyTextView.xib in Resources */ = {isa = PBXBuildFile; fileRef = B5E23BDB19AD0CED000D6879 /* ReplyTextView.xib */; };
		B5E23BDF19AD0D00000D6879 /* NoteTableViewCell.xib in Resources */ = {isa = PBXBuildFile; fileRef = B5E23BDE19AD0D00000D6879 /* NoteTableViewCell.xib */; };
		B5F015CB195DFD7600F6ECF2 /* WordPressActivity.m in Sources */ = {isa = PBXBuildFile; fileRef = B5F015CA195DFD7600F6ECF2 /* WordPressActivity.m */; };
		B5FD4543199D0F2800286FBB /* NotificationDetailsViewController.m in Sources */ = {isa = PBXBuildFile; fileRef = B5FD4540199D0F2800286FBB /* NotificationDetailsViewController.m */; };
		B5FD4544199D0F2800286FBB /* NotificationsViewController.m in Sources */ = {isa = PBXBuildFile; fileRef = B5FD4542199D0F2800286FBB /* NotificationsViewController.m */; };
		C533CF350E6D3ADA000C3DE8 /* CommentsViewController.m in Sources */ = {isa = PBXBuildFile; fileRef = C533CF340E6D3ADA000C3DE8 /* CommentsViewController.m */; };
		C545E0A21811B9880020844C /* ContextManager.m in Sources */ = {isa = PBXBuildFile; fileRef = C545E0A11811B9880020844C /* ContextManager.m */; };
		C56636E91868D0CE00226AAB /* StatsViewController.m in Sources */ = {isa = PBXBuildFile; fileRef = C56636E71868D0CE00226AAB /* StatsViewController.m */; };
		C57A31A4183D2111007745B9 /* NotificationsManager.m in Sources */ = {isa = PBXBuildFile; fileRef = C57A31A3183D2111007745B9 /* NotificationsManager.m */; };
		C58349C51806F95100B64089 /* IOS7CorrectedTextView.m in Sources */ = {isa = PBXBuildFile; fileRef = C58349C41806F95100B64089 /* IOS7CorrectedTextView.m */; };
		CC0E20AE15B87DA100D3468B /* WPWebBridge.m in Sources */ = {isa = PBXBuildFile; fileRef = CC0E20AD15B87DA100D3468B /* WPWebBridge.m */; };
		CC24E5EF1577D1EA00A6D5B5 /* WPFriendFinderViewController.m in Sources */ = {isa = PBXBuildFile; fileRef = CC24E5EE1577D1EA00A6D5B5 /* WPFriendFinderViewController.m */; };
		CC24E5F11577DBC300A6D5B5 /* AddressBook.framework in Frameworks */ = {isa = PBXBuildFile; fileRef = CC24E5F01577DBC300A6D5B5 /* AddressBook.framework */; };
		CC24E5F51577E16B00A6D5B5 /* Accounts.framework in Frameworks */ = {isa = PBXBuildFile; fileRef = CC24E5F41577E16B00A6D5B5 /* Accounts.framework */; settings = {ATTRIBUTES = (Weak, ); }; };
		CC70165B185A7536007B37DB /* InlineComposeView.xib in Resources */ = {isa = PBXBuildFile; fileRef = CC70165A185A7536007B37DB /* InlineComposeView.xib */; };
		CCEF153114C9EA050001176D /* WPWebAppViewController.m in Sources */ = {isa = PBXBuildFile; fileRef = CCEF153014C9EA050001176D /* WPWebAppViewController.m */; };
		CEBD3EAB0FF1BA3B00C1396E /* Blog.m in Sources */ = {isa = PBXBuildFile; fileRef = CEBD3EAA0FF1BA3B00C1396E /* Blog.m */; };
		E100C6BB1741473000AE48D8 /* WordPress-11-12.xcmappingmodel in Sources */ = {isa = PBXBuildFile; fileRef = E100C6BA1741472F00AE48D8 /* WordPress-11-12.xcmappingmodel */; };
		E10A2E9B134E8AD3007643F9 /* PostAnnotation.m in Sources */ = {isa = PBXBuildFile; fileRef = 833AF25A114575A50016DE8F /* PostAnnotation.m */; };
		E10B3652158F2D3F00419A93 /* QuartzCore.framework in Frameworks */ = {isa = PBXBuildFile; fileRef = E10B3651158F2D3F00419A93 /* QuartzCore.framework */; };
		E10B3654158F2D4500419A93 /* UIKit.framework in Frameworks */ = {isa = PBXBuildFile; fileRef = E10B3653158F2D4500419A93 /* UIKit.framework */; };
		E10B3655158F2D7800419A93 /* CoreGraphics.framework in Frameworks */ = {isa = PBXBuildFile; fileRef = 834CE7371256D0F60046A4A3 /* CoreGraphics.framework */; };
		E10DB0081771926D00B7A0A3 /* GooglePlusActivity.m in Sources */ = {isa = PBXBuildFile; fileRef = E10DB0071771926D00B7A0A3 /* GooglePlusActivity.m */; };
		E114D79A153D85A800984182 /* WPError.m in Sources */ = {isa = PBXBuildFile; fileRef = E114D799153D85A800984182 /* WPError.m */; };
		E1249B4319408C910035E895 /* RemoteComment.m in Sources */ = {isa = PBXBuildFile; fileRef = E1249B4219408C910035E895 /* RemoteComment.m */; };
		E1249B4619408D0F0035E895 /* CommentServiceRemoteXMLRPC.m in Sources */ = {isa = PBXBuildFile; fileRef = E1249B4519408D0F0035E895 /* CommentServiceRemoteXMLRPC.m */; };
		E1249B4B1940AECC0035E895 /* CommentServiceRemoteREST.m in Sources */ = {isa = PBXBuildFile; fileRef = E1249B4A1940AECC0035E895 /* CommentServiceRemoteREST.m */; };
		E125443C12BF5A7200D87A0A /* WordPress.xcdatamodeld in Sources */ = {isa = PBXBuildFile; fileRef = E125443B12BF5A7200D87A0A /* WordPress.xcdatamodeld */; };
		E125445612BF5B3900D87A0A /* Category.m in Sources */ = {isa = PBXBuildFile; fileRef = E125445512BF5B3900D87A0A /* Category.m */; };
		E125451812BF68F900D87A0A /* Page.m in Sources */ = {isa = PBXBuildFile; fileRef = E125451712BF68F900D87A0A /* Page.m */; };
		E131CB5216CACA6B004B0314 /* CoreText.framework in Frameworks */ = {isa = PBXBuildFile; fileRef = E131CB5116CACA6B004B0314 /* CoreText.framework */; };
		E131CB5416CACB05004B0314 /* libxml2.dylib in Frameworks */ = {isa = PBXBuildFile; fileRef = E131CB5316CACB05004B0314 /* libxml2.dylib */; };
		E131CB5616CACF1E004B0314 /* get-user-blogs_has-blog.json in Resources */ = {isa = PBXBuildFile; fileRef = E131CB5516CACF1E004B0314 /* get-user-blogs_has-blog.json */; };
		E131CB5816CACFB4004B0314 /* get-user-blogs_doesnt-have-blog.json in Resources */ = {isa = PBXBuildFile; fileRef = E131CB5716CACFB4004B0314 /* get-user-blogs_doesnt-have-blog.json */; };
		E13EB7A5157D230000885780 /* WordPressComApi.m in Sources */ = {isa = PBXBuildFile; fileRef = E13EB7A4157D230000885780 /* WordPressComApi.m */; };
		E13F23C314FE84600081D9CC /* NSMutableDictionary+Helpers.m in Sources */ = {isa = PBXBuildFile; fileRef = E13F23C214FE84600081D9CC /* NSMutableDictionary+Helpers.m */; };
		E149D64E19349E69006A843D /* AccountServiceRemoteREST.m in Sources */ = {isa = PBXBuildFile; fileRef = E149D64619349E69006A843D /* AccountServiceRemoteREST.m */; };
		E149D64F19349E69006A843D /* AccountServiceRemoteXMLRPC.m in Sources */ = {isa = PBXBuildFile; fileRef = E149D64819349E69006A843D /* AccountServiceRemoteXMLRPC.m */; };
		E149D65019349E69006A843D /* MediaServiceRemoteREST.m in Sources */ = {isa = PBXBuildFile; fileRef = E149D64B19349E69006A843D /* MediaServiceRemoteREST.m */; };
		E149D65119349E69006A843D /* MediaServiceRemoteXMLRPC.m in Sources */ = {isa = PBXBuildFile; fileRef = E149D64D19349E69006A843D /* MediaServiceRemoteXMLRPC.m */; };
		E14D65C817E09664007E3EA4 /* Social.framework in Frameworks */ = {isa = PBXBuildFile; fileRef = E14D65C717E09663007E3EA4 /* Social.framework */; };
		E15051CB16CA5DDB00D3DDDC /* Blog+Jetpack.m in Sources */ = {isa = PBXBuildFile; fileRef = E15051CA16CA5DDB00D3DDDC /* Blog+Jetpack.m */; };
		E1523EB516D3B305002C5A36 /* InstapaperActivity.m in Sources */ = {isa = PBXBuildFile; fileRef = E1523EB416D3B305002C5A36 /* InstapaperActivity.m */; };
		E1556CF2193F6FE900FC52EA /* CommentService.m in Sources */ = {isa = PBXBuildFile; fileRef = E1556CF1193F6FE900FC52EA /* CommentService.m */; };
		E15618FD16DB8677006532C4 /* UIKitTestHelper.m in Sources */ = {isa = PBXBuildFile; fileRef = E15618FC16DB8677006532C4 /* UIKitTestHelper.m */; };
		E15618FF16DBA983006532C4 /* xmlrpc-response-newpost.xml in Resources */ = {isa = PBXBuildFile; fileRef = E15618FE16DBA983006532C4 /* xmlrpc-response-newpost.xml */; };
		E156190116DBABDE006532C4 /* xmlrpc-response-getpost.xml in Resources */ = {isa = PBXBuildFile; fileRef = E156190016DBABDE006532C4 /* xmlrpc-response-getpost.xml */; };
		E16AB92E14D978240047A2E5 /* Foundation.framework in Frameworks */ = {isa = PBXBuildFile; fileRef = 1D30AB110D05D00D00671497 /* Foundation.framework */; };
		E16AB93414D978240047A2E5 /* InfoPlist.strings in Resources */ = {isa = PBXBuildFile; fileRef = E16AB93214D978240047A2E5 /* InfoPlist.strings */; };
		E174F6E6172A73960004F23A /* WPAccount.m in Sources */ = {isa = PBXBuildFile; fileRef = E105E9CE1726955600C0D9E7 /* WPAccount.m */; };
		E18165FD14E4428B006CE885 /* loader.html in Resources */ = {isa = PBXBuildFile; fileRef = E18165FC14E4428B006CE885 /* loader.html */; };
		E183BD7417621D87000B0822 /* WPCookie.m in Sources */ = {isa = PBXBuildFile; fileRef = E183BD7317621D86000B0822 /* WPCookie.m */; };
		E183EC9C16B215FE00C2EB11 /* SystemConfiguration.framework in Frameworks */ = {isa = PBXBuildFile; fileRef = A01C542D0E24E88400D411F2 /* SystemConfiguration.framework */; };
		E183EC9D16B2160200C2EB11 /* MobileCoreServices.framework in Frameworks */ = {isa = PBXBuildFile; fileRef = 8355D67D11D13EAD00A61362 /* MobileCoreServices.framework */; };
		E183ECA216B2179B00C2EB11 /* Accounts.framework in Frameworks */ = {isa = PBXBuildFile; fileRef = CC24E5F41577E16B00A6D5B5 /* Accounts.framework */; };
		E183ECA316B2179B00C2EB11 /* AddressBook.framework in Frameworks */ = {isa = PBXBuildFile; fileRef = CC24E5F01577DBC300A6D5B5 /* AddressBook.framework */; };
		E183ECA416B2179B00C2EB11 /* AssetsLibrary.framework in Frameworks */ = {isa = PBXBuildFile; fileRef = 835E2402126E66E50085940B /* AssetsLibrary.framework */; };
		E183ECA516B2179B00C2EB11 /* AudioToolbox.framework in Frameworks */ = {isa = PBXBuildFile; fileRef = 374CB16115B93C0800DD0EBC /* AudioToolbox.framework */; };
		E183ECA616B2179B00C2EB11 /* AVFoundation.framework in Frameworks */ = {isa = PBXBuildFile; fileRef = E1A386C714DB05C300954CF8 /* AVFoundation.framework */; };
		E183ECA716B2179B00C2EB11 /* CFNetwork.framework in Frameworks */ = {isa = PBXBuildFile; fileRef = 834CE7331256D0DE0046A4A3 /* CFNetwork.framework */; };
		E183ECA816B2179B00C2EB11 /* CoreData.framework in Frameworks */ = {isa = PBXBuildFile; fileRef = 8355D7D811D260AA00A61362 /* CoreData.framework */; };
		E183ECA916B2179B00C2EB11 /* CoreLocation.framework in Frameworks */ = {isa = PBXBuildFile; fileRef = 83F3E2D211276371004CD686 /* CoreLocation.framework */; };
		E183ECAA16B2179B00C2EB11 /* CoreMedia.framework in Frameworks */ = {isa = PBXBuildFile; fileRef = E1A386C914DB05F700954CF8 /* CoreMedia.framework */; };
		E183ECAB16B2179B00C2EB11 /* ImageIO.framework in Frameworks */ = {isa = PBXBuildFile; fileRef = FD3D6D2B1349F5D30061136A /* ImageIO.framework */; };
		E183ECAC16B2179B00C2EB11 /* libiconv.dylib in Frameworks */ = {isa = PBXBuildFile; fileRef = FD21397E13128C5300099582 /* libiconv.dylib */; };
		E183ECAD16B2179B00C2EB11 /* libz.dylib in Frameworks */ = {isa = PBXBuildFile; fileRef = E19DF740141F7BDD000002F3 /* libz.dylib */; };
		E183ECAE16B2179B00C2EB11 /* MapKit.framework in Frameworks */ = {isa = PBXBuildFile; fileRef = 83F3E25F11275E07004CD686 /* MapKit.framework */; };
		E183ECAF16B2179B00C2EB11 /* MediaPlayer.framework in Frameworks */ = {isa = PBXBuildFile; fileRef = 83FB4D3E122C38F700DB9506 /* MediaPlayer.framework */; };
		E183ECB016B2179B00C2EB11 /* MessageUI.framework in Frameworks */ = {isa = PBXBuildFile; fileRef = 83043E54126FA31400EC9953 /* MessageUI.framework */; };
		E183ECB116B2179B00C2EB11 /* Security.framework in Frameworks */ = {isa = PBXBuildFile; fileRef = 296890770FE971DC00770264 /* Security.framework */; };
		E183ECB216B2179B00C2EB11 /* Twitter.framework in Frameworks */ = {isa = PBXBuildFile; fileRef = CC24E5F21577DFF400A6D5B5 /* Twitter.framework */; };
		E18EE94E19349EBA00B0A40C /* BlogServiceRemote.m in Sources */ = {isa = PBXBuildFile; fileRef = E18EE94D19349EBA00B0A40C /* BlogServiceRemote.m */; };
		E18EE95119349EC300B0A40C /* ReaderTopicServiceRemote.m in Sources */ = {isa = PBXBuildFile; fileRef = E18EE95019349EC300B0A40C /* ReaderTopicServiceRemote.m */; };
		E19DF741141F7BDD000002F3 /* libz.dylib in Frameworks */ = {isa = PBXBuildFile; fileRef = E19DF740141F7BDD000002F3 /* libz.dylib */; };
		E1A03EE217422DCF0085D192 /* BlogToAccount.m in Sources */ = {isa = PBXBuildFile; fileRef = E1A03EE117422DCE0085D192 /* BlogToAccount.m */; };
		E1A03F48174283E10085D192 /* BlogToJetpackAccount.m in Sources */ = {isa = PBXBuildFile; fileRef = E1A03F47174283E00085D192 /* BlogToJetpackAccount.m */; };
		E1A0FAE7162F11CF0063B098 /* UIDevice+WordPressIdentifier.m in Sources */ = {isa = PBXBuildFile; fileRef = E1A0FAE6162F11CE0063B098 /* UIDevice+WordPressIdentifier.m */; };
		E1A386C814DB05C300954CF8 /* AVFoundation.framework in Frameworks */ = {isa = PBXBuildFile; fileRef = E1A386C714DB05C300954CF8 /* AVFoundation.framework */; };
		E1A386CA14DB05F700954CF8 /* CoreMedia.framework in Frameworks */ = {isa = PBXBuildFile; fileRef = E1A386C914DB05F700954CF8 /* CoreMedia.framework */; };
		E1A386CB14DB063800954CF8 /* MediaPlayer.framework in Frameworks */ = {isa = PBXBuildFile; fileRef = 83FB4D3E122C38F700DB9506 /* MediaPlayer.framework */; };
		E1A6DBDA19DC7D080071AC1E /* RemoteCategory.m in Sources */ = {isa = PBXBuildFile; fileRef = E1A6DBD719DC7D080071AC1E /* RemoteCategory.m */; };
		E1A6DBDB19DC7D080071AC1E /* RemotePost.m in Sources */ = {isa = PBXBuildFile; fileRef = E1A6DBD919DC7D080071AC1E /* RemotePost.m */; };
		E1A6DBE119DC7D140071AC1E /* PostServiceRemoteREST.m in Sources */ = {isa = PBXBuildFile; fileRef = E1A6DBDE19DC7D140071AC1E /* PostServiceRemoteREST.m */; };
		E1A6DBE219DC7D140071AC1E /* PostServiceRemoteXMLRPC.m in Sources */ = {isa = PBXBuildFile; fileRef = E1A6DBE019DC7D140071AC1E /* PostServiceRemoteXMLRPC.m */; };
		E1A6DBE519DC7D230071AC1E /* PostService.m in Sources */ = {isa = PBXBuildFile; fileRef = E1A6DBE419DC7D230071AC1E /* PostService.m */; };
		E1AB07AD1578D34300D6AD64 /* SettingsViewController.m in Sources */ = {isa = PBXBuildFile; fileRef = E1AB07AC1578D34300D6AD64 /* SettingsViewController.m */; };
		E1AC282D18282423004D394C /* SFHFKeychainUtils.m in Sources */ = {isa = PBXBuildFile; fileRef = 292CECFF1027259000BD407D /* SFHFKeychainUtils.m */; settings = {COMPILER_FLAGS = "-fno-objc-arc"; }; };
		E1B289DB19F7AF7000DB0707 /* RemoteBlog.m in Sources */ = {isa = PBXBuildFile; fileRef = E1B289DA19F7AF7000DB0707 /* RemoteBlog.m */; };
		E1B4A9E112FC8B1000EB3F67 /* EGORefreshTableHeaderView.m in Sources */ = {isa = PBXBuildFile; fileRef = E1B4A9E012FC8B1000EB3F67 /* EGORefreshTableHeaderView.m */; };
		E1B62A7B13AA61A100A6FCA4 /* WPWebViewController.m in Sources */ = {isa = PBXBuildFile; fileRef = E1B62A7A13AA61A100A6FCA4 /* WPWebViewController.m */; };
		E1CCFB33175D62500016BD8A /* Crashlytics.framework in Frameworks */ = {isa = PBXBuildFile; fileRef = E1CCFB32175D624F0016BD8A /* Crashlytics.framework */; };
		E1D04D7E19374CFE002FADD7 /* BlogServiceRemoteXMLRPC.m in Sources */ = {isa = PBXBuildFile; fileRef = E1D04D7D19374CFE002FADD7 /* BlogServiceRemoteXMLRPC.m */; };
		E1D04D8419374F2C002FADD7 /* BlogServiceRemoteREST.m in Sources */ = {isa = PBXBuildFile; fileRef = E1D04D8319374F2C002FADD7 /* BlogServiceRemoteREST.m */; };
		E1D062D4177C685C00644185 /* ContentActionButton.m in Sources */ = {isa = PBXBuildFile; fileRef = E1D062D3177C685700644185 /* ContentActionButton.m */; };
		E1D086E2194214C600F0CC19 /* NSDate+WordPressJSON.m in Sources */ = {isa = PBXBuildFile; fileRef = E1D086E1194214C600F0CC19 /* NSDate+WordPressJSON.m */; };
		E1D0D81616D3B86800E33F4C /* SafariActivity.m in Sources */ = {isa = PBXBuildFile; fileRef = E1D0D81516D3B86800E33F4C /* SafariActivity.m */; };
		E1D0D82916D3D19200E33F4C /* PocketAPI.m in Sources */ = {isa = PBXBuildFile; fileRef = E1D0D82116D3D19200E33F4C /* PocketAPI.m */; settings = {COMPILER_FLAGS = "-fno-objc-arc"; }; };
		E1D0D82A16D3D19200E33F4C /* PocketAPILogin.m in Sources */ = {isa = PBXBuildFile; fileRef = E1D0D82316D3D19200E33F4C /* PocketAPILogin.m */; settings = {COMPILER_FLAGS = "-fno-objc-arc"; }; };
		E1D0D82B16D3D19200E33F4C /* PocketAPIOperation.m in Sources */ = {isa = PBXBuildFile; fileRef = E1D0D82516D3D19200E33F4C /* PocketAPIOperation.m */; settings = {COMPILER_FLAGS = "-fno-objc-arc"; }; };
		E1D0D84716D3D2EA00E33F4C /* PocketActivity.m in Sources */ = {isa = PBXBuildFile; fileRef = E1D0D84616D3D2EA00E33F4C /* PocketActivity.m */; };
		E1D458691309589C00BF0235 /* Coordinate.m in Sources */ = {isa = PBXBuildFile; fileRef = E14932B5130427B300154804 /* Coordinate.m */; };
		E1D91456134A853D0089019C /* Localizable.strings in Resources */ = {isa = PBXBuildFile; fileRef = E1D91454134A853D0089019C /* Localizable.strings */; };
		E1D95EB817A28F5E00A3E9F3 /* WPActivityDefaults.m in Sources */ = {isa = PBXBuildFile; fileRef = E1D95EB717A28F5E00A3E9F3 /* WPActivityDefaults.m */; };
		E1DF5DFD19E7CFAE004E70D5 /* CategoryServiceRemoteREST.m in Sources */ = {isa = PBXBuildFile; fileRef = E1DF5DFA19E7CFAE004E70D5 /* CategoryServiceRemoteREST.m */; };
		E1DF5DFE19E7CFAE004E70D5 /* CategoryServiceRemoteXMLRPC.m in Sources */ = {isa = PBXBuildFile; fileRef = E1DF5DFC19E7CFAE004E70D5 /* CategoryServiceRemoteXMLRPC.m */; };
		E1E4CE0617739FAB00430844 /* test-image.jpg in Resources */ = {isa = PBXBuildFile; fileRef = E1E4CE0517739FAB00430844 /* test-image.jpg */; };
		E1E4CE0B1773C59B00430844 /* WPAvatarSource.m in Sources */ = {isa = PBXBuildFile; fileRef = E1E4CE0A1773C59B00430844 /* WPAvatarSource.m */; };
		E1E4CE0D177439D100430844 /* WPAvatarSourceTest.m in Sources */ = {isa = PBXBuildFile; fileRef = E1E4CE0C177439D100430844 /* WPAvatarSourceTest.m */; };
		E1E4CE0F1774563F00430844 /* misteryman.jpg in Resources */ = {isa = PBXBuildFile; fileRef = E1E4CE0E1774531500430844 /* misteryman.jpg */; };
		E1F5A1BC1771C90A00E0495F /* WPTableImageSource.m in Sources */ = {isa = PBXBuildFile; fileRef = E1F5A1BB1771C90A00E0495F /* WPTableImageSource.m */; };
		E1F80825146420B000726BC7 /* UIImageView+Gravatar.m in Sources */ = {isa = PBXBuildFile; fileRef = E1F80824146420B000726BC7 /* UIImageView+Gravatar.m */; };
		E1FC3DB413C7788700F6B60F /* WPWebViewController~ipad.xib in Resources */ = {isa = PBXBuildFile; fileRef = E1FC3DB313C7788700F6B60F /* WPWebViewController~ipad.xib */; };
		E23EEC5E185A72C100F4DE2A /* WPContentCell.m in Sources */ = {isa = PBXBuildFile; fileRef = E23EEC5D185A72C100F4DE2A /* WPContentCell.m */; };
		E240859C183D82AE002EB0EF /* WPAnimatedBox.m in Sources */ = {isa = PBXBuildFile; fileRef = E240859B183D82AE002EB0EF /* WPAnimatedBox.m */; };
		E2AA87A518523E5300886693 /* UIView+Subviews.m in Sources */ = {isa = PBXBuildFile; fileRef = E2AA87A418523E5300886693 /* UIView+Subviews.m */; };
		E2DA78061864B11E007BA447 /* WPFixedWidthScrollView.m in Sources */ = {isa = PBXBuildFile; fileRef = E2DA78051864B11E007BA447 /* WPFixedWidthScrollView.m */; };
		E2E7EB46185FB140004F5E72 /* WPBlogSelectorButton.m in Sources */ = {isa = PBXBuildFile; fileRef = E2E7EB45185FB140004F5E72 /* WPBlogSelectorButton.m */; };
		EC4696FF0EA75D460040EE8E /* PagesViewController.m in Sources */ = {isa = PBXBuildFile; fileRef = EC4696FE0EA75D460040EE8E /* PagesViewController.m */; };
		ECFA8F2B890D45298F324B8B /* libPods-WordPressTodayWidget.a in Frameworks */ = {isa = PBXBuildFile; fileRef = 872A78E046E04A05B17EB1A1 /* libPods-WordPressTodayWidget.a */; };
		F1564E5B18946087009F8F97 /* NSStringHelpersTest.m in Sources */ = {isa = PBXBuildFile; fileRef = F1564E5A18946087009F8F97 /* NSStringHelpersTest.m */; };
		FD21397F13128C5300099582 /* libiconv.dylib in Frameworks */ = {isa = PBXBuildFile; fileRef = FD21397E13128C5300099582 /* libiconv.dylib */; };
		FD3D6D2C1349F5D30061136A /* ImageIO.framework in Frameworks */ = {isa = PBXBuildFile; fileRef = FD3D6D2B1349F5D30061136A /* ImageIO.framework */; };
		FD75DDAD15B021C80043F12C /* UIViewController+Rotation.m in Sources */ = {isa = PBXBuildFile; fileRef = FD75DDAC15B021C80043F12C /* UIViewController+Rotation.m */; };
		FD9A948C12FAEA2300438F94 /* DateUtils.m in Sources */ = {isa = PBXBuildFile; fileRef = FD9A948B12FAEA2300438F94 /* DateUtils.m */; };
		FEA64EDF0F7E4616BA835081 /* libPods.a in Frameworks */ = {isa = PBXBuildFile; fileRef = 69187343EC8F435684EFFAF1 /* libPods.a */; };
		FF3DD6BE19F2B6B3003A52CB /* RemoteMedia.m in Sources */ = {isa = PBXBuildFile; fileRef = FF3DD6BD19F2B6B3003A52CB /* RemoteMedia.m */; };
		FFB7B81F1A0012E80032E723 /* WordPressTestCredentials.m in Sources */ = {isa = PBXBuildFile; fileRef = FFB7B81C1A0012E80032E723 /* WordPressTestCredentials.m */; };
		FFB7B8201A0012E80032E723 /* WordPressComApiCredentials.m in Sources */ = {isa = PBXBuildFile; fileRef = FFB7B81D1A0012E80032E723 /* WordPressComApiCredentials.m */; };
		FFF96F9C19EBE81F00DFC821 /* CommentsTests.m in Sources */ = {isa = PBXBuildFile; fileRef = FFF96F8F19EBE81F00DFC821 /* CommentsTests.m */; };
		FFF96F9D19EBE81F00DFC821 /* gencredentials.rb in Resources */ = {isa = PBXBuildFile; fileRef = FFF96F9019EBE81F00DFC821 /* gencredentials.rb */; };
		FFF96F9E19EBE81F00DFC821 /* LoginTests.m in Sources */ = {isa = PBXBuildFile; fileRef = FFF96F9119EBE81F00DFC821 /* LoginTests.m */; };
		FFF96F9F19EBE81F00DFC821 /* MeTabTests.m in Sources */ = {isa = PBXBuildFile; fileRef = FFF96F9219EBE81F00DFC821 /* MeTabTests.m */; };
		FFF96FA019EBE81F00DFC821 /* NotificationsTests.m in Sources */ = {isa = PBXBuildFile; fileRef = FFF96F9319EBE81F00DFC821 /* NotificationsTests.m */; };
		FFF96FA119EBE81F00DFC821 /* PagesTests.m in Sources */ = {isa = PBXBuildFile; fileRef = FFF96F9419EBE81F00DFC821 /* PagesTests.m */; };
		FFF96FA219EBE81F00DFC821 /* PostsTests.m in Sources */ = {isa = PBXBuildFile; fileRef = FFF96F9519EBE81F00DFC821 /* PostsTests.m */; };
		FFF96FA319EBE81F00DFC821 /* ReaderTests.m in Sources */ = {isa = PBXBuildFile; fileRef = FFF96F9619EBE81F00DFC821 /* ReaderTests.m */; };
		FFF96FA419EBE81F00DFC821 /* StatsTests.m in Sources */ = {isa = PBXBuildFile; fileRef = FFF96F9719EBE81F00DFC821 /* StatsTests.m */; };
		FFF96FA619EBE81F00DFC821 /* WPUITestCase.m in Sources */ = {isa = PBXBuildFile; fileRef = FFF96F9B19EBE81F00DFC821 /* WPUITestCase.m */; };
		FFF96FAB19ED724F00DFC821 /* KIFUITestActor-WPExtras.m in Sources */ = {isa = PBXBuildFile; fileRef = FFF96FAA19ED724F00DFC821 /* KIFUITestActor-WPExtras.m */; };
/* End PBXBuildFile section */

/* Begin PBXContainerItemProxy section */
		93E5284419A7741A003A1A9C /* PBXContainerItemProxy */ = {
			isa = PBXContainerItemProxy;
			containerPortal = 29B97313FDCFA39411CA2CEA /* Project object */;
			proxyType = 1;
			remoteGlobalIDString = 93E5283919A7741A003A1A9C;
			remoteInfo = WordPressTodayWidget;
		};
		93E5284719A7741A003A1A9C /* PBXContainerItemProxy */ = {
			isa = PBXContainerItemProxy;
			containerPortal = 29B97313FDCFA39411CA2CEA /* Project object */;
			proxyType = 1;
			remoteGlobalIDString = 93E5283919A7741A003A1A9C;
			remoteInfo = WordPressTodayWidget;
		};
		E16AB93E14D978520047A2E5 /* PBXContainerItemProxy */ = {
			isa = PBXContainerItemProxy;
			containerPortal = 29B97313FDCFA39411CA2CEA /* Project object */;
			proxyType = 1;
			remoteGlobalIDString = 1D6058900D05DD3D006BFB54;
			remoteInfo = WordPress;
		};
		FFF96F8819EBE7FB00DFC821 /* PBXContainerItemProxy */ = {
			isa = PBXContainerItemProxy;
			containerPortal = 29B97313FDCFA39411CA2CEA /* Project object */;
			proxyType = 1;
			remoteGlobalIDString = 1D6058900D05DD3D006BFB54;
			remoteInfo = WordPress;
		};
/* End PBXContainerItemProxy section */

/* Begin PBXCopyFilesBuildPhase section */
		832D4F01120A6F7C001708D4 /* CopyFiles */ = {
			isa = PBXCopyFilesBuildPhase;
			buildActionMask = 2147483647;
			dstPath = "";
			dstSubfolderSpec = 10;
			files = (
			);
			runOnlyForDeploymentPostprocessing = 0;
		};
		93E5284E19A7741A003A1A9C /* Embed App Extensions */ = {
			isa = PBXCopyFilesBuildPhase;
			buildActionMask = 2147483647;
			dstPath = "";
			dstSubfolderSpec = 13;
			files = (
				93E5284619A7741A003A1A9C /* WordPressTodayWidget.appex in Embed App Extensions */,
			);
			name = "Embed App Extensions";
			runOnlyForDeploymentPostprocessing = 0;
		};
/* End PBXCopyFilesBuildPhase section */

/* Begin PBXFileReference section */
		03958060100D6CFC00850742 /* WPLabel.h */ = {isa = PBXFileReference; fileEncoding = 4; lastKnownFileType = sourcecode.c.h; path = WPLabel.h; sourceTree = "<group>"; };
		03958061100D6CFC00850742 /* WPLabel.m */ = {isa = PBXFileReference; fileEncoding = 4; lastKnownFileType = sourcecode.c.objc; path = WPLabel.m; sourceTree = "<group>"; };
		052EFF90F810139789A446FB /* Pods-WordPressTodayWidget.release-internal.xcconfig */ = {isa = PBXFileReference; includeInIndex = 1; lastKnownFileType = text.xcconfig; name = "Pods-WordPressTodayWidget.release-internal.xcconfig"; path = "../Pods/Target Support Files/Pods-WordPressTodayWidget/Pods-WordPressTodayWidget.release-internal.xcconfig"; sourceTree = "<group>"; };
		0CF877DC71756EFA3346E26F /* Pods-WordPressTodayWidget.debug.xcconfig */ = {isa = PBXFileReference; includeInIndex = 1; lastKnownFileType = text.xcconfig; name = "Pods-WordPressTodayWidget.debug.xcconfig"; path = "../Pods/Target Support Files/Pods-WordPressTodayWidget/Pods-WordPressTodayWidget.debug.xcconfig"; sourceTree = "<group>"; };
		1D30AB110D05D00D00671497 /* Foundation.framework */ = {isa = PBXFileReference; includeInIndex = 1; lastKnownFileType = wrapper.framework; name = Foundation.framework; path = System/Library/Frameworks/Foundation.framework; sourceTree = SDKROOT; };
		1D3623240D0F684500981E51 /* WordPressAppDelegate.h */ = {isa = PBXFileReference; fileEncoding = 4; lastKnownFileType = sourcecode.c.h; path = WordPressAppDelegate.h; sourceTree = "<group>"; };
		1D3623250D0F684500981E51 /* WordPressAppDelegate.m */ = {isa = PBXFileReference; fileEncoding = 4; lastKnownFileType = sourcecode.c.objc; lineEnding = 0; path = WordPressAppDelegate.m; sourceTree = "<group>"; usesTabs = 0; xcLanguageSpecificationIdentifier = xcode.lang.objc; };
		1D6058910D05DD3D006BFB54 /* WordPress.app */ = {isa = PBXFileReference; explicitFileType = wrapper.application; includeInIndex = 0; path = WordPress.app; sourceTree = BUILT_PRODUCTS_DIR; };
		1E59E0C89B24D8AA3B12DEC8 /* Pods-UITests.release.xcconfig */ = {isa = PBXFileReference; includeInIndex = 1; lastKnownFileType = text.xcconfig; name = "Pods-UITests.release.xcconfig"; path = "../Pods/Target Support Files/Pods-UITests/Pods-UITests.release.xcconfig"; sourceTree = "<group>"; };
		28A0AAE50D9B0CCF005BE974 /* WordPress_Prefix.pch */ = {isa = PBXFileReference; fileEncoding = 4; lastKnownFileType = sourcecode.c.h; path = WordPress_Prefix.pch; sourceTree = "<group>"; };
		28AD735F0D9D9599002E5188 /* MainWindow.xib */ = {isa = PBXFileReference; lastKnownFileType = file.xib; name = MainWindow.xib; path = Resources/MainWindow.xib; sourceTree = "<group>"; };
		2906F80F110CDA8900169D56 /* EditCommentViewController.h */ = {isa = PBXFileReference; fileEncoding = 4; lastKnownFileType = sourcecode.c.h; path = EditCommentViewController.h; sourceTree = "<group>"; };
		2906F810110CDA8900169D56 /* EditCommentViewController.m */ = {isa = PBXFileReference; fileEncoding = 4; lastKnownFileType = sourcecode.c.objc; path = EditCommentViewController.m; sourceTree = "<group>"; };
		2906F811110CDA8900169D56 /* EditCommentViewController.xib */ = {isa = PBXFileReference; lastKnownFileType = file.xib; name = EditCommentViewController.xib; path = Resources/EditCommentViewController.xib; sourceTree = "<group>"; };
		292CECFE1027259000BD407D /* SFHFKeychainUtils.h */ = {isa = PBXFileReference; fileEncoding = 4; lastKnownFileType = sourcecode.c.h; path = SFHFKeychainUtils.h; sourceTree = "<group>"; };
		292CECFF1027259000BD407D /* SFHFKeychainUtils.m */ = {isa = PBXFileReference; fileEncoding = 4; lastKnownFileType = sourcecode.c.objc; path = SFHFKeychainUtils.m; sourceTree = "<group>"; };
		296526FC105810E100597FA3 /* NSString+Helpers.h */ = {isa = PBXFileReference; fileEncoding = 4; lastKnownFileType = sourcecode.c.h; path = "NSString+Helpers.h"; sourceTree = "<group>"; };
		296526FD105810E100597FA3 /* NSString+Helpers.m */ = {isa = PBXFileReference; fileEncoding = 4; lastKnownFileType = sourcecode.c.objc; path = "NSString+Helpers.m"; sourceTree = "<group>"; };
		296890770FE971DC00770264 /* Security.framework */ = {isa = PBXFileReference; includeInIndex = 1; lastKnownFileType = wrapper.framework; name = Security.framework; path = System/Library/Frameworks/Security.framework; sourceTree = SDKROOT; };
		29B97316FDCFA39411CA2CEA /* main.m */ = {isa = PBXFileReference; fileEncoding = 4; lastKnownFileType = sourcecode.c.objc; path = main.m; sourceTree = "<group>"; };
		2B3804821972897F0DEC4183 /* Pods-WordPressTodayWidget.release.xcconfig */ = {isa = PBXFileReference; includeInIndex = 1; lastKnownFileType = text.xcconfig; name = "Pods-WordPressTodayWidget.release.xcconfig"; path = "../Pods/Target Support Files/Pods-WordPressTodayWidget/Pods-WordPressTodayWidget.release.xcconfig"; sourceTree = "<group>"; };
		2F970F720DF92274006BD934 /* PostsViewController.h */ = {isa = PBXFileReference; fileEncoding = 4; lastKnownFileType = sourcecode.c.h; path = PostsViewController.h; sourceTree = "<group>"; usesTabs = 0; };
		2F970F730DF92274006BD934 /* PostsViewController.m */ = {isa = PBXFileReference; fileEncoding = 4; lastKnownFileType = sourcecode.c.objc; lineEnding = 0; path = PostsViewController.m; sourceTree = "<group>"; usesTabs = 0; xcLanguageSpecificationIdentifier = xcode.lang.objc; };
		2F970F970DF929B8006BD934 /* Constants.h */ = {isa = PBXFileReference; fileEncoding = 4; lastKnownFileType = sourcecode.c.h; path = Constants.h; sourceTree = "<group>"; };
		2FAE97040E33B21600CA8540 /* defaultPostTemplate_old.html */ = {isa = PBXFileReference; fileEncoding = 4; lastKnownFileType = text.html; name = defaultPostTemplate_old.html; path = Resources/HTML/defaultPostTemplate_old.html; sourceTree = "<group>"; };
		2FAE97070E33B21600CA8540 /* xhtml1-transitional.dtd */ = {isa = PBXFileReference; fileEncoding = 4; lastKnownFileType = text.xml; name = "xhtml1-transitional.dtd"; path = "Resources/HTML/xhtml1-transitional.dtd"; sourceTree = "<group>"; };
		2FAE97080E33B21600CA8540 /* xhtmlValidatorTemplate.xhtml */ = {isa = PBXFileReference; fileEncoding = 4; lastKnownFileType = text.xml; name = xhtmlValidatorTemplate.xhtml; path = Resources/HTML/xhtmlValidatorTemplate.xhtml; sourceTree = "<group>"; };
		30AF6CF413C2289600A29C00 /* AboutViewController.xib */ = {isa = PBXFileReference; lastKnownFileType = file.xib; name = AboutViewController.xib; path = Resources/AboutViewController.xib; sourceTree = "<group>"; };
		30AF6CFB13C230C600A29C00 /* AboutViewController.h */ = {isa = PBXFileReference; fileEncoding = 4; lastKnownFileType = sourcecode.c.h; name = AboutViewController.h; path = ../System/AboutViewController.h; sourceTree = "<group>"; };
		30AF6CFC13C230C600A29C00 /* AboutViewController.m */ = {isa = PBXFileReference; fileEncoding = 4; lastKnownFileType = sourcecode.c.objc; name = AboutViewController.m; path = ../System/AboutViewController.m; sourceTree = "<group>"; };
		30EABE0718A5903400B73A9C /* WPBlogTableViewCell.h */ = {isa = PBXFileReference; fileEncoding = 4; lastKnownFileType = sourcecode.c.h; path = WPBlogTableViewCell.h; sourceTree = "<group>"; };
		30EABE0818A5903400B73A9C /* WPBlogTableViewCell.m */ = {isa = PBXFileReference; fileEncoding = 4; lastKnownFileType = sourcecode.c.objc; path = WPBlogTableViewCell.m; sourceTree = "<group>"; };
		313AE49B19E3F20400AAFABE /* CommentViewController.h */ = {isa = PBXFileReference; fileEncoding = 4; lastKnownFileType = sourcecode.c.h; path = CommentViewController.h; sourceTree = "<group>"; };
		313AE49C19E3F20400AAFABE /* CommentViewController.m */ = {isa = PBXFileReference; fileEncoding = 4; lastKnownFileType = sourcecode.c.objc; path = CommentViewController.m; sourceTree = "<group>"; };
		313AE49D19E3F20400AAFABE /* CommentTableViewCell.swift */ = {isa = PBXFileReference; fileEncoding = 4; lastKnownFileType = sourcecode.swift; path = CommentTableViewCell.swift; sourceTree = "<group>"; };
		313AE49E19E3F20400AAFABE /* CommentTableViewCell.xib */ = {isa = PBXFileReference; fileEncoding = 4; lastKnownFileType = file.xib; path = CommentTableViewCell.xib; sourceTree = "<group>"; };
		313AE49F19E3F20400AAFABE /* CommentTableViewHeaderCell.xib */ = {isa = PBXFileReference; fileEncoding = 4; lastKnownFileType = file.xib; path = CommentTableViewHeaderCell.xib; sourceTree = "<group>"; };
		313AE4A419E3F23B00AAFABE /* WordPress 22.xcdatamodel */ = {isa = PBXFileReference; lastKnownFileType = wrapper.xcdatamodel; path = "WordPress 22.xcdatamodel"; sourceTree = "<group>"; };
		319D6E7919E447500013871C /* Suggestion.h */ = {isa = PBXFileReference; fileEncoding = 4; lastKnownFileType = sourcecode.c.h; path = Suggestion.h; sourceTree = "<group>"; };
		319D6E7A19E447500013871C /* Suggestion.m */ = {isa = PBXFileReference; fileEncoding = 4; lastKnownFileType = sourcecode.c.objc; path = Suggestion.m; sourceTree = "<group>"; };
		319D6E7C19E447C80013871C /* SuggestionService.h */ = {isa = PBXFileReference; fileEncoding = 4; lastKnownFileType = sourcecode.c.h; path = SuggestionService.h; sourceTree = "<group>"; };
		319D6E7D19E447C80013871C /* SuggestionService.m */ = {isa = PBXFileReference; fileEncoding = 4; lastKnownFileType = sourcecode.c.objc; path = SuggestionService.m; sourceTree = "<group>"; };
		319D6E7F19E44C680013871C /* SuggestionsTableView.h */ = {isa = PBXFileReference; fileEncoding = 4; lastKnownFileType = sourcecode.c.h; name = SuggestionsTableView.h; path = Suggestions/SuggestionsTableView.h; sourceTree = "<group>"; };
		319D6E8019E44C680013871C /* SuggestionsTableView.m */ = {isa = PBXFileReference; fileEncoding = 4; lastKnownFileType = sourcecode.c.objc; name = SuggestionsTableView.m; path = Suggestions/SuggestionsTableView.m; sourceTree = "<group>"; };
		319D6E8319E44F7F0013871C /* SuggestionsTableViewCell.h */ = {isa = PBXFileReference; fileEncoding = 4; lastKnownFileType = sourcecode.c.h; name = SuggestionsTableViewCell.h; path = Suggestions/SuggestionsTableViewCell.h; sourceTree = "<group>"; };
		319D6E8419E44F7F0013871C /* SuggestionsTableViewCell.m */ = {isa = PBXFileReference; fileEncoding = 4; lastKnownFileType = sourcecode.c.objc; name = SuggestionsTableViewCell.m; path = Suggestions/SuggestionsTableViewCell.m; sourceTree = "<group>"; };
		31C5C67A19EBD76800393802 /* WordPress 23.xcdatamodel */ = {isa = PBXFileReference; lastKnownFileType = wrapper.xcdatamodel; path = "WordPress 23.xcdatamodel"; sourceTree = "<group>"; };
		369D8993FF42F0A2D183A062 /* libPods-UITests.a */ = {isa = PBXFileReference; explicitFileType = archive.ar; includeInIndex = 0; path = "libPods-UITests.a"; sourceTree = BUILT_PRODUCTS_DIR; };
		37022D8F1981BF9200F322B7 /* VerticallyStackedButton.h */ = {isa = PBXFileReference; fileEncoding = 4; lastKnownFileType = sourcecode.c.h; path = VerticallyStackedButton.h; sourceTree = "<group>"; };
		37022D901981BF9200F322B7 /* VerticallyStackedButton.m */ = {isa = PBXFileReference; fileEncoding = 4; lastKnownFileType = sourcecode.c.objc; path = VerticallyStackedButton.m; sourceTree = "<group>"; };
		3716E400167296D30035F8C4 /* ToastView.xib */ = {isa = PBXFileReference; fileEncoding = 4; lastKnownFileType = file.xib; name = ToastView.xib; path = Resources/ToastView.xib; sourceTree = "<group>"; };
		37245ADB13FC23FF006CDBE3 /* WPWebViewController.xib */ = {isa = PBXFileReference; fileEncoding = 4; lastKnownFileType = file.xib; name = WPWebViewController.xib; path = Resources/WPWebViewController.xib; sourceTree = "<group>"; };
		374CB16115B93C0800DD0EBC /* AudioToolbox.framework */ = {isa = PBXFileReference; includeInIndex = 1; lastKnownFileType = wrapper.framework; name = AudioToolbox.framework; path = System/Library/Frameworks/AudioToolbox.framework; sourceTree = SDKROOT; };
		375D090B133B94C3000CC9CD /* BlogsTableViewCell.h */ = {isa = PBXFileReference; fileEncoding = 4; lastKnownFileType = sourcecode.c.h; path = BlogsTableViewCell.h; sourceTree = "<group>"; };
		375D090C133B94C3000CC9CD /* BlogsTableViewCell.m */ = {isa = PBXFileReference; fileEncoding = 4; lastKnownFileType = sourcecode.c.objc; path = BlogsTableViewCell.m; sourceTree = "<group>"; };
		3768BEF013041E7900E7C9A9 /* BetaFeedbackViewController.xib */ = {isa = PBXFileReference; lastKnownFileType = file.xib; name = BetaFeedbackViewController.xib; path = Resources/BetaFeedbackViewController.xib; sourceTree = "<group>"; };
		37B7924B16768FCB0021B3A4 /* NotificationSettingsViewController.h */ = {isa = PBXFileReference; fileEncoding = 4; lastKnownFileType = sourcecode.c.h; path = NotificationSettingsViewController.h; sourceTree = "<group>"; };
		37B7924C16768FCB0021B3A4 /* NotificationSettingsViewController.m */ = {isa = PBXFileReference; fileEncoding = 4; lastKnownFileType = sourcecode.c.objc; path = NotificationSettingsViewController.m; sourceTree = "<group>"; };
		45A679DE2C6B64047BAF97E9 /* Pods-UITests.debug.xcconfig */ = {isa = PBXFileReference; includeInIndex = 1; lastKnownFileType = text.xcconfig; name = "Pods-UITests.debug.xcconfig"; path = "../Pods/Target Support Files/Pods-UITests/Pods-UITests.debug.xcconfig"; sourceTree = "<group>"; };
		45C73C24113C36F70024D0D2 /* MainWindow-iPad.xib */ = {isa = PBXFileReference; lastKnownFileType = file.xib; name = "MainWindow-iPad.xib"; path = "Resources-iPad/MainWindow-iPad.xib"; sourceTree = "<group>"; };
		462F4E0618369F0B0028D2F8 /* BlogDetailsViewController.h */ = {isa = PBXFileReference; fileEncoding = 4; lastKnownFileType = sourcecode.c.h; path = BlogDetailsViewController.h; sourceTree = "<group>"; };
		462F4E0718369F0B0028D2F8 /* BlogDetailsViewController.m */ = {isa = PBXFileReference; fileEncoding = 4; lastKnownFileType = sourcecode.c.objc; lineEnding = 0; path = BlogDetailsViewController.m; sourceTree = "<group>"; xcLanguageSpecificationIdentifier = xcode.lang.objc; };
		462F4E0818369F0B0028D2F8 /* BlogListViewController.h */ = {isa = PBXFileReference; fileEncoding = 4; lastKnownFileType = sourcecode.c.h; path = BlogListViewController.h; sourceTree = "<group>"; };
		462F4E0918369F0B0028D2F8 /* BlogListViewController.m */ = {isa = PBXFileReference; fileEncoding = 4; lastKnownFileType = sourcecode.c.objc; path = BlogListViewController.m; sourceTree = "<group>"; };
		462F4E0F183867AE0028D2F8 /* Merriweather-Bold.ttf */ = {isa = PBXFileReference; lastKnownFileType = file; path = "Merriweather-Bold.ttf"; sourceTree = "<group>"; };
		4645AFC41961E1FB005F7509 /* AppImages.xcassets */ = {isa = PBXFileReference; lastKnownFileType = folder.assetcatalog; name = AppImages.xcassets; path = Resources/AppImages.xcassets; sourceTree = "<group>"; };
		46F8460F185A6E98009D0DA5 /* WPContentView.h */ = {isa = PBXFileReference; fileEncoding = 4; lastKnownFileType = sourcecode.c.h; path = WPContentView.h; sourceTree = "<group>"; };
		46F84610185A6E98009D0DA5 /* WPContentView.m */ = {isa = PBXFileReference; fileEncoding = 4; lastKnownFileType = sourcecode.c.objc; path = WPContentView.m; sourceTree = "<group>"; };
		46F84612185A8B7E009D0DA5 /* WPContentViewProvider.h */ = {isa = PBXFileReference; fileEncoding = 4; lastKnownFileType = sourcecode.c.h; path = WPContentViewProvider.h; sourceTree = "<group>"; };
		46F84613185AEB38009D0DA5 /* WPContentViewSubclass.h */ = {isa = PBXFileReference; fileEncoding = 4; lastKnownFileType = sourcecode.c.h; path = WPContentViewSubclass.h; sourceTree = "<group>"; };
		46F8714D1838C41600BC149B /* NSDate+StringFormatting.h */ = {isa = PBXFileReference; fileEncoding = 4; lastKnownFileType = sourcecode.c.h; path = "NSDate+StringFormatting.h"; sourceTree = "<group>"; };
		46F8714E1838C41600BC149B /* NSDate+StringFormatting.m */ = {isa = PBXFileReference; fileEncoding = 4; lastKnownFileType = sourcecode.c.objc; path = "NSDate+StringFormatting.m"; sourceTree = "<group>"; };
		501C8A355B53A6971F731ECA /* Pods.distribution.xcconfig */ = {isa = PBXFileReference; includeInIndex = 1; lastKnownFileType = text.xcconfig; name = Pods.distribution.xcconfig; path = "../Pods/Target Support Files/Pods/Pods.distribution.xcconfig"; sourceTree = "<group>"; };
		5903AE1A19B60A98009D5354 /* WPButtonForNavigationBar.m */ = {isa = PBXFileReference; fileEncoding = 4; lastKnownFileType = sourcecode.c.objc; path = WPButtonForNavigationBar.m; sourceTree = "<group>"; usesTabs = 0; };
		5903AE1C19B60AB9009D5354 /* WPButtonForNavigationBar.h */ = {isa = PBXFileReference; lastKnownFileType = sourcecode.c.h; path = WPButtonForNavigationBar.h; sourceTree = "<group>"; usesTabs = 0; };
		59379AA2191904C200B49251 /* AnimatedGIFImageSerialization.h */ = {isa = PBXFileReference; fileEncoding = 4; lastKnownFileType = sourcecode.c.h; path = AnimatedGIFImageSerialization.h; sourceTree = "<group>"; };
		59379AA3191904C200B49251 /* AnimatedGIFImageSerialization.m */ = {isa = PBXFileReference; fileEncoding = 4; lastKnownFileType = sourcecode.c.objc; path = AnimatedGIFImageSerialization.m; sourceTree = "<group>"; };
		5D0077A5182AE9DF00F865DB /* ReaderMediaQueue.h */ = {isa = PBXFileReference; fileEncoding = 4; lastKnownFileType = sourcecode.c.h; path = ReaderMediaQueue.h; sourceTree = "<group>"; };
		5D0077A6182AE9DF00F865DB /* ReaderMediaQueue.m */ = {isa = PBXFileReference; fileEncoding = 4; lastKnownFileType = sourcecode.c.objc; path = ReaderMediaQueue.m; sourceTree = "<group>"; };
		5D08B90219648C3400D5B381 /* ReaderSubscriptionViewController.h */ = {isa = PBXFileReference; fileEncoding = 4; lastKnownFileType = sourcecode.c.h; path = ReaderSubscriptionViewController.h; sourceTree = "<group>"; };
		5D08B90319648C3400D5B381 /* ReaderSubscriptionViewController.m */ = {isa = PBXFileReference; fileEncoding = 4; lastKnownFileType = sourcecode.c.objc; path = ReaderSubscriptionViewController.m; sourceTree = "<group>"; };
		5D0C2CB719AB932C002DF1E5 /* WPContentSyncHelper.swift */ = {isa = PBXFileReference; fileEncoding = 4; lastKnownFileType = sourcecode.swift; path = WPContentSyncHelper.swift; sourceTree = "<group>"; };
		5D119DA1176FBE040073D83A /* UIImageView+AFNetworkingExtra.h */ = {isa = PBXFileReference; fileEncoding = 4; lastKnownFileType = sourcecode.c.h; path = "UIImageView+AFNetworkingExtra.h"; sourceTree = "<group>"; };
		5D119DA2176FBE040073D83A /* UIImageView+AFNetworkingExtra.m */ = {isa = PBXFileReference; fileEncoding = 4; lastKnownFileType = sourcecode.c.objc; path = "UIImageView+AFNetworkingExtra.m"; sourceTree = "<group>"; };
		5D12FE1A1988243700378BD6 /* RemoteReaderPost.h */ = {isa = PBXFileReference; fileEncoding = 4; lastKnownFileType = sourcecode.c.h; name = RemoteReaderPost.h; path = "Remote Objects/RemoteReaderPost.h"; sourceTree = "<group>"; };
		5D12FE1B1988243700378BD6 /* RemoteReaderPost.m */ = {isa = PBXFileReference; fileEncoding = 4; lastKnownFileType = sourcecode.c.objc; name = RemoteReaderPost.m; path = "Remote Objects/RemoteReaderPost.m"; sourceTree = "<group>"; };
		5D12FE1C1988243700378BD6 /* RemoteReaderTopic.h */ = {isa = PBXFileReference; fileEncoding = 4; lastKnownFileType = sourcecode.c.h; name = RemoteReaderTopic.h; path = "Remote Objects/RemoteReaderTopic.h"; sourceTree = "<group>"; };
		5D12FE1D1988243700378BD6 /* RemoteReaderTopic.m */ = {isa = PBXFileReference; fileEncoding = 4; lastKnownFileType = sourcecode.c.objc; name = RemoteReaderTopic.m; path = "Remote Objects/RemoteReaderTopic.m"; sourceTree = "<group>"; };
		5D12FE201988245B00378BD6 /* RemoteReaderSite.h */ = {isa = PBXFileReference; fileEncoding = 4; lastKnownFileType = sourcecode.c.h; name = RemoteReaderSite.h; path = "Remote Objects/RemoteReaderSite.h"; sourceTree = "<group>"; };
		5D12FE211988245B00378BD6 /* RemoteReaderSite.m */ = {isa = PBXFileReference; fileEncoding = 4; lastKnownFileType = sourcecode.c.objc; name = RemoteReaderSite.m; path = "Remote Objects/RemoteReaderSite.m"; sourceTree = "<group>"; };
		5D146EB9189857ED0068FDC6 /* FeaturedImageViewController.h */ = {isa = PBXFileReference; fileEncoding = 4; lastKnownFileType = sourcecode.c.h; path = FeaturedImageViewController.h; sourceTree = "<group>"; usesTabs = 0; };
		5D146EBA189857ED0068FDC6 /* FeaturedImageViewController.m */ = {isa = PBXFileReference; fileEncoding = 4; lastKnownFileType = sourcecode.c.objc; path = FeaturedImageViewController.m; sourceTree = "<group>"; usesTabs = 0; };
		5D1D9C5319885B01009D13B7 /* ReaderEditableSubscriptionPage.h */ = {isa = PBXFileReference; lastKnownFileType = sourcecode.c.h; path = ReaderEditableSubscriptionPage.h; sourceTree = "<group>"; };
		5D1EE7FF15E7AF3E007F1F02 /* JetpackSettingsViewController.h */ = {isa = PBXFileReference; fileEncoding = 4; lastKnownFileType = sourcecode.c.h; path = JetpackSettingsViewController.h; sourceTree = "<group>"; };
		5D1EE80015E7AF3E007F1F02 /* JetpackSettingsViewController.m */ = {isa = PBXFileReference; fileEncoding = 4; lastKnownFileType = sourcecode.c.objc; path = JetpackSettingsViewController.m; sourceTree = "<group>"; };
		5D20A6511982D56600463A91 /* FollowedSitesViewController.h */ = {isa = PBXFileReference; fileEncoding = 4; lastKnownFileType = sourcecode.c.h; path = FollowedSitesViewController.h; sourceTree = "<group>"; };
		5D20A6521982D56600463A91 /* FollowedSitesViewController.m */ = {isa = PBXFileReference; fileEncoding = 4; lastKnownFileType = sourcecode.c.objc; path = FollowedSitesViewController.m; sourceTree = "<group>"; };
		5D229A78199AB74F00685123 /* WordPress 21.xcdatamodel */ = {isa = PBXFileReference; lastKnownFileType = wrapper.xcdatamodel; path = "WordPress 21.xcdatamodel"; sourceTree = "<group>"; };
		5D2B043515E83800007E3422 /* SettingsViewControllerDelegate.h */ = {isa = PBXFileReference; fileEncoding = 4; lastKnownFileType = sourcecode.c.h; path = SettingsViewControllerDelegate.h; sourceTree = "<group>"; };
		5D2BEB4819758102005425F7 /* WPTableImageSourceTest.m */ = {isa = PBXFileReference; fileEncoding = 4; lastKnownFileType = sourcecode.c.objc; path = WPTableImageSourceTest.m; sourceTree = "<group>"; };
		5D37941919216B1300E26CA4 /* RebloggingViewController.h */ = {isa = PBXFileReference; fileEncoding = 4; lastKnownFileType = sourcecode.c.h; path = RebloggingViewController.h; sourceTree = "<group>"; };
		5D37941A19216B1300E26CA4 /* RebloggingViewController.m */ = {isa = PBXFileReference; fileEncoding = 4; lastKnownFileType = sourcecode.c.objc; path = RebloggingViewController.m; sourceTree = "<group>"; };
		5D3D559518F88C3500782892 /* ReaderPostService.h */ = {isa = PBXFileReference; fileEncoding = 4; lastKnownFileType = sourcecode.c.h; path = ReaderPostService.h; sourceTree = "<group>"; };
		5D3D559618F88C3500782892 /* ReaderPostService.m */ = {isa = PBXFileReference; fileEncoding = 4; lastKnownFileType = sourcecode.c.objc; path = ReaderPostService.m; sourceTree = "<group>"; };
		5D3D559818F88C5E00782892 /* ReaderPostServiceRemote.h */ = {isa = PBXFileReference; fileEncoding = 4; lastKnownFileType = sourcecode.c.h; path = ReaderPostServiceRemote.h; sourceTree = "<group>"; };
		5D3D559918F88C5E00782892 /* ReaderPostServiceRemote.m */ = {isa = PBXFileReference; fileEncoding = 4; lastKnownFileType = sourcecode.c.objc; path = ReaderPostServiceRemote.m; sourceTree = "<group>"; };
		5D3E334C15EEBB6B005FC6F2 /* ReachabilityUtils.h */ = {isa = PBXFileReference; fileEncoding = 4; lastKnownFileType = sourcecode.c.h; path = ReachabilityUtils.h; sourceTree = "<group>"; };
		5D3E334D15EEBB6B005FC6F2 /* ReachabilityUtils.m */ = {isa = PBXFileReference; fileEncoding = 4; lastKnownFileType = sourcecode.c.objc; path = ReachabilityUtils.m; sourceTree = "<group>"; };
		5D42A3BB175E686F005CFF05 /* WordPress 12.xcdatamodel */ = {isa = PBXFileReference; lastKnownFileType = wrapper.xcdatamodel; path = "WordPress 12.xcdatamodel"; sourceTree = "<group>"; };
		5D42A3D6175E7452005CFF05 /* AbstractPost.h */ = {isa = PBXFileReference; fileEncoding = 4; lastKnownFileType = sourcecode.c.h; path = AbstractPost.h; sourceTree = "<group>"; };
		5D42A3D7175E7452005CFF05 /* AbstractPost.m */ = {isa = PBXFileReference; fileEncoding = 4; lastKnownFileType = sourcecode.c.objc; path = AbstractPost.m; sourceTree = "<group>"; };
		5D42A3D8175E7452005CFF05 /* BasePost.h */ = {isa = PBXFileReference; fileEncoding = 4; lastKnownFileType = sourcecode.c.h; path = BasePost.h; sourceTree = "<group>"; };
		5D42A3D9175E7452005CFF05 /* BasePost.m */ = {isa = PBXFileReference; fileEncoding = 4; lastKnownFileType = sourcecode.c.objc; path = BasePost.m; sourceTree = "<group>"; };
		5D42A3DC175E7452005CFF05 /* ReaderPost.h */ = {isa = PBXFileReference; fileEncoding = 4; lastKnownFileType = sourcecode.c.h; path = ReaderPost.h; sourceTree = "<group>"; };
		5D42A3DD175E7452005CFF05 /* ReaderPost.m */ = {isa = PBXFileReference; fileEncoding = 4; lastKnownFileType = sourcecode.c.objc; path = ReaderPost.m; sourceTree = "<group>"; };
		5D42A3E5175E75EE005CFF05 /* ReaderImageView.h */ = {isa = PBXFileReference; fileEncoding = 4; lastKnownFileType = sourcecode.c.h; path = ReaderImageView.h; sourceTree = "<group>"; };
		5D42A3E6175E75EE005CFF05 /* ReaderImageView.m */ = {isa = PBXFileReference; fileEncoding = 4; lastKnownFileType = sourcecode.c.objc; path = ReaderImageView.m; sourceTree = "<group>"; };
		5D42A3E7175E75EE005CFF05 /* ReaderMediaView.h */ = {isa = PBXFileReference; fileEncoding = 4; lastKnownFileType = sourcecode.c.h; path = ReaderMediaView.h; sourceTree = "<group>"; };
		5D42A3E8175E75EE005CFF05 /* ReaderMediaView.m */ = {isa = PBXFileReference; fileEncoding = 4; lastKnownFileType = sourcecode.c.objc; path = ReaderMediaView.m; sourceTree = "<group>"; };
		5D42A3EB175E75EE005CFF05 /* ReaderPostDetailViewController.h */ = {isa = PBXFileReference; fileEncoding = 4; lastKnownFileType = sourcecode.c.h; path = ReaderPostDetailViewController.h; sourceTree = "<group>"; };
		5D42A3EC175E75EE005CFF05 /* ReaderPostDetailViewController.m */ = {isa = PBXFileReference; fileEncoding = 4; lastKnownFileType = sourcecode.c.objc; path = ReaderPostDetailViewController.m; sourceTree = "<group>"; };
		5D42A3ED175E75EE005CFF05 /* ReaderPostsViewController.h */ = {isa = PBXFileReference; fileEncoding = 4; lastKnownFileType = sourcecode.c.h; path = ReaderPostsViewController.h; sourceTree = "<group>"; };
		5D42A3EE175E75EE005CFF05 /* ReaderPostsViewController.m */ = {isa = PBXFileReference; fileEncoding = 4; lastKnownFileType = sourcecode.c.objc; path = ReaderPostsViewController.m; sourceTree = "<group>"; };
		5D42A3EF175E75EE005CFF05 /* ReaderPostTableViewCell.h */ = {isa = PBXFileReference; fileEncoding = 4; lastKnownFileType = sourcecode.c.h; path = ReaderPostTableViewCell.h; sourceTree = "<group>"; };
		5D42A3F0175E75EE005CFF05 /* ReaderPostTableViewCell.m */ = {isa = PBXFileReference; fileEncoding = 4; lastKnownFileType = sourcecode.c.objc; path = ReaderPostTableViewCell.m; sourceTree = "<group>"; };
		5D42A3F5175E75EE005CFF05 /* ReaderVideoView.h */ = {isa = PBXFileReference; fileEncoding = 4; lastKnownFileType = sourcecode.c.h; path = ReaderVideoView.h; sourceTree = "<group>"; };
		5D42A3F6175E75EE005CFF05 /* ReaderVideoView.m */ = {isa = PBXFileReference; fileEncoding = 4; lastKnownFileType = sourcecode.c.objc; path = ReaderVideoView.m; sourceTree = "<group>"; };
		5D42A401175E76A1005CFF05 /* WPImageViewController.h */ = {isa = PBXFileReference; fileEncoding = 4; lastKnownFileType = sourcecode.c.h; path = WPImageViewController.h; sourceTree = "<group>"; };
		5D42A402175E76A2005CFF05 /* WPImageViewController.m */ = {isa = PBXFileReference; fileEncoding = 4; lastKnownFileType = sourcecode.c.objc; path = WPImageViewController.m; sourceTree = "<group>"; };
		5D42A403175E76A4005CFF05 /* WPWebVideoViewController.h */ = {isa = PBXFileReference; fileEncoding = 4; lastKnownFileType = sourcecode.c.h; path = WPWebVideoViewController.h; sourceTree = "<group>"; };
		5D42A404175E76A5005CFF05 /* WPWebVideoViewController.m */ = {isa = PBXFileReference; fileEncoding = 4; lastKnownFileType = sourcecode.c.objc; path = WPWebVideoViewController.m; sourceTree = "<group>"; };
		5D44EB331986D695008B7175 /* ReaderSiteServiceRemote.h */ = {isa = PBXFileReference; fileEncoding = 4; lastKnownFileType = sourcecode.c.h; path = ReaderSiteServiceRemote.h; sourceTree = "<group>"; };
		5D44EB341986D695008B7175 /* ReaderSiteServiceRemote.m */ = {isa = PBXFileReference; fileEncoding = 4; lastKnownFileType = sourcecode.c.objc; path = ReaderSiteServiceRemote.m; sourceTree = "<group>"; };
		5D44EB361986D8BA008B7175 /* ReaderSiteService.h */ = {isa = PBXFileReference; fileEncoding = 4; lastKnownFileType = sourcecode.c.h; path = ReaderSiteService.h; sourceTree = "<group>"; };
		5D44EB371986D8BA008B7175 /* ReaderSiteService.m */ = {isa = PBXFileReference; fileEncoding = 4; lastKnownFileType = sourcecode.c.objc; path = ReaderSiteService.m; sourceTree = "<group>"; };
		5D49B03919BE3CAD00703A9B /* SafeReaderTopicToReaderTopic.h */ = {isa = PBXFileReference; fileEncoding = 4; lastKnownFileType = sourcecode.c.h; name = SafeReaderTopicToReaderTopic.h; path = "20-21/SafeReaderTopicToReaderTopic.h"; sourceTree = "<group>"; };
		5D49B03A19BE3CAD00703A9B /* SafeReaderTopicToReaderTopic.m */ = {isa = PBXFileReference; fileEncoding = 4; lastKnownFileType = sourcecode.c.objc; name = SafeReaderTopicToReaderTopic.m; path = "20-21/SafeReaderTopicToReaderTopic.m"; sourceTree = "<group>"; };
		5D4AD40D185FE64C00CDEE17 /* WPMainTabBarController.h */ = {isa = PBXFileReference; fileEncoding = 4; lastKnownFileType = sourcecode.c.h; path = WPMainTabBarController.h; sourceTree = "<group>"; };
		5D4AD40E185FE64C00CDEE17 /* WPMainTabBarController.m */ = {isa = PBXFileReference; fileEncoding = 4; lastKnownFileType = sourcecode.c.objc; path = WPMainTabBarController.m; sourceTree = "<group>"; };
		5D51ADAE19A832AF00539C0B /* WordPress-20-21.xcmappingmodel */ = {isa = PBXFileReference; lastKnownFileType = wrapper.xcmappingmodel; path = "WordPress-20-21.xcmappingmodel"; sourceTree = "<group>"; };
		5D577D31189127BE00B964C3 /* PostGeolocationViewController.h */ = {isa = PBXFileReference; fileEncoding = 4; lastKnownFileType = sourcecode.c.h; path = PostGeolocationViewController.h; sourceTree = "<group>"; };
		5D577D32189127BE00B964C3 /* PostGeolocationViewController.m */ = {isa = PBXFileReference; fileEncoding = 4; lastKnownFileType = sourcecode.c.objc; path = PostGeolocationViewController.m; sourceTree = "<group>"; };
		5D577D341891360900B964C3 /* PostGeolocationView.h */ = {isa = PBXFileReference; fileEncoding = 4; lastKnownFileType = sourcecode.c.h; path = PostGeolocationView.h; sourceTree = "<group>"; };
		5D577D351891360900B964C3 /* PostGeolocationView.m */ = {isa = PBXFileReference; fileEncoding = 4; lastKnownFileType = sourcecode.c.objc; path = PostGeolocationView.m; sourceTree = "<group>"; };
		5D5D0025187DA9D30027CEF6 /* CategoriesViewController.h */ = {isa = PBXFileReference; fileEncoding = 4; lastKnownFileType = sourcecode.c.h; path = CategoriesViewController.h; sourceTree = "<group>"; };
		5D5D0026187DA9D30027CEF6 /* CategoriesViewController.m */ = {isa = PBXFileReference; fileEncoding = 4; lastKnownFileType = sourcecode.c.objc; path = CategoriesViewController.m; sourceTree = "<group>"; };
		5D62BAD518AA88210044E5F7 /* PageSettingsViewController.h */ = {isa = PBXFileReference; fileEncoding = 4; lastKnownFileType = sourcecode.c.h; path = PageSettingsViewController.h; sourceTree = "<group>"; };
		5D62BAD618AA88210044E5F7 /* PageSettingsViewController.m */ = {isa = PBXFileReference; fileEncoding = 4; lastKnownFileType = sourcecode.c.objc; path = PageSettingsViewController.m; sourceTree = "<group>"; };
		5D62BAD818AAAE9B0044E5F7 /* PostSettingsViewController_Internal.h */ = {isa = PBXFileReference; lastKnownFileType = sourcecode.c.h; path = PostSettingsViewController_Internal.h; sourceTree = "<group>"; usesTabs = 0; };
		5D69DBC3165428CA00A2D1F7 /* n.caf */ = {isa = PBXFileReference; lastKnownFileType = file; name = n.caf; path = Resources/Sounds/n.caf; sourceTree = "<group>"; };
		5D6CF8B4193BD96E0041D28F /* WordPress 18.xcdatamodel */ = {isa = PBXFileReference; lastKnownFileType = wrapper.xcdatamodel; path = "WordPress 18.xcdatamodel"; sourceTree = "<group>"; };
		5D7B414319E482C9007D9EC7 /* WPRichTextEmbed.swift */ = {isa = PBXFileReference; fileEncoding = 4; lastKnownFileType = sourcecode.swift; path = WPRichTextEmbed.swift; sourceTree = "<group>"; };
		5D7B414419E482C9007D9EC7 /* WPRichTextImage.swift */ = {isa = PBXFileReference; fileEncoding = 4; lastKnownFileType = sourcecode.swift; path = WPRichTextImage.swift; sourceTree = "<group>"; };
		5D7B414519E482C9007D9EC7 /* WPRichTextMediaAttachment.swift */ = {isa = PBXFileReference; fileEncoding = 4; lastKnownFileType = sourcecode.swift; path = WPRichTextMediaAttachment.swift; sourceTree = "<group>"; };
		5D7DEA2819D488DD0032EE77 /* WPStyleGuide+Comments.swift */ = {isa = PBXFileReference; fileEncoding = 4; lastKnownFileType = sourcecode.swift; path = "WPStyleGuide+Comments.swift"; sourceTree = "<group>"; };
		5D839AA6187F0D6B00811F4A /* PostFeaturedImageCell.h */ = {isa = PBXFileReference; fileEncoding = 4; lastKnownFileType = sourcecode.c.h; path = PostFeaturedImageCell.h; sourceTree = "<group>"; };
		5D839AA7187F0D6B00811F4A /* PostFeaturedImageCell.m */ = {isa = PBXFileReference; fileEncoding = 4; lastKnownFileType = sourcecode.c.objc; path = PostFeaturedImageCell.m; sourceTree = "<group>"; };
		5D839AA9187F0D8000811F4A /* PostGeolocationCell.h */ = {isa = PBXFileReference; fileEncoding = 4; lastKnownFileType = sourcecode.c.h; path = PostGeolocationCell.h; sourceTree = "<group>"; };
		5D839AAA187F0D8000811F4A /* PostGeolocationCell.m */ = {isa = PBXFileReference; fileEncoding = 4; lastKnownFileType = sourcecode.c.objc; path = PostGeolocationCell.m; sourceTree = "<group>"; };
		5D87E10915F5120C0012C595 /* SettingsPageViewController.h */ = {isa = PBXFileReference; fileEncoding = 4; lastKnownFileType = sourcecode.c.h; path = SettingsPageViewController.h; sourceTree = "<group>"; };
		5D87E10A15F5120C0012C595 /* SettingsPageViewController.m */ = {isa = PBXFileReference; fileEncoding = 4; lastKnownFileType = sourcecode.c.objc; path = SettingsPageViewController.m; sourceTree = "<group>"; };
		5D8D53ED19250412003C8859 /* BlogSelectorViewController.h */ = {isa = PBXFileReference; fileEncoding = 4; lastKnownFileType = sourcecode.c.h; path = BlogSelectorViewController.h; sourceTree = "<group>"; };
		5D8D53EE19250412003C8859 /* BlogSelectorViewController.m */ = {isa = PBXFileReference; fileEncoding = 4; lastKnownFileType = sourcecode.c.objc; path = BlogSelectorViewController.m; sourceTree = "<group>"; };
		5D8D53EF19250412003C8859 /* WPComBlogSelectorViewController.h */ = {isa = PBXFileReference; fileEncoding = 4; lastKnownFileType = sourcecode.c.h; path = WPComBlogSelectorViewController.h; sourceTree = "<group>"; };
		5D8D53F019250412003C8859 /* WPComBlogSelectorViewController.m */ = {isa = PBXFileReference; fileEncoding = 4; lastKnownFileType = sourcecode.c.objc; path = WPComBlogSelectorViewController.m; sourceTree = "<group>"; };
		5D97C2F115CAF8D8009B44DD /* UINavigationController+KeyboardFix.h */ = {isa = PBXFileReference; fileEncoding = 4; lastKnownFileType = sourcecode.c.h; path = "UINavigationController+KeyboardFix.h"; sourceTree = "<group>"; };
		5D97C2F215CAF8D8009B44DD /* UINavigationController+KeyboardFix.m */ = {isa = PBXFileReference; fileEncoding = 4; lastKnownFileType = sourcecode.c.objc; path = "UINavigationController+KeyboardFix.m"; sourceTree = "<group>"; };
		5D9B17C319998A430047A4A2 /* ReaderBlockedTableViewCell.h */ = {isa = PBXFileReference; fileEncoding = 4; lastKnownFileType = sourcecode.c.h; path = ReaderBlockedTableViewCell.h; sourceTree = "<group>"; };
		5D9B17C419998A430047A4A2 /* ReaderBlockedTableViewCell.m */ = {isa = PBXFileReference; fileEncoding = 4; lastKnownFileType = sourcecode.c.objc; path = ReaderBlockedTableViewCell.m; sourceTree = "<group>"; };
		5DA3EE0E192508F700294E0B /* WPImageOptimizer.h */ = {isa = PBXFileReference; fileEncoding = 4; lastKnownFileType = sourcecode.c.h; path = WPImageOptimizer.h; sourceTree = "<group>"; };
		5DA3EE0F192508F700294E0B /* WPImageOptimizer.m */ = {isa = PBXFileReference; fileEncoding = 4; lastKnownFileType = sourcecode.c.objc; path = WPImageOptimizer.m; sourceTree = "<group>"; };
		5DA3EE10192508F700294E0B /* WPImageOptimizer+Private.h */ = {isa = PBXFileReference; fileEncoding = 4; lastKnownFileType = sourcecode.c.h; path = "WPImageOptimizer+Private.h"; sourceTree = "<group>"; };
		5DA3EE11192508F700294E0B /* WPImageOptimizer+Private.m */ = {isa = PBXFileReference; fileEncoding = 4; lastKnownFileType = sourcecode.c.objc; path = "WPImageOptimizer+Private.m"; sourceTree = "<group>"; };
		5DA3EE141925090A00294E0B /* MediaService.h */ = {isa = PBXFileReference; fileEncoding = 4; lastKnownFileType = sourcecode.c.h; path = MediaService.h; sourceTree = "<group>"; };
		5DA3EE151925090A00294E0B /* MediaService.m */ = {isa = PBXFileReference; fileEncoding = 4; lastKnownFileType = sourcecode.c.objc; path = MediaService.m; sourceTree = "<group>"; };
		5DA3EE191925111700294E0B /* WPImageOptimizerTest.m */ = {isa = PBXFileReference; fileEncoding = 4; lastKnownFileType = sourcecode.c.objc; path = WPImageOptimizerTest.m; sourceTree = "<group>"; };
		5DA5BF2718E32DCF005F11F9 /* EditMediaViewController.h */ = {isa = PBXFileReference; fileEncoding = 4; lastKnownFileType = sourcecode.c.h; path = EditMediaViewController.h; sourceTree = "<group>"; };
		5DA5BF2818E32DCF005F11F9 /* EditMediaViewController.m */ = {isa = PBXFileReference; fileEncoding = 4; lastKnownFileType = sourcecode.c.objc; path = EditMediaViewController.m; sourceTree = "<group>"; };
		5DA5BF2918E32DCF005F11F9 /* EditMediaViewController.xib */ = {isa = PBXFileReference; fileEncoding = 4; lastKnownFileType = file.xib; path = EditMediaViewController.xib; sourceTree = "<group>"; };
		5DA5BF2A18E32DCF005F11F9 /* InputViewButton.h */ = {isa = PBXFileReference; fileEncoding = 4; lastKnownFileType = sourcecode.c.h; path = InputViewButton.h; sourceTree = "<group>"; };
		5DA5BF2B18E32DCF005F11F9 /* InputViewButton.m */ = {isa = PBXFileReference; fileEncoding = 4; lastKnownFileType = sourcecode.c.objc; path = InputViewButton.m; sourceTree = "<group>"; };
		5DA5BF2C18E32DCF005F11F9 /* MediaBrowserCell.h */ = {isa = PBXFileReference; fileEncoding = 4; lastKnownFileType = sourcecode.c.h; path = MediaBrowserCell.h; sourceTree = "<group>"; };
		5DA5BF2D18E32DCF005F11F9 /* MediaBrowserCell.m */ = {isa = PBXFileReference; fileEncoding = 4; lastKnownFileType = sourcecode.c.objc; path = MediaBrowserCell.m; sourceTree = "<group>"; };
		5DA5BF2E18E32DCF005F11F9 /* MediaBrowserViewController.h */ = {isa = PBXFileReference; fileEncoding = 4; lastKnownFileType = sourcecode.c.h; path = MediaBrowserViewController.h; sourceTree = "<group>"; };
		5DA5BF2F18E32DCF005F11F9 /* MediaBrowserViewController.m */ = {isa = PBXFileReference; fileEncoding = 4; lastKnownFileType = sourcecode.c.objc; path = MediaBrowserViewController.m; sourceTree = "<group>"; };
		5DA5BF3018E32DCF005F11F9 /* MediaBrowserViewController.xib */ = {isa = PBXFileReference; fileEncoding = 4; lastKnownFileType = file.xib; path = MediaBrowserViewController.xib; sourceTree = "<group>"; };
		5DA5BF3118E32DCF005F11F9 /* MediaSearchFilterHeaderView.h */ = {isa = PBXFileReference; fileEncoding = 4; lastKnownFileType = sourcecode.c.h; path = MediaSearchFilterHeaderView.h; sourceTree = "<group>"; };
		5DA5BF3218E32DCF005F11F9 /* MediaSearchFilterHeaderView.m */ = {isa = PBXFileReference; fileEncoding = 4; lastKnownFileType = sourcecode.c.objc; path = MediaSearchFilterHeaderView.m; sourceTree = "<group>"; };
		5DA5BF3318E32DCF005F11F9 /* Theme.h */ = {isa = PBXFileReference; fileEncoding = 4; lastKnownFileType = sourcecode.c.h; path = Theme.h; sourceTree = "<group>"; };
		5DA5BF3418E32DCF005F11F9 /* Theme.m */ = {isa = PBXFileReference; fileEncoding = 4; lastKnownFileType = sourcecode.c.objc; path = Theme.m; sourceTree = "<group>"; };
		5DA5BF3518E32DCF005F11F9 /* ThemeBrowserCell.h */ = {isa = PBXFileReference; fileEncoding = 4; lastKnownFileType = sourcecode.c.h; path = ThemeBrowserCell.h; sourceTree = "<group>"; };
		5DA5BF3618E32DCF005F11F9 /* ThemeBrowserCell.m */ = {isa = PBXFileReference; fileEncoding = 4; lastKnownFileType = sourcecode.c.objc; path = ThemeBrowserCell.m; sourceTree = "<group>"; };
		5DA5BF3718E32DCF005F11F9 /* ThemeBrowserViewController.h */ = {isa = PBXFileReference; fileEncoding = 4; lastKnownFileType = sourcecode.c.h; path = ThemeBrowserViewController.h; sourceTree = "<group>"; };
		5DA5BF3818E32DCF005F11F9 /* ThemeBrowserViewController.m */ = {isa = PBXFileReference; fileEncoding = 4; lastKnownFileType = sourcecode.c.objc; path = ThemeBrowserViewController.m; sourceTree = "<group>"; };
		5DA5BF3918E32DCF005F11F9 /* ThemeDetailsViewController.h */ = {isa = PBXFileReference; fileEncoding = 4; lastKnownFileType = sourcecode.c.h; path = ThemeDetailsViewController.h; sourceTree = "<group>"; };
		5DA5BF3A18E32DCF005F11F9 /* ThemeDetailsViewController.m */ = {isa = PBXFileReference; fileEncoding = 4; lastKnownFileType = sourcecode.c.objc; path = ThemeDetailsViewController.m; sourceTree = "<group>"; };
		5DA5BF3B18E32DCF005F11F9 /* WPLoadingView.h */ = {isa = PBXFileReference; fileEncoding = 4; lastKnownFileType = sourcecode.c.h; path = WPLoadingView.h; sourceTree = "<group>"; };
		5DA5BF3C18E32DCF005F11F9 /* WPLoadingView.m */ = {isa = PBXFileReference; fileEncoding = 4; lastKnownFileType = sourcecode.c.objc; path = WPLoadingView.m; sourceTree = "<group>"; };
		5DA5BF4B18E331D8005F11F9 /* WordPress 16.xcdatamodel */ = {isa = PBXFileReference; lastKnownFileType = wrapper.xcdatamodel; path = "WordPress 16.xcdatamodel"; sourceTree = "<group>"; };
		5DAE40AB19EC70930011A0AE /* ReaderPostHeaderView.h */ = {isa = PBXFileReference; fileEncoding = 4; lastKnownFileType = sourcecode.c.h; path = ReaderPostHeaderView.h; sourceTree = "<group>"; };
		5DAE40AC19EC70930011A0AE /* ReaderPostHeaderView.m */ = {isa = PBXFileReference; fileEncoding = 4; lastKnownFileType = sourcecode.c.objc; path = ReaderPostHeaderView.m; sourceTree = "<group>"; };
		5DB3BA0318D0E7B600F3F3E9 /* WPPickerView.h */ = {isa = PBXFileReference; fileEncoding = 4; lastKnownFileType = sourcecode.c.h; path = WPPickerView.h; sourceTree = "<group>"; usesTabs = 0; };
		5DB3BA0418D0E7B600F3F3E9 /* WPPickerView.m */ = {isa = PBXFileReference; fileEncoding = 4; lastKnownFileType = sourcecode.c.objc; path = WPPickerView.m; sourceTree = "<group>"; usesTabs = 0; };
		5DB3BA0618D11D8D00F3F3E9 /* PublishDatePickerView.h */ = {isa = PBXFileReference; fileEncoding = 4; lastKnownFileType = sourcecode.c.h; path = PublishDatePickerView.h; sourceTree = "<group>"; usesTabs = 0; };
		5DB3BA0718D11D8D00F3F3E9 /* PublishDatePickerView.m */ = {isa = PBXFileReference; fileEncoding = 4; lastKnownFileType = sourcecode.c.objc; path = PublishDatePickerView.m; sourceTree = "<group>"; usesTabs = 0; };
		5DB4683918A2E718004A89A9 /* LocationService.h */ = {isa = PBXFileReference; fileEncoding = 4; lastKnownFileType = sourcecode.c.h; path = LocationService.h; sourceTree = "<group>"; };
		5DB4683A18A2E718004A89A9 /* LocationService.m */ = {isa = PBXFileReference; fileEncoding = 4; lastKnownFileType = sourcecode.c.objc; path = LocationService.m; sourceTree = "<group>"; };
		5DB6D8F618F5DA6300956529 /* WordPress 17.xcdatamodel */ = {isa = PBXFileReference; lastKnownFileType = wrapper.xcdatamodel; path = "WordPress 17.xcdatamodel"; sourceTree = "<group>"; };
		5DB767401588F64D00EBE36C /* postPreview.html */ = {isa = PBXFileReference; fileEncoding = 4; lastKnownFileType = text.html; name = postPreview.html; path = Resources/HTML/postPreview.html; sourceTree = "<group>"; };
		5DB93EE819B6190700EC88EB /* CommentContentView.h */ = {isa = PBXFileReference; fileEncoding = 4; lastKnownFileType = sourcecode.c.h; path = CommentContentView.h; sourceTree = "<group>"; };
		5DB93EE919B6190700EC88EB /* CommentContentView.m */ = {isa = PBXFileReference; fileEncoding = 4; lastKnownFileType = sourcecode.c.objc; path = CommentContentView.m; sourceTree = "<group>"; };
		5DB93EEA19B6190700EC88EB /* ReaderCommentCell.h */ = {isa = PBXFileReference; fileEncoding = 4; lastKnownFileType = sourcecode.c.h; path = ReaderCommentCell.h; sourceTree = "<group>"; };
		5DB93EEB19B6190700EC88EB /* ReaderCommentCell.m */ = {isa = PBXFileReference; fileEncoding = 4; lastKnownFileType = sourcecode.c.objc; path = ReaderCommentCell.m; sourceTree = "<group>"; };
		5DBCD9D018F3569F00B32229 /* ReaderTopic.h */ = {isa = PBXFileReference; fileEncoding = 4; lastKnownFileType = sourcecode.c.h; path = ReaderTopic.h; sourceTree = "<group>"; };
		5DBCD9D118F3569F00B32229 /* ReaderTopic.m */ = {isa = PBXFileReference; fileEncoding = 4; lastKnownFileType = sourcecode.c.objc; path = ReaderTopic.m; sourceTree = "<group>"; };
		5DBCD9D318F35D7500B32229 /* ReaderTopicService.h */ = {isa = PBXFileReference; fileEncoding = 4; lastKnownFileType = sourcecode.c.h; path = ReaderTopicService.h; sourceTree = "<group>"; };
		5DBCD9D418F35D7500B32229 /* ReaderTopicService.m */ = {isa = PBXFileReference; fileEncoding = 4; lastKnownFileType = sourcecode.c.objc; path = ReaderTopicService.m; sourceTree = "<group>"; };
		5DC02A3418E4C5BD009A1765 /* ThemeBrowserViewController.xib */ = {isa = PBXFileReference; fileEncoding = 4; lastKnownFileType = file.xib; name = ThemeBrowserViewController.xib; path = Resources/ThemeBrowserViewController.xib; sourceTree = "<group>"; };
		5DC02A3518E4C5BD009A1765 /* ThemeDetailsViewController.xib */ = {isa = PBXFileReference; fileEncoding = 4; lastKnownFileType = file.xib; name = ThemeDetailsViewController.xib; path = Resources/ThemeDetailsViewController.xib; sourceTree = "<group>"; };
		5DC02A3618E4C5BD009A1765 /* ThemeDetailsViewController~ipad.xib */ = {isa = PBXFileReference; fileEncoding = 4; lastKnownFileType = file.xib; name = "ThemeDetailsViewController~ipad.xib"; path = "Resources/ThemeDetailsViewController~ipad.xib"; sourceTree = "<group>"; };
		5DC3A44B1610B9BC00A890BE /* UINavigationController+Rotation.h */ = {isa = PBXFileReference; fileEncoding = 4; lastKnownFileType = sourcecode.c.h; path = "UINavigationController+Rotation.h"; sourceTree = "<group>"; };
		5DC3A44C1610B9BC00A890BE /* UINavigationController+Rotation.m */ = {isa = PBXFileReference; fileEncoding = 4; lastKnownFileType = sourcecode.c.objc; path = "UINavigationController+Rotation.m"; sourceTree = "<group>"; };
		5DCC4CD619A50CC0003E548C /* ReaderSite.h */ = {isa = PBXFileReference; fileEncoding = 4; lastKnownFileType = sourcecode.c.h; path = ReaderSite.h; sourceTree = "<group>"; };
		5DCC4CD719A50CC0003E548C /* ReaderSite.m */ = {isa = PBXFileReference; fileEncoding = 4; lastKnownFileType = sourcecode.c.objc; path = ReaderSite.m; sourceTree = "<group>"; };
		5DE8A0401912D95B00B2FF59 /* ReaderPostServiceTest.m */ = {isa = PBXFileReference; fileEncoding = 4; lastKnownFileType = sourcecode.c.objc; path = ReaderPostServiceTest.m; sourceTree = "<group>"; };
		5DEB61B2156FCD3400242C35 /* WPWebView.h */ = {isa = PBXFileReference; fileEncoding = 4; lastKnownFileType = sourcecode.c.h; path = WPWebView.h; sourceTree = "<group>"; };
		5DEB61B3156FCD3400242C35 /* WPWebView.m */ = {isa = PBXFileReference; fileEncoding = 4; lastKnownFileType = sourcecode.c.objc; path = WPWebView.m; sourceTree = "<group>"; };
		5DEB61B6156FCD5200242C35 /* WPChromelessWebViewController.h */ = {isa = PBXFileReference; fileEncoding = 4; lastKnownFileType = sourcecode.c.h; path = WPChromelessWebViewController.h; sourceTree = "<group>"; };
		5DEB61B7156FCD5200242C35 /* WPChromelessWebViewController.m */ = {isa = PBXFileReference; fileEncoding = 4; lastKnownFileType = sourcecode.c.objc; path = WPChromelessWebViewController.m; sourceTree = "<group>"; };
		5DF59C091770AE3A00171208 /* UILabel+SuggestSize.h */ = {isa = PBXFileReference; fileEncoding = 4; lastKnownFileType = sourcecode.c.h; path = "UILabel+SuggestSize.h"; sourceTree = "<group>"; };
		5DF59C0A1770AE3A00171208 /* UILabel+SuggestSize.m */ = {isa = PBXFileReference; fileEncoding = 4; lastKnownFileType = sourcecode.c.objc; path = "UILabel+SuggestSize.m"; sourceTree = "<group>"; };
		5DF738921965FAB900393584 /* SubscribedTopicsViewController.h */ = {isa = PBXFileReference; fileEncoding = 4; lastKnownFileType = sourcecode.c.h; path = SubscribedTopicsViewController.h; sourceTree = "<group>"; };
		5DF738931965FAB900393584 /* SubscribedTopicsViewController.m */ = {isa = PBXFileReference; fileEncoding = 4; lastKnownFileType = sourcecode.c.objc; path = SubscribedTopicsViewController.m; sourceTree = "<group>"; };
		5DF738951965FACD00393584 /* RecommendedTopicsViewController.h */ = {isa = PBXFileReference; fileEncoding = 4; lastKnownFileType = sourcecode.c.h; path = RecommendedTopicsViewController.h; sourceTree = "<group>"; };
		5DF738961965FACD00393584 /* RecommendedTopicsViewController.m */ = {isa = PBXFileReference; fileEncoding = 4; lastKnownFileType = sourcecode.c.objc; path = RecommendedTopicsViewController.m; sourceTree = "<group>"; };
		5DF738981965FB3C00393584 /* WPTableViewHandler.h */ = {isa = PBXFileReference; fileEncoding = 4; lastKnownFileType = sourcecode.c.h; path = WPTableViewHandler.h; sourceTree = "<group>"; };
		5DF738991965FB3C00393584 /* WPTableViewHandler.m */ = {isa = PBXFileReference; fileEncoding = 4; lastKnownFileType = sourcecode.c.objc; path = WPTableViewHandler.m; sourceTree = "<group>"; };
		5DF8D25F19E82B1000A2CD95 /* ReaderCommentsViewController.h */ = {isa = PBXFileReference; fileEncoding = 4; lastKnownFileType = sourcecode.c.h; path = ReaderCommentsViewController.h; sourceTree = "<group>"; };
		5DF8D26019E82B1000A2CD95 /* ReaderCommentsViewController.m */ = {isa = PBXFileReference; fileEncoding = 4; lastKnownFileType = sourcecode.c.objc; path = ReaderCommentsViewController.m; sourceTree = "<group>"; };
		5DF94E211962B90300359241 /* CommentsTableViewDelegate.h */ = {isa = PBXFileReference; fileEncoding = 4; lastKnownFileType = sourcecode.c.h; path = CommentsTableViewDelegate.h; sourceTree = "<group>"; };
		5DF94E251962B97D00359241 /* NewCommentsTableViewCell.h */ = {isa = PBXFileReference; fileEncoding = 4; lastKnownFileType = sourcecode.c.h; path = NewCommentsTableViewCell.h; sourceTree = "<group>"; };
		5DF94E261962B97D00359241 /* NewCommentsTableViewCell.m */ = {isa = PBXFileReference; fileEncoding = 4; lastKnownFileType = sourcecode.c.objc; path = NewCommentsTableViewCell.m; sourceTree = "<group>"; };
		5DF94E291962B97D00359241 /* NewPostTableViewCell.h */ = {isa = PBXFileReference; fileEncoding = 4; lastKnownFileType = sourcecode.c.h; path = NewPostTableViewCell.h; sourceTree = "<group>"; };
		5DF94E2A1962B97D00359241 /* NewPostTableViewCell.m */ = {isa = PBXFileReference; fileEncoding = 4; lastKnownFileType = sourcecode.c.objc; path = NewPostTableViewCell.m; sourceTree = "<group>"; };
		5DF94E2E1962B99C00359241 /* PostSettingsSelectionViewController.h */ = {isa = PBXFileReference; fileEncoding = 4; lastKnownFileType = sourcecode.c.h; path = PostSettingsSelectionViewController.h; sourceTree = "<group>"; usesTabs = 0; };
		5DF94E2F1962B99C00359241 /* PostSettingsSelectionViewController.m */ = {isa = PBXFileReference; fileEncoding = 4; lastKnownFileType = sourcecode.c.objc; path = PostSettingsSelectionViewController.m; sourceTree = "<group>"; usesTabs = 0; };
		5DF94E311962B9D800359241 /* WPAlertView.xib */ = {isa = PBXFileReference; fileEncoding = 4; lastKnownFileType = file.xib; name = WPAlertView.xib; path = Resources/WPAlertView.xib; sourceTree = "<group>"; };
		5DF94E321962B9D800359241 /* WPAlertViewSideBySide.xib */ = {isa = PBXFileReference; fileEncoding = 4; lastKnownFileType = file.xib; name = WPAlertViewSideBySide.xib; path = Resources/WPAlertViewSideBySide.xib; sourceTree = "<group>"; };
		5DF94E361962BAA700359241 /* WPContentActionView.h */ = {isa = PBXFileReference; fileEncoding = 4; lastKnownFileType = sourcecode.c.h; path = WPContentActionView.h; sourceTree = "<group>"; };
		5DF94E371962BAA700359241 /* WPContentActionView.m */ = {isa = PBXFileReference; fileEncoding = 4; lastKnownFileType = sourcecode.c.objc; path = WPContentActionView.m; sourceTree = "<group>"; };
		5DF94E381962BAA700359241 /* WPContentAttributionView.h */ = {isa = PBXFileReference; fileEncoding = 4; lastKnownFileType = sourcecode.c.h; path = WPContentAttributionView.h; sourceTree = "<group>"; };
		5DF94E391962BAA700359241 /* WPContentAttributionView.m */ = {isa = PBXFileReference; fileEncoding = 4; lastKnownFileType = sourcecode.c.objc; path = WPContentAttributionView.m; sourceTree = "<group>"; };
		5DF94E3A1962BAA700359241 /* WPContentViewBase.h */ = {isa = PBXFileReference; fileEncoding = 4; lastKnownFileType = sourcecode.c.h; path = WPContentViewBase.h; sourceTree = "<group>"; };
		5DF94E3B1962BAA700359241 /* WPContentViewBase.m */ = {isa = PBXFileReference; fileEncoding = 4; lastKnownFileType = sourcecode.c.objc; path = WPContentViewBase.m; sourceTree = "<group>"; };
		5DF94E3C1962BAA700359241 /* WPRichContentView.h */ = {isa = PBXFileReference; fileEncoding = 4; lastKnownFileType = sourcecode.c.h; path = WPRichContentView.h; sourceTree = "<group>"; };
		5DF94E3D1962BAA700359241 /* WPRichContentView.m */ = {isa = PBXFileReference; fileEncoding = 4; lastKnownFileType = sourcecode.c.objc; path = WPRichContentView.m; sourceTree = "<group>"; };
		5DF94E3E1962BAA700359241 /* WPRichTextView.h */ = {isa = PBXFileReference; fileEncoding = 4; lastKnownFileType = sourcecode.c.h; path = WPRichTextView.h; sourceTree = "<group>"; };
		5DF94E3F1962BAA700359241 /* WPRichTextView.m */ = {isa = PBXFileReference; fileEncoding = 4; lastKnownFileType = sourcecode.c.objc; path = WPRichTextView.m; sourceTree = "<group>"; };
		5DF94E401962BAA700359241 /* WPSimpleContentAttributionView.h */ = {isa = PBXFileReference; fileEncoding = 4; lastKnownFileType = sourcecode.c.h; path = WPSimpleContentAttributionView.h; sourceTree = "<group>"; };
		5DF94E411962BAA700359241 /* WPSimpleContentAttributionView.m */ = {isa = PBXFileReference; fileEncoding = 4; lastKnownFileType = sourcecode.c.objc; path = WPSimpleContentAttributionView.m; sourceTree = "<group>"; };
		5DF94E481962BAEB00359241 /* ReaderPostAttributionView.h */ = {isa = PBXFileReference; fileEncoding = 4; lastKnownFileType = sourcecode.c.h; path = ReaderPostAttributionView.h; sourceTree = "<group>"; };
		5DF94E491962BAEB00359241 /* ReaderPostAttributionView.m */ = {isa = PBXFileReference; fileEncoding = 4; lastKnownFileType = sourcecode.c.objc; path = ReaderPostAttributionView.m; sourceTree = "<group>"; };
		5DF94E4A1962BAEB00359241 /* ReaderPostContentView.h */ = {isa = PBXFileReference; fileEncoding = 4; lastKnownFileType = sourcecode.c.h; path = ReaderPostContentView.h; sourceTree = "<group>"; };
		5DF94E4B1962BAEB00359241 /* ReaderPostContentView.m */ = {isa = PBXFileReference; fileEncoding = 4; lastKnownFileType = sourcecode.c.objc; path = ReaderPostContentView.m; sourceTree = "<group>"; };
		5DF94E4C1962BAEB00359241 /* ReaderPostRichContentView.h */ = {isa = PBXFileReference; fileEncoding = 4; lastKnownFileType = sourcecode.c.h; path = ReaderPostRichContentView.h; sourceTree = "<group>"; };
		5DF94E4D1962BAEB00359241 /* ReaderPostRichContentView.m */ = {isa = PBXFileReference; fileEncoding = 4; lastKnownFileType = sourcecode.c.objc; path = ReaderPostRichContentView.m; sourceTree = "<group>"; };
		5DF94E4E1962BAEB00359241 /* ReaderPostSimpleContentView.h */ = {isa = PBXFileReference; fileEncoding = 4; lastKnownFileType = sourcecode.c.h; path = ReaderPostSimpleContentView.h; sourceTree = "<group>"; };
		5DF94E4F1962BAEB00359241 /* ReaderPostSimpleContentView.m */ = {isa = PBXFileReference; fileEncoding = 4; lastKnownFileType = sourcecode.c.objc; path = ReaderPostSimpleContentView.m; sourceTree = "<group>"; };
		5DFA9D19196B1BA30061FF96 /* ReaderTopicServiceTest.m */ = {isa = PBXFileReference; fileEncoding = 4; lastKnownFileType = sourcecode.c.objc; path = ReaderTopicServiceTest.m; sourceTree = "<group>"; };
		67040029265369CB7FAE64FA /* Pods-WordPressTodayWidget.distribution.xcconfig */ = {isa = PBXFileReference; includeInIndex = 1; lastKnownFileType = text.xcconfig; name = "Pods-WordPressTodayWidget.distribution.xcconfig"; path = "../Pods/Target Support Files/Pods-WordPressTodayWidget/Pods-WordPressTodayWidget.distribution.xcconfig"; sourceTree = "<group>"; };
		69187343EC8F435684EFFAF1 /* libPods.a */ = {isa = PBXFileReference; explicitFileType = archive.ar; includeInIndex = 0; path = libPods.a; sourceTree = BUILT_PRODUCTS_DIR; };
		6EDC0E8E105881A800F68A1D /* iTunesArtwork */ = {isa = PBXFileReference; lastKnownFileType = file; path = iTunesArtwork; sourceTree = "<group>"; };
		7059CD1F0F332B6500A0660B /* WPCategoryTree.h */ = {isa = PBXFileReference; fileEncoding = 4; lastKnownFileType = sourcecode.c.h; path = WPCategoryTree.h; sourceTree = "<group>"; };
		7059CD200F332B6500A0660B /* WPCategoryTree.m */ = {isa = PBXFileReference; fileEncoding = 4; lastKnownFileType = sourcecode.c.objc; path = WPCategoryTree.m; sourceTree = "<group>"; };
		71E3F8ABCB453500748B60CE /* Pods-UITests.distribution.xcconfig */ = {isa = PBXFileReference; includeInIndex = 1; lastKnownFileType = text.xcconfig; name = "Pods-UITests.distribution.xcconfig"; path = "../Pods/Target Support Files/Pods-UITests/Pods-UITests.distribution.xcconfig"; sourceTree = "<group>"; };
		74BB6F1819AE7B9400FB7829 /* WPLegacyEditPageViewController.h */ = {isa = PBXFileReference; fileEncoding = 4; lastKnownFileType = sourcecode.c.h; path = WPLegacyEditPageViewController.h; sourceTree = "<group>"; };
		74BB6F1919AE7B9400FB7829 /* WPLegacyEditPageViewController.m */ = {isa = PBXFileReference; fileEncoding = 4; lastKnownFileType = sourcecode.c.objc; path = WPLegacyEditPageViewController.m; sourceTree = "<group>"; };
		74C1C305199170930077A7DC /* PostDetailViewController.xib */ = {isa = PBXFileReference; fileEncoding = 4; lastKnownFileType = file.xib; name = PostDetailViewController.xib; path = Resources/PostDetailViewController.xib; sourceTree = "<group>"; };
		74C1C30D199170EA0077A7DC /* PostDetailViewController~ipad.xib */ = {isa = PBXFileReference; fileEncoding = 4; lastKnownFileType = file.xib; name = "PostDetailViewController~ipad.xib"; path = "Resources-iPad/PostDetailViewController~ipad.xib"; sourceTree = "<group>"; };
		74D5FFD319ACDF6700389E8F /* WPLegacyEditPostViewController_Internal.h */ = {isa = PBXFileReference; fileEncoding = 4; lastKnownFileType = sourcecode.c.h; path = WPLegacyEditPostViewController_Internal.h; sourceTree = "<group>"; usesTabs = 0; };
		74D5FFD419ACDF6700389E8F /* WPLegacyEditPostViewController.h */ = {isa = PBXFileReference; fileEncoding = 4; lastKnownFileType = sourcecode.c.h; path = WPLegacyEditPostViewController.h; sourceTree = "<group>"; usesTabs = 0; };
		74D5FFD519ACDF6700389E8F /* WPLegacyEditPostViewController.m */ = {isa = PBXFileReference; fileEncoding = 4; lastKnownFileType = sourcecode.c.objc; path = WPLegacyEditPostViewController.m; sourceTree = "<group>"; usesTabs = 0; };
		83043E54126FA31400EC9953 /* MessageUI.framework */ = {isa = PBXFileReference; includeInIndex = 1; lastKnownFileType = wrapper.framework; name = MessageUI.framework; path = System/Library/Frameworks/MessageUI.framework; sourceTree = SDKROOT; };
		8333FE0D11FF6EF200A495C1 /* EditSiteViewController.xib */ = {isa = PBXFileReference; fileEncoding = 4; lastKnownFileType = file.xib; name = EditSiteViewController.xib; path = Resources/EditSiteViewController.xib; sourceTree = "<group>"; };
		833AF259114575A50016DE8F /* PostAnnotation.h */ = {isa = PBXFileReference; fileEncoding = 4; lastKnownFileType = sourcecode.c.h; path = PostAnnotation.h; sourceTree = "<group>"; };
		833AF25A114575A50016DE8F /* PostAnnotation.m */ = {isa = PBXFileReference; fileEncoding = 4; lastKnownFileType = sourcecode.c.objc; path = PostAnnotation.m; sourceTree = "<group>"; };
		83418AA811C9FA6E00ACF00C /* Comment.h */ = {isa = PBXFileReference; fileEncoding = 4; lastKnownFileType = sourcecode.c.h; path = Comment.h; sourceTree = "<group>"; };
		83418AA911C9FA6E00ACF00C /* Comment.m */ = {isa = PBXFileReference; fileEncoding = 4; lastKnownFileType = sourcecode.c.objc; path = Comment.m; sourceTree = "<group>"; };
		834CAE7A122D528A003DDF49 /* UIImage+Resize.h */ = {isa = PBXFileReference; fileEncoding = 4; lastKnownFileType = sourcecode.c.h; path = "UIImage+Resize.h"; sourceTree = "<group>"; };
		834CAE7B122D528A003DDF49 /* UIImage+Resize.m */ = {isa = PBXFileReference; fileEncoding = 4; lastKnownFileType = sourcecode.c.objc; path = "UIImage+Resize.m"; sourceTree = "<group>"; };
		834CAE9B122D56B1003DDF49 /* UIImage+Alpha.h */ = {isa = PBXFileReference; fileEncoding = 4; lastKnownFileType = sourcecode.c.h; path = "UIImage+Alpha.h"; sourceTree = "<group>"; };
		834CAE9C122D56B1003DDF49 /* UIImage+RoundedCorner.h */ = {isa = PBXFileReference; fileEncoding = 4; lastKnownFileType = sourcecode.c.h; path = "UIImage+RoundedCorner.h"; sourceTree = "<group>"; };
		834CAE9D122D56B1003DDF49 /* UIImage+Alpha.m */ = {isa = PBXFileReference; fileEncoding = 4; lastKnownFileType = sourcecode.c.objc; path = "UIImage+Alpha.m"; sourceTree = "<group>"; };
		834CAE9E122D56B1003DDF49 /* UIImage+RoundedCorner.m */ = {isa = PBXFileReference; fileEncoding = 4; lastKnownFileType = sourcecode.c.objc; path = "UIImage+RoundedCorner.m"; sourceTree = "<group>"; };
		834CE7331256D0DE0046A4A3 /* CFNetwork.framework */ = {isa = PBXFileReference; includeInIndex = 1; lastKnownFileType = wrapper.framework; name = CFNetwork.framework; path = System/Library/Frameworks/CFNetwork.framework; sourceTree = SDKROOT; };
		834CE7371256D0F60046A4A3 /* CoreGraphics.framework */ = {isa = PBXFileReference; includeInIndex = 1; lastKnownFileType = wrapper.framework; name = CoreGraphics.framework; path = System/Library/Frameworks/CoreGraphics.framework; sourceTree = SDKROOT; };
		8350E15911D28B4A00A7B073 /* WordPress.xcdatamodel */ = {isa = PBXFileReference; fileEncoding = 4; lastKnownFileType = wrapper.xcdatamodel; path = WordPress.xcdatamodel; sourceTree = "<group>"; };
		8350E49411D2C71E00A7B073 /* Media.h */ = {isa = PBXFileReference; fileEncoding = 4; lastKnownFileType = sourcecode.c.h; path = Media.h; sourceTree = "<group>"; };
		8350E49511D2C71E00A7B073 /* Media.m */ = {isa = PBXFileReference; fileEncoding = 4; lastKnownFileType = sourcecode.c.objc; path = Media.m; sourceTree = "<group>"; };
		8355D67D11D13EAD00A61362 /* MobileCoreServices.framework */ = {isa = PBXFileReference; includeInIndex = 1; lastKnownFileType = wrapper.framework; name = MobileCoreServices.framework; path = System/Library/Frameworks/MobileCoreServices.framework; sourceTree = SDKROOT; };
		8355D7D811D260AA00A61362 /* CoreData.framework */ = {isa = PBXFileReference; includeInIndex = 1; lastKnownFileType = wrapper.framework; name = CoreData.framework; path = System/Library/Frameworks/CoreData.framework; sourceTree = SDKROOT; };
		835E2402126E66E50085940B /* AssetsLibrary.framework */ = {isa = PBXFileReference; includeInIndex = 1; lastKnownFileType = wrapper.framework; name = AssetsLibrary.framework; path = System/Library/Frameworks/AssetsLibrary.framework; sourceTree = SDKROOT; };
		83610AA711F4AD2C00421116 /* WPcomLoginViewController.h */ = {isa = PBXFileReference; fileEncoding = 4; lastKnownFileType = sourcecode.c.h; path = WPcomLoginViewController.h; sourceTree = "<group>"; };
		83610AA811F4AD2C00421116 /* WPcomLoginViewController.m */ = {isa = PBXFileReference; fileEncoding = 4; lastKnownFileType = sourcecode.c.objc; path = WPcomLoginViewController.m; sourceTree = "<group>"; };
		8362C1031201E7CE00599347 /* WebSignupViewController-iPad.xib */ = {isa = PBXFileReference; lastKnownFileType = file.xib; name = "WebSignupViewController-iPad.xib"; path = "Resources-iPad/WebSignupViewController-iPad.xib"; sourceTree = "<group>"; };
		8370D10811FA499A009D650F /* WPTableViewActivityCell.h */ = {isa = PBXFileReference; fileEncoding = 4; lastKnownFileType = sourcecode.c.h; path = WPTableViewActivityCell.h; sourceTree = "<group>"; };
		8370D10911FA499A009D650F /* WPTableViewActivityCell.m */ = {isa = PBXFileReference; fileEncoding = 4; lastKnownFileType = sourcecode.c.objc; path = WPTableViewActivityCell.m; sourceTree = "<group>"; };
		8370D10B11FA4A1B009D650F /* WPTableViewActivityCell.xib */ = {isa = PBXFileReference; lastKnownFileType = file.xib; name = WPTableViewActivityCell.xib; path = Resources/WPTableViewActivityCell.xib; sourceTree = "<group>"; };
		8370D1BC11FA6295009D650F /* AddSiteViewController.xib */ = {isa = PBXFileReference; lastKnownFileType = file.xib; name = AddSiteViewController.xib; path = Resources/AddSiteViewController.xib; sourceTree = "<group>"; };
		838C672C1210C3C300B09CA3 /* Post.h */ = {isa = PBXFileReference; fileEncoding = 4; lastKnownFileType = sourcecode.c.h; path = Post.h; sourceTree = "<group>"; };
		838C672D1210C3C300B09CA3 /* Post.m */ = {isa = PBXFileReference; fileEncoding = 4; lastKnownFileType = sourcecode.c.objc; path = Post.m; sourceTree = "<group>"; };
		8398EE9811ACE63C000FE6E0 /* WebSignupViewController.xib */ = {isa = PBXFileReference; lastKnownFileType = file.xib; name = WebSignupViewController.xib; path = Resources/WebSignupViewController.xib; sourceTree = "<group>"; };
		83CAD4201235F9F4003DFA20 /* MediaObjectView.xib */ = {isa = PBXFileReference; lastKnownFileType = file.xib; name = MediaObjectView.xib; path = Resources/MediaObjectView.xib; sourceTree = "<group>"; };
		83D180F712329B1A002DCCB0 /* EditPageViewController.h */ = {isa = PBXFileReference; fileEncoding = 4; lastKnownFileType = sourcecode.c.h; path = EditPageViewController.h; sourceTree = "<group>"; };
		83D180F812329B1A002DCCB0 /* EditPageViewController.m */ = {isa = PBXFileReference; fileEncoding = 4; lastKnownFileType = sourcecode.c.objc; path = EditPageViewController.m; sourceTree = "<group>"; };
		83F3E25F11275E07004CD686 /* MapKit.framework */ = {isa = PBXFileReference; includeInIndex = 1; lastKnownFileType = wrapper.framework; name = MapKit.framework; path = System/Library/Frameworks/MapKit.framework; sourceTree = SDKROOT; };
		83F3E2D211276371004CD686 /* CoreLocation.framework */ = {isa = PBXFileReference; includeInIndex = 1; lastKnownFileType = wrapper.framework; name = CoreLocation.framework; path = System/Library/Frameworks/CoreLocation.framework; sourceTree = SDKROOT; };
		83FB4D3E122C38F700DB9506 /* MediaPlayer.framework */ = {isa = PBXFileReference; includeInIndex = 1; lastKnownFileType = wrapper.framework; name = MediaPlayer.framework; path = System/Library/Frameworks/MediaPlayer.framework; sourceTree = SDKROOT; };
		83FEFC7311FF6C5A0078B462 /* EditSiteViewController.h */ = {isa = PBXFileReference; fileEncoding = 4; lastKnownFileType = sourcecode.c.h; path = EditSiteViewController.h; sourceTree = "<group>"; };
		83FEFC7411FF6C5A0078B462 /* EditSiteViewController.m */ = {isa = PBXFileReference; fileEncoding = 4; lastKnownFileType = sourcecode.c.objc; path = EditSiteViewController.m; sourceTree = "<group>"; };
		8514973F171E13DF00B87F3F /* WPAsyncBlockOperation.h */ = {isa = PBXFileReference; fileEncoding = 4; lastKnownFileType = sourcecode.c.h; path = WPAsyncBlockOperation.h; sourceTree = "<group>"; };
		85149740171E13DF00B87F3F /* WPAsyncBlockOperation.m */ = {isa = PBXFileReference; fileEncoding = 4; lastKnownFileType = sourcecode.c.objc; path = WPAsyncBlockOperation.m; sourceTree = "<group>"; };
		8514DDA5190E2AB3009B6421 /* WPMediaMetadataExtractor.h */ = {isa = PBXFileReference; fileEncoding = 4; lastKnownFileType = sourcecode.c.h; path = WPMediaMetadataExtractor.h; sourceTree = "<group>"; };
		8514DDA6190E2AB3009B6421 /* WPMediaMetadataExtractor.m */ = {isa = PBXFileReference; fileEncoding = 4; lastKnownFileType = sourcecode.c.objc; path = WPMediaMetadataExtractor.m; sourceTree = "<group>"; };
		8516972A169D42F4006C5DED /* WPToast.h */ = {isa = PBXFileReference; fileEncoding = 4; lastKnownFileType = sourcecode.c.h; path = WPToast.h; sourceTree = "<group>"; };
		8516972B169D42F4006C5DED /* WPToast.m */ = {isa = PBXFileReference; fileEncoding = 4; lastKnownFileType = sourcecode.c.objc; path = WPToast.m; sourceTree = "<group>"; };
		851734411798C64700A30E27 /* NSURL+Util.h */ = {isa = PBXFileReference; fileEncoding = 4; lastKnownFileType = sourcecode.c.h; path = "NSURL+Util.h"; sourceTree = "<group>"; };
		851734421798C64700A30E27 /* NSURL+Util.m */ = {isa = PBXFileReference; fileEncoding = 4; lastKnownFileType = sourcecode.c.objc; path = "NSURL+Util.m"; sourceTree = "<group>"; };
		85253989171761D9003F6B32 /* WPComLanguages.h */ = {isa = PBXFileReference; fileEncoding = 4; lastKnownFileType = sourcecode.c.h; path = WPComLanguages.h; sourceTree = "<group>"; };
		8525398A171761D9003F6B32 /* WPComLanguages.m */ = {isa = PBXFileReference; fileEncoding = 4; lastKnownFileType = sourcecode.c.objc; path = WPComLanguages.m; sourceTree = "<group>"; };
		8527B15717CE98C5001CBA2E /* Accelerate.framework */ = {isa = PBXFileReference; lastKnownFileType = wrapper.framework; name = Accelerate.framework; path = System/Library/Frameworks/Accelerate.framework; sourceTree = SDKROOT; };
		852CD8AB190E0BC4006C9AED /* WPMediaSizing.h */ = {isa = PBXFileReference; fileEncoding = 4; lastKnownFileType = sourcecode.c.h; path = WPMediaSizing.h; sourceTree = "<group>"; };
		852CD8AC190E0BC4006C9AED /* WPMediaSizing.m */ = {isa = PBXFileReference; fileEncoding = 4; lastKnownFileType = sourcecode.c.objc; path = WPMediaSizing.m; sourceTree = "<group>"; };
		85435BE8190F837500E868D0 /* WPUploadStatusView.h */ = {isa = PBXFileReference; fileEncoding = 4; lastKnownFileType = sourcecode.c.h; path = WPUploadStatusView.h; sourceTree = "<group>"; usesTabs = 0; };
		85435BE9190F837500E868D0 /* WPUploadStatusView.m */ = {isa = PBXFileReference; fileEncoding = 4; lastKnownFileType = sourcecode.c.objc; path = WPUploadStatusView.m; sourceTree = "<group>"; usesTabs = 0; };
		857610D418C0377300EDF406 /* StatsWebViewController.h */ = {isa = PBXFileReference; fileEncoding = 4; lastKnownFileType = sourcecode.c.h; path = StatsWebViewController.h; sourceTree = "<group>"; };
		857610D518C0377300EDF406 /* StatsWebViewController.m */ = {isa = PBXFileReference; fileEncoding = 4; lastKnownFileType = sourcecode.c.objc; path = StatsWebViewController.m; sourceTree = "<group>"; };
		858DE40D1730384F000AC628 /* LoginViewController.h */ = {isa = PBXFileReference; fileEncoding = 4; lastKnownFileType = sourcecode.c.h; path = LoginViewController.h; sourceTree = "<group>"; };
		858DE40E1730384F000AC628 /* LoginViewController.m */ = {isa = PBXFileReference; fileEncoding = 4; lastKnownFileType = sourcecode.c.objc; path = LoginViewController.m; sourceTree = "<group>"; };
		859CFD44190E3198005FB217 /* WPMediaUploader.h */ = {isa = PBXFileReference; fileEncoding = 4; lastKnownFileType = sourcecode.c.h; path = WPMediaUploader.h; sourceTree = "<group>"; };
		859CFD45190E3198005FB217 /* WPMediaUploader.m */ = {isa = PBXFileReference; fileEncoding = 4; lastKnownFileType = sourcecode.c.objc; path = WPMediaUploader.m; sourceTree = "<group>"; };
		859F761B18F2159800EF8D5D /* WPAnalyticsTrackerMixpanelInstructionsForStat.h */ = {isa = PBXFileReference; fileEncoding = 4; lastKnownFileType = sourcecode.c.h; path = WPAnalyticsTrackerMixpanelInstructionsForStat.h; sourceTree = "<group>"; };
		859F761C18F2159800EF8D5D /* WPAnalyticsTrackerMixpanelInstructionsForStat.m */ = {isa = PBXFileReference; fileEncoding = 4; lastKnownFileType = sourcecode.c.objc; path = WPAnalyticsTrackerMixpanelInstructionsForStat.m; sourceTree = "<group>"; };
		85AD6AEA173CCF9E002CB896 /* WPNUXPrimaryButton.h */ = {isa = PBXFileReference; fileEncoding = 4; lastKnownFileType = sourcecode.c.h; path = WPNUXPrimaryButton.h; sourceTree = "<group>"; };
		85AD6AEB173CCF9E002CB896 /* WPNUXPrimaryButton.m */ = {isa = PBXFileReference; fileEncoding = 4; lastKnownFileType = sourcecode.c.objc; path = WPNUXPrimaryButton.m; sourceTree = "<group>"; };
		85AD6AED173CCFDC002CB896 /* WPNUXSecondaryButton.h */ = {isa = PBXFileReference; fileEncoding = 4; lastKnownFileType = sourcecode.c.h; path = WPNUXSecondaryButton.h; sourceTree = "<group>"; };
		85AD6AEE173CCFDC002CB896 /* WPNUXSecondaryButton.m */ = {isa = PBXFileReference; fileEncoding = 4; lastKnownFileType = sourcecode.c.objc; path = WPNUXSecondaryButton.m; sourceTree = "<group>"; };
		85B6F74D1742DA1D00CE7F3A /* WPNUXMainButton.h */ = {isa = PBXFileReference; fileEncoding = 4; lastKnownFileType = sourcecode.c.h; path = WPNUXMainButton.h; sourceTree = "<group>"; };
		85B6F74E1742DA1D00CE7F3A /* WPNUXMainButton.m */ = {isa = PBXFileReference; fileEncoding = 4; lastKnownFileType = sourcecode.c.objc; path = WPNUXMainButton.m; sourceTree = "<group>"; };
		85B6F7501742DAE800CE7F3A /* WPNUXBackButton.h */ = {isa = PBXFileReference; fileEncoding = 4; lastKnownFileType = sourcecode.c.h; path = WPNUXBackButton.h; sourceTree = "<group>"; };
		85B6F7511742DAE800CE7F3A /* WPNUXBackButton.m */ = {isa = PBXFileReference; fileEncoding = 4; lastKnownFileType = sourcecode.c.objc; path = WPNUXBackButton.m; sourceTree = "<group>"; };
		85C720AF1730CEFA00460645 /* WPWalkthroughTextField.h */ = {isa = PBXFileReference; fileEncoding = 4; lastKnownFileType = sourcecode.c.h; path = WPWalkthroughTextField.h; sourceTree = "<group>"; };
		85C720B01730CEFA00460645 /* WPWalkthroughTextField.m */ = {isa = PBXFileReference; fileEncoding = 4; lastKnownFileType = sourcecode.c.objc; path = WPWalkthroughTextField.m; sourceTree = "<group>"; };
		85D08A6F17342ECE00E2BBCA /* AddUsersBlogCell.h */ = {isa = PBXFileReference; fileEncoding = 4; lastKnownFileType = sourcecode.c.h; path = AddUsersBlogCell.h; sourceTree = "<group>"; };
		85D08A7017342ECE00E2BBCA /* AddUsersBlogCell.m */ = {isa = PBXFileReference; fileEncoding = 4; lastKnownFileType = sourcecode.c.objc; path = AddUsersBlogCell.m; sourceTree = "<group>"; };
		85D2275718F1EB8A001DA8DA /* WPAnalyticsTrackerMixpanel.h */ = {isa = PBXFileReference; fileEncoding = 4; lastKnownFileType = sourcecode.c.h; path = WPAnalyticsTrackerMixpanel.h; sourceTree = "<group>"; };
		85D2275818F1EB8A001DA8DA /* WPAnalyticsTrackerMixpanel.m */ = {isa = PBXFileReference; fileEncoding = 4; lastKnownFileType = sourcecode.c.objc; lineEnding = 0; path = WPAnalyticsTrackerMixpanel.m; sourceTree = "<group>"; xcLanguageSpecificationIdentifier = xcode.lang.objc; };
		85D80557171630B30075EEAC /* DotCom-Languages.plist */ = {isa = PBXFileReference; fileEncoding = 4; lastKnownFileType = text.plist.xml; path = "DotCom-Languages.plist"; sourceTree = "<group>"; };
		85D8055B171631F10075EEAC /* SelectWPComLanguageViewController.h */ = {isa = PBXFileReference; fileEncoding = 4; lastKnownFileType = sourcecode.c.h; path = SelectWPComLanguageViewController.h; sourceTree = "<group>"; };
		85D8055C171631F10075EEAC /* SelectWPComLanguageViewController.m */ = {isa = PBXFileReference; fileEncoding = 4; lastKnownFileType = sourcecode.c.objc; path = SelectWPComLanguageViewController.m; sourceTree = "<group>"; };
		85DA8C4218F3F29A0074C8A4 /* WPAnalyticsTrackerWPCom.h */ = {isa = PBXFileReference; fileEncoding = 4; lastKnownFileType = sourcecode.c.h; path = WPAnalyticsTrackerWPCom.h; sourceTree = "<group>"; };
		85DA8C4318F3F29A0074C8A4 /* WPAnalyticsTrackerWPCom.m */ = {isa = PBXFileReference; fileEncoding = 4; lastKnownFileType = sourcecode.c.objc; path = WPAnalyticsTrackerWPCom.m; sourceTree = "<group>"; };
		85E105841731A597001071A3 /* WPWalkthroughOverlayView.h */ = {isa = PBXFileReference; fileEncoding = 4; lastKnownFileType = sourcecode.c.h; path = WPWalkthroughOverlayView.h; sourceTree = "<group>"; };
		85E105851731A597001071A3 /* WPWalkthroughOverlayView.m */ = {isa = PBXFileReference; fileEncoding = 4; lastKnownFileType = sourcecode.c.objc; path = WPWalkthroughOverlayView.m; sourceTree = "<group>"; };
		85EC44D21739826A00686604 /* CreateAccountAndBlogViewController.h */ = {isa = PBXFileReference; fileEncoding = 4; lastKnownFileType = sourcecode.c.h; path = CreateAccountAndBlogViewController.h; sourceTree = "<group>"; };
		85EC44D31739826A00686604 /* CreateAccountAndBlogViewController.m */ = {isa = PBXFileReference; fileEncoding = 4; lastKnownFileType = sourcecode.c.objc; path = CreateAccountAndBlogViewController.m; sourceTree = "<group>"; };
		85ED988717DFA00000090D0B /* Images.xcassets */ = {isa = PBXFileReference; lastKnownFileType = folder.assetcatalog; path = Images.xcassets; sourceTree = "<group>"; };
		85ED98AA17DFB17200090D0B /* iTunesArtwork@2x */ = {isa = PBXFileReference; lastKnownFileType = file; path = "iTunesArtwork@2x"; sourceTree = "<group>"; };
		872A78E046E04A05B17EB1A1 /* libPods-WordPressTodayWidget.a */ = {isa = PBXFileReference; explicitFileType = archive.ar; includeInIndex = 0; path = "libPods-WordPressTodayWidget.a"; sourceTree = BUILT_PRODUCTS_DIR; };
		8D1107310486CEB800E47090 /* Info.plist */ = {isa = PBXFileReference; fileEncoding = 4; lastKnownFileType = text.plist.xml; path = Info.plist; sourceTree = "<group>"; };
		9198544476D3B385673B18E9 /* Pods-WordPressTest.release.xcconfig */ = {isa = PBXFileReference; includeInIndex = 1; lastKnownFileType = text.xcconfig; name = "Pods-WordPressTest.release.xcconfig"; path = "../Pods/Target Support Files/Pods-WordPressTest/Pods-WordPressTest.release.xcconfig"; sourceTree = "<group>"; };
		91E1D2929A320BA8932240BF /* Pods-UITests.release-internal.xcconfig */ = {isa = PBXFileReference; includeInIndex = 1; lastKnownFileType = text.xcconfig; name = "Pods-UITests.release-internal.xcconfig"; path = "../Pods/Target Support Files/Pods-UITests/Pods-UITests.release-internal.xcconfig"; sourceTree = "<group>"; };
		93027BB61758332300483FFD /* SupportViewController.h */ = {isa = PBXFileReference; fileEncoding = 4; lastKnownFileType = sourcecode.c.h; path = SupportViewController.h; sourceTree = "<group>"; };
		93027BB71758332300483FFD /* SupportViewController.m */ = {isa = PBXFileReference; fileEncoding = 4; lastKnownFileType = sourcecode.c.objc; path = SupportViewController.m; sourceTree = "<group>"; };
		930284B618EAF7B600CB0BF4 /* LocalCoreDataService.h */ = {isa = PBXFileReference; lastKnownFileType = sourcecode.c.h; path = LocalCoreDataService.h; sourceTree = "<group>"; };
		93069F54176237A4000C966D /* ActivityLogViewController.h */ = {isa = PBXFileReference; fileEncoding = 4; lastKnownFileType = sourcecode.c.h; path = ActivityLogViewController.h; sourceTree = "<group>"; };
		93069F55176237A4000C966D /* ActivityLogViewController.m */ = {isa = PBXFileReference; fileEncoding = 4; lastKnownFileType = sourcecode.c.objc; path = ActivityLogViewController.m; sourceTree = "<group>"; };
		93069F571762410B000C966D /* ActivityLogDetailViewController.h */ = {isa = PBXFileReference; fileEncoding = 4; lastKnownFileType = sourcecode.c.h; path = ActivityLogDetailViewController.h; sourceTree = "<group>"; };
		93069F581762410B000C966D /* ActivityLogDetailViewController.m */ = {isa = PBXFileReference; fileEncoding = 4; lastKnownFileType = sourcecode.c.objc; path = ActivityLogDetailViewController.m; sourceTree = "<group>"; };
		930C6374182BD86400976C21 /* WordPress-Internal-Info.plist */ = {isa = PBXFileReference; lastKnownFileType = text.plist.xml; path = "WordPress-Internal-Info.plist"; sourceTree = "<group>"; };
		930FD0A519882742000CC81D /* BlogServiceTest.m */ = {isa = PBXFileReference; fileEncoding = 4; lastKnownFileType = sourcecode.c.objc; path = BlogServiceTest.m; sourceTree = "<group>"; };
		931D26FC19EDA10D00114F17 /* ALIterativeMigrator.h */ = {isa = PBXFileReference; fileEncoding = 4; lastKnownFileType = sourcecode.c.h; path = ALIterativeMigrator.h; sourceTree = "<group>"; };
		931D26FD19EDA10D00114F17 /* ALIterativeMigrator.m */ = {isa = PBXFileReference; fileEncoding = 4; lastKnownFileType = sourcecode.c.objc; path = ALIterativeMigrator.m; sourceTree = "<group>"; };
		931D26FF19EDAE8600114F17 /* CoreDataMigrationTests.m */ = {isa = PBXFileReference; fileEncoding = 4; lastKnownFileType = sourcecode.c.objc; path = CoreDataMigrationTests.m; sourceTree = "<group>"; };
		931DF4D718D09A2F00540BDD /* en */ = {isa = PBXFileReference; lastKnownFileType = text.plist.strings; name = en; path = en.lproj/InfoPlist.strings; sourceTree = "<group>"; };
		931DF4D918D09A9B00540BDD /* pt */ = {isa = PBXFileReference; lastKnownFileType = text.plist.strings; name = pt; path = pt.lproj/InfoPlist.strings; sourceTree = "<group>"; };
		931DF4DA18D09AE100540BDD /* fr */ = {isa = PBXFileReference; lastKnownFileType = text.plist.strings; name = fr; path = fr.lproj/InfoPlist.strings; sourceTree = "<group>"; };
		931DF4DB18D09AF600540BDD /* nl */ = {isa = PBXFileReference; lastKnownFileType = text.plist.strings; name = nl; path = nl.lproj/InfoPlist.strings; sourceTree = "<group>"; };
		931DF4DC18D09B0100540BDD /* it */ = {isa = PBXFileReference; lastKnownFileType = text.plist.strings; name = it; path = it.lproj/InfoPlist.strings; sourceTree = "<group>"; };
		931DF4DD18D09B1900540BDD /* th */ = {isa = PBXFileReference; lastKnownFileType = text.plist.strings; name = th; path = th.lproj/InfoPlist.strings; sourceTree = "<group>"; };
		931DF4DE18D09B2600540BDD /* de */ = {isa = PBXFileReference; lastKnownFileType = text.plist.strings; name = de; path = de.lproj/InfoPlist.strings; sourceTree = "<group>"; };
		931DF4DF18D09B3900540BDD /* id */ = {isa = PBXFileReference; lastKnownFileType = text.plist.strings; name = id; path = id.lproj/InfoPlist.strings; sourceTree = "<group>"; };
		93267A6019B896CD00997EB8 /* Info-Internal.plist */ = {isa = PBXFileReference; fileEncoding = 4; lastKnownFileType = text.plist.xml; path = "Info-Internal.plist"; sourceTree = "<group>"; };
		93460A36189D5091000E26CE /* WordPress 14.xcdatamodel */ = {isa = PBXFileReference; lastKnownFileType = wrapper.xcdatamodel; path = "WordPress 14.xcdatamodel"; sourceTree = "<group>"; };
		934884AC19B78723004028D8 /* WordPressTodayWidget-Internal.entitlements */ = {isa = PBXFileReference; fileEncoding = 4; lastKnownFileType = text.xml; path = "WordPressTodayWidget-Internal.entitlements"; sourceTree = "<group>"; };
		934884AE19B7875C004028D8 /* WordPress-Internal.entitlements */ = {isa = PBXFileReference; fileEncoding = 4; lastKnownFileType = text.xml; path = "WordPress-Internal.entitlements"; sourceTree = "<group>"; };
		934F1B3119ACCE5600E9E63E /* WordPress.entitlements */ = {isa = PBXFileReference; lastKnownFileType = text.xml; path = WordPress.entitlements; sourceTree = "<group>"; };
		93594BD4191D2F5A0079E6B2 /* stats-batch.json */ = {isa = PBXFileReference; fileEncoding = 4; lastKnownFileType = text.json; path = "stats-batch.json"; sourceTree = "<group>"; };
		9363113D19F9DE0700B0C739 /* WordPress 23.xcdatamodel */ = {isa = PBXFileReference; lastKnownFileType = wrapper.xcdatamodel; path = "WordPress 23.xcdatamodel"; sourceTree = "<group>"; };
		9363113E19FA996700B0C739 /* AccountServiceTests.swift */ = {isa = PBXFileReference; fileEncoding = 4; lastKnownFileType = sourcecode.swift; path = AccountServiceTests.swift; sourceTree = "<group>"; };
		93740DC817D8F85600C41B2F /* WPAlertView.h */ = {isa = PBXFileReference; fileEncoding = 4; lastKnownFileType = sourcecode.c.h; path = WPAlertView.h; sourceTree = "<group>"; };
		93740DCA17D8F86700C41B2F /* WPAlertView.m */ = {isa = PBXFileReference; fileEncoding = 4; lastKnownFileType = sourcecode.c.objc; path = WPAlertView.m; sourceTree = "<group>"; };
<<<<<<< HEAD
=======
		937D9A0C19F83744007B9D5F /* WordPress 22.xcdatamodel */ = {isa = PBXFileReference; lastKnownFileType = wrapper.xcdatamodel; path = "WordPress 22.xcdatamodel"; sourceTree = "<group>"; };
		937D9A0E19F83812007B9D5F /* WordPress-22-23.xcmappingmodel */ = {isa = PBXFileReference; lastKnownFileType = wrapper.xcmappingmodel; path = "WordPress-22-23.xcmappingmodel"; sourceTree = "<group>"; };
		937D9A1019F838C2007B9D5F /* AccountToAccount22to23.swift */ = {isa = PBXFileReference; fileEncoding = 4; lastKnownFileType = sourcecode.swift; path = AccountToAccount22to23.swift; sourceTree = "<group>"; };
		93A379D919FE6D3000415023 /* DDLogSwift.h */ = {isa = PBXFileReference; fileEncoding = 4; lastKnownFileType = sourcecode.c.h; path = DDLogSwift.h; sourceTree = "<group>"; };
		93A379DA19FE6D3000415023 /* DDLogSwift.m */ = {isa = PBXFileReference; fileEncoding = 4; lastKnownFileType = sourcecode.c.objc; path = DDLogSwift.m; sourceTree = "<group>"; };
>>>>>>> ef072072
		93A379EB19FFBF7900415023 /* KeychainTest.m */ = {isa = PBXFileReference; fileEncoding = 4; lastKnownFileType = sourcecode.c.objc; path = KeychainTest.m; sourceTree = "<group>"; };
		93A3F7DD1843F6F00082FEEA /* CoreTelephony.framework */ = {isa = PBXFileReference; lastKnownFileType = wrapper.framework; name = CoreTelephony.framework; path = System/Library/Frameworks/CoreTelephony.framework; sourceTree = SDKROOT; };
		93C1147D18EC5DD500DAC95C /* AccountService.h */ = {isa = PBXFileReference; fileEncoding = 4; lastKnownFileType = sourcecode.c.h; path = AccountService.h; sourceTree = "<group>"; };
		93C1147E18EC5DD500DAC95C /* AccountService.m */ = {isa = PBXFileReference; fileEncoding = 4; lastKnownFileType = sourcecode.c.objc; path = AccountService.m; sourceTree = "<group>"; };
		93C1148318EDF6E100DAC95C /* BlogService.h */ = {isa = PBXFileReference; fileEncoding = 4; lastKnownFileType = sourcecode.c.h; path = BlogService.h; sourceTree = "<group>"; };
		93C1148418EDF6E100DAC95C /* BlogService.m */ = {isa = PBXFileReference; fileEncoding = 4; lastKnownFileType = sourcecode.c.objc; path = BlogService.m; sourceTree = "<group>"; };
		93CD939219099BE70049096E /* authtoken.json */ = {isa = PBXFileReference; fileEncoding = 4; lastKnownFileType = text.json; path = authtoken.json; sourceTree = "<group>"; };
		93D6D6461924FDAD00A4F44A /* CategoryServiceRemote.h */ = {isa = PBXFileReference; fileEncoding = 4; lastKnownFileType = sourcecode.c.h; path = CategoryServiceRemote.h; sourceTree = "<group>"; };
<<<<<<< HEAD
=======
		93D6D6471924FDAD00A4F44A /* CategoryServiceRemote.m */ = {isa = PBXFileReference; fileEncoding = 4; lastKnownFileType = sourcecode.c.objc; path = CategoryServiceRemote.m; sourceTree = "<group>"; };
		93DEB88019E5BF7100F9546D /* TodayExtensionService.h */ = {isa = PBXFileReference; fileEncoding = 4; lastKnownFileType = sourcecode.c.h; path = TodayExtensionService.h; sourceTree = "<group>"; };
		93DEB88119E5BF7100F9546D /* TodayExtensionService.m */ = {isa = PBXFileReference; fileEncoding = 4; lastKnownFileType = sourcecode.c.objc; path = TodayExtensionService.m; sourceTree = "<group>"; };
>>>>>>> ef072072
		93E5283A19A7741A003A1A9C /* WordPressTodayWidget.appex */ = {isa = PBXFileReference; explicitFileType = "wrapper.app-extension"; includeInIndex = 0; path = WordPressTodayWidget.appex; sourceTree = BUILT_PRODUCTS_DIR; };
		93E5283B19A7741A003A1A9C /* NotificationCenter.framework */ = {isa = PBXFileReference; lastKnownFileType = wrapper.framework; name = NotificationCenter.framework; path = System/Library/Frameworks/NotificationCenter.framework; sourceTree = SDKROOT; };
		93E5283F19A7741A003A1A9C /* Info.plist */ = {isa = PBXFileReference; lastKnownFileType = text.plist.xml; path = Info.plist; sourceTree = "<group>"; };
		93E5284019A7741A003A1A9C /* TodayViewController.swift */ = {isa = PBXFileReference; lastKnownFileType = sourcecode.swift; path = TodayViewController.swift; sourceTree = "<group>"; };
		93E5284219A7741A003A1A9C /* MainInterface.storyboard */ = {isa = PBXFileReference; lastKnownFileType = file.storyboard; path = MainInterface.storyboard; sourceTree = "<group>"; };
		93E5284F19A77824003A1A9C /* WordPressTodayWidget-Bridging-Header.h */ = {isa = PBXFileReference; lastKnownFileType = sourcecode.c.h; path = "WordPressTodayWidget-Bridging-Header.h"; sourceTree = "<group>"; };
		93E5285319A778AF003A1A9C /* WPDDLogWrapper.h */ = {isa = PBXFileReference; fileEncoding = 4; lastKnownFileType = sourcecode.c.h; path = WPDDLogWrapper.h; sourceTree = "<group>"; };
		93E5285419A778AF003A1A9C /* WPDDLogWrapper.m */ = {isa = PBXFileReference; fileEncoding = 4; lastKnownFileType = sourcecode.c.objc; path = WPDDLogWrapper.m; sourceTree = "<group>"; };
		93E5285719A7AA5C003A1A9C /* WordPressTodayWidget.entitlements */ = {isa = PBXFileReference; lastKnownFileType = text.xml; path = WordPressTodayWidget.entitlements; sourceTree = "<group>"; };
		93E9050219E6F240005513C9 /* WordPressTest-Bridging-Header.h */ = {isa = PBXFileReference; lastKnownFileType = sourcecode.c.h; path = "WordPressTest-Bridging-Header.h"; sourceTree = "<group>"; };
		93E9050319E6F242005513C9 /* ContextManagerTests.swift */ = {isa = PBXFileReference; fileEncoding = 4; lastKnownFileType = sourcecode.swift; path = ContextManagerTests.swift; sourceTree = "<group>"; };
		93E9050519E6F3D8005513C9 /* TestContextManager.h */ = {isa = PBXFileReference; fileEncoding = 4; lastKnownFileType = sourcecode.c.h; path = TestContextManager.h; sourceTree = "<group>"; };
		93E9050619E6F3D8005513C9 /* TestContextManager.m */ = {isa = PBXFileReference; fileEncoding = 4; lastKnownFileType = sourcecode.c.objc; path = TestContextManager.m; sourceTree = "<group>"; };
		93EF094B19ED4F1100C89770 /* ContextManager-Internals.h */ = {isa = PBXFileReference; lastKnownFileType = sourcecode.c.h; path = "ContextManager-Internals.h"; sourceTree = "<group>"; };
		93FA0F0118E451A80007903B /* LICENSE */ = {isa = PBXFileReference; fileEncoding = 4; lastKnownFileType = text; name = LICENSE; path = ../LICENSE; sourceTree = "<group>"; };
		93FA0F0218E451A80007903B /* README.md */ = {isa = PBXFileReference; fileEncoding = 4; lastKnownFileType = text; name = README.md; path = ../README.md; sourceTree = "<group>"; };
		93FA0F0318E451A80007903B /* update-translations.rb */ = {isa = PBXFileReference; fileEncoding = 4; lastKnownFileType = text.script.ruby; name = "update-translations.rb"; path = "../update-translations.rb"; sourceTree = "<group>"; };
		93FA0F0418E451A80007903B /* fix-translation.php */ = {isa = PBXFileReference; fileEncoding = 4; lastKnownFileType = text.script.php; name = "fix-translation.php"; path = "../fix-translation.php"; sourceTree = "<group>"; };
		93FA0F0518E451A80007903B /* localize.py */ = {isa = PBXFileReference; fileEncoding = 4; lastKnownFileType = text.script.python; name = localize.py; path = ../localize.py; sourceTree = "<group>"; };
		93FA59DB18D88C1C001446BC /* CategoryService.h */ = {isa = PBXFileReference; fileEncoding = 4; lastKnownFileType = sourcecode.c.h; path = CategoryService.h; sourceTree = "<group>"; };
		93FA59DC18D88C1C001446BC /* CategoryService.m */ = {isa = PBXFileReference; fileEncoding = 4; lastKnownFileType = sourcecode.c.objc; path = CategoryService.m; sourceTree = "<group>"; };
		A01C542D0E24E88400D411F2 /* SystemConfiguration.framework */ = {isa = PBXFileReference; includeInIndex = 1; lastKnownFileType = wrapper.framework; name = SystemConfiguration.framework; path = System/Library/Frameworks/SystemConfiguration.framework; sourceTree = SDKROOT; };
		A01C55470E25E0D000D411F2 /* defaultPostTemplate.html */ = {isa = PBXFileReference; fileEncoding = 4; lastKnownFileType = text.html; name = defaultPostTemplate.html; path = Resources/HTML/defaultPostTemplate.html; sourceTree = "<group>"; };
		A0E293EF0E21027E00C6919C /* WPAddCategoryViewController.h */ = {isa = PBXFileReference; fileEncoding = 4; lastKnownFileType = sourcecode.c.h; path = WPAddCategoryViewController.h; sourceTree = "<group>"; };
		A0E293F00E21027E00C6919C /* WPAddCategoryViewController.m */ = {isa = PBXFileReference; fileEncoding = 4; lastKnownFileType = sourcecode.c.objc; path = WPAddCategoryViewController.m; sourceTree = "<group>"; };
		A20971B419B0BC390058F395 /* en-GB */ = {isa = PBXFileReference; lastKnownFileType = text.plist.strings; name = "en-GB"; path = "en-GB.lproj/Localizable.strings"; sourceTree = "<group>"; };
		A20971B519B0BC390058F395 /* en-GB */ = {isa = PBXFileReference; lastKnownFileType = text.plist.strings; name = "en-GB"; path = "en-GB.lproj/InfoPlist.strings"; sourceTree = "<group>"; };
		A20971B619B0BC390058F395 /* en-GB */ = {isa = PBXFileReference; lastKnownFileType = text.plist.strings; name = "en-GB"; path = "en-GB.lproj/InfoPlist.strings"; sourceTree = "<group>"; };
		A20971B719B0BC570058F395 /* pt-BR */ = {isa = PBXFileReference; lastKnownFileType = text.plist.strings; name = "pt-BR"; path = "pt-BR.lproj/Localizable.strings"; sourceTree = "<group>"; };
		A20971B819B0BC570058F395 /* pt-BR */ = {isa = PBXFileReference; lastKnownFileType = text.plist.strings; name = "pt-BR"; path = "pt-BR.lproj/InfoPlist.strings"; sourceTree = "<group>"; };
		A20971B919B0BC580058F395 /* pt-BR */ = {isa = PBXFileReference; lastKnownFileType = text.plist.strings; name = "pt-BR"; path = "pt-BR.lproj/InfoPlist.strings"; sourceTree = "<group>"; };
		A25EBD85156E330600530E3D /* WPTableViewController.h */ = {isa = PBXFileReference; fileEncoding = 4; lastKnownFileType = sourcecode.c.h; path = WPTableViewController.h; sourceTree = "<group>"; };
		A25EBD86156E330600530E3D /* WPTableViewController.m */ = {isa = PBXFileReference; fileEncoding = 4; lastKnownFileType = sourcecode.c.objc; path = WPTableViewController.m; sourceTree = "<group>"; };
		A2787D0119002AB1000D6CA6 /* HelpshiftConfig.plist */ = {isa = PBXFileReference; fileEncoding = 4; lastKnownFileType = text.plist.xml; path = HelpshiftConfig.plist; sourceTree = "<group>"; };
		A284044518BFE7F300D982B6 /* WordPress 15.xcdatamodel */ = {isa = PBXFileReference; lastKnownFileType = wrapper.xcdatamodel; path = "WordPress 15.xcdatamodel"; sourceTree = "<group>"; };
		A28F6FD119B61ACA00AADE55 /* SwiftPlayground.playground */ = {isa = PBXFileReference; lastKnownFileType = file.playground; path = SwiftPlayground.playground; sourceTree = "<group>"; };
		A2DC5B181953451B009584C3 /* WPNUXHelpBadgeLabel.h */ = {isa = PBXFileReference; fileEncoding = 4; lastKnownFileType = sourcecode.c.h; path = WPNUXHelpBadgeLabel.h; sourceTree = "<group>"; };
		A2DC5B191953451B009584C3 /* WPNUXHelpBadgeLabel.m */ = {isa = PBXFileReference; fileEncoding = 4; lastKnownFileType = sourcecode.c.objc; path = WPNUXHelpBadgeLabel.m; sourceTree = "<group>"; };
		A42FAD830601402EC061BE54 /* Pods-WordPressTest.release-internal.xcconfig */ = {isa = PBXFileReference; includeInIndex = 1; lastKnownFileType = text.xcconfig; name = "Pods-WordPressTest.release-internal.xcconfig"; path = "../Pods/Target Support Files/Pods-WordPressTest/Pods-WordPressTest.release-internal.xcconfig"; sourceTree = "<group>"; };
		AC055AD29E203B2021E7F39B /* Pods.debug.xcconfig */ = {isa = PBXFileReference; includeInIndex = 1; lastKnownFileType = text.xcconfig; name = Pods.debug.xcconfig; path = "../Pods/Target Support Files/Pods/Pods.debug.xcconfig"; sourceTree = "<group>"; };
		ACBAB5FC0E121C7300F38795 /* PostSettingsViewController.h */ = {isa = PBXFileReference; fileEncoding = 4; lastKnownFileType = sourcecode.c.h; path = PostSettingsViewController.h; sourceTree = "<group>"; usesTabs = 0; };
		ACBAB5FD0E121C7300F38795 /* PostSettingsViewController.m */ = {isa = PBXFileReference; fileEncoding = 4; lastKnownFileType = sourcecode.c.objc; path = PostSettingsViewController.m; sourceTree = "<group>"; usesTabs = 0; };
		ACBAB6840E1247F700F38795 /* PostPreviewViewController.h */ = {isa = PBXFileReference; fileEncoding = 4; lastKnownFileType = sourcecode.c.h; path = PostPreviewViewController.h; sourceTree = "<group>"; usesTabs = 0; };
		ACBAB6850E1247F700F38795 /* PostPreviewViewController.m */ = {isa = PBXFileReference; fileEncoding = 4; lastKnownFileType = sourcecode.c.objc; path = PostPreviewViewController.m; sourceTree = "<group>"; usesTabs = 0; };
		ACC156CA0E10E67600D6E1A0 /* WPPostViewController.h */ = {isa = PBXFileReference; fileEncoding = 4; lastKnownFileType = sourcecode.c.h; path = WPPostViewController.h; sourceTree = "<group>"; usesTabs = 0; };
		ACC156CB0E10E67600D6E1A0 /* WPPostViewController.m */ = {isa = PBXFileReference; fileEncoding = 4; lastKnownFileType = sourcecode.c.objc; path = WPPostViewController.m; sourceTree = "<group>"; usesTabs = 0; };
		ADF544C0195A0F620092213D /* CustomHighlightButton.h */ = {isa = PBXFileReference; fileEncoding = 4; lastKnownFileType = sourcecode.c.h; path = CustomHighlightButton.h; sourceTree = "<group>"; };
		ADF544C1195A0F620092213D /* CustomHighlightButton.m */ = {isa = PBXFileReference; fileEncoding = 4; lastKnownFileType = sourcecode.c.objc; path = CustomHighlightButton.m; sourceTree = "<group>"; };
		AEFB66560B716519236CEE67 /* Pods.release.xcconfig */ = {isa = PBXFileReference; includeInIndex = 1; lastKnownFileType = text.xcconfig; name = Pods.release.xcconfig; path = "../Pods/Target Support Files/Pods/Pods.release.xcconfig"; sourceTree = "<group>"; };
		B43F6A7D9B3DC5B8B4A7DDCA /* Pods-WordPressTest.debug.xcconfig */ = {isa = PBXFileReference; includeInIndex = 1; lastKnownFileType = text.xcconfig; name = "Pods-WordPressTest.debug.xcconfig"; path = "../Pods/Target Support Files/Pods-WordPressTest/Pods-WordPressTest.debug.xcconfig"; sourceTree = "<group>"; };
		B5134AF419B2C4F200FADE8C /* ReplyBezierView.swift */ = {isa = PBXFileReference; fileEncoding = 4; lastKnownFileType = sourcecode.swift; path = ReplyBezierView.swift; sourceTree = "<group>"; };
		B52B4F7919C0E49B00526D6F /* WPDynamicHeightTextView.swift */ = {isa = PBXFileReference; fileEncoding = 4; lastKnownFileType = sourcecode.swift; path = WPDynamicHeightTextView.swift; sourceTree = "<group>"; };
		B52C4C7C199D4CD3009FD823 /* NoteBlockUserTableViewCell.swift */ = {isa = PBXFileReference; fileEncoding = 4; lastKnownFileType = sourcecode.swift; path = NoteBlockUserTableViewCell.swift; sourceTree = "<group>"; };
		B52C4C7E199D74AE009FD823 /* NoteTableViewCell.swift */ = {isa = PBXFileReference; fileEncoding = 4; lastKnownFileType = sourcecode.swift; path = NoteTableViewCell.swift; sourceTree = "<group>"; };
		B532D4E5199D4357006E4DF6 /* NoteBlockCommentTableViewCell.swift */ = {isa = PBXFileReference; fileEncoding = 4; lastKnownFileType = sourcecode.swift; path = NoteBlockCommentTableViewCell.swift; sourceTree = "<group>"; };
		B532D4E6199D4357006E4DF6 /* NoteBlockHeaderTableViewCell.swift */ = {isa = PBXFileReference; fileEncoding = 4; lastKnownFileType = sourcecode.swift; path = NoteBlockHeaderTableViewCell.swift; sourceTree = "<group>"; };
		B532D4E7199D4357006E4DF6 /* NoteBlockTableViewCell.swift */ = {isa = PBXFileReference; fileEncoding = 4; lastKnownFileType = sourcecode.swift; path = NoteBlockTableViewCell.swift; sourceTree = "<group>"; };
		B532D4E8199D4357006E4DF6 /* NoteBlockTextTableViewCell.swift */ = {isa = PBXFileReference; fileEncoding = 4; lastKnownFileType = sourcecode.swift; path = NoteBlockTextTableViewCell.swift; sourceTree = "<group>"; };
		B532D4ED199D4418006E4DF6 /* NoteBlockImageTableViewCell.swift */ = {isa = PBXFileReference; fileEncoding = 4; lastKnownFileType = sourcecode.swift; path = NoteBlockImageTableViewCell.swift; sourceTree = "<group>"; };
		B53FDF6C19B8C336000723B6 /* UIScreen+Helpers.swift */ = {isa = PBXFileReference; fileEncoding = 4; lastKnownFileType = sourcecode.swift; path = "UIScreen+Helpers.swift"; sourceTree = "<group>"; };
		B548458019A258890077E7A5 /* UIActionSheet+Helpers.h */ = {isa = PBXFileReference; fileEncoding = 4; lastKnownFileType = sourcecode.c.h; path = "UIActionSheet+Helpers.h"; sourceTree = "<group>"; };
		B548458119A258890077E7A5 /* UIActionSheet+Helpers.m */ = {isa = PBXFileReference; fileEncoding = 4; lastKnownFileType = sourcecode.c.objc; path = "UIActionSheet+Helpers.m"; sourceTree = "<group>"; };
		B5509A9119CA38B3006D2E49 /* EditReplyViewController.h */ = {isa = PBXFileReference; fileEncoding = 4; lastKnownFileType = sourcecode.c.h; path = EditReplyViewController.h; sourceTree = "<group>"; };
		B5509A9219CA38B3006D2E49 /* EditReplyViewController.m */ = {isa = PBXFileReference; fileEncoding = 4; lastKnownFileType = sourcecode.c.objc; path = EditReplyViewController.m; sourceTree = "<group>"; };
		B5509A9419CA3B9F006D2E49 /* EditReplyViewController.xib */ = {isa = PBXFileReference; fileEncoding = 4; lastKnownFileType = file.xib; name = EditReplyViewController.xib; path = Resources/EditReplyViewController.xib; sourceTree = "<group>"; };
		B55853F11962337500FAF6C3 /* NSScanner+Helpers.h */ = {isa = PBXFileReference; fileEncoding = 4; lastKnownFileType = sourcecode.c.h; path = "NSScanner+Helpers.h"; sourceTree = "<group>"; };
		B55853F21962337500FAF6C3 /* NSScanner+Helpers.m */ = {isa = PBXFileReference; fileEncoding = 4; lastKnownFileType = sourcecode.c.objc; path = "NSScanner+Helpers.m"; sourceTree = "<group>"; };
		B55853F419630AF900FAF6C3 /* Noticons-Regular.otf */ = {isa = PBXFileReference; lastKnownFileType = file; path = "Noticons-Regular.otf"; sourceTree = "<group>"; };
		B55853F519630D5400FAF6C3 /* NSAttributedString+Util.h */ = {isa = PBXFileReference; fileEncoding = 4; lastKnownFileType = sourcecode.c.h; path = "NSAttributedString+Util.h"; sourceTree = "<group>"; };
		B55853F619630D5400FAF6C3 /* NSAttributedString+Util.m */ = {isa = PBXFileReference; fileEncoding = 4; lastKnownFileType = sourcecode.c.objc; path = "NSAttributedString+Util.m"; sourceTree = "<group>"; };
		B55853F819630E7900FAF6C3 /* Notification.h */ = {isa = PBXFileReference; fileEncoding = 4; lastKnownFileType = sourcecode.c.h; lineEnding = 0; path = Notification.h; sourceTree = "<group>"; xcLanguageSpecificationIdentifier = xcode.lang.objcpp; };
		B55853F919630E7900FAF6C3 /* Notification.m */ = {isa = PBXFileReference; fileEncoding = 4; lastKnownFileType = sourcecode.c.objc; lineEnding = 0; path = Notification.m; sourceTree = "<group>"; xcLanguageSpecificationIdentifier = xcode.lang.objc; };
		B558541019631A1000FAF6C3 /* Notifications.storyboard */ = {isa = PBXFileReference; fileEncoding = 4; lastKnownFileType = file.storyboard; path = Notifications.storyboard; sourceTree = "<group>"; };
		B57B99D419A2C20200506504 /* NoteTableHeaderView.swift */ = {isa = PBXFileReference; fileEncoding = 4; lastKnownFileType = sourcecode.swift; path = NoteTableHeaderView.swift; sourceTree = "<group>"; };
		B57B99DC19A2DBF200506504 /* NSObject+Helpers.h */ = {isa = PBXFileReference; fileEncoding = 4; lastKnownFileType = sourcecode.c.h; path = "NSObject+Helpers.h"; sourceTree = "<group>"; };
		B57B99DD19A2DBF200506504 /* NSObject+Helpers.m */ = {isa = PBXFileReference; fileEncoding = 4; lastKnownFileType = sourcecode.c.objc; path = "NSObject+Helpers.m"; sourceTree = "<group>"; };
		B587796F19B799D800E57C5A /* NSDate+Helpers.swift */ = {isa = PBXFileReference; fileEncoding = 4; lastKnownFileType = sourcecode.swift; path = "NSDate+Helpers.swift"; sourceTree = "<group>"; };
		B587797019B799D800E57C5A /* NSIndexPath+Swift.swift */ = {isa = PBXFileReference; fileEncoding = 4; lastKnownFileType = sourcecode.swift; path = "NSIndexPath+Swift.swift"; sourceTree = "<group>"; };
		B587797119B799D800E57C5A /* NSParagraphStyle+Helpers.swift */ = {isa = PBXFileReference; fileEncoding = 4; lastKnownFileType = sourcecode.swift; path = "NSParagraphStyle+Helpers.swift"; sourceTree = "<group>"; };
		B587797219B799D800E57C5A /* UIDevice+Helpers.swift */ = {isa = PBXFileReference; fileEncoding = 4; lastKnownFileType = sourcecode.swift; path = "UIDevice+Helpers.swift"; sourceTree = "<group>"; };
		B587797319B799D800E57C5A /* UIImageView+Animations.swift */ = {isa = PBXFileReference; fileEncoding = 4; lastKnownFileType = sourcecode.swift; path = "UIImageView+Animations.swift"; sourceTree = "<group>"; };
		B587797419B799D800E57C5A /* UIImageView+Networking.swift */ = {isa = PBXFileReference; fileEncoding = 4; lastKnownFileType = sourcecode.swift; path = "UIImageView+Networking.swift"; sourceTree = "<group>"; };
		B587797519B799D800E57C5A /* UITableView+Helpers.swift */ = {isa = PBXFileReference; fileEncoding = 4; lastKnownFileType = sourcecode.swift; path = "UITableView+Helpers.swift"; sourceTree = "<group>"; };
		B587797619B799D800E57C5A /* UITableViewCell+Helpers.swift */ = {isa = PBXFileReference; fileEncoding = 4; lastKnownFileType = sourcecode.swift; path = "UITableViewCell+Helpers.swift"; sourceTree = "<group>"; };
		B587797719B799D800E57C5A /* UIView+Helpers.swift */ = {isa = PBXFileReference; fileEncoding = 4; lastKnownFileType = sourcecode.swift; path = "UIView+Helpers.swift"; sourceTree = "<group>"; };
		B587798419B799EB00E57C5A /* Notification+Interface.swift */ = {isa = PBXFileReference; fileEncoding = 4; lastKnownFileType = sourcecode.swift; path = "Notification+Interface.swift"; sourceTree = "<group>"; };
		B587798519B799EB00E57C5A /* NotificationBlock+Interface.swift */ = {isa = PBXFileReference; fileEncoding = 4; lastKnownFileType = sourcecode.swift; path = "NotificationBlock+Interface.swift"; sourceTree = "<group>"; };
		B5A6CEA519FA800E009F07DE /* AccountToAccount20to21.swift */ = {isa = PBXFileReference; fileEncoding = 4; lastKnownFileType = sourcecode.swift; name = AccountToAccount20to21.swift; path = "20-21/AccountToAccount20to21.swift"; sourceTree = "<group>"; };
		B5AB733B19901F85005F5044 /* WPNoResultsView+AnimatedBox.h */ = {isa = PBXFileReference; fileEncoding = 4; lastKnownFileType = sourcecode.c.h; path = "WPNoResultsView+AnimatedBox.h"; sourceTree = "<group>"; };
		B5AB733C19901F85005F5044 /* WPNoResultsView+AnimatedBox.m */ = {isa = PBXFileReference; fileEncoding = 4; lastKnownFileType = sourcecode.c.objc; path = "WPNoResultsView+AnimatedBox.m"; sourceTree = "<group>"; };
		B5B56D3019AFB68800B4E29B /* WPStyleGuide+Reply.swift */ = {isa = PBXFileReference; fileEncoding = 4; lastKnownFileType = sourcecode.swift; path = "WPStyleGuide+Reply.swift"; sourceTree = "<group>"; };
		B5B56D3119AFB68800B4E29B /* WPStyleGuide+Notifications.swift */ = {isa = PBXFileReference; fileEncoding = 4; lastKnownFileType = sourcecode.swift; path = "WPStyleGuide+Notifications.swift"; sourceTree = "<group>"; };
		B5B63F3F19621A9F001601C3 /* WordPress 19.xcdatamodel */ = {isa = PBXFileReference; lastKnownFileType = wrapper.xcdatamodel; path = "WordPress 19.xcdatamodel"; sourceTree = "<group>"; };
		B5CC05F51962150600975CAC /* Constants.m */ = {isa = PBXFileReference; fileEncoding = 4; lastKnownFileType = sourcecode.c.objc; path = Constants.m; sourceTree = "<group>"; };
		B5CC05F71962186D00975CAC /* Meta.h */ = {isa = PBXFileReference; fileEncoding = 4; lastKnownFileType = sourcecode.c.h; path = Meta.h; sourceTree = "<group>"; };
		B5CC05F81962186D00975CAC /* Meta.m */ = {isa = PBXFileReference; fileEncoding = 4; lastKnownFileType = sourcecode.c.objc; path = Meta.m; sourceTree = "<group>"; };
		B5CC05FA196218E100975CAC /* XMLParserCollecter.h */ = {isa = PBXFileReference; fileEncoding = 4; lastKnownFileType = sourcecode.c.h; path = XMLParserCollecter.h; sourceTree = "<group>"; };
		B5CC05FB196218E100975CAC /* XMLParserCollecter.m */ = {isa = PBXFileReference; fileEncoding = 4; lastKnownFileType = sourcecode.c.objc; path = XMLParserCollecter.m; sourceTree = "<group>"; };
		B5E167F319C08D18009535AA /* NSCalendar+Helpers.swift */ = {isa = PBXFileReference; fileEncoding = 4; lastKnownFileType = sourcecode.swift; path = "NSCalendar+Helpers.swift"; sourceTree = "<group>"; };
		B5E23BDA19AD0CED000D6879 /* ReplyTextView.swift */ = {isa = PBXFileReference; fileEncoding = 4; lastKnownFileType = sourcecode.swift; path = ReplyTextView.swift; sourceTree = "<group>"; };
		B5E23BDB19AD0CED000D6879 /* ReplyTextView.xib */ = {isa = PBXFileReference; fileEncoding = 4; lastKnownFileType = file.xib; path = ReplyTextView.xib; sourceTree = "<group>"; };
		B5E23BDE19AD0D00000D6879 /* NoteTableViewCell.xib */ = {isa = PBXFileReference; fileEncoding = 4; lastKnownFileType = file.xib; path = NoteTableViewCell.xib; sourceTree = "<group>"; };
		B5F015C9195DFD7600F6ECF2 /* WordPressActivity.h */ = {isa = PBXFileReference; fileEncoding = 4; lastKnownFileType = sourcecode.c.h; path = WordPressActivity.h; sourceTree = "<group>"; };
		B5F015CA195DFD7600F6ECF2 /* WordPressActivity.m */ = {isa = PBXFileReference; fileEncoding = 4; lastKnownFileType = sourcecode.c.objc; path = WordPressActivity.m; sourceTree = "<group>"; };
		B5FD4520199D0C9A00286FBB /* WordPress-Bridging-Header.h */ = {isa = PBXFileReference; lastKnownFileType = sourcecode.c.h; path = "WordPress-Bridging-Header.h"; sourceTree = "<group>"; };
		B5FD453F199D0F2800286FBB /* NotificationDetailsViewController.h */ = {isa = PBXFileReference; fileEncoding = 4; lastKnownFileType = sourcecode.c.h; path = NotificationDetailsViewController.h; sourceTree = "<group>"; };
		B5FD4540199D0F2800286FBB /* NotificationDetailsViewController.m */ = {isa = PBXFileReference; fileEncoding = 4; lastKnownFileType = sourcecode.c.objc; lineEnding = 0; path = NotificationDetailsViewController.m; sourceTree = "<group>"; xcLanguageSpecificationIdentifier = xcode.lang.objc; };
		B5FD4541199D0F2800286FBB /* NotificationsViewController.h */ = {isa = PBXFileReference; fileEncoding = 4; lastKnownFileType = sourcecode.c.h; path = NotificationsViewController.h; sourceTree = "<group>"; };
		B5FD4542199D0F2800286FBB /* NotificationsViewController.m */ = {isa = PBXFileReference; fileEncoding = 4; lastKnownFileType = sourcecode.c.objc; path = NotificationsViewController.m; sourceTree = "<group>"; };
		B6E2365A531EA4BD7025525F /* Pods-WordPressTest.distribution.xcconfig */ = {isa = PBXFileReference; includeInIndex = 1; lastKnownFileType = text.xcconfig; name = "Pods-WordPressTest.distribution.xcconfig"; path = "../Pods/Target Support Files/Pods-WordPressTest/Pods-WordPressTest.distribution.xcconfig"; sourceTree = "<group>"; };
		C52812131832E071008931FD /* WordPress 13.xcdatamodel */ = {isa = PBXFileReference; lastKnownFileType = wrapper.xcdatamodel; path = "WordPress 13.xcdatamodel"; sourceTree = "<group>"; };
		C533CF330E6D3ADA000C3DE8 /* CommentsViewController.h */ = {isa = PBXFileReference; fileEncoding = 4; lastKnownFileType = sourcecode.c.h; path = CommentsViewController.h; sourceTree = "<group>"; };
		C533CF340E6D3ADA000C3DE8 /* CommentsViewController.m */ = {isa = PBXFileReference; fileEncoding = 4; lastKnownFileType = sourcecode.c.objc; path = CommentsViewController.m; sourceTree = "<group>"; };
		C545E0A01811B9880020844C /* ContextManager.h */ = {isa = PBXFileReference; fileEncoding = 4; lastKnownFileType = sourcecode.c.h; path = ContextManager.h; sourceTree = "<group>"; };
		C545E0A11811B9880020844C /* ContextManager.m */ = {isa = PBXFileReference; fileEncoding = 4; lastKnownFileType = sourcecode.c.objc; path = ContextManager.m; sourceTree = "<group>"; };
		C56636E61868D0CE00226AAB /* StatsViewController.h */ = {isa = PBXFileReference; fileEncoding = 4; lastKnownFileType = sourcecode.c.h; path = StatsViewController.h; sourceTree = "<group>"; };
		C56636E71868D0CE00226AAB /* StatsViewController.m */ = {isa = PBXFileReference; fileEncoding = 4; lastKnownFileType = sourcecode.c.objc; path = StatsViewController.m; sourceTree = "<group>"; };
		C57A31A2183D2111007745B9 /* NotificationsManager.h */ = {isa = PBXFileReference; fileEncoding = 4; lastKnownFileType = sourcecode.c.h; path = NotificationsManager.h; sourceTree = "<group>"; };
		C57A31A3183D2111007745B9 /* NotificationsManager.m */ = {isa = PBXFileReference; fileEncoding = 4; lastKnownFileType = sourcecode.c.objc; path = NotificationsManager.m; sourceTree = "<group>"; };
		C58349C31806F95100B64089 /* IOS7CorrectedTextView.h */ = {isa = PBXFileReference; fileEncoding = 4; lastKnownFileType = sourcecode.c.h; path = IOS7CorrectedTextView.h; sourceTree = "<group>"; };
		C58349C41806F95100B64089 /* IOS7CorrectedTextView.m */ = {isa = PBXFileReference; fileEncoding = 4; lastKnownFileType = sourcecode.c.objc; path = IOS7CorrectedTextView.m; sourceTree = "<group>"; };
		C5CFDC29184F962B00097B05 /* CoreDataConcurrencyTest.m */ = {isa = PBXFileReference; fileEncoding = 4; lastKnownFileType = sourcecode.c.objc; path = CoreDataConcurrencyTest.m; sourceTree = "<group>"; };
		C9F5071C28C57CE611E00B1F /* Pods.release-internal.xcconfig */ = {isa = PBXFileReference; includeInIndex = 1; lastKnownFileType = text.xcconfig; name = "Pods.release-internal.xcconfig"; path = "../Pods/Target Support Files/Pods/Pods.release-internal.xcconfig"; sourceTree = "<group>"; };
		CC0E20AC15B87DA100D3468B /* WPWebBridge.h */ = {isa = PBXFileReference; fileEncoding = 4; lastKnownFileType = sourcecode.c.h; path = WPWebBridge.h; sourceTree = "<group>"; };
		CC0E20AD15B87DA100D3468B /* WPWebBridge.m */ = {isa = PBXFileReference; fileEncoding = 4; lastKnownFileType = sourcecode.c.objc; path = WPWebBridge.m; sourceTree = "<group>"; };
		CC24E5ED1577D1EA00A6D5B5 /* WPFriendFinderViewController.h */ = {isa = PBXFileReference; fileEncoding = 4; lastKnownFileType = sourcecode.c.h; path = WPFriendFinderViewController.h; sourceTree = "<group>"; };
		CC24E5EE1577D1EA00A6D5B5 /* WPFriendFinderViewController.m */ = {isa = PBXFileReference; fileEncoding = 4; lastKnownFileType = sourcecode.c.objc; path = WPFriendFinderViewController.m; sourceTree = "<group>"; };
		CC24E5F01577DBC300A6D5B5 /* AddressBook.framework */ = {isa = PBXFileReference; includeInIndex = 1; lastKnownFileType = wrapper.framework; name = AddressBook.framework; path = System/Library/Frameworks/AddressBook.framework; sourceTree = SDKROOT; };
		CC24E5F21577DFF400A6D5B5 /* Twitter.framework */ = {isa = PBXFileReference; includeInIndex = 1; lastKnownFileType = wrapper.framework; name = Twitter.framework; path = System/Library/Frameworks/Twitter.framework; sourceTree = SDKROOT; };
		CC24E5F41577E16B00A6D5B5 /* Accounts.framework */ = {isa = PBXFileReference; includeInIndex = 1; lastKnownFileType = wrapper.framework; name = Accounts.framework; path = System/Library/Frameworks/Accounts.framework; sourceTree = SDKROOT; };
		CC70165A185A7536007B37DB /* InlineComposeView.xib */ = {isa = PBXFileReference; fileEncoding = 4; lastKnownFileType = file.xib; name = InlineComposeView.xib; path = Resources/InlineComposeView.xib; sourceTree = "<group>"; };
		CCEF152F14C9EA050001176D /* WPWebAppViewController.h */ = {isa = PBXFileReference; fileEncoding = 4; lastKnownFileType = sourcecode.c.h; path = WPWebAppViewController.h; sourceTree = "<group>"; };
		CCEF153014C9EA050001176D /* WPWebAppViewController.m */ = {isa = PBXFileReference; fileEncoding = 4; lastKnownFileType = sourcecode.c.objc; path = WPWebAppViewController.m; sourceTree = "<group>"; };
		CEBD3EA90FF1BA3B00C1396E /* Blog.h */ = {isa = PBXFileReference; fileEncoding = 4; lastKnownFileType = sourcecode.c.h; path = Blog.h; sourceTree = "<group>"; };
		CEBD3EAA0FF1BA3B00C1396E /* Blog.m */ = {isa = PBXFileReference; fileEncoding = 4; lastKnownFileType = sourcecode.c.objc; path = Blog.m; sourceTree = "<group>"; };
		D4972215061A4C21AD2CD5B8 /* libPods-WordPressTest.a */ = {isa = PBXFileReference; explicitFileType = archive.ar; includeInIndex = 0; path = "libPods-WordPressTest.a"; sourceTree = BUILT_PRODUCTS_DIR; };
		DA67DF58196D8F6A005B5BC8 /* WordPress 20.xcdatamodel */ = {isa = PBXFileReference; lastKnownFileType = wrapper.xcdatamodel; path = "WordPress 20.xcdatamodel"; sourceTree = "<group>"; };
		E100C6BA1741472F00AE48D8 /* WordPress-11-12.xcmappingmodel */ = {isa = PBXFileReference; lastKnownFileType = wrapper.xcmappingmodel; path = "WordPress-11-12.xcmappingmodel"; sourceTree = "<group>"; };
		E105E9CD1726955600C0D9E7 /* WPAccount.h */ = {isa = PBXFileReference; fileEncoding = 4; lastKnownFileType = sourcecode.c.h; path = WPAccount.h; sourceTree = "<group>"; };
		E105E9CE1726955600C0D9E7 /* WPAccount.m */ = {isa = PBXFileReference; fileEncoding = 4; lastKnownFileType = sourcecode.c.objc; path = WPAccount.m; sourceTree = "<group>"; };
		E10675C7183F82E900E5CE5C /* SettingsViewControllerTest.m */ = {isa = PBXFileReference; fileEncoding = 4; lastKnownFileType = sourcecode.c.objc; path = SettingsViewControllerTest.m; sourceTree = "<group>"; };
		E10675C9183FA78E00E5CE5C /* XCTest.framework */ = {isa = PBXFileReference; lastKnownFileType = wrapper.framework; name = XCTest.framework; path = Library/Frameworks/XCTest.framework; sourceTree = DEVELOPER_DIR; };
		E10B3651158F2D3F00419A93 /* QuartzCore.framework */ = {isa = PBXFileReference; includeInIndex = 1; lastKnownFileType = wrapper.framework; name = QuartzCore.framework; path = System/Library/Frameworks/QuartzCore.framework; sourceTree = SDKROOT; };
		E10B3653158F2D4500419A93 /* UIKit.framework */ = {isa = PBXFileReference; includeInIndex = 1; lastKnownFileType = wrapper.framework; name = UIKit.framework; path = System/Library/Frameworks/UIKit.framework; sourceTree = SDKROOT; };
		E10DB0061771926D00B7A0A3 /* GooglePlusActivity.h */ = {isa = PBXFileReference; fileEncoding = 4; lastKnownFileType = sourcecode.c.h; path = GooglePlusActivity.h; sourceTree = "<group>"; };
		E10DB0071771926D00B7A0A3 /* GooglePlusActivity.m */ = {isa = PBXFileReference; fileEncoding = 4; lastKnownFileType = sourcecode.c.objc; path = GooglePlusActivity.m; sourceTree = "<group>"; };
		E114D798153D85A800984182 /* WPError.h */ = {isa = PBXFileReference; fileEncoding = 4; lastKnownFileType = sourcecode.c.h; path = WPError.h; sourceTree = "<group>"; };
		E114D799153D85A800984182 /* WPError.m */ = {isa = PBXFileReference; fileEncoding = 4; lastKnownFileType = sourcecode.c.objc; path = WPError.m; sourceTree = "<group>"; };
		E115F2D116776A2900CCF00D /* WordPress 8.xcdatamodel */ = {isa = PBXFileReference; lastKnownFileType = wrapper.xcdatamodel; path = "WordPress 8.xcdatamodel"; sourceTree = "<group>"; };
		E1225A4C147E6D2400B4F3A0 /* tr */ = {isa = PBXFileReference; lastKnownFileType = text.plist.strings; name = tr; path = tr.lproj/Localizable.strings; sourceTree = "<group>"; };
		E1225A4D147E6D2C00B4F3A0 /* id */ = {isa = PBXFileReference; lastKnownFileType = text.plist.strings; name = id; path = id.lproj/Localizable.strings; sourceTree = "<group>"; };
		E1249B3D19408C230035E895 /* CommentServiceRemote.h */ = {isa = PBXFileReference; fileEncoding = 4; lastKnownFileType = sourcecode.c.h; path = CommentServiceRemote.h; sourceTree = "<group>"; };
		E1249B4119408C910035E895 /* RemoteComment.h */ = {isa = PBXFileReference; fileEncoding = 4; lastKnownFileType = sourcecode.c.h; name = RemoteComment.h; path = "Remote Objects/RemoteComment.h"; sourceTree = "<group>"; };
		E1249B4219408C910035E895 /* RemoteComment.m */ = {isa = PBXFileReference; fileEncoding = 4; lastKnownFileType = sourcecode.c.objc; name = RemoteComment.m; path = "Remote Objects/RemoteComment.m"; sourceTree = "<group>"; };
		E1249B4419408D0F0035E895 /* CommentServiceRemoteXMLRPC.h */ = {isa = PBXFileReference; fileEncoding = 4; lastKnownFileType = sourcecode.c.h; path = CommentServiceRemoteXMLRPC.h; sourceTree = "<group>"; };
		E1249B4519408D0F0035E895 /* CommentServiceRemoteXMLRPC.m */ = {isa = PBXFileReference; fileEncoding = 4; lastKnownFileType = sourcecode.c.objc; path = CommentServiceRemoteXMLRPC.m; sourceTree = "<group>"; };
		E1249B471940AE550035E895 /* ServiceRemoteXMLRPC.h */ = {isa = PBXFileReference; lastKnownFileType = sourcecode.c.h; path = ServiceRemoteXMLRPC.h; sourceTree = "<group>"; };
		E1249B481940AE610035E895 /* ServiceRemoteREST.h */ = {isa = PBXFileReference; lastKnownFileType = sourcecode.c.h; path = ServiceRemoteREST.h; sourceTree = "<group>"; };
		E1249B491940AECC0035E895 /* CommentServiceRemoteREST.h */ = {isa = PBXFileReference; fileEncoding = 4; lastKnownFileType = sourcecode.c.h; path = CommentServiceRemoteREST.h; sourceTree = "<group>"; };
		E1249B4A1940AECC0035E895 /* CommentServiceRemoteREST.m */ = {isa = PBXFileReference; fileEncoding = 4; lastKnownFileType = sourcecode.c.objc; path = CommentServiceRemoteREST.m; sourceTree = "<group>"; };
		E125443D12BF5A7200D87A0A /* WordPress 2.xcdatamodel */ = {isa = PBXFileReference; lastKnownFileType = wrapper.xcdatamodel; path = "WordPress 2.xcdatamodel"; sourceTree = "<group>"; };
		E125445412BF5B3900D87A0A /* Category.h */ = {isa = PBXFileReference; fileEncoding = 4; lastKnownFileType = sourcecode.c.h; path = Category.h; sourceTree = "<group>"; };
		E125445512BF5B3900D87A0A /* Category.m */ = {isa = PBXFileReference; fileEncoding = 4; lastKnownFileType = sourcecode.c.objc; path = Category.m; sourceTree = "<group>"; };
		E125451612BF68F900D87A0A /* Page.h */ = {isa = PBXFileReference; fileEncoding = 4; lastKnownFileType = sourcecode.c.h; path = Page.h; sourceTree = "<group>"; };
		E125451712BF68F900D87A0A /* Page.m */ = {isa = PBXFileReference; fileEncoding = 4; lastKnownFileType = sourcecode.c.objc; path = Page.m; sourceTree = "<group>"; };
		E12963A8174654B2002E7744 /* ru */ = {isa = PBXFileReference; lastKnownFileType = text.plist.strings; name = ru; path = ru.lproj/Localizable.strings; sourceTree = "<group>"; };
		E12F95A51557C9C20067A653 /* zh-Hant */ = {isa = PBXFileReference; lastKnownFileType = text.plist.strings; name = "zh-Hant"; path = "zh-Hant.lproj/Localizable.strings"; sourceTree = "<group>"; };
		E12F95A61557CA210067A653 /* hu */ = {isa = PBXFileReference; lastKnownFileType = text.plist.strings; name = hu; path = hu.lproj/Localizable.strings; sourceTree = "<group>"; };
		E12F95A71557CA400067A653 /* pl */ = {isa = PBXFileReference; lastKnownFileType = text.plist.strings; name = pl; path = pl.lproj/Localizable.strings; sourceTree = "<group>"; };
		E131CB5116CACA6B004B0314 /* CoreText.framework */ = {isa = PBXFileReference; lastKnownFileType = wrapper.framework; name = CoreText.framework; path = System/Library/Frameworks/CoreText.framework; sourceTree = SDKROOT; };
		E131CB5316CACB05004B0314 /* libxml2.dylib */ = {isa = PBXFileReference; lastKnownFileType = "compiled.mach-o.dylib"; name = libxml2.dylib; path = usr/lib/libxml2.dylib; sourceTree = SDKROOT; };
		E131CB5516CACF1E004B0314 /* get-user-blogs_has-blog.json */ = {isa = PBXFileReference; fileEncoding = 4; lastKnownFileType = text.json; path = "get-user-blogs_has-blog.json"; sourceTree = "<group>"; };
		E131CB5716CACFB4004B0314 /* get-user-blogs_doesnt-have-blog.json */ = {isa = PBXFileReference; fileEncoding = 4; lastKnownFileType = text.json; path = "get-user-blogs_doesnt-have-blog.json"; sourceTree = "<group>"; };
		E133DB40137AE180003C0AF9 /* he */ = {isa = PBXFileReference; lastKnownFileType = text.plist.strings; name = he; path = he.lproj/Localizable.strings; sourceTree = "<group>"; };
		E13EB7A3157D230000885780 /* WordPressComApi.h */ = {isa = PBXFileReference; fileEncoding = 4; lastKnownFileType = sourcecode.c.h; path = WordPressComApi.h; sourceTree = "<group>"; };
		E13EB7A4157D230000885780 /* WordPressComApi.m */ = {isa = PBXFileReference; fileEncoding = 4; lastKnownFileType = sourcecode.c.objc; path = WordPressComApi.m; sourceTree = "<group>"; };
		E13F23C114FE84600081D9CC /* NSMutableDictionary+Helpers.h */ = {isa = PBXFileReference; fileEncoding = 4; lastKnownFileType = sourcecode.c.h; path = "NSMutableDictionary+Helpers.h"; sourceTree = "<group>"; };
		E13F23C214FE84600081D9CC /* NSMutableDictionary+Helpers.m */ = {isa = PBXFileReference; fileEncoding = 4; lastKnownFileType = sourcecode.c.objc; path = "NSMutableDictionary+Helpers.m"; sourceTree = "<group>"; };
		E1457202135EC85700C7BAD2 /* sv */ = {isa = PBXFileReference; lastKnownFileType = text.plist.strings; name = sv; path = sv.lproj/Localizable.strings; sourceTree = "<group>"; };
		E1472EF915344A2A00D08657 /* WordPress 5.xcdatamodel */ = {isa = PBXFileReference; lastKnownFileType = wrapper.xcdatamodel; path = "WordPress 5.xcdatamodel"; sourceTree = "<group>"; };
		E14932B4130427B300154804 /* Coordinate.h */ = {isa = PBXFileReference; fileEncoding = 4; lastKnownFileType = sourcecode.c.h; path = Coordinate.h; sourceTree = "<group>"; };
		E14932B5130427B300154804 /* Coordinate.m */ = {isa = PBXFileReference; fileEncoding = 4; lastKnownFileType = sourcecode.c.objc; path = Coordinate.m; sourceTree = "<group>"; };
		E149D64519349E69006A843D /* AccountServiceRemoteREST.h */ = {isa = PBXFileReference; fileEncoding = 4; lastKnownFileType = sourcecode.c.h; path = AccountServiceRemoteREST.h; sourceTree = "<group>"; };
		E149D64619349E69006A843D /* AccountServiceRemoteREST.m */ = {isa = PBXFileReference; fileEncoding = 4; lastKnownFileType = sourcecode.c.objc; path = AccountServiceRemoteREST.m; sourceTree = "<group>"; };
		E149D64719349E69006A843D /* AccountServiceRemoteXMLRPC.h */ = {isa = PBXFileReference; fileEncoding = 4; lastKnownFileType = sourcecode.c.h; path = AccountServiceRemoteXMLRPC.h; sourceTree = "<group>"; };
		E149D64819349E69006A843D /* AccountServiceRemoteXMLRPC.m */ = {isa = PBXFileReference; fileEncoding = 4; lastKnownFileType = sourcecode.c.objc; path = AccountServiceRemoteXMLRPC.m; sourceTree = "<group>"; };
		E149D64919349E69006A843D /* MediaServiceRemote.h */ = {isa = PBXFileReference; fileEncoding = 4; lastKnownFileType = sourcecode.c.h; path = MediaServiceRemote.h; sourceTree = "<group>"; };
		E149D64A19349E69006A843D /* MediaServiceRemoteREST.h */ = {isa = PBXFileReference; fileEncoding = 4; lastKnownFileType = sourcecode.c.h; path = MediaServiceRemoteREST.h; sourceTree = "<group>"; };
		E149D64B19349E69006A843D /* MediaServiceRemoteREST.m */ = {isa = PBXFileReference; fileEncoding = 4; lastKnownFileType = sourcecode.c.objc; path = MediaServiceRemoteREST.m; sourceTree = "<group>"; };
		E149D64C19349E69006A843D /* MediaServiceRemoteXMLRPC.h */ = {isa = PBXFileReference; fileEncoding = 4; lastKnownFileType = sourcecode.c.h; path = MediaServiceRemoteXMLRPC.h; sourceTree = "<group>"; };
		E149D64D19349E69006A843D /* MediaServiceRemoteXMLRPC.m */ = {isa = PBXFileReference; fileEncoding = 4; lastKnownFileType = sourcecode.c.objc; path = MediaServiceRemoteXMLRPC.m; sourceTree = "<group>"; };
		E14D65C717E09663007E3EA4 /* Social.framework */ = {isa = PBXFileReference; lastKnownFileType = wrapper.framework; name = Social.framework; path = System/Library/Frameworks/Social.framework; sourceTree = SDKROOT; };
		E15051C916CA5DDB00D3DDDC /* Blog+Jetpack.h */ = {isa = PBXFileReference; fileEncoding = 4; lastKnownFileType = sourcecode.c.h; path = "Blog+Jetpack.h"; sourceTree = "<group>"; };
		E15051CA16CA5DDB00D3DDDC /* Blog+Jetpack.m */ = {isa = PBXFileReference; fileEncoding = 4; lastKnownFileType = sourcecode.c.objc; path = "Blog+Jetpack.m"; sourceTree = "<group>"; };
		E150520B16CAC5C400D3DDDC /* BlogJetpackTest.m */ = {isa = PBXFileReference; fileEncoding = 4; lastKnownFileType = sourcecode.c.objc; path = BlogJetpackTest.m; sourceTree = "<group>"; };
		E150520D16CAC75A00D3DDDC /* CoreDataTestHelper.h */ = {isa = PBXFileReference; fileEncoding = 4; lastKnownFileType = sourcecode.c.h; path = CoreDataTestHelper.h; sourceTree = "<group>"; };
		E150520E16CAC75A00D3DDDC /* CoreDataTestHelper.m */ = {isa = PBXFileReference; fileEncoding = 4; lastKnownFileType = sourcecode.c.objc; path = CoreDataTestHelper.m; sourceTree = "<group>"; };
		E1523EB316D3B305002C5A36 /* InstapaperActivity.h */ = {isa = PBXFileReference; fileEncoding = 4; lastKnownFileType = sourcecode.c.h; path = InstapaperActivity.h; sourceTree = "<group>"; };
		E1523EB416D3B305002C5A36 /* InstapaperActivity.m */ = {isa = PBXFileReference; fileEncoding = 4; lastKnownFileType = sourcecode.c.objc; path = InstapaperActivity.m; sourceTree = "<group>"; };
		E1556CF0193F6FE900FC52EA /* CommentService.h */ = {isa = PBXFileReference; fileEncoding = 4; lastKnownFileType = sourcecode.c.h; path = CommentService.h; sourceTree = "<group>"; };
		E1556CF1193F6FE900FC52EA /* CommentService.m */ = {isa = PBXFileReference; fileEncoding = 4; lastKnownFileType = sourcecode.c.objc; path = CommentService.m; sourceTree = "<group>"; };
		E15618FB16DB8677006532C4 /* UIKitTestHelper.h */ = {isa = PBXFileReference; fileEncoding = 4; lastKnownFileType = sourcecode.c.h; path = UIKitTestHelper.h; sourceTree = "<group>"; };
		E15618FC16DB8677006532C4 /* UIKitTestHelper.m */ = {isa = PBXFileReference; fileEncoding = 4; lastKnownFileType = sourcecode.c.objc; path = UIKitTestHelper.m; sourceTree = "<group>"; };
		E15618FE16DBA983006532C4 /* xmlrpc-response-newpost.xml */ = {isa = PBXFileReference; fileEncoding = 4; lastKnownFileType = text.xml; path = "xmlrpc-response-newpost.xml"; sourceTree = "<group>"; };
		E156190016DBABDE006532C4 /* xmlrpc-response-getpost.xml */ = {isa = PBXFileReference; fileEncoding = 4; lastKnownFileType = text.xml; path = "xmlrpc-response-getpost.xml"; sourceTree = "<group>"; };
		E1634517183B733B005E967F /* WordPressComOAuthClient.h */ = {isa = PBXFileReference; fileEncoding = 4; lastKnownFileType = sourcecode.c.h; path = WordPressComOAuthClient.h; sourceTree = "<group>"; };
		E1634518183B733B005E967F /* WordPressComOAuthClient.m */ = {isa = PBXFileReference; fileEncoding = 4; lastKnownFileType = sourcecode.c.objc; path = WordPressComOAuthClient.m; sourceTree = "<group>"; };
		E167745A1377F24300EE44DD /* fr */ = {isa = PBXFileReference; lastKnownFileType = text.plist.strings; name = fr; path = fr.lproj/Localizable.strings; sourceTree = "<group>"; };
		E167745B1377F25500EE44DD /* nl */ = {isa = PBXFileReference; lastKnownFileType = text.plist.strings; name = nl; path = nl.lproj/Localizable.strings; sourceTree = "<group>"; };
		E167745C1377F26400EE44DD /* de */ = {isa = PBXFileReference; lastKnownFileType = text.plist.strings; name = de; path = de.lproj/Localizable.strings; sourceTree = "<group>"; };
		E167745D1377F26D00EE44DD /* hr */ = {isa = PBXFileReference; lastKnownFileType = text.plist.strings; name = hr; path = hr.lproj/Localizable.strings; sourceTree = "<group>"; };
		E16AB92A14D978240047A2E5 /* WordPressTest.xctest */ = {isa = PBXFileReference; explicitFileType = wrapper.cfbundle; includeInIndex = 0; path = WordPressTest.xctest; sourceTree = BUILT_PRODUCTS_DIR; };
		E16AB93114D978240047A2E5 /* WordPressTest-Info.plist */ = {isa = PBXFileReference; lastKnownFileType = text.plist.xml; path = "WordPressTest-Info.plist"; sourceTree = "<group>"; };
		E16AB93314D978240047A2E5 /* en */ = {isa = PBXFileReference; lastKnownFileType = text.plist.strings; name = en; path = en.lproj/InfoPlist.strings; sourceTree = "<group>"; };
		E16AB93814D978240047A2E5 /* WordPressTest-Prefix.pch */ = {isa = PBXFileReference; lastKnownFileType = sourcecode.c.h; path = "WordPressTest-Prefix.pch"; sourceTree = "<group>"; };
		E1756DD41694560100D9EC00 /* WordPressComApiCredentials.h */ = {isa = PBXFileReference; fileEncoding = 4; lastKnownFileType = sourcecode.c.h; path = WordPressComApiCredentials.h; sourceTree = "<group>"; };
		E1756DD51694560100D9EC00 /* WordPressComApiCredentials.m */ = {isa = PBXFileReference; fileEncoding = 4; lastKnownFileType = sourcecode.c.objc; path = WordPressComApiCredentials.m; sourceTree = "<group>"; };
		E1756E621694A08200D9EC00 /* gencredentials.rb */ = {isa = PBXFileReference; explicitFileType = text.script.ruby; path = gencredentials.rb; sourceTree = "<group>"; };
		E17B98E7171FFB450073E30D /* WordPress 11.xcdatamodel */ = {isa = PBXFileReference; lastKnownFileType = wrapper.xcdatamodel; path = "WordPress 11.xcdatamodel"; sourceTree = "<group>"; };
		E17BE7A9134DEC12007285FD /* ja */ = {isa = PBXFileReference; lastKnownFileType = text.plist.strings; name = ja; path = ja.lproj/Localizable.strings; sourceTree = "<group>"; };
		E18165FC14E4428B006CE885 /* loader.html */ = {isa = PBXFileReference; fileEncoding = 4; lastKnownFileType = text.html; name = loader.html; path = Resources/HTML/loader.html; sourceTree = "<group>"; };
		E183BD7217621D85000B0822 /* WPCookie.h */ = {isa = PBXFileReference; fileEncoding = 4; lastKnownFileType = sourcecode.c.h; path = WPCookie.h; sourceTree = "<group>"; };
		E183BD7317621D86000B0822 /* WPCookie.m */ = {isa = PBXFileReference; fileEncoding = 4; lastKnownFileType = sourcecode.c.objc; path = WPCookie.m; sourceTree = "<group>"; };
		E183EC9B16B1C01D00C2EB11 /* WPPostViewController_Internal.h */ = {isa = PBXFileReference; lastKnownFileType = sourcecode.c.h; path = WPPostViewController_Internal.h; sourceTree = "<group>"; usesTabs = 0; };
		E1863F9A1355E0AB0031BBC8 /* pt */ = {isa = PBXFileReference; lastKnownFileType = text.plist.strings; name = pt; path = pt.lproj/Localizable.strings; sourceTree = "<group>"; };
		E1874BFE161C5DBC0058BDC4 /* WordPress 7.xcdatamodel */ = {isa = PBXFileReference; lastKnownFileType = wrapper.xcdatamodel; path = "WordPress 7.xcdatamodel"; sourceTree = "<group>"; };
		E18D8AE21397C51A00000861 /* zh-Hans */ = {isa = PBXFileReference; lastKnownFileType = text.plist.strings; name = "zh-Hans"; path = "zh-Hans.lproj/Localizable.strings"; sourceTree = "<group>"; };
		E18D8AE41397C54E00000861 /* nb */ = {isa = PBXFileReference; lastKnownFileType = text.plist.strings; name = nb; path = nb.lproj/Localizable.strings; sourceTree = "<group>"; };
		E18EE94919349EAE00B0A40C /* AccountServiceRemote.h */ = {isa = PBXFileReference; fileEncoding = 4; lastKnownFileType = sourcecode.c.h; path = AccountServiceRemote.h; sourceTree = "<group>"; };
		E18EE94C19349EBA00B0A40C /* BlogServiceRemote.h */ = {isa = PBXFileReference; fileEncoding = 4; lastKnownFileType = sourcecode.c.h; path = BlogServiceRemote.h; sourceTree = "<group>"; };
		E18EE94D19349EBA00B0A40C /* BlogServiceRemote.m */ = {isa = PBXFileReference; fileEncoding = 4; lastKnownFileType = sourcecode.c.objc; path = BlogServiceRemote.m; sourceTree = "<group>"; };
		E18EE94F19349EC300B0A40C /* ReaderTopicServiceRemote.h */ = {isa = PBXFileReference; fileEncoding = 4; lastKnownFileType = sourcecode.c.h; path = ReaderTopicServiceRemote.h; sourceTree = "<group>"; };
		E18EE95019349EC300B0A40C /* ReaderTopicServiceRemote.m */ = {isa = PBXFileReference; fileEncoding = 4; lastKnownFileType = sourcecode.c.objc; path = ReaderTopicServiceRemote.m; sourceTree = "<group>"; };
		E19853331755E461001CC6D5 /* da */ = {isa = PBXFileReference; lastKnownFileType = text.plist.strings; name = da; path = da.lproj/Localizable.strings; sourceTree = "<group>"; };
		E19853341755E4B3001CC6D5 /* ko */ = {isa = PBXFileReference; lastKnownFileType = text.plist.strings; name = ko; path = ko.lproj/Localizable.strings; sourceTree = "<group>"; };
		E19BF8F913CC69E7004753FE /* WordPress 3.xcdatamodel */ = {isa = PBXFileReference; lastKnownFileType = wrapper.xcdatamodel; path = "WordPress 3.xcdatamodel"; sourceTree = "<group>"; };
		E19DF740141F7BDD000002F3 /* libz.dylib */ = {isa = PBXFileReference; includeInIndex = 1; lastKnownFileType = "compiled.mach-o.dylib"; name = libz.dylib; path = usr/lib/libz.dylib; sourceTree = SDKROOT; };
		E1A03EE017422DCD0085D192 /* BlogToAccount.h */ = {isa = PBXFileReference; fileEncoding = 4; lastKnownFileType = sourcecode.c.h; path = BlogToAccount.h; sourceTree = "<group>"; };
		E1A03EE117422DCE0085D192 /* BlogToAccount.m */ = {isa = PBXFileReference; fileEncoding = 4; lastKnownFileType = sourcecode.c.objc; path = BlogToAccount.m; sourceTree = "<group>"; };
		E1A03F46174283DF0085D192 /* BlogToJetpackAccount.h */ = {isa = PBXFileReference; fileEncoding = 4; lastKnownFileType = sourcecode.c.h; path = BlogToJetpackAccount.h; sourceTree = "<group>"; };
		E1A03F47174283E00085D192 /* BlogToJetpackAccount.m */ = {isa = PBXFileReference; fileEncoding = 4; lastKnownFileType = sourcecode.c.objc; path = BlogToJetpackAccount.m; sourceTree = "<group>"; };
		E1A0FAE5162F11CE0063B098 /* UIDevice+WordPressIdentifier.h */ = {isa = PBXFileReference; fileEncoding = 4; lastKnownFileType = sourcecode.c.h; path = "UIDevice+WordPressIdentifier.h"; sourceTree = "<group>"; };
		E1A0FAE6162F11CE0063B098 /* UIDevice+WordPressIdentifier.m */ = {isa = PBXFileReference; fileEncoding = 4; lastKnownFileType = sourcecode.c.objc; path = "UIDevice+WordPressIdentifier.m"; sourceTree = "<group>"; };
		E1A386C714DB05C300954CF8 /* AVFoundation.framework */ = {isa = PBXFileReference; includeInIndex = 1; lastKnownFileType = wrapper.framework; name = AVFoundation.framework; path = System/Library/Frameworks/AVFoundation.framework; sourceTree = SDKROOT; };
		E1A386C914DB05F700954CF8 /* CoreMedia.framework */ = {isa = PBXFileReference; includeInIndex = 1; lastKnownFileType = wrapper.framework; name = CoreMedia.framework; path = System/Library/Frameworks/CoreMedia.framework; sourceTree = SDKROOT; };
		E1A38C921581879D00439E55 /* WPTableViewControllerSubclass.h */ = {isa = PBXFileReference; lastKnownFileType = sourcecode.c.h; path = WPTableViewControllerSubclass.h; sourceTree = "<group>"; };
		E1A6DBD619DC7D080071AC1E /* RemoteCategory.h */ = {isa = PBXFileReference; fileEncoding = 4; lastKnownFileType = sourcecode.c.h; name = RemoteCategory.h; path = "Remote Objects/RemoteCategory.h"; sourceTree = "<group>"; };
		E1A6DBD719DC7D080071AC1E /* RemoteCategory.m */ = {isa = PBXFileReference; fileEncoding = 4; lastKnownFileType = sourcecode.c.objc; name = RemoteCategory.m; path = "Remote Objects/RemoteCategory.m"; sourceTree = "<group>"; };
		E1A6DBD819DC7D080071AC1E /* RemotePost.h */ = {isa = PBXFileReference; fileEncoding = 4; lastKnownFileType = sourcecode.c.h; name = RemotePost.h; path = "Remote Objects/RemotePost.h"; sourceTree = "<group>"; };
		E1A6DBD919DC7D080071AC1E /* RemotePost.m */ = {isa = PBXFileReference; fileEncoding = 4; lastKnownFileType = sourcecode.c.objc; name = RemotePost.m; path = "Remote Objects/RemotePost.m"; sourceTree = "<group>"; };
		E1A6DBDC19DC7D140071AC1E /* PostServiceRemote.h */ = {isa = PBXFileReference; fileEncoding = 4; lastKnownFileType = sourcecode.c.h; path = PostServiceRemote.h; sourceTree = "<group>"; };
		E1A6DBDD19DC7D140071AC1E /* PostServiceRemoteREST.h */ = {isa = PBXFileReference; fileEncoding = 4; lastKnownFileType = sourcecode.c.h; path = PostServiceRemoteREST.h; sourceTree = "<group>"; };
		E1A6DBDE19DC7D140071AC1E /* PostServiceRemoteREST.m */ = {isa = PBXFileReference; fileEncoding = 4; lastKnownFileType = sourcecode.c.objc; path = PostServiceRemoteREST.m; sourceTree = "<group>"; };
		E1A6DBDF19DC7D140071AC1E /* PostServiceRemoteXMLRPC.h */ = {isa = PBXFileReference; fileEncoding = 4; lastKnownFileType = sourcecode.c.h; path = PostServiceRemoteXMLRPC.h; sourceTree = "<group>"; };
		E1A6DBE019DC7D140071AC1E /* PostServiceRemoteXMLRPC.m */ = {isa = PBXFileReference; fileEncoding = 4; lastKnownFileType = sourcecode.c.objc; path = PostServiceRemoteXMLRPC.m; sourceTree = "<group>"; };
		E1A6DBE319DC7D230071AC1E /* PostService.h */ = {isa = PBXFileReference; fileEncoding = 4; lastKnownFileType = sourcecode.c.h; path = PostService.h; sourceTree = "<group>"; };
		E1A6DBE419DC7D230071AC1E /* PostService.m */ = {isa = PBXFileReference; fileEncoding = 4; lastKnownFileType = sourcecode.c.objc; path = PostService.m; sourceTree = "<group>"; };
		E1AB07AB1578D34300D6AD64 /* SettingsViewController.h */ = {isa = PBXFileReference; fileEncoding = 4; lastKnownFileType = sourcecode.c.h; path = SettingsViewController.h; sourceTree = "<group>"; };
		E1AB07AC1578D34300D6AD64 /* SettingsViewController.m */ = {isa = PBXFileReference; fileEncoding = 4; lastKnownFileType = sourcecode.c.objc; lineEnding = 0; path = SettingsViewController.m; sourceTree = "<group>"; xcLanguageSpecificationIdentifier = xcode.lang.objc; };
		E1B289D919F7AF7000DB0707 /* RemoteBlog.h */ = {isa = PBXFileReference; fileEncoding = 4; lastKnownFileType = sourcecode.c.h; name = RemoteBlog.h; path = "Remote Objects/RemoteBlog.h"; sourceTree = "<group>"; };
		E1B289DA19F7AF7000DB0707 /* RemoteBlog.m */ = {isa = PBXFileReference; fileEncoding = 4; lastKnownFileType = sourcecode.c.objc; name = RemoteBlog.m; path = "Remote Objects/RemoteBlog.m"; sourceTree = "<group>"; };
		E1B4A9DF12FC8B1000EB3F67 /* EGORefreshTableHeaderView.h */ = {isa = PBXFileReference; fileEncoding = 4; lastKnownFileType = sourcecode.c.h; path = EGORefreshTableHeaderView.h; sourceTree = "<group>"; };
		E1B4A9E012FC8B1000EB3F67 /* EGORefreshTableHeaderView.m */ = {isa = PBXFileReference; fileEncoding = 4; lastKnownFileType = sourcecode.c.objc; path = EGORefreshTableHeaderView.m; sourceTree = "<group>"; };
		E1B62A7913AA61A100A6FCA4 /* WPWebViewController.h */ = {isa = PBXFileReference; fileEncoding = 4; lastKnownFileType = sourcecode.c.h; path = WPWebViewController.h; sourceTree = "<group>"; };
		E1B62A7A13AA61A100A6FCA4 /* WPWebViewController.m */ = {isa = PBXFileReference; fileEncoding = 4; lastKnownFileType = sourcecode.c.objc; path = WPWebViewController.m; sourceTree = "<group>"; };
		E1C807471696F72E00E545A6 /* WordPress 9.xcdatamodel */ = {isa = PBXFileReference; lastKnownFileType = wrapper.xcdatamodel; path = "WordPress 9.xcdatamodel"; sourceTree = "<group>"; };
		E1CCFB32175D624F0016BD8A /* Crashlytics.framework */ = {isa = PBXFileReference; lastKnownFileType = wrapper.framework; path = Crashlytics.framework; sourceTree = "<group>"; };
		E1D04D7C19374CFE002FADD7 /* BlogServiceRemoteXMLRPC.h */ = {isa = PBXFileReference; fileEncoding = 4; lastKnownFileType = sourcecode.c.h; path = BlogServiceRemoteXMLRPC.h; sourceTree = "<group>"; };
		E1D04D7D19374CFE002FADD7 /* BlogServiceRemoteXMLRPC.m */ = {isa = PBXFileReference; fileEncoding = 4; lastKnownFileType = sourcecode.c.objc; path = BlogServiceRemoteXMLRPC.m; sourceTree = "<group>"; };
		E1D04D8219374F2C002FADD7 /* BlogServiceRemoteREST.h */ = {isa = PBXFileReference; fileEncoding = 4; lastKnownFileType = sourcecode.c.h; path = BlogServiceRemoteREST.h; sourceTree = "<group>"; };
		E1D04D8319374F2C002FADD7 /* BlogServiceRemoteREST.m */ = {isa = PBXFileReference; fileEncoding = 4; lastKnownFileType = sourcecode.c.objc; path = BlogServiceRemoteREST.m; sourceTree = "<group>"; };
		E1D062D2177C685700644185 /* ContentActionButton.h */ = {isa = PBXFileReference; lastKnownFileType = sourcecode.c.h; path = ContentActionButton.h; sourceTree = "<group>"; };
		E1D062D3177C685700644185 /* ContentActionButton.m */ = {isa = PBXFileReference; lastKnownFileType = sourcecode.c.objc; path = ContentActionButton.m; sourceTree = "<group>"; };
		E1D086E0194214C600F0CC19 /* NSDate+WordPressJSON.h */ = {isa = PBXFileReference; fileEncoding = 4; lastKnownFileType = sourcecode.c.h; path = "NSDate+WordPressJSON.h"; sourceTree = "<group>"; };
		E1D086E1194214C600F0CC19 /* NSDate+WordPressJSON.m */ = {isa = PBXFileReference; fileEncoding = 4; lastKnownFileType = sourcecode.c.objc; path = "NSDate+WordPressJSON.m"; sourceTree = "<group>"; };
		E1D0D81416D3B86800E33F4C /* SafariActivity.h */ = {isa = PBXFileReference; fileEncoding = 4; lastKnownFileType = sourcecode.c.h; path = SafariActivity.h; sourceTree = "<group>"; };
		E1D0D81516D3B86800E33F4C /* SafariActivity.m */ = {isa = PBXFileReference; fileEncoding = 4; lastKnownFileType = sourcecode.c.objc; path = SafariActivity.m; sourceTree = "<group>"; };
		E1D0D81F16D3D19200E33F4C /* PocketAPI+NSOperation.h */ = {isa = PBXFileReference; fileEncoding = 4; lastKnownFileType = sourcecode.c.h; path = "PocketAPI+NSOperation.h"; sourceTree = "<group>"; };
		E1D0D82016D3D19200E33F4C /* PocketAPI.h */ = {isa = PBXFileReference; fileEncoding = 4; lastKnownFileType = sourcecode.c.h; path = PocketAPI.h; sourceTree = "<group>"; };
		E1D0D82116D3D19200E33F4C /* PocketAPI.m */ = {isa = PBXFileReference; fileEncoding = 4; lastKnownFileType = sourcecode.c.objc; path = PocketAPI.m; sourceTree = "<group>"; };
		E1D0D82216D3D19200E33F4C /* PocketAPILogin.h */ = {isa = PBXFileReference; fileEncoding = 4; lastKnownFileType = sourcecode.c.h; path = PocketAPILogin.h; sourceTree = "<group>"; };
		E1D0D82316D3D19200E33F4C /* PocketAPILogin.m */ = {isa = PBXFileReference; fileEncoding = 4; lastKnownFileType = sourcecode.c.objc; path = PocketAPILogin.m; sourceTree = "<group>"; };
		E1D0D82416D3D19200E33F4C /* PocketAPIOperation.h */ = {isa = PBXFileReference; fileEncoding = 4; lastKnownFileType = sourcecode.c.h; path = PocketAPIOperation.h; sourceTree = "<group>"; };
		E1D0D82516D3D19200E33F4C /* PocketAPIOperation.m */ = {isa = PBXFileReference; fileEncoding = 4; lastKnownFileType = sourcecode.c.objc; path = PocketAPIOperation.m; sourceTree = "<group>"; };
		E1D0D82616D3D19200E33F4C /* PocketAPITypes.h */ = {isa = PBXFileReference; fileEncoding = 4; lastKnownFileType = sourcecode.c.h; path = PocketAPITypes.h; sourceTree = "<group>"; };
		E1D0D84516D3D2EA00E33F4C /* PocketActivity.h */ = {isa = PBXFileReference; fileEncoding = 4; lastKnownFileType = sourcecode.c.h; path = PocketActivity.h; sourceTree = "<group>"; };
		E1D0D84616D3D2EA00E33F4C /* PocketActivity.m */ = {isa = PBXFileReference; fileEncoding = 4; lastKnownFileType = sourcecode.c.objc; path = PocketActivity.m; sourceTree = "<group>"; };
		E1D91455134A853D0089019C /* en */ = {isa = PBXFileReference; lastKnownFileType = text.plist.strings; name = en; path = en.lproj/Localizable.strings; sourceTree = "<group>"; };
		E1D91457134A854A0089019C /* es */ = {isa = PBXFileReference; lastKnownFileType = text.plist.strings; name = es; path = es.lproj/Localizable.strings; sourceTree = "<group>"; };
		E1D95EB617A28F5E00A3E9F3 /* WPActivityDefaults.h */ = {isa = PBXFileReference; fileEncoding = 4; lastKnownFileType = sourcecode.c.h; path = WPActivityDefaults.h; sourceTree = "<group>"; };
		E1D95EB717A28F5E00A3E9F3 /* WPActivityDefaults.m */ = {isa = PBXFileReference; fileEncoding = 4; lastKnownFileType = sourcecode.c.objc; path = WPActivityDefaults.m; sourceTree = "<group>"; };
		E1DF5DF919E7CFAE004E70D5 /* CategoryServiceRemoteREST.h */ = {isa = PBXFileReference; fileEncoding = 4; lastKnownFileType = sourcecode.c.h; path = CategoryServiceRemoteREST.h; sourceTree = "<group>"; };
		E1DF5DFA19E7CFAE004E70D5 /* CategoryServiceRemoteREST.m */ = {isa = PBXFileReference; fileEncoding = 4; lastKnownFileType = sourcecode.c.objc; path = CategoryServiceRemoteREST.m; sourceTree = "<group>"; };
		E1DF5DFB19E7CFAE004E70D5 /* CategoryServiceRemoteXMLRPC.h */ = {isa = PBXFileReference; fileEncoding = 4; lastKnownFileType = sourcecode.c.h; path = CategoryServiceRemoteXMLRPC.h; sourceTree = "<group>"; };
		E1DF5DFC19E7CFAE004E70D5 /* CategoryServiceRemoteXMLRPC.m */ = {isa = PBXFileReference; fileEncoding = 4; lastKnownFileType = sourcecode.c.objc; path = CategoryServiceRemoteXMLRPC.m; sourceTree = "<group>"; };
		E1E4CE0517739FAB00430844 /* test-image.jpg */ = {isa = PBXFileReference; lastKnownFileType = image.jpeg; path = "test-image.jpg"; sourceTree = "<group>"; };
		E1E4CE091773C59B00430844 /* WPAvatarSource.h */ = {isa = PBXFileReference; fileEncoding = 4; lastKnownFileType = sourcecode.c.h; path = WPAvatarSource.h; sourceTree = "<group>"; };
		E1E4CE0A1773C59B00430844 /* WPAvatarSource.m */ = {isa = PBXFileReference; fileEncoding = 4; lastKnownFileType = sourcecode.c.objc; path = WPAvatarSource.m; sourceTree = "<group>"; };
		E1E4CE0C177439D100430844 /* WPAvatarSourceTest.m */ = {isa = PBXFileReference; fileEncoding = 4; lastKnownFileType = sourcecode.c.objc; path = WPAvatarSourceTest.m; sourceTree = "<group>"; };
		E1E4CE0E1774531500430844 /* misteryman.jpg */ = {isa = PBXFileReference; lastKnownFileType = image.jpeg; path = misteryman.jpg; sourceTree = "<group>"; };
		E1E977BC17B0FA9A00AFB867 /* th */ = {isa = PBXFileReference; lastKnownFileType = text.plist.strings; name = th; path = th.lproj/Localizable.strings; sourceTree = "<group>"; };
		E1F5A1BA1771C90A00E0495F /* WPTableImageSource.h */ = {isa = PBXFileReference; fileEncoding = 4; lastKnownFileType = sourcecode.c.h; path = WPTableImageSource.h; sourceTree = "<group>"; };
		E1F5A1BB1771C90A00E0495F /* WPTableImageSource.m */ = {isa = PBXFileReference; fileEncoding = 4; lastKnownFileType = sourcecode.c.objc; path = WPTableImageSource.m; sourceTree = "<group>"; };
		E1F80823146420B000726BC7 /* UIImageView+Gravatar.h */ = {isa = PBXFileReference; fileEncoding = 4; lastKnownFileType = sourcecode.c.h; path = "UIImageView+Gravatar.h"; sourceTree = "<group>"; };
		E1F80824146420B000726BC7 /* UIImageView+Gravatar.m */ = {isa = PBXFileReference; fileEncoding = 4; lastKnownFileType = sourcecode.c.objc; path = "UIImageView+Gravatar.m"; sourceTree = "<group>"; };
		E1FC3DB313C7788700F6B60F /* WPWebViewController~ipad.xib */ = {isa = PBXFileReference; fileEncoding = 4; lastKnownFileType = file.xib; name = "WPWebViewController~ipad.xib"; path = "Resources-iPad/WPWebViewController~ipad.xib"; sourceTree = "<group>"; };
		E23EEC5C185A72C100F4DE2A /* WPContentCell.h */ = {isa = PBXFileReference; fileEncoding = 4; lastKnownFileType = sourcecode.c.h; path = WPContentCell.h; sourceTree = "<group>"; };
		E23EEC5D185A72C100F4DE2A /* WPContentCell.m */ = {isa = PBXFileReference; fileEncoding = 4; lastKnownFileType = sourcecode.c.objc; path = WPContentCell.m; sourceTree = "<group>"; };
		E240859A183D82AE002EB0EF /* WPAnimatedBox.h */ = {isa = PBXFileReference; fileEncoding = 4; lastKnownFileType = sourcecode.c.h; path = WPAnimatedBox.h; sourceTree = "<group>"; };
		E240859B183D82AE002EB0EF /* WPAnimatedBox.m */ = {isa = PBXFileReference; fileEncoding = 4; lastKnownFileType = sourcecode.c.objc; path = WPAnimatedBox.m; sourceTree = "<group>"; };
		E2AA87A318523E5300886693 /* UIView+Subviews.h */ = {isa = PBXFileReference; fileEncoding = 4; lastKnownFileType = sourcecode.c.h; path = "UIView+Subviews.h"; sourceTree = "<group>"; };
		E2AA87A418523E5300886693 /* UIView+Subviews.m */ = {isa = PBXFileReference; fileEncoding = 4; lastKnownFileType = sourcecode.c.objc; path = "UIView+Subviews.m"; sourceTree = "<group>"; };
		E2DA78041864B11D007BA447 /* WPFixedWidthScrollView.h */ = {isa = PBXFileReference; fileEncoding = 4; lastKnownFileType = sourcecode.c.h; path = WPFixedWidthScrollView.h; sourceTree = "<group>"; };
		E2DA78051864B11E007BA447 /* WPFixedWidthScrollView.m */ = {isa = PBXFileReference; fileEncoding = 4; lastKnownFileType = sourcecode.c.objc; path = WPFixedWidthScrollView.m; sourceTree = "<group>"; };
		E2E7EB44185FB140004F5E72 /* WPBlogSelectorButton.h */ = {isa = PBXFileReference; fileEncoding = 4; lastKnownFileType = sourcecode.c.h; path = WPBlogSelectorButton.h; sourceTree = "<group>"; };
		E2E7EB45185FB140004F5E72 /* WPBlogSelectorButton.m */ = {isa = PBXFileReference; fileEncoding = 4; lastKnownFileType = sourcecode.c.objc; path = WPBlogSelectorButton.m; sourceTree = "<group>"; };
		EC4696FD0EA75D460040EE8E /* PagesViewController.h */ = {isa = PBXFileReference; fileEncoding = 4; lastKnownFileType = sourcecode.c.h; path = PagesViewController.h; sourceTree = "<group>"; };
		EC4696FE0EA75D460040EE8E /* PagesViewController.m */ = {isa = PBXFileReference; fileEncoding = 4; lastKnownFileType = sourcecode.c.objc; path = PagesViewController.m; sourceTree = "<group>"; };
		F1564E5A18946087009F8F97 /* NSStringHelpersTest.m */ = {isa = PBXFileReference; fileEncoding = 4; lastKnownFileType = sourcecode.c.objc; path = NSStringHelpersTest.m; sourceTree = "<group>"; };
		FD0D42C11499F31700F5E115 /* WordPress 4.xcdatamodel */ = {isa = PBXFileReference; lastKnownFileType = wrapper.xcdatamodel; path = "WordPress 4.xcdatamodel"; sourceTree = "<group>"; };
		FD21397E13128C5300099582 /* libiconv.dylib */ = {isa = PBXFileReference; includeInIndex = 1; lastKnownFileType = "compiled.mach-o.dylib"; name = libiconv.dylib; path = usr/lib/libiconv.dylib; sourceTree = SDKROOT; };
		FD374343156CF4B800BAB5B5 /* WordPress 6.xcdatamodel */ = {isa = PBXFileReference; lastKnownFileType = wrapper.xcdatamodel; path = "WordPress 6.xcdatamodel"; sourceTree = "<group>"; };
		FD3D6D2B1349F5D30061136A /* ImageIO.framework */ = {isa = PBXFileReference; includeInIndex = 1; lastKnownFileType = wrapper.framework; name = ImageIO.framework; path = System/Library/Frameworks/ImageIO.framework; sourceTree = SDKROOT; };
		FD75DDAB15B021C70043F12C /* UIViewController+Rotation.h */ = {isa = PBXFileReference; fileEncoding = 4; lastKnownFileType = sourcecode.c.h; path = "UIViewController+Rotation.h"; sourceTree = "<group>"; };
		FD75DDAC15B021C80043F12C /* UIViewController+Rotation.m */ = {isa = PBXFileReference; fileEncoding = 4; lastKnownFileType = sourcecode.c.objc; path = "UIViewController+Rotation.m"; sourceTree = "<group>"; };
		FD9A948A12FAEA2300438F94 /* DateUtils.h */ = {isa = PBXFileReference; fileEncoding = 4; lastKnownFileType = sourcecode.c.h; path = DateUtils.h; sourceTree = "<group>"; };
		FD9A948B12FAEA2300438F94 /* DateUtils.m */ = {isa = PBXFileReference; fileEncoding = 4; lastKnownFileType = sourcecode.c.objc; path = DateUtils.m; sourceTree = "<group>"; };
		FDCB9A89134B75B900E5C776 /* it */ = {isa = PBXFileReference; lastKnownFileType = text.plist.strings; name = it; path = it.lproj/Localizable.strings; sourceTree = "<group>"; };
		FDFB011916B1EA1C00F589A8 /* WordPress 10.xcdatamodel */ = {isa = PBXFileReference; lastKnownFileType = wrapper.xcdatamodel; path = "WordPress 10.xcdatamodel"; sourceTree = "<group>"; };
		FF3DD6BD19F2B6B3003A52CB /* RemoteMedia.m */ = {isa = PBXFileReference; fileEncoding = 4; lastKnownFileType = sourcecode.c.objc; name = RemoteMedia.m; path = "Remote Objects/RemoteMedia.m"; sourceTree = "<group>"; };
		FF3DD6BF19F2B77A003A52CB /* RemoteMedia.h */ = {isa = PBXFileReference; lastKnownFileType = sourcecode.c.h; name = RemoteMedia.h; path = "Remote Objects/RemoteMedia.h"; sourceTree = "<group>"; };
		FFB7B81C1A0012E80032E723 /* WordPressTestCredentials.m */ = {isa = PBXFileReference; fileEncoding = 4; lastKnownFileType = sourcecode.c.objc; path = WordPressTestCredentials.m; sourceTree = "<group>"; };
		FFB7B81D1A0012E80032E723 /* WordPressComApiCredentials.m */ = {isa = PBXFileReference; fileEncoding = 4; lastKnownFileType = sourcecode.c.objc; path = WordPressComApiCredentials.m; sourceTree = "<group>"; };
		FFF96F8219EBE7FB00DFC821 /* UITests.xctest */ = {isa = PBXFileReference; explicitFileType = wrapper.cfbundle; includeInIndex = 0; path = UITests.xctest; sourceTree = BUILT_PRODUCTS_DIR; };
		FFF96F8519EBE7FB00DFC821 /* Info.plist */ = {isa = PBXFileReference; lastKnownFileType = text.plist.xml; path = Info.plist; sourceTree = "<group>"; };
		FFF96F8F19EBE81F00DFC821 /* CommentsTests.m */ = {isa = PBXFileReference; fileEncoding = 4; lastKnownFileType = sourcecode.c.objc; path = CommentsTests.m; sourceTree = "<group>"; };
		FFF96F9019EBE81F00DFC821 /* gencredentials.rb */ = {isa = PBXFileReference; fileEncoding = 4; lastKnownFileType = text.script.ruby; path = gencredentials.rb; sourceTree = "<group>"; };
		FFF96F9119EBE81F00DFC821 /* LoginTests.m */ = {isa = PBXFileReference; fileEncoding = 4; lastKnownFileType = sourcecode.c.objc; path = LoginTests.m; sourceTree = "<group>"; };
		FFF96F9219EBE81F00DFC821 /* MeTabTests.m */ = {isa = PBXFileReference; fileEncoding = 4; lastKnownFileType = sourcecode.c.objc; path = MeTabTests.m; sourceTree = "<group>"; };
		FFF96F9319EBE81F00DFC821 /* NotificationsTests.m */ = {isa = PBXFileReference; fileEncoding = 4; lastKnownFileType = sourcecode.c.objc; path = NotificationsTests.m; sourceTree = "<group>"; };
		FFF96F9419EBE81F00DFC821 /* PagesTests.m */ = {isa = PBXFileReference; fileEncoding = 4; lastKnownFileType = sourcecode.c.objc; path = PagesTests.m; sourceTree = "<group>"; };
		FFF96F9519EBE81F00DFC821 /* PostsTests.m */ = {isa = PBXFileReference; fileEncoding = 4; lastKnownFileType = sourcecode.c.objc; path = PostsTests.m; sourceTree = "<group>"; };
		FFF96F9619EBE81F00DFC821 /* ReaderTests.m */ = {isa = PBXFileReference; fileEncoding = 4; lastKnownFileType = sourcecode.c.objc; path = ReaderTests.m; sourceTree = "<group>"; };
		FFF96F9719EBE81F00DFC821 /* StatsTests.m */ = {isa = PBXFileReference; fileEncoding = 4; lastKnownFileType = sourcecode.c.objc; path = StatsTests.m; sourceTree = "<group>"; };
		FFF96F9819EBE81F00DFC821 /* WordPressTestCredentials.h */ = {isa = PBXFileReference; fileEncoding = 4; lastKnownFileType = sourcecode.c.h; path = WordPressTestCredentials.h; sourceTree = "<group>"; };
		FFF96F9919EBE81F00DFC821 /* WordPressTestCredentials.m */ = {isa = PBXFileReference; fileEncoding = 4; lastKnownFileType = sourcecode.c.objc; path = WordPressTestCredentials.m; sourceTree = "<group>"; };
		FFF96F9A19EBE81F00DFC821 /* WPUITestCase.h */ = {isa = PBXFileReference; fileEncoding = 4; lastKnownFileType = sourcecode.c.h; path = WPUITestCase.h; sourceTree = "<group>"; };
		FFF96F9B19EBE81F00DFC821 /* WPUITestCase.m */ = {isa = PBXFileReference; fileEncoding = 4; lastKnownFileType = sourcecode.c.objc; path = WPUITestCase.m; sourceTree = "<group>"; };
		FFF96FA919ED724F00DFC821 /* KIFUITestActor-WPExtras.h */ = {isa = PBXFileReference; fileEncoding = 4; lastKnownFileType = sourcecode.c.h; path = "KIFUITestActor-WPExtras.h"; sourceTree = "<group>"; };
		FFF96FAA19ED724F00DFC821 /* KIFUITestActor-WPExtras.m */ = {isa = PBXFileReference; fileEncoding = 4; lastKnownFileType = sourcecode.c.objc; path = "KIFUITestActor-WPExtras.m"; sourceTree = "<group>"; };
		FFF96FAC19ED7F4D00DFC821 /* wp_test_credentials_sample */ = {isa = PBXFileReference; fileEncoding = 4; lastKnownFileType = text; path = wp_test_credentials_sample; sourceTree = "<group>"; };
/* End PBXFileReference section */

/* Begin PBXFrameworksBuildPhase section */
		1D60588F0D05DD3D006BFB54 /* Frameworks */ = {
			isa = PBXFrameworksBuildPhase;
			buildActionMask = 2147483647;
			files = (
				93E5285619A77BAC003A1A9C /* NotificationCenter.framework in Frameworks */,
				93A3F7DE1843F6F00082FEEA /* CoreTelephony.framework in Frameworks */,
				E14D65C817E09664007E3EA4 /* Social.framework in Frameworks */,
				8355D67E11D13EAD00A61362 /* MobileCoreServices.framework in Frameworks */,
				A01C542E0E24E88400D411F2 /* SystemConfiguration.framework in Frameworks */,
				374CB16215B93C0800DD0EBC /* AudioToolbox.framework in Frameworks */,
				E10B3655158F2D7800419A93 /* CoreGraphics.framework in Frameworks */,
				E10B3654158F2D4500419A93 /* UIKit.framework in Frameworks */,
				E10B3652158F2D3F00419A93 /* QuartzCore.framework in Frameworks */,
				CC24E5F51577E16B00A6D5B5 /* Accounts.framework in Frameworks */,
				CC24E5F11577DBC300A6D5B5 /* AddressBook.framework in Frameworks */,
				E1A386CB14DB063800954CF8 /* MediaPlayer.framework in Frameworks */,
				E1A386CA14DB05F700954CF8 /* CoreMedia.framework in Frameworks */,
				E1A386C814DB05C300954CF8 /* AVFoundation.framework in Frameworks */,
				E19DF741141F7BDD000002F3 /* libz.dylib in Frameworks */,
				1D60589F0D05DD5A006BFB54 /* Foundation.framework in Frameworks */,
				296890780FE971DC00770264 /* Security.framework in Frameworks */,
				83F3E26011275E07004CD686 /* MapKit.framework in Frameworks */,
				83F3E2D311276371004CD686 /* CoreLocation.framework in Frameworks */,
				8355D7D911D260AA00A61362 /* CoreData.framework in Frameworks */,
				834CE7341256D0DE0046A4A3 /* CFNetwork.framework in Frameworks */,
				835E2403126E66E50085940B /* AssetsLibrary.framework in Frameworks */,
				83043E55126FA31400EC9953 /* MessageUI.framework in Frameworks */,
				FD21397F13128C5300099582 /* libiconv.dylib in Frameworks */,
				FD3D6D2C1349F5D30061136A /* ImageIO.framework in Frameworks */,
				FEA64EDF0F7E4616BA835081 /* libPods.a in Frameworks */,
				E1CCFB33175D62500016BD8A /* Crashlytics.framework in Frameworks */,
			);
			runOnlyForDeploymentPostprocessing = 0;
		};
		93E5283719A7741A003A1A9C /* Frameworks */ = {
			isa = PBXFrameworksBuildPhase;
			buildActionMask = 2147483647;
			files = (
				93E5283C19A7741A003A1A9C /* NotificationCenter.framework in Frameworks */,
				ECFA8F2B890D45298F324B8B /* libPods-WordPressTodayWidget.a in Frameworks */,
			);
			runOnlyForDeploymentPostprocessing = 0;
		};
		E16AB92614D978240047A2E5 /* Frameworks */ = {
			isa = PBXFrameworksBuildPhase;
			buildActionMask = 2147483647;
			files = (
				E131CB5416CACB05004B0314 /* libxml2.dylib in Frameworks */,
				E183EC9D16B2160200C2EB11 /* MobileCoreServices.framework in Frameworks */,
				E183EC9C16B215FE00C2EB11 /* SystemConfiguration.framework in Frameworks */,
				E131CB5216CACA6B004B0314 /* CoreText.framework in Frameworks */,
				E183ECA216B2179B00C2EB11 /* Accounts.framework in Frameworks */,
				E183ECA316B2179B00C2EB11 /* AddressBook.framework in Frameworks */,
				E183ECA416B2179B00C2EB11 /* AssetsLibrary.framework in Frameworks */,
				E183ECA516B2179B00C2EB11 /* AudioToolbox.framework in Frameworks */,
				E183ECA616B2179B00C2EB11 /* AVFoundation.framework in Frameworks */,
				E183ECA716B2179B00C2EB11 /* CFNetwork.framework in Frameworks */,
				E183ECA816B2179B00C2EB11 /* CoreData.framework in Frameworks */,
				00F2E3F8166EEF9800D0527C /* CoreGraphics.framework in Frameworks */,
				E183ECA916B2179B00C2EB11 /* CoreLocation.framework in Frameworks */,
				E183ECAA16B2179B00C2EB11 /* CoreMedia.framework in Frameworks */,
				E16AB92E14D978240047A2E5 /* Foundation.framework in Frameworks */,
				E183ECAB16B2179B00C2EB11 /* ImageIO.framework in Frameworks */,
				E183ECAC16B2179B00C2EB11 /* libiconv.dylib in Frameworks */,
				E183ECAD16B2179B00C2EB11 /* libz.dylib in Frameworks */,
				E183ECAE16B2179B00C2EB11 /* MapKit.framework in Frameworks */,
				E183ECAF16B2179B00C2EB11 /* MediaPlayer.framework in Frameworks */,
				E183ECB016B2179B00C2EB11 /* MessageUI.framework in Frameworks */,
				00F2E3FB166EEFE100D0527C /* QuartzCore.framework in Frameworks */,
				E183ECB116B2179B00C2EB11 /* Security.framework in Frameworks */,
				E183ECB216B2179B00C2EB11 /* Twitter.framework in Frameworks */,
				00F2E3FA166EEFBE00D0527C /* UIKit.framework in Frameworks */,
				067D911C15654CE79F0A4A29 /* libPods-WordPressTest.a in Frameworks */,
			);
			runOnlyForDeploymentPostprocessing = 0;
		};
		FFF96F7F19EBE7FB00DFC821 /* Frameworks */ = {
			isa = PBXFrameworksBuildPhase;
			buildActionMask = 2147483647;
			files = (
				4253506E2DDC92882C721F55 /* libPods-UITests.a in Frameworks */,
			);
			runOnlyForDeploymentPostprocessing = 0;
		};
/* End PBXFrameworksBuildPhase section */

/* Begin PBXGroup section */
		031662E60FFB14C60045D052 /* Views */ = {
			isa = PBXGroup;
			children = (
				37022D8F1981BF9200F322B7 /* VerticallyStackedButton.h */,
				37022D901981BF9200F322B7 /* VerticallyStackedButton.m */,
				5DA5BF2A18E32DCF005F11F9 /* InputViewButton.h */,
				5DA5BF2B18E32DCF005F11F9 /* InputViewButton.m */,
				5DA5BF3B18E32DCF005F11F9 /* WPLoadingView.h */,
				5DA5BF3C18E32DCF005F11F9 /* WPLoadingView.m */,
				C58349C31806F95100B64089 /* IOS7CorrectedTextView.h */,
				C58349C41806F95100B64089 /* IOS7CorrectedTextView.m */,
				93740DC817D8F85600C41B2F /* WPAlertView.h */,
				93740DCA17D8F86700C41B2F /* WPAlertView.m */,
				E240859A183D82AE002EB0EF /* WPAnimatedBox.h */,
				E240859B183D82AE002EB0EF /* WPAnimatedBox.m */,
				E2E7EB44185FB140004F5E72 /* WPBlogSelectorButton.h */,
				E2E7EB45185FB140004F5E72 /* WPBlogSelectorButton.m */,
				46F8460F185A6E98009D0DA5 /* WPContentView.h */,
				46F84610185A6E98009D0DA5 /* WPContentView.m */,
				46F84613185AEB38009D0DA5 /* WPContentViewSubclass.h */,
				5DF94E361962BAA700359241 /* WPContentActionView.h */,
				5DF94E371962BAA700359241 /* WPContentActionView.m */,
				5DF94E381962BAA700359241 /* WPContentAttributionView.h */,
				5DF94E391962BAA700359241 /* WPContentAttributionView.m */,
				5DF94E3A1962BAA700359241 /* WPContentViewBase.h */,
				5DF94E3B1962BAA700359241 /* WPContentViewBase.m */,
				E2DA78041864B11D007BA447 /* WPFixedWidthScrollView.h */,
				E2DA78051864B11E007BA447 /* WPFixedWidthScrollView.m */,
				03958060100D6CFC00850742 /* WPLabel.h */,
				03958061100D6CFC00850742 /* WPLabel.m */,
				5DF94E3C1962BAA700359241 /* WPRichContentView.h */,
				5DF94E3D1962BAA700359241 /* WPRichContentView.m */,
				5D7B414319E482C9007D9EC7 /* WPRichTextEmbed.swift */,
				5D7B414419E482C9007D9EC7 /* WPRichTextImage.swift */,
				5D7B414519E482C9007D9EC7 /* WPRichTextMediaAttachment.swift */,
				5DF94E3E1962BAA700359241 /* WPRichTextView.h */,
				5DF94E3F1962BAA700359241 /* WPRichTextView.m */,
				5DF94E401962BAA700359241 /* WPSimpleContentAttributionView.h */,
				5DF94E411962BAA700359241 /* WPSimpleContentAttributionView.m */,
				5DEB61B2156FCD3400242C35 /* WPWebView.h */,
				5DEB61B3156FCD3400242C35 /* WPWebView.m */,
				ADF544C0195A0F620092213D /* CustomHighlightButton.h */,
				ADF544C1195A0F620092213D /* CustomHighlightButton.m */,
			);
			path = Views;
			sourceTree = "<group>";
		};
		080E96DDFE201D6D7F000001 /* Classes */ = {
			isa = PBXGroup;
			children = (
				C59D3D480E6410BC00AA591D /* Categories */,
				B587796C19B799D800E57C5A /* Extensions */,
				2F706A870DFB229B00B43086 /* Models */,
				850BD4531922F95C0032F3AD /* Networking */,
				93FA59DA18D88BDB001446BC /* Services */,
				8584FDB719243E550019C02E /* System */,
				8584FDB4192437160019C02E /* Utility */,
				8584FDB31923EF4F0019C02E /* ViewRelated */,
			);
			path = Classes;
			sourceTree = "<group>";
		};
		19C28FACFE9D520D11CA2CBB /* Products */ = {
			isa = PBXGroup;
			children = (
				1D6058910D05DD3D006BFB54 /* WordPress.app */,
				E16AB92A14D978240047A2E5 /* WordPressTest.xctest */,
				93E5283A19A7741A003A1A9C /* WordPressTodayWidget.appex */,
				FFF96F8219EBE7FB00DFC821 /* UITests.xctest */,
			);
			name = Products;
			sourceTree = "<group>";
		};
		29B97314FDCFA39411CA2CEA /* CustomTemplate */ = {
			isa = PBXGroup;
			children = (
				E1756E661694AA1500D9EC00 /* Derived Sources */,
				E11F949814A3344300277D31 /* WordPressApi */,
				080E96DDFE201D6D7F000001 /* Classes */,
				E12F55F714A1F2640060A510 /* Vendor */,
				29B97315FDCFA39411CA2CEA /* Other Sources */,
				29B97317FDCFA39411CA2CEA /* Resources */,
				45C73C23113C36F50024D0D2 /* Resources-iPad */,
				E16AB92F14D978240047A2E5 /* WordPressTest */,
				93E5283D19A7741A003A1A9C /* WordPressTodayWidget */,
				FFF96F8319EBE7FB00DFC821 /* UITests */,
				29B97323FDCFA39411CA2CEA /* Frameworks */,
				19C28FACFE9D520D11CA2CBB /* Products */,
				A28F6FD119B61ACA00AADE55 /* SwiftPlayground.playground */,
				93FA0F0118E451A80007903B /* LICENSE */,
				93FA0F0218E451A80007903B /* README.md */,
				C430074CAC011A24F4A74E17 /* Pods */,
			);
			name = CustomTemplate;
			sourceTree = "<group>";
			usesTabs = 0;
		};
		29B97315FDCFA39411CA2CEA /* Other Sources */ = {
			isa = PBXGroup;
			children = (
				934F1B3119ACCE5600E9E63E /* WordPress.entitlements */,
				934884AE19B7875C004028D8 /* WordPress-Internal.entitlements */,
				93FA0F0418E451A80007903B /* fix-translation.php */,
				93FA0F0518E451A80007903B /* localize.py */,
				29B97316FDCFA39411CA2CEA /* main.m */,
				93FA0F0318E451A80007903B /* update-translations.rb */,
				28A0AAE50D9B0CCF005BE974 /* WordPress_Prefix.pch */,
			);
			name = "Other Sources";
			sourceTree = "<group>";
		};
		29B97317FDCFA39411CA2CEA /* Resources */ = {
			isa = PBXGroup;
			children = (
				74C1C307199170A30077A7DC /* Post */,
				858DE3FF172F9991000AC628 /* Fonts */,
				CC098B8116A9EB0400450976 /* HTML */,
				5D6651461637324000EBDA7D /* Sounds */,
				E19472D8134E3E4A00879F63 /* UI */,
				4645AFC41961E1FB005F7509 /* AppImages.xcassets */,
				85ED988717DFA00000090D0B /* Images.xcassets */,
				6EDC0E8E105881A800F68A1D /* iTunesArtwork */,
				85ED98AA17DFB17200090D0B /* iTunesArtwork@2x */,
				85D80557171630B30075EEAC /* DotCom-Languages.plist */,
				A2787D0119002AB1000D6CA6 /* HelpshiftConfig.plist */,
				8D1107310486CEB800E47090 /* Info.plist */,
				931DF4D818D09A2F00540BDD /* InfoPlist.strings */,
				E1D91454134A853D0089019C /* Localizable.strings */,
				930C6374182BD86400976C21 /* WordPress-Internal-Info.plist */,
				E125443B12BF5A7200D87A0A /* WordPress.xcdatamodeld */,
			);
			name = Resources;
			sourceTree = "<group>";
		};
		29B97323FDCFA39411CA2CEA /* Frameworks */ = {
			isa = PBXGroup;
			children = (
				E10675C9183FA78E00E5CE5C /* XCTest.framework */,
				93A3F7DD1843F6F00082FEEA /* CoreTelephony.framework */,
				E14D65C717E09663007E3EA4 /* Social.framework */,
				8527B15717CE98C5001CBA2E /* Accelerate.framework */,
				CC24E5F41577E16B00A6D5B5 /* Accounts.framework */,
				CC24E5F01577DBC300A6D5B5 /* AddressBook.framework */,
				835E2402126E66E50085940B /* AssetsLibrary.framework */,
				374CB16115B93C0800DD0EBC /* AudioToolbox.framework */,
				E1A386C714DB05C300954CF8 /* AVFoundation.framework */,
				834CE7331256D0DE0046A4A3 /* CFNetwork.framework */,
				8355D7D811D260AA00A61362 /* CoreData.framework */,
				834CE7371256D0F60046A4A3 /* CoreGraphics.framework */,
				83F3E2D211276371004CD686 /* CoreLocation.framework */,
				E1A386C914DB05F700954CF8 /* CoreMedia.framework */,
				E131CB5116CACA6B004B0314 /* CoreText.framework */,
				E1CCFB32175D624F0016BD8A /* Crashlytics.framework */,
				1D30AB110D05D00D00671497 /* Foundation.framework */,
				FD3D6D2B1349F5D30061136A /* ImageIO.framework */,
				FD21397E13128C5300099582 /* libiconv.dylib */,
				D4972215061A4C21AD2CD5B8 /* libPods-WordPressTest.a */,
				69187343EC8F435684EFFAF1 /* libPods.a */,
				E131CB5316CACB05004B0314 /* libxml2.dylib */,
				E19DF740141F7BDD000002F3 /* libz.dylib */,
				83F3E25F11275E07004CD686 /* MapKit.framework */,
				83FB4D3E122C38F700DB9506 /* MediaPlayer.framework */,
				83043E54126FA31400EC9953 /* MessageUI.framework */,
				8355D67D11D13EAD00A61362 /* MobileCoreServices.framework */,
				E10B3651158F2D3F00419A93 /* QuartzCore.framework */,
				296890770FE971DC00770264 /* Security.framework */,
				A01C542D0E24E88400D411F2 /* SystemConfiguration.framework */,
				CC24E5F21577DFF400A6D5B5 /* Twitter.framework */,
				E10B3653158F2D4500419A93 /* UIKit.framework */,
				93E5283B19A7741A003A1A9C /* NotificationCenter.framework */,
				872A78E046E04A05B17EB1A1 /* libPods-WordPressTodayWidget.a */,
				369D8993FF42F0A2D183A062 /* libPods-UITests.a */,
			);
			name = Frameworks;
			sourceTree = "<group>";
		};
		2F706A870DFB229B00B43086 /* Models */ = {
			isa = PBXGroup;
			children = (
				5D42A3D6175E7452005CFF05 /* AbstractPost.h */,
				5D42A3D7175E7452005CFF05 /* AbstractPost.m */,
				5D42A3D8175E7452005CFF05 /* BasePost.h */,
				5D42A3D9175E7452005CFF05 /* BasePost.m */,
				E15051C916CA5DDB00D3DDDC /* Blog+Jetpack.h */,
				E15051CA16CA5DDB00D3DDDC /* Blog+Jetpack.m */,
				CEBD3EA90FF1BA3B00C1396E /* Blog.h */,
				CEBD3EAA0FF1BA3B00C1396E /* Blog.m */,
				E125445412BF5B3900D87A0A /* Category.h */,
				E125445512BF5B3900D87A0A /* Category.m */,
				83418AA811C9FA6E00ACF00C /* Comment.h */,
				83418AA911C9FA6E00ACF00C /* Comment.m */,
				E14932B4130427B300154804 /* Coordinate.h */,
				E14932B5130427B300154804 /* Coordinate.m */,
				8350E49411D2C71E00A7B073 /* Media.h */,
				8350E49511D2C71E00A7B073 /* Media.m */,
				B545186718E9E08000AC3A54 /* Notifications */,
				E125451612BF68F900D87A0A /* Page.h */,
				E125451712BF68F900D87A0A /* Page.m */,
				838C672C1210C3C300B09CA3 /* Post.h */,
				838C672D1210C3C300B09CA3 /* Post.m */,
				833AF259114575A50016DE8F /* PostAnnotation.h */,
				833AF25A114575A50016DE8F /* PostAnnotation.m */,
				5D42A3DC175E7452005CFF05 /* ReaderPost.h */,
				5D42A3DD175E7452005CFF05 /* ReaderPost.m */,
				5DCC4CD619A50CC0003E548C /* ReaderSite.h */,
				5DCC4CD719A50CC0003E548C /* ReaderSite.m */,
				5DBCD9D018F3569F00B32229 /* ReaderTopic.h */,
				5DBCD9D118F3569F00B32229 /* ReaderTopic.m */,
				319D6E7919E447500013871C /* Suggestion.h */,
				319D6E7A19E447500013871C /* Suggestion.m */,
				5DA5BF3318E32DCF005F11F9 /* Theme.h */,
				5DA5BF3418E32DCF005F11F9 /* Theme.m */,
				E105E9CD1726955600C0D9E7 /* WPAccount.h */,
				E105E9CE1726955600C0D9E7 /* WPAccount.m */,
				46F84612185A8B7E009D0DA5 /* WPContentViewProvider.h */,
			);
			path = Models;
			sourceTree = "<group>";
		};
		319D6E8219E44C7B0013871C /* Suggestions */ = {
			isa = PBXGroup;
			children = (
				319D6E7F19E44C680013871C /* SuggestionsTableView.h */,
				319D6E8019E44C680013871C /* SuggestionsTableView.m */,
				319D6E8319E44F7F0013871C /* SuggestionsTableViewCell.h */,
				319D6E8419E44F7F0013871C /* SuggestionsTableViewCell.m */,
			);
			name = Suggestions;
			sourceTree = "<group>";
		};
		37195B7F166A5DDC005F2292 /* Notifications */ = {
			isa = PBXGroup;
			children = (
				3716E400167296D30035F8C4 /* ToastView.xib */,
			);
			name = Notifications;
			sourceTree = "<group>";
		};
		3792259E12F6DBCC00F2176A /* Stats */ = {
			isa = PBXGroup;
			children = (
				5D1EE7FF15E7AF3E007F1F02 /* JetpackSettingsViewController.h */,
				5D1EE80015E7AF3E007F1F02 /* JetpackSettingsViewController.m */,
				C56636E61868D0CE00226AAB /* StatsViewController.h */,
				C56636E71868D0CE00226AAB /* StatsViewController.m */,
				857610D418C0377300EDF406 /* StatsWebViewController.h */,
				857610D518C0377300EDF406 /* StatsWebViewController.m */,
			);
			path = Stats;
			sourceTree = "<group>";
		};
		45C73C23113C36F50024D0D2 /* Resources-iPad */ = {
			isa = PBXGroup;
			children = (
				74C1C30F199170F10077A7DC /* Post */,
				83F1FCA7123748EF00069F99 /* Blogs */,
				E1FC3DB313C7788700F6B60F /* WPWebViewController~ipad.xib */,
				45C73C24113C36F70024D0D2 /* MainWindow-iPad.xib */,
			);
			name = "Resources-iPad";
			sourceTree = "<group>";
		};
		59379AA1191904C200B49251 /* AnimatedGIFImageSerialization */ = {
			isa = PBXGroup;
			children = (
				59379AA2191904C200B49251 /* AnimatedGIFImageSerialization.h */,
				59379AA3191904C200B49251 /* AnimatedGIFImageSerialization.m */,
			);
			name = AnimatedGIFImageSerialization;
			path = "AnimatedGIFImageSerialization-0.1.0/AnimatedGIFImageSerialization";
			sourceTree = "<group>";
		};
		5D08B8FC19647C0300D5B381 /* Views */ = {
			isa = PBXGroup;
			children = (
				5DB93EE819B6190700EC88EB /* CommentContentView.h */,
				5DB93EE919B6190700EC88EB /* CommentContentView.m */,
				5DB93EEA19B6190700EC88EB /* ReaderCommentCell.h */,
				5DB93EEB19B6190700EC88EB /* ReaderCommentCell.m */,
				5DF94E481962BAEB00359241 /* ReaderPostAttributionView.h */,
				5DF94E491962BAEB00359241 /* ReaderPostAttributionView.m */,
				5DF94E4A1962BAEB00359241 /* ReaderPostContentView.h */,
				5DF94E4B1962BAEB00359241 /* ReaderPostContentView.m */,
				5DF94E4C1962BAEB00359241 /* ReaderPostRichContentView.h */,
				5DF94E4D1962BAEB00359241 /* ReaderPostRichContentView.m */,
				5DF94E4E1962BAEB00359241 /* ReaderPostSimpleContentView.h */,
				5DF94E4F1962BAEB00359241 /* ReaderPostSimpleContentView.m */,
				5D42A3EF175E75EE005CFF05 /* ReaderPostTableViewCell.h */,
				5D42A3F0175E75EE005CFF05 /* ReaderPostTableViewCell.m */,
				5D9B17C319998A430047A4A2 /* ReaderBlockedTableViewCell.h */,
				5D9B17C419998A430047A4A2 /* ReaderBlockedTableViewCell.m */,
				5D42A3E7175E75EE005CFF05 /* ReaderMediaView.h */,
				5D42A3E8175E75EE005CFF05 /* ReaderMediaView.m */,
				5D42A3E5175E75EE005CFF05 /* ReaderImageView.h */,
				5D42A3E6175E75EE005CFF05 /* ReaderImageView.m */,
				5D42A3F5175E75EE005CFF05 /* ReaderVideoView.h */,
				5D42A3F6175E75EE005CFF05 /* ReaderVideoView.m */,
				E1D062D2177C685700644185 /* ContentActionButton.h */,
				E1D062D3177C685700644185 /* ContentActionButton.m */,
				5DAE40AB19EC70930011A0AE /* ReaderPostHeaderView.h */,
				5DAE40AC19EC70930011A0AE /* ReaderPostHeaderView.m */,
			);
			name = Views;
			sourceTree = "<group>";
		};
		5D08B8FD19647C0800D5B381 /* Controllers */ = {
			isa = PBXGroup;
			children = (
				5D1D9C5319885B01009D13B7 /* ReaderEditableSubscriptionPage.h */,
				5D08B90219648C3400D5B381 /* ReaderSubscriptionViewController.h */,
				5D08B90319648C3400D5B381 /* ReaderSubscriptionViewController.m */,
				5DF738921965FAB900393584 /* SubscribedTopicsViewController.h */,
				5DF738931965FAB900393584 /* SubscribedTopicsViewController.m */,
				5DF738951965FACD00393584 /* RecommendedTopicsViewController.h */,
				5DF738961965FACD00393584 /* RecommendedTopicsViewController.m */,
				5D20A6511982D56600463A91 /* FollowedSitesViewController.h */,
				5D20A6521982D56600463A91 /* FollowedSitesViewController.m */,
				5D42A3ED175E75EE005CFF05 /* ReaderPostsViewController.h */,
				5D42A3EE175E75EE005CFF05 /* ReaderPostsViewController.m */,
				5D42A3EB175E75EE005CFF05 /* ReaderPostDetailViewController.h */,
				5D42A3EC175E75EE005CFF05 /* ReaderPostDetailViewController.m */,
				5DF8D25F19E82B1000A2CD95 /* ReaderCommentsViewController.h */,
				5DF8D26019E82B1000A2CD95 /* ReaderCommentsViewController.m */,
				5D37941919216B1300E26CA4 /* RebloggingViewController.h */,
				5D37941A19216B1300E26CA4 /* RebloggingViewController.m */,
				CC24E5ED1577D1EA00A6D5B5 /* WPFriendFinderViewController.h */,
				CC24E5EE1577D1EA00A6D5B5 /* WPFriendFinderViewController.m */,
				5D42A401175E76A1005CFF05 /* WPImageViewController.h */,
				5D42A402175E76A2005CFF05 /* WPImageViewController.m */,
				CCEF152F14C9EA050001176D /* WPWebAppViewController.h */,
				CCEF153014C9EA050001176D /* WPWebAppViewController.m */,
				5D42A403175E76A4005CFF05 /* WPWebVideoViewController.h */,
				5D42A404175E76A5005CFF05 /* WPWebVideoViewController.m */,
			);
			name = Controllers;
			sourceTree = "<group>";
		};
		5D08B8FE19647C2C00D5B381 /* Utils */ = {
			isa = PBXGroup;
			children = (
				5D0C2CB719AB932C002DF1E5 /* WPContentSyncHelper.swift */,
				5D0077A5182AE9DF00F865DB /* ReaderMediaQueue.h */,
				5D0077A6182AE9DF00F865DB /* ReaderMediaQueue.m */,
				5DF738981965FB3C00393584 /* WPTableViewHandler.h */,
				5DF738991965FB3C00393584 /* WPTableViewHandler.m */,
				CC0E20AC15B87DA100D3468B /* WPWebBridge.h */,
				CC0E20AD15B87DA100D3468B /* WPWebBridge.m */,
			);
			name = Utils;
			sourceTree = "<group>";
		};
		5D1EBF56187C9B95003393F8 /* Categories */ = {
			isa = PBXGroup;
			children = (
				A0E293EF0E21027E00C6919C /* WPAddCategoryViewController.h */,
				A0E293F00E21027E00C6919C /* WPAddCategoryViewController.m */,
				7059CD1F0F332B6500A0660B /* WPCategoryTree.h */,
				7059CD200F332B6500A0660B /* WPCategoryTree.m */,
				5D5D0025187DA9D30027CEF6 /* CategoriesViewController.h */,
				5D5D0026187DA9D30027CEF6 /* CategoriesViewController.m */,
			);
			path = Categories;
			sourceTree = "<group>";
		};
		5D49B03519BE37CC00703A9B /* 20-21 */ = {
			isa = PBXGroup;
			children = (
				B5A6CEA519FA800E009F07DE /* AccountToAccount20to21.swift */,
				5D49B03919BE3CAD00703A9B /* SafeReaderTopicToReaderTopic.h */,
				5D49B03A19BE3CAD00703A9B /* SafeReaderTopicToReaderTopic.m */,
			);
			name = "20-21";
			sourceTree = "<group>";
		};
		5D577D301891278D00B964C3 /* Geolocation */ = {
			isa = PBXGroup;
			children = (
				5D577D31189127BE00B964C3 /* PostGeolocationViewController.h */,
				5D577D32189127BE00B964C3 /* PostGeolocationViewController.m */,
				5D577D341891360900B964C3 /* PostGeolocationView.h */,
				5D577D351891360900B964C3 /* PostGeolocationView.m */,
			);
			path = Geolocation;
			sourceTree = "<group>";
		};
		5D6651461637324000EBDA7D /* Sounds */ = {
			isa = PBXGroup;
			children = (
				5D69DBC3165428CA00A2D1F7 /* n.caf */,
			);
			name = Sounds;
			sourceTree = "<group>";
		};
		5D87E10D15F512380012C595 /* Settings */ = {
			isa = PBXGroup;
			children = (
				93069F571762410B000C966D /* ActivityLogDetailViewController.h */,
				93069F581762410B000C966D /* ActivityLogDetailViewController.m */,
				93069F54176237A4000C966D /* ActivityLogViewController.h */,
				93069F55176237A4000C966D /* ActivityLogViewController.m */,
				37B7924B16768FCB0021B3A4 /* NotificationSettingsViewController.h */,
				37B7924C16768FCB0021B3A4 /* NotificationSettingsViewController.m */,
				5D87E10915F5120C0012C595 /* SettingsPageViewController.h */,
				5D87E10A15F5120C0012C595 /* SettingsPageViewController.m */,
				E1AB07AB1578D34300D6AD64 /* SettingsViewController.h */,
				E1AB07AC1578D34300D6AD64 /* SettingsViewController.m */,
				93027BB61758332300483FFD /* SupportViewController.h */,
				93027BB71758332300483FFD /* SupportViewController.m */,
				30AF6CFB13C230C600A29C00 /* AboutViewController.h */,
				30AF6CFC13C230C600A29C00 /* AboutViewController.m */,
			);
			path = Settings;
			sourceTree = "<group>";
		};
		5DA5BF4918E32DDB005F11F9 /* Themes */ = {
			isa = PBXGroup;
			children = (
				5DA5BF3518E32DCF005F11F9 /* ThemeBrowserCell.h */,
				5DA5BF3618E32DCF005F11F9 /* ThemeBrowserCell.m */,
				5DA5BF3718E32DCF005F11F9 /* ThemeBrowserViewController.h */,
				5DA5BF3818E32DCF005F11F9 /* ThemeBrowserViewController.m */,
				5DA5BF3918E32DCF005F11F9 /* ThemeDetailsViewController.h */,
				5DA5BF3A18E32DCF005F11F9 /* ThemeDetailsViewController.m */,
			);
			path = Themes;
			sourceTree = "<group>";
		};
		5DA5BF4A18E32DE2005F11F9 /* Media */ = {
			isa = PBXGroup;
			children = (
				5DA5BF2718E32DCF005F11F9 /* EditMediaViewController.h */,
				5DA5BF2818E32DCF005F11F9 /* EditMediaViewController.m */,
				5DA5BF2918E32DCF005F11F9 /* EditMediaViewController.xib */,
				5DA5BF2C18E32DCF005F11F9 /* MediaBrowserCell.h */,
				5DA5BF2D18E32DCF005F11F9 /* MediaBrowserCell.m */,
				5DA5BF2E18E32DCF005F11F9 /* MediaBrowserViewController.h */,
				5DA5BF2F18E32DCF005F11F9 /* MediaBrowserViewController.m */,
				5DA5BF3018E32DCF005F11F9 /* MediaBrowserViewController.xib */,
				5DA5BF3118E32DCF005F11F9 /* MediaSearchFilterHeaderView.h */,
				5DA5BF3218E32DCF005F11F9 /* MediaSearchFilterHeaderView.m */,
				852CD8AB190E0BC4006C9AED /* WPMediaSizing.h */,
				852CD8AC190E0BC4006C9AED /* WPMediaSizing.m */,
				8514DDA5190E2AB3009B6421 /* WPMediaMetadataExtractor.h */,
				8514DDA6190E2AB3009B6421 /* WPMediaMetadataExtractor.m */,
				859CFD44190E3198005FB217 /* WPMediaUploader.h */,
				859CFD45190E3198005FB217 /* WPMediaUploader.m */,
			);
			path = Media;
			sourceTree = "<group>";
		};
		5DC02A3318E4C5A3009A1765 /* Themes */ = {
			isa = PBXGroup;
			children = (
				5DC02A3418E4C5BD009A1765 /* ThemeBrowserViewController.xib */,
				5DC02A3518E4C5BD009A1765 /* ThemeDetailsViewController.xib */,
				5DC02A3618E4C5BD009A1765 /* ThemeDetailsViewController~ipad.xib */,
			);
			name = Themes;
			sourceTree = "<group>";
		};
		5DF94E351962BA5F00359241 /* Reader */ = {
			isa = PBXGroup;
			children = (
				5DE8A0401912D95B00B2FF59 /* ReaderPostServiceTest.m */,
				5DFA9D19196B1BA30061FF96 /* ReaderTopicServiceTest.m */,
			);
			name = Reader;
			sourceTree = "<group>";
		};
		74C1C307199170A30077A7DC /* Post */ = {
			isa = PBXGroup;
			children = (
				74C1C305199170930077A7DC /* PostDetailViewController.xib */,
			);
			name = Post;
			sourceTree = "<group>";
		};
		74C1C30F199170F10077A7DC /* Post */ = {
			isa = PBXGroup;
			children = (
				74C1C30D199170EA0077A7DC /* PostDetailViewController~ipad.xib */,
			);
			name = Post;
			sourceTree = "<group>";
		};
		8320B5CF11FCA3EA00607422 /* Cells */ = {
			isa = PBXGroup;
			children = (
				5DF94E251962B97D00359241 /* NewCommentsTableViewCell.h */,
				5DF94E261962B97D00359241 /* NewCommentsTableViewCell.m */,
				5DF94E291962B97D00359241 /* NewPostTableViewCell.h */,
				5DF94E2A1962B97D00359241 /* NewPostTableViewCell.m */,
				E23EEC5C185A72C100F4DE2A /* WPContentCell.h */,
				E23EEC5D185A72C100F4DE2A /* WPContentCell.m */,
				8370D10811FA499A009D650F /* WPTableViewActivityCell.h */,
				8370D10911FA499A009D650F /* WPTableViewActivityCell.m */,
				30EABE0718A5903400B73A9C /* WPBlogTableViewCell.h */,
				30EABE0818A5903400B73A9C /* WPBlogTableViewCell.m */,
				375D090B133B94C3000CC9CD /* BlogsTableViewCell.h */,
				375D090C133B94C3000CC9CD /* BlogsTableViewCell.m */,
				5D839AA6187F0D6B00811F4A /* PostFeaturedImageCell.h */,
				5D839AA7187F0D6B00811F4A /* PostFeaturedImageCell.m */,
				5D839AA9187F0D8000811F4A /* PostGeolocationCell.h */,
				5D839AAA187F0D8000811F4A /* PostGeolocationCell.m */,
			);
			path = Cells;
			sourceTree = "<group>";
		};
		8320B5D711FCA4EE00607422 /* Cells */ = {
			isa = PBXGroup;
			children = (
				8370D10B11FA4A1B009D650F /* WPTableViewActivityCell.xib */,
			);
			name = Cells;
			sourceTree = "<group>";
		};
		83290399120CF517000A965A /* Media */ = {
			isa = PBXGroup;
			children = (
				83CAD4201235F9F4003DFA20 /* MediaObjectView.xib */,
			);
			name = Media;
			sourceTree = "<group>";
		};
		83F1FCA7123748EF00069F99 /* Blogs */ = {
			isa = PBXGroup;
			children = (
				8362C1031201E7CE00599347 /* WebSignupViewController-iPad.xib */,
			);
			name = Blogs;
			sourceTree = "<group>";
		};
		850BD4531922F95C0032F3AD /* Networking */ = {
			isa = PBXGroup;
			children = (
				E1A6DBDC19DC7D140071AC1E /* PostServiceRemote.h */,
				E1A6DBDD19DC7D140071AC1E /* PostServiceRemoteREST.h */,
				E1A6DBDE19DC7D140071AC1E /* PostServiceRemoteREST.m */,
				E1A6DBDF19DC7D140071AC1E /* PostServiceRemoteXMLRPC.h */,
				E1A6DBE019DC7D140071AC1E /* PostServiceRemoteXMLRPC.m */,
				E1249B4019408C6F0035E895 /* Remote Objects */,
				E18EE94919349EAE00B0A40C /* AccountServiceRemote.h */,
				E149D64519349E69006A843D /* AccountServiceRemoteREST.h */,
				E149D64619349E69006A843D /* AccountServiceRemoteREST.m */,
				E149D64719349E69006A843D /* AccountServiceRemoteXMLRPC.h */,
				E149D64819349E69006A843D /* AccountServiceRemoteXMLRPC.m */,
				E18EE94C19349EBA00B0A40C /* BlogServiceRemote.h */,
				E18EE94D19349EBA00B0A40C /* BlogServiceRemote.m */,
				E1D04D8219374F2C002FADD7 /* BlogServiceRemoteREST.h */,
				E1D04D8319374F2C002FADD7 /* BlogServiceRemoteREST.m */,
				E1D04D7C19374CFE002FADD7 /* BlogServiceRemoteXMLRPC.h */,
				E1D04D7D19374CFE002FADD7 /* BlogServiceRemoteXMLRPC.m */,
				93D6D6461924FDAD00A4F44A /* CategoryServiceRemote.h */,
				E1DF5DF919E7CFAE004E70D5 /* CategoryServiceRemoteREST.h */,
				E1DF5DFA19E7CFAE004E70D5 /* CategoryServiceRemoteREST.m */,
				E1DF5DFB19E7CFAE004E70D5 /* CategoryServiceRemoteXMLRPC.h */,
				E1DF5DFC19E7CFAE004E70D5 /* CategoryServiceRemoteXMLRPC.m */,
				E1249B3D19408C230035E895 /* CommentServiceRemote.h */,
				E1249B491940AECC0035E895 /* CommentServiceRemoteREST.h */,
				E1249B4A1940AECC0035E895 /* CommentServiceRemoteREST.m */,
				E1249B4419408D0F0035E895 /* CommentServiceRemoteXMLRPC.h */,
				E1249B4519408D0F0035E895 /* CommentServiceRemoteXMLRPC.m */,
				E149D64919349E69006A843D /* MediaServiceRemote.h */,
				E149D64A19349E69006A843D /* MediaServiceRemoteREST.h */,
				E149D64B19349E69006A843D /* MediaServiceRemoteREST.m */,
				E149D64C19349E69006A843D /* MediaServiceRemoteXMLRPC.h */,
				E149D64D19349E69006A843D /* MediaServiceRemoteXMLRPC.m */,
				5D3D559818F88C5E00782892 /* ReaderPostServiceRemote.h */,
				5D3D559918F88C5E00782892 /* ReaderPostServiceRemote.m */,
				5D44EB331986D695008B7175 /* ReaderSiteServiceRemote.h */,
				5D44EB341986D695008B7175 /* ReaderSiteServiceRemote.m */,
				E18EE94F19349EC300B0A40C /* ReaderTopicServiceRemote.h */,
				E18EE95019349EC300B0A40C /* ReaderTopicServiceRemote.m */,
				E1249B481940AE610035E895 /* ServiceRemoteREST.h */,
				E1249B471940AE550035E895 /* ServiceRemoteXMLRPC.h */,
			);
			path = Networking;
			sourceTree = "<group>";
		};
		850D22B21729EE8600EC6A16 /* NUX */ = {
			isa = PBXGroup;
			children = (
				85D08A6F17342ECE00E2BBCA /* AddUsersBlogCell.h */,
				85D08A7017342ECE00E2BBCA /* AddUsersBlogCell.m */,
				85EC44D21739826A00686604 /* CreateAccountAndBlogViewController.h */,
				85EC44D31739826A00686604 /* CreateAccountAndBlogViewController.m */,
				858DE40D1730384F000AC628 /* LoginViewController.h */,
				858DE40E1730384F000AC628 /* LoginViewController.m */,
				85B6F7501742DAE800CE7F3A /* WPNUXBackButton.h */,
				85B6F7511742DAE800CE7F3A /* WPNUXBackButton.m */,
				85B6F74D1742DA1D00CE7F3A /* WPNUXMainButton.h */,
				85B6F74E1742DA1D00CE7F3A /* WPNUXMainButton.m */,
				85AD6AEA173CCF9E002CB896 /* WPNUXPrimaryButton.h */,
				85AD6AEB173CCF9E002CB896 /* WPNUXPrimaryButton.m */,
				85AD6AED173CCFDC002CB896 /* WPNUXSecondaryButton.h */,
				85AD6AEE173CCFDC002CB896 /* WPNUXSecondaryButton.m */,
				85E105841731A597001071A3 /* WPWalkthroughOverlayView.h */,
				85E105851731A597001071A3 /* WPWalkthroughOverlayView.m */,
				85C720AF1730CEFA00460645 /* WPWalkthroughTextField.h */,
				85C720B01730CEFA00460645 /* WPWalkthroughTextField.m */,
				A2DC5B181953451B009584C3 /* WPNUXHelpBadgeLabel.h */,
				A2DC5B191953451B009584C3 /* WPNUXHelpBadgeLabel.m */,
			);
			path = NUX;
			sourceTree = "<group>";
		};
		852CD8AE190E0D04006C9AED /* Media */ = {
			isa = PBXGroup;
			children = (
			);
			name = Media;
			sourceTree = "<group>";
		};
		8584FDB31923EF4F0019C02E /* ViewRelated */ = {
			isa = PBXGroup;
			children = (
				8584FDB619243AC40019C02E /* System */,
				850D22B21729EE8600EC6A16 /* NUX */,
				CC1D800D1656D8B2002A542F /* Notifications */,
				AC34397B0E11443300E5D79B /* Blog */,
				C533CF320E6D3AB3000C3DE8 /* Comments */,
				5DA5BF4A18E32DE2005F11F9 /* Media */,
				EC4696A80EA74DAC0040EE8E /* Pages */,
				AC3439790E11434600E5D79B /* Post */,
				319D6E8219E44C7B0013871C /* Suggestions */,
				CCB3A03814C8DD5100D43C3F /* Reader */,
				3792259E12F6DBCC00F2176A /* Stats */,
				5D87E10D15F512380012C595 /* Settings */,
				5DA5BF4918E32DDB005F11F9 /* Themes */,
				8320B5CF11FCA3EA00607422 /* Cells */,
				031662E60FFB14C60045D052 /* Views */,
			);
			path = ViewRelated;
			sourceTree = "<group>";
		};
		8584FDB4192437160019C02E /* Utility */ = {
			isa = PBXGroup;
			children = (
				85A1B6721742E7DB00BA5E35 /* Analytics */,
				E159D1011309AAF200F498E2 /* Migrations */,
				E1523EB216D3B2EE002C5A36 /* Sharing */,
				C545E0A01811B9880020844C /* ContextManager.h */,
<<<<<<< HEAD
=======
				93EF094B19ED4F1100C89770 /* ContextManager-Internals.h */,
>>>>>>> ef072072
				C545E0A11811B9880020844C /* ContextManager.m */,
				FD9A948A12FAEA2300438F94 /* DateUtils.h */,
				FD9A948B12FAEA2300438F94 /* DateUtils.m */,
				93A379D919FE6D3000415023 /* DDLogSwift.h */,
				93A379DA19FE6D3000415023 /* DDLogSwift.m */,
				5DB4683918A2E718004A89A9 /* LocationService.h */,
				5DB4683A18A2E718004A89A9 /* LocationService.m */,
				C57A31A2183D2111007745B9 /* NotificationsManager.h */,
				C57A31A3183D2111007745B9 /* NotificationsManager.m */,
				5D3E334C15EEBB6B005FC6F2 /* ReachabilityUtils.h */,
				5D3E334D15EEBB6B005FC6F2 /* ReachabilityUtils.m */,
				5D2B043515E83800007E3422 /* SettingsViewControllerDelegate.h */,
				292CECFE1027259000BD407D /* SFHFKeychainUtils.h */,
				292CECFF1027259000BD407D /* SFHFKeychainUtils.m */,
				8514973F171E13DF00B87F3F /* WPAsyncBlockOperation.h */,
				85149740171E13DF00B87F3F /* WPAsyncBlockOperation.m */,
				E1E4CE091773C59B00430844 /* WPAvatarSource.h */,
				E1E4CE0A1773C59B00430844 /* WPAvatarSource.m */,
				5DEB61B6156FCD5200242C35 /* WPChromelessWebViewController.h */,
				5DEB61B7156FCD5200242C35 /* WPChromelessWebViewController.m */,
				85253989171761D9003F6B32 /* WPComLanguages.h */,
				8525398A171761D9003F6B32 /* WPComLanguages.m */,
				E183BD7217621D85000B0822 /* WPCookie.h */,
				E183BD7317621D86000B0822 /* WPCookie.m */,
				B52B4F7919C0E49B00526D6F /* WPDynamicHeightTextView.swift */,
				E114D798153D85A800984182 /* WPError.h */,
				E114D799153D85A800984182 /* WPError.m */,
				5DA3EE0E192508F700294E0B /* WPImageOptimizer.h */,
				5DA3EE0F192508F700294E0B /* WPImageOptimizer.m */,
				5DA3EE10192508F700294E0B /* WPImageOptimizer+Private.h */,
				5DA3EE11192508F700294E0B /* WPImageOptimizer+Private.m */,
				B5AB733B19901F85005F5044 /* WPNoResultsView+AnimatedBox.h */,
				B5AB733C19901F85005F5044 /* WPNoResultsView+AnimatedBox.m */,
				E1F5A1BA1771C90A00E0495F /* WPTableImageSource.h */,
				E1F5A1BB1771C90A00E0495F /* WPTableImageSource.m */,
				8516972A169D42F4006C5DED /* WPToast.h */,
				8516972B169D42F4006C5DED /* WPToast.m */,
				E1B62A7913AA61A100A6FCA4 /* WPWebViewController.h */,
				E1B62A7A13AA61A100A6FCA4 /* WPWebViewController.m */,
				B5CC05FA196218E100975CAC /* XMLParserCollecter.h */,
				B5CC05FB196218E100975CAC /* XMLParserCollecter.m */,
			);
			path = Utility;
			sourceTree = "<group>";
		};
		8584FDB619243AC40019C02E /* System */ = {
			isa = PBXGroup;
			children = (
				5D4AD40D185FE64C00CDEE17 /* WPMainTabBarController.h */,
				5D4AD40E185FE64C00CDEE17 /* WPMainTabBarController.m */,
				A25EBD85156E330600530E3D /* WPTableViewController.h */,
				A25EBD86156E330600530E3D /* WPTableViewController.m */,
				E1A38C921581879D00439E55 /* WPTableViewControllerSubclass.h */,
			);
			path = System;
			sourceTree = "<group>";
		};
		8584FDB719243E550019C02E /* System */ = {
			isa = PBXGroup;
			children = (
				2F970F970DF929B8006BD934 /* Constants.h */,
				B5CC05F51962150600975CAC /* Constants.m */,
				B5FD4520199D0C9A00286FBB /* WordPress-Bridging-Header.h */,
				1D3623240D0F684500981E51 /* WordPressAppDelegate.h */,
				1D3623250D0F684500981E51 /* WordPressAppDelegate.m */,
			);
			path = System;
			sourceTree = "<group>";
		};
		858DE3FF172F9991000AC628 /* Fonts */ = {
			isa = PBXGroup;
			children = (
				B55853F419630AF900FAF6C3 /* Noticons-Regular.otf */,
				462F4E0F183867AE0028D2F8 /* Merriweather-Bold.ttf */,
			);
			name = Fonts;
			sourceTree = "<group>";
		};
		85A1B6721742E7DB00BA5E35 /* Analytics */ = {
			isa = PBXGroup;
			children = (
				85D2275718F1EB8A001DA8DA /* WPAnalyticsTrackerMixpanel.h */,
				85D2275818F1EB8A001DA8DA /* WPAnalyticsTrackerMixpanel.m */,
				859F761B18F2159800EF8D5D /* WPAnalyticsTrackerMixpanelInstructionsForStat.h */,
				859F761C18F2159800EF8D5D /* WPAnalyticsTrackerMixpanelInstructionsForStat.m */,
				85DA8C4218F3F29A0074C8A4 /* WPAnalyticsTrackerWPCom.h */,
				85DA8C4318F3F29A0074C8A4 /* WPAnalyticsTrackerWPCom.m */,
			);
			path = Analytics;
			sourceTree = "<group>";
		};
		931D26FB19EDA0D000114F17 /* ALIterativeMigrator */ = {
			isa = PBXGroup;
			children = (
				931D26FC19EDA10D00114F17 /* ALIterativeMigrator.h */,
				931D26FD19EDA10D00114F17 /* ALIterativeMigrator.m */,
			);
			name = ALIterativeMigrator;
			sourceTree = "<group>";
		};
		937D9A0D19F837ED007B9D5F /* 22-23 */ = {
			isa = PBXGroup;
			children = (
				937D9A1019F838C2007B9D5F /* AccountToAccount22to23.swift */,
			);
			name = "22-23";
			sourceTree = "<group>";
		};
		93E5283D19A7741A003A1A9C /* WordPressTodayWidget */ = {
			isa = PBXGroup;
			children = (
				93E5285719A7AA5C003A1A9C /* WordPressTodayWidget.entitlements */,
				934884AC19B78723004028D8 /* WordPressTodayWidget-Internal.entitlements */,
				93E5284219A7741A003A1A9C /* MainInterface.storyboard */,
				93E5283E19A7741A003A1A9C /* Supporting Files */,
				93E5284019A7741A003A1A9C /* TodayViewController.swift */,
				93E5284F19A77824003A1A9C /* WordPressTodayWidget-Bridging-Header.h */,
				93E5285319A778AF003A1A9C /* WPDDLogWrapper.h */,
				93E5285419A778AF003A1A9C /* WPDDLogWrapper.m */,
			);
			path = WordPressTodayWidget;
			sourceTree = "<group>";
		};
		93E5283E19A7741A003A1A9C /* Supporting Files */ = {
			isa = PBXGroup;
			children = (
				93E5283F19A7741A003A1A9C /* Info.plist */,
				93267A6019B896CD00997EB8 /* Info-Internal.plist */,
			);
			name = "Supporting Files";
			sourceTree = "<group>";
		};
		93FA59DA18D88BDB001446BC /* Services */ = {
			isa = PBXGroup;
			children = (
				E1A6DBE319DC7D230071AC1E /* PostService.h */,
				E1A6DBE419DC7D230071AC1E /* PostService.m */,
				93C1147D18EC5DD500DAC95C /* AccountService.h */,
				93C1147E18EC5DD500DAC95C /* AccountService.m */,
				93C1148318EDF6E100DAC95C /* BlogService.h */,
				93C1148418EDF6E100DAC95C /* BlogService.m */,
				93FA59DB18D88C1C001446BC /* CategoryService.h */,
				93FA59DC18D88C1C001446BC /* CategoryService.m */,
				E1556CF0193F6FE900FC52EA /* CommentService.h */,
				E1556CF1193F6FE900FC52EA /* CommentService.m */,
				930284B618EAF7B600CB0BF4 /* LocalCoreDataService.h */,
				5DA3EE141925090A00294E0B /* MediaService.h */,
				5DA3EE151925090A00294E0B /* MediaService.m */,
				5D3D559518F88C3500782892 /* ReaderPostService.h */,
				5D3D559618F88C3500782892 /* ReaderPostService.m */,
				5D44EB361986D8BA008B7175 /* ReaderSiteService.h */,
				5D44EB371986D8BA008B7175 /* ReaderSiteService.m */,
				5DBCD9D318F35D7500B32229 /* ReaderTopicService.h */,
				5DBCD9D418F35D7500B32229 /* ReaderTopicService.m */,
<<<<<<< HEAD
				319D6E7C19E447C80013871C /* SuggestionService.h */,
				319D6E7D19E447C80013871C /* SuggestionService.m */,
=======
				93DEB88019E5BF7100F9546D /* TodayExtensionService.h */,
				93DEB88119E5BF7100F9546D /* TodayExtensionService.m */,
>>>>>>> ef072072
			);
			path = Services;
			sourceTree = "<group>";
		};
		AC3439790E11434600E5D79B /* Post */ = {
			isa = PBXGroup;
			children = (
				5D577D301891278D00B964C3 /* Geolocation */,
				5D1EBF56187C9B95003393F8 /* Categories */,
				ACC156CA0E10E67600D6E1A0 /* WPPostViewController.h */,
				ACC156CB0E10E67600D6E1A0 /* WPPostViewController.m */,
				5903AE1C19B60AB9009D5354 /* WPButtonForNavigationBar.h */,
				5903AE1A19B60A98009D5354 /* WPButtonForNavigationBar.m */,
				E183EC9B16B1C01D00C2EB11 /* WPPostViewController_Internal.h */,
				ACBAB6840E1247F700F38795 /* PostPreviewViewController.h */,
				ACBAB6850E1247F700F38795 /* PostPreviewViewController.m */,
				74D5FFD419ACDF6700389E8F /* WPLegacyEditPostViewController.h */,
				74D5FFD319ACDF6700389E8F /* WPLegacyEditPostViewController_Internal.h */,
				74D5FFD519ACDF6700389E8F /* WPLegacyEditPostViewController.m */,
				ACBAB5FC0E121C7300F38795 /* PostSettingsViewController.h */,
				ACBAB5FD0E121C7300F38795 /* PostSettingsViewController.m */,
				5D62BAD818AAAE9B0044E5F7 /* PostSettingsViewController_Internal.h */,
				5DF94E2E1962B99C00359241 /* PostSettingsSelectionViewController.h */,
				5DF94E2F1962B99C00359241 /* PostSettingsSelectionViewController.m */,
				2F970F720DF92274006BD934 /* PostsViewController.h */,
				2F970F730DF92274006BD934 /* PostsViewController.m */,
				5D146EB9189857ED0068FDC6 /* FeaturedImageViewController.h */,
				5D146EBA189857ED0068FDC6 /* FeaturedImageViewController.m */,
				5DB3BA0318D0E7B600F3F3E9 /* WPPickerView.h */,
				5DB3BA0418D0E7B600F3F3E9 /* WPPickerView.m */,
				5DB3BA0618D11D8D00F3F3E9 /* PublishDatePickerView.h */,
				5DB3BA0718D11D8D00F3F3E9 /* PublishDatePickerView.m */,
				85435BE8190F837500E868D0 /* WPUploadStatusView.h */,
				85435BE9190F837500E868D0 /* WPUploadStatusView.m */,
			);
			path = Post;
			sourceTree = "<group>";
		};
		AC34397B0E11443300E5D79B /* Blog */ = {
			isa = PBXGroup;
			children = (
				5D8D53ED19250412003C8859 /* BlogSelectorViewController.h */,
				5D8D53EE19250412003C8859 /* BlogSelectorViewController.m */,
				5D8D53EF19250412003C8859 /* WPComBlogSelectorViewController.h */,
				5D8D53F019250412003C8859 /* WPComBlogSelectorViewController.m */,
				462F4E0618369F0B0028D2F8 /* BlogDetailsViewController.h */,
				462F4E0718369F0B0028D2F8 /* BlogDetailsViewController.m */,
				462F4E0818369F0B0028D2F8 /* BlogListViewController.h */,
				462F4E0918369F0B0028D2F8 /* BlogListViewController.m */,
				83610AA711F4AD2C00421116 /* WPcomLoginViewController.h */,
				83610AA811F4AD2C00421116 /* WPcomLoginViewController.m */,
				83FEFC7311FF6C5A0078B462 /* EditSiteViewController.h */,
				83FEFC7411FF6C5A0078B462 /* EditSiteViewController.m */,
				85D8055B171631F10075EEAC /* SelectWPComLanguageViewController.h */,
				85D8055C171631F10075EEAC /* SelectWPComLanguageViewController.m */,
			);
			path = Blog;
			sourceTree = "<group>";
		};
		ACFF1DC00E231EF600EC6BF5 /* Blog */ = {
			isa = PBXGroup;
			children = (
				8333FE0D11FF6EF200A495C1 /* EditSiteViewController.xib */,
				8370D1BC11FA6295009D650F /* AddSiteViewController.xib */,
				8398EE9811ACE63C000FE6E0 /* WebSignupViewController.xib */,
			);
			name = Blog;
			sourceTree = "<group>";
		};
		B545186718E9E08000AC3A54 /* Notifications */ = {
			isa = PBXGroup;
			children = (
				B5CC05F71962186D00975CAC /* Meta.h */,
				B5CC05F81962186D00975CAC /* Meta.m */,
				B55853F819630E7900FAF6C3 /* Notification.h */,
				B55853F919630E7900FAF6C3 /* Notification.m */,
			);
			path = Notifications;
			sourceTree = "<group>";
		};
		B587796C19B799D800E57C5A /* Extensions */ = {
			isa = PBXGroup;
			children = (
				B587798319B799EB00E57C5A /* Notifications */,
				B587796F19B799D800E57C5A /* NSDate+Helpers.swift */,
				B587797019B799D800E57C5A /* NSIndexPath+Swift.swift */,
				B587797119B799D800E57C5A /* NSParagraphStyle+Helpers.swift */,
				B587797219B799D800E57C5A /* UIDevice+Helpers.swift */,
				B587797319B799D800E57C5A /* UIImageView+Animations.swift */,
				B587797419B799D800E57C5A /* UIImageView+Networking.swift */,
				B587797519B799D800E57C5A /* UITableView+Helpers.swift */,
				B587797619B799D800E57C5A /* UITableViewCell+Helpers.swift */,
				B587797719B799D800E57C5A /* UIView+Helpers.swift */,
				B53FDF6C19B8C336000723B6 /* UIScreen+Helpers.swift */,
				B5E167F319C08D18009535AA /* NSCalendar+Helpers.swift */,
			);
			path = Extensions;
			sourceTree = "<group>";
		};
		B587798319B799EB00E57C5A /* Notifications */ = {
			isa = PBXGroup;
			children = (
				B587798419B799EB00E57C5A /* Notification+Interface.swift */,
				B587798519B799EB00E57C5A /* NotificationBlock+Interface.swift */,
			);
			path = Notifications;
			sourceTree = "<group>";
		};
		B5B56D2F19AFB68800B4E29B /* Style */ = {
			isa = PBXGroup;
			children = (
				B5B56D3019AFB68800B4E29B /* WPStyleGuide+Reply.swift */,
				B5B56D3119AFB68800B4E29B /* WPStyleGuide+Notifications.swift */,
			);
			path = Style;
			sourceTree = "<group>";
		};
		B5E23BD919AD0CED000D6879 /* Tools */ = {
			isa = PBXGroup;
			children = (
				B5E23BDA19AD0CED000D6879 /* ReplyTextView.swift */,
				B5E23BDB19AD0CED000D6879 /* ReplyTextView.xib */,
				B5134AF419B2C4F200FADE8C /* ReplyBezierView.swift */,
			);
			path = Tools;
			sourceTree = "<group>";
		};
		B5FD4523199D0F1100286FBB /* Views */ = {
			isa = PBXGroup;
			children = (
				B57B99D419A2C20200506504 /* NoteTableHeaderView.swift */,
				B52C4C7E199D74AE009FD823 /* NoteTableViewCell.swift */,
				B5E23BDE19AD0D00000D6879 /* NoteTableViewCell.xib */,
				B532D4E7199D4357006E4DF6 /* NoteBlockTableViewCell.swift */,
				B532D4E6199D4357006E4DF6 /* NoteBlockHeaderTableViewCell.swift */,
				B532D4E8199D4357006E4DF6 /* NoteBlockTextTableViewCell.swift */,
				B532D4E5199D4357006E4DF6 /* NoteBlockCommentTableViewCell.swift */,
				B532D4ED199D4418006E4DF6 /* NoteBlockImageTableViewCell.swift */,
				B52C4C7C199D4CD3009FD823 /* NoteBlockUserTableViewCell.swift */,
			);
			path = Views;
			sourceTree = "<group>";
		};
		B5FD453E199D0F2800286FBB /* Controllers */ = {
			isa = PBXGroup;
			children = (
				B5FD4541199D0F2800286FBB /* NotificationsViewController.h */,
				B5FD4542199D0F2800286FBB /* NotificationsViewController.m */,
				B5FD453F199D0F2800286FBB /* NotificationDetailsViewController.h */,
				B5FD4540199D0F2800286FBB /* NotificationDetailsViewController.m */,
			);
			path = Controllers;
			sourceTree = "<group>";
		};
		C430074CAC011A24F4A74E17 /* Pods */ = {
			isa = PBXGroup;
			children = (
				AC055AD29E203B2021E7F39B /* Pods.debug.xcconfig */,
				AEFB66560B716519236CEE67 /* Pods.release.xcconfig */,
				C9F5071C28C57CE611E00B1F /* Pods.release-internal.xcconfig */,
				501C8A355B53A6971F731ECA /* Pods.distribution.xcconfig */,
				B43F6A7D9B3DC5B8B4A7DDCA /* Pods-WordPressTest.debug.xcconfig */,
				9198544476D3B385673B18E9 /* Pods-WordPressTest.release.xcconfig */,
				A42FAD830601402EC061BE54 /* Pods-WordPressTest.release-internal.xcconfig */,
				B6E2365A531EA4BD7025525F /* Pods-WordPressTest.distribution.xcconfig */,
				0CF877DC71756EFA3346E26F /* Pods-WordPressTodayWidget.debug.xcconfig */,
				2B3804821972897F0DEC4183 /* Pods-WordPressTodayWidget.release.xcconfig */,
				052EFF90F810139789A446FB /* Pods-WordPressTodayWidget.release-internal.xcconfig */,
				67040029265369CB7FAE64FA /* Pods-WordPressTodayWidget.distribution.xcconfig */,
				45A679DE2C6B64047BAF97E9 /* Pods-UITests.debug.xcconfig */,
				1E59E0C89B24D8AA3B12DEC8 /* Pods-UITests.release.xcconfig */,
				91E1D2929A320BA8932240BF /* Pods-UITests.release-internal.xcconfig */,
				71E3F8ABCB453500748B60CE /* Pods-UITests.distribution.xcconfig */,
			);
			name = Pods;
			sourceTree = "<group>";
		};
		C50E78130E71648100991509 /* Comments */ = {
			isa = PBXGroup;
			children = (
				B5509A9419CA3B9F006D2E49 /* EditReplyViewController.xib */,
				2906F811110CDA8900169D56 /* EditCommentViewController.xib */,
			);
			name = Comments;
			sourceTree = "<group>";
		};
		C533CF320E6D3AB3000C3DE8 /* Comments */ = {
			isa = PBXGroup;
			children = (
				5DF94E211962B90300359241 /* CommentsTableViewDelegate.h */,
				C533CF330E6D3ADA000C3DE8 /* CommentsViewController.h */,
				C533CF340E6D3ADA000C3DE8 /* CommentsViewController.m */,
				313AE49B19E3F20400AAFABE /* CommentViewController.h */,
				313AE49C19E3F20400AAFABE /* CommentViewController.m */,
				313AE49D19E3F20400AAFABE /* CommentTableViewCell.swift */,
				313AE49E19E3F20400AAFABE /* CommentTableViewCell.xib */,
				313AE49F19E3F20400AAFABE /* CommentTableViewHeaderCell.xib */,
				2906F80F110CDA8900169D56 /* EditCommentViewController.h */,
				2906F810110CDA8900169D56 /* EditCommentViewController.m */,
				B5509A9119CA38B3006D2E49 /* EditReplyViewController.h */,
				B5509A9219CA38B3006D2E49 /* EditReplyViewController.m */,
			);
			path = Comments;
			sourceTree = "<group>";
		};
		C59D3D480E6410BC00AA591D /* Categories */ = {
			isa = PBXGroup;
			children = (
				B55853F519630D5400FAF6C3 /* NSAttributedString+Util.h */,
				B55853F619630D5400FAF6C3 /* NSAttributedString+Util.m */,
				E13F23C114FE84600081D9CC /* NSMutableDictionary+Helpers.h */,
				E13F23C214FE84600081D9CC /* NSMutableDictionary+Helpers.m */,
				B55853F11962337500FAF6C3 /* NSScanner+Helpers.h */,
				B55853F21962337500FAF6C3 /* NSScanner+Helpers.m */,
				296526FC105810E100597FA3 /* NSString+Helpers.h */,
				296526FD105810E100597FA3 /* NSString+Helpers.m */,
				E1A0FAE5162F11CE0063B098 /* UIDevice+WordPressIdentifier.h */,
				E1A0FAE6162F11CE0063B098 /* UIDevice+WordPressIdentifier.m */,
				834CAE9B122D56B1003DDF49 /* UIImage+Alpha.h */,
				834CAE9D122D56B1003DDF49 /* UIImage+Alpha.m */,
				834CAE7A122D528A003DDF49 /* UIImage+Resize.h */,
				834CAE7B122D528A003DDF49 /* UIImage+Resize.m */,
				834CAE9C122D56B1003DDF49 /* UIImage+RoundedCorner.h */,
				834CAE9E122D56B1003DDF49 /* UIImage+RoundedCorner.m */,
				E1F80823146420B000726BC7 /* UIImageView+Gravatar.h */,
				E1F80824146420B000726BC7 /* UIImageView+Gravatar.m */,
				5D97C2F115CAF8D8009B44DD /* UINavigationController+KeyboardFix.h */,
				5D97C2F215CAF8D8009B44DD /* UINavigationController+KeyboardFix.m */,
				5DC3A44B1610B9BC00A890BE /* UINavigationController+Rotation.h */,
				5DC3A44C1610B9BC00A890BE /* UINavigationController+Rotation.m */,
				FD75DDAB15B021C70043F12C /* UIViewController+Rotation.h */,
				FD75DDAC15B021C80043F12C /* UIViewController+Rotation.m */,
				5D119DA1176FBE040073D83A /* UIImageView+AFNetworkingExtra.h */,
				5D119DA2176FBE040073D83A /* UIImageView+AFNetworkingExtra.m */,
				5DF59C091770AE3A00171208 /* UILabel+SuggestSize.h */,
				5DF59C0A1770AE3A00171208 /* UILabel+SuggestSize.m */,
				851734411798C64700A30E27 /* NSURL+Util.h */,
				851734421798C64700A30E27 /* NSURL+Util.m */,
				46F8714D1838C41600BC149B /* NSDate+StringFormatting.h */,
				46F8714E1838C41600BC149B /* NSDate+StringFormatting.m */,
				E2AA87A318523E5300886693 /* UIView+Subviews.h */,
				E2AA87A418523E5300886693 /* UIView+Subviews.m */,
				B548458019A258890077E7A5 /* UIActionSheet+Helpers.h */,
				B548458119A258890077E7A5 /* UIActionSheet+Helpers.m */,
				B57B99DC19A2DBF200506504 /* NSObject+Helpers.h */,
				B57B99DD19A2DBF200506504 /* NSObject+Helpers.m */,
			);
			path = Categories;
			sourceTree = "<group>";
		};
		CC098B8116A9EB0400450976 /* HTML */ = {
			isa = PBXGroup;
			children = (
				5DB767401588F64D00EBE36C /* postPreview.html */,
				E18165FC14E4428B006CE885 /* loader.html */,
				A01C55470E25E0D000D411F2 /* defaultPostTemplate.html */,
				2FAE97040E33B21600CA8540 /* defaultPostTemplate_old.html */,
				2FAE97070E33B21600CA8540 /* xhtml1-transitional.dtd */,
				2FAE97080E33B21600CA8540 /* xhtmlValidatorTemplate.xhtml */,
			);
			name = HTML;
			sourceTree = "<group>";
		};
		CC1D800D1656D8B2002A542F /* Notifications */ = {
			isa = PBXGroup;
			children = (
				B5B56D2F19AFB68800B4E29B /* Style */,
				B5E23BD919AD0CED000D6879 /* Tools */,
				B5FD453E199D0F2800286FBB /* Controllers */,
				B5FD4523199D0F1100286FBB /* Views */,
				B558541019631A1000FAF6C3 /* Notifications.storyboard */,
			);
			path = Notifications;
			sourceTree = "<group>";
		};
		CCB3A03814C8DD5100D43C3F /* Reader */ = {
			isa = PBXGroup;
			children = (
				5D08B8FD19647C0800D5B381 /* Controllers */,
				5D08B8FE19647C2C00D5B381 /* Utils */,
				5D08B8FC19647C0300D5B381 /* Views */,
				5D7DEA2819D488DD0032EE77 /* WPStyleGuide+Comments.swift */,
			);
			path = Reader;
			sourceTree = "<group>";
		};
		E11F949814A3344300277D31 /* WordPressApi */ = {
			isa = PBXGroup;
			children = (
				E1D086E0194214C600F0CC19 /* NSDate+WordPressJSON.h */,
				E1D086E1194214C600F0CC19 /* NSDate+WordPressJSON.m */,
				E1756E621694A08200D9EC00 /* gencredentials.rb */,
				E13EB7A3157D230000885780 /* WordPressComApi.h */,
				E13EB7A4157D230000885780 /* WordPressComApi.m */,
				E1756DD41694560100D9EC00 /* WordPressComApiCredentials.h */,
				E1756DD51694560100D9EC00 /* WordPressComApiCredentials.m */,
				E1634517183B733B005E967F /* WordPressComOAuthClient.h */,
				E1634518183B733B005E967F /* WordPressComOAuthClient.m */,
			);
			path = WordPressApi;
			sourceTree = "<group>";
		};
		E1239B7B176A2E0F00D37220 /* Tests */ = {
			isa = PBXGroup;
			children = (
				9363113E19FA996700B0C739 /* AccountServiceTests.swift */,
				E150520B16CAC5C400D3DDDC /* BlogJetpackTest.m */,
				930FD0A519882742000CC81D /* BlogServiceTest.m */,
				93E9050319E6F242005513C9 /* ContextManagerTests.swift */,
				C5CFDC29184F962B00097B05 /* CoreDataConcurrencyTest.m */,
				931D26FF19EDAE8600114F17 /* CoreDataMigrationTests.m */,
				852CD8AE190E0D04006C9AED /* Media */,
				F1564E5A18946087009F8F97 /* NSStringHelpersTest.m */,
				5DF94E351962BA5F00359241 /* Reader */,
				E10675C7183F82E900E5CE5C /* SettingsViewControllerTest.m */,
				E1E4CE0C177439D100430844 /* WPAvatarSourceTest.m */,
				5DA3EE191925111700294E0B /* WPImageOptimizerTest.m */,
				5D2BEB4819758102005425F7 /* WPTableImageSourceTest.m */,
				93A379EB19FFBF7900415023 /* KeychainTest.m */,
			);
			name = Tests;
			sourceTree = "<group>";
		};
		E1249B4019408C6F0035E895 /* Remote Objects */ = {
			isa = PBXGroup;
			children = (
				E1A6DBD619DC7D080071AC1E /* RemoteCategory.h */,
				E1A6DBD719DC7D080071AC1E /* RemoteCategory.m */,
				E1A6DBD819DC7D080071AC1E /* RemotePost.h */,
				E1A6DBD919DC7D080071AC1E /* RemotePost.m */,
				E1249B4119408C910035E895 /* RemoteComment.h */,
				E1249B4219408C910035E895 /* RemoteComment.m */,
				5D12FE1A1988243700378BD6 /* RemoteReaderPost.h */,
				5D12FE1B1988243700378BD6 /* RemoteReaderPost.m */,
				5D12FE201988245B00378BD6 /* RemoteReaderSite.h */,
				5D12FE211988245B00378BD6 /* RemoteReaderSite.m */,
				5D12FE1C1988243700378BD6 /* RemoteReaderTopic.h */,
				5D12FE1D1988243700378BD6 /* RemoteReaderTopic.m */,
				E1B289D919F7AF7000DB0707 /* RemoteBlog.h */,
				E1B289DA19F7AF7000DB0707 /* RemoteBlog.m */,
				FF3DD6BF19F2B77A003A52CB /* RemoteMedia.h */,
				FF3DD6BD19F2B6B3003A52CB /* RemoteMedia.m */,
			);
			name = "Remote Objects";
			sourceTree = "<group>";
		};
		E12F55F714A1F2640060A510 /* Vendor */ = {
			isa = PBXGroup;
			children = (
				931D26FB19EDA0D000114F17 /* ALIterativeMigrator */,
				59379AA1191904C200B49251 /* AnimatedGIFImageSerialization */,
				E1D0D81E16D3D19200E33F4C /* PocketAPI */,
				E1B4A9DE12FC8B1000EB3F67 /* EGOTableViewPullRefresh */,
			);
			path = Vendor;
			sourceTree = "<group>";
		};
		E131CB5B16CAD638004B0314 /* Test Helpers */ = {
			isa = PBXGroup;
			children = (
				E150520D16CAC75A00D3DDDC /* CoreDataTestHelper.h */,
				E150520E16CAC75A00D3DDDC /* CoreDataTestHelper.m */,
				E15618FB16DB8677006532C4 /* UIKitTestHelper.h */,
				E15618FC16DB8677006532C4 /* UIKitTestHelper.m */,
				93E9050519E6F3D8005513C9 /* TestContextManager.h */,
				93E9050619E6F3D8005513C9 /* TestContextManager.m */,
			);
			name = "Test Helpers";
			sourceTree = "<group>";
		};
		E1523EB216D3B2EE002C5A36 /* Sharing */ = {
			isa = PBXGroup;
			children = (
				E1523EB316D3B305002C5A36 /* InstapaperActivity.h */,
				E1523EB416D3B305002C5A36 /* InstapaperActivity.m */,
				E1D0D81416D3B86800E33F4C /* SafariActivity.h */,
				E1D0D81516D3B86800E33F4C /* SafariActivity.m */,
				E1D0D84516D3D2EA00E33F4C /* PocketActivity.h */,
				E1D0D84616D3D2EA00E33F4C /* PocketActivity.m */,
				E10DB0061771926D00B7A0A3 /* GooglePlusActivity.h */,
				E10DB0071771926D00B7A0A3 /* GooglePlusActivity.m */,
				B5F015C9195DFD7600F6ECF2 /* WordPressActivity.h */,
				B5F015CA195DFD7600F6ECF2 /* WordPressActivity.m */,
				E1D95EB617A28F5E00A3E9F3 /* WPActivityDefaults.h */,
				E1D95EB717A28F5E00A3E9F3 /* WPActivityDefaults.m */,
			);
			path = Sharing;
			sourceTree = "<group>";
		};
		E159D1011309AAF200F498E2 /* Migrations */ = {
			isa = PBXGroup;
			children = (
				E1A03EDF17422DBC0085D192 /* 10-11 */,
				5D49B03519BE37CC00703A9B /* 20-21 */,
				937D9A0D19F837ED007B9D5F /* 22-23 */,
				E100C6BA1741472F00AE48D8 /* WordPress-11-12.xcmappingmodel */,
				5D51ADAE19A832AF00539C0B /* WordPress-20-21.xcmappingmodel */,
				937D9A0E19F83812007B9D5F /* WordPress-22-23.xcmappingmodel */,
			);
			path = Migrations;
			sourceTree = "<group>";
		};
		E16AB92F14D978240047A2E5 /* WordPressTest */ = {
			isa = PBXGroup;
			children = (
				E16AB93014D978240047A2E5 /* Supporting Files */,
				E16AB94414D9A13A0047A2E5 /* Test Data */,
				E131CB5B16CAD638004B0314 /* Test Helpers */,
				E1239B7B176A2E0F00D37220 /* Tests */,
			);
			path = WordPressTest;
			sourceTree = "<group>";
		};
		E16AB93014D978240047A2E5 /* Supporting Files */ = {
			isa = PBXGroup;
			children = (
				93E9050219E6F240005513C9 /* WordPressTest-Bridging-Header.h */,
				E16AB93114D978240047A2E5 /* WordPressTest-Info.plist */,
				E16AB93214D978240047A2E5 /* InfoPlist.strings */,
				E16AB93814D978240047A2E5 /* WordPressTest-Prefix.pch */,
			);
			name = "Supporting Files";
			sourceTree = "<group>";
		};
		E16AB94414D9A13A0047A2E5 /* Test Data */ = {
			isa = PBXGroup;
			children = (
				93CD939219099BE70049096E /* authtoken.json */,
				E131CB5716CACFB4004B0314 /* get-user-blogs_doesnt-have-blog.json */,
				E131CB5516CACF1E004B0314 /* get-user-blogs_has-blog.json */,
				E1E4CE0E1774531500430844 /* misteryman.jpg */,
				E1E4CE0517739FAB00430844 /* test-image.jpg */,
				E156190016DBABDE006532C4 /* xmlrpc-response-getpost.xml */,
				E15618FE16DBA983006532C4 /* xmlrpc-response-newpost.xml */,
				93594BD4191D2F5A0079E6B2 /* stats-batch.json */,
			);
			path = "Test Data";
			sourceTree = "<group>";
		};
		E1756E661694AA1500D9EC00 /* Derived Sources */ = {
			isa = PBXGroup;
			children = (
				FFB7B81C1A0012E80032E723 /* WordPressTestCredentials.m */,
				FFB7B81D1A0012E80032E723 /* WordPressComApiCredentials.m */,
			);
			name = "Derived Sources";
			path = /private/tmp/WordPress.build;
			sourceTree = "<absolute>";
		};
		E19472D8134E3E4A00879F63 /* UI */ = {
			isa = PBXGroup;
			children = (
				5DC02A3318E4C5A3009A1765 /* Themes */,
				37195B7F166A5DDC005F2292 /* Notifications */,
				ACFF1DC00E231EF600EC6BF5 /* Blog */,
				C50E78130E71648100991509 /* Comments */,
				83290399120CF517000A965A /* Media */,
				8320B5D711FCA4EE00607422 /* Cells */,
				37245ADB13FC23FF006CDBE3 /* WPWebViewController.xib */,
				28AD735F0D9D9599002E5188 /* MainWindow.xib */,
				30AF6CF413C2289600A29C00 /* AboutViewController.xib */,
				3768BEF013041E7900E7C9A9 /* BetaFeedbackViewController.xib */,
				CC70165A185A7536007B37DB /* InlineComposeView.xib */,
				5DF94E311962B9D800359241 /* WPAlertView.xib */,
				5DF94E321962B9D800359241 /* WPAlertViewSideBySide.xib */,
			);
			name = UI;
			sourceTree = "<group>";
		};
		E1A03EDF17422DBC0085D192 /* 10-11 */ = {
			isa = PBXGroup;
			children = (
				E1A03EE017422DCD0085D192 /* BlogToAccount.h */,
				E1A03EE117422DCE0085D192 /* BlogToAccount.m */,
				E1A03F46174283DF0085D192 /* BlogToJetpackAccount.h */,
				E1A03F47174283E00085D192 /* BlogToJetpackAccount.m */,
			);
			path = "10-11";
			sourceTree = "<group>";
		};
		E1B4A9DE12FC8B1000EB3F67 /* EGOTableViewPullRefresh */ = {
			isa = PBXGroup;
			children = (
				E1B4A9DF12FC8B1000EB3F67 /* EGORefreshTableHeaderView.h */,
				E1B4A9E012FC8B1000EB3F67 /* EGORefreshTableHeaderView.m */,
			);
			path = EGOTableViewPullRefresh;
			sourceTree = "<group>";
		};
		E1D0D81E16D3D19200E33F4C /* PocketAPI */ = {
			isa = PBXGroup;
			children = (
				E1D0D81F16D3D19200E33F4C /* PocketAPI+NSOperation.h */,
				E1D0D82016D3D19200E33F4C /* PocketAPI.h */,
				E1D0D82116D3D19200E33F4C /* PocketAPI.m */,
				E1D0D82216D3D19200E33F4C /* PocketAPILogin.h */,
				E1D0D82316D3D19200E33F4C /* PocketAPILogin.m */,
				E1D0D82416D3D19200E33F4C /* PocketAPIOperation.h */,
				E1D0D82516D3D19200E33F4C /* PocketAPIOperation.m */,
				E1D0D82616D3D19200E33F4C /* PocketAPITypes.h */,
			);
			path = PocketAPI;
			sourceTree = "<group>";
		};
		EC4696A80EA74DAC0040EE8E /* Pages */ = {
			isa = PBXGroup;
			children = (
				EC4696FD0EA75D460040EE8E /* PagesViewController.h */,
				EC4696FE0EA75D460040EE8E /* PagesViewController.m */,
				74BB6F1819AE7B9400FB7829 /* WPLegacyEditPageViewController.h */,
				74BB6F1919AE7B9400FB7829 /* WPLegacyEditPageViewController.m */,
				83D180F712329B1A002DCCB0 /* EditPageViewController.h */,
				83D180F812329B1A002DCCB0 /* EditPageViewController.m */,
				5D62BAD518AA88210044E5F7 /* PageSettingsViewController.h */,
				5D62BAD618AA88210044E5F7 /* PageSettingsViewController.m */,
			);
			path = Pages;
			sourceTree = "<group>";
		};
		FFF96F8319EBE7FB00DFC821 /* UITests */ = {
			isa = PBXGroup;
			children = (
				FFF96FAC19ED7F4D00DFC821 /* wp_test_credentials_sample */,
				FFF96F8419EBE7FB00DFC821 /* Supporting Files */,
				FFF96F8F19EBE81F00DFC821 /* CommentsTests.m */,
				FFF96F9119EBE81F00DFC821 /* LoginTests.m */,
				FFF96F9219EBE81F00DFC821 /* MeTabTests.m */,
				FFF96F9319EBE81F00DFC821 /* NotificationsTests.m */,
				FFF96F9419EBE81F00DFC821 /* PagesTests.m */,
				FFF96F9519EBE81F00DFC821 /* PostsTests.m */,
				FFF96F9619EBE81F00DFC821 /* ReaderTests.m */,
				FFF96F9719EBE81F00DFC821 /* StatsTests.m */,
				FFF96F9819EBE81F00DFC821 /* WordPressTestCredentials.h */,
				FFF96F9919EBE81F00DFC821 /* WordPressTestCredentials.m */,
				FFF96F9A19EBE81F00DFC821 /* WPUITestCase.h */,
				FFF96F9B19EBE81F00DFC821 /* WPUITestCase.m */,
				FFF96FA919ED724F00DFC821 /* KIFUITestActor-WPExtras.h */,
				FFF96FAA19ED724F00DFC821 /* KIFUITestActor-WPExtras.m */,
			);
			path = UITests;
			sourceTree = "<group>";
		};
		FFF96F8419EBE7FB00DFC821 /* Supporting Files */ = {
			isa = PBXGroup;
			children = (
				FFF96F9019EBE81F00DFC821 /* gencredentials.rb */,
				FFF96F8519EBE7FB00DFC821 /* Info.plist */,
			);
			name = "Supporting Files";
			sourceTree = "<group>";
		};
/* End PBXGroup section */

/* Begin PBXNativeTarget section */
		1D6058900D05DD3D006BFB54 /* WordPress */ = {
			isa = PBXNativeTarget;
			buildConfigurationList = 1D6058960D05DD3E006BFB54 /* Build configuration list for PBXNativeTarget "WordPress" */;
			buildPhases = (
				1D60588D0D05DD3D006BFB54 /* Resources */,
				832D4F01120A6F7C001708D4 /* CopyFiles */,
				E1756E61169493AD00D9EC00 /* Generate WP.com credentials */,
				1D60588E0D05DD3D006BFB54 /* Sources */,
				1D60588F0D05DD3D006BFB54 /* Frameworks */,
				79289B3ECCA2441197B8D7F6 /* Copy Pods Resources */,
				E1CCFB31175D62320016BD8A /* Run Script */,
				93E5284E19A7741A003A1A9C /* Embed App Extensions */,
			);
			buildRules = (
			);
			dependencies = (
				93E5284519A7741A003A1A9C /* PBXTargetDependency */,
				93E5284819A7741A003A1A9C /* PBXTargetDependency */,
			);
			name = WordPress;
			productName = WordPress;
			productReference = 1D6058910D05DD3D006BFB54 /* WordPress.app */;
			productType = "com.apple.product-type.application";
		};
		93E5283919A7741A003A1A9C /* WordPressTodayWidget */ = {
			isa = PBXNativeTarget;
			buildConfigurationList = 93E5284D19A7741A003A1A9C /* Build configuration list for PBXNativeTarget "WordPressTodayWidget" */;
			buildPhases = (
				1433631E1B534FCE8E3401B1 /* Check Pods Manifest.lock */,
				93E5283619A7741A003A1A9C /* Sources */,
				93E5283719A7741A003A1A9C /* Frameworks */,
				93E5283819A7741A003A1A9C /* Resources */,
				2AFAFA8761E84119A747E117 /* Copy Pods Resources */,
			);
			buildRules = (
			);
			dependencies = (
			);
			name = WordPressTodayWidget;
			productName = WordPressTodayWidget;
			productReference = 93E5283A19A7741A003A1A9C /* WordPressTodayWidget.appex */;
			productType = "com.apple.product-type.app-extension";
		};
		E16AB92914D978240047A2E5 /* WordPressTest */ = {
			isa = PBXNativeTarget;
			buildConfigurationList = E16AB93D14D978240047A2E5 /* Build configuration list for PBXNativeTarget "WordPressTest" */;
			buildPhases = (
				E16AB92514D978240047A2E5 /* Sources */,
				E16AB92614D978240047A2E5 /* Frameworks */,
				E16AB92714D978240047A2E5 /* Resources */,
				E16AB92814D978240047A2E5 /* ShellScript */,
				08CDD6C52F6F4CE8B478F112 /* Copy Pods Resources */,
			);
			buildRules = (
			);
			dependencies = (
				E16AB93F14D978520047A2E5 /* PBXTargetDependency */,
			);
			name = WordPressTest;
			productName = WordPressTest;
			productReference = E16AB92A14D978240047A2E5 /* WordPressTest.xctest */;
			productType = "com.apple.product-type.bundle.unit-test";
		};
		FFF96F8119EBE7FB00DFC821 /* UITests */ = {
			isa = PBXNativeTarget;
			buildConfigurationList = FFF96F8E19EBE7FB00DFC821 /* Build configuration list for PBXNativeTarget "UITests" */;
			buildPhases = (
				F538F2E32959A7F71EED0023 /* Check Pods Manifest.lock */,
				FFF87E8219F1B6CF00206205 /* Gen Test Credentials */,
				FFF96F7E19EBE7FB00DFC821 /* Sources */,
				FFF96F7F19EBE7FB00DFC821 /* Frameworks */,
				FFF96F8019EBE7FB00DFC821 /* Resources */,
				BD568EA7006B338911997D59 /* Copy Pods Resources */,
			);
			buildRules = (
			);
			dependencies = (
				FFF96F8919EBE7FB00DFC821 /* PBXTargetDependency */,
			);
			name = UITests;
			productName = UITests;
			productReference = FFF96F8219EBE7FB00DFC821 /* UITests.xctest */;
			productType = "com.apple.product-type.bundle.unit-test";
		};
/* End PBXNativeTarget section */

/* Begin PBXProject section */
		29B97313FDCFA39411CA2CEA /* Project object */ = {
			isa = PBXProject;
			attributes = {
				LastUpgradeCheck = 0510;
				ORGANIZATIONNAME = WordPress;
				TargetAttributes = {
					1D6058900D05DD3D006BFB54 = {
						DevelopmentTeam = PZYM8XX95Q;
						SystemCapabilities = {
							com.apple.ApplicationGroups.iOS = {
								enabled = 1;
							};
							com.apple.Keychain = {
								enabled = 1;
							};
						};
					};
					93E5283919A7741A003A1A9C = {
						CreatedOnToolsVersion = 6.0;
						DevelopmentTeam = PZYM8XX95Q;
						SystemCapabilities = {
							com.apple.ApplicationGroups.iOS = {
								enabled = 1;
							};
							com.apple.Keychain = {
								enabled = 1;
							};
						};
					};
					E16AB92914D978240047A2E5 = {
						TestTargetID = 1D6058900D05DD3D006BFB54;
					};
					FFF96F8119EBE7FB00DFC821 = {
						CreatedOnToolsVersion = 6.1;
						TestTargetID = 1D6058900D05DD3D006BFB54;
					};
				};
			};
			buildConfigurationList = C01FCF4E08A954540054247B /* Build configuration list for PBXProject "WordPress" */;
			compatibilityVersion = "Xcode 3.2";
			developmentRegion = English;
			hasScannedForEncodings = 1;
			knownRegions = (
				English,
				Japanese,
				French,
				German,
				en,
				es,
				it,
				ja,
				pt,
				sv,
				"zh-Hans",
				nb,
				tr,
				id,
				"zh-Hant",
				hu,
				pl,
				ru,
				da,
				ko,
				th,
				fr,
				nl,
				de,
				"en-GB",
				"pt-BR",
			);
			mainGroup = 29B97314FDCFA39411CA2CEA /* CustomTemplate */;
			projectDirPath = "";
			projectRoot = "";
			targets = (
				1D6058900D05DD3D006BFB54 /* WordPress */,
				E16AB92914D978240047A2E5 /* WordPressTest */,
				A2795807198819DE0031C6A3 /* OCLint */,
				93E5283919A7741A003A1A9C /* WordPressTodayWidget */,
				FFF96F8119EBE7FB00DFC821 /* UITests */,
			);
		};
/* End PBXProject section */

/* Begin PBXResourcesBuildPhase section */
		1D60588D0D05DD3D006BFB54 /* Resources */ = {
			isa = PBXResourcesBuildPhase;
			buildActionMask = 2147483647;
			files = (
				B586593F197EE15900F67E57 /* Merriweather-Bold.ttf in Resources */,
				28AD73600D9D9599002E5188 /* MainWindow.xib in Resources */,
				A01C55480E25E0D000D411F2 /* defaultPostTemplate.html in Resources */,
				2FAE97090E33B21600CA8540 /* defaultPostTemplate_old.html in Resources */,
				2FAE970C0E33B21600CA8540 /* xhtml1-transitional.dtd in Resources */,
				2FAE970D0E33B21600CA8540 /* xhtmlValidatorTemplate.xhtml in Resources */,
				931DF4D618D09A2F00540BDD /* InfoPlist.strings in Resources */,
				B558541419631A1000FAF6C3 /* Notifications.storyboard in Resources */,
				2906F813110CDA8900169D56 /* EditCommentViewController.xib in Resources */,
				5DF94E341962B9D800359241 /* WPAlertViewSideBySide.xib in Resources */,
				45C73C25113C36F70024D0D2 /* MainWindow-iPad.xib in Resources */,
				8398EE9A11ACE63C000FE6E0 /* WebSignupViewController.xib in Resources */,
				74C1C30E199170EA0077A7DC /* PostDetailViewController~ipad.xib in Resources */,
				8370D10C11FA4A1B009D650F /* WPTableViewActivityCell.xib in Resources */,
				8370D1BE11FA6295009D650F /* AddSiteViewController.xib in Resources */,
				B5E23BDD19AD0CED000D6879 /* ReplyTextView.xib in Resources */,
				8333FE0E11FF6EF200A495C1 /* EditSiteViewController.xib in Resources */,
				74C1C306199170930077A7DC /* PostDetailViewController.xib in Resources */,
				5DF94E331962B9D800359241 /* WPAlertView.xib in Resources */,
				8362C1041201E7CE00599347 /* WebSignupViewController-iPad.xib in Resources */,
				83CAD4211235F9F4003DFA20 /* MediaObjectView.xib in Resources */,
				3768BEF213041E7900E7C9A9 /* BetaFeedbackViewController.xib in Resources */,
				313AE4A319E3F20400AAFABE /* CommentTableViewHeaderCell.xib in Resources */,
				E1D91456134A853D0089019C /* Localizable.strings in Resources */,
				B5E23BDF19AD0D00000D6879 /* NoteTableViewCell.xib in Resources */,
				5DC02A3918E4C5BD009A1765 /* ThemeDetailsViewController~ipad.xib in Resources */,
				30AF6CF513C2289600A29C00 /* AboutViewController.xib in Resources */,
				E1FC3DB413C7788700F6B60F /* WPWebViewController~ipad.xib in Resources */,
				37245ADC13FC23FF006CDBE3 /* WPWebViewController.xib in Resources */,
				4645AFC51961E1FB005F7509 /* AppImages.xcassets in Resources */,
				E18165FD14E4428B006CE885 /* loader.html in Resources */,
				5DB767411588F64D00EBE36C /* postPreview.html in Resources */,
				93740DC917D8F85600C41B2F /* WPAlertView.h in Resources */,
				85ED988817DFA00000090D0B /* Images.xcassets in Resources */,
				5DC02A3818E4C5BD009A1765 /* ThemeDetailsViewController.xib in Resources */,
				313AE4A219E3F20400AAFABE /* CommentTableViewCell.xib in Resources */,
				CC70165B185A7536007B37DB /* InlineComposeView.xib in Resources */,
				3716E401167296D30035F8C4 /* ToastView.xib in Resources */,
				5DA5BF3E18E32DCF005F11F9 /* EditMediaViewController.xib in Resources */,
				B5509A9519CA3B9F006D2E49 /* EditReplyViewController.xib in Resources */,
				5DA5BF4218E32DCF005F11F9 /* MediaBrowserViewController.xib in Resources */,
				5D69DBC4165428CA00A2D1F7 /* n.caf in Resources */,
				85D80558171630B30075EEAC /* DotCom-Languages.plist in Resources */,
				B51D9A7E19634D4400CA857B /* Noticons-Regular.otf in Resources */,
				5DC02A3718E4C5BD009A1765 /* ThemeBrowserViewController.xib in Resources */,
				A2787D0219002AB1000D6CA6 /* HelpshiftConfig.plist in Resources */,
			);
			runOnlyForDeploymentPostprocessing = 0;
		};
		93E5283819A7741A003A1A9C /* Resources */ = {
			isa = PBXResourcesBuildPhase;
			buildActionMask = 2147483647;
			files = (
				93E5284319A7741A003A1A9C /* MainInterface.storyboard in Resources */,
				934884AF19B7875C004028D8 /* WordPress-Internal.entitlements in Resources */,
				934884AD19B78723004028D8 /* WordPressTodayWidget-Internal.entitlements in Resources */,
				93267A6119B896CD00997EB8 /* Info-Internal.plist in Resources */,
			);
			runOnlyForDeploymentPostprocessing = 0;
		};
		E16AB92714D978240047A2E5 /* Resources */ = {
			isa = PBXResourcesBuildPhase;
			buildActionMask = 2147483647;
			files = (
				E16AB93414D978240047A2E5 /* InfoPlist.strings in Resources */,
				93594BD5191D2F5A0079E6B2 /* stats-batch.json in Resources */,
				93CD939319099BE70049096E /* authtoken.json in Resources */,
				E1E4CE0F1774563F00430844 /* misteryman.jpg in Resources */,
				E1E4CE0617739FAB00430844 /* test-image.jpg in Resources */,
				E131CB5616CACF1E004B0314 /* get-user-blogs_has-blog.json in Resources */,
				E131CB5816CACFB4004B0314 /* get-user-blogs_doesnt-have-blog.json in Resources */,
				E15618FF16DBA983006532C4 /* xmlrpc-response-newpost.xml in Resources */,
				E156190116DBABDE006532C4 /* xmlrpc-response-getpost.xml in Resources */,
			);
			runOnlyForDeploymentPostprocessing = 0;
		};
		FFF96F8019EBE7FB00DFC821 /* Resources */ = {
			isa = PBXResourcesBuildPhase;
			buildActionMask = 2147483647;
			files = (
				FFF96F9D19EBE81F00DFC821 /* gencredentials.rb in Resources */,
			);
			runOnlyForDeploymentPostprocessing = 0;
		};
/* End PBXResourcesBuildPhase section */

/* Begin PBXShellScriptBuildPhase section */
		08CDD6C52F6F4CE8B478F112 /* Copy Pods Resources */ = {
			isa = PBXShellScriptBuildPhase;
			buildActionMask = 2147483647;
			files = (
			);
			inputPaths = (
			);
			name = "Copy Pods Resources";
			outputPaths = (
			);
			runOnlyForDeploymentPostprocessing = 0;
			shellPath = /bin/sh;
			shellScript = "\"${SRCROOT}/../Pods/Target Support Files/Pods-WordPressTest/Pods-WordPressTest-resources.sh\"\n";
		};
		1433631E1B534FCE8E3401B1 /* Check Pods Manifest.lock */ = {
			isa = PBXShellScriptBuildPhase;
			buildActionMask = 2147483647;
			files = (
			);
			inputPaths = (
			);
			name = "Check Pods Manifest.lock";
			outputPaths = (
			);
			runOnlyForDeploymentPostprocessing = 0;
			shellPath = /bin/sh;
			shellScript = "diff \"${PODS_ROOT}/../Podfile.lock\" \"${PODS_ROOT}/Manifest.lock\" > /dev/null\nif [[ $? != 0 ]] ; then\n    cat << EOM\nerror: The sandbox is not in sync with the Podfile.lock. Run 'pod install' or update your CocoaPods installation.\nEOM\n    exit 1\nfi\n";
			showEnvVarsInLog = 0;
		};
		2AFAFA8761E84119A747E117 /* Copy Pods Resources */ = {
			isa = PBXShellScriptBuildPhase;
			buildActionMask = 2147483647;
			files = (
			);
			inputPaths = (
			);
			name = "Copy Pods Resources";
			outputPaths = (
			);
			runOnlyForDeploymentPostprocessing = 0;
			shellPath = /bin/sh;
			shellScript = "\"${SRCROOT}/../Pods/Target Support Files/Pods-WordPressTodayWidget/Pods-WordPressTodayWidget-resources.sh\"\n";
			showEnvVarsInLog = 0;
		};
		79289B3ECCA2441197B8D7F6 /* Copy Pods Resources */ = {
			isa = PBXShellScriptBuildPhase;
			buildActionMask = 2147483647;
			files = (
			);
			inputPaths = (
			);
			name = "Copy Pods Resources";
			outputPaths = (
			);
			runOnlyForDeploymentPostprocessing = 0;
			shellPath = /bin/sh;
			shellScript = "\"${SRCROOT}/../Pods/Target Support Files/Pods/Pods-resources.sh\"\n";
		};
		A279580D198819F50031C6A3 /* ShellScript */ = {
			isa = PBXShellScriptBuildPhase;
			buildActionMask = 2147483647;
			files = (
			);
			inputPaths = (
			);
			outputPaths = (
			);
			runOnlyForDeploymentPostprocessing = 0;
			shellPath = /bin/sh;
			shellScript = "# sh ../run-oclint.sh <optional: filename to lint>\nsh ../run-oclint.sh";
		};
		BD568EA7006B338911997D59 /* Copy Pods Resources */ = {
			isa = PBXShellScriptBuildPhase;
			buildActionMask = 2147483647;
			files = (
			);
			inputPaths = (
			);
			name = "Copy Pods Resources";
			outputPaths = (
			);
			runOnlyForDeploymentPostprocessing = 0;
			shellPath = /bin/sh;
			shellScript = "\"${SRCROOT}/../Pods/Target Support Files/Pods-UITests/Pods-UITests-resources.sh\"\n";
			showEnvVarsInLog = 0;
		};
		E16AB92814D978240047A2E5 /* ShellScript */ = {
			isa = PBXShellScriptBuildPhase;
			buildActionMask = 2147483647;
			files = (
			);
			inputPaths = (
			);
			outputPaths = (
			);
			runOnlyForDeploymentPostprocessing = 0;
			shellPath = /bin/sh;
			shellScript = "# Run the unit tests in this test bundle.\n\"${SYSTEM_DEVELOPER_DIR}/Tools/RunUnitTests\"\n";
		};
		E1756E61169493AD00D9EC00 /* Generate WP.com credentials */ = {
			isa = PBXShellScriptBuildPhase;
			buildActionMask = 2147483647;
			files = (
			);
			inputPaths = (
				"$(SRCROOT)/WordPressApi/gencredentials.rb",
			);
			name = "Generate WP.com credentials";
			outputPaths = (
				/tmp/WordPress.build/WordPressComApiCredentials.m,
			);
			runOnlyForDeploymentPostprocessing = 0;
			shellPath = /bin/sh;
			shellScript = "DERIVED_TMP_DIR=/tmp/WordPress.build\ncp ${SOURCE_ROOT}/WordPressApi/WordPressComApiCredentials.m ${DERIVED_TMP_DIR}/WordPressComApiCredentials.m\n\necho \"Checking for WordPress.com Oauth App Secret in $WPCOM_CONFIG\"\nif [ -a $WPCOM_CONFIG ]\nthen\necho \"Config found\"\nsource $WPCOM_CONFIG\nelse\necho \"No config found\"\nexit 0\nfi\n\nif [ -z $WPCOM_APP_ID ]\nthen\necho \"warning: Missing WPCOM_APP_ID\"\nexit 1\nfi\nif [ -z $WPCOM_APP_SECRET ]\nthen\necho \"warning: Missing WPCOM_APP_SECRET\"\nexit 1\nfi\n\necho \"Generating credentials file in ${DERIVED_TMP_DIR}/WordPressComApiCredentials.m\"\nruby ${SOURCE_ROOT}/WordPressApi/gencredentials.rb > ${DERIVED_TMP_DIR}/WordPressComApiCredentials.m\n";
			showEnvVarsInLog = 0;
		};
		E1CCFB31175D62320016BD8A /* Run Script */ = {
			isa = PBXShellScriptBuildPhase;
			buildActionMask = 2147483647;
			files = (
			);
			inputPaths = (
			);
			name = "Run Script";
			outputPaths = (
			);
			runOnlyForDeploymentPostprocessing = 0;
			shellPath = /bin/sh;
			shellScript = "[ -f ~/.wpcom_app_credentials ] && source ~/.wpcom_app_credentials\n \n if [ \"x$CRASHLYTICS_API_KEY\" != \"x\" ]; then\n ./Crashlytics.framework/run $CRASHLYTICS_API_KEY\n else\n echo \"warning: Crashytics API Key not found\"\n fi";
		};
		F538F2E32959A7F71EED0023 /* Check Pods Manifest.lock */ = {
			isa = PBXShellScriptBuildPhase;
			buildActionMask = 2147483647;
			files = (
			);
			inputPaths = (
			);
			name = "Check Pods Manifest.lock";
			outputPaths = (
			);
			runOnlyForDeploymentPostprocessing = 0;
			shellPath = /bin/sh;
			shellScript = "diff \"${PODS_ROOT}/../Podfile.lock\" \"${PODS_ROOT}/Manifest.lock\" > /dev/null\nif [[ $? != 0 ]] ; then\n    cat << EOM\nerror: The sandbox is not in sync with the Podfile.lock. Run 'pod install' or update your CocoaPods installation.\nEOM\n    exit 1\nfi\n";
			showEnvVarsInLog = 0;
		};
		FFF87E8219F1B6CF00206205 /* Gen Test Credentials */ = {
			isa = PBXShellScriptBuildPhase;
			buildActionMask = 2147483647;
			files = (
			);
			inputPaths = (
			);
			name = "Gen Test Credentials";
			outputPaths = (
			);
			runOnlyForDeploymentPostprocessing = 0;
			shellPath = /bin/sh;
			shellScript = "DERIVED_TMP_DIR=/tmp/WordPress.build\ncp ${SOURCE_ROOT}/UITests/WordPressTestCredentials.m ${DERIVED_TMP_DIR}/WordPressTestCredentials.m\n\necho \"Generating credentials file in ${DERIVED_TMP_DIR}/WordPressTestCredentials.m\"\nruby ${SOURCE_ROOT}/UITests/gencredentials.rb > ${DERIVED_TMP_DIR}/WordPressTestCredentials.m";
			showEnvVarsInLog = 0;
		};
/* End PBXShellScriptBuildPhase section */

/* Begin PBXSourcesBuildPhase section */
		1D60588E0D05DD3D006BFB54 /* Sources */ = {
			isa = PBXSourcesBuildPhase;
			buildActionMask = 2147483647;
			files = (
				37022D931981C19000F322B7 /* VerticallyStackedButton.m in Sources */,
				5D1D9C50198837D0009D13B7 /* RemoteReaderPost.m in Sources */,
				5D1D9C51198837D0009D13B7 /* RemoteReaderSite.m in Sources */,
				5D1D9C52198837D0009D13B7 /* RemoteReaderTopic.m in Sources */,
				C545E0A21811B9880020844C /* ContextManager.m in Sources */,
				5D4AD40F185FE64C00CDEE17 /* WPMainTabBarController.m in Sources */,
				B5F015CB195DFD7600F6ECF2 /* WordPressActivity.m in Sources */,
				1D60589B0D05DD56006BFB54 /* main.m in Sources */,
				5D577D33189127BE00B964C3 /* PostGeolocationViewController.m in Sources */,
				1D3623260D0F684500981E51 /* WordPressAppDelegate.m in Sources */,
				5D7DEA2919D488DD0032EE77 /* WPStyleGuide+Comments.swift in Sources */,
				5DB3BA0818D11D8D00F3F3E9 /* PublishDatePickerView.m in Sources */,
				2F970F740DF92274006BD934 /* PostsViewController.m in Sources */,
				319D6E7B19E447500013871C /* Suggestion.m in Sources */,
				46E4792C185BD2B8007AA76F /* CommentView.m in Sources */,
				B5B56D3219AFB68800B4E29B /* WPStyleGuide+Reply.swift in Sources */,
				30EABE0918A5903400B73A9C /* WPBlogTableViewCell.m in Sources */,
				B587797D19B799D800E57C5A /* UIDevice+Helpers.swift in Sources */,
				E2AA87A518523E5300886693 /* UIView+Subviews.m in Sources */,
				5D51ADAF19A832AF00539C0B /* WordPress-20-21.xcmappingmodel in Sources */,
				93C486511810445D00A24725 /* ActivityLogViewController.m in Sources */,
				ACC156CC0E10E67600D6E1A0 /* WPPostViewController.m in Sources */,
				93C1148518EDF6E100DAC95C /* BlogService.m in Sources */,
				B55853F719630D5400FAF6C3 /* NSAttributedString+Util.m in Sources */,
				ACBAB5FE0E121C7300F38795 /* PostSettingsViewController.m in Sources */,
				319D6E8119E44C680013871C /* SuggestionsTableView.m in Sources */,
				ACBAB6860E1247F700F38795 /* PostPreviewViewController.m in Sources */,
				E1A6DBE519DC7D230071AC1E /* PostService.m in Sources */,
				C58349C51806F95100B64089 /* IOS7CorrectedTextView.m in Sources */,
				C56636E91868D0CE00226AAB /* StatsViewController.m in Sources */,
<<<<<<< HEAD
				313AE4A019E3F20400AAFABE /* CommentViewController.m in Sources */,
=======
				5DF94E241962B90300359241 /* CommentViewController.m in Sources */,
				93A379DB19FE6D3000415023 /* DDLogSwift.m in Sources */,
>>>>>>> ef072072
				A0E293F10E21027E00C6919C /* WPAddCategoryViewController.m in Sources */,
				B5AB733D19901F85005F5044 /* WPNoResultsView+AnimatedBox.m in Sources */,
				C533CF350E6D3ADA000C3DE8 /* CommentsViewController.m in Sources */,
				B532D4EC199D4357006E4DF6 /* NoteBlockTextTableViewCell.swift in Sources */,
				B53FDF6D19B8C336000723B6 /* UIScreen+Helpers.swift in Sources */,
				59379AA4191904C200B49251 /* AnimatedGIFImageSerialization.m in Sources */,
				E149D65119349E69006A843D /* MediaServiceRemoteXMLRPC.m in Sources */,
				5D3D559A18F88C5E00782892 /* ReaderPostServiceRemote.m in Sources */,
				313AE4A119E3F20400AAFABE /* CommentTableViewCell.swift in Sources */,
				5DF94E421962BAA700359241 /* WPContentActionView.m in Sources */,
				B52C4C7F199D74AE009FD823 /* NoteTableViewCell.swift in Sources */,
				C57A31A4183D2111007745B9 /* NotificationsManager.m in Sources */,
				5D62BAD718AA88210044E5F7 /* PageSettingsViewController.m in Sources */,
				5D0C2CB819AB932C002DF1E5 /* WPContentSyncHelper.swift in Sources */,
				5DF94E301962B99C00359241 /* PostSettingsSelectionViewController.m in Sources */,
				EC4696FF0EA75D460040EE8E /* PagesViewController.m in Sources */,
				7059CD210F332B6500A0660B /* WPCategoryTree.m in Sources */,
				B5E167F419C08D18009535AA /* NSCalendar+Helpers.swift in Sources */,
				E149D64E19349E69006A843D /* AccountServiceRemoteREST.m in Sources */,
				CEBD3EAB0FF1BA3B00C1396E /* Blog.m in Sources */,
				03958062100D6CFC00850742 /* WPLabel.m in Sources */,
				46F8714F1838C41600BC149B /* NSDate+StringFormatting.m in Sources */,
				296526FE105810E100597FA3 /* NSString+Helpers.m in Sources */,
				5DA5BF4418E32DCF005F11F9 /* Theme.m in Sources */,
				ADF544C2195A0F620092213D /* CustomHighlightButton.m in Sources */,
				B52C4C7D199D4CD3009FD823 /* NoteBlockUserTableViewCell.swift in Sources */,
				2906F812110CDA8900169D56 /* EditCommentViewController.m in Sources */,
				B532D4EB199D4357006E4DF6 /* NoteBlockTableViewCell.swift in Sources */,
				5DA5BF4018E32DCF005F11F9 /* MediaBrowserCell.m in Sources */,
				B57B99D519A2C20200506504 /* NoteTableHeaderView.swift in Sources */,
				83418AAA11C9FA6E00ACF00C /* Comment.m in Sources */,
				E125443C12BF5A7200D87A0A /* WordPress.xcdatamodeld in Sources */,
				8350E49611D2C71E00A7B073 /* Media.m in Sources */,
				83610AAA11F4AD2C00421116 /* WPcomLoginViewController.m in Sources */,
				8370D10A11FA499A009D650F /* WPTableViewActivityCell.m in Sources */,
				5DA5BF4518E32DCF005F11F9 /* ThemeBrowserCell.m in Sources */,
				93C486501810442200A24725 /* SupportViewController.m in Sources */,
				B5509A9319CA38B3006D2E49 /* EditReplyViewController.m in Sources */,
				E1A6DBE119DC7D140071AC1E /* PostServiceRemoteREST.m in Sources */,
				5DA5BF3D18E32DCF005F11F9 /* EditMediaViewController.m in Sources */,
				83FEFC7611FF6C5A0078B462 /* EditSiteViewController.m in Sources */,
				838C672E1210C3C300B09CA3 /* Post.m in Sources */,
				834CAE7C122D528A003DDF49 /* UIImage+Resize.m in Sources */,
				5D9B17C519998A430047A4A2 /* ReaderBlockedTableViewCell.m in Sources */,
				834CAE9F122D56B1003DDF49 /* UIImage+Alpha.m in Sources */,
				834CAEA0122D56B1003DDF49 /* UIImage+RoundedCorner.m in Sources */,
				E18EE95119349EC300B0A40C /* ReaderTopicServiceRemote.m in Sources */,
				B5FD4544199D0F2800286FBB /* NotificationsViewController.m in Sources */,
				83D180FA12329B1A002DCCB0 /* EditPageViewController.m in Sources */,
				E125445612BF5B3900D87A0A /* Category.m in Sources */,
				E125451812BF68F900D87A0A /* Page.m in Sources */,
				937D9A1119F838C2007B9D5F /* AccountToAccount22to23.swift in Sources */,
				FD9A948C12FAEA2300438F94 /* DateUtils.m in Sources */,
				E1B4A9E112FC8B1000EB3F67 /* EGORefreshTableHeaderView.m in Sources */,
				5DF94E521962BAEB00359241 /* ReaderPostRichContentView.m in Sources */,
				5DA3EE12192508F700294E0B /* WPImageOptimizer.m in Sources */,
				E1D458691309589C00BF0235 /* Coordinate.m in Sources */,
				375D090D133B94C3000CC9CD /* BlogsTableViewCell.m in Sources */,
				859CFD46190E3198005FB217 /* WPMediaUploader.m in Sources */,
				5DA5BF4618E32DCF005F11F9 /* ThemeBrowserViewController.m in Sources */,
				E10A2E9B134E8AD3007643F9 /* PostAnnotation.m in Sources */,
				FFB7B8201A0012E80032E723 /* WordPressComApiCredentials.m in Sources */,
				E1B62A7B13AA61A100A6FCA4 /* WPWebViewController.m in Sources */,
				B587798119B799D800E57C5A /* UITableViewCell+Helpers.swift in Sources */,
				B587798019B799D800E57C5A /* UITableView+Helpers.swift in Sources */,
				B587797E19B799D800E57C5A /* UIImageView+Animations.swift in Sources */,
				5D7B414719E482C9007D9EC7 /* WPRichTextImage.swift in Sources */,
				30AF6CFD13C230C600A29C00 /* AboutViewController.m in Sources */,
				E1F80825146420B000726BC7 /* UIImageView+Gravatar.m in Sources */,
				937D9A0F19F83812007B9D5F /* WordPress-22-23.xcmappingmodel in Sources */,
				B587798619B799EB00E57C5A /* Notification+Interface.swift in Sources */,
				CCEF153114C9EA050001176D /* WPWebAppViewController.m in Sources */,
				462F4E0A18369F0B0028D2F8 /* BlogDetailsViewController.m in Sources */,
				B5CC05FC196218E100975CAC /* XMLParserCollecter.m in Sources */,
				85DA8C4418F3F29A0074C8A4 /* WPAnalyticsTrackerWPCom.m in Sources */,
				B55853FC19630E7900FAF6C3 /* Notification.m in Sources */,
				5DF94E431962BAA700359241 /* WPContentAttributionView.m in Sources */,
				5DF94E2D1962B97D00359241 /* NewPostTableViewCell.m in Sources */,
				5DF94E501962BAEB00359241 /* ReaderPostAttributionView.m in Sources */,
				93C1147F18EC5DD500DAC95C /* AccountService.m in Sources */,
				B548458219A258890077E7A5 /* UIActionSheet+Helpers.m in Sources */,
				5D7B414819E482C9007D9EC7 /* WPRichTextMediaAttachment.swift in Sources */,
				85435BEA190F837500E868D0 /* WPUploadStatusView.m in Sources */,
				8514DDA7190E2AB3009B6421 /* WPMediaMetadataExtractor.m in Sources */,
				E13F23C314FE84600081D9CC /* NSMutableDictionary+Helpers.m in Sources */,
				5DF8D26119E82B1000A2CD95 /* ReaderCommentsViewController.m in Sources */,
				E114D79A153D85A800984182 /* WPError.m in Sources */,
				E1D04D8419374F2C002FADD7 /* BlogServiceRemoteREST.m in Sources */,
				46F84611185A6E98009D0DA5 /* WPContentView.m in Sources */,
				A25EBD87156E330600530E3D /* WPTableViewController.m in Sources */,
				5DEB61B4156FCD3400242C35 /* WPWebView.m in Sources */,
				B55853F31962337500FAF6C3 /* NSScanner+Helpers.m in Sources */,
				5D49B03B19BE3CAD00703A9B /* SafeReaderTopicToReaderTopic.m in Sources */,
				5DEB61B8156FCD5200242C35 /* WPChromelessWebViewController.m in Sources */,
				CC24E5EF1577D1EA00A6D5B5 /* WPFriendFinderViewController.m in Sources */,
				5903AE1B19B60A98009D5354 /* WPButtonForNavigationBar.m in Sources */,
				B52B4F7A19C0E49B00526D6F /* WPDynamicHeightTextView.swift in Sources */,
				E1AB07AD1578D34300D6AD64 /* SettingsViewController.m in Sources */,
				E13EB7A5157D230000885780 /* WordPressComApi.m in Sources */,
				5D5D0027187DA9D30027CEF6 /* CategoriesViewController.m in Sources */,
				5DF7389A1965FB3C00393584 /* WPTableViewHandler.m in Sources */,
				E1E4CE0B1773C59B00430844 /* WPAvatarSource.m in Sources */,
				FD75DDAD15B021C80043F12C /* UIViewController+Rotation.m in Sources */,
				CC0E20AE15B87DA100D3468B /* WPWebBridge.m in Sources */,
				5DB93EED19B6190700EC88EB /* ReaderCommentCell.m in Sources */,
				5D97C2F315CAF8D8009B44DD /* UINavigationController+KeyboardFix.m in Sources */,
				5D1EE80215E7AF3E007F1F02 /* JetpackSettingsViewController.m in Sources */,
				5D3E334E15EEBB6B005FC6F2 /* ReachabilityUtils.m in Sources */,
				5D87E10C15F5120C0012C595 /* SettingsPageViewController.m in Sources */,
				5DC3A44D1610B9BC00A890BE /* UINavigationController+Rotation.m in Sources */,
				B532D4E9199D4357006E4DF6 /* NoteBlockCommentTableViewCell.swift in Sources */,
				E1A0FAE7162F11CF0063B098 /* UIDevice+WordPressIdentifier.m in Sources */,
				5D44EB351986D695008B7175 /* ReaderSiteServiceRemote.m in Sources */,
				5DA5BF4318E32DCF005F11F9 /* MediaSearchFilterHeaderView.m in Sources */,
				5DF94E441962BAA700359241 /* WPContentViewBase.m in Sources */,
				B5E23BDC19AD0CED000D6879 /* ReplyTextView.swift in Sources */,
				5DB4683B18A2E718004A89A9 /* LocationService.m in Sources */,
				93740DCB17D8F86700C41B2F /* WPAlertView.m in Sources */,
				E1D04D7E19374CFE002FADD7 /* BlogServiceRemoteXMLRPC.m in Sources */,
				E1249B4B1940AECC0035E895 /* CommentServiceRemoteREST.m in Sources */,
				E240859C183D82AE002EB0EF /* WPAnimatedBox.m in Sources */,
				37B7924D16768FCC0021B3A4 /* NotificationSettingsViewController.m in Sources */,
				B5CC05F91962186D00975CAC /* Meta.m in Sources */,
				5D20A6531982D56600463A91 /* FollowedSitesViewController.m in Sources */,
				5D8D53F119250412003C8859 /* BlogSelectorViewController.m in Sources */,
				5D3D559718F88C3500782892 /* ReaderPostService.m in Sources */,
				B532D4EE199D4418006E4DF6 /* NoteBlockImageTableViewCell.swift in Sources */,
				93FA59DD18D88C1C001446BC /* CategoryService.m in Sources */,
				8516972C169D42F4006C5DED /* WPToast.m in Sources */,
				5DCC4CD819A50CC0003E548C /* ReaderSite.m in Sources */,
				93C4864F181043D700A24725 /* ActivityLogDetailViewController.m in Sources */,
				859F761D18F2159800EF8D5D /* WPAnalyticsTrackerMixpanelInstructionsForStat.m in Sources */,
				B57B99DE19A2DBF200506504 /* NSObject+Helpers.m in Sources */,
				E1523EB516D3B305002C5A36 /* InstapaperActivity.m in Sources */,
				E1D0D81616D3B86800E33F4C /* SafariActivity.m in Sources */,
				E1D0D82916D3D19200E33F4C /* PocketAPI.m in Sources */,
				E1D0D82A16D3D19200E33F4C /* PocketAPILogin.m in Sources */,
				E1D0D82B16D3D19200E33F4C /* PocketAPIOperation.m in Sources */,
				5DF94E471962BAA700359241 /* WPSimpleContentAttributionView.m in Sources */,
				E1A6DBE219DC7D140071AC1E /* PostServiceRemoteXMLRPC.m in Sources */,
				46FE8276184FD8A200535844 /* WordPressComOAuthClient.m in Sources */,
				5DF94E531962BAEB00359241 /* ReaderPostSimpleContentView.m in Sources */,
				E1D0D84716D3D2EA00E33F4C /* PocketActivity.m in Sources */,
				E2DA78061864B11E007BA447 /* WPFixedWidthScrollView.m in Sources */,
				E15051CB16CA5DDB00D3DDDC /* Blog+Jetpack.m in Sources */,
				5DA5BF3F18E32DCF005F11F9 /* InputViewButton.m in Sources */,
				E149D65019349E69006A843D /* MediaServiceRemoteREST.m in Sources */,
				85D8055D171631F10075EEAC /* SelectWPComLanguageViewController.m in Sources */,
				B587798719B799EB00E57C5A /* NotificationBlock+Interface.swift in Sources */,
				E23EEC5E185A72C100F4DE2A /* WPContentCell.m in Sources */,
				8525398B171761D9003F6B32 /* WPComLanguages.m in Sources */,
				E1DF5DFD19E7CFAE004E70D5 /* CategoryServiceRemoteREST.m in Sources */,
				5D7B414619E482C9007D9EC7 /* WPRichTextEmbed.swift in Sources */,
				85149741171E13DF00B87F3F /* WPAsyncBlockOperation.m in Sources */,
				858DE40F1730384F000AC628 /* LoginViewController.m in Sources */,
				B5CC05F61962150600975CAC /* Constants.m in Sources */,
				5D146EBB189857ED0068FDC6 /* FeaturedImageViewController.m in Sources */,
				85C720B11730CEFA00460645 /* WPWalkthroughTextField.m in Sources */,
				B587797A19B799D800E57C5A /* NSDate+Helpers.swift in Sources */,
				85E105861731A597001071A3 /* WPWalkthroughOverlayView.m in Sources */,
				B587797B19B799D800E57C5A /* NSIndexPath+Swift.swift in Sources */,
				85D08A7117342ECE00E2BBCA /* AddUsersBlogCell.m in Sources */,
				85EC44D41739826A00686604 /* CreateAccountAndBlogViewController.m in Sources */,
				85AD6AEC173CCF9E002CB896 /* WPNUXPrimaryButton.m in Sources */,
				E1A6DBDB19DC7D080071AC1E /* RemotePost.m in Sources */,
				E1249B4619408D0F0035E895 /* CommentServiceRemoteXMLRPC.m in Sources */,
				85AD6AEF173CCFDC002CB896 /* WPNUXSecondaryButton.m in Sources */,
				5DBCD9D218F3569F00B32229 /* ReaderTopic.m in Sources */,
				B5A6CEA619FA800E009F07DE /* AccountToAccount20to21.swift in Sources */,
				5DF94E2B1962B97D00359241 /* NewCommentsTableViewCell.m in Sources */,
				85B6F74F1742DA1E00CE7F3A /* WPNUXMainButton.m in Sources */,
				5DB93EEC19B6190700EC88EB /* CommentContentView.m in Sources */,
				5DAE40AD19EC70930011A0AE /* ReaderPostHeaderView.m in Sources */,
				74BB6F1A19AE7B9400FB7829 /* WPLegacyEditPageViewController.m in Sources */,
				85B6F7521742DAE800CE7F3A /* WPNUXBackButton.m in Sources */,
				5DF738941965FAB900393584 /* SubscribedTopicsViewController.m in Sources */,
				E2E7EB46185FB140004F5E72 /* WPBlogSelectorButton.m in Sources */,
				E183BD7417621D87000B0822 /* WPCookie.m in Sources */,
				5D8D53F219250412003C8859 /* WPComBlogSelectorViewController.m in Sources */,
				E10DB0081771926D00B7A0A3 /* GooglePlusActivity.m in Sources */,
				5DF94E451962BAA700359241 /* WPRichContentView.m in Sources */,
				5DBCD9D518F35D7500B32229 /* ReaderTopicService.m in Sources */,
				5D42A3DF175E7452005CFF05 /* AbstractPost.m in Sources */,
				5D42A3E0175E7452005CFF05 /* BasePost.m in Sources */,
				E1249B4319408C910035E895 /* RemoteComment.m in Sources */,
				93DEB88219E5BF7100F9546D /* TodayExtensionService.m in Sources */,
				5D42A3E2175E7452005CFF05 /* ReaderPost.m in Sources */,
				5D42A3F8175E75EE005CFF05 /* ReaderImageView.m in Sources */,
				B587797F19B799D800E57C5A /* UIImageView+Networking.swift in Sources */,
				5DA5BF4718E32DCF005F11F9 /* ThemeDetailsViewController.m in Sources */,
				E1D062D4177C685C00644185 /* ContentActionButton.m in Sources */,
				5D0077A7182AE9DF00F865DB /* ReaderMediaQueue.m in Sources */,
				E1B289DB19F7AF7000DB0707 /* RemoteBlog.m in Sources */,
				462F4E0B18369F0B0028D2F8 /* BlogListViewController.m in Sources */,
				5D42A3F9175E75EE005CFF05 /* ReaderMediaView.m in Sources */,
				E1A6DBDA19DC7D080071AC1E /* RemoteCategory.m in Sources */,
				85D2275918F1EB8A001DA8DA /* WPAnalyticsTrackerMixpanel.m in Sources */,
				E149D64F19349E69006A843D /* AccountServiceRemoteXMLRPC.m in Sources */,
				E1DF5DFE19E7CFAE004E70D5 /* CategoryServiceRemoteXMLRPC.m in Sources */,
				B5134AF519B2C4F200FADE8C /* ReplyBezierView.swift in Sources */,
				5DF94E461962BAA700359241 /* WPRichTextView.m in Sources */,
				5D42A3FB175E75EE005CFF05 /* ReaderPostDetailViewController.m in Sources */,
				E18EE94E19349EBA00B0A40C /* BlogServiceRemote.m in Sources */,
				5D42A3FC175E75EE005CFF05 /* ReaderPostsViewController.m in Sources */,
				E1556CF2193F6FE900FC52EA /* CommentService.m in Sources */,
				5D42A3FD175E75EE005CFF05 /* ReaderPostTableViewCell.m in Sources */,
				5DB3BA0518D0E7B600F3F3E9 /* WPPickerView.m in Sources */,
				5D42A400175E75EE005CFF05 /* ReaderVideoView.m in Sources */,
				5D42A405175E76A7005CFF05 /* WPImageViewController.m in Sources */,
				931D26FE19EDA10D00114F17 /* ALIterativeMigrator.m in Sources */,
				5DA3EE161925090A00294E0B /* MediaService.m in Sources */,
				5D42A406175E76A7005CFF05 /* WPWebVideoViewController.m in Sources */,
				5D839AA8187F0D6B00811F4A /* PostFeaturedImageCell.m in Sources */,
				B587798219B799D800E57C5A /* UIView+Helpers.swift in Sources */,
				5DA5BF4818E32DCF005F11F9 /* WPLoadingView.m in Sources */,
				B5B56D3319AFB68800B4E29B /* WPStyleGuide+Notifications.swift in Sources */,
				5DF94E511962BAEB00359241 /* ReaderPostContentView.m in Sources */,
				5D577D361891360900B964C3 /* PostGeolocationView.m in Sources */,
				5DA5BF4118E32DCF005F11F9 /* MediaBrowserViewController.m in Sources */,
				FF3DD6BE19F2B6B3003A52CB /* RemoteMedia.m in Sources */,
				B5FD4543199D0F2800286FBB /* NotificationDetailsViewController.m in Sources */,
				74D5FFD619ACDF6700389E8F /* WPLegacyEditPostViewController.m in Sources */,
				E174F6E6172A73960004F23A /* WPAccount.m in Sources */,
				E100C6BB1741473000AE48D8 /* WordPress-11-12.xcmappingmodel in Sources */,
				E1A03EE217422DCF0085D192 /* BlogToAccount.m in Sources */,
				5D44EB381986D8BA008B7175 /* ReaderSiteService.m in Sources */,
				5D37941B19216B1300E26CA4 /* RebloggingViewController.m in Sources */,
				E1A03F48174283E10085D192 /* BlogToJetpackAccount.m in Sources */,
				5DA3EE13192508F700294E0B /* WPImageOptimizer+Private.m in Sources */,
				B587797C19B799D800E57C5A /* NSParagraphStyle+Helpers.swift in Sources */,
				5D119DA3176FBE040073D83A /* UIImageView+AFNetworkingExtra.m in Sources */,
				5DF59C0B1770AE3A00171208 /* UILabel+SuggestSize.m in Sources */,
				E1F5A1BC1771C90A00E0495F /* WPTableImageSource.m in Sources */,
				851734431798C64700A30E27 /* NSURL+Util.m in Sources */,
				5DF738971965FACD00393584 /* RecommendedTopicsViewController.m in Sources */,
				E1D95EB817A28F5E00A3E9F3 /* WPActivityDefaults.m in Sources */,
				857610D618C0377300EDF406 /* StatsWebViewController.m in Sources */,
				5D08B90419648C3400D5B381 /* ReaderSubscriptionViewController.m in Sources */,
				E1D086E2194214C600F0CC19 /* NSDate+WordPressJSON.m in Sources */,
				5D839AAB187F0D8000811F4A /* PostGeolocationCell.m in Sources */,
				A2DC5B1A1953451B009584C3 /* WPNUXHelpBadgeLabel.m in Sources */,
				B532D4EA199D4357006E4DF6 /* NoteBlockHeaderTableViewCell.swift in Sources */,
				319D6E8519E44F7F0013871C /* SuggestionsTableViewCell.m in Sources */,
				E1AC282D18282423004D394C /* SFHFKeychainUtils.m in Sources */,
				319D6E7E19E447C80013871C /* SuggestionService.m in Sources */,
			);
			runOnlyForDeploymentPostprocessing = 0;
		};
		93E5283619A7741A003A1A9C /* Sources */ = {
			isa = PBXSourcesBuildPhase;
			buildActionMask = 2147483647;
			files = (
				93E5284119A7741A003A1A9C /* TodayViewController.swift in Sources */,
				93E5285519A778AF003A1A9C /* WPDDLogWrapper.m in Sources */,
				93E3D3C819ACE8E300B1C509 /* SFHFKeychainUtils.m in Sources */,
				934884AB19B73BA6004028D8 /* Constants.m in Sources */,
			);
			runOnlyForDeploymentPostprocessing = 0;
		};
		E16AB92514D978240047A2E5 /* Sources */ = {
			isa = PBXSourcesBuildPhase;
			buildActionMask = 2147483647;
			files = (
				931D26F519ED7E6D00114F17 /* BlogJetpackTest.m in Sources */,
				5D12FE1E1988243700378BD6 /* RemoteReaderPost.m in Sources */,
				5D12FE221988245B00378BD6 /* RemoteReaderSite.m in Sources */,
<<<<<<< HEAD
				E150520C16CAC5C400D3DDDC /* BlogJetpackTest.m in Sources */,
				5DFA9D1A196B1BA30061FF96 /* ReaderTopicServiceTest.m in Sources */,
=======
				5DA3EE1A1925111700294E0B /* WPImageOptimizerTest.m in Sources */,
>>>>>>> ef072072
				93A379EC19FFBF7900415023 /* KeychainTest.m in Sources */,
				5D12FE1F1988243700378BD6 /* RemoteReaderTopic.m in Sources */,
				931D26F719ED7F7500114F17 /* ReaderPostServiceTest.m in Sources */,
				93E9050719E6F3D8005513C9 /* TestContextManager.m in Sources */,
				5D2BEB4919758102005425F7 /* WPTableImageSourceTest.m in Sources */,
				9363113F19FA996700B0C739 /* AccountServiceTests.swift in Sources */,
				F1564E5B18946087009F8F97 /* NSStringHelpersTest.m in Sources */,
				93EF094C19ED533500C89770 /* ContextManagerTests.swift in Sources */,
				931D270019EDAE8600114F17 /* CoreDataMigrationTests.m in Sources */,
				931D26F619ED7F7000114F17 /* BlogServiceTest.m in Sources */,
				E15618FD16DB8677006532C4 /* UIKitTestHelper.m in Sources */,
<<<<<<< HEAD
				9358D15919FFD4E10094BBF5 /* WPImageOptimizerTest.m in Sources */,
=======
				931D26F819ED7F7800114F17 /* ReaderTopicServiceTest.m in Sources */,
>>>>>>> ef072072
				E1E4CE0D177439D100430844 /* WPAvatarSourceTest.m in Sources */,
			);
			runOnlyForDeploymentPostprocessing = 0;
		};
		FFF96F7E19EBE7FB00DFC821 /* Sources */ = {
			isa = PBXSourcesBuildPhase;
			buildActionMask = 2147483647;
			files = (
				FFB7B81F1A0012E80032E723 /* WordPressTestCredentials.m in Sources */,
				FFF96FAB19ED724F00DFC821 /* KIFUITestActor-WPExtras.m in Sources */,
				FFF96FA019EBE81F00DFC821 /* NotificationsTests.m in Sources */,
				FFF96FA419EBE81F00DFC821 /* StatsTests.m in Sources */,
				FFF96FA319EBE81F00DFC821 /* ReaderTests.m in Sources */,
				FFF96FA619EBE81F00DFC821 /* WPUITestCase.m in Sources */,
				FFF96F9F19EBE81F00DFC821 /* MeTabTests.m in Sources */,
				FFF96F9C19EBE81F00DFC821 /* CommentsTests.m in Sources */,
				FFF96FA219EBE81F00DFC821 /* PostsTests.m in Sources */,
				FFF96FA119EBE81F00DFC821 /* PagesTests.m in Sources */,
				FFF96F9E19EBE81F00DFC821 /* LoginTests.m in Sources */,
			);
			runOnlyForDeploymentPostprocessing = 0;
		};
/* End PBXSourcesBuildPhase section */

/* Begin PBXTargetDependency section */
		93E5284519A7741A003A1A9C /* PBXTargetDependency */ = {
			isa = PBXTargetDependency;
			target = 93E5283919A7741A003A1A9C /* WordPressTodayWidget */;
			targetProxy = 93E5284419A7741A003A1A9C /* PBXContainerItemProxy */;
		};
		93E5284819A7741A003A1A9C /* PBXTargetDependency */ = {
			isa = PBXTargetDependency;
			target = 93E5283919A7741A003A1A9C /* WordPressTodayWidget */;
			targetProxy = 93E5284719A7741A003A1A9C /* PBXContainerItemProxy */;
		};
		E16AB93F14D978520047A2E5 /* PBXTargetDependency */ = {
			isa = PBXTargetDependency;
			target = 1D6058900D05DD3D006BFB54 /* WordPress */;
			targetProxy = E16AB93E14D978520047A2E5 /* PBXContainerItemProxy */;
		};
		FFF96F8919EBE7FB00DFC821 /* PBXTargetDependency */ = {
			isa = PBXTargetDependency;
			target = 1D6058900D05DD3D006BFB54 /* WordPress */;
			targetProxy = FFF96F8819EBE7FB00DFC821 /* PBXContainerItemProxy */;
		};
/* End PBXTargetDependency section */

/* Begin PBXVariantGroup section */
		931DF4D818D09A2F00540BDD /* InfoPlist.strings */ = {
			isa = PBXVariantGroup;
			children = (
				931DF4D718D09A2F00540BDD /* en */,
				931DF4D918D09A9B00540BDD /* pt */,
				931DF4DA18D09AE100540BDD /* fr */,
				931DF4DB18D09AF600540BDD /* nl */,
				931DF4DC18D09B0100540BDD /* it */,
				931DF4DD18D09B1900540BDD /* th */,
				931DF4DE18D09B2600540BDD /* de */,
				931DF4DF18D09B3900540BDD /* id */,
				A20971B519B0BC390058F395 /* en-GB */,
				A20971B819B0BC570058F395 /* pt-BR */,
			);
			name = InfoPlist.strings;
			sourceTree = "<group>";
		};
		E16AB93214D978240047A2E5 /* InfoPlist.strings */ = {
			isa = PBXVariantGroup;
			children = (
				E16AB93314D978240047A2E5 /* en */,
				A20971B619B0BC390058F395 /* en-GB */,
				A20971B919B0BC580058F395 /* pt-BR */,
			);
			name = InfoPlist.strings;
			sourceTree = "<group>";
		};
		E1D91454134A853D0089019C /* Localizable.strings */ = {
			isa = PBXVariantGroup;
			children = (
				E1D91455134A853D0089019C /* en */,
				E1D91457134A854A0089019C /* es */,
				FDCB9A89134B75B900E5C776 /* it */,
				E17BE7A9134DEC12007285FD /* ja */,
				E1863F9A1355E0AB0031BBC8 /* pt */,
				E1457202135EC85700C7BAD2 /* sv */,
				E167745A1377F24300EE44DD /* fr */,
				E167745B1377F25500EE44DD /* nl */,
				E167745C1377F26400EE44DD /* de */,
				E167745D1377F26D00EE44DD /* hr */,
				E133DB40137AE180003C0AF9 /* he */,
				E18D8AE21397C51A00000861 /* zh-Hans */,
				E18D8AE41397C54E00000861 /* nb */,
				E1225A4C147E6D2400B4F3A0 /* tr */,
				E1225A4D147E6D2C00B4F3A0 /* id */,
				E12F95A51557C9C20067A653 /* zh-Hant */,
				E12F95A61557CA210067A653 /* hu */,
				E12F95A71557CA400067A653 /* pl */,
				E12963A8174654B2002E7744 /* ru */,
				E19853331755E461001CC6D5 /* da */,
				E19853341755E4B3001CC6D5 /* ko */,
				E1E977BC17B0FA9A00AFB867 /* th */,
				A20971B419B0BC390058F395 /* en-GB */,
				A20971B719B0BC570058F395 /* pt-BR */,
			);
			name = Localizable.strings;
			path = Resources;
			sourceTree = "<group>";
		};
/* End PBXVariantGroup section */

/* Begin XCBuildConfiguration section */
		1D6058940D05DD3E006BFB54 /* Debug */ = {
			isa = XCBuildConfiguration;
			baseConfigurationReference = AC055AD29E203B2021E7F39B /* Pods.debug.xcconfig */;
			buildSettings = {
				ASSETCATALOG_COMPILER_APPICON_NAME = AppIcon;
				ASSETCATALOG_COMPILER_LAUNCHIMAGE_NAME = LaunchImage;
				CLANG_ENABLE_MODULES = NO;
				CLANG_ENABLE_OBJC_ARC = YES;
				CLANG_WARN__ARC_BRIDGE_CAST_NONARC = NO;
				CODE_SIGN_ENTITLEMENTS = WordPress.entitlements;
				CODE_SIGN_IDENTITY = "";
				COPY_PHASE_STRIP = NO;
				DEFINES_MODULE = YES;
				FRAMEWORK_SEARCH_PATHS = (
					"$(inherited)",
					"\"$(SRCROOT)/Classes\"",
					"$(SRCROOT)",
				);
				GCC_OPTIMIZATION_LEVEL = 0;
				GCC_PRECOMPILE_PREFIX_HEADER = YES;
				GCC_PREFIX_HEADER = WordPress_Prefix.pch;
				GCC_PREPROCESSOR_DEFINITIONS = (
					"$(inherited)",
					"COCOAPODS=1",
					"$(inherited)",
					"BITHOCKEY_VERSION=\"@\\\"3.5.7\\\"\"",
					"BITHOCKEY_C_VERSION=\"\\\"3.5.7\\\"\"",
					"BITHOCKEY_BUILD=\"@\\\"32\\\"\"",
					"BITHOCKEY_C_BUILD=\"\\\"32\\\"\"",
					"${inherited}",
					"NSLOGGER_BUILD_USERNAME=\"${USER}\"",
					LOOKBACK_ENABLED,
				);
				GCC_SYMBOLS_PRIVATE_EXTERN = NO;
				GCC_THUMB_SUPPORT = NO;
				GCC_TREAT_WARNINGS_AS_ERRORS = NO;
				INFOPLIST_FILE = Info.plist;
				IPHONEOS_DEPLOYMENT_TARGET = 7.0;
				LD_RUNPATH_SEARCH_PATHS = "$(inherited) @executable_path/Frameworks";
				OTHER_CFLAGS = (
					"$(inherited)",
					"-Wno-format-security",
					"-DDEBUG",
					"-Wno-format",
				);
				OTHER_LDFLAGS = (
					"$(inherited)",
					"-ObjC",
					"-l\"c++\"",
					"-l\"iconv\"",
					"-l\"sqlite3.0\"",
					"-l\"z\"",
				);
				PRODUCT_NAME = WordPress;
<<<<<<< HEAD
				PROVISIONING_PROFILE = "2244abeb-0ce8-4f28-aef7-aa4e8e73cefd";
=======
				PROVISIONING_PROFILE = "3851eadd-462c-4340-92e0-7a60064f4cc8";
				SWIFT_INCLUDE_PATHS = "";
>>>>>>> ef072072
				SWIFT_OBJC_BRIDGING_HEADER = "Classes/System/WordPress-Bridging-Header.h";
				SWIFT_OPTIMIZATION_LEVEL = "-Onone";
				TARGETED_DEVICE_FAMILY = "1,2";
				USER_HEADER_SEARCH_PATHS = "";
				WPCOM_CONFIG = $HOME/.wpcom_app_credentials;
			};
			name = Debug;
		};
		1D6058950D05DD3E006BFB54 /* Release */ = {
			isa = XCBuildConfiguration;
			baseConfigurationReference = AEFB66560B716519236CEE67 /* Pods.release.xcconfig */;
			buildSettings = {
				ASSETCATALOG_COMPILER_APPICON_NAME = AppIcon;
				ASSETCATALOG_COMPILER_LAUNCHIMAGE_NAME = LaunchImage;
				CLANG_ENABLE_MODULES = NO;
				CLANG_ENABLE_OBJC_ARC = YES;
				CLANG_WARN__ARC_BRIDGE_CAST_NONARC = NO;
				CODE_SIGN_ENTITLEMENTS = WordPress.entitlements;
				CODE_SIGN_IDENTITY = "iPhone Distribution: Automattic, Inc. (PZYM8XX95Q)";
				COPY_PHASE_STRIP = YES;
				DEFINES_MODULE = YES;
				FRAMEWORK_SEARCH_PATHS = (
					"$(inherited)",
					"\"$(SRCROOT)/Classes\"",
					"$(SRCROOT)",
				);
				GCC_PRECOMPILE_PREFIX_HEADER = YES;
				GCC_PREFIX_HEADER = WordPress_Prefix.pch;
				GCC_PREPROCESSOR_DEFINITIONS = (
					"$(inherited)",
					NS_BLOCK_ASSERTIONS,
				);
				GCC_SYMBOLS_PRIVATE_EXTERN = NO;
				GCC_THUMB_SUPPORT = NO;
				GCC_TREAT_WARNINGS_AS_ERRORS = YES;
				INFOPLIST_FILE = Info.plist;
				IPHONEOS_DEPLOYMENT_TARGET = 7.0;
				LD_RUNPATH_SEARCH_PATHS = "$(inherited) @executable_path/Frameworks";
				OTHER_CFLAGS = (
					"$(inherited)",
					"-Wno-format-security",
					"-Wno-format",
				);
				OTHER_LDFLAGS = (
					"$(inherited)",
					"-ObjC",
					"-l\"c++\"",
					"-l\"iconv\"",
					"-l\"sqlite3.0\"",
					"-l\"z\"",
				);
				PRODUCT_NAME = WordPress;
<<<<<<< HEAD
				PROVISIONING_PROFILE = "83f5ccad-a92d-4158-9cb6-d3428fbba51d";
=======
				PROVISIONING_PROFILE = "07b2bbc6-6603-47e5-9aae-574ddb8f2b3c";
				SWIFT_INCLUDE_PATHS = "";
>>>>>>> ef072072
				SWIFT_OBJC_BRIDGING_HEADER = "Classes/System/WordPress-Bridging-Header.h";
				TARGETED_DEVICE_FAMILY = "1,2";
				USER_HEADER_SEARCH_PATHS = "";
				WPCOM_CONFIG = $HOME/.wpcom_app_credentials;
			};
			name = Release;
		};
		2F30B4C10E342FDF00211B15 /* Distribution */ = {
			isa = XCBuildConfiguration;
			buildSettings = {
				DEFINES_MODULE = YES;
				GCC_C_LANGUAGE_STANDARD = c99;
				GCC_THUMB_SUPPORT = NO;
				GCC_TREAT_WARNINGS_AS_ERRORS = NO;
				GCC_WARN_ABOUT_RETURN_TYPE = YES;
				GCC_WARN_UNUSED_VARIABLE = YES;
				HEADER_SEARCH_PATHS = "";
				OTHER_CFLAGS = "-Wno-format-security";
				OTHER_LDFLAGS = (
					"-lxml2",
					"-licucore",
				);
				PRODUCT_MODULE_NAME = WordPress;
				SDKROOT = iphoneos;
				VALIDATE_PRODUCT = YES;
			};
			name = Distribution;
		};
		2F30B4C20E342FDF00211B15 /* Distribution */ = {
			isa = XCBuildConfiguration;
			baseConfigurationReference = 501C8A355B53A6971F731ECA /* Pods.distribution.xcconfig */;
			buildSettings = {
				ASSETCATALOG_COMPILER_APPICON_NAME = AppIcon;
				ASSETCATALOG_COMPILER_LAUNCHIMAGE_NAME = LaunchImage;
				CLANG_ENABLE_MODULES = NO;
				CLANG_ENABLE_OBJC_ARC = YES;
				CLANG_WARN__ARC_BRIDGE_CAST_NONARC = NO;
				CODE_SIGN_ENTITLEMENTS = WordPress.entitlements;
				CODE_SIGN_IDENTITY = "iPhone Distribution: Automattic, Inc. (PZYM8XX95Q)";
				COPY_PHASE_STRIP = YES;
				DEFINES_MODULE = YES;
				FRAMEWORK_SEARCH_PATHS = (
					"$(inherited)",
					"\"$(SRCROOT)/Classes\"",
					"$(SRCROOT)",
				);
				GCC_PRECOMPILE_PREFIX_HEADER = YES;
				GCC_PREFIX_HEADER = WordPress_Prefix.pch;
				GCC_SYMBOLS_PRIVATE_EXTERN = NO;
				GCC_THUMB_SUPPORT = NO;
				GCC_TREAT_WARNINGS_AS_ERRORS = YES;
				INFOPLIST_FILE = Info.plist;
				IPHONEOS_DEPLOYMENT_TARGET = 7.0;
				LD_RUNPATH_SEARCH_PATHS = "$(inherited) @executable_path/Frameworks";
				OTHER_CFLAGS = (
					"$(inherited)",
					"-Wno-format",
					"-Wno-format-security",
				);
				OTHER_LDFLAGS = (
					"$(inherited)",
					"-ObjC",
					"-l\"c++\"",
					"-l\"iconv\"",
					"-l\"sqlite3.0\"",
					"-l\"z\"",
				);
				PRODUCT_NAME = WordPress;
<<<<<<< HEAD
				PROVISIONING_PROFILE = "83f5ccad-a92d-4158-9cb6-d3428fbba51d";
=======
				PROVISIONING_PROFILE = "07b2bbc6-6603-47e5-9aae-574ddb8f2b3c";
>>>>>>> ef072072
				STRIP_INSTALLED_PRODUCT = NO;
				SWIFT_INCLUDE_PATHS = "";
				SWIFT_OBJC_BRIDGING_HEADER = "Classes/System/WordPress-Bridging-Header.h";
				TARGETED_DEVICE_FAMILY = "1,2";
				USER_HEADER_SEARCH_PATHS = "";
				WPCOM_CONFIG = $HOME/.wpcom_app_credentials;
			};
			name = Distribution;
		};
		93DEAA9D182D567A004E34D1 /* Release-Internal */ = {
			isa = XCBuildConfiguration;
			buildSettings = {
				DEFINES_MODULE = YES;
				GCC_C_LANGUAGE_STANDARD = c99;
				GCC_THUMB_SUPPORT = NO;
				GCC_WARN_ABOUT_RETURN_TYPE = YES;
				GCC_WARN_UNUSED_VARIABLE = YES;
				HEADER_SEARCH_PATHS = "";
				OTHER_CFLAGS = "-Wno-format-security";
				OTHER_LDFLAGS = (
					"-lxml2",
					"-licucore",
				);
				PRODUCT_MODULE_NAME = WordPress;
				SDKROOT = iphoneos;
				VALIDATE_PRODUCT = YES;
			};
			name = "Release-Internal";
		};
		93DEAA9E182D567A004E34D1 /* Release-Internal */ = {
			isa = XCBuildConfiguration;
			baseConfigurationReference = C9F5071C28C57CE611E00B1F /* Pods.release-internal.xcconfig */;
			buildSettings = {
				ASSETCATALOG_COMPILER_APPICON_NAME = "AppIcon-Internal";
				ASSETCATALOG_COMPILER_LAUNCHIMAGE_NAME = LaunchImage;
				CLANG_ENABLE_MODULES = NO;
				CLANG_ENABLE_OBJC_ARC = YES;
				CLANG_WARN__ARC_BRIDGE_CAST_NONARC = NO;
				CODE_SIGN_ENTITLEMENTS = "WordPress-Internal.entitlements";
				CODE_SIGN_IDENTITY = "iPhone Distribution: Automattic, Inc.";
				COPY_PHASE_STRIP = YES;
				DEFINES_MODULE = YES;
				FRAMEWORK_SEARCH_PATHS = (
					"$(inherited)",
					"\"$(SRCROOT)/Classes\"",
					"$(SRCROOT)",
				);
				GCC_PRECOMPILE_PREFIX_HEADER = YES;
				GCC_PREFIX_HEADER = WordPress_Prefix.pch;
				GCC_PREPROCESSOR_DEFINITIONS = (
					"$(inherited)",
					INTERNAL_BUILD,
					LOOKBACK_ENABLED,
				);
				GCC_SYMBOLS_PRIVATE_EXTERN = NO;
				GCC_THUMB_SUPPORT = NO;
				GCC_TREAT_WARNINGS_AS_ERRORS = YES;
				INFOPLIST_FILE = "WordPress-Internal-Info.plist";
				IPHONEOS_DEPLOYMENT_TARGET = 7.0;
				LD_RUNPATH_SEARCH_PATHS = "$(inherited) @executable_path/Frameworks";
				OTHER_CFLAGS = (
					"$(inherited)",
					"-Wno-format-security",
					"-Wno-format",
				);
				OTHER_LDFLAGS = (
					"$(inherited)",
					"-ObjC",
					"-l\"c++\"",
					"-l\"iconv\"",
					"-l\"sqlite3.0\"",
					"-l\"z\"",
				);
				PRODUCT_NAME = WordPress;
<<<<<<< HEAD
				PROVISIONING_PROFILE = "066f2737-68fe-4cf2-a7be-2c3f2cfa4a86";
=======
				PROVISIONING_PROFILE = "05406733-5545-4e2c-84fe-14c0cb2d1657";
				SWIFT_INCLUDE_PATHS = "";
>>>>>>> ef072072
				SWIFT_OBJC_BRIDGING_HEADER = "Classes/System/WordPress-Bridging-Header.h";
				TARGETED_DEVICE_FAMILY = "1,2";
				USER_HEADER_SEARCH_PATHS = "";
				WPCOM_CONFIG = $HOME/.wpcom_internal_app_credentials;
			};
			name = "Release-Internal";
		};
		93DEAAA0182D567A004E34D1 /* Release-Internal */ = {
			isa = XCBuildConfiguration;
			baseConfigurationReference = A42FAD830601402EC061BE54 /* Pods-WordPressTest.release-internal.xcconfig */;
			buildSettings = {
				BUNDLE_LOADER = "$(BUILT_PRODUCTS_DIR)/WordPress.app/WordPress";
				CLANG_ENABLE_MODULES = YES;
				CLANG_ENABLE_OBJC_ARC = YES;
				COPY_PHASE_STRIP = YES;
				FRAMEWORK_SEARCH_PATHS = (
					"$(SDKROOT)/Developer/Library/Frameworks",
					"$(inherited)",
					"$(DEVELOPER_FRAMEWORKS_DIR)",
				);
				GCC_C_LANGUAGE_STANDARD = gnu99;
				GCC_PRECOMPILE_PREFIX_HEADER = YES;
				GCC_PREFIX_HEADER = "WordPressTest/WordPressTest-Prefix.pch";
				GCC_WARN_ABOUT_MISSING_PROTOTYPES = YES;
				INFOPLIST_FILE = "WordPressTest/WordPressTest-Info.plist";
				LD_RUNPATH_SEARCH_PATHS = "$(inherited) @executable_path/Frameworks @loader_path/Frameworks";
				PRODUCT_NAME = "$(TARGET_NAME)";
				SDKROOT = iphoneos;
				SWIFT_OBJC_BRIDGING_HEADER = "WordPressTest/WordPressTest-Bridging-Header.h";
				TEST_HOST = "$(BUNDLE_LOADER)";
			};
			name = "Release-Internal";
		};
		93E5284919A7741A003A1A9C /* Debug */ = {
			isa = XCBuildConfiguration;
			baseConfigurationReference = 0CF877DC71756EFA3346E26F /* Pods-WordPressTodayWidget.debug.xcconfig */;
			buildSettings = {
				ALWAYS_SEARCH_USER_PATHS = NO;
				CLANG_CXX_LANGUAGE_STANDARD = "gnu++0x";
				CLANG_CXX_LIBRARY = "libc++";
				CLANG_ENABLE_MODULES = YES;
				CLANG_ENABLE_OBJC_ARC = YES;
				CLANG_WARN_BOOL_CONVERSION = YES;
				CLANG_WARN_CONSTANT_CONVERSION = YES;
				CLANG_WARN_DIRECT_OBJC_ISA_USAGE = YES_ERROR;
				CLANG_WARN_EMPTY_BODY = YES;
				CLANG_WARN_ENUM_CONVERSION = YES;
				CLANG_WARN_INT_CONVERSION = YES;
				CLANG_WARN_OBJC_ROOT_CLASS = YES_ERROR;
				CLANG_WARN_UNREACHABLE_CODE = YES;
				CLANG_WARN__DUPLICATE_METHOD_MATCH = YES;
				CODE_SIGN_ENTITLEMENTS = WordPressTodayWidget/WordPressTodayWidget.entitlements;
				COPY_PHASE_STRIP = NO;
				ENABLE_STRICT_OBJC_MSGSEND = YES;
				GCC_C_LANGUAGE_STANDARD = gnu99;
				GCC_DYNAMIC_NO_PIC = NO;
				GCC_OPTIMIZATION_LEVEL = 0;
				GCC_PREPROCESSOR_DEFINITIONS = (
					"DEBUG=1",
					"$(inherited)",
				);
				GCC_SYMBOLS_PRIVATE_EXTERN = NO;
				GCC_WARN_64_TO_32_BIT_CONVERSION = YES;
				GCC_WARN_ABOUT_RETURN_TYPE = YES_ERROR;
				GCC_WARN_UNDECLARED_SELECTOR = YES;
				GCC_WARN_UNINITIALIZED_AUTOS = YES_AGGRESSIVE;
				GCC_WARN_UNUSED_FUNCTION = YES;
				INFOPLIST_FILE = WordPressTodayWidget/Info.plist;
				IPHONEOS_DEPLOYMENT_TARGET = 8.0;
				LD_RUNPATH_SEARCH_PATHS = "$(inherited) @executable_path/Frameworks @executable_path/../../Frameworks";
				MTL_ENABLE_DEBUG_INFO = YES;
				PRODUCT_NAME = "$(TARGET_NAME)";
<<<<<<< HEAD
				PROVISIONING_PROFILE = "a9a52988-1de9-4add-a494-c015ab081f35";
=======
				PROVISIONING_PROFILE = "cac60532-0b3d-4388-8588-538f1c96a598";
>>>>>>> ef072072
				SKIP_INSTALL = YES;
				SWIFT_OBJC_BRIDGING_HEADER = "WordPressTodayWidget/WordPressTodayWidget-Bridging-Header.h";
				SWIFT_OPTIMIZATION_LEVEL = "-Onone";
			};
			name = Debug;
		};
		93E5284A19A7741A003A1A9C /* Release */ = {
			isa = XCBuildConfiguration;
			baseConfigurationReference = 2B3804821972897F0DEC4183 /* Pods-WordPressTodayWidget.release.xcconfig */;
			buildSettings = {
				ALWAYS_SEARCH_USER_PATHS = NO;
				CLANG_CXX_LANGUAGE_STANDARD = "gnu++0x";
				CLANG_CXX_LIBRARY = "libc++";
				CLANG_ENABLE_MODULES = YES;
				CLANG_ENABLE_OBJC_ARC = YES;
				CLANG_WARN_BOOL_CONVERSION = YES;
				CLANG_WARN_CONSTANT_CONVERSION = YES;
				CLANG_WARN_DIRECT_OBJC_ISA_USAGE = YES_ERROR;
				CLANG_WARN_EMPTY_BODY = YES;
				CLANG_WARN_ENUM_CONVERSION = YES;
				CLANG_WARN_INT_CONVERSION = YES;
				CLANG_WARN_OBJC_ROOT_CLASS = YES_ERROR;
				CLANG_WARN_UNREACHABLE_CODE = YES;
				CLANG_WARN__DUPLICATE_METHOD_MATCH = YES;
				CODE_SIGN_ENTITLEMENTS = WordPressTodayWidget/WordPressTodayWidget.entitlements;
				CODE_SIGN_IDENTITY = "iPhone Distribution: Automattic, Inc. (PZYM8XX95Q)";
				COPY_PHASE_STRIP = YES;
				ENABLE_NS_ASSERTIONS = NO;
				ENABLE_STRICT_OBJC_MSGSEND = YES;
				GCC_C_LANGUAGE_STANDARD = gnu99;
				GCC_WARN_64_TO_32_BIT_CONVERSION = YES;
				GCC_WARN_ABOUT_RETURN_TYPE = YES_ERROR;
				GCC_WARN_UNDECLARED_SELECTOR = YES;
				GCC_WARN_UNINITIALIZED_AUTOS = YES_AGGRESSIVE;
				GCC_WARN_UNUSED_FUNCTION = YES;
				INFOPLIST_FILE = WordPressTodayWidget/Info.plist;
				IPHONEOS_DEPLOYMENT_TARGET = 8.0;
				LD_RUNPATH_SEARCH_PATHS = "$(inherited) @executable_path/Frameworks @executable_path/../../Frameworks";
				MTL_ENABLE_DEBUG_INFO = NO;
				PRODUCT_NAME = "$(TARGET_NAME)";
<<<<<<< HEAD
				PROVISIONING_PROFILE = "b35b9741-bb16-483b-9c85-d3b21e724828";
=======
				PROVISIONING_PROFILE = "43d2aecf-84e8-44c8-9fca-6821a789b996";
>>>>>>> ef072072
				SKIP_INSTALL = YES;
				SWIFT_OBJC_BRIDGING_HEADER = "WordPressTodayWidget/WordPressTodayWidget-Bridging-Header.h";
			};
			name = Release;
		};
		93E5284B19A7741A003A1A9C /* Release-Internal */ = {
			isa = XCBuildConfiguration;
			baseConfigurationReference = 052EFF90F810139789A446FB /* Pods-WordPressTodayWidget.release-internal.xcconfig */;
			buildSettings = {
				ALWAYS_SEARCH_USER_PATHS = NO;
				CLANG_CXX_LANGUAGE_STANDARD = "gnu++0x";
				CLANG_CXX_LIBRARY = "libc++";
				CLANG_ENABLE_MODULES = YES;
				CLANG_ENABLE_OBJC_ARC = YES;
				CLANG_WARN_BOOL_CONVERSION = YES;
				CLANG_WARN_CONSTANT_CONVERSION = YES;
				CLANG_WARN_DIRECT_OBJC_ISA_USAGE = YES_ERROR;
				CLANG_WARN_EMPTY_BODY = YES;
				CLANG_WARN_ENUM_CONVERSION = YES;
				CLANG_WARN_INT_CONVERSION = YES;
				CLANG_WARN_OBJC_ROOT_CLASS = YES_ERROR;
				CLANG_WARN_UNREACHABLE_CODE = YES;
				CLANG_WARN__DUPLICATE_METHOD_MATCH = YES;
				CODE_SIGN_ENTITLEMENTS = "WordPressTodayWidget/WordPressTodayWidget-Internal.entitlements";
				CODE_SIGN_IDENTITY = "iPhone Distribution: Automattic, Inc.";
				COPY_PHASE_STRIP = YES;
				ENABLE_NS_ASSERTIONS = NO;
				ENABLE_STRICT_OBJC_MSGSEND = YES;
				GCC_C_LANGUAGE_STANDARD = gnu99;
				GCC_PREPROCESSOR_DEFINITIONS = (
					"$(inherited)",
					"COCOAPODS=1",
					INTERNAL_BUILD,
				);
				GCC_WARN_64_TO_32_BIT_CONVERSION = YES;
				GCC_WARN_ABOUT_RETURN_TYPE = YES_ERROR;
				GCC_WARN_UNDECLARED_SELECTOR = YES;
				GCC_WARN_UNINITIALIZED_AUTOS = YES_AGGRESSIVE;
				GCC_WARN_UNUSED_FUNCTION = YES;
				INFOPLIST_FILE = "WordPressTodayWidget/Info-Internal.plist";
				IPHONEOS_DEPLOYMENT_TARGET = 8.0;
				LD_RUNPATH_SEARCH_PATHS = "$(inherited) @executable_path/Frameworks @executable_path/../../Frameworks";
				MTL_ENABLE_DEBUG_INFO = NO;
				PRODUCT_NAME = "$(TARGET_NAME)";
				PROVISIONING_PROFILE = "f9ad82b2-9f92-4ed0-990a-ea88898921bb";
				SKIP_INSTALL = YES;
				SWIFT_OBJC_BRIDGING_HEADER = "WordPressTodayWidget/WordPressTodayWidget-Bridging-Header.h";
			};
			name = "Release-Internal";
		};
		93E5284C19A7741A003A1A9C /* Distribution */ = {
			isa = XCBuildConfiguration;
			baseConfigurationReference = 67040029265369CB7FAE64FA /* Pods-WordPressTodayWidget.distribution.xcconfig */;
			buildSettings = {
				ALWAYS_SEARCH_USER_PATHS = NO;
				CLANG_CXX_LANGUAGE_STANDARD = "gnu++0x";
				CLANG_CXX_LIBRARY = "libc++";
				CLANG_ENABLE_MODULES = YES;
				CLANG_ENABLE_OBJC_ARC = YES;
				CLANG_WARN_BOOL_CONVERSION = YES;
				CLANG_WARN_CONSTANT_CONVERSION = YES;
				CLANG_WARN_DIRECT_OBJC_ISA_USAGE = YES_ERROR;
				CLANG_WARN_EMPTY_BODY = YES;
				CLANG_WARN_ENUM_CONVERSION = YES;
				CLANG_WARN_INT_CONVERSION = YES;
				CLANG_WARN_OBJC_ROOT_CLASS = YES_ERROR;
				CLANG_WARN_UNREACHABLE_CODE = YES;
				CLANG_WARN__DUPLICATE_METHOD_MATCH = YES;
				CODE_SIGN_ENTITLEMENTS = WordPressTodayWidget/WordPressTodayWidget.entitlements;
				CODE_SIGN_IDENTITY = "iPhone Distribution: Automattic, Inc. (PZYM8XX95Q)";
				COPY_PHASE_STRIP = YES;
				ENABLE_NS_ASSERTIONS = NO;
				ENABLE_STRICT_OBJC_MSGSEND = YES;
				GCC_C_LANGUAGE_STANDARD = gnu99;
				GCC_WARN_64_TO_32_BIT_CONVERSION = YES;
				GCC_WARN_ABOUT_RETURN_TYPE = YES_ERROR;
				GCC_WARN_UNDECLARED_SELECTOR = YES;
				GCC_WARN_UNINITIALIZED_AUTOS = YES_AGGRESSIVE;
				GCC_WARN_UNUSED_FUNCTION = YES;
				INFOPLIST_FILE = WordPressTodayWidget/Info.plist;
				IPHONEOS_DEPLOYMENT_TARGET = 8.0;
				LD_RUNPATH_SEARCH_PATHS = "$(inherited) @executable_path/Frameworks @executable_path/../../Frameworks";
				MTL_ENABLE_DEBUG_INFO = NO;
				PRODUCT_NAME = "$(TARGET_NAME)";
<<<<<<< HEAD
				PROVISIONING_PROFILE = "b35b9741-bb16-483b-9c85-d3b21e724828";
=======
				PROVISIONING_PROFILE = "43d2aecf-84e8-44c8-9fca-6821a789b996";
>>>>>>> ef072072
				SKIP_INSTALL = YES;
				SWIFT_OBJC_BRIDGING_HEADER = "WordPressTodayWidget/WordPressTodayWidget-Bridging-Header.h";
			};
			name = Distribution;
		};
		A2795808198819DE0031C6A3 /* Debug */ = {
			isa = XCBuildConfiguration;
			buildSettings = {
				PRODUCT_NAME = "$(TARGET_NAME)";
			};
			name = Debug;
		};
		A2795809198819DE0031C6A3 /* Release */ = {
			isa = XCBuildConfiguration;
			buildSettings = {
				PRODUCT_NAME = "$(TARGET_NAME)";
			};
			name = Release;
		};
		A279580A198819DE0031C6A3 /* Release-Internal */ = {
			isa = XCBuildConfiguration;
			buildSettings = {
				PRODUCT_NAME = "$(TARGET_NAME)";
			};
			name = "Release-Internal";
		};
		A279580B198819DE0031C6A3 /* Distribution */ = {
			isa = XCBuildConfiguration;
			buildSettings = {
				PRODUCT_NAME = "$(TARGET_NAME)";
			};
			name = Distribution;
		};
		C01FCF4F08A954540054247B /* Debug */ = {
			isa = XCBuildConfiguration;
			buildSettings = {
				DEFINES_MODULE = YES;
				GCC_C_LANGUAGE_STANDARD = c99;
				GCC_PREPROCESSOR_DEFINITIONS = "";
				GCC_THUMB_SUPPORT = NO;
				GCC_WARN_ABOUT_RETURN_TYPE = YES;
				GCC_WARN_UNUSED_VARIABLE = YES;
				HEADER_SEARCH_PATHS = "";
				ONLY_ACTIVE_ARCH = YES;
				OTHER_CFLAGS = (
					"-Wno-format-security",
					"-DDEBUG",
				);
				OTHER_LDFLAGS = (
					"-lxml2",
					"-licucore",
				);
				PRODUCT_MODULE_NAME = WordPress;
				SDKROOT = iphoneos;
			};
			name = Debug;
		};
		C01FCF5008A954540054247B /* Release */ = {
			isa = XCBuildConfiguration;
			buildSettings = {
				DEFINES_MODULE = YES;
				GCC_C_LANGUAGE_STANDARD = c99;
				GCC_THUMB_SUPPORT = NO;
				GCC_WARN_ABOUT_RETURN_TYPE = YES;
				GCC_WARN_UNUSED_VARIABLE = YES;
				HEADER_SEARCH_PATHS = "";
				OTHER_CFLAGS = "-Wno-format-security";
				OTHER_LDFLAGS = (
					"-lxml2",
					"-licucore",
				);
				PRODUCT_MODULE_NAME = WordPress;
				SDKROOT = iphoneos;
				VALIDATE_PRODUCT = YES;
			};
			name = Release;
		};
		E16AB93914D978240047A2E5 /* Debug */ = {
			isa = XCBuildConfiguration;
			baseConfigurationReference = B43F6A7D9B3DC5B8B4A7DDCA /* Pods-WordPressTest.debug.xcconfig */;
			buildSettings = {
				BUNDLE_LOADER = "$(BUILT_PRODUCTS_DIR)/WordPress.app/WordPress";
				CLANG_ENABLE_MODULES = YES;
				CLANG_ENABLE_OBJC_ARC = YES;
				COPY_PHASE_STRIP = NO;
				FRAMEWORK_SEARCH_PATHS = (
					"$(SDKROOT)/Developer/Library/Frameworks",
					"$(inherited)",
					"$(DEVELOPER_FRAMEWORKS_DIR)",
				);
				GCC_C_LANGUAGE_STANDARD = gnu99;
				GCC_DYNAMIC_NO_PIC = NO;
				GCC_OPTIMIZATION_LEVEL = 0;
				GCC_PRECOMPILE_PREFIX_HEADER = YES;
				GCC_PREFIX_HEADER = "WordPressTest/WordPressTest-Prefix.pch";
				GCC_PREPROCESSOR_DEFINITIONS = (
					"DEBUG=1",
					"$(inherited)",
				);
				GCC_SYMBOLS_PRIVATE_EXTERN = NO;
				GCC_WARN_ABOUT_MISSING_PROTOTYPES = YES;
				INFOPLIST_FILE = "WordPressTest/WordPressTest-Info.plist";
				LD_RUNPATH_SEARCH_PATHS = "$(inherited) @executable_path/Frameworks @loader_path/Frameworks";
				PRODUCT_NAME = "$(TARGET_NAME)";
				SDKROOT = iphoneos;
				SWIFT_OBJC_BRIDGING_HEADER = "WordPressTest/WordPressTest-Bridging-Header.h";
				SWIFT_OPTIMIZATION_LEVEL = "-Onone";
				TEST_HOST = "$(BUNDLE_LOADER)";
			};
			name = Debug;
		};
		E16AB93A14D978240047A2E5 /* Release */ = {
			isa = XCBuildConfiguration;
			baseConfigurationReference = 9198544476D3B385673B18E9 /* Pods-WordPressTest.release.xcconfig */;
			buildSettings = {
				BUNDLE_LOADER = "$(BUILT_PRODUCTS_DIR)/WordPress.app/WordPress";
				CLANG_ENABLE_MODULES = YES;
				CLANG_ENABLE_OBJC_ARC = YES;
				COPY_PHASE_STRIP = YES;
				FRAMEWORK_SEARCH_PATHS = (
					"$(SDKROOT)/Developer/Library/Frameworks",
					"$(inherited)",
					"$(DEVELOPER_FRAMEWORKS_DIR)",
				);
				GCC_C_LANGUAGE_STANDARD = gnu99;
				GCC_PRECOMPILE_PREFIX_HEADER = YES;
				GCC_PREFIX_HEADER = "WordPressTest/WordPressTest-Prefix.pch";
				GCC_WARN_ABOUT_MISSING_PROTOTYPES = YES;
				INFOPLIST_FILE = "WordPressTest/WordPressTest-Info.plist";
				LD_RUNPATH_SEARCH_PATHS = "$(inherited) @executable_path/Frameworks @loader_path/Frameworks";
				PRODUCT_NAME = "$(TARGET_NAME)";
				SDKROOT = iphoneos;
				SWIFT_OBJC_BRIDGING_HEADER = "WordPressTest/WordPressTest-Bridging-Header.h";
				TEST_HOST = "$(BUNDLE_LOADER)";
			};
			name = Release;
		};
		E16AB93B14D978240047A2E5 /* Distribution */ = {
			isa = XCBuildConfiguration;
			baseConfigurationReference = B6E2365A531EA4BD7025525F /* Pods-WordPressTest.distribution.xcconfig */;
			buildSettings = {
				BUNDLE_LOADER = "$(BUILT_PRODUCTS_DIR)/WordPress.app/WordPress";
				CLANG_ENABLE_MODULES = YES;
				CLANG_ENABLE_OBJC_ARC = YES;
				COPY_PHASE_STRIP = YES;
				FRAMEWORK_SEARCH_PATHS = (
					"$(SDKROOT)/Developer/Library/Frameworks",
					"$(inherited)",
					"$(DEVELOPER_FRAMEWORKS_DIR)",
				);
				GCC_C_LANGUAGE_STANDARD = gnu99;
				GCC_PRECOMPILE_PREFIX_HEADER = YES;
				GCC_PREFIX_HEADER = "WordPressTest/WordPressTest-Prefix.pch";
				GCC_WARN_ABOUT_MISSING_PROTOTYPES = YES;
				INFOPLIST_FILE = "WordPressTest/WordPressTest-Info.plist";
				LD_RUNPATH_SEARCH_PATHS = "$(inherited) @executable_path/Frameworks @loader_path/Frameworks";
				PRODUCT_NAME = "$(TARGET_NAME)";
				SDKROOT = iphoneos;
				SWIFT_OBJC_BRIDGING_HEADER = "WordPressTest/WordPressTest-Bridging-Header.h";
				TEST_HOST = "$(BUNDLE_LOADER)";
			};
			name = Distribution;
		};
		FFF96F8A19EBE7FB00DFC821 /* Debug */ = {
			isa = XCBuildConfiguration;
			baseConfigurationReference = 45A679DE2C6B64047BAF97E9 /* Pods-UITests.debug.xcconfig */;
			buildSettings = {
				ALWAYS_SEARCH_USER_PATHS = NO;
				BUNDLE_LOADER = "$(TEST_HOST)";
				CLANG_CXX_LANGUAGE_STANDARD = "gnu++0x";
				CLANG_CXX_LIBRARY = "libc++";
				CLANG_ENABLE_MODULES = YES;
				CLANG_ENABLE_OBJC_ARC = YES;
				CLANG_WARN_BOOL_CONVERSION = YES;
				CLANG_WARN_CONSTANT_CONVERSION = YES;
				CLANG_WARN_DIRECT_OBJC_ISA_USAGE = YES_ERROR;
				CLANG_WARN_EMPTY_BODY = YES;
				CLANG_WARN_ENUM_CONVERSION = YES;
				CLANG_WARN_INT_CONVERSION = YES;
				CLANG_WARN_OBJC_ROOT_CLASS = YES_ERROR;
				CLANG_WARN_UNREACHABLE_CODE = YES;
				CLANG_WARN__DUPLICATE_METHOD_MATCH = YES;
				COPY_PHASE_STRIP = NO;
				ENABLE_STRICT_OBJC_MSGSEND = YES;
				FRAMEWORK_SEARCH_PATHS = (
					"$(SDKROOT)/Developer/Library/Frameworks",
					"$(inherited)",
				);
				GCC_C_LANGUAGE_STANDARD = gnu99;
				GCC_DYNAMIC_NO_PIC = NO;
				GCC_OPTIMIZATION_LEVEL = 0;
				GCC_PREPROCESSOR_DEFINITIONS = (
					"DEBUG=1",
					"$(inherited)",
				);
				GCC_SYMBOLS_PRIVATE_EXTERN = NO;
				GCC_WARN_64_TO_32_BIT_CONVERSION = YES;
				GCC_WARN_ABOUT_RETURN_TYPE = YES_ERROR;
				GCC_WARN_UNDECLARED_SELECTOR = YES;
				GCC_WARN_UNINITIALIZED_AUTOS = YES_AGGRESSIVE;
				GCC_WARN_UNUSED_FUNCTION = YES;
				INFOPLIST_FILE = UITests/Info.plist;
				IPHONEOS_DEPLOYMENT_TARGET = 8.1;
				LD_RUNPATH_SEARCH_PATHS = "$(inherited) @executable_path/Frameworks @loader_path/Frameworks";
				MTL_ENABLE_DEBUG_INFO = YES;
				PRODUCT_NAME = "$(TARGET_NAME)";
				TEST_HOST = "$(BUILT_PRODUCTS_DIR)/WordPress.app/WordPress";
			};
			name = Debug;
		};
		FFF96F8B19EBE7FB00DFC821 /* Release */ = {
			isa = XCBuildConfiguration;
			baseConfigurationReference = 1E59E0C89B24D8AA3B12DEC8 /* Pods-UITests.release.xcconfig */;
			buildSettings = {
				ALWAYS_SEARCH_USER_PATHS = NO;
				BUNDLE_LOADER = "$(TEST_HOST)";
				CLANG_CXX_LANGUAGE_STANDARD = "gnu++0x";
				CLANG_CXX_LIBRARY = "libc++";
				CLANG_ENABLE_MODULES = YES;
				CLANG_ENABLE_OBJC_ARC = YES;
				CLANG_WARN_BOOL_CONVERSION = YES;
				CLANG_WARN_CONSTANT_CONVERSION = YES;
				CLANG_WARN_DIRECT_OBJC_ISA_USAGE = YES_ERROR;
				CLANG_WARN_EMPTY_BODY = YES;
				CLANG_WARN_ENUM_CONVERSION = YES;
				CLANG_WARN_INT_CONVERSION = YES;
				CLANG_WARN_OBJC_ROOT_CLASS = YES_ERROR;
				CLANG_WARN_UNREACHABLE_CODE = YES;
				CLANG_WARN__DUPLICATE_METHOD_MATCH = YES;
				COPY_PHASE_STRIP = YES;
				ENABLE_NS_ASSERTIONS = NO;
				ENABLE_STRICT_OBJC_MSGSEND = YES;
				FRAMEWORK_SEARCH_PATHS = (
					"$(SDKROOT)/Developer/Library/Frameworks",
					"$(inherited)",
				);
				GCC_C_LANGUAGE_STANDARD = gnu99;
				GCC_WARN_64_TO_32_BIT_CONVERSION = YES;
				GCC_WARN_ABOUT_RETURN_TYPE = YES_ERROR;
				GCC_WARN_UNDECLARED_SELECTOR = YES;
				GCC_WARN_UNINITIALIZED_AUTOS = YES_AGGRESSIVE;
				GCC_WARN_UNUSED_FUNCTION = YES;
				INFOPLIST_FILE = UITests/Info.plist;
				IPHONEOS_DEPLOYMENT_TARGET = 8.1;
				LD_RUNPATH_SEARCH_PATHS = "$(inherited) @executable_path/Frameworks @loader_path/Frameworks";
				MTL_ENABLE_DEBUG_INFO = NO;
				PRODUCT_NAME = "$(TARGET_NAME)";
				TEST_HOST = "$(BUILT_PRODUCTS_DIR)/WordPress.app/WordPress";
			};
			name = Release;
		};
		FFF96F8C19EBE7FB00DFC821 /* Release-Internal */ = {
			isa = XCBuildConfiguration;
			baseConfigurationReference = 91E1D2929A320BA8932240BF /* Pods-UITests.release-internal.xcconfig */;
			buildSettings = {
				ALWAYS_SEARCH_USER_PATHS = NO;
				BUNDLE_LOADER = "$(TEST_HOST)";
				CLANG_CXX_LANGUAGE_STANDARD = "gnu++0x";
				CLANG_CXX_LIBRARY = "libc++";
				CLANG_ENABLE_MODULES = YES;
				CLANG_ENABLE_OBJC_ARC = YES;
				CLANG_WARN_BOOL_CONVERSION = YES;
				CLANG_WARN_CONSTANT_CONVERSION = YES;
				CLANG_WARN_DIRECT_OBJC_ISA_USAGE = YES_ERROR;
				CLANG_WARN_EMPTY_BODY = YES;
				CLANG_WARN_ENUM_CONVERSION = YES;
				CLANG_WARN_INT_CONVERSION = YES;
				CLANG_WARN_OBJC_ROOT_CLASS = YES_ERROR;
				CLANG_WARN_UNREACHABLE_CODE = YES;
				CLANG_WARN__DUPLICATE_METHOD_MATCH = YES;
				COPY_PHASE_STRIP = YES;
				ENABLE_NS_ASSERTIONS = NO;
				ENABLE_STRICT_OBJC_MSGSEND = YES;
				FRAMEWORK_SEARCH_PATHS = (
					"$(SDKROOT)/Developer/Library/Frameworks",
					"$(inherited)",
				);
				GCC_C_LANGUAGE_STANDARD = gnu99;
				GCC_WARN_64_TO_32_BIT_CONVERSION = YES;
				GCC_WARN_ABOUT_RETURN_TYPE = YES_ERROR;
				GCC_WARN_UNDECLARED_SELECTOR = YES;
				GCC_WARN_UNINITIALIZED_AUTOS = YES_AGGRESSIVE;
				GCC_WARN_UNUSED_FUNCTION = YES;
				INFOPLIST_FILE = UITests/Info.plist;
				IPHONEOS_DEPLOYMENT_TARGET = 8.1;
				LD_RUNPATH_SEARCH_PATHS = "$(inherited) @executable_path/Frameworks @loader_path/Frameworks";
				MTL_ENABLE_DEBUG_INFO = NO;
				PRODUCT_NAME = "$(TARGET_NAME)";
				TEST_HOST = "$(BUILT_PRODUCTS_DIR)/WordPress.app/WordPress";
			};
			name = "Release-Internal";
		};
		FFF96F8D19EBE7FB00DFC821 /* Distribution */ = {
			isa = XCBuildConfiguration;
			baseConfigurationReference = 71E3F8ABCB453500748B60CE /* Pods-UITests.distribution.xcconfig */;
			buildSettings = {
				ALWAYS_SEARCH_USER_PATHS = NO;
				BUNDLE_LOADER = "$(TEST_HOST)";
				CLANG_CXX_LANGUAGE_STANDARD = "gnu++0x";
				CLANG_CXX_LIBRARY = "libc++";
				CLANG_ENABLE_MODULES = YES;
				CLANG_ENABLE_OBJC_ARC = YES;
				CLANG_WARN_BOOL_CONVERSION = YES;
				CLANG_WARN_CONSTANT_CONVERSION = YES;
				CLANG_WARN_DIRECT_OBJC_ISA_USAGE = YES_ERROR;
				CLANG_WARN_EMPTY_BODY = YES;
				CLANG_WARN_ENUM_CONVERSION = YES;
				CLANG_WARN_INT_CONVERSION = YES;
				CLANG_WARN_OBJC_ROOT_CLASS = YES_ERROR;
				CLANG_WARN_UNREACHABLE_CODE = YES;
				CLANG_WARN__DUPLICATE_METHOD_MATCH = YES;
				COPY_PHASE_STRIP = YES;
				ENABLE_NS_ASSERTIONS = NO;
				ENABLE_STRICT_OBJC_MSGSEND = YES;
				FRAMEWORK_SEARCH_PATHS = (
					"$(SDKROOT)/Developer/Library/Frameworks",
					"$(inherited)",
				);
				GCC_C_LANGUAGE_STANDARD = gnu99;
				GCC_WARN_64_TO_32_BIT_CONVERSION = YES;
				GCC_WARN_ABOUT_RETURN_TYPE = YES_ERROR;
				GCC_WARN_UNDECLARED_SELECTOR = YES;
				GCC_WARN_UNINITIALIZED_AUTOS = YES_AGGRESSIVE;
				GCC_WARN_UNUSED_FUNCTION = YES;
				INFOPLIST_FILE = UITests/Info.plist;
				IPHONEOS_DEPLOYMENT_TARGET = 8.1;
				LD_RUNPATH_SEARCH_PATHS = "$(inherited) @executable_path/Frameworks @loader_path/Frameworks";
				MTL_ENABLE_DEBUG_INFO = NO;
				PRODUCT_NAME = "$(TARGET_NAME)";
				TEST_HOST = "$(BUILT_PRODUCTS_DIR)/WordPress.app/WordPress";
			};
			name = Distribution;
		};
/* End XCBuildConfiguration section */

/* Begin XCConfigurationList section */
		1D6058960D05DD3E006BFB54 /* Build configuration list for PBXNativeTarget "WordPress" */ = {
			isa = XCConfigurationList;
			buildConfigurations = (
				1D6058940D05DD3E006BFB54 /* Debug */,
				1D6058950D05DD3E006BFB54 /* Release */,
				93DEAA9E182D567A004E34D1 /* Release-Internal */,
				2F30B4C20E342FDF00211B15 /* Distribution */,
			);
			defaultConfigurationIsVisible = 0;
			defaultConfigurationName = Release;
		};
		93E5284D19A7741A003A1A9C /* Build configuration list for PBXNativeTarget "WordPressTodayWidget" */ = {
			isa = XCConfigurationList;
			buildConfigurations = (
				93E5284919A7741A003A1A9C /* Debug */,
				93E5284A19A7741A003A1A9C /* Release */,
				93E5284B19A7741A003A1A9C /* Release-Internal */,
				93E5284C19A7741A003A1A9C /* Distribution */,
			);
			defaultConfigurationIsVisible = 0;
			defaultConfigurationName = Release;
		};
		A279580C198819DE0031C6A3 /* Build configuration list for PBXAggregateTarget "OCLint" */ = {
			isa = XCConfigurationList;
			buildConfigurations = (
				A2795808198819DE0031C6A3 /* Debug */,
				A2795809198819DE0031C6A3 /* Release */,
				A279580A198819DE0031C6A3 /* Release-Internal */,
				A279580B198819DE0031C6A3 /* Distribution */,
			);
			defaultConfigurationIsVisible = 0;
			defaultConfigurationName = Release;
		};
		C01FCF4E08A954540054247B /* Build configuration list for PBXProject "WordPress" */ = {
			isa = XCConfigurationList;
			buildConfigurations = (
				C01FCF4F08A954540054247B /* Debug */,
				C01FCF5008A954540054247B /* Release */,
				93DEAA9D182D567A004E34D1 /* Release-Internal */,
				2F30B4C10E342FDF00211B15 /* Distribution */,
			);
			defaultConfigurationIsVisible = 0;
			defaultConfigurationName = Release;
		};
		E16AB93D14D978240047A2E5 /* Build configuration list for PBXNativeTarget "WordPressTest" */ = {
			isa = XCConfigurationList;
			buildConfigurations = (
				E16AB93914D978240047A2E5 /* Debug */,
				E16AB93A14D978240047A2E5 /* Release */,
				93DEAAA0182D567A004E34D1 /* Release-Internal */,
				E16AB93B14D978240047A2E5 /* Distribution */,
			);
			defaultConfigurationIsVisible = 0;
			defaultConfigurationName = Release;
		};
		FFF96F8E19EBE7FB00DFC821 /* Build configuration list for PBXNativeTarget "UITests" */ = {
			isa = XCConfigurationList;
			buildConfigurations = (
				FFF96F8A19EBE7FB00DFC821 /* Debug */,
				FFF96F8B19EBE7FB00DFC821 /* Release */,
				FFF96F8C19EBE7FB00DFC821 /* Release-Internal */,
				FFF96F8D19EBE7FB00DFC821 /* Distribution */,
			);
			defaultConfigurationIsVisible = 0;
			defaultConfigurationName = Release;
		};
/* End XCConfigurationList section */

/* Begin XCVersionGroup section */
		E125443B12BF5A7200D87A0A /* WordPress.xcdatamodeld */ = {
			isa = XCVersionGroup;
			children = (
<<<<<<< HEAD
				31C5C67A19EBD76800393802 /* WordPress 23.xcdatamodel */,
				313AE4A419E3F23B00AAFABE /* WordPress 22.xcdatamodel */,
=======
				9363113D19F9DE0700B0C739 /* WordPress 23.xcdatamodel */,
				937D9A0C19F83744007B9D5F /* WordPress 22.xcdatamodel */,
>>>>>>> ef072072
				5D229A78199AB74F00685123 /* WordPress 21.xcdatamodel */,
				DA67DF58196D8F6A005B5BC8 /* WordPress 20.xcdatamodel */,
				B5B63F3F19621A9F001601C3 /* WordPress 19.xcdatamodel */,
				5D6CF8B4193BD96E0041D28F /* WordPress 18.xcdatamodel */,
				5DB6D8F618F5DA6300956529 /* WordPress 17.xcdatamodel */,
				5DA5BF4B18E331D8005F11F9 /* WordPress 16.xcdatamodel */,
				A284044518BFE7F300D982B6 /* WordPress 15.xcdatamodel */,
				93460A36189D5091000E26CE /* WordPress 14.xcdatamodel */,
				C52812131832E071008931FD /* WordPress 13.xcdatamodel */,
				5D42A3BB175E686F005CFF05 /* WordPress 12.xcdatamodel */,
				E17B98E7171FFB450073E30D /* WordPress 11.xcdatamodel */,
				FDFB011916B1EA1C00F589A8 /* WordPress 10.xcdatamodel */,
				E1874BFE161C5DBC0058BDC4 /* WordPress 7.xcdatamodel */,
				E1C807471696F72E00E545A6 /* WordPress 9.xcdatamodel */,
				E115F2D116776A2900CCF00D /* WordPress 8.xcdatamodel */,
				FD374343156CF4B800BAB5B5 /* WordPress 6.xcdatamodel */,
				E1472EF915344A2A00D08657 /* WordPress 5.xcdatamodel */,
				FD0D42C11499F31700F5E115 /* WordPress 4.xcdatamodel */,
				E19BF8F913CC69E7004753FE /* WordPress 3.xcdatamodel */,
				8350E15911D28B4A00A7B073 /* WordPress.xcdatamodel */,
				E125443D12BF5A7200D87A0A /* WordPress 2.xcdatamodel */,
			);
<<<<<<< HEAD
			currentVersion = 31C5C67A19EBD76800393802 /* WordPress 23.xcdatamodel */;
=======
			currentVersion = 9363113D19F9DE0700B0C739 /* WordPress 23.xcdatamodel */;
>>>>>>> ef072072
			name = WordPress.xcdatamodeld;
			path = Classes/WordPress.xcdatamodeld;
			sourceTree = "<group>";
			versionGroupType = wrapper.xcdatamodel;
		};
/* End XCVersionGroup section */
	};
	rootObject = 29B97313FDCFA39411CA2CEA /* Project object */;
}<|MERGE_RESOLUTION|>--- conflicted
+++ resolved
@@ -234,12 +234,9 @@
 		9363113F19FA996700B0C739 /* AccountServiceTests.swift in Sources */ = {isa = PBXBuildFile; fileRef = 9363113E19FA996700B0C739 /* AccountServiceTests.swift */; };
 		93740DC917D8F85600C41B2F /* WPAlertView.h in Resources */ = {isa = PBXBuildFile; fileRef = 93740DC817D8F85600C41B2F /* WPAlertView.h */; };
 		93740DCB17D8F86700C41B2F /* WPAlertView.m in Sources */ = {isa = PBXBuildFile; fileRef = 93740DCA17D8F86700C41B2F /* WPAlertView.m */; };
-<<<<<<< HEAD
-=======
 		937D9A0F19F83812007B9D5F /* WordPress-22-23.xcmappingmodel in Sources */ = {isa = PBXBuildFile; fileRef = 937D9A0E19F83812007B9D5F /* WordPress-22-23.xcmappingmodel */; };
 		937D9A1119F838C2007B9D5F /* AccountToAccount22to23.swift in Sources */ = {isa = PBXBuildFile; fileRef = 937D9A1019F838C2007B9D5F /* AccountToAccount22to23.swift */; };
 		93A379DB19FE6D3000415023 /* DDLogSwift.m in Sources */ = {isa = PBXBuildFile; fileRef = 93A379DA19FE6D3000415023 /* DDLogSwift.m */; };
->>>>>>> ef072072
 		93A379EC19FFBF7900415023 /* KeychainTest.m in Sources */ = {isa = PBXBuildFile; fileRef = 93A379EB19FFBF7900415023 /* KeychainTest.m */; };
 		93A3F7DE1843F6F00082FEEA /* CoreTelephony.framework in Frameworks */ = {isa = PBXBuildFile; fileRef = 93A3F7DD1843F6F00082FEEA /* CoreTelephony.framework */; };
 		93C1147F18EC5DD500DAC95C /* AccountService.m in Sources */ = {isa = PBXBuildFile; fileRef = 93C1147E18EC5DD500DAC95C /* AccountService.m */; };
@@ -248,11 +245,8 @@
 		93C486501810442200A24725 /* SupportViewController.m in Sources */ = {isa = PBXBuildFile; fileRef = 93027BB71758332300483FFD /* SupportViewController.m */; };
 		93C486511810445D00A24725 /* ActivityLogViewController.m in Sources */ = {isa = PBXBuildFile; fileRef = 93069F55176237A4000C966D /* ActivityLogViewController.m */; };
 		93CD939319099BE70049096E /* authtoken.json in Resources */ = {isa = PBXBuildFile; fileRef = 93CD939219099BE70049096E /* authtoken.json */; };
-<<<<<<< HEAD
-=======
 		93D6D64A1924FDAD00A4F44A /* CategoryServiceRemote.m in Sources */ = {isa = PBXBuildFile; fileRef = 93D6D6471924FDAD00A4F44A /* CategoryServiceRemote.m */; };
 		93DEB88219E5BF7100F9546D /* TodayExtensionService.m in Sources */ = {isa = PBXBuildFile; fileRef = 93DEB88119E5BF7100F9546D /* TodayExtensionService.m */; };
->>>>>>> ef072072
 		93E3D3C819ACE8E300B1C509 /* SFHFKeychainUtils.m in Sources */ = {isa = PBXBuildFile; fileRef = 292CECFF1027259000BD407D /* SFHFKeychainUtils.m */; settings = {COMPILER_FLAGS = "-fno-objc-arc"; }; };
 		93E5283C19A7741A003A1A9C /* NotificationCenter.framework in Frameworks */ = {isa = PBXBuildFile; fileRef = 93E5283B19A7741A003A1A9C /* NotificationCenter.framework */; };
 		93E5284119A7741A003A1A9C /* TodayViewController.swift in Sources */ = {isa = PBXBuildFile; fileRef = 93E5284019A7741A003A1A9C /* TodayViewController.swift */; };
@@ -912,14 +906,11 @@
 		9363113E19FA996700B0C739 /* AccountServiceTests.swift */ = {isa = PBXFileReference; fileEncoding = 4; lastKnownFileType = sourcecode.swift; path = AccountServiceTests.swift; sourceTree = "<group>"; };
 		93740DC817D8F85600C41B2F /* WPAlertView.h */ = {isa = PBXFileReference; fileEncoding = 4; lastKnownFileType = sourcecode.c.h; path = WPAlertView.h; sourceTree = "<group>"; };
 		93740DCA17D8F86700C41B2F /* WPAlertView.m */ = {isa = PBXFileReference; fileEncoding = 4; lastKnownFileType = sourcecode.c.objc; path = WPAlertView.m; sourceTree = "<group>"; };
-<<<<<<< HEAD
-=======
 		937D9A0C19F83744007B9D5F /* WordPress 22.xcdatamodel */ = {isa = PBXFileReference; lastKnownFileType = wrapper.xcdatamodel; path = "WordPress 22.xcdatamodel"; sourceTree = "<group>"; };
 		937D9A0E19F83812007B9D5F /* WordPress-22-23.xcmappingmodel */ = {isa = PBXFileReference; lastKnownFileType = wrapper.xcmappingmodel; path = "WordPress-22-23.xcmappingmodel"; sourceTree = "<group>"; };
 		937D9A1019F838C2007B9D5F /* AccountToAccount22to23.swift */ = {isa = PBXFileReference; fileEncoding = 4; lastKnownFileType = sourcecode.swift; path = AccountToAccount22to23.swift; sourceTree = "<group>"; };
 		93A379D919FE6D3000415023 /* DDLogSwift.h */ = {isa = PBXFileReference; fileEncoding = 4; lastKnownFileType = sourcecode.c.h; path = DDLogSwift.h; sourceTree = "<group>"; };
 		93A379DA19FE6D3000415023 /* DDLogSwift.m */ = {isa = PBXFileReference; fileEncoding = 4; lastKnownFileType = sourcecode.c.objc; path = DDLogSwift.m; sourceTree = "<group>"; };
->>>>>>> ef072072
 		93A379EB19FFBF7900415023 /* KeychainTest.m */ = {isa = PBXFileReference; fileEncoding = 4; lastKnownFileType = sourcecode.c.objc; path = KeychainTest.m; sourceTree = "<group>"; };
 		93A3F7DD1843F6F00082FEEA /* CoreTelephony.framework */ = {isa = PBXFileReference; lastKnownFileType = wrapper.framework; name = CoreTelephony.framework; path = System/Library/Frameworks/CoreTelephony.framework; sourceTree = SDKROOT; };
 		93C1147D18EC5DD500DAC95C /* AccountService.h */ = {isa = PBXFileReference; fileEncoding = 4; lastKnownFileType = sourcecode.c.h; path = AccountService.h; sourceTree = "<group>"; };
@@ -928,12 +919,9 @@
 		93C1148418EDF6E100DAC95C /* BlogService.m */ = {isa = PBXFileReference; fileEncoding = 4; lastKnownFileType = sourcecode.c.objc; path = BlogService.m; sourceTree = "<group>"; };
 		93CD939219099BE70049096E /* authtoken.json */ = {isa = PBXFileReference; fileEncoding = 4; lastKnownFileType = text.json; path = authtoken.json; sourceTree = "<group>"; };
 		93D6D6461924FDAD00A4F44A /* CategoryServiceRemote.h */ = {isa = PBXFileReference; fileEncoding = 4; lastKnownFileType = sourcecode.c.h; path = CategoryServiceRemote.h; sourceTree = "<group>"; };
-<<<<<<< HEAD
-=======
 		93D6D6471924FDAD00A4F44A /* CategoryServiceRemote.m */ = {isa = PBXFileReference; fileEncoding = 4; lastKnownFileType = sourcecode.c.objc; path = CategoryServiceRemote.m; sourceTree = "<group>"; };
 		93DEB88019E5BF7100F9546D /* TodayExtensionService.h */ = {isa = PBXFileReference; fileEncoding = 4; lastKnownFileType = sourcecode.c.h; path = TodayExtensionService.h; sourceTree = "<group>"; };
 		93DEB88119E5BF7100F9546D /* TodayExtensionService.m */ = {isa = PBXFileReference; fileEncoding = 4; lastKnownFileType = sourcecode.c.objc; path = TodayExtensionService.m; sourceTree = "<group>"; };
->>>>>>> ef072072
 		93E5283A19A7741A003A1A9C /* WordPressTodayWidget.appex */ = {isa = PBXFileReference; explicitFileType = "wrapper.app-extension"; includeInIndex = 0; path = WordPressTodayWidget.appex; sourceTree = BUILT_PRODUCTS_DIR; };
 		93E5283B19A7741A003A1A9C /* NotificationCenter.framework */ = {isa = PBXFileReference; lastKnownFileType = wrapper.framework; name = NotificationCenter.framework; path = System/Library/Frameworks/NotificationCenter.framework; sourceTree = SDKROOT; };
 		93E5283F19A7741A003A1A9C /* Info.plist */ = {isa = PBXFileReference; lastKnownFileType = text.plist.xml; path = Info.plist; sourceTree = "<group>"; };
@@ -2017,10 +2005,7 @@
 				E159D1011309AAF200F498E2 /* Migrations */,
 				E1523EB216D3B2EE002C5A36 /* Sharing */,
 				C545E0A01811B9880020844C /* ContextManager.h */,
-<<<<<<< HEAD
-=======
 				93EF094B19ED4F1100C89770 /* ContextManager-Internals.h */,
->>>>>>> ef072072
 				C545E0A11811B9880020844C /* ContextManager.m */,
 				FD9A948A12FAEA2300438F94 /* DateUtils.h */,
 				FD9A948B12FAEA2300438F94 /* DateUtils.m */,
@@ -2175,13 +2160,10 @@
 				5D44EB371986D8BA008B7175 /* ReaderSiteService.m */,
 				5DBCD9D318F35D7500B32229 /* ReaderTopicService.h */,
 				5DBCD9D418F35D7500B32229 /* ReaderTopicService.m */,
-<<<<<<< HEAD
 				319D6E7C19E447C80013871C /* SuggestionService.h */,
 				319D6E7D19E447C80013871C /* SuggestionService.m */,
-=======
 				93DEB88019E5BF7100F9546D /* TodayExtensionService.h */,
 				93DEB88119E5BF7100F9546D /* TodayExtensionService.m */,
->>>>>>> ef072072
 			);
 			path = Services;
 			sourceTree = "<group>";
@@ -3179,7 +3161,6 @@
 				5DB3BA0818D11D8D00F3F3E9 /* PublishDatePickerView.m in Sources */,
 				2F970F740DF92274006BD934 /* PostsViewController.m in Sources */,
 				319D6E7B19E447500013871C /* Suggestion.m in Sources */,
-				46E4792C185BD2B8007AA76F /* CommentView.m in Sources */,
 				B5B56D3219AFB68800B4E29B /* WPStyleGuide+Reply.swift in Sources */,
 				30EABE0918A5903400B73A9C /* WPBlogTableViewCell.m in Sources */,
 				B587797D19B799D800E57C5A /* UIDevice+Helpers.swift in Sources */,
@@ -3195,12 +3176,8 @@
 				E1A6DBE519DC7D230071AC1E /* PostService.m in Sources */,
 				C58349C51806F95100B64089 /* IOS7CorrectedTextView.m in Sources */,
 				C56636E91868D0CE00226AAB /* StatsViewController.m in Sources */,
-<<<<<<< HEAD
 				313AE4A019E3F20400AAFABE /* CommentViewController.m in Sources */,
-=======
-				5DF94E241962B90300359241 /* CommentViewController.m in Sources */,
 				93A379DB19FE6D3000415023 /* DDLogSwift.m in Sources */,
->>>>>>> ef072072
 				A0E293F10E21027E00C6919C /* WPAddCategoryViewController.m in Sources */,
 				B5AB733D19901F85005F5044 /* WPNoResultsView+AnimatedBox.m in Sources */,
 				C533CF350E6D3ADA000C3DE8 /* CommentsViewController.m in Sources */,
@@ -3467,12 +3444,6 @@
 				931D26F519ED7E6D00114F17 /* BlogJetpackTest.m in Sources */,
 				5D12FE1E1988243700378BD6 /* RemoteReaderPost.m in Sources */,
 				5D12FE221988245B00378BD6 /* RemoteReaderSite.m in Sources */,
-<<<<<<< HEAD
-				E150520C16CAC5C400D3DDDC /* BlogJetpackTest.m in Sources */,
-				5DFA9D1A196B1BA30061FF96 /* ReaderTopicServiceTest.m in Sources */,
-=======
-				5DA3EE1A1925111700294E0B /* WPImageOptimizerTest.m in Sources */,
->>>>>>> ef072072
 				93A379EC19FFBF7900415023 /* KeychainTest.m in Sources */,
 				5D12FE1F1988243700378BD6 /* RemoteReaderTopic.m in Sources */,
 				931D26F719ED7F7500114F17 /* ReaderPostServiceTest.m in Sources */,
@@ -3484,11 +3455,8 @@
 				931D270019EDAE8600114F17 /* CoreDataMigrationTests.m in Sources */,
 				931D26F619ED7F7000114F17 /* BlogServiceTest.m in Sources */,
 				E15618FD16DB8677006532C4 /* UIKitTestHelper.m in Sources */,
-<<<<<<< HEAD
 				9358D15919FFD4E10094BBF5 /* WPImageOptimizerTest.m in Sources */,
-=======
 				931D26F819ED7F7800114F17 /* ReaderTopicServiceTest.m in Sources */,
->>>>>>> ef072072
 				E1E4CE0D177439D100430844 /* WPAvatarSourceTest.m in Sources */,
 			);
 			runOnlyForDeploymentPostprocessing = 0;
@@ -3653,12 +3621,8 @@
 					"-l\"z\"",
 				);
 				PRODUCT_NAME = WordPress;
-<<<<<<< HEAD
-				PROVISIONING_PROFILE = "2244abeb-0ce8-4f28-aef7-aa4e8e73cefd";
-=======
 				PROVISIONING_PROFILE = "3851eadd-462c-4340-92e0-7a60064f4cc8";
 				SWIFT_INCLUDE_PATHS = "";
->>>>>>> ef072072
 				SWIFT_OBJC_BRIDGING_HEADER = "Classes/System/WordPress-Bridging-Header.h";
 				SWIFT_OPTIMIZATION_LEVEL = "-Onone";
 				TARGETED_DEVICE_FAMILY = "1,2";
@@ -3711,12 +3675,8 @@
 					"-l\"z\"",
 				);
 				PRODUCT_NAME = WordPress;
-<<<<<<< HEAD
-				PROVISIONING_PROFILE = "83f5ccad-a92d-4158-9cb6-d3428fbba51d";
-=======
 				PROVISIONING_PROFILE = "07b2bbc6-6603-47e5-9aae-574ddb8f2b3c";
 				SWIFT_INCLUDE_PATHS = "";
->>>>>>> ef072072
 				SWIFT_OBJC_BRIDGING_HEADER = "Classes/System/WordPress-Bridging-Header.h";
 				TARGETED_DEVICE_FAMILY = "1,2";
 				USER_HEADER_SEARCH_PATHS = "";
@@ -3785,11 +3745,7 @@
 					"-l\"z\"",
 				);
 				PRODUCT_NAME = WordPress;
-<<<<<<< HEAD
-				PROVISIONING_PROFILE = "83f5ccad-a92d-4158-9cb6-d3428fbba51d";
-=======
 				PROVISIONING_PROFILE = "07b2bbc6-6603-47e5-9aae-574ddb8f2b3c";
->>>>>>> ef072072
 				STRIP_INSTALLED_PRODUCT = NO;
 				SWIFT_INCLUDE_PATHS = "";
 				SWIFT_OBJC_BRIDGING_HEADER = "Classes/System/WordPress-Bridging-Header.h";
@@ -3864,12 +3820,8 @@
 					"-l\"z\"",
 				);
 				PRODUCT_NAME = WordPress;
-<<<<<<< HEAD
-				PROVISIONING_PROFILE = "066f2737-68fe-4cf2-a7be-2c3f2cfa4a86";
-=======
 				PROVISIONING_PROFILE = "05406733-5545-4e2c-84fe-14c0cb2d1657";
 				SWIFT_INCLUDE_PATHS = "";
->>>>>>> ef072072
 				SWIFT_OBJC_BRIDGING_HEADER = "Classes/System/WordPress-Bridging-Header.h";
 				TARGETED_DEVICE_FAMILY = "1,2";
 				USER_HEADER_SEARCH_PATHS = "";
@@ -3942,11 +3894,7 @@
 				LD_RUNPATH_SEARCH_PATHS = "$(inherited) @executable_path/Frameworks @executable_path/../../Frameworks";
 				MTL_ENABLE_DEBUG_INFO = YES;
 				PRODUCT_NAME = "$(TARGET_NAME)";
-<<<<<<< HEAD
-				PROVISIONING_PROFILE = "a9a52988-1de9-4add-a494-c015ab081f35";
-=======
 				PROVISIONING_PROFILE = "cac60532-0b3d-4388-8588-538f1c96a598";
->>>>>>> ef072072
 				SKIP_INSTALL = YES;
 				SWIFT_OBJC_BRIDGING_HEADER = "WordPressTodayWidget/WordPressTodayWidget-Bridging-Header.h";
 				SWIFT_OPTIMIZATION_LEVEL = "-Onone";
@@ -3987,11 +3935,7 @@
 				LD_RUNPATH_SEARCH_PATHS = "$(inherited) @executable_path/Frameworks @executable_path/../../Frameworks";
 				MTL_ENABLE_DEBUG_INFO = NO;
 				PRODUCT_NAME = "$(TARGET_NAME)";
-<<<<<<< HEAD
-				PROVISIONING_PROFILE = "b35b9741-bb16-483b-9c85-d3b21e724828";
-=======
 				PROVISIONING_PROFILE = "43d2aecf-84e8-44c8-9fca-6821a789b996";
->>>>>>> ef072072
 				SKIP_INSTALL = YES;
 				SWIFT_OBJC_BRIDGING_HEADER = "WordPressTodayWidget/WordPressTodayWidget-Bridging-Header.h";
 			};
@@ -4076,11 +4020,7 @@
 				LD_RUNPATH_SEARCH_PATHS = "$(inherited) @executable_path/Frameworks @executable_path/../../Frameworks";
 				MTL_ENABLE_DEBUG_INFO = NO;
 				PRODUCT_NAME = "$(TARGET_NAME)";
-<<<<<<< HEAD
-				PROVISIONING_PROFILE = "b35b9741-bb16-483b-9c85-d3b21e724828";
-=======
 				PROVISIONING_PROFILE = "43d2aecf-84e8-44c8-9fca-6821a789b996";
->>>>>>> ef072072
 				SKIP_INSTALL = YES;
 				SWIFT_OBJC_BRIDGING_HEADER = "WordPressTodayWidget/WordPressTodayWidget-Bridging-Header.h";
 			};
@@ -4489,13 +4429,10 @@
 		E125443B12BF5A7200D87A0A /* WordPress.xcdatamodeld */ = {
 			isa = XCVersionGroup;
 			children = (
-<<<<<<< HEAD
 				31C5C67A19EBD76800393802 /* WordPress 23.xcdatamodel */,
 				313AE4A419E3F23B00AAFABE /* WordPress 22.xcdatamodel */,
-=======
 				9363113D19F9DE0700B0C739 /* WordPress 23.xcdatamodel */,
 				937D9A0C19F83744007B9D5F /* WordPress 22.xcdatamodel */,
->>>>>>> ef072072
 				5D229A78199AB74F00685123 /* WordPress 21.xcdatamodel */,
 				DA67DF58196D8F6A005B5BC8 /* WordPress 20.xcdatamodel */,
 				B5B63F3F19621A9F001601C3 /* WordPress 19.xcdatamodel */,
@@ -4518,11 +4455,8 @@
 				8350E15911D28B4A00A7B073 /* WordPress.xcdatamodel */,
 				E125443D12BF5A7200D87A0A /* WordPress 2.xcdatamodel */,
 			);
-<<<<<<< HEAD
 			currentVersion = 31C5C67A19EBD76800393802 /* WordPress 23.xcdatamodel */;
-=======
 			currentVersion = 9363113D19F9DE0700B0C739 /* WordPress 23.xcdatamodel */;
->>>>>>> ef072072
 			name = WordPress.xcdatamodeld;
 			path = Classes/WordPress.xcdatamodeld;
 			sourceTree = "<group>";
