--- conflicted
+++ resolved
@@ -3534,11 +3534,7 @@
 				B5D7F2DE1A04180A006D3047 /* UITextView+RichTextView.swift in Sources */,
 				E1D458691309589C00BF0235 /* Coordinate.m in Sources */,
 				375D090D133B94C3000CC9CD /* BlogsTableViewCell.m in Sources */,
-<<<<<<< HEAD
 				E180829D1A1CB42B000745C1 /* WPNUXMainButton.m in Sources */,
-				859CFD46190E3198005FB217 /* WPMediaUploader.m in Sources */,
-=======
->>>>>>> ae6ade02
 				5DA5BF4618E32DCF005F11F9 /* ThemeBrowserViewController.m in Sources */,
 				E10A2E9B134E8AD3007643F9 /* PostAnnotation.m in Sources */,
 				FFB7B8201A0012E80032E723 /* WordPressComApiCredentials.m in Sources */,
