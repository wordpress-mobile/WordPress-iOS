--- conflicted
+++ resolved
@@ -97,40 +97,6 @@
 		5D1BE1B01AF3DEFF009B1516 /* DisplayableImageHelperTest.m in Sources */ = {isa = PBXBuildFile; fileRef = 5D1BE1AF1AF3DEFF009B1516 /* DisplayableImageHelperTest.m */; };
 		5D1BE1B81AF4043E009B1516 /* RemoteUser.m in Sources */ = {isa = PBXBuildFile; fileRef = 5D1BE1B71AF4043E009B1516 /* RemoteUser.m */; };
 		5D1BE1B91AF4043E009B1516 /* RemoteUser.m in Sources */ = {isa = PBXBuildFile; fileRef = 5D1BE1B71AF4043E009B1516 /* RemoteUser.m */; };
-		5D1BE1DC1AF41185009B1516 /* NavBarTitleDropdownButton.m in Sources */ = {isa = PBXBuildFile; fileRef = 5D1BE1BF1AF41185009B1516 /* NavBarTitleDropdownButton.m */; };
-		5D1BE1DD1AF41185009B1516 /* NavBarTitleDropdownButton.m in Sources */ = {isa = PBXBuildFile; fileRef = 5D1BE1BF1AF41185009B1516 /* NavBarTitleDropdownButton.m */; };
-		5D1BE1DE1AF41185009B1516 /* PostCardActionBar.m in Sources */ = {isa = PBXBuildFile; fileRef = 5D1BE1C11AF41185009B1516 /* PostCardActionBar.m */; };
-		5D1BE1DF1AF41185009B1516 /* PostCardActionBar.m in Sources */ = {isa = PBXBuildFile; fileRef = 5D1BE1C11AF41185009B1516 /* PostCardActionBar.m */; };
-		5D1BE1E01AF41185009B1516 /* PostCardActionBarItem.m in Sources */ = {isa = PBXBuildFile; fileRef = 5D1BE1C31AF41185009B1516 /* PostCardActionBarItem.m */; };
-		5D1BE1E11AF41185009B1516 /* PostCardActionBarItem.m in Sources */ = {isa = PBXBuildFile; fileRef = 5D1BE1C31AF41185009B1516 /* PostCardActionBarItem.m */; };
-		5D1BE1E21AF41185009B1516 /* PostCardImageCell.xib in Resources */ = {isa = PBXBuildFile; fileRef = 5D1BE1C51AF41185009B1516 /* PostCardImageCell.xib */; };
-		5D1BE1E31AF41185009B1516 /* PostCardImageCell.xib in Resources */ = {isa = PBXBuildFile; fileRef = 5D1BE1C51AF41185009B1516 /* PostCardImageCell.xib */; };
-		5D1BE1E41AF41185009B1516 /* PostCardTableViewCell.m in Sources */ = {isa = PBXBuildFile; fileRef = 5D1BE1C71AF41185009B1516 /* PostCardTableViewCell.m */; };
-		5D1BE1E51AF41185009B1516 /* PostCardTableViewCell.m in Sources */ = {isa = PBXBuildFile; fileRef = 5D1BE1C71AF41185009B1516 /* PostCardTableViewCell.m */; };
-		5D1BE1E61AF41185009B1516 /* PostCardTextCell.xib in Resources */ = {isa = PBXBuildFile; fileRef = 5D1BE1C91AF41185009B1516 /* PostCardTextCell.xib */; };
-		5D1BE1E71AF41185009B1516 /* PostCardTextCell.xib in Resources */ = {isa = PBXBuildFile; fileRef = 5D1BE1C91AF41185009B1516 /* PostCardTextCell.xib */; };
-		5D1BE1E81AF41185009B1516 /* PostCardThumbCell.xib in Resources */ = {isa = PBXBuildFile; fileRef = 5D1BE1CA1AF41185009B1516 /* PostCardThumbCell.xib */; };
-		5D1BE1E91AF41185009B1516 /* PostCardThumbCell.xib in Resources */ = {isa = PBXBuildFile; fileRef = 5D1BE1CA1AF41185009B1516 /* PostCardThumbCell.xib */; };
-		5D1BE1EA1AF41185009B1516 /* PostListFilter.m in Sources */ = {isa = PBXBuildFile; fileRef = 5D1BE1CC1AF41185009B1516 /* PostListFilter.m */; };
-		5D1BE1EB1AF41185009B1516 /* PostListFilter.m in Sources */ = {isa = PBXBuildFile; fileRef = 5D1BE1CC1AF41185009B1516 /* PostListFilter.m */; };
-		5D1BE1EC1AF41185009B1516 /* PostListFooterView.m in Sources */ = {isa = PBXBuildFile; fileRef = 5D1BE1CE1AF41185009B1516 /* PostListFooterView.m */; };
-		5D1BE1ED1AF41185009B1516 /* PostListFooterView.m in Sources */ = {isa = PBXBuildFile; fileRef = 5D1BE1CE1AF41185009B1516 /* PostListFooterView.m */; };
-		5D1BE1EE1AF41185009B1516 /* PostListFooterView.xib in Resources */ = {isa = PBXBuildFile; fileRef = 5D1BE1CF1AF41185009B1516 /* PostListFooterView.xib */; };
-		5D1BE1EF1AF41185009B1516 /* PostListFooterView.xib in Resources */ = {isa = PBXBuildFile; fileRef = 5D1BE1CF1AF41185009B1516 /* PostListFooterView.xib */; };
-		5D1BE1F01AF41185009B1516 /* PostListViewController.m in Sources */ = {isa = PBXBuildFile; fileRef = 5D1BE1D11AF41185009B1516 /* PostListViewController.m */; };
-		5D1BE1F11AF41185009B1516 /* PostListViewController.m in Sources */ = {isa = PBXBuildFile; fileRef = 5D1BE1D11AF41185009B1516 /* PostListViewController.m */; };
-		5D1BE1F21AF41185009B1516 /* PostMetaButton.m in Sources */ = {isa = PBXBuildFile; fileRef = 5D1BE1D31AF41185009B1516 /* PostMetaButton.m */; };
-		5D1BE1F31AF41185009B1516 /* PostMetaButton.m in Sources */ = {isa = PBXBuildFile; fileRef = 5D1BE1D31AF41185009B1516 /* PostMetaButton.m */; };
-		5D1BE1F41AF41185009B1516 /* Posts.storyboard in Resources */ = {isa = PBXBuildFile; fileRef = 5D1BE1D41AF41185009B1516 /* Posts.storyboard */; };
-		5D1BE1F51AF41185009B1516 /* Posts.storyboard in Resources */ = {isa = PBXBuildFile; fileRef = 5D1BE1D41AF41185009B1516 /* Posts.storyboard */; };
-		5D1BE1F61AF41185009B1516 /* RestorePostTableViewCell.m in Sources */ = {isa = PBXBuildFile; fileRef = 5D1BE1D61AF41185009B1516 /* RestorePostTableViewCell.m */; };
-		5D1BE1F71AF41185009B1516 /* RestorePostTableViewCell.m in Sources */ = {isa = PBXBuildFile; fileRef = 5D1BE1D61AF41185009B1516 /* RestorePostTableViewCell.m */; };
-		5D1BE1F81AF41185009B1516 /* RestorePostTableViewCell.xib in Resources */ = {isa = PBXBuildFile; fileRef = 5D1BE1D71AF41185009B1516 /* RestorePostTableViewCell.xib */; };
-		5D1BE1F91AF41185009B1516 /* RestorePostTableViewCell.xib in Resources */ = {isa = PBXBuildFile; fileRef = 5D1BE1D71AF41185009B1516 /* RestorePostTableViewCell.xib */; };
-		5D1BE1FA1AF41185009B1516 /* WPSearchController.m in Sources */ = {isa = PBXBuildFile; fileRef = 5D1BE1D91AF41185009B1516 /* WPSearchController.m */; };
-		5D1BE1FB1AF41185009B1516 /* WPSearchController.m in Sources */ = {isa = PBXBuildFile; fileRef = 5D1BE1D91AF41185009B1516 /* WPSearchController.m */; };
-		5D1BE1FC1AF41185009B1516 /* WPStyleGuide+Posts.m in Sources */ = {isa = PBXBuildFile; fileRef = 5D1BE1DB1AF41185009B1516 /* WPStyleGuide+Posts.m */; };
-		5D1BE1FD1AF41185009B1516 /* WPStyleGuide+Posts.m in Sources */ = {isa = PBXBuildFile; fileRef = 5D1BE1DB1AF41185009B1516 /* WPStyleGuide+Posts.m */; };
 		5D1D9C50198837D0009D13B7 /* RemoteReaderPost.m in Sources */ = {isa = PBXBuildFile; fileRef = 5D12FE1B1988243700378BD6 /* RemoteReaderPost.m */; };
 		5D1D9C51198837D0009D13B7 /* RemoteReaderSite.m in Sources */ = {isa = PBXBuildFile; fileRef = 5D12FE211988245B00378BD6 /* RemoteReaderSite.m */; };
 		5D1D9C52198837D0009D13B7 /* RemoteReaderTopic.m in Sources */ = {isa = PBXBuildFile; fileRef = 5D12FE1D1988243700378BD6 /* RemoteReaderTopic.m */; };
@@ -197,6 +163,23 @@
 		5DC02A3918E4C5BD009A1765 /* ThemeDetailsViewController~ipad.xib in Resources */ = {isa = PBXBuildFile; fileRef = 5DC02A3618E4C5BD009A1765 /* ThemeDetailsViewController~ipad.xib */; };
 		5DC3A44D1610B9BC00A890BE /* UINavigationController+Rotation.m in Sources */ = {isa = PBXBuildFile; fileRef = 5DC3A44C1610B9BC00A890BE /* UINavigationController+Rotation.m */; };
 		5DCC4CD819A50CC0003E548C /* ReaderSite.m in Sources */ = {isa = PBXBuildFile; fileRef = 5DCC4CD719A50CC0003E548C /* ReaderSite.m */; };
+		5DDACB6A1B01042500E907CE /* NavBarTitleDropdownButton.m in Sources */ = {isa = PBXBuildFile; fileRef = 5DDACB4D1B01042500E907CE /* NavBarTitleDropdownButton.m */; };
+		5DDACB6B1B01042500E907CE /* PostCardActionBar.m in Sources */ = {isa = PBXBuildFile; fileRef = 5DDACB4F1B01042500E907CE /* PostCardActionBar.m */; };
+		5DDACB6C1B01042500E907CE /* PostCardActionBarItem.m in Sources */ = {isa = PBXBuildFile; fileRef = 5DDACB511B01042500E907CE /* PostCardActionBarItem.m */; };
+		5DDACB6D1B01042500E907CE /* PostCardImageCell.xib in Resources */ = {isa = PBXBuildFile; fileRef = 5DDACB531B01042500E907CE /* PostCardImageCell.xib */; };
+		5DDACB6E1B01042500E907CE /* PostCardTableViewCell.m in Sources */ = {isa = PBXBuildFile; fileRef = 5DDACB551B01042500E907CE /* PostCardTableViewCell.m */; };
+		5DDACB6F1B01042500E907CE /* PostCardTextCell.xib in Resources */ = {isa = PBXBuildFile; fileRef = 5DDACB571B01042500E907CE /* PostCardTextCell.xib */; };
+		5DDACB701B01042500E907CE /* PostCardThumbCell.xib in Resources */ = {isa = PBXBuildFile; fileRef = 5DDACB581B01042500E907CE /* PostCardThumbCell.xib */; };
+		5DDACB711B01042500E907CE /* PostListFilter.m in Sources */ = {isa = PBXBuildFile; fileRef = 5DDACB5A1B01042500E907CE /* PostListFilter.m */; };
+		5DDACB721B01042500E907CE /* PostListFooterView.m in Sources */ = {isa = PBXBuildFile; fileRef = 5DDACB5C1B01042500E907CE /* PostListFooterView.m */; };
+		5DDACB731B01042500E907CE /* PostListFooterView.xib in Resources */ = {isa = PBXBuildFile; fileRef = 5DDACB5D1B01042500E907CE /* PostListFooterView.xib */; };
+		5DDACB741B01042500E907CE /* PostListViewController.m in Sources */ = {isa = PBXBuildFile; fileRef = 5DDACB5F1B01042500E907CE /* PostListViewController.m */; };
+		5DDACB751B01042500E907CE /* PostMetaButton.m in Sources */ = {isa = PBXBuildFile; fileRef = 5DDACB611B01042500E907CE /* PostMetaButton.m */; };
+		5DDACB761B01042500E907CE /* Posts.storyboard in Resources */ = {isa = PBXBuildFile; fileRef = 5DDACB621B01042500E907CE /* Posts.storyboard */; };
+		5DDACB771B01042500E907CE /* RestorePostTableViewCell.m in Sources */ = {isa = PBXBuildFile; fileRef = 5DDACB641B01042500E907CE /* RestorePostTableViewCell.m */; };
+		5DDACB781B01042500E907CE /* RestorePostTableViewCell.xib in Resources */ = {isa = PBXBuildFile; fileRef = 5DDACB651B01042500E907CE /* RestorePostTableViewCell.xib */; };
+		5DDACB791B01042500E907CE /* WPSearchController.m in Sources */ = {isa = PBXBuildFile; fileRef = 5DDACB671B01042500E907CE /* WPSearchController.m */; };
+		5DDACB7A1B01042500E907CE /* WPStyleGuide+Posts.m in Sources */ = {isa = PBXBuildFile; fileRef = 5DDACB691B01042500E907CE /* WPStyleGuide+Posts.m */; };
 		5DDC44671A72BB07007F538E /* ReaderViewController.m in Sources */ = {isa = PBXBuildFile; fileRef = 5DDC44661A72BB07007F538E /* ReaderViewController.m */; };
 		5DE88FAA1A859DD9000E2CA6 /* ReaderPostUnattributedTableViewCell.m in Sources */ = {isa = PBXBuildFile; fileRef = 5DE88FA91A859DD9000E2CA6 /* ReaderPostUnattributedTableViewCell.m */; };
 		5DEB61B4156FCD3400242C35 /* WPWebView.m in Sources */ = {isa = PBXBuildFile; fileRef = 5DEB61B3156FCD3400242C35 /* WPWebView.m */; };
@@ -727,36 +710,6 @@
 		5D1BE1B21AF3F832009B1516 /* WPPostContentViewProvider.h */ = {isa = PBXFileReference; fileEncoding = 4; lastKnownFileType = sourcecode.c.h; path = WPPostContentViewProvider.h; sourceTree = "<group>"; };
 		5D1BE1B61AF4043E009B1516 /* RemoteUser.h */ = {isa = PBXFileReference; fileEncoding = 4; lastKnownFileType = sourcecode.c.h; name = RemoteUser.h; path = "Remote Objects/RemoteUser.h"; sourceTree = "<group>"; };
 		5D1BE1B71AF4043E009B1516 /* RemoteUser.m */ = {isa = PBXFileReference; fileEncoding = 4; lastKnownFileType = sourcecode.c.objc; name = RemoteUser.m; path = "Remote Objects/RemoteUser.m"; sourceTree = "<group>"; };
-		5D1BE1BE1AF41185009B1516 /* NavbarTitleDropdownButton.h */ = {isa = PBXFileReference; fileEncoding = 4; lastKnownFileType = sourcecode.c.h; path = NavbarTitleDropdownButton.h; sourceTree = "<group>"; };
-		5D1BE1BF1AF41185009B1516 /* NavBarTitleDropdownButton.m */ = {isa = PBXFileReference; fileEncoding = 4; lastKnownFileType = sourcecode.c.objc; path = NavBarTitleDropdownButton.m; sourceTree = "<group>"; };
-		5D1BE1C01AF41185009B1516 /* PostCardActionBar.h */ = {isa = PBXFileReference; fileEncoding = 4; lastKnownFileType = sourcecode.c.h; path = PostCardActionBar.h; sourceTree = "<group>"; };
-		5D1BE1C11AF41185009B1516 /* PostCardActionBar.m */ = {isa = PBXFileReference; fileEncoding = 4; lastKnownFileType = sourcecode.c.objc; path = PostCardActionBar.m; sourceTree = "<group>"; };
-		5D1BE1C21AF41185009B1516 /* PostCardActionBarItem.h */ = {isa = PBXFileReference; fileEncoding = 4; lastKnownFileType = sourcecode.c.h; path = PostCardActionBarItem.h; sourceTree = "<group>"; };
-		5D1BE1C31AF41185009B1516 /* PostCardActionBarItem.m */ = {isa = PBXFileReference; fileEncoding = 4; lastKnownFileType = sourcecode.c.objc; path = PostCardActionBarItem.m; sourceTree = "<group>"; };
-		5D1BE1C41AF41185009B1516 /* PostCardCell.h */ = {isa = PBXFileReference; fileEncoding = 4; lastKnownFileType = sourcecode.c.h; path = PostCardCell.h; sourceTree = "<group>"; };
-		5D1BE1C51AF41185009B1516 /* PostCardImageCell.xib */ = {isa = PBXFileReference; fileEncoding = 4; lastKnownFileType = file.xib; path = PostCardImageCell.xib; sourceTree = "<group>"; };
-		5D1BE1C61AF41185009B1516 /* PostCardTableViewCell.h */ = {isa = PBXFileReference; fileEncoding = 4; lastKnownFileType = sourcecode.c.h; path = PostCardTableViewCell.h; sourceTree = "<group>"; };
-		5D1BE1C71AF41185009B1516 /* PostCardTableViewCell.m */ = {isa = PBXFileReference; fileEncoding = 4; lastKnownFileType = sourcecode.c.objc; path = PostCardTableViewCell.m; sourceTree = "<group>"; };
-		5D1BE1C81AF41185009B1516 /* PostCardTableViewCellDelegate.h */ = {isa = PBXFileReference; fileEncoding = 4; lastKnownFileType = sourcecode.c.h; path = PostCardTableViewCellDelegate.h; sourceTree = "<group>"; };
-		5D1BE1C91AF41185009B1516 /* PostCardTextCell.xib */ = {isa = PBXFileReference; fileEncoding = 4; lastKnownFileType = file.xib; path = PostCardTextCell.xib; sourceTree = "<group>"; };
-		5D1BE1CA1AF41185009B1516 /* PostCardThumbCell.xib */ = {isa = PBXFileReference; fileEncoding = 4; lastKnownFileType = file.xib; path = PostCardThumbCell.xib; sourceTree = "<group>"; };
-		5D1BE1CB1AF41185009B1516 /* PostListFilter.h */ = {isa = PBXFileReference; fileEncoding = 4; lastKnownFileType = sourcecode.c.h; path = PostListFilter.h; sourceTree = "<group>"; };
-		5D1BE1CC1AF41185009B1516 /* PostListFilter.m */ = {isa = PBXFileReference; fileEncoding = 4; lastKnownFileType = sourcecode.c.objc; path = PostListFilter.m; sourceTree = "<group>"; };
-		5D1BE1CD1AF41185009B1516 /* PostListFooterView.h */ = {isa = PBXFileReference; fileEncoding = 4; lastKnownFileType = sourcecode.c.h; path = PostListFooterView.h; sourceTree = "<group>"; };
-		5D1BE1CE1AF41185009B1516 /* PostListFooterView.m */ = {isa = PBXFileReference; fileEncoding = 4; lastKnownFileType = sourcecode.c.objc; path = PostListFooterView.m; sourceTree = "<group>"; };
-		5D1BE1CF1AF41185009B1516 /* PostListFooterView.xib */ = {isa = PBXFileReference; fileEncoding = 4; lastKnownFileType = file.xib; path = PostListFooterView.xib; sourceTree = "<group>"; };
-		5D1BE1D01AF41185009B1516 /* PostListViewController.h */ = {isa = PBXFileReference; fileEncoding = 4; lastKnownFileType = sourcecode.c.h; path = PostListViewController.h; sourceTree = "<group>"; };
-		5D1BE1D11AF41185009B1516 /* PostListViewController.m */ = {isa = PBXFileReference; fileEncoding = 4; lastKnownFileType = sourcecode.c.objc; path = PostListViewController.m; sourceTree = "<group>"; };
-		5D1BE1D21AF41185009B1516 /* PostMetaButton.h */ = {isa = PBXFileReference; fileEncoding = 4; lastKnownFileType = sourcecode.c.h; path = PostMetaButton.h; sourceTree = "<group>"; };
-		5D1BE1D31AF41185009B1516 /* PostMetaButton.m */ = {isa = PBXFileReference; fileEncoding = 4; lastKnownFileType = sourcecode.c.objc; path = PostMetaButton.m; sourceTree = "<group>"; };
-		5D1BE1D41AF41185009B1516 /* Posts.storyboard */ = {isa = PBXFileReference; fileEncoding = 4; lastKnownFileType = file.storyboard; path = Posts.storyboard; sourceTree = "<group>"; };
-		5D1BE1D51AF41185009B1516 /* RestorePostTableViewCell.h */ = {isa = PBXFileReference; fileEncoding = 4; lastKnownFileType = sourcecode.c.h; path = RestorePostTableViewCell.h; sourceTree = "<group>"; };
-		5D1BE1D61AF41185009B1516 /* RestorePostTableViewCell.m */ = {isa = PBXFileReference; fileEncoding = 4; lastKnownFileType = sourcecode.c.objc; path = RestorePostTableViewCell.m; sourceTree = "<group>"; };
-		5D1BE1D71AF41185009B1516 /* RestorePostTableViewCell.xib */ = {isa = PBXFileReference; fileEncoding = 4; lastKnownFileType = file.xib; path = RestorePostTableViewCell.xib; sourceTree = "<group>"; };
-		5D1BE1D81AF41185009B1516 /* WPSearchController.h */ = {isa = PBXFileReference; fileEncoding = 4; lastKnownFileType = sourcecode.c.h; path = WPSearchController.h; sourceTree = "<group>"; };
-		5D1BE1D91AF41185009B1516 /* WPSearchController.m */ = {isa = PBXFileReference; fileEncoding = 4; lastKnownFileType = sourcecode.c.objc; path = WPSearchController.m; sourceTree = "<group>"; };
-		5D1BE1DA1AF41185009B1516 /* WPStyleGuide+Posts.h */ = {isa = PBXFileReference; fileEncoding = 4; lastKnownFileType = sourcecode.c.h; path = "WPStyleGuide+Posts.h"; sourceTree = "<group>"; };
-		5D1BE1DB1AF41185009B1516 /* WPStyleGuide+Posts.m */ = {isa = PBXFileReference; fileEncoding = 4; lastKnownFileType = sourcecode.c.objc; path = "WPStyleGuide+Posts.m"; sourceTree = "<group>"; };
 		5D1D9C5319885B01009D13B7 /* ReaderEditableSubscriptionPage.h */ = {isa = PBXFileReference; lastKnownFileType = sourcecode.c.h; path = ReaderEditableSubscriptionPage.h; sourceTree = "<group>"; };
 		5D1EE7FF15E7AF3E007F1F02 /* JetpackSettingsViewController.h */ = {isa = PBXFileReference; fileEncoding = 4; lastKnownFileType = sourcecode.c.h; path = JetpackSettingsViewController.h; sourceTree = "<group>"; };
 		5D1EE80015E7AF3E007F1F02 /* JetpackSettingsViewController.m */ = {isa = PBXFileReference; fileEncoding = 4; lastKnownFileType = sourcecode.c.objc; path = JetpackSettingsViewController.m; sourceTree = "<group>"; };
@@ -883,6 +836,36 @@
 		5DC3A44C1610B9BC00A890BE /* UINavigationController+Rotation.m */ = {isa = PBXFileReference; fileEncoding = 4; lastKnownFileType = sourcecode.c.objc; path = "UINavigationController+Rotation.m"; sourceTree = "<group>"; };
 		5DCC4CD619A50CC0003E548C /* ReaderSite.h */ = {isa = PBXFileReference; fileEncoding = 4; lastKnownFileType = sourcecode.c.h; path = ReaderSite.h; sourceTree = "<group>"; };
 		5DCC4CD719A50CC0003E548C /* ReaderSite.m */ = {isa = PBXFileReference; fileEncoding = 4; lastKnownFileType = sourcecode.c.objc; path = ReaderSite.m; sourceTree = "<group>"; };
+		5DDACB4C1B01042500E907CE /* NavbarTitleDropdownButton.h */ = {isa = PBXFileReference; fileEncoding = 4; lastKnownFileType = sourcecode.c.h; path = NavbarTitleDropdownButton.h; sourceTree = "<group>"; };
+		5DDACB4D1B01042500E907CE /* NavBarTitleDropdownButton.m */ = {isa = PBXFileReference; fileEncoding = 4; lastKnownFileType = sourcecode.c.objc; path = NavBarTitleDropdownButton.m; sourceTree = "<group>"; };
+		5DDACB4E1B01042500E907CE /* PostCardActionBar.h */ = {isa = PBXFileReference; fileEncoding = 4; lastKnownFileType = sourcecode.c.h; path = PostCardActionBar.h; sourceTree = "<group>"; };
+		5DDACB4F1B01042500E907CE /* PostCardActionBar.m */ = {isa = PBXFileReference; fileEncoding = 4; lastKnownFileType = sourcecode.c.objc; path = PostCardActionBar.m; sourceTree = "<group>"; };
+		5DDACB501B01042500E907CE /* PostCardActionBarItem.h */ = {isa = PBXFileReference; fileEncoding = 4; lastKnownFileType = sourcecode.c.h; path = PostCardActionBarItem.h; sourceTree = "<group>"; };
+		5DDACB511B01042500E907CE /* PostCardActionBarItem.m */ = {isa = PBXFileReference; fileEncoding = 4; lastKnownFileType = sourcecode.c.objc; path = PostCardActionBarItem.m; sourceTree = "<group>"; };
+		5DDACB521B01042500E907CE /* PostCardCell.h */ = {isa = PBXFileReference; fileEncoding = 4; lastKnownFileType = sourcecode.c.h; path = PostCardCell.h; sourceTree = "<group>"; };
+		5DDACB531B01042500E907CE /* PostCardImageCell.xib */ = {isa = PBXFileReference; fileEncoding = 4; lastKnownFileType = file.xib; path = PostCardImageCell.xib; sourceTree = "<group>"; };
+		5DDACB541B01042500E907CE /* PostCardTableViewCell.h */ = {isa = PBXFileReference; fileEncoding = 4; lastKnownFileType = sourcecode.c.h; path = PostCardTableViewCell.h; sourceTree = "<group>"; };
+		5DDACB551B01042500E907CE /* PostCardTableViewCell.m */ = {isa = PBXFileReference; fileEncoding = 4; lastKnownFileType = sourcecode.c.objc; path = PostCardTableViewCell.m; sourceTree = "<group>"; };
+		5DDACB561B01042500E907CE /* PostCardTableViewCellDelegate.h */ = {isa = PBXFileReference; fileEncoding = 4; lastKnownFileType = sourcecode.c.h; path = PostCardTableViewCellDelegate.h; sourceTree = "<group>"; };
+		5DDACB571B01042500E907CE /* PostCardTextCell.xib */ = {isa = PBXFileReference; fileEncoding = 4; lastKnownFileType = file.xib; path = PostCardTextCell.xib; sourceTree = "<group>"; };
+		5DDACB581B01042500E907CE /* PostCardThumbCell.xib */ = {isa = PBXFileReference; fileEncoding = 4; lastKnownFileType = file.xib; path = PostCardThumbCell.xib; sourceTree = "<group>"; };
+		5DDACB591B01042500E907CE /* PostListFilter.h */ = {isa = PBXFileReference; fileEncoding = 4; lastKnownFileType = sourcecode.c.h; path = PostListFilter.h; sourceTree = "<group>"; };
+		5DDACB5A1B01042500E907CE /* PostListFilter.m */ = {isa = PBXFileReference; fileEncoding = 4; lastKnownFileType = sourcecode.c.objc; path = PostListFilter.m; sourceTree = "<group>"; };
+		5DDACB5B1B01042500E907CE /* PostListFooterView.h */ = {isa = PBXFileReference; fileEncoding = 4; lastKnownFileType = sourcecode.c.h; path = PostListFooterView.h; sourceTree = "<group>"; };
+		5DDACB5C1B01042500E907CE /* PostListFooterView.m */ = {isa = PBXFileReference; fileEncoding = 4; lastKnownFileType = sourcecode.c.objc; path = PostListFooterView.m; sourceTree = "<group>"; };
+		5DDACB5D1B01042500E907CE /* PostListFooterView.xib */ = {isa = PBXFileReference; fileEncoding = 4; lastKnownFileType = file.xib; path = PostListFooterView.xib; sourceTree = "<group>"; };
+		5DDACB5E1B01042500E907CE /* PostListViewController.h */ = {isa = PBXFileReference; fileEncoding = 4; lastKnownFileType = sourcecode.c.h; path = PostListViewController.h; sourceTree = "<group>"; };
+		5DDACB5F1B01042500E907CE /* PostListViewController.m */ = {isa = PBXFileReference; fileEncoding = 4; lastKnownFileType = sourcecode.c.objc; path = PostListViewController.m; sourceTree = "<group>"; };
+		5DDACB601B01042500E907CE /* PostMetaButton.h */ = {isa = PBXFileReference; fileEncoding = 4; lastKnownFileType = sourcecode.c.h; path = PostMetaButton.h; sourceTree = "<group>"; };
+		5DDACB611B01042500E907CE /* PostMetaButton.m */ = {isa = PBXFileReference; fileEncoding = 4; lastKnownFileType = sourcecode.c.objc; path = PostMetaButton.m; sourceTree = "<group>"; };
+		5DDACB621B01042500E907CE /* Posts.storyboard */ = {isa = PBXFileReference; fileEncoding = 4; lastKnownFileType = file.storyboard; path = Posts.storyboard; sourceTree = "<group>"; };
+		5DDACB631B01042500E907CE /* RestorePostTableViewCell.h */ = {isa = PBXFileReference; fileEncoding = 4; lastKnownFileType = sourcecode.c.h; path = RestorePostTableViewCell.h; sourceTree = "<group>"; };
+		5DDACB641B01042500E907CE /* RestorePostTableViewCell.m */ = {isa = PBXFileReference; fileEncoding = 4; lastKnownFileType = sourcecode.c.objc; path = RestorePostTableViewCell.m; sourceTree = "<group>"; };
+		5DDACB651B01042500E907CE /* RestorePostTableViewCell.xib */ = {isa = PBXFileReference; fileEncoding = 4; lastKnownFileType = file.xib; path = RestorePostTableViewCell.xib; sourceTree = "<group>"; };
+		5DDACB661B01042500E907CE /* WPSearchController.h */ = {isa = PBXFileReference; fileEncoding = 4; lastKnownFileType = sourcecode.c.h; path = WPSearchController.h; sourceTree = "<group>"; };
+		5DDACB671B01042500E907CE /* WPSearchController.m */ = {isa = PBXFileReference; fileEncoding = 4; lastKnownFileType = sourcecode.c.objc; path = WPSearchController.m; sourceTree = "<group>"; };
+		5DDACB681B01042500E907CE /* WPStyleGuide+Posts.h */ = {isa = PBXFileReference; fileEncoding = 4; lastKnownFileType = sourcecode.c.h; path = "WPStyleGuide+Posts.h"; sourceTree = "<group>"; };
+		5DDACB691B01042500E907CE /* WPStyleGuide+Posts.m */ = {isa = PBXFileReference; fileEncoding = 4; lastKnownFileType = sourcecode.c.objc; path = "WPStyleGuide+Posts.m"; sourceTree = "<group>"; };
 		5DDC44651A72BB07007F538E /* ReaderViewController.h */ = {isa = PBXFileReference; fileEncoding = 4; lastKnownFileType = sourcecode.c.h; path = ReaderViewController.h; sourceTree = "<group>"; };
 		5DDC44661A72BB07007F538E /* ReaderViewController.m */ = {isa = PBXFileReference; fileEncoding = 4; lastKnownFileType = sourcecode.c.objc; path = ReaderViewController.m; sourceTree = "<group>"; };
 		5DE88FA81A859DD9000E2CA6 /* ReaderPostUnattributedTableViewCell.h */ = {isa = PBXFileReference; fileEncoding = 4; lastKnownFileType = sourcecode.c.h; path = ReaderPostUnattributedTableViewCell.h; sourceTree = "<group>"; };
@@ -1969,70 +1952,12 @@
 			name = Utils;
 			sourceTree = "<group>";
 		};
-<<<<<<< HEAD
-		5D1BE1BA1AF40E3A009B1516 /* Style */ = {
-			isa = PBXGroup;
-			children = (
-				5D1BE1DA1AF41185009B1516 /* WPStyleGuide+Posts.h */,
-				5D1BE1DB1AF41185009B1516 /* WPStyleGuide+Posts.m */,
-			);
-			name = Style;
-			sourceTree = "<group>";
-		};
-		5D1BE1BB1AF40E41009B1516 /* Controllers */ = {
-			isa = PBXGroup;
-			children = (
-				5D1BE1D01AF41185009B1516 /* PostListViewController.h */,
-				5D1BE1D11AF41185009B1516 /* PostListViewController.m */,
-			);
-			name = Controllers;
-			sourceTree = "<group>";
-		};
-		5D1BE1BC1AF40E4E009B1516 /* Views */ = {
-			isa = PBXGroup;
-			children = (
-				5D1BE1BE1AF41185009B1516 /* NavbarTitleDropdownButton.h */,
-				5D1BE1BF1AF41185009B1516 /* NavBarTitleDropdownButton.m */,
-				5D1BE1C01AF41185009B1516 /* PostCardActionBar.h */,
-				5D1BE1C11AF41185009B1516 /* PostCardActionBar.m */,
-				5D1BE1C21AF41185009B1516 /* PostCardActionBarItem.h */,
-				5D1BE1C31AF41185009B1516 /* PostCardActionBarItem.m */,
-				5D1BE1C41AF41185009B1516 /* PostCardCell.h */,
-				5D1BE1C51AF41185009B1516 /* PostCardImageCell.xib */,
-				5D1BE1C61AF41185009B1516 /* PostCardTableViewCell.h */,
-				5D1BE1C71AF41185009B1516 /* PostCardTableViewCell.m */,
-				5D1BE1C81AF41185009B1516 /* PostCardTableViewCellDelegate.h */,
-				5D1BE1C91AF41185009B1516 /* PostCardTextCell.xib */,
-				5D1BE1CA1AF41185009B1516 /* PostCardThumbCell.xib */,
-				5D1BE1CD1AF41185009B1516 /* PostListFooterView.h */,
-				5D1BE1CE1AF41185009B1516 /* PostListFooterView.m */,
-				5D1BE1CF1AF41185009B1516 /* PostListFooterView.xib */,
-				5D1BE1D21AF41185009B1516 /* PostMetaButton.h */,
-				5D1BE1D31AF41185009B1516 /* PostMetaButton.m */,
-				5D1BE1D51AF41185009B1516 /* RestorePostTableViewCell.h */,
-				5D1BE1D61AF41185009B1516 /* RestorePostTableViewCell.m */,
-				5D1BE1D71AF41185009B1516 /* RestorePostTableViewCell.xib */,
-			);
-			name = Views;
-			sourceTree = "<group>";
-		};
-		5D1BE1BD1AF40E64009B1516 /* Utils */ = {
-			isa = PBXGroup;
-			children = (
-				5D1BE1CB1AF41185009B1516 /* PostListFilter.h */,
-				5D1BE1CC1AF41185009B1516 /* PostListFilter.m */,
-				5D1BE1D81AF41185009B1516 /* WPSearchController.h */,
-				5D1BE1D91AF41185009B1516 /* WPSearchController.m */,
-			);
-			name = Utils;
-=======
 		5D13FA4F1AF949B800F06492 /* Models */ = {
 			isa = PBXGroup;
 			children = (
 				5D13FA511AF94A0600F06492 /* BasePostTest.m */,
 			);
 			name = Models;
->>>>>>> fb022493
 			sourceTree = "<group>";
 		};
 		5D1EBF56187C9B95003393F8 /* Categories */ = {
@@ -2128,6 +2053,63 @@
 				5DC02A3618E4C5BD009A1765 /* ThemeDetailsViewController~ipad.xib */,
 			);
 			name = Themes;
+			sourceTree = "<group>";
+		};
+		5DDACB481B0103E900E907CE /* Controllers */ = {
+			isa = PBXGroup;
+			children = (
+				5DDACB5E1B01042500E907CE /* PostListViewController.h */,
+				5DDACB5F1B01042500E907CE /* PostListViewController.m */,
+			);
+			name = Controllers;
+			sourceTree = "<group>";
+		};
+		5DDACB491B0103F000E907CE /* Style */ = {
+			isa = PBXGroup;
+			children = (
+				5DDACB681B01042500E907CE /* WPStyleGuide+Posts.h */,
+				5DDACB691B01042500E907CE /* WPStyleGuide+Posts.m */,
+			);
+			name = Style;
+			sourceTree = "<group>";
+		};
+		5DDACB4A1B0103F600E907CE /* Utils */ = {
+			isa = PBXGroup;
+			children = (
+				5DDACB591B01042500E907CE /* PostListFilter.h */,
+				5DDACB5A1B01042500E907CE /* PostListFilter.m */,
+				5DDACB661B01042500E907CE /* WPSearchController.h */,
+				5DDACB671B01042500E907CE /* WPSearchController.m */,
+			);
+			name = Utils;
+			sourceTree = "<group>";
+		};
+		5DDACB4B1B0103FE00E907CE /* Views */ = {
+			isa = PBXGroup;
+			children = (
+				5DDACB4C1B01042500E907CE /* NavbarTitleDropdownButton.h */,
+				5DDACB4D1B01042500E907CE /* NavBarTitleDropdownButton.m */,
+				5DDACB4E1B01042500E907CE /* PostCardActionBar.h */,
+				5DDACB4F1B01042500E907CE /* PostCardActionBar.m */,
+				5DDACB501B01042500E907CE /* PostCardActionBarItem.h */,
+				5DDACB511B01042500E907CE /* PostCardActionBarItem.m */,
+				5DDACB521B01042500E907CE /* PostCardCell.h */,
+				5DDACB531B01042500E907CE /* PostCardImageCell.xib */,
+				5DDACB541B01042500E907CE /* PostCardTableViewCell.h */,
+				5DDACB551B01042500E907CE /* PostCardTableViewCell.m */,
+				5DDACB561B01042500E907CE /* PostCardTableViewCellDelegate.h */,
+				5DDACB571B01042500E907CE /* PostCardTextCell.xib */,
+				5DDACB581B01042500E907CE /* PostCardThumbCell.xib */,
+				5DDACB5B1B01042500E907CE /* PostListFooterView.h */,
+				5DDACB5C1B01042500E907CE /* PostListFooterView.m */,
+				5DDACB5D1B01042500E907CE /* PostListFooterView.xib */,
+				5DDACB601B01042500E907CE /* PostMetaButton.h */,
+				5DDACB611B01042500E907CE /* PostMetaButton.m */,
+				5DDACB631B01042500E907CE /* RestorePostTableViewCell.h */,
+				5DDACB641B01042500E907CE /* RestorePostTableViewCell.m */,
+				5DDACB651B01042500E907CE /* RestorePostTableViewCell.xib */,
+			);
+			name = Views;
 			sourceTree = "<group>";
 		};
 		5DF94E351962BA5F00359241 /* Reader */ = {
@@ -2558,11 +2540,11 @@
 		AC3439790E11434600E5D79B /* Post */ = {
 			isa = PBXGroup;
 			children = (
-				5D1BE1D41AF41185009B1516 /* Posts.storyboard */,
-				5D1BE1BB1AF40E41009B1516 /* Controllers */,
-				5D1BE1BA1AF40E3A009B1516 /* Style */,
-				5D1BE1BD1AF40E64009B1516 /* Utils */,
-				5D1BE1BC1AF40E4E009B1516 /* Views */,
+				5DDACB621B01042500E907CE /* Posts.storyboard */,
+				5DDACB481B0103E900E907CE /* Controllers */,
+				5DDACB491B0103F000E907CE /* Style */,
+				5DDACB4A1B0103F600E907CE /* Utils */,
+				5DDACB4B1B0103FE00E907CE /* Views */,
 				5D577D301891278D00B964C3 /* Geolocation */,
 				5D1EBF56187C9B95003393F8 /* Categories */,
 				ACC156CA0E10E67600D6E1A0 /* WPPostViewController.h */,
@@ -3373,16 +3355,16 @@
 				28AD73600D9D9599002E5188 /* MainWindow.xib in Resources */,
 				A01C55480E25E0D000D411F2 /* defaultPostTemplate.html in Resources */,
 				2FAE97090E33B21600CA8540 /* defaultPostTemplate_old.html in Resources */,
-				5D1BE1E81AF41185009B1516 /* PostCardThumbCell.xib in Resources */,
+				5DDACB701B01042500E907CE /* PostCardThumbCell.xib in Resources */,
 				2FAE970C0E33B21600CA8540 /* xhtml1-transitional.dtd in Resources */,
 				595B02271A6C504400415A30 /* WPWhatsNewView.xib in Resources */,
 				2FAE970D0E33B21600CA8540 /* xhtmlValidatorTemplate.xhtml in Resources */,
-				5D1BE1F81AF41185009B1516 /* RestorePostTableViewCell.xib in Resources */,
+				5DDACB781B01042500E907CE /* RestorePostTableViewCell.xib in Resources */,
 				931DF4D618D09A2F00540BDD /* InfoPlist.strings in Resources */,
 				B558541419631A1000FAF6C3 /* Notifications.storyboard in Resources */,
 				2906F813110CDA8900169D56 /* EditCommentViewController.xib in Resources */,
 				5DF94E341962B9D800359241 /* WPAlertViewSideBySide.xib in Resources */,
-				5D1BE1E21AF41185009B1516 /* PostCardImageCell.xib in Resources */,
+				5DDACB6D1B01042500E907CE /* PostCardImageCell.xib in Resources */,
 				B5C66B781ACF073900F68370 /* NoteBlockImageTableViewCell.xib in Resources */,
 				45C73C25113C36F70024D0D2 /* MainWindow-iPad.xib in Resources */,
 				8398EE9A11ACE63C000FE6E0 /* WebSignupViewController.xib in Resources */,
@@ -3400,11 +3382,11 @@
 				B5E23BDF19AD0D00000D6879 /* NoteTableViewCell.xib in Resources */,
 				5DC02A3918E4C5BD009A1765 /* ThemeDetailsViewController~ipad.xib in Resources */,
 				30AF6CF513C2289600A29C00 /* AboutViewController.xib in Resources */,
-				5D1BE1F41AF41185009B1516 /* Posts.storyboard in Resources */,
+				5DDACB761B01042500E907CE /* Posts.storyboard in Resources */,
 				E1FC3DB413C7788700F6B60F /* WPWebViewController~ipad.xib in Resources */,
 				37245ADC13FC23FF006CDBE3 /* WPWebViewController.xib in Resources */,
 				4645AFC51961E1FB005F7509 /* AppImages.xcassets in Resources */,
-				5D1BE1EE1AF41185009B1516 /* PostListFooterView.xib in Resources */,
+				5DDACB731B01042500E907CE /* PostListFooterView.xib in Resources */,
 				B5C66B761ACF072C00F68370 /* NoteBlockCommentTableViewCell.xib in Resources */,
 				E18165FD14E4428B006CE885 /* loader.html in Resources */,
 				5DB767411588F64D00EBE36C /* postPreview.html in Resources */,
@@ -3417,7 +3399,7 @@
 				B5509A9519CA3B9F006D2E49 /* EditReplyViewController.xib in Resources */,
 				5D69DBC4165428CA00A2D1F7 /* n.caf in Resources */,
 				85D80558171630B30075EEAC /* DotCom-Languages.plist in Resources */,
-				5D1BE1E61AF41185009B1516 /* PostCardTextCell.xib in Resources */,
+				5DDACB6F1B01042500E907CE /* PostCardTextCell.xib in Resources */,
 				B51D9A7E19634D4400CA857B /* Noticons-Regular.otf in Resources */,
 				5DC02A3718E4C5BD009A1765 /* ThemeBrowserViewController.xib in Resources */,
 				A2787D0219002AB1000D6CA6 /* HelpshiftConfig.plist in Resources */,
@@ -3441,22 +3423,16 @@
 				E16AB93414D978240047A2E5 /* InfoPlist.strings in Resources */,
 				93594BD5191D2F5A0079E6B2 /* stats-batch.json in Resources */,
 				93CD939319099BE70049096E /* authtoken.json in Resources */,
-				5D1BE1E71AF41185009B1516 /* PostCardTextCell.xib in Resources */,
 				E1E4CE0F1774563F00430844 /* misteryman.jpg in Resources */,
 				855408881A6F106800DDBD79 /* app-review-prompt-notifications-disabled.json in Resources */,
-				5D1BE1F91AF41185009B1516 /* RestorePostTableViewCell.xib in Resources */,
-				5D1BE1EF1AF41185009B1516 /* PostListFooterView.xib in Resources */,
-				5D1BE1E91AF41185009B1516 /* PostCardThumbCell.xib in Resources */,
 				8554088A1A6F107D00DDBD79 /* app-review-prompt-global-disable.json in Resources */,
 				B5AEEC7A1ACACFDA008BF2A4 /* notifications-like.json in Resources */,
 				E1E4CE0617739FAB00430844 /* test-image.jpg in Resources */,
 				E11330511A13BAA300D36D84 /* me-sites-with-jetpack.json in Resources */,
-				5D1BE1F51AF41185009B1516 /* Posts.storyboard in Resources */,
 				855408861A6F105700DDBD79 /* app-review-prompt-all-enabled.json in Resources */,
 				E131CB5616CACF1E004B0314 /* get-user-blogs_has-blog.json in Resources */,
 				B5AEEC7D1ACACFDA008BF2A4 /* notifications-replied-comment.json in Resources */,
 				E131CB5816CACFB4004B0314 /* get-user-blogs_doesnt-have-blog.json in Resources */,
-				5D1BE1E31AF41185009B1516 /* PostCardImageCell.xib in Resources */,
 				E15618FF16DBA983006532C4 /* xmlrpc-response-newpost.xml in Resources */,
 				B5AEEC7C1ACACFDA008BF2A4 /* notifications-new-follower.json in Resources */,
 				B5AEEC791ACACFDA008BF2A4 /* notifications-badge.json in Resources */,
@@ -3760,7 +3736,7 @@
 				B5FD4544199D0F2800286FBB /* NotificationsViewController.m in Sources */,
 				83D180FA12329B1A002DCCB0 /* EditPageViewController.m in Sources */,
 				E125445612BF5B3900D87A0A /* PostCategory.m in Sources */,
-				5D1BE1DC1AF41185009B1516 /* NavBarTitleDropdownButton.m in Sources */,
+				5DDACB6A1B01042500E907CE /* NavBarTitleDropdownButton.m in Sources */,
 				E125451812BF68F900D87A0A /* Page.m in Sources */,
 				598351AE1A704E7A00B6DD4F /* WPWhatsNew.m in Sources */,
 				937D9A1119F838C2007B9D5F /* AccountToAccount22to23.swift in Sources */,
@@ -3803,8 +3779,8 @@
 				E1D04D8419374F2C002FADD7 /* BlogServiceRemoteREST.m in Sources */,
 				A25EBD87156E330600530E3D /* WPTableViewController.m in Sources */,
 				5DEB61B4156FCD3400242C35 /* WPWebView.m in Sources */,
-				5D1BE1E01AF41185009B1516 /* PostCardActionBarItem.m in Sources */,
-				5D1BE1EC1AF41185009B1516 /* PostListFooterView.m in Sources */,
+				5DDACB6C1B01042500E907CE /* PostCardActionBarItem.m in Sources */,
+				5DDACB721B01042500E907CE /* PostListFooterView.m in Sources */,
 				5926E1E31AC4468300964783 /* WPCrashlytics.m in Sources */,
 				B55853F31962337500FAF6C3 /* NSScanner+Helpers.m in Sources */,
 				5D49B03B19BE3CAD00703A9B /* SafeReaderTopicToReaderTopic.m in Sources */,
@@ -3851,9 +3827,9 @@
 				E1523EB516D3B305002C5A36 /* InstapaperActivity.m in Sources */,
 				E1D0D81616D3B86800E33F4C /* SafariActivity.m in Sources */,
 				FF0AAE0D1A16550D0089841D /* WPMediaProgressTableViewController.m in Sources */,
-				5D1BE1F01AF41185009B1516 /* PostListViewController.m in Sources */,
+				5DDACB741B01042500E907CE /* PostListViewController.m in Sources */,
 				E1D0D82916D3D19200E33F4C /* PocketAPI.m in Sources */,
-				5D1BE1FA1AF41185009B1516 /* WPSearchController.m in Sources */,
+				5DDACB791B01042500E907CE /* WPSearchController.m in Sources */,
 				E1D0D82A16D3D19200E33F4C /* PocketAPILogin.m in Sources */,
 				E1D0D82B16D3D19200E33F4C /* PocketAPIOperation.m in Sources */,
 				5D8CBC471A6F47880081F4AE /* EditImageDetailsViewController.m in Sources */,
@@ -3864,7 +3840,7 @@
 				E1D0D84716D3D2EA00E33F4C /* PocketActivity.m in Sources */,
 				E2DA78061864B11E007BA447 /* WPFixedWidthScrollView.m in Sources */,
 				E15051CB16CA5DDB00D3DDDC /* Blog+Jetpack.m in Sources */,
-				5D1BE1FC1AF41185009B1516 /* WPStyleGuide+Posts.m in Sources */,
+				5DDACB7A1B01042500E907CE /* WPStyleGuide+Posts.m in Sources */,
 				5DA5BF3F18E32DCF005F11F9 /* InputViewButton.m in Sources */,
 				85D239AF1AE5A5FC0074768D /* HelpshiftEnabledFacade.m in Sources */,
 				E149D65019349E69006A843D /* MediaServiceRemoteREST.m in Sources */,
@@ -3879,7 +3855,7 @@
 				858DE40F1730384F000AC628 /* LoginViewController.m in Sources */,
 				B5CC05F61962150600975CAC /* Constants.m in Sources */,
 				5D146EBB189857ED0068FDC6 /* FeaturedImageViewController.m in Sources */,
-				5D1BE1DE1AF41185009B1516 /* PostCardActionBar.m in Sources */,
+				5DDACB6B1B01042500E907CE /* PostCardActionBar.m in Sources */,
 				31EC15081A5B6675009FC8B3 /* WPStyleGuide+Suggestions.m in Sources */,
 				85C720B11730CEFA00460645 /* WPWalkthroughTextField.m in Sources */,
 				B587797A19B799D800E57C5A /* NSDate+Helpers.swift in Sources */,
@@ -3929,7 +3905,7 @@
 				462F4E0B18369F0B0028D2F8 /* BlogListViewController.m in Sources */,
 				5D0431AE1A7C31AB0025BDFD /* ReaderBrowseSiteViewController.m in Sources */,
 				E1A6DBDA19DC7D080071AC1E /* RemotePostCategory.m in Sources */,
-				5D1BE1F21AF41185009B1516 /* PostMetaButton.m in Sources */,
+				5DDACB751B01042500E907CE /* PostMetaButton.m in Sources */,
 				85D2275918F1EB8A001DA8DA /* WPAnalyticsTrackerMixpanel.m in Sources */,
 				E149D64F19349E69006A843D /* AccountServiceRemoteXMLRPC.m in Sources */,
 				E1DF5DFE19E7CFAE004E70D5 /* PostCategoryServiceRemoteXMLRPC.m in Sources */,
@@ -3937,10 +3913,10 @@
 				B54E1DF11A0A7BAA00807537 /* ReplyTextView.swift in Sources */,
 				5DF94E461962BAA700359241 /* WPRichTextView.m in Sources */,
 				5D42A3FB175E75EE005CFF05 /* ReaderPostDetailViewController.m in Sources */,
-				5D1BE1F61AF41185009B1516 /* RestorePostTableViewCell.m in Sources */,
+				5DDACB771B01042500E907CE /* RestorePostTableViewCell.m in Sources */,
 				E18EE94E19349EBA00B0A40C /* BlogServiceRemote.m in Sources */,
 				85D239B01AE5A5FC0074768D /* LoginFacade.m in Sources */,
-				5D1BE1E41AF41185009B1516 /* PostCardTableViewCell.m in Sources */,
+				5DDACB6E1B01042500E907CE /* PostCardTableViewCell.m in Sources */,
 				5D42A3FC175E75EE005CFF05 /* ReaderPostsViewController.m in Sources */,
 				E1556CF2193F6FE900FC52EA /* CommentService.m in Sources */,
 				5D42A3FD175E75EE005CFF05 /* ReaderPostTableViewCell.m in Sources */,
@@ -3962,7 +3938,7 @@
 				B5FD4543199D0F2800286FBB /* NotificationDetailsViewController.m in Sources */,
 				74D5FFD619ACDF6700389E8F /* WPLegacyEditPostViewController.m in Sources */,
 				B54E1DF41A0A7BBF00807537 /* NotificationMediaDownloader.swift in Sources */,
-				5D1BE1EA1AF41185009B1516 /* PostListFilter.m in Sources */,
+				5DDACB711B01042500E907CE /* PostListFilter.m in Sources */,
 				E174F6E6172A73960004F23A /* WPAccount.m in Sources */,
 				E100C6BB1741473000AE48D8 /* WordPress-11-12.xcmappingmodel in Sources */,
 				E1A03EE217422DCF0085D192 /* BlogToAccount.m in Sources */,
@@ -4019,18 +3995,11 @@
 				5D12FE221988245B00378BD6 /* RemoteReaderSite.m in Sources */,
 				5DFA7EBC1AF7B8D30072023B /* NSDateStringFormattingTest.m in Sources */,
 				93A379EC19FFBF7900415023 /* KeychainTest.m in Sources */,
-				5D1BE1F11AF41185009B1516 /* PostListViewController.m in Sources */,
-				5D1BE1FD1AF41185009B1516 /* WPStyleGuide+Posts.m in Sources */,
 				5D12FE1F1988243700378BD6 /* RemoteReaderTopic.m in Sources */,
 				931D26F719ED7F7500114F17 /* ReaderPostServiceTest.m in Sources */,
-<<<<<<< HEAD
-				5D1BE1E51AF41185009B1516 /* PostCardTableViewCell.m in Sources */,
-=======
 				5D13FA521AF94A0600F06492 /* BasePostTest.m in Sources */,
->>>>>>> fb022493
 				93E9050719E6F3D8005513C9 /* TestContextManager.m in Sources */,
 				5D2BEB4919758102005425F7 /* WPTableImageSourceTest.m in Sources */,
-				5D1BE1EB1AF41185009B1516 /* PostListFilter.m in Sources */,
 				5948AD111AB73D19006E8882 /* WPAppAnalyticsTests.m in Sources */,
 				85D239C01AE5A7020074768D /* LoginFacadeTests.m in Sources */,
 				5D1BE1B01AF3DEFF009B1516 /* DisplayableImageHelperTest.m in Sources */,
@@ -4041,18 +4010,11 @@
 				931D270019EDAE8600114F17 /* CoreDataMigrationTests.m in Sources */,
 				85D239C11AE5A7020074768D /* LoginViewModelTests.m in Sources */,
 				931D26F619ED7F7000114F17 /* BlogServiceTest.m in Sources */,
-				5D1BE1F31AF41185009B1516 /* PostMetaButton.m in Sources */,
 				852416D21A12ED690030700C /* AppRatingUtilityTests.m in Sources */,
-				5D1BE1FB1AF41185009B1516 /* WPSearchController.m in Sources */,
 				E15618FD16DB8677006532C4 /* UIKitTestHelper.m in Sources */,
-				5D1BE1DF1AF41185009B1516 /* PostCardActionBar.m in Sources */,
-				5D1BE1F71AF41185009B1516 /* RestorePostTableViewCell.m in Sources */,
 				B5AEEC721ACACF2F008BF2A4 /* NotificationTests.m in Sources */,
 				5D1BE1B91AF4043E009B1516 /* RemoteUser.m in Sources */,
 				9358D15919FFD4E10094BBF5 /* WPImageOptimizerTest.m in Sources */,
-				5D1BE1ED1AF41185009B1516 /* PostListFooterView.m in Sources */,
-				5D1BE1E11AF41185009B1516 /* PostCardActionBarItem.m in Sources */,
-				5D1BE1DD1AF41185009B1516 /* NavBarTitleDropdownButton.m in Sources */,
 				931D26F819ED7F7800114F17 /* ReaderTopicServiceTest.m in Sources */,
 				E1E4CE0D177439D100430844 /* WPAvatarSourceTest.m in Sources */,
 			);
