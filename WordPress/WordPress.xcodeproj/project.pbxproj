// !$*UTF8*$!
{
	archiveVersion = 1;
	classes = {
	};
	objectVersion = 46;
	objects = {

/* Begin PBXAggregateTarget section */
		A2795807198819DE0031C6A3 /* OCLint */ = {
			isa = PBXAggregateTarget;
			buildConfigurationList = A279580C198819DE0031C6A3 /* Build configuration list for PBXAggregateTarget "OCLint" */;
			buildPhases = (
				A279580D198819F50031C6A3 /* ShellScript */,
			);
			dependencies = (
			);
			name = OCLint;
			productName = OCLint;
		};
/* End PBXAggregateTarget section */

/* Begin PBXBuildFile section */
		00F2E3F8166EEF9800D0527C /* CoreGraphics.framework in Frameworks */ = {isa = PBXBuildFile; fileRef = 834CE7371256D0F60046A4A3 /* CoreGraphics.framework */; };
		00F2E3FA166EEFBE00D0527C /* UIKit.framework in Frameworks */ = {isa = PBXBuildFile; fileRef = E10B3653158F2D4500419A93 /* UIKit.framework */; };
		00F2E3FB166EEFE100D0527C /* QuartzCore.framework in Frameworks */ = {isa = PBXBuildFile; fileRef = E10B3651158F2D3F00419A93 /* QuartzCore.framework */; };
		03958062100D6CFC00850742 /* WPLabel.m in Sources */ = {isa = PBXBuildFile; fileRef = 03958061100D6CFC00850742 /* WPLabel.m */; };
		067D911C15654CE79F0A4A29 /* libPods-WordPressTest.a in Frameworks */ = {isa = PBXBuildFile; fileRef = D4972215061A4C21AD2CD5B8 /* libPods-WordPressTest.a */; };
		1D3623260D0F684500981E51 /* WordPressAppDelegate.m in Sources */ = {isa = PBXBuildFile; fileRef = 1D3623250D0F684500981E51 /* WordPressAppDelegate.m */; };
		1D60589B0D05DD56006BFB54 /* main.m in Sources */ = {isa = PBXBuildFile; fileRef = 29B97316FDCFA39411CA2CEA /* main.m */; };
		1D60589F0D05DD5A006BFB54 /* Foundation.framework in Frameworks */ = {isa = PBXBuildFile; fileRef = 1D30AB110D05D00D00671497 /* Foundation.framework */; };
		28AD73600D9D9599002E5188 /* MainWindow.xib in Resources */ = {isa = PBXBuildFile; fileRef = 28AD735F0D9D9599002E5188 /* MainWindow.xib */; };
		2906F812110CDA8900169D56 /* EditCommentViewController.m in Sources */ = {isa = PBXBuildFile; fileRef = 2906F810110CDA8900169D56 /* EditCommentViewController.m */; };
		2906F813110CDA8900169D56 /* EditCommentViewController.xib in Resources */ = {isa = PBXBuildFile; fileRef = 2906F811110CDA8900169D56 /* EditCommentViewController.xib */; };
		296526FE105810E100597FA3 /* NSString+Helpers.m in Sources */ = {isa = PBXBuildFile; fileRef = 296526FD105810E100597FA3 /* NSString+Helpers.m */; };
		296890780FE971DC00770264 /* Security.framework in Frameworks */ = {isa = PBXBuildFile; fileRef = 296890770FE971DC00770264 /* Security.framework */; };
		2F970F740DF92274006BD934 /* PostsViewController.m in Sources */ = {isa = PBXBuildFile; fileRef = 2F970F730DF92274006BD934 /* PostsViewController.m */; };
		2FAE97090E33B21600CA8540 /* defaultPostTemplate_old.html in Resources */ = {isa = PBXBuildFile; fileRef = 2FAE97040E33B21600CA8540 /* defaultPostTemplate_old.html */; };
		2FAE970C0E33B21600CA8540 /* xhtml1-transitional.dtd in Resources */ = {isa = PBXBuildFile; fileRef = 2FAE97070E33B21600CA8540 /* xhtml1-transitional.dtd */; };
		2FAE970D0E33B21600CA8540 /* xhtmlValidatorTemplate.xhtml in Resources */ = {isa = PBXBuildFile; fileRef = 2FAE97080E33B21600CA8540 /* xhtmlValidatorTemplate.xhtml */; };
		30AF6CF513C2289600A29C00 /* AboutViewController.xib in Resources */ = {isa = PBXBuildFile; fileRef = 30AF6CF413C2289600A29C00 /* AboutViewController.xib */; };
		30AF6CFD13C230C600A29C00 /* AboutViewController.m in Sources */ = {isa = PBXBuildFile; fileRef = 30AF6CFC13C230C600A29C00 /* AboutViewController.m */; };
		30EABE0918A5903400B73A9C /* WPBlogTableViewCell.m in Sources */ = {isa = PBXBuildFile; fileRef = 30EABE0818A5903400B73A9C /* WPBlogTableViewCell.m */; };
		37022D931981C19000F322B7 /* VerticallyStackedButton.m in Sources */ = {isa = PBXBuildFile; fileRef = 37022D901981BF9200F322B7 /* VerticallyStackedButton.m */; };
		3716E401167296D30035F8C4 /* ToastView.xib in Resources */ = {isa = PBXBuildFile; fileRef = 3716E400167296D30035F8C4 /* ToastView.xib */; };
		37245ADC13FC23FF006CDBE3 /* WPWebViewController.xib in Resources */ = {isa = PBXBuildFile; fileRef = 37245ADB13FC23FF006CDBE3 /* WPWebViewController.xib */; };
		374CB16215B93C0800DD0EBC /* AudioToolbox.framework in Frameworks */ = {isa = PBXBuildFile; fileRef = 374CB16115B93C0800DD0EBC /* AudioToolbox.framework */; };
		375D090D133B94C3000CC9CD /* BlogsTableViewCell.m in Sources */ = {isa = PBXBuildFile; fileRef = 375D090C133B94C3000CC9CD /* BlogsTableViewCell.m */; };
		3768BEF213041E7900E7C9A9 /* BetaFeedbackViewController.xib in Resources */ = {isa = PBXBuildFile; fileRef = 3768BEF013041E7900E7C9A9 /* BetaFeedbackViewController.xib */; };
		37B7924D16768FCC0021B3A4 /* NotificationSettingsViewController.m in Sources */ = {isa = PBXBuildFile; fileRef = 37B7924C16768FCB0021B3A4 /* NotificationSettingsViewController.m */; };
		45C73C25113C36F70024D0D2 /* MainWindow-iPad.xib in Resources */ = {isa = PBXBuildFile; fileRef = 45C73C24113C36F70024D0D2 /* MainWindow-iPad.xib */; };
		462F4E0A18369F0B0028D2F8 /* BlogDetailsViewController.m in Sources */ = {isa = PBXBuildFile; fileRef = 462F4E0718369F0B0028D2F8 /* BlogDetailsViewController.m */; };
		462F4E0B18369F0B0028D2F8 /* BlogListViewController.m in Sources */ = {isa = PBXBuildFile; fileRef = 462F4E0918369F0B0028D2F8 /* BlogListViewController.m */; };
		4645AFC51961E1FB005F7509 /* AppImages.xcassets in Resources */ = {isa = PBXBuildFile; fileRef = 4645AFC41961E1FB005F7509 /* AppImages.xcassets */; };
		46E4792C185BD2B8007AA76F /* CommentView.m in Sources */ = {isa = PBXBuildFile; fileRef = 46E4792B185BD2B8007AA76F /* CommentView.m */; };
		46F84611185A6E98009D0DA5 /* WPContentView.m in Sources */ = {isa = PBXBuildFile; fileRef = 46F84610185A6E98009D0DA5 /* WPContentView.m */; };
		46F8714F1838C41600BC149B /* NSDate+StringFormatting.m in Sources */ = {isa = PBXBuildFile; fileRef = 46F8714E1838C41600BC149B /* NSDate+StringFormatting.m */; };
		46FE8276184FD8A200535844 /* WordPressComOAuthClient.m in Sources */ = {isa = PBXBuildFile; fileRef = E1634518183B733B005E967F /* WordPressComOAuthClient.m */; };
		59379AA4191904C200B49251 /* AnimatedGIFImageSerialization.m in Sources */ = {isa = PBXBuildFile; fileRef = 59379AA3191904C200B49251 /* AnimatedGIFImageSerialization.m */; };
		5D0077A7182AE9DF00F865DB /* ReaderMediaQueue.m in Sources */ = {isa = PBXBuildFile; fileRef = 5D0077A6182AE9DF00F865DB /* ReaderMediaQueue.m */; };
		5D08B90419648C3400D5B381 /* ReaderSubscriptionViewController.m in Sources */ = {isa = PBXBuildFile; fileRef = 5D08B90319648C3400D5B381 /* ReaderSubscriptionViewController.m */; };
		5D119DA3176FBE040073D83A /* UIImageView+AFNetworkingExtra.m in Sources */ = {isa = PBXBuildFile; fileRef = 5D119DA2176FBE040073D83A /* UIImageView+AFNetworkingExtra.m */; };
		5D12FE191987FE4100378BD6 /* ReaderSite.m in Sources */ = {isa = PBXBuildFile; fileRef = 5D12FE181987FE4100378BD6 /* ReaderSite.m */; };
		5D12FE1E1988243700378BD6 /* RemoteReaderPost.m in Sources */ = {isa = PBXBuildFile; fileRef = 5D12FE1B1988243700378BD6 /* RemoteReaderPost.m */; };
		5D12FE1F1988243700378BD6 /* RemoteReaderTopic.m in Sources */ = {isa = PBXBuildFile; fileRef = 5D12FE1D1988243700378BD6 /* RemoteReaderTopic.m */; };
		5D12FE221988245B00378BD6 /* RemoteReaderSite.m in Sources */ = {isa = PBXBuildFile; fileRef = 5D12FE211988245B00378BD6 /* RemoteReaderSite.m */; };
		5D146EBB189857ED0068FDC6 /* FeaturedImageViewController.m in Sources */ = {isa = PBXBuildFile; fileRef = 5D146EBA189857ED0068FDC6 /* FeaturedImageViewController.m */; };
		5D1D9C50198837D0009D13B7 /* RemoteReaderPost.m in Sources */ = {isa = PBXBuildFile; fileRef = 5D12FE1B1988243700378BD6 /* RemoteReaderPost.m */; };
		5D1D9C51198837D0009D13B7 /* RemoteReaderSite.m in Sources */ = {isa = PBXBuildFile; fileRef = 5D12FE211988245B00378BD6 /* RemoteReaderSite.m */; };
		5D1D9C52198837D0009D13B7 /* RemoteReaderTopic.m in Sources */ = {isa = PBXBuildFile; fileRef = 5D12FE1D1988243700378BD6 /* RemoteReaderTopic.m */; };
		5D11E3261979E76D00E70992 /* VideoThumbnailServiceRemote.m in Sources */ = {isa = PBXBuildFile; fileRef = 5D11E3251979E76D00E70992 /* VideoThumbnailServiceRemote.m */; };
		5D1945621979C3D5003EDDAD /* WPRichTextImageControl.m in Sources */ = {isa = PBXBuildFile; fileRef = 5D1945611979C3D5003EDDAD /* WPRichTextImageControl.m */; };
		5D1945651979E091003EDDAD /* WPRichTextVideoControl.m in Sources */ = {isa = PBXBuildFile; fileRef = 5D1945641979E091003EDDAD /* WPRichTextVideoControl.m */; };
		5D1EE80215E7AF3E007F1F02 /* JetpackSettingsViewController.m in Sources */ = {isa = PBXBuildFile; fileRef = 5D1EE80015E7AF3E007F1F02 /* JetpackSettingsViewController.m */; };
		5D20A6531982D56600463A91 /* FollowedSitesViewController.m in Sources */ = {isa = PBXBuildFile; fileRef = 5D20A6521982D56600463A91 /* FollowedSitesViewController.m */; };
		5D2BEB4919758102005425F7 /* WPTableImageSourceTest.m in Sources */ = {isa = PBXBuildFile; fileRef = 5D2BEB4819758102005425F7 /* WPTableImageSourceTest.m */; };
		5D37941B19216B1300E26CA4 /* RebloggingViewController.m in Sources */ = {isa = PBXBuildFile; fileRef = 5D37941A19216B1300E26CA4 /* RebloggingViewController.m */; };
		5D3D559718F88C3500782892 /* ReaderPostService.m in Sources */ = {isa = PBXBuildFile; fileRef = 5D3D559618F88C3500782892 /* ReaderPostService.m */; };
		5D3D559A18F88C5E00782892 /* ReaderPostServiceRemote.m in Sources */ = {isa = PBXBuildFile; fileRef = 5D3D559918F88C5E00782892 /* ReaderPostServiceRemote.m */; };
		5D3E334E15EEBB6B005FC6F2 /* ReachabilityUtils.m in Sources */ = {isa = PBXBuildFile; fileRef = 5D3E334D15EEBB6B005FC6F2 /* ReachabilityUtils.m */; };
		5D42A3DE175E7452005CFF05 /* AbstractComment.m in Sources */ = {isa = PBXBuildFile; fileRef = 5D42A3D5175E7452005CFF05 /* AbstractComment.m */; };
		5D42A3DF175E7452005CFF05 /* AbstractPost.m in Sources */ = {isa = PBXBuildFile; fileRef = 5D42A3D7175E7452005CFF05 /* AbstractPost.m */; };
		5D42A3E0175E7452005CFF05 /* BasePost.m in Sources */ = {isa = PBXBuildFile; fileRef = 5D42A3D9175E7452005CFF05 /* BasePost.m */; };
		5D42A3E1175E7452005CFF05 /* ReaderComment.m in Sources */ = {isa = PBXBuildFile; fileRef = 5D42A3DB175E7452005CFF05 /* ReaderComment.m */; };
		5D42A3E2175E7452005CFF05 /* ReaderPost.m in Sources */ = {isa = PBXBuildFile; fileRef = 5D42A3DD175E7452005CFF05 /* ReaderPost.m */; };
		5D42A3F7175E75EE005CFF05 /* ReaderCommentTableViewCell.m in Sources */ = {isa = PBXBuildFile; fileRef = 5D42A3E4175E75EE005CFF05 /* ReaderCommentTableViewCell.m */; };
		5D42A3F8175E75EE005CFF05 /* ReaderImageView.m in Sources */ = {isa = PBXBuildFile; fileRef = 5D42A3E6175E75EE005CFF05 /* ReaderImageView.m */; };
		5D42A3F9175E75EE005CFF05 /* ReaderMediaView.m in Sources */ = {isa = PBXBuildFile; fileRef = 5D42A3E8175E75EE005CFF05 /* ReaderMediaView.m */; };
		5D42A3FB175E75EE005CFF05 /* ReaderPostDetailViewController.m in Sources */ = {isa = PBXBuildFile; fileRef = 5D42A3EC175E75EE005CFF05 /* ReaderPostDetailViewController.m */; };
		5D42A3FC175E75EE005CFF05 /* ReaderPostsViewController.m in Sources */ = {isa = PBXBuildFile; fileRef = 5D42A3EE175E75EE005CFF05 /* ReaderPostsViewController.m */; };
		5D42A3FD175E75EE005CFF05 /* ReaderPostTableViewCell.m in Sources */ = {isa = PBXBuildFile; fileRef = 5D42A3F0175E75EE005CFF05 /* ReaderPostTableViewCell.m */; };
		5D42A400175E75EE005CFF05 /* ReaderVideoView.m in Sources */ = {isa = PBXBuildFile; fileRef = 5D42A3F6175E75EE005CFF05 /* ReaderVideoView.m */; };
		5D42A405175E76A7005CFF05 /* WPImageViewController.m in Sources */ = {isa = PBXBuildFile; fileRef = 5D42A402175E76A2005CFF05 /* WPImageViewController.m */; };
		5D42A406175E76A7005CFF05 /* WPWebVideoViewController.m in Sources */ = {isa = PBXBuildFile; fileRef = 5D42A404175E76A5005CFF05 /* WPWebVideoViewController.m */; };
		5D44EB351986D695008B7175 /* ReaderSiteServiceRemote.m in Sources */ = {isa = PBXBuildFile; fileRef = 5D44EB341986D695008B7175 /* ReaderSiteServiceRemote.m */; };
		5D44EB381986D8BA008B7175 /* ReaderSiteService.m in Sources */ = {isa = PBXBuildFile; fileRef = 5D44EB371986D8BA008B7175 /* ReaderSiteService.m */; };
		5D4AD40F185FE64C00CDEE17 /* WPMainTabBarController.m in Sources */ = {isa = PBXBuildFile; fileRef = 5D4AD40E185FE64C00CDEE17 /* WPMainTabBarController.m */; };
		5D577D33189127BE00B964C3 /* PostGeolocationViewController.m in Sources */ = {isa = PBXBuildFile; fileRef = 5D577D32189127BE00B964C3 /* PostGeolocationViewController.m */; };
		5D577D361891360900B964C3 /* PostGeolocationView.m in Sources */ = {isa = PBXBuildFile; fileRef = 5D577D351891360900B964C3 /* PostGeolocationView.m */; };
		5D5D0027187DA9D30027CEF6 /* CategoriesViewController.m in Sources */ = {isa = PBXBuildFile; fileRef = 5D5D0026187DA9D30027CEF6 /* CategoriesViewController.m */; };
		5D62BAD718AA88210044E5F7 /* PageSettingsViewController.m in Sources */ = {isa = PBXBuildFile; fileRef = 5D62BAD618AA88210044E5F7 /* PageSettingsViewController.m */; };
		5D69DBC4165428CA00A2D1F7 /* n.caf in Resources */ = {isa = PBXBuildFile; fileRef = 5D69DBC3165428CA00A2D1F7 /* n.caf */; };
		5D827663198863CC00C582AD /* ReaderSite.m in Sources */ = {isa = PBXBuildFile; fileRef = 5D827662198863CC00C582AD /* ReaderSite.m */; };
		5D839AA8187F0D6B00811F4A /* PostFeaturedImageCell.m in Sources */ = {isa = PBXBuildFile; fileRef = 5D839AA7187F0D6B00811F4A /* PostFeaturedImageCell.m */; };
		5D839AAB187F0D8000811F4A /* PostGeolocationCell.m in Sources */ = {isa = PBXBuildFile; fileRef = 5D839AAA187F0D8000811F4A /* PostGeolocationCell.m */; };
		5D87E10C15F5120C0012C595 /* SettingsPageViewController.m in Sources */ = {isa = PBXBuildFile; fileRef = 5D87E10A15F5120C0012C595 /* SettingsPageViewController.m */; };
		5D8D53F119250412003C8859 /* BlogSelectorViewController.m in Sources */ = {isa = PBXBuildFile; fileRef = 5D8D53EE19250412003C8859 /* BlogSelectorViewController.m */; };
		5D8D53F219250412003C8859 /* WPComBlogSelectorViewController.m in Sources */ = {isa = PBXBuildFile; fileRef = 5D8D53F019250412003C8859 /* WPComBlogSelectorViewController.m */; };
		5D97C2F315CAF8D8009B44DD /* UINavigationController+KeyboardFix.m in Sources */ = {isa = PBXBuildFile; fileRef = 5D97C2F215CAF8D8009B44DD /* UINavigationController+KeyboardFix.m */; };
		5DA3EE12192508F700294E0B /* WPImageOptimizer.m in Sources */ = {isa = PBXBuildFile; fileRef = 5DA3EE0F192508F700294E0B /* WPImageOptimizer.m */; };
		5DA3EE13192508F700294E0B /* WPImageOptimizer+Private.m in Sources */ = {isa = PBXBuildFile; fileRef = 5DA3EE11192508F700294E0B /* WPImageOptimizer+Private.m */; };
		5DA3EE161925090A00294E0B /* MediaService.m in Sources */ = {isa = PBXBuildFile; fileRef = 5DA3EE151925090A00294E0B /* MediaService.m */; };
		5DA3EE1A1925111700294E0B /* WPImageOptimizerTest.m in Sources */ = {isa = PBXBuildFile; fileRef = 5DA3EE191925111700294E0B /* WPImageOptimizerTest.m */; };
		5DA5BF3D18E32DCF005F11F9 /* EditMediaViewController.m in Sources */ = {isa = PBXBuildFile; fileRef = 5DA5BF2818E32DCF005F11F9 /* EditMediaViewController.m */; };
		5DA5BF3E18E32DCF005F11F9 /* EditMediaViewController.xib in Resources */ = {isa = PBXBuildFile; fileRef = 5DA5BF2918E32DCF005F11F9 /* EditMediaViewController.xib */; };
		5DA5BF3F18E32DCF005F11F9 /* InputViewButton.m in Sources */ = {isa = PBXBuildFile; fileRef = 5DA5BF2B18E32DCF005F11F9 /* InputViewButton.m */; };
		5DA5BF4018E32DCF005F11F9 /* MediaBrowserCell.m in Sources */ = {isa = PBXBuildFile; fileRef = 5DA5BF2D18E32DCF005F11F9 /* MediaBrowserCell.m */; };
		5DA5BF4118E32DCF005F11F9 /* MediaBrowserViewController.m in Sources */ = {isa = PBXBuildFile; fileRef = 5DA5BF2F18E32DCF005F11F9 /* MediaBrowserViewController.m */; };
		5DA5BF4218E32DCF005F11F9 /* MediaBrowserViewController.xib in Resources */ = {isa = PBXBuildFile; fileRef = 5DA5BF3018E32DCF005F11F9 /* MediaBrowserViewController.xib */; };
		5DA5BF4318E32DCF005F11F9 /* MediaSearchFilterHeaderView.m in Sources */ = {isa = PBXBuildFile; fileRef = 5DA5BF3218E32DCF005F11F9 /* MediaSearchFilterHeaderView.m */; };
		5DA5BF4418E32DCF005F11F9 /* Theme.m in Sources */ = {isa = PBXBuildFile; fileRef = 5DA5BF3418E32DCF005F11F9 /* Theme.m */; };
		5DA5BF4518E32DCF005F11F9 /* ThemeBrowserCell.m in Sources */ = {isa = PBXBuildFile; fileRef = 5DA5BF3618E32DCF005F11F9 /* ThemeBrowserCell.m */; };
		5DA5BF4618E32DCF005F11F9 /* ThemeBrowserViewController.m in Sources */ = {isa = PBXBuildFile; fileRef = 5DA5BF3818E32DCF005F11F9 /* ThemeBrowserViewController.m */; };
		5DA5BF4718E32DCF005F11F9 /* ThemeDetailsViewController.m in Sources */ = {isa = PBXBuildFile; fileRef = 5DA5BF3A18E32DCF005F11F9 /* ThemeDetailsViewController.m */; };
		5DA5BF4818E32DCF005F11F9 /* WPLoadingView.m in Sources */ = {isa = PBXBuildFile; fileRef = 5DA5BF3C18E32DCF005F11F9 /* WPLoadingView.m */; };
		5DB3BA0518D0E7B600F3F3E9 /* WPPickerView.m in Sources */ = {isa = PBXBuildFile; fileRef = 5DB3BA0418D0E7B600F3F3E9 /* WPPickerView.m */; };
		5DB3BA0818D11D8D00F3F3E9 /* PublishDatePickerView.m in Sources */ = {isa = PBXBuildFile; fileRef = 5DB3BA0718D11D8D00F3F3E9 /* PublishDatePickerView.m */; };
		5DB4683B18A2E718004A89A9 /* LocationService.m in Sources */ = {isa = PBXBuildFile; fileRef = 5DB4683A18A2E718004A89A9 /* LocationService.m */; };
		5DB767411588F64D00EBE36C /* postPreview.html in Resources */ = {isa = PBXBuildFile; fileRef = 5DB767401588F64D00EBE36C /* postPreview.html */; };
		5DBCD9D218F3569F00B32229 /* ReaderTopic.m in Sources */ = {isa = PBXBuildFile; fileRef = 5DBCD9D118F3569F00B32229 /* ReaderTopic.m */; };
		5DBCD9D518F35D7500B32229 /* ReaderTopicService.m in Sources */ = {isa = PBXBuildFile; fileRef = 5DBCD9D418F35D7500B32229 /* ReaderTopicService.m */; };
		5DC02A3718E4C5BD009A1765 /* ThemeBrowserViewController.xib in Resources */ = {isa = PBXBuildFile; fileRef = 5DC02A3418E4C5BD009A1765 /* ThemeBrowserViewController.xib */; };
		5DC02A3818E4C5BD009A1765 /* ThemeDetailsViewController.xib in Resources */ = {isa = PBXBuildFile; fileRef = 5DC02A3518E4C5BD009A1765 /* ThemeDetailsViewController.xib */; };
		5DC02A3918E4C5BD009A1765 /* ThemeDetailsViewController~ipad.xib in Resources */ = {isa = PBXBuildFile; fileRef = 5DC02A3618E4C5BD009A1765 /* ThemeDetailsViewController~ipad.xib */; };
		5DC3A44D1610B9BC00A890BE /* UINavigationController+Rotation.m in Sources */ = {isa = PBXBuildFile; fileRef = 5DC3A44C1610B9BC00A890BE /* UINavigationController+Rotation.m */; };
		5DE8A0411912D95B00B2FF59 /* ReaderPostServiceTest.m in Sources */ = {isa = PBXBuildFile; fileRef = 5DE8A0401912D95B00B2FF59 /* ReaderPostServiceTest.m */; };
		5DEB61B4156FCD3400242C35 /* WPWebView.m in Sources */ = {isa = PBXBuildFile; fileRef = 5DEB61B3156FCD3400242C35 /* WPWebView.m */; };
		5DEB61B8156FCD5200242C35 /* WPChromelessWebViewController.m in Sources */ = {isa = PBXBuildFile; fileRef = 5DEB61B7156FCD5200242C35 /* WPChromelessWebViewController.m */; };
		5DF59C0B1770AE3A00171208 /* UILabel+SuggestSize.m in Sources */ = {isa = PBXBuildFile; fileRef = 5DF59C0A1770AE3A00171208 /* UILabel+SuggestSize.m */; };
		5DF738941965FAB900393584 /* SubscribedTopicsViewController.m in Sources */ = {isa = PBXBuildFile; fileRef = 5DF738931965FAB900393584 /* SubscribedTopicsViewController.m */; };
		5DF738971965FACD00393584 /* RecommendedTopicsViewController.m in Sources */ = {isa = PBXBuildFile; fileRef = 5DF738961965FACD00393584 /* RecommendedTopicsViewController.m */; };
		5DF7389A1965FB3C00393584 /* WPTableViewHandler.m in Sources */ = {isa = PBXBuildFile; fileRef = 5DF738991965FB3C00393584 /* WPTableViewHandler.m */; };
		5DF94E241962B90300359241 /* CommentViewController.m in Sources */ = {isa = PBXBuildFile; fileRef = 5DF94E231962B90300359241 /* CommentViewController.m */; };
		5DF94E2B1962B97D00359241 /* NewCommentsTableViewCell.m in Sources */ = {isa = PBXBuildFile; fileRef = 5DF94E261962B97D00359241 /* NewCommentsTableViewCell.m */; };
		5DF94E2D1962B97D00359241 /* NewPostTableViewCell.m in Sources */ = {isa = PBXBuildFile; fileRef = 5DF94E2A1962B97D00359241 /* NewPostTableViewCell.m */; };
		5DF94E301962B99C00359241 /* PostSettingsSelectionViewController.m in Sources */ = {isa = PBXBuildFile; fileRef = 5DF94E2F1962B99C00359241 /* PostSettingsSelectionViewController.m */; };
		5DF94E331962B9D800359241 /* WPAlertView.xib in Resources */ = {isa = PBXBuildFile; fileRef = 5DF94E311962B9D800359241 /* WPAlertView.xib */; };
		5DF94E341962B9D800359241 /* WPAlertViewSideBySide.xib in Resources */ = {isa = PBXBuildFile; fileRef = 5DF94E321962B9D800359241 /* WPAlertViewSideBySide.xib */; };
		5DF94E421962BAA700359241 /* WPContentActionView.m in Sources */ = {isa = PBXBuildFile; fileRef = 5DF94E371962BAA700359241 /* WPContentActionView.m */; };
		5DF94E431962BAA700359241 /* WPContentAttributionView.m in Sources */ = {isa = PBXBuildFile; fileRef = 5DF94E391962BAA700359241 /* WPContentAttributionView.m */; };
		5DF94E441962BAA700359241 /* WPContentViewBase.m in Sources */ = {isa = PBXBuildFile; fileRef = 5DF94E3B1962BAA700359241 /* WPContentViewBase.m */; };
		5DF94E451962BAA700359241 /* WPRichContentView.m in Sources */ = {isa = PBXBuildFile; fileRef = 5DF94E3D1962BAA700359241 /* WPRichContentView.m */; };
		5DF94E461962BAA700359241 /* WPRichTextView.m in Sources */ = {isa = PBXBuildFile; fileRef = 5DF94E3F1962BAA700359241 /* WPRichTextView.m */; };
		5DF94E471962BAA700359241 /* WPSimpleContentAttributionView.m in Sources */ = {isa = PBXBuildFile; fileRef = 5DF94E411962BAA700359241 /* WPSimpleContentAttributionView.m */; };
		5DF94E501962BAEB00359241 /* ReaderPostAttributionView.m in Sources */ = {isa = PBXBuildFile; fileRef = 5DF94E491962BAEB00359241 /* ReaderPostAttributionView.m */; };
		5DF94E511962BAEB00359241 /* ReaderPostContentView.m in Sources */ = {isa = PBXBuildFile; fileRef = 5DF94E4B1962BAEB00359241 /* ReaderPostContentView.m */; };
		5DF94E521962BAEB00359241 /* ReaderPostRichContentView.m in Sources */ = {isa = PBXBuildFile; fileRef = 5DF94E4D1962BAEB00359241 /* ReaderPostRichContentView.m */; };
		5DF94E531962BAEB00359241 /* ReaderPostSimpleContentView.m in Sources */ = {isa = PBXBuildFile; fileRef = 5DF94E4F1962BAEB00359241 /* ReaderPostSimpleContentView.m */; };
		5DFA9D1A196B1BA30061FF96 /* ReaderTopicServiceTest.m in Sources */ = {isa = PBXBuildFile; fileRef = 5DFA9D19196B1BA30061FF96 /* ReaderTopicServiceTest.m */; };
		7059CD210F332B6500A0660B /* WPCategoryTree.m in Sources */ = {isa = PBXBuildFile; fileRef = 7059CD200F332B6500A0660B /* WPCategoryTree.m */; };
		83043E55126FA31400EC9953 /* MessageUI.framework in Frameworks */ = {isa = PBXBuildFile; fileRef = 83043E54126FA31400EC9953 /* MessageUI.framework */; };
		8333FE0E11FF6EF200A495C1 /* EditSiteViewController.xib in Resources */ = {isa = PBXBuildFile; fileRef = 8333FE0D11FF6EF200A495C1 /* EditSiteViewController.xib */; };
		83418AAA11C9FA6E00ACF00C /* Comment.m in Sources */ = {isa = PBXBuildFile; fileRef = 83418AA911C9FA6E00ACF00C /* Comment.m */; };
		834CAE7C122D528A003DDF49 /* UIImage+Resize.m in Sources */ = {isa = PBXBuildFile; fileRef = 834CAE7B122D528A003DDF49 /* UIImage+Resize.m */; };
		834CAE9F122D56B1003DDF49 /* UIImage+Alpha.m in Sources */ = {isa = PBXBuildFile; fileRef = 834CAE9D122D56B1003DDF49 /* UIImage+Alpha.m */; };
		834CAEA0122D56B1003DDF49 /* UIImage+RoundedCorner.m in Sources */ = {isa = PBXBuildFile; fileRef = 834CAE9E122D56B1003DDF49 /* UIImage+RoundedCorner.m */; };
		834CE7341256D0DE0046A4A3 /* CFNetwork.framework in Frameworks */ = {isa = PBXBuildFile; fileRef = 834CE7331256D0DE0046A4A3 /* CFNetwork.framework */; };
		8350E49611D2C71E00A7B073 /* Media.m in Sources */ = {isa = PBXBuildFile; fileRef = 8350E49511D2C71E00A7B073 /* Media.m */; };
		8355D67E11D13EAD00A61362 /* MobileCoreServices.framework in Frameworks */ = {isa = PBXBuildFile; fileRef = 8355D67D11D13EAD00A61362 /* MobileCoreServices.framework */; };
		8355D7D911D260AA00A61362 /* CoreData.framework in Frameworks */ = {isa = PBXBuildFile; fileRef = 8355D7D811D260AA00A61362 /* CoreData.framework */; };
		835E2403126E66E50085940B /* AssetsLibrary.framework in Frameworks */ = {isa = PBXBuildFile; fileRef = 835E2402126E66E50085940B /* AssetsLibrary.framework */; settings = {ATTRIBUTES = (Weak, ); }; };
		83610AAA11F4AD2C00421116 /* WPcomLoginViewController.m in Sources */ = {isa = PBXBuildFile; fileRef = 83610AA811F4AD2C00421116 /* WPcomLoginViewController.m */; };
		8362C1041201E7CE00599347 /* WebSignupViewController-iPad.xib in Resources */ = {isa = PBXBuildFile; fileRef = 8362C1031201E7CE00599347 /* WebSignupViewController-iPad.xib */; };
		8370D10A11FA499A009D650F /* WPTableViewActivityCell.m in Sources */ = {isa = PBXBuildFile; fileRef = 8370D10911FA499A009D650F /* WPTableViewActivityCell.m */; };
		8370D10C11FA4A1B009D650F /* WPTableViewActivityCell.xib in Resources */ = {isa = PBXBuildFile; fileRef = 8370D10B11FA4A1B009D650F /* WPTableViewActivityCell.xib */; };
		8370D1BE11FA6295009D650F /* AddSiteViewController.xib in Resources */ = {isa = PBXBuildFile; fileRef = 8370D1BC11FA6295009D650F /* AddSiteViewController.xib */; };
		838C672E1210C3C300B09CA3 /* Post.m in Sources */ = {isa = PBXBuildFile; fileRef = 838C672D1210C3C300B09CA3 /* Post.m */; };
		8398EE9A11ACE63C000FE6E0 /* WebSignupViewController.xib in Resources */ = {isa = PBXBuildFile; fileRef = 8398EE9811ACE63C000FE6E0 /* WebSignupViewController.xib */; };
		83CAD4211235F9F4003DFA20 /* MediaObjectView.xib in Resources */ = {isa = PBXBuildFile; fileRef = 83CAD4201235F9F4003DFA20 /* MediaObjectView.xib */; };
		83D180FA12329B1A002DCCB0 /* EditPageViewController.m in Sources */ = {isa = PBXBuildFile; fileRef = 83D180F812329B1A002DCCB0 /* EditPageViewController.m */; };
		83F3E26011275E07004CD686 /* MapKit.framework in Frameworks */ = {isa = PBXBuildFile; fileRef = 83F3E25F11275E07004CD686 /* MapKit.framework */; };
		83F3E2D311276371004CD686 /* CoreLocation.framework in Frameworks */ = {isa = PBXBuildFile; fileRef = 83F3E2D211276371004CD686 /* CoreLocation.framework */; };
		83FEFC7611FF6C5A0078B462 /* EditSiteViewController.m in Sources */ = {isa = PBXBuildFile; fileRef = 83FEFC7411FF6C5A0078B462 /* EditSiteViewController.m */; };
		85149741171E13DF00B87F3F /* WPAsyncBlockOperation.m in Sources */ = {isa = PBXBuildFile; fileRef = 85149740171E13DF00B87F3F /* WPAsyncBlockOperation.m */; };
		8514DDA7190E2AB3009B6421 /* WPMediaMetadataExtractor.m in Sources */ = {isa = PBXBuildFile; fileRef = 8514DDA6190E2AB3009B6421 /* WPMediaMetadataExtractor.m */; };
		8516972C169D42F4006C5DED /* WPToast.m in Sources */ = {isa = PBXBuildFile; fileRef = 8516972B169D42F4006C5DED /* WPToast.m */; };
		851734431798C64700A30E27 /* NSURL+Util.m in Sources */ = {isa = PBXBuildFile; fileRef = 851734421798C64700A30E27 /* NSURL+Util.m */; };
		8525398B171761D9003F6B32 /* WPComLanguages.m in Sources */ = {isa = PBXBuildFile; fileRef = 8525398A171761D9003F6B32 /* WPComLanguages.m */; };
		85435BEA190F837500E868D0 /* WPUploadStatusView.m in Sources */ = {isa = PBXBuildFile; fileRef = 85435BE9190F837500E868D0 /* WPUploadStatusView.m */; };
		857610D618C0377300EDF406 /* StatsWebViewController.m in Sources */ = {isa = PBXBuildFile; fileRef = 857610D518C0377300EDF406 /* StatsWebViewController.m */; };
		858DE40F1730384F000AC628 /* LoginViewController.m in Sources */ = {isa = PBXBuildFile; fileRef = 858DE40E1730384F000AC628 /* LoginViewController.m */; };
		859CFD46190E3198005FB217 /* WPMediaUploader.m in Sources */ = {isa = PBXBuildFile; fileRef = 859CFD45190E3198005FB217 /* WPMediaUploader.m */; };
		859F761D18F2159800EF8D5D /* WPAnalyticsTrackerMixpanelInstructionsForStat.m in Sources */ = {isa = PBXBuildFile; fileRef = 859F761C18F2159800EF8D5D /* WPAnalyticsTrackerMixpanelInstructionsForStat.m */; };
		85AD6AEC173CCF9E002CB896 /* WPNUXPrimaryButton.m in Sources */ = {isa = PBXBuildFile; fileRef = 85AD6AEB173CCF9E002CB896 /* WPNUXPrimaryButton.m */; };
		85AD6AEF173CCFDC002CB896 /* WPNUXSecondaryButton.m in Sources */ = {isa = PBXBuildFile; fileRef = 85AD6AEE173CCFDC002CB896 /* WPNUXSecondaryButton.m */; };
		85B6F74F1742DA1E00CE7F3A /* WPNUXMainButton.m in Sources */ = {isa = PBXBuildFile; fileRef = 85B6F74E1742DA1D00CE7F3A /* WPNUXMainButton.m */; };
		85B6F7521742DAE800CE7F3A /* WPNUXBackButton.m in Sources */ = {isa = PBXBuildFile; fileRef = 85B6F7511742DAE800CE7F3A /* WPNUXBackButton.m */; };
		85C720B11730CEFA00460645 /* WPWalkthroughTextField.m in Sources */ = {isa = PBXBuildFile; fileRef = 85C720B01730CEFA00460645 /* WPWalkthroughTextField.m */; };
		85D08A7117342ECE00E2BBCA /* AddUsersBlogCell.m in Sources */ = {isa = PBXBuildFile; fileRef = 85D08A7017342ECE00E2BBCA /* AddUsersBlogCell.m */; };
		85D2275918F1EB8A001DA8DA /* WPAnalyticsTrackerMixpanel.m in Sources */ = {isa = PBXBuildFile; fileRef = 85D2275818F1EB8A001DA8DA /* WPAnalyticsTrackerMixpanel.m */; };
		85D80558171630B30075EEAC /* DotCom-Languages.plist in Resources */ = {isa = PBXBuildFile; fileRef = 85D80557171630B30075EEAC /* DotCom-Languages.plist */; };
		85D8055D171631F10075EEAC /* SelectWPComLanguageViewController.m in Sources */ = {isa = PBXBuildFile; fileRef = 85D8055C171631F10075EEAC /* SelectWPComLanguageViewController.m */; };
		85DA8C4418F3F29A0074C8A4 /* WPAnalyticsTrackerWPCom.m in Sources */ = {isa = PBXBuildFile; fileRef = 85DA8C4318F3F29A0074C8A4 /* WPAnalyticsTrackerWPCom.m */; };
		85E105861731A597001071A3 /* WPWalkthroughOverlayView.m in Sources */ = {isa = PBXBuildFile; fileRef = 85E105851731A597001071A3 /* WPWalkthroughOverlayView.m */; };
		85EC44D41739826A00686604 /* CreateAccountAndBlogViewController.m in Sources */ = {isa = PBXBuildFile; fileRef = 85EC44D31739826A00686604 /* CreateAccountAndBlogViewController.m */; };
		85ED988817DFA00000090D0B /* Images.xcassets in Resources */ = {isa = PBXBuildFile; fileRef = 85ED988717DFA00000090D0B /* Images.xcassets */; };
		930FD0A619882742000CC81D /* BlogServiceTest.m in Sources */ = {isa = PBXBuildFile; fileRef = 930FD0A519882742000CC81D /* BlogServiceTest.m */; };
		931DF4D618D09A2F00540BDD /* InfoPlist.strings in Resources */ = {isa = PBXBuildFile; fileRef = 931DF4D818D09A2F00540BDD /* InfoPlist.strings */; };
		93594BD5191D2F5A0079E6B2 /* stats-batch.json in Resources */ = {isa = PBXBuildFile; fileRef = 93594BD4191D2F5A0079E6B2 /* stats-batch.json */; };
		93740DC917D8F85600C41B2F /* WPAlertView.h in Resources */ = {isa = PBXBuildFile; fileRef = 93740DC817D8F85600C41B2F /* WPAlertView.h */; };
		93740DCB17D8F86700C41B2F /* WPAlertView.m in Sources */ = {isa = PBXBuildFile; fileRef = 93740DCA17D8F86700C41B2F /* WPAlertView.m */; };
		93A3F7DE1843F6F00082FEEA /* CoreTelephony.framework in Frameworks */ = {isa = PBXBuildFile; fileRef = 93A3F7DD1843F6F00082FEEA /* CoreTelephony.framework */; };
		93C1147F18EC5DD500DAC95C /* AccountService.m in Sources */ = {isa = PBXBuildFile; fileRef = 93C1147E18EC5DD500DAC95C /* AccountService.m */; };
		93C1148518EDF6E100DAC95C /* BlogService.m in Sources */ = {isa = PBXBuildFile; fileRef = 93C1148418EDF6E100DAC95C /* BlogService.m */; };
		93C4864F181043D700A24725 /* ActivityLogDetailViewController.m in Sources */ = {isa = PBXBuildFile; fileRef = 93069F581762410B000C966D /* ActivityLogDetailViewController.m */; };
		93C486501810442200A24725 /* SupportViewController.m in Sources */ = {isa = PBXBuildFile; fileRef = 93027BB71758332300483FFD /* SupportViewController.m */; };
		93C486511810445D00A24725 /* ActivityLogViewController.m in Sources */ = {isa = PBXBuildFile; fileRef = 93069F55176237A4000C966D /* ActivityLogViewController.m */; };
		93CD939319099BE70049096E /* authtoken.json in Resources */ = {isa = PBXBuildFile; fileRef = 93CD939219099BE70049096E /* authtoken.json */; };
		93D6D64A1924FDAD00A4F44A /* CategoryServiceRemote.m in Sources */ = {isa = PBXBuildFile; fileRef = 93D6D6471924FDAD00A4F44A /* CategoryServiceRemote.m */; };
		93FA59DD18D88C1C001446BC /* CategoryService.m in Sources */ = {isa = PBXBuildFile; fileRef = 93FA59DC18D88C1C001446BC /* CategoryService.m */; };
		A01C542E0E24E88400D411F2 /* SystemConfiguration.framework in Frameworks */ = {isa = PBXBuildFile; fileRef = A01C542D0E24E88400D411F2 /* SystemConfiguration.framework */; };
		A01C55480E25E0D000D411F2 /* defaultPostTemplate.html in Resources */ = {isa = PBXBuildFile; fileRef = A01C55470E25E0D000D411F2 /* defaultPostTemplate.html */; };
		A0E293F10E21027E00C6919C /* WPAddCategoryViewController.m in Sources */ = {isa = PBXBuildFile; fileRef = A0E293F00E21027E00C6919C /* WPAddCategoryViewController.m */; };
		A25EBD87156E330600530E3D /* WPTableViewController.m in Sources */ = {isa = PBXBuildFile; fileRef = A25EBD86156E330600530E3D /* WPTableViewController.m */; };
		A2787D0219002AB1000D6CA6 /* HelpshiftConfig.plist in Resources */ = {isa = PBXBuildFile; fileRef = A2787D0119002AB1000D6CA6 /* HelpshiftConfig.plist */; };
		A2DC5B1A1953451B009584C3 /* WPNUXHelpBadgeLabel.m in Sources */ = {isa = PBXBuildFile; fileRef = A2DC5B191953451B009584C3 /* WPNUXHelpBadgeLabel.m */; };
		ACBAB5FE0E121C7300F38795 /* PostSettingsViewController.m in Sources */ = {isa = PBXBuildFile; fileRef = ACBAB5FD0E121C7300F38795 /* PostSettingsViewController.m */; };
		ACBAB6860E1247F700F38795 /* PostPreviewViewController.m in Sources */ = {isa = PBXBuildFile; fileRef = ACBAB6850E1247F700F38795 /* PostPreviewViewController.m */; };
		ACC156CC0E10E67600D6E1A0 /* EditPostViewController.m in Sources */ = {isa = PBXBuildFile; fileRef = ACC156CB0E10E67600D6E1A0 /* EditPostViewController.m */; };
		ADF544C2195A0F620092213D /* CustomHighlightButton.m in Sources */ = {isa = PBXBuildFile; fileRef = ADF544C1195A0F620092213D /* CustomHighlightButton.m */; };
		B50EC90919896B3C00416D6E /* NotificationHeaderView.m in Sources */ = {isa = PBXBuildFile; fileRef = B50EC90819896B3C00416D6E /* NotificationHeaderView.m */; };
		B51D9A7E19634D4400CA857B /* Noticons-Regular.otf in Resources */ = {isa = PBXBuildFile; fileRef = B55853F419630AF900FAF6C3 /* Noticons-Regular.otf */; };
		B53F306719780D810019FA34 /* NSDate+ISO8601.m in Sources */ = {isa = PBXBuildFile; fileRef = B53F306619780D810019FA34 /* NSDate+ISO8601.m */; };
		B55853F31962337500FAF6C3 /* NSScanner+Helpers.m in Sources */ = {isa = PBXBuildFile; fileRef = B55853F21962337500FAF6C3 /* NSScanner+Helpers.m */; };
<<<<<<< HEAD
		B55853F719630D5400FAF6C3 /* NSAttributedString+Util.m in Sources */ = {isa = PBXBuildFile; fileRef = B55853F619630D5400FAF6C3 /* NSAttributedString+Util.m */; };
		B55853FC19630E7900FAF6C3 /* Notification.m in Sources */ = {isa = PBXBuildFile; fileRef = B55853F919630E7900FAF6C3 /* Notification.m */; };
		B55853FD19630E7900FAF6C3 /* Notification+UI.m in Sources */ = {isa = PBXBuildFile; fileRef = B55853FB19630E7900FAF6C3 /* Notification+UI.m */; };
		B558540A1963197200FAF6C3 /* NoteBlockImageTableViewCell.m in Sources */ = {isa = PBXBuildFile; fileRef = B55854011963197200FAF6C3 /* NoteBlockImageTableViewCell.m */; };
		B558540B1963197200FAF6C3 /* NoteBlockTextTableViewCell.m in Sources */ = {isa = PBXBuildFile; fileRef = B55854041963197200FAF6C3 /* NoteBlockTextTableViewCell.m */; };
		B558540C1963197200FAF6C3 /* NoteBlockUserTableViewCell.m in Sources */ = {isa = PBXBuildFile; fileRef = B55854061963197200FAF6C3 /* NoteBlockUserTableViewCell.m */; };
		B558540D1963197200FAF6C3 /* NoteTableViewCell.m in Sources */ = {isa = PBXBuildFile; fileRef = B55854081963197200FAF6C3 /* NoteTableViewCell.m */; };
		B558541319631A1000FAF6C3 /* NotificationDetailsViewController.m in Sources */ = {isa = PBXBuildFile; fileRef = B558540F19631A1000FAF6C3 /* NotificationDetailsViewController.m */; };
		B558541419631A1000FAF6C3 /* Notifications.storyboard in Resources */ = {isa = PBXBuildFile; fileRef = B558541019631A1000FAF6C3 /* Notifications.storyboard */; };
		B558541519631A1000FAF6C3 /* WPStyleGuide+Notifications.m in Sources */ = {isa = PBXBuildFile; fileRef = B558541219631A1000FAF6C3 /* WPStyleGuide+Notifications.m */; };
		B586593F197EE15900F67E57 /* Merriweather-Bold.ttf in Resources */ = {isa = PBXBuildFile; fileRef = 462F4E0F183867AE0028D2F8 /* Merriweather-Bold.ttf */; };
		B59ED1531974869300D17F40 /* UITableView+Helpers.m in Sources */ = {isa = PBXBuildFile; fileRef = B59ED1521974869300D17F40 /* UITableView+Helpers.m */; };
=======
		B5AB733D19901F85005F5044 /* WPNoResultsView+AnimatedBox.m in Sources */ = {isa = PBXBuildFile; fileRef = B5AB733C19901F85005F5044 /* WPNoResultsView+AnimatedBox.m */; };
>>>>>>> da29a775
		B5CC05F61962150600975CAC /* Constants.m in Sources */ = {isa = PBXBuildFile; fileRef = B5CC05F51962150600975CAC /* Constants.m */; };
		B5CC05F91962186D00975CAC /* Meta.m in Sources */ = {isa = PBXBuildFile; fileRef = B5CC05F81962186D00975CAC /* Meta.m */; };
		B5CC05FC196218E100975CAC /* XMLParserCollecter.m in Sources */ = {isa = PBXBuildFile; fileRef = B5CC05FB196218E100975CAC /* XMLParserCollecter.m */; };
		B5F015CB195DFD7600F6ECF2 /* WordPressActivity.m in Sources */ = {isa = PBXBuildFile; fileRef = B5F015CA195DFD7600F6ECF2 /* WordPressActivity.m */; };
		C533CF350E6D3ADA000C3DE8 /* CommentsViewController.m in Sources */ = {isa = PBXBuildFile; fileRef = C533CF340E6D3ADA000C3DE8 /* CommentsViewController.m */; };
		C545E0A21811B9880020844C /* ContextManager.m in Sources */ = {isa = PBXBuildFile; fileRef = C545E0A11811B9880020844C /* ContextManager.m */; };
		C56636E91868D0CE00226AAB /* StatsViewController.m in Sources */ = {isa = PBXBuildFile; fileRef = C56636E71868D0CE00226AAB /* StatsViewController.m */; };
		C57A31A4183D2111007745B9 /* NotificationsManager.m in Sources */ = {isa = PBXBuildFile; fileRef = C57A31A3183D2111007745B9 /* NotificationsManager.m */; };
		C58349C51806F95100B64089 /* IOS7CorrectedTextView.m in Sources */ = {isa = PBXBuildFile; fileRef = C58349C41806F95100B64089 /* IOS7CorrectedTextView.m */; };
		C5CFDC2A184F962B00097B05 /* CoreDataConcurrencyTest.m in Sources */ = {isa = PBXBuildFile; fileRef = C5CFDC29184F962B00097B05 /* CoreDataConcurrencyTest.m */; };
		CC0E20AE15B87DA100D3468B /* WPWebBridge.m in Sources */ = {isa = PBXBuildFile; fileRef = CC0E20AD15B87DA100D3468B /* WPWebBridge.m */; };
		CC1D80141656D938002A542F /* NotificationsViewController.m in Sources */ = {isa = PBXBuildFile; fileRef = CC1D80121656D937002A542F /* NotificationsViewController.m */; };
		CC24E5EF1577D1EA00A6D5B5 /* WPFriendFinderViewController.m in Sources */ = {isa = PBXBuildFile; fileRef = CC24E5EE1577D1EA00A6D5B5 /* WPFriendFinderViewController.m */; };
		CC24E5F11577DBC300A6D5B5 /* AddressBook.framework in Frameworks */ = {isa = PBXBuildFile; fileRef = CC24E5F01577DBC300A6D5B5 /* AddressBook.framework */; };
		CC24E5F51577E16B00A6D5B5 /* Accounts.framework in Frameworks */ = {isa = PBXBuildFile; fileRef = CC24E5F41577E16B00A6D5B5 /* Accounts.framework */; settings = {ATTRIBUTES = (Weak, ); }; };
		CC701658185A7513007B37DB /* InlineComposeToolbarView.m in Sources */ = {isa = PBXBuildFile; fileRef = CC701655185A7513007B37DB /* InlineComposeToolbarView.m */; };
		CC701659185A7513007B37DB /* InlineComposeView.m in Sources */ = {isa = PBXBuildFile; fileRef = CC701657185A7513007B37DB /* InlineComposeView.m */; };
		CC70165B185A7536007B37DB /* InlineComposeView.xib in Resources */ = {isa = PBXBuildFile; fileRef = CC70165A185A7536007B37DB /* InlineComposeView.xib */; };
		CC70165E185BB97A007B37DB /* ReaderCommentPublisher.m in Sources */ = {isa = PBXBuildFile; fileRef = CC70165D185BB97A007B37DB /* ReaderCommentPublisher.m */; };
		CCEF153114C9EA050001176D /* WPWebAppViewController.m in Sources */ = {isa = PBXBuildFile; fileRef = CCEF153014C9EA050001176D /* WPWebAppViewController.m */; };
		CEBD3EAB0FF1BA3B00C1396E /* Blog.m in Sources */ = {isa = PBXBuildFile; fileRef = CEBD3EAA0FF1BA3B00C1396E /* Blog.m */; };
		E100C6BB1741473000AE48D8 /* WordPress-11-12.xcmappingmodel in Sources */ = {isa = PBXBuildFile; fileRef = E100C6BA1741472F00AE48D8 /* WordPress-11-12.xcmappingmodel */; };
		E10675C8183F82E900E5CE5C /* SettingsViewControllerTest.m in Sources */ = {isa = PBXBuildFile; fileRef = E10675C7183F82E900E5CE5C /* SettingsViewControllerTest.m */; };
		E10675CA183FA78E00E5CE5C /* XCTest.framework in Frameworks */ = {isa = PBXBuildFile; fileRef = E10675C9183FA78E00E5CE5C /* XCTest.framework */; };
		E10A2E9B134E8AD3007643F9 /* PostAnnotation.m in Sources */ = {isa = PBXBuildFile; fileRef = 833AF25A114575A50016DE8F /* PostAnnotation.m */; };
		E10B3652158F2D3F00419A93 /* QuartzCore.framework in Frameworks */ = {isa = PBXBuildFile; fileRef = E10B3651158F2D3F00419A93 /* QuartzCore.framework */; };
		E10B3654158F2D4500419A93 /* UIKit.framework in Frameworks */ = {isa = PBXBuildFile; fileRef = E10B3653158F2D4500419A93 /* UIKit.framework */; };
		E10B3655158F2D7800419A93 /* CoreGraphics.framework in Frameworks */ = {isa = PBXBuildFile; fileRef = 834CE7371256D0F60046A4A3 /* CoreGraphics.framework */; };
		E10DB0081771926D00B7A0A3 /* GooglePlusActivity.m in Sources */ = {isa = PBXBuildFile; fileRef = E10DB0071771926D00B7A0A3 /* GooglePlusActivity.m */; };
		E114D79A153D85A800984182 /* WPError.m in Sources */ = {isa = PBXBuildFile; fileRef = E114D799153D85A800984182 /* WPError.m */; };
		E1249B4319408C910035E895 /* RemoteComment.m in Sources */ = {isa = PBXBuildFile; fileRef = E1249B4219408C910035E895 /* RemoteComment.m */; };
		E1249B4619408D0F0035E895 /* CommentServiceRemoteXMLRPC.m in Sources */ = {isa = PBXBuildFile; fileRef = E1249B4519408D0F0035E895 /* CommentServiceRemoteXMLRPC.m */; };
		E1249B4B1940AECC0035E895 /* CommentServiceRemoteREST.m in Sources */ = {isa = PBXBuildFile; fileRef = E1249B4A1940AECC0035E895 /* CommentServiceRemoteREST.m */; };
		E125443C12BF5A7200D87A0A /* WordPress.xcdatamodeld in Sources */ = {isa = PBXBuildFile; fileRef = E125443B12BF5A7200D87A0A /* WordPress.xcdatamodeld */; };
		E125445612BF5B3900D87A0A /* Category.m in Sources */ = {isa = PBXBuildFile; fileRef = E125445512BF5B3900D87A0A /* Category.m */; };
		E125451812BF68F900D87A0A /* Page.m in Sources */ = {isa = PBXBuildFile; fileRef = E125451712BF68F900D87A0A /* Page.m */; };
		E131CB5216CACA6B004B0314 /* CoreText.framework in Frameworks */ = {isa = PBXBuildFile; fileRef = E131CB5116CACA6B004B0314 /* CoreText.framework */; };
		E131CB5416CACB05004B0314 /* libxml2.dylib in Frameworks */ = {isa = PBXBuildFile; fileRef = E131CB5316CACB05004B0314 /* libxml2.dylib */; };
		E131CB5616CACF1E004B0314 /* get-user-blogs_has-blog.json in Resources */ = {isa = PBXBuildFile; fileRef = E131CB5516CACF1E004B0314 /* get-user-blogs_has-blog.json */; };
		E131CB5816CACFB4004B0314 /* get-user-blogs_doesnt-have-blog.json in Resources */ = {isa = PBXBuildFile; fileRef = E131CB5716CACFB4004B0314 /* get-user-blogs_doesnt-have-blog.json */; };
		E131CB5E16CAD659004B0314 /* AsyncTestHelper.m in Sources */ = {isa = PBXBuildFile; fileRef = E131CB5D16CAD659004B0314 /* AsyncTestHelper.m */; };
		E13EB7A5157D230000885780 /* WordPressComApi.m in Sources */ = {isa = PBXBuildFile; fileRef = E13EB7A4157D230000885780 /* WordPressComApi.m */; };
		E13F23C314FE84600081D9CC /* NSMutableDictionary+Helpers.m in Sources */ = {isa = PBXBuildFile; fileRef = E13F23C214FE84600081D9CC /* NSMutableDictionary+Helpers.m */; };
		E149D64E19349E69006A843D /* AccountServiceRemoteREST.m in Sources */ = {isa = PBXBuildFile; fileRef = E149D64619349E69006A843D /* AccountServiceRemoteREST.m */; };
		E149D64F19349E69006A843D /* AccountServiceRemoteXMLRPC.m in Sources */ = {isa = PBXBuildFile; fileRef = E149D64819349E69006A843D /* AccountServiceRemoteXMLRPC.m */; };
		E149D65019349E69006A843D /* MediaServiceRemoteREST.m in Sources */ = {isa = PBXBuildFile; fileRef = E149D64B19349E69006A843D /* MediaServiceRemoteREST.m */; };
		E149D65119349E69006A843D /* MediaServiceRemoteXMLRPC.m in Sources */ = {isa = PBXBuildFile; fileRef = E149D64D19349E69006A843D /* MediaServiceRemoteXMLRPC.m */; };
		E14D65C817E09664007E3EA4 /* Social.framework in Frameworks */ = {isa = PBXBuildFile; fileRef = E14D65C717E09663007E3EA4 /* Social.framework */; };
		E15051CB16CA5DDB00D3DDDC /* Blog+Jetpack.m in Sources */ = {isa = PBXBuildFile; fileRef = E15051CA16CA5DDB00D3DDDC /* Blog+Jetpack.m */; };
		E150520C16CAC5C400D3DDDC /* BlogJetpackTest.m in Sources */ = {isa = PBXBuildFile; fileRef = E150520B16CAC5C400D3DDDC /* BlogJetpackTest.m */; };
		E150520F16CAC75A00D3DDDC /* CoreDataTestHelper.m in Sources */ = {isa = PBXBuildFile; fileRef = E150520E16CAC75A00D3DDDC /* CoreDataTestHelper.m */; };
		E1523EB516D3B305002C5A36 /* InstapaperActivity.m in Sources */ = {isa = PBXBuildFile; fileRef = E1523EB416D3B305002C5A36 /* InstapaperActivity.m */; };
		E1556CF2193F6FE900FC52EA /* CommentService.m in Sources */ = {isa = PBXBuildFile; fileRef = E1556CF1193F6FE900FC52EA /* CommentService.m */; };
		E15618FD16DB8677006532C4 /* UIKitTestHelper.m in Sources */ = {isa = PBXBuildFile; fileRef = E15618FC16DB8677006532C4 /* UIKitTestHelper.m */; };
		E15618FF16DBA983006532C4 /* xmlrpc-response-newpost.xml in Resources */ = {isa = PBXBuildFile; fileRef = E15618FE16DBA983006532C4 /* xmlrpc-response-newpost.xml */; };
		E156190116DBABDE006532C4 /* xmlrpc-response-getpost.xml in Resources */ = {isa = PBXBuildFile; fileRef = E156190016DBABDE006532C4 /* xmlrpc-response-getpost.xml */; };
		E16AB92E14D978240047A2E5 /* Foundation.framework in Frameworks */ = {isa = PBXBuildFile; fileRef = 1D30AB110D05D00D00671497 /* Foundation.framework */; };
		E16AB93414D978240047A2E5 /* InfoPlist.strings in Resources */ = {isa = PBXBuildFile; fileRef = E16AB93214D978240047A2E5 /* InfoPlist.strings */; };
		E174F6E6172A73960004F23A /* WPAccount.m in Sources */ = {isa = PBXBuildFile; fileRef = E105E9CE1726955600C0D9E7 /* WPAccount.m */; };
		E1756E651694A99400D9EC00 /* WordPressComApiCredentials.m in Sources */ = {isa = PBXBuildFile; fileRef = E1756E641694A99400D9EC00 /* WordPressComApiCredentials.m */; };
		E18165FD14E4428B006CE885 /* loader.html in Resources */ = {isa = PBXBuildFile; fileRef = E18165FC14E4428B006CE885 /* loader.html */; };
		E183BD7417621D87000B0822 /* WPCookie.m in Sources */ = {isa = PBXBuildFile; fileRef = E183BD7317621D86000B0822 /* WPCookie.m */; };
		E183EC9C16B215FE00C2EB11 /* SystemConfiguration.framework in Frameworks */ = {isa = PBXBuildFile; fileRef = A01C542D0E24E88400D411F2 /* SystemConfiguration.framework */; };
		E183EC9D16B2160200C2EB11 /* MobileCoreServices.framework in Frameworks */ = {isa = PBXBuildFile; fileRef = 8355D67D11D13EAD00A61362 /* MobileCoreServices.framework */; };
		E183ECA216B2179B00C2EB11 /* Accounts.framework in Frameworks */ = {isa = PBXBuildFile; fileRef = CC24E5F41577E16B00A6D5B5 /* Accounts.framework */; };
		E183ECA316B2179B00C2EB11 /* AddressBook.framework in Frameworks */ = {isa = PBXBuildFile; fileRef = CC24E5F01577DBC300A6D5B5 /* AddressBook.framework */; };
		E183ECA416B2179B00C2EB11 /* AssetsLibrary.framework in Frameworks */ = {isa = PBXBuildFile; fileRef = 835E2402126E66E50085940B /* AssetsLibrary.framework */; };
		E183ECA516B2179B00C2EB11 /* AudioToolbox.framework in Frameworks */ = {isa = PBXBuildFile; fileRef = 374CB16115B93C0800DD0EBC /* AudioToolbox.framework */; };
		E183ECA616B2179B00C2EB11 /* AVFoundation.framework in Frameworks */ = {isa = PBXBuildFile; fileRef = E1A386C714DB05C300954CF8 /* AVFoundation.framework */; };
		E183ECA716B2179B00C2EB11 /* CFNetwork.framework in Frameworks */ = {isa = PBXBuildFile; fileRef = 834CE7331256D0DE0046A4A3 /* CFNetwork.framework */; };
		E183ECA816B2179B00C2EB11 /* CoreData.framework in Frameworks */ = {isa = PBXBuildFile; fileRef = 8355D7D811D260AA00A61362 /* CoreData.framework */; };
		E183ECA916B2179B00C2EB11 /* CoreLocation.framework in Frameworks */ = {isa = PBXBuildFile; fileRef = 83F3E2D211276371004CD686 /* CoreLocation.framework */; };
		E183ECAA16B2179B00C2EB11 /* CoreMedia.framework in Frameworks */ = {isa = PBXBuildFile; fileRef = E1A386C914DB05F700954CF8 /* CoreMedia.framework */; };
		E183ECAB16B2179B00C2EB11 /* ImageIO.framework in Frameworks */ = {isa = PBXBuildFile; fileRef = FD3D6D2B1349F5D30061136A /* ImageIO.framework */; };
		E183ECAC16B2179B00C2EB11 /* libiconv.dylib in Frameworks */ = {isa = PBXBuildFile; fileRef = FD21397E13128C5300099582 /* libiconv.dylib */; };
		E183ECAD16B2179B00C2EB11 /* libz.dylib in Frameworks */ = {isa = PBXBuildFile; fileRef = E19DF740141F7BDD000002F3 /* libz.dylib */; };
		E183ECAE16B2179B00C2EB11 /* MapKit.framework in Frameworks */ = {isa = PBXBuildFile; fileRef = 83F3E25F11275E07004CD686 /* MapKit.framework */; };
		E183ECAF16B2179B00C2EB11 /* MediaPlayer.framework in Frameworks */ = {isa = PBXBuildFile; fileRef = 83FB4D3E122C38F700DB9506 /* MediaPlayer.framework */; };
		E183ECB016B2179B00C2EB11 /* MessageUI.framework in Frameworks */ = {isa = PBXBuildFile; fileRef = 83043E54126FA31400EC9953 /* MessageUI.framework */; };
		E183ECB116B2179B00C2EB11 /* Security.framework in Frameworks */ = {isa = PBXBuildFile; fileRef = 296890770FE971DC00770264 /* Security.framework */; };
		E183ECB216B2179B00C2EB11 /* Twitter.framework in Frameworks */ = {isa = PBXBuildFile; fileRef = CC24E5F21577DFF400A6D5B5 /* Twitter.framework */; };
		E18EE94B19349EAE00B0A40C /* AccountServiceRemote.m in Sources */ = {isa = PBXBuildFile; fileRef = E18EE94A19349EAE00B0A40C /* AccountServiceRemote.m */; };
		E18EE94E19349EBA00B0A40C /* BlogServiceRemote.m in Sources */ = {isa = PBXBuildFile; fileRef = E18EE94D19349EBA00B0A40C /* BlogServiceRemote.m */; };
		E18EE95119349EC300B0A40C /* ReaderTopicServiceRemote.m in Sources */ = {isa = PBXBuildFile; fileRef = E18EE95019349EC300B0A40C /* ReaderTopicServiceRemote.m */; };
		E19DF741141F7BDD000002F3 /* libz.dylib in Frameworks */ = {isa = PBXBuildFile; fileRef = E19DF740141F7BDD000002F3 /* libz.dylib */; };
		E1A03EE217422DCF0085D192 /* BlogToAccount.m in Sources */ = {isa = PBXBuildFile; fileRef = E1A03EE117422DCE0085D192 /* BlogToAccount.m */; };
		E1A03F48174283E10085D192 /* BlogToJetpackAccount.m in Sources */ = {isa = PBXBuildFile; fileRef = E1A03F47174283E00085D192 /* BlogToJetpackAccount.m */; };
		E1A0FAE7162F11CF0063B098 /* UIDevice+WordPressIdentifier.m in Sources */ = {isa = PBXBuildFile; fileRef = E1A0FAE6162F11CE0063B098 /* UIDevice+WordPressIdentifier.m */; };
		E1A386C814DB05C300954CF8 /* AVFoundation.framework in Frameworks */ = {isa = PBXBuildFile; fileRef = E1A386C714DB05C300954CF8 /* AVFoundation.framework */; };
		E1A386CA14DB05F700954CF8 /* CoreMedia.framework in Frameworks */ = {isa = PBXBuildFile; fileRef = E1A386C914DB05F700954CF8 /* CoreMedia.framework */; };
		E1A386CB14DB063800954CF8 /* MediaPlayer.framework in Frameworks */ = {isa = PBXBuildFile; fileRef = 83FB4D3E122C38F700DB9506 /* MediaPlayer.framework */; };
		E1AB07AD1578D34300D6AD64 /* SettingsViewController.m in Sources */ = {isa = PBXBuildFile; fileRef = E1AB07AC1578D34300D6AD64 /* SettingsViewController.m */; };
		E1AC282D18282423004D394C /* SFHFKeychainUtils.m in Sources */ = {isa = PBXBuildFile; fileRef = 292CECFF1027259000BD407D /* SFHFKeychainUtils.m */; settings = {COMPILER_FLAGS = "-fno-objc-arc"; }; };
		E1B4A9E112FC8B1000EB3F67 /* EGORefreshTableHeaderView.m in Sources */ = {isa = PBXBuildFile; fileRef = E1B4A9E012FC8B1000EB3F67 /* EGORefreshTableHeaderView.m */; };
		E1B62A7B13AA61A100A6FCA4 /* WPWebViewController.m in Sources */ = {isa = PBXBuildFile; fileRef = E1B62A7A13AA61A100A6FCA4 /* WPWebViewController.m */; };
		E1CCFB33175D62500016BD8A /* Crashlytics.framework in Frameworks */ = {isa = PBXBuildFile; fileRef = E1CCFB32175D624F0016BD8A /* Crashlytics.framework */; };
		E1D04D7E19374CFE002FADD7 /* BlogServiceRemoteXMLRPC.m in Sources */ = {isa = PBXBuildFile; fileRef = E1D04D7D19374CFE002FADD7 /* BlogServiceRemoteXMLRPC.m */; };
		E1D04D8119374EAF002FADD7 /* BlogServiceRemoteProxy.m in Sources */ = {isa = PBXBuildFile; fileRef = E1D04D8019374EAF002FADD7 /* BlogServiceRemoteProxy.m */; };
		E1D04D8419374F2C002FADD7 /* BlogServiceRemoteREST.m in Sources */ = {isa = PBXBuildFile; fileRef = E1D04D8319374F2C002FADD7 /* BlogServiceRemoteREST.m */; };
		E1D062D4177C685C00644185 /* ContentActionButton.m in Sources */ = {isa = PBXBuildFile; fileRef = E1D062D3177C685700644185 /* ContentActionButton.m */; };
		E1D086E2194214C600F0CC19 /* NSDate+WordPressJSON.m in Sources */ = {isa = PBXBuildFile; fileRef = E1D086E1194214C600F0CC19 /* NSDate+WordPressJSON.m */; };
		E1D0D81616D3B86800E33F4C /* SafariActivity.m in Sources */ = {isa = PBXBuildFile; fileRef = E1D0D81516D3B86800E33F4C /* SafariActivity.m */; };
		E1D0D82916D3D19200E33F4C /* PocketAPI.m in Sources */ = {isa = PBXBuildFile; fileRef = E1D0D82116D3D19200E33F4C /* PocketAPI.m */; settings = {COMPILER_FLAGS = "-fno-objc-arc"; }; };
		E1D0D82A16D3D19200E33F4C /* PocketAPILogin.m in Sources */ = {isa = PBXBuildFile; fileRef = E1D0D82316D3D19200E33F4C /* PocketAPILogin.m */; settings = {COMPILER_FLAGS = "-fno-objc-arc"; }; };
		E1D0D82B16D3D19200E33F4C /* PocketAPIOperation.m in Sources */ = {isa = PBXBuildFile; fileRef = E1D0D82516D3D19200E33F4C /* PocketAPIOperation.m */; settings = {COMPILER_FLAGS = "-fno-objc-arc"; }; };
		E1D0D84716D3D2EA00E33F4C /* PocketActivity.m in Sources */ = {isa = PBXBuildFile; fileRef = E1D0D84616D3D2EA00E33F4C /* PocketActivity.m */; };
		E1D458691309589C00BF0235 /* Coordinate.m in Sources */ = {isa = PBXBuildFile; fileRef = E14932B5130427B300154804 /* Coordinate.m */; };
		E1D91456134A853D0089019C /* Localizable.strings in Resources */ = {isa = PBXBuildFile; fileRef = E1D91454134A853D0089019C /* Localizable.strings */; };
		E1D95EB817A28F5E00A3E9F3 /* WPActivityDefaults.m in Sources */ = {isa = PBXBuildFile; fileRef = E1D95EB717A28F5E00A3E9F3 /* WPActivityDefaults.m */; };
		E1E4CE0617739FAB00430844 /* test-image.jpg in Resources */ = {isa = PBXBuildFile; fileRef = E1E4CE0517739FAB00430844 /* test-image.jpg */; };
		E1E4CE0B1773C59B00430844 /* WPAvatarSource.m in Sources */ = {isa = PBXBuildFile; fileRef = E1E4CE0A1773C59B00430844 /* WPAvatarSource.m */; };
		E1E4CE0D177439D100430844 /* WPAvatarSourceTest.m in Sources */ = {isa = PBXBuildFile; fileRef = E1E4CE0C177439D100430844 /* WPAvatarSourceTest.m */; };
		E1E4CE0F1774563F00430844 /* misteryman.jpg in Resources */ = {isa = PBXBuildFile; fileRef = E1E4CE0E1774531500430844 /* misteryman.jpg */; };
		E1F5A1BC1771C90A00E0495F /* WPTableImageSource.m in Sources */ = {isa = PBXBuildFile; fileRef = E1F5A1BB1771C90A00E0495F /* WPTableImageSource.m */; };
		E1F80825146420B000726BC7 /* UIImageView+Gravatar.m in Sources */ = {isa = PBXBuildFile; fileRef = E1F80824146420B000726BC7 /* UIImageView+Gravatar.m */; };
		E1FC3DB413C7788700F6B60F /* WPWebViewController~ipad.xib in Resources */ = {isa = PBXBuildFile; fileRef = E1FC3DB313C7788700F6B60F /* WPWebViewController~ipad.xib */; };
		E23EEC5E185A72C100F4DE2A /* WPContentCell.m in Sources */ = {isa = PBXBuildFile; fileRef = E23EEC5D185A72C100F4DE2A /* WPContentCell.m */; };
		E240859C183D82AE002EB0EF /* WPAnimatedBox.m in Sources */ = {isa = PBXBuildFile; fileRef = E240859B183D82AE002EB0EF /* WPAnimatedBox.m */; };
		E2AA87A518523E5300886693 /* UIView+Subviews.m in Sources */ = {isa = PBXBuildFile; fileRef = E2AA87A418523E5300886693 /* UIView+Subviews.m */; };
		E2DA78061864B11E007BA447 /* WPFixedWidthScrollView.m in Sources */ = {isa = PBXBuildFile; fileRef = E2DA78051864B11E007BA447 /* WPFixedWidthScrollView.m */; };
		E2E7EB46185FB140004F5E72 /* WPBlogSelectorButton.m in Sources */ = {isa = PBXBuildFile; fileRef = E2E7EB45185FB140004F5E72 /* WPBlogSelectorButton.m */; };
		EC4696FF0EA75D460040EE8E /* PagesViewController.m in Sources */ = {isa = PBXBuildFile; fileRef = EC4696FE0EA75D460040EE8E /* PagesViewController.m */; };
		F1564E5B18946087009F8F97 /* NSStringHelpersTest.m in Sources */ = {isa = PBXBuildFile; fileRef = F1564E5A18946087009F8F97 /* NSStringHelpersTest.m */; };
		FD21397F13128C5300099582 /* libiconv.dylib in Frameworks */ = {isa = PBXBuildFile; fileRef = FD21397E13128C5300099582 /* libiconv.dylib */; };
		FD3D6D2C1349F5D30061136A /* ImageIO.framework in Frameworks */ = {isa = PBXBuildFile; fileRef = FD3D6D2B1349F5D30061136A /* ImageIO.framework */; };
		FD75DDAD15B021C80043F12C /* UIViewController+Rotation.m in Sources */ = {isa = PBXBuildFile; fileRef = FD75DDAC15B021C80043F12C /* UIViewController+Rotation.m */; };
		FD9A948C12FAEA2300438F94 /* DateUtils.m in Sources */ = {isa = PBXBuildFile; fileRef = FD9A948B12FAEA2300438F94 /* DateUtils.m */; };
		FEA64EDF0F7E4616BA835081 /* libPods.a in Frameworks */ = {isa = PBXBuildFile; fileRef = 69187343EC8F435684EFFAF1 /* libPods.a */; };
/* End PBXBuildFile section */

/* Begin PBXContainerItemProxy section */
		E16AB93E14D978520047A2E5 /* PBXContainerItemProxy */ = {
			isa = PBXContainerItemProxy;
			containerPortal = 29B97313FDCFA39411CA2CEA /* Project object */;
			proxyType = 1;
			remoteGlobalIDString = 1D6058900D05DD3D006BFB54;
			remoteInfo = WordPress;
		};
/* End PBXContainerItemProxy section */

/* Begin PBXCopyFilesBuildPhase section */
		832D4F01120A6F7C001708D4 /* CopyFiles */ = {
			isa = PBXCopyFilesBuildPhase;
			buildActionMask = 2147483647;
			dstPath = "";
			dstSubfolderSpec = 10;
			files = (
			);
			runOnlyForDeploymentPostprocessing = 0;
		};
/* End PBXCopyFilesBuildPhase section */

/* Begin PBXFileReference section */
		03958060100D6CFC00850742 /* WPLabel.h */ = {isa = PBXFileReference; fileEncoding = 4; lastKnownFileType = sourcecode.c.h; path = WPLabel.h; sourceTree = "<group>"; };
		03958061100D6CFC00850742 /* WPLabel.m */ = {isa = PBXFileReference; fileEncoding = 4; lastKnownFileType = sourcecode.c.objc; path = WPLabel.m; sourceTree = "<group>"; };
		1D30AB110D05D00D00671497 /* Foundation.framework */ = {isa = PBXFileReference; includeInIndex = 1; lastKnownFileType = wrapper.framework; name = Foundation.framework; path = System/Library/Frameworks/Foundation.framework; sourceTree = SDKROOT; };
		1D3623240D0F684500981E51 /* WordPressAppDelegate.h */ = {isa = PBXFileReference; fileEncoding = 4; lastKnownFileType = sourcecode.c.h; path = WordPressAppDelegate.h; sourceTree = "<group>"; };
		1D3623250D0F684500981E51 /* WordPressAppDelegate.m */ = {isa = PBXFileReference; fileEncoding = 4; lastKnownFileType = sourcecode.c.objc; lineEnding = 0; path = WordPressAppDelegate.m; sourceTree = "<group>"; xcLanguageSpecificationIdentifier = xcode.lang.objc; };
		1D6058910D05DD3D006BFB54 /* WordPress.app */ = {isa = PBXFileReference; explicitFileType = wrapper.application; includeInIndex = 0; path = WordPress.app; sourceTree = BUILT_PRODUCTS_DIR; };
		28A0AAE50D9B0CCF005BE974 /* WordPress_Prefix.pch */ = {isa = PBXFileReference; fileEncoding = 4; lastKnownFileType = sourcecode.c.h; path = WordPress_Prefix.pch; sourceTree = "<group>"; };
		28AD735F0D9D9599002E5188 /* MainWindow.xib */ = {isa = PBXFileReference; lastKnownFileType = file.xib; name = MainWindow.xib; path = Resources/MainWindow.xib; sourceTree = "<group>"; };
		2906F80F110CDA8900169D56 /* EditCommentViewController.h */ = {isa = PBXFileReference; fileEncoding = 4; lastKnownFileType = sourcecode.c.h; path = EditCommentViewController.h; sourceTree = "<group>"; };
		2906F810110CDA8900169D56 /* EditCommentViewController.m */ = {isa = PBXFileReference; fileEncoding = 4; lastKnownFileType = sourcecode.c.objc; path = EditCommentViewController.m; sourceTree = "<group>"; };
		2906F811110CDA8900169D56 /* EditCommentViewController.xib */ = {isa = PBXFileReference; lastKnownFileType = file.xib; name = EditCommentViewController.xib; path = Resources/EditCommentViewController.xib; sourceTree = "<group>"; };
		292CECFE1027259000BD407D /* SFHFKeychainUtils.h */ = {isa = PBXFileReference; fileEncoding = 4; lastKnownFileType = sourcecode.c.h; path = SFHFKeychainUtils.h; sourceTree = "<group>"; };
		292CECFF1027259000BD407D /* SFHFKeychainUtils.m */ = {isa = PBXFileReference; fileEncoding = 4; lastKnownFileType = sourcecode.c.objc; path = SFHFKeychainUtils.m; sourceTree = "<group>"; };
		296526FC105810E100597FA3 /* NSString+Helpers.h */ = {isa = PBXFileReference; fileEncoding = 4; lastKnownFileType = sourcecode.c.h; path = "NSString+Helpers.h"; sourceTree = "<group>"; };
		296526FD105810E100597FA3 /* NSString+Helpers.m */ = {isa = PBXFileReference; fileEncoding = 4; lastKnownFileType = sourcecode.c.objc; path = "NSString+Helpers.m"; sourceTree = "<group>"; };
		296890770FE971DC00770264 /* Security.framework */ = {isa = PBXFileReference; includeInIndex = 1; lastKnownFileType = wrapper.framework; name = Security.framework; path = System/Library/Frameworks/Security.framework; sourceTree = SDKROOT; };
		29B97316FDCFA39411CA2CEA /* main.m */ = {isa = PBXFileReference; fileEncoding = 4; lastKnownFileType = sourcecode.c.objc; path = main.m; sourceTree = "<group>"; };
		2F970F720DF92274006BD934 /* PostsViewController.h */ = {isa = PBXFileReference; fileEncoding = 4; lastKnownFileType = sourcecode.c.h; path = PostsViewController.h; sourceTree = "<group>"; };
		2F970F730DF92274006BD934 /* PostsViewController.m */ = {isa = PBXFileReference; fileEncoding = 4; lastKnownFileType = sourcecode.c.objc; lineEnding = 0; path = PostsViewController.m; sourceTree = "<group>"; xcLanguageSpecificationIdentifier = xcode.lang.objc; };
		2F970F970DF929B8006BD934 /* Constants.h */ = {isa = PBXFileReference; fileEncoding = 4; lastKnownFileType = sourcecode.c.h; path = Constants.h; sourceTree = "<group>"; };
		2FAE97040E33B21600CA8540 /* defaultPostTemplate_old.html */ = {isa = PBXFileReference; fileEncoding = 4; lastKnownFileType = text.html; name = defaultPostTemplate_old.html; path = Resources/HTML/defaultPostTemplate_old.html; sourceTree = "<group>"; };
		2FAE97070E33B21600CA8540 /* xhtml1-transitional.dtd */ = {isa = PBXFileReference; fileEncoding = 4; lastKnownFileType = text.xml; name = "xhtml1-transitional.dtd"; path = "Resources/HTML/xhtml1-transitional.dtd"; sourceTree = "<group>"; };
		2FAE97080E33B21600CA8540 /* xhtmlValidatorTemplate.xhtml */ = {isa = PBXFileReference; fileEncoding = 4; lastKnownFileType = text.xml; name = xhtmlValidatorTemplate.xhtml; path = Resources/HTML/xhtmlValidatorTemplate.xhtml; sourceTree = "<group>"; };
		30AF6CF413C2289600A29C00 /* AboutViewController.xib */ = {isa = PBXFileReference; lastKnownFileType = file.xib; name = AboutViewController.xib; path = Resources/AboutViewController.xib; sourceTree = "<group>"; };
		30AF6CFB13C230C600A29C00 /* AboutViewController.h */ = {isa = PBXFileReference; fileEncoding = 4; lastKnownFileType = sourcecode.c.h; name = AboutViewController.h; path = ../System/AboutViewController.h; sourceTree = "<group>"; };
		30AF6CFC13C230C600A29C00 /* AboutViewController.m */ = {isa = PBXFileReference; fileEncoding = 4; lastKnownFileType = sourcecode.c.objc; name = AboutViewController.m; path = ../System/AboutViewController.m; sourceTree = "<group>"; };
		30EABE0718A5903400B73A9C /* WPBlogTableViewCell.h */ = {isa = PBXFileReference; fileEncoding = 4; lastKnownFileType = sourcecode.c.h; path = WPBlogTableViewCell.h; sourceTree = "<group>"; };
		30EABE0818A5903400B73A9C /* WPBlogTableViewCell.m */ = {isa = PBXFileReference; fileEncoding = 4; lastKnownFileType = sourcecode.c.objc; path = WPBlogTableViewCell.m; sourceTree = "<group>"; };
		37022D8F1981BF9200F322B7 /* VerticallyStackedButton.h */ = {isa = PBXFileReference; fileEncoding = 4; lastKnownFileType = sourcecode.c.h; path = VerticallyStackedButton.h; sourceTree = "<group>"; };
		37022D901981BF9200F322B7 /* VerticallyStackedButton.m */ = {isa = PBXFileReference; fileEncoding = 4; lastKnownFileType = sourcecode.c.objc; path = VerticallyStackedButton.m; sourceTree = "<group>"; };
		3716E400167296D30035F8C4 /* ToastView.xib */ = {isa = PBXFileReference; fileEncoding = 4; lastKnownFileType = file.xib; name = ToastView.xib; path = Resources/ToastView.xib; sourceTree = "<group>"; };
		37245ADB13FC23FF006CDBE3 /* WPWebViewController.xib */ = {isa = PBXFileReference; fileEncoding = 4; lastKnownFileType = file.xib; name = WPWebViewController.xib; path = Resources/WPWebViewController.xib; sourceTree = "<group>"; };
		374CB16115B93C0800DD0EBC /* AudioToolbox.framework */ = {isa = PBXFileReference; includeInIndex = 1; lastKnownFileType = wrapper.framework; name = AudioToolbox.framework; path = System/Library/Frameworks/AudioToolbox.framework; sourceTree = SDKROOT; };
		375D090B133B94C3000CC9CD /* BlogsTableViewCell.h */ = {isa = PBXFileReference; fileEncoding = 4; lastKnownFileType = sourcecode.c.h; path = BlogsTableViewCell.h; sourceTree = "<group>"; };
		375D090C133B94C3000CC9CD /* BlogsTableViewCell.m */ = {isa = PBXFileReference; fileEncoding = 4; lastKnownFileType = sourcecode.c.objc; path = BlogsTableViewCell.m; sourceTree = "<group>"; };
		3768BEF013041E7900E7C9A9 /* BetaFeedbackViewController.xib */ = {isa = PBXFileReference; lastKnownFileType = file.xib; name = BetaFeedbackViewController.xib; path = Resources/BetaFeedbackViewController.xib; sourceTree = "<group>"; };
		37B7924B16768FCB0021B3A4 /* NotificationSettingsViewController.h */ = {isa = PBXFileReference; fileEncoding = 4; lastKnownFileType = sourcecode.c.h; path = NotificationSettingsViewController.h; sourceTree = "<group>"; };
		37B7924C16768FCB0021B3A4 /* NotificationSettingsViewController.m */ = {isa = PBXFileReference; fileEncoding = 4; lastKnownFileType = sourcecode.c.objc; path = NotificationSettingsViewController.m; sourceTree = "<group>"; };
		45B71DE4113EDAA100D0A33C /* Entitlements.plist */ = {isa = PBXFileReference; fileEncoding = 4; lastKnownFileType = text.plist.xml; path = Entitlements.plist; sourceTree = "<group>"; };
		45C73C24113C36F70024D0D2 /* MainWindow-iPad.xib */ = {isa = PBXFileReference; lastKnownFileType = file.xib; name = "MainWindow-iPad.xib"; path = "Resources-iPad/MainWindow-iPad.xib"; sourceTree = "<group>"; };
		462F4E0618369F0B0028D2F8 /* BlogDetailsViewController.h */ = {isa = PBXFileReference; fileEncoding = 4; lastKnownFileType = sourcecode.c.h; path = BlogDetailsViewController.h; sourceTree = "<group>"; };
		462F4E0718369F0B0028D2F8 /* BlogDetailsViewController.m */ = {isa = PBXFileReference; fileEncoding = 4; lastKnownFileType = sourcecode.c.objc; lineEnding = 0; path = BlogDetailsViewController.m; sourceTree = "<group>"; xcLanguageSpecificationIdentifier = xcode.lang.objc; };
		462F4E0818369F0B0028D2F8 /* BlogListViewController.h */ = {isa = PBXFileReference; fileEncoding = 4; lastKnownFileType = sourcecode.c.h; path = BlogListViewController.h; sourceTree = "<group>"; };
		462F4E0918369F0B0028D2F8 /* BlogListViewController.m */ = {isa = PBXFileReference; fileEncoding = 4; lastKnownFileType = sourcecode.c.objc; path = BlogListViewController.m; sourceTree = "<group>"; };
		462F4E0F183867AE0028D2F8 /* Merriweather-Bold.ttf */ = {isa = PBXFileReference; lastKnownFileType = file; path = "Merriweather-Bold.ttf"; sourceTree = "<group>"; };
		4645AFC41961E1FB005F7509 /* AppImages.xcassets */ = {isa = PBXFileReference; lastKnownFileType = folder.assetcatalog; name = AppImages.xcassets; path = Resources/AppImages.xcassets; sourceTree = "<group>"; };
		46E4792A185BD2B8007AA76F /* CommentView.h */ = {isa = PBXFileReference; fileEncoding = 4; lastKnownFileType = sourcecode.c.h; path = CommentView.h; sourceTree = "<group>"; };
		46E4792B185BD2B8007AA76F /* CommentView.m */ = {isa = PBXFileReference; fileEncoding = 4; lastKnownFileType = sourcecode.c.objc; path = CommentView.m; sourceTree = "<group>"; };
		46F8460F185A6E98009D0DA5 /* WPContentView.h */ = {isa = PBXFileReference; fileEncoding = 4; lastKnownFileType = sourcecode.c.h; path = WPContentView.h; sourceTree = "<group>"; };
		46F84610185A6E98009D0DA5 /* WPContentView.m */ = {isa = PBXFileReference; fileEncoding = 4; lastKnownFileType = sourcecode.c.objc; path = WPContentView.m; sourceTree = "<group>"; };
		46F84612185A8B7E009D0DA5 /* WPContentViewProvider.h */ = {isa = PBXFileReference; fileEncoding = 4; lastKnownFileType = sourcecode.c.h; path = WPContentViewProvider.h; sourceTree = "<group>"; };
		46F84613185AEB38009D0DA5 /* WPContentViewSubclass.h */ = {isa = PBXFileReference; fileEncoding = 4; lastKnownFileType = sourcecode.c.h; path = WPContentViewSubclass.h; sourceTree = "<group>"; };
		46F8714D1838C41600BC149B /* NSDate+StringFormatting.h */ = {isa = PBXFileReference; fileEncoding = 4; lastKnownFileType = sourcecode.c.h; path = "NSDate+StringFormatting.h"; sourceTree = "<group>"; };
		46F8714E1838C41600BC149B /* NSDate+StringFormatting.m */ = {isa = PBXFileReference; fileEncoding = 4; lastKnownFileType = sourcecode.c.objc; path = "NSDate+StringFormatting.m"; sourceTree = "<group>"; };
		59379AA2191904C200B49251 /* AnimatedGIFImageSerialization.h */ = {isa = PBXFileReference; fileEncoding = 4; lastKnownFileType = sourcecode.c.h; path = AnimatedGIFImageSerialization.h; sourceTree = "<group>"; };
		59379AA3191904C200B49251 /* AnimatedGIFImageSerialization.m */ = {isa = PBXFileReference; fileEncoding = 4; lastKnownFileType = sourcecode.c.objc; path = AnimatedGIFImageSerialization.m; sourceTree = "<group>"; };
		5D0077A5182AE9DF00F865DB /* ReaderMediaQueue.h */ = {isa = PBXFileReference; fileEncoding = 4; lastKnownFileType = sourcecode.c.h; path = ReaderMediaQueue.h; sourceTree = "<group>"; };
		5D0077A6182AE9DF00F865DB /* ReaderMediaQueue.m */ = {isa = PBXFileReference; fileEncoding = 4; lastKnownFileType = sourcecode.c.objc; path = ReaderMediaQueue.m; sourceTree = "<group>"; };
		5D08B90219648C3400D5B381 /* ReaderSubscriptionViewController.h */ = {isa = PBXFileReference; fileEncoding = 4; lastKnownFileType = sourcecode.c.h; path = ReaderSubscriptionViewController.h; sourceTree = "<group>"; };
		5D08B90319648C3400D5B381 /* ReaderSubscriptionViewController.m */ = {isa = PBXFileReference; fileEncoding = 4; lastKnownFileType = sourcecode.c.objc; path = ReaderSubscriptionViewController.m; sourceTree = "<group>"; };
		5D119DA1176FBE040073D83A /* UIImageView+AFNetworkingExtra.h */ = {isa = PBXFileReference; fileEncoding = 4; lastKnownFileType = sourcecode.c.h; path = "UIImageView+AFNetworkingExtra.h"; sourceTree = "<group>"; };
		5D119DA2176FBE040073D83A /* UIImageView+AFNetworkingExtra.m */ = {isa = PBXFileReference; fileEncoding = 4; lastKnownFileType = sourcecode.c.objc; path = "UIImageView+AFNetworkingExtra.m"; sourceTree = "<group>"; };
		5D12FE171987FE4100378BD6 /* ReaderSite.h */ = {isa = PBXFileReference; fileEncoding = 4; lastKnownFileType = sourcecode.c.h; path = ReaderSite.h; sourceTree = "<group>"; };
		5D12FE181987FE4100378BD6 /* ReaderSite.m */ = {isa = PBXFileReference; fileEncoding = 4; lastKnownFileType = sourcecode.c.objc; path = ReaderSite.m; sourceTree = "<group>"; };
		5D12FE1A1988243700378BD6 /* RemoteReaderPost.h */ = {isa = PBXFileReference; fileEncoding = 4; lastKnownFileType = sourcecode.c.h; name = RemoteReaderPost.h; path = "Remote Objects/RemoteReaderPost.h"; sourceTree = "<group>"; };
		5D12FE1B1988243700378BD6 /* RemoteReaderPost.m */ = {isa = PBXFileReference; fileEncoding = 4; lastKnownFileType = sourcecode.c.objc; name = RemoteReaderPost.m; path = "Remote Objects/RemoteReaderPost.m"; sourceTree = "<group>"; };
		5D12FE1C1988243700378BD6 /* RemoteReaderTopic.h */ = {isa = PBXFileReference; fileEncoding = 4; lastKnownFileType = sourcecode.c.h; name = RemoteReaderTopic.h; path = "Remote Objects/RemoteReaderTopic.h"; sourceTree = "<group>"; };
		5D12FE1D1988243700378BD6 /* RemoteReaderTopic.m */ = {isa = PBXFileReference; fileEncoding = 4; lastKnownFileType = sourcecode.c.objc; name = RemoteReaderTopic.m; path = "Remote Objects/RemoteReaderTopic.m"; sourceTree = "<group>"; };
		5D12FE201988245B00378BD6 /* RemoteReaderSite.h */ = {isa = PBXFileReference; fileEncoding = 4; lastKnownFileType = sourcecode.c.h; name = RemoteReaderSite.h; path = "Remote Objects/RemoteReaderSite.h"; sourceTree = "<group>"; };
		5D12FE211988245B00378BD6 /* RemoteReaderSite.m */ = {isa = PBXFileReference; fileEncoding = 4; lastKnownFileType = sourcecode.c.objc; name = RemoteReaderSite.m; path = "Remote Objects/RemoteReaderSite.m"; sourceTree = "<group>"; };
		5D146EB9189857ED0068FDC6 /* FeaturedImageViewController.h */ = {isa = PBXFileReference; fileEncoding = 4; lastKnownFileType = sourcecode.c.h; path = FeaturedImageViewController.h; sourceTree = "<group>"; };
		5D146EBA189857ED0068FDC6 /* FeaturedImageViewController.m */ = {isa = PBXFileReference; fileEncoding = 4; lastKnownFileType = sourcecode.c.objc; path = FeaturedImageViewController.m; sourceTree = "<group>"; };
		5D1D9C5319885B01009D13B7 /* ReaderEditableSubscriptionPage.h */ = {isa = PBXFileReference; lastKnownFileType = sourcecode.c.h; path = ReaderEditableSubscriptionPage.h; sourceTree = "<group>"; };
		5D11E3241979E76D00E70992 /* VideoThumbnailServiceRemote.h */ = {isa = PBXFileReference; fileEncoding = 4; lastKnownFileType = sourcecode.c.h; path = VideoThumbnailServiceRemote.h; sourceTree = "<group>"; };
		5D11E3251979E76D00E70992 /* VideoThumbnailServiceRemote.m */ = {isa = PBXFileReference; fileEncoding = 4; lastKnownFileType = sourcecode.c.objc; path = VideoThumbnailServiceRemote.m; sourceTree = "<group>"; };
		5D1945601979C3D5003EDDAD /* WPRichTextImageControl.h */ = {isa = PBXFileReference; fileEncoding = 4; lastKnownFileType = sourcecode.c.h; path = WPRichTextImageControl.h; sourceTree = "<group>"; };
		5D1945611979C3D5003EDDAD /* WPRichTextImageControl.m */ = {isa = PBXFileReference; fileEncoding = 4; lastKnownFileType = sourcecode.c.objc; path = WPRichTextImageControl.m; sourceTree = "<group>"; };
		5D1945631979E091003EDDAD /* WPRichTextVideoControl.h */ = {isa = PBXFileReference; fileEncoding = 4; lastKnownFileType = sourcecode.c.h; path = WPRichTextVideoControl.h; sourceTree = "<group>"; };
		5D1945641979E091003EDDAD /* WPRichTextVideoControl.m */ = {isa = PBXFileReference; fileEncoding = 4; lastKnownFileType = sourcecode.c.objc; path = WPRichTextVideoControl.m; sourceTree = "<group>"; };
		5D1EE7FF15E7AF3E007F1F02 /* JetpackSettingsViewController.h */ = {isa = PBXFileReference; fileEncoding = 4; lastKnownFileType = sourcecode.c.h; path = JetpackSettingsViewController.h; sourceTree = "<group>"; };
		5D1EE80015E7AF3E007F1F02 /* JetpackSettingsViewController.m */ = {isa = PBXFileReference; fileEncoding = 4; lastKnownFileType = sourcecode.c.objc; path = JetpackSettingsViewController.m; sourceTree = "<group>"; };
		5D20A6511982D56600463A91 /* FollowedSitesViewController.h */ = {isa = PBXFileReference; fileEncoding = 4; lastKnownFileType = sourcecode.c.h; path = FollowedSitesViewController.h; sourceTree = "<group>"; };
		5D20A6521982D56600463A91 /* FollowedSitesViewController.m */ = {isa = PBXFileReference; fileEncoding = 4; lastKnownFileType = sourcecode.c.objc; path = FollowedSitesViewController.m; sourceTree = "<group>"; };
		5D2B043515E83800007E3422 /* SettingsViewControllerDelegate.h */ = {isa = PBXFileReference; fileEncoding = 4; lastKnownFileType = sourcecode.c.h; path = SettingsViewControllerDelegate.h; sourceTree = "<group>"; };
		5D2BEB4819758102005425F7 /* WPTableImageSourceTest.m */ = {isa = PBXFileReference; fileEncoding = 4; lastKnownFileType = sourcecode.c.objc; path = WPTableImageSourceTest.m; sourceTree = "<group>"; };
		5D37941919216B1300E26CA4 /* RebloggingViewController.h */ = {isa = PBXFileReference; fileEncoding = 4; lastKnownFileType = sourcecode.c.h; path = RebloggingViewController.h; sourceTree = "<group>"; };
		5D37941A19216B1300E26CA4 /* RebloggingViewController.m */ = {isa = PBXFileReference; fileEncoding = 4; lastKnownFileType = sourcecode.c.objc; path = RebloggingViewController.m; sourceTree = "<group>"; };
		5D3D559518F88C3500782892 /* ReaderPostService.h */ = {isa = PBXFileReference; fileEncoding = 4; lastKnownFileType = sourcecode.c.h; path = ReaderPostService.h; sourceTree = "<group>"; };
		5D3D559618F88C3500782892 /* ReaderPostService.m */ = {isa = PBXFileReference; fileEncoding = 4; lastKnownFileType = sourcecode.c.objc; path = ReaderPostService.m; sourceTree = "<group>"; };
		5D3D559818F88C5E00782892 /* ReaderPostServiceRemote.h */ = {isa = PBXFileReference; fileEncoding = 4; lastKnownFileType = sourcecode.c.h; path = ReaderPostServiceRemote.h; sourceTree = "<group>"; };
		5D3D559918F88C5E00782892 /* ReaderPostServiceRemote.m */ = {isa = PBXFileReference; fileEncoding = 4; lastKnownFileType = sourcecode.c.objc; path = ReaderPostServiceRemote.m; sourceTree = "<group>"; };
		5D3E334C15EEBB6B005FC6F2 /* ReachabilityUtils.h */ = {isa = PBXFileReference; fileEncoding = 4; lastKnownFileType = sourcecode.c.h; path = ReachabilityUtils.h; sourceTree = "<group>"; };
		5D3E334D15EEBB6B005FC6F2 /* ReachabilityUtils.m */ = {isa = PBXFileReference; fileEncoding = 4; lastKnownFileType = sourcecode.c.objc; path = ReachabilityUtils.m; sourceTree = "<group>"; };
		5D42A3BB175E686F005CFF05 /* WordPress 12.xcdatamodel */ = {isa = PBXFileReference; lastKnownFileType = wrapper.xcdatamodel; path = "WordPress 12.xcdatamodel"; sourceTree = "<group>"; };
		5D42A3D4175E7452005CFF05 /* AbstractComment.h */ = {isa = PBXFileReference; fileEncoding = 4; lastKnownFileType = sourcecode.c.h; path = AbstractComment.h; sourceTree = "<group>"; };
		5D42A3D5175E7452005CFF05 /* AbstractComment.m */ = {isa = PBXFileReference; fileEncoding = 4; lastKnownFileType = sourcecode.c.objc; path = AbstractComment.m; sourceTree = "<group>"; };
		5D42A3D6175E7452005CFF05 /* AbstractPost.h */ = {isa = PBXFileReference; fileEncoding = 4; lastKnownFileType = sourcecode.c.h; path = AbstractPost.h; sourceTree = "<group>"; };
		5D42A3D7175E7452005CFF05 /* AbstractPost.m */ = {isa = PBXFileReference; fileEncoding = 4; lastKnownFileType = sourcecode.c.objc; path = AbstractPost.m; sourceTree = "<group>"; };
		5D42A3D8175E7452005CFF05 /* BasePost.h */ = {isa = PBXFileReference; fileEncoding = 4; lastKnownFileType = sourcecode.c.h; path = BasePost.h; sourceTree = "<group>"; };
		5D42A3D9175E7452005CFF05 /* BasePost.m */ = {isa = PBXFileReference; fileEncoding = 4; lastKnownFileType = sourcecode.c.objc; path = BasePost.m; sourceTree = "<group>"; };
		5D42A3DA175E7452005CFF05 /* ReaderComment.h */ = {isa = PBXFileReference; fileEncoding = 4; lastKnownFileType = sourcecode.c.h; path = ReaderComment.h; sourceTree = "<group>"; };
		5D42A3DB175E7452005CFF05 /* ReaderComment.m */ = {isa = PBXFileReference; fileEncoding = 4; lastKnownFileType = sourcecode.c.objc; path = ReaderComment.m; sourceTree = "<group>"; };
		5D42A3DC175E7452005CFF05 /* ReaderPost.h */ = {isa = PBXFileReference; fileEncoding = 4; lastKnownFileType = sourcecode.c.h; path = ReaderPost.h; sourceTree = "<group>"; };
		5D42A3DD175E7452005CFF05 /* ReaderPost.m */ = {isa = PBXFileReference; fileEncoding = 4; lastKnownFileType = sourcecode.c.objc; path = ReaderPost.m; sourceTree = "<group>"; };
		5D42A3E3175E75EE005CFF05 /* ReaderCommentTableViewCell.h */ = {isa = PBXFileReference; fileEncoding = 4; lastKnownFileType = sourcecode.c.h; path = ReaderCommentTableViewCell.h; sourceTree = "<group>"; };
		5D42A3E4175E75EE005CFF05 /* ReaderCommentTableViewCell.m */ = {isa = PBXFileReference; fileEncoding = 4; lastKnownFileType = sourcecode.c.objc; path = ReaderCommentTableViewCell.m; sourceTree = "<group>"; };
		5D42A3E5175E75EE005CFF05 /* ReaderImageView.h */ = {isa = PBXFileReference; fileEncoding = 4; lastKnownFileType = sourcecode.c.h; path = ReaderImageView.h; sourceTree = "<group>"; };
		5D42A3E6175E75EE005CFF05 /* ReaderImageView.m */ = {isa = PBXFileReference; fileEncoding = 4; lastKnownFileType = sourcecode.c.objc; path = ReaderImageView.m; sourceTree = "<group>"; };
		5D42A3E7175E75EE005CFF05 /* ReaderMediaView.h */ = {isa = PBXFileReference; fileEncoding = 4; lastKnownFileType = sourcecode.c.h; path = ReaderMediaView.h; sourceTree = "<group>"; };
		5D42A3E8175E75EE005CFF05 /* ReaderMediaView.m */ = {isa = PBXFileReference; fileEncoding = 4; lastKnownFileType = sourcecode.c.objc; path = ReaderMediaView.m; sourceTree = "<group>"; };
		5D42A3EB175E75EE005CFF05 /* ReaderPostDetailViewController.h */ = {isa = PBXFileReference; fileEncoding = 4; lastKnownFileType = sourcecode.c.h; path = ReaderPostDetailViewController.h; sourceTree = "<group>"; };
		5D42A3EC175E75EE005CFF05 /* ReaderPostDetailViewController.m */ = {isa = PBXFileReference; fileEncoding = 4; lastKnownFileType = sourcecode.c.objc; path = ReaderPostDetailViewController.m; sourceTree = "<group>"; };
		5D42A3ED175E75EE005CFF05 /* ReaderPostsViewController.h */ = {isa = PBXFileReference; fileEncoding = 4; lastKnownFileType = sourcecode.c.h; path = ReaderPostsViewController.h; sourceTree = "<group>"; };
		5D42A3EE175E75EE005CFF05 /* ReaderPostsViewController.m */ = {isa = PBXFileReference; fileEncoding = 4; lastKnownFileType = sourcecode.c.objc; path = ReaderPostsViewController.m; sourceTree = "<group>"; };
		5D42A3EF175E75EE005CFF05 /* ReaderPostTableViewCell.h */ = {isa = PBXFileReference; fileEncoding = 4; lastKnownFileType = sourcecode.c.h; path = ReaderPostTableViewCell.h; sourceTree = "<group>"; };
		5D42A3F0175E75EE005CFF05 /* ReaderPostTableViewCell.m */ = {isa = PBXFileReference; fileEncoding = 4; lastKnownFileType = sourcecode.c.objc; path = ReaderPostTableViewCell.m; sourceTree = "<group>"; };
		5D42A3F5175E75EE005CFF05 /* ReaderVideoView.h */ = {isa = PBXFileReference; fileEncoding = 4; lastKnownFileType = sourcecode.c.h; path = ReaderVideoView.h; sourceTree = "<group>"; };
		5D42A3F6175E75EE005CFF05 /* ReaderVideoView.m */ = {isa = PBXFileReference; fileEncoding = 4; lastKnownFileType = sourcecode.c.objc; path = ReaderVideoView.m; sourceTree = "<group>"; };
		5D42A401175E76A1005CFF05 /* WPImageViewController.h */ = {isa = PBXFileReference; fileEncoding = 4; lastKnownFileType = sourcecode.c.h; path = WPImageViewController.h; sourceTree = "<group>"; };
		5D42A402175E76A2005CFF05 /* WPImageViewController.m */ = {isa = PBXFileReference; fileEncoding = 4; lastKnownFileType = sourcecode.c.objc; path = WPImageViewController.m; sourceTree = "<group>"; };
		5D42A403175E76A4005CFF05 /* WPWebVideoViewController.h */ = {isa = PBXFileReference; fileEncoding = 4; lastKnownFileType = sourcecode.c.h; path = WPWebVideoViewController.h; sourceTree = "<group>"; };
		5D42A404175E76A5005CFF05 /* WPWebVideoViewController.m */ = {isa = PBXFileReference; fileEncoding = 4; lastKnownFileType = sourcecode.c.objc; path = WPWebVideoViewController.m; sourceTree = "<group>"; };
		5D44EB331986D695008B7175 /* ReaderSiteServiceRemote.h */ = {isa = PBXFileReference; fileEncoding = 4; lastKnownFileType = sourcecode.c.h; path = ReaderSiteServiceRemote.h; sourceTree = "<group>"; };
		5D44EB341986D695008B7175 /* ReaderSiteServiceRemote.m */ = {isa = PBXFileReference; fileEncoding = 4; lastKnownFileType = sourcecode.c.objc; path = ReaderSiteServiceRemote.m; sourceTree = "<group>"; };
		5D44EB361986D8BA008B7175 /* ReaderSiteService.h */ = {isa = PBXFileReference; fileEncoding = 4; lastKnownFileType = sourcecode.c.h; path = ReaderSiteService.h; sourceTree = "<group>"; };
		5D44EB371986D8BA008B7175 /* ReaderSiteService.m */ = {isa = PBXFileReference; fileEncoding = 4; lastKnownFileType = sourcecode.c.objc; path = ReaderSiteService.m; sourceTree = "<group>"; };
		5D4AD40D185FE64C00CDEE17 /* WPMainTabBarController.h */ = {isa = PBXFileReference; fileEncoding = 4; lastKnownFileType = sourcecode.c.h; path = WPMainTabBarController.h; sourceTree = "<group>"; };
		5D4AD40E185FE64C00CDEE17 /* WPMainTabBarController.m */ = {isa = PBXFileReference; fileEncoding = 4; lastKnownFileType = sourcecode.c.objc; path = WPMainTabBarController.m; sourceTree = "<group>"; };
		5D577D31189127BE00B964C3 /* PostGeolocationViewController.h */ = {isa = PBXFileReference; fileEncoding = 4; lastKnownFileType = sourcecode.c.h; path = PostGeolocationViewController.h; sourceTree = "<group>"; };
		5D577D32189127BE00B964C3 /* PostGeolocationViewController.m */ = {isa = PBXFileReference; fileEncoding = 4; lastKnownFileType = sourcecode.c.objc; path = PostGeolocationViewController.m; sourceTree = "<group>"; };
		5D577D341891360900B964C3 /* PostGeolocationView.h */ = {isa = PBXFileReference; fileEncoding = 4; lastKnownFileType = sourcecode.c.h; path = PostGeolocationView.h; sourceTree = "<group>"; };
		5D577D351891360900B964C3 /* PostGeolocationView.m */ = {isa = PBXFileReference; fileEncoding = 4; lastKnownFileType = sourcecode.c.objc; path = PostGeolocationView.m; sourceTree = "<group>"; };
		5D5D0025187DA9D30027CEF6 /* CategoriesViewController.h */ = {isa = PBXFileReference; fileEncoding = 4; lastKnownFileType = sourcecode.c.h; path = CategoriesViewController.h; sourceTree = "<group>"; };
		5D5D0026187DA9D30027CEF6 /* CategoriesViewController.m */ = {isa = PBXFileReference; fileEncoding = 4; lastKnownFileType = sourcecode.c.objc; path = CategoriesViewController.m; sourceTree = "<group>"; };
		5D62BAD518AA88210044E5F7 /* PageSettingsViewController.h */ = {isa = PBXFileReference; fileEncoding = 4; lastKnownFileType = sourcecode.c.h; path = PageSettingsViewController.h; sourceTree = "<group>"; };
		5D62BAD618AA88210044E5F7 /* PageSettingsViewController.m */ = {isa = PBXFileReference; fileEncoding = 4; lastKnownFileType = sourcecode.c.objc; path = PageSettingsViewController.m; sourceTree = "<group>"; };
		5D62BAD818AAAE9B0044E5F7 /* PostSettingsViewController_Internal.h */ = {isa = PBXFileReference; lastKnownFileType = sourcecode.c.h; path = PostSettingsViewController_Internal.h; sourceTree = "<group>"; };
		5D69DBC3165428CA00A2D1F7 /* n.caf */ = {isa = PBXFileReference; lastKnownFileType = file; name = n.caf; path = Resources/Sounds/n.caf; sourceTree = "<group>"; };
		5D6CF8B4193BD96E0041D28F /* WordPress 18.xcdatamodel */ = {isa = PBXFileReference; lastKnownFileType = wrapper.xcdatamodel; path = "WordPress 18.xcdatamodel"; sourceTree = "<group>"; };
		5D827661198863CC00C582AD /* ReaderSite.h */ = {isa = PBXFileReference; fileEncoding = 4; lastKnownFileType = sourcecode.c.h; name = ReaderSite.h; path = Classes/Models/ReaderSite.h; sourceTree = "<group>"; };
		5D827662198863CC00C582AD /* ReaderSite.m */ = {isa = PBXFileReference; fileEncoding = 4; lastKnownFileType = sourcecode.c.objc; name = ReaderSite.m; path = Classes/Models/ReaderSite.m; sourceTree = "<group>"; };
		5D839AA6187F0D6B00811F4A /* PostFeaturedImageCell.h */ = {isa = PBXFileReference; fileEncoding = 4; lastKnownFileType = sourcecode.c.h; path = PostFeaturedImageCell.h; sourceTree = "<group>"; };
		5D839AA7187F0D6B00811F4A /* PostFeaturedImageCell.m */ = {isa = PBXFileReference; fileEncoding = 4; lastKnownFileType = sourcecode.c.objc; path = PostFeaturedImageCell.m; sourceTree = "<group>"; };
		5D839AA9187F0D8000811F4A /* PostGeolocationCell.h */ = {isa = PBXFileReference; fileEncoding = 4; lastKnownFileType = sourcecode.c.h; path = PostGeolocationCell.h; sourceTree = "<group>"; };
		5D839AAA187F0D8000811F4A /* PostGeolocationCell.m */ = {isa = PBXFileReference; fileEncoding = 4; lastKnownFileType = sourcecode.c.objc; path = PostGeolocationCell.m; sourceTree = "<group>"; };
		5D87E10915F5120C0012C595 /* SettingsPageViewController.h */ = {isa = PBXFileReference; fileEncoding = 4; lastKnownFileType = sourcecode.c.h; path = SettingsPageViewController.h; sourceTree = "<group>"; };
		5D87E10A15F5120C0012C595 /* SettingsPageViewController.m */ = {isa = PBXFileReference; fileEncoding = 4; lastKnownFileType = sourcecode.c.objc; path = SettingsPageViewController.m; sourceTree = "<group>"; };
		5D8D53ED19250412003C8859 /* BlogSelectorViewController.h */ = {isa = PBXFileReference; fileEncoding = 4; lastKnownFileType = sourcecode.c.h; path = BlogSelectorViewController.h; sourceTree = "<group>"; };
		5D8D53EE19250412003C8859 /* BlogSelectorViewController.m */ = {isa = PBXFileReference; fileEncoding = 4; lastKnownFileType = sourcecode.c.objc; path = BlogSelectorViewController.m; sourceTree = "<group>"; };
		5D8D53EF19250412003C8859 /* WPComBlogSelectorViewController.h */ = {isa = PBXFileReference; fileEncoding = 4; lastKnownFileType = sourcecode.c.h; path = WPComBlogSelectorViewController.h; sourceTree = "<group>"; };
		5D8D53F019250412003C8859 /* WPComBlogSelectorViewController.m */ = {isa = PBXFileReference; fileEncoding = 4; lastKnownFileType = sourcecode.c.objc; path = WPComBlogSelectorViewController.m; sourceTree = "<group>"; };
		5D97C2F115CAF8D8009B44DD /* UINavigationController+KeyboardFix.h */ = {isa = PBXFileReference; fileEncoding = 4; lastKnownFileType = sourcecode.c.h; path = "UINavigationController+KeyboardFix.h"; sourceTree = "<group>"; };
		5D97C2F215CAF8D8009B44DD /* UINavigationController+KeyboardFix.m */ = {isa = PBXFileReference; fileEncoding = 4; lastKnownFileType = sourcecode.c.objc; path = "UINavigationController+KeyboardFix.m"; sourceTree = "<group>"; };
		5DA3EE0E192508F700294E0B /* WPImageOptimizer.h */ = {isa = PBXFileReference; fileEncoding = 4; lastKnownFileType = sourcecode.c.h; path = WPImageOptimizer.h; sourceTree = "<group>"; };
		5DA3EE0F192508F700294E0B /* WPImageOptimizer.m */ = {isa = PBXFileReference; fileEncoding = 4; lastKnownFileType = sourcecode.c.objc; path = WPImageOptimizer.m; sourceTree = "<group>"; };
		5DA3EE10192508F700294E0B /* WPImageOptimizer+Private.h */ = {isa = PBXFileReference; fileEncoding = 4; lastKnownFileType = sourcecode.c.h; path = "WPImageOptimizer+Private.h"; sourceTree = "<group>"; };
		5DA3EE11192508F700294E0B /* WPImageOptimizer+Private.m */ = {isa = PBXFileReference; fileEncoding = 4; lastKnownFileType = sourcecode.c.objc; path = "WPImageOptimizer+Private.m"; sourceTree = "<group>"; };
		5DA3EE141925090A00294E0B /* MediaService.h */ = {isa = PBXFileReference; fileEncoding = 4; lastKnownFileType = sourcecode.c.h; path = MediaService.h; sourceTree = "<group>"; };
		5DA3EE151925090A00294E0B /* MediaService.m */ = {isa = PBXFileReference; fileEncoding = 4; lastKnownFileType = sourcecode.c.objc; path = MediaService.m; sourceTree = "<group>"; };
		5DA3EE191925111700294E0B /* WPImageOptimizerTest.m */ = {isa = PBXFileReference; fileEncoding = 4; lastKnownFileType = sourcecode.c.objc; path = WPImageOptimizerTest.m; sourceTree = "<group>"; };
		5DA5BF2718E32DCF005F11F9 /* EditMediaViewController.h */ = {isa = PBXFileReference; fileEncoding = 4; lastKnownFileType = sourcecode.c.h; path = EditMediaViewController.h; sourceTree = "<group>"; };
		5DA5BF2818E32DCF005F11F9 /* EditMediaViewController.m */ = {isa = PBXFileReference; fileEncoding = 4; lastKnownFileType = sourcecode.c.objc; path = EditMediaViewController.m; sourceTree = "<group>"; };
		5DA5BF2918E32DCF005F11F9 /* EditMediaViewController.xib */ = {isa = PBXFileReference; fileEncoding = 4; lastKnownFileType = file.xib; path = EditMediaViewController.xib; sourceTree = "<group>"; };
		5DA5BF2A18E32DCF005F11F9 /* InputViewButton.h */ = {isa = PBXFileReference; fileEncoding = 4; lastKnownFileType = sourcecode.c.h; path = InputViewButton.h; sourceTree = "<group>"; };
		5DA5BF2B18E32DCF005F11F9 /* InputViewButton.m */ = {isa = PBXFileReference; fileEncoding = 4; lastKnownFileType = sourcecode.c.objc; path = InputViewButton.m; sourceTree = "<group>"; };
		5DA5BF2C18E32DCF005F11F9 /* MediaBrowserCell.h */ = {isa = PBXFileReference; fileEncoding = 4; lastKnownFileType = sourcecode.c.h; path = MediaBrowserCell.h; sourceTree = "<group>"; };
		5DA5BF2D18E32DCF005F11F9 /* MediaBrowserCell.m */ = {isa = PBXFileReference; fileEncoding = 4; lastKnownFileType = sourcecode.c.objc; path = MediaBrowserCell.m; sourceTree = "<group>"; };
		5DA5BF2E18E32DCF005F11F9 /* MediaBrowserViewController.h */ = {isa = PBXFileReference; fileEncoding = 4; lastKnownFileType = sourcecode.c.h; path = MediaBrowserViewController.h; sourceTree = "<group>"; };
		5DA5BF2F18E32DCF005F11F9 /* MediaBrowserViewController.m */ = {isa = PBXFileReference; fileEncoding = 4; lastKnownFileType = sourcecode.c.objc; path = MediaBrowserViewController.m; sourceTree = "<group>"; };
		5DA5BF3018E32DCF005F11F9 /* MediaBrowserViewController.xib */ = {isa = PBXFileReference; fileEncoding = 4; lastKnownFileType = file.xib; path = MediaBrowserViewController.xib; sourceTree = "<group>"; };
		5DA5BF3118E32DCF005F11F9 /* MediaSearchFilterHeaderView.h */ = {isa = PBXFileReference; fileEncoding = 4; lastKnownFileType = sourcecode.c.h; path = MediaSearchFilterHeaderView.h; sourceTree = "<group>"; };
		5DA5BF3218E32DCF005F11F9 /* MediaSearchFilterHeaderView.m */ = {isa = PBXFileReference; fileEncoding = 4; lastKnownFileType = sourcecode.c.objc; path = MediaSearchFilterHeaderView.m; sourceTree = "<group>"; };
		5DA5BF3318E32DCF005F11F9 /* Theme.h */ = {isa = PBXFileReference; fileEncoding = 4; lastKnownFileType = sourcecode.c.h; path = Theme.h; sourceTree = "<group>"; };
		5DA5BF3418E32DCF005F11F9 /* Theme.m */ = {isa = PBXFileReference; fileEncoding = 4; lastKnownFileType = sourcecode.c.objc; path = Theme.m; sourceTree = "<group>"; };
		5DA5BF3518E32DCF005F11F9 /* ThemeBrowserCell.h */ = {isa = PBXFileReference; fileEncoding = 4; lastKnownFileType = sourcecode.c.h; path = ThemeBrowserCell.h; sourceTree = "<group>"; };
		5DA5BF3618E32DCF005F11F9 /* ThemeBrowserCell.m */ = {isa = PBXFileReference; fileEncoding = 4; lastKnownFileType = sourcecode.c.objc; path = ThemeBrowserCell.m; sourceTree = "<group>"; };
		5DA5BF3718E32DCF005F11F9 /* ThemeBrowserViewController.h */ = {isa = PBXFileReference; fileEncoding = 4; lastKnownFileType = sourcecode.c.h; path = ThemeBrowserViewController.h; sourceTree = "<group>"; };
		5DA5BF3818E32DCF005F11F9 /* ThemeBrowserViewController.m */ = {isa = PBXFileReference; fileEncoding = 4; lastKnownFileType = sourcecode.c.objc; path = ThemeBrowserViewController.m; sourceTree = "<group>"; };
		5DA5BF3918E32DCF005F11F9 /* ThemeDetailsViewController.h */ = {isa = PBXFileReference; fileEncoding = 4; lastKnownFileType = sourcecode.c.h; path = ThemeDetailsViewController.h; sourceTree = "<group>"; };
		5DA5BF3A18E32DCF005F11F9 /* ThemeDetailsViewController.m */ = {isa = PBXFileReference; fileEncoding = 4; lastKnownFileType = sourcecode.c.objc; path = ThemeDetailsViewController.m; sourceTree = "<group>"; };
		5DA5BF3B18E32DCF005F11F9 /* WPLoadingView.h */ = {isa = PBXFileReference; fileEncoding = 4; lastKnownFileType = sourcecode.c.h; path = WPLoadingView.h; sourceTree = "<group>"; };
		5DA5BF3C18E32DCF005F11F9 /* WPLoadingView.m */ = {isa = PBXFileReference; fileEncoding = 4; lastKnownFileType = sourcecode.c.objc; path = WPLoadingView.m; sourceTree = "<group>"; };
		5DA5BF4B18E331D8005F11F9 /* WordPress 16.xcdatamodel */ = {isa = PBXFileReference; lastKnownFileType = wrapper.xcdatamodel; path = "WordPress 16.xcdatamodel"; sourceTree = "<group>"; };
		5DB3BA0318D0E7B600F3F3E9 /* WPPickerView.h */ = {isa = PBXFileReference; fileEncoding = 4; lastKnownFileType = sourcecode.c.h; path = WPPickerView.h; sourceTree = "<group>"; };
		5DB3BA0418D0E7B600F3F3E9 /* WPPickerView.m */ = {isa = PBXFileReference; fileEncoding = 4; lastKnownFileType = sourcecode.c.objc; path = WPPickerView.m; sourceTree = "<group>"; };
		5DB3BA0618D11D8D00F3F3E9 /* PublishDatePickerView.h */ = {isa = PBXFileReference; fileEncoding = 4; lastKnownFileType = sourcecode.c.h; path = PublishDatePickerView.h; sourceTree = "<group>"; };
		5DB3BA0718D11D8D00F3F3E9 /* PublishDatePickerView.m */ = {isa = PBXFileReference; fileEncoding = 4; lastKnownFileType = sourcecode.c.objc; path = PublishDatePickerView.m; sourceTree = "<group>"; };
		5DB4683918A2E718004A89A9 /* LocationService.h */ = {isa = PBXFileReference; fileEncoding = 4; lastKnownFileType = sourcecode.c.h; path = LocationService.h; sourceTree = "<group>"; };
		5DB4683A18A2E718004A89A9 /* LocationService.m */ = {isa = PBXFileReference; fileEncoding = 4; lastKnownFileType = sourcecode.c.objc; path = LocationService.m; sourceTree = "<group>"; };
		5DB6D8F618F5DA6300956529 /* WordPress 17.xcdatamodel */ = {isa = PBXFileReference; lastKnownFileType = wrapper.xcdatamodel; path = "WordPress 17.xcdatamodel"; sourceTree = "<group>"; };
		5DB767401588F64D00EBE36C /* postPreview.html */ = {isa = PBXFileReference; fileEncoding = 4; lastKnownFileType = text.html; name = postPreview.html; path = Resources/HTML/postPreview.html; sourceTree = "<group>"; };
		5DBCD9D018F3569F00B32229 /* ReaderTopic.h */ = {isa = PBXFileReference; fileEncoding = 4; lastKnownFileType = sourcecode.c.h; path = ReaderTopic.h; sourceTree = "<group>"; };
		5DBCD9D118F3569F00B32229 /* ReaderTopic.m */ = {isa = PBXFileReference; fileEncoding = 4; lastKnownFileType = sourcecode.c.objc; path = ReaderTopic.m; sourceTree = "<group>"; };
		5DBCD9D318F35D7500B32229 /* ReaderTopicService.h */ = {isa = PBXFileReference; fileEncoding = 4; lastKnownFileType = sourcecode.c.h; path = ReaderTopicService.h; sourceTree = "<group>"; };
		5DBCD9D418F35D7500B32229 /* ReaderTopicService.m */ = {isa = PBXFileReference; fileEncoding = 4; lastKnownFileType = sourcecode.c.objc; path = ReaderTopicService.m; sourceTree = "<group>"; };
		5DC02A3418E4C5BD009A1765 /* ThemeBrowserViewController.xib */ = {isa = PBXFileReference; fileEncoding = 4; lastKnownFileType = file.xib; name = ThemeBrowserViewController.xib; path = Resources/ThemeBrowserViewController.xib; sourceTree = "<group>"; };
		5DC02A3518E4C5BD009A1765 /* ThemeDetailsViewController.xib */ = {isa = PBXFileReference; fileEncoding = 4; lastKnownFileType = file.xib; name = ThemeDetailsViewController.xib; path = Resources/ThemeDetailsViewController.xib; sourceTree = "<group>"; };
		5DC02A3618E4C5BD009A1765 /* ThemeDetailsViewController~ipad.xib */ = {isa = PBXFileReference; fileEncoding = 4; lastKnownFileType = file.xib; name = "ThemeDetailsViewController~ipad.xib"; path = "Resources/ThemeDetailsViewController~ipad.xib"; sourceTree = "<group>"; };
		5DC3A44B1610B9BC00A890BE /* UINavigationController+Rotation.h */ = {isa = PBXFileReference; fileEncoding = 4; lastKnownFileType = sourcecode.c.h; path = "UINavigationController+Rotation.h"; sourceTree = "<group>"; };
		5DC3A44C1610B9BC00A890BE /* UINavigationController+Rotation.m */ = {isa = PBXFileReference; fileEncoding = 4; lastKnownFileType = sourcecode.c.objc; path = "UINavigationController+Rotation.m"; sourceTree = "<group>"; };
		5DE8A0401912D95B00B2FF59 /* ReaderPostServiceTest.m */ = {isa = PBXFileReference; fileEncoding = 4; lastKnownFileType = sourcecode.c.objc; path = ReaderPostServiceTest.m; sourceTree = "<group>"; };
		5DEB61B2156FCD3400242C35 /* WPWebView.h */ = {isa = PBXFileReference; fileEncoding = 4; lastKnownFileType = sourcecode.c.h; path = WPWebView.h; sourceTree = "<group>"; };
		5DEB61B3156FCD3400242C35 /* WPWebView.m */ = {isa = PBXFileReference; fileEncoding = 4; lastKnownFileType = sourcecode.c.objc; path = WPWebView.m; sourceTree = "<group>"; };
		5DEB61B6156FCD5200242C35 /* WPChromelessWebViewController.h */ = {isa = PBXFileReference; fileEncoding = 4; lastKnownFileType = sourcecode.c.h; path = WPChromelessWebViewController.h; sourceTree = "<group>"; };
		5DEB61B7156FCD5200242C35 /* WPChromelessWebViewController.m */ = {isa = PBXFileReference; fileEncoding = 4; lastKnownFileType = sourcecode.c.objc; path = WPChromelessWebViewController.m; sourceTree = "<group>"; };
		5DF59C091770AE3A00171208 /* UILabel+SuggestSize.h */ = {isa = PBXFileReference; fileEncoding = 4; lastKnownFileType = sourcecode.c.h; path = "UILabel+SuggestSize.h"; sourceTree = "<group>"; };
		5DF59C0A1770AE3A00171208 /* UILabel+SuggestSize.m */ = {isa = PBXFileReference; fileEncoding = 4; lastKnownFileType = sourcecode.c.objc; path = "UILabel+SuggestSize.m"; sourceTree = "<group>"; };
		5DF738921965FAB900393584 /* SubscribedTopicsViewController.h */ = {isa = PBXFileReference; fileEncoding = 4; lastKnownFileType = sourcecode.c.h; path = SubscribedTopicsViewController.h; sourceTree = "<group>"; };
		5DF738931965FAB900393584 /* SubscribedTopicsViewController.m */ = {isa = PBXFileReference; fileEncoding = 4; lastKnownFileType = sourcecode.c.objc; path = SubscribedTopicsViewController.m; sourceTree = "<group>"; };
		5DF738951965FACD00393584 /* RecommendedTopicsViewController.h */ = {isa = PBXFileReference; fileEncoding = 4; lastKnownFileType = sourcecode.c.h; path = RecommendedTopicsViewController.h; sourceTree = "<group>"; };
		5DF738961965FACD00393584 /* RecommendedTopicsViewController.m */ = {isa = PBXFileReference; fileEncoding = 4; lastKnownFileType = sourcecode.c.objc; path = RecommendedTopicsViewController.m; sourceTree = "<group>"; };
		5DF738981965FB3C00393584 /* WPTableViewHandler.h */ = {isa = PBXFileReference; fileEncoding = 4; lastKnownFileType = sourcecode.c.h; path = WPTableViewHandler.h; sourceTree = "<group>"; };
		5DF738991965FB3C00393584 /* WPTableViewHandler.m */ = {isa = PBXFileReference; fileEncoding = 4; lastKnownFileType = sourcecode.c.objc; path = WPTableViewHandler.m; sourceTree = "<group>"; };
		5DF94E211962B90300359241 /* CommentsTableViewDelegate.h */ = {isa = PBXFileReference; fileEncoding = 4; lastKnownFileType = sourcecode.c.h; path = CommentsTableViewDelegate.h; sourceTree = "<group>"; };
		5DF94E221962B90300359241 /* CommentViewController.h */ = {isa = PBXFileReference; fileEncoding = 4; lastKnownFileType = sourcecode.c.h; path = CommentViewController.h; sourceTree = "<group>"; };
		5DF94E231962B90300359241 /* CommentViewController.m */ = {isa = PBXFileReference; fileEncoding = 4; lastKnownFileType = sourcecode.c.objc; path = CommentViewController.m; sourceTree = "<group>"; };
		5DF94E251962B97D00359241 /* NewCommentsTableViewCell.h */ = {isa = PBXFileReference; fileEncoding = 4; lastKnownFileType = sourcecode.c.h; path = NewCommentsTableViewCell.h; sourceTree = "<group>"; };
		5DF94E261962B97D00359241 /* NewCommentsTableViewCell.m */ = {isa = PBXFileReference; fileEncoding = 4; lastKnownFileType = sourcecode.c.objc; path = NewCommentsTableViewCell.m; sourceTree = "<group>"; };
		5DF94E291962B97D00359241 /* NewPostTableViewCell.h */ = {isa = PBXFileReference; fileEncoding = 4; lastKnownFileType = sourcecode.c.h; path = NewPostTableViewCell.h; sourceTree = "<group>"; };
		5DF94E2A1962B97D00359241 /* NewPostTableViewCell.m */ = {isa = PBXFileReference; fileEncoding = 4; lastKnownFileType = sourcecode.c.objc; path = NewPostTableViewCell.m; sourceTree = "<group>"; };
		5DF94E2E1962B99C00359241 /* PostSettingsSelectionViewController.h */ = {isa = PBXFileReference; fileEncoding = 4; lastKnownFileType = sourcecode.c.h; path = PostSettingsSelectionViewController.h; sourceTree = "<group>"; };
		5DF94E2F1962B99C00359241 /* PostSettingsSelectionViewController.m */ = {isa = PBXFileReference; fileEncoding = 4; lastKnownFileType = sourcecode.c.objc; path = PostSettingsSelectionViewController.m; sourceTree = "<group>"; };
		5DF94E311962B9D800359241 /* WPAlertView.xib */ = {isa = PBXFileReference; fileEncoding = 4; lastKnownFileType = file.xib; name = WPAlertView.xib; path = Resources/WPAlertView.xib; sourceTree = "<group>"; };
		5DF94E321962B9D800359241 /* WPAlertViewSideBySide.xib */ = {isa = PBXFileReference; fileEncoding = 4; lastKnownFileType = file.xib; name = WPAlertViewSideBySide.xib; path = Resources/WPAlertViewSideBySide.xib; sourceTree = "<group>"; };
		5DF94E361962BAA700359241 /* WPContentActionView.h */ = {isa = PBXFileReference; fileEncoding = 4; lastKnownFileType = sourcecode.c.h; path = WPContentActionView.h; sourceTree = "<group>"; };
		5DF94E371962BAA700359241 /* WPContentActionView.m */ = {isa = PBXFileReference; fileEncoding = 4; lastKnownFileType = sourcecode.c.objc; path = WPContentActionView.m; sourceTree = "<group>"; };
		5DF94E381962BAA700359241 /* WPContentAttributionView.h */ = {isa = PBXFileReference; fileEncoding = 4; lastKnownFileType = sourcecode.c.h; path = WPContentAttributionView.h; sourceTree = "<group>"; };
		5DF94E391962BAA700359241 /* WPContentAttributionView.m */ = {isa = PBXFileReference; fileEncoding = 4; lastKnownFileType = sourcecode.c.objc; path = WPContentAttributionView.m; sourceTree = "<group>"; };
		5DF94E3A1962BAA700359241 /* WPContentViewBase.h */ = {isa = PBXFileReference; fileEncoding = 4; lastKnownFileType = sourcecode.c.h; path = WPContentViewBase.h; sourceTree = "<group>"; };
		5DF94E3B1962BAA700359241 /* WPContentViewBase.m */ = {isa = PBXFileReference; fileEncoding = 4; lastKnownFileType = sourcecode.c.objc; path = WPContentViewBase.m; sourceTree = "<group>"; };
		5DF94E3C1962BAA700359241 /* WPRichContentView.h */ = {isa = PBXFileReference; fileEncoding = 4; lastKnownFileType = sourcecode.c.h; path = WPRichContentView.h; sourceTree = "<group>"; };
		5DF94E3D1962BAA700359241 /* WPRichContentView.m */ = {isa = PBXFileReference; fileEncoding = 4; lastKnownFileType = sourcecode.c.objc; path = WPRichContentView.m; sourceTree = "<group>"; };
		5DF94E3E1962BAA700359241 /* WPRichTextView.h */ = {isa = PBXFileReference; fileEncoding = 4; lastKnownFileType = sourcecode.c.h; path = WPRichTextView.h; sourceTree = "<group>"; };
		5DF94E3F1962BAA700359241 /* WPRichTextView.m */ = {isa = PBXFileReference; fileEncoding = 4; lastKnownFileType = sourcecode.c.objc; path = WPRichTextView.m; sourceTree = "<group>"; };
		5DF94E401962BAA700359241 /* WPSimpleContentAttributionView.h */ = {isa = PBXFileReference; fileEncoding = 4; lastKnownFileType = sourcecode.c.h; path = WPSimpleContentAttributionView.h; sourceTree = "<group>"; };
		5DF94E411962BAA700359241 /* WPSimpleContentAttributionView.m */ = {isa = PBXFileReference; fileEncoding = 4; lastKnownFileType = sourcecode.c.objc; path = WPSimpleContentAttributionView.m; sourceTree = "<group>"; };
		5DF94E481962BAEB00359241 /* ReaderPostAttributionView.h */ = {isa = PBXFileReference; fileEncoding = 4; lastKnownFileType = sourcecode.c.h; path = ReaderPostAttributionView.h; sourceTree = "<group>"; };
		5DF94E491962BAEB00359241 /* ReaderPostAttributionView.m */ = {isa = PBXFileReference; fileEncoding = 4; lastKnownFileType = sourcecode.c.objc; path = ReaderPostAttributionView.m; sourceTree = "<group>"; };
		5DF94E4A1962BAEB00359241 /* ReaderPostContentView.h */ = {isa = PBXFileReference; fileEncoding = 4; lastKnownFileType = sourcecode.c.h; path = ReaderPostContentView.h; sourceTree = "<group>"; };
		5DF94E4B1962BAEB00359241 /* ReaderPostContentView.m */ = {isa = PBXFileReference; fileEncoding = 4; lastKnownFileType = sourcecode.c.objc; path = ReaderPostContentView.m; sourceTree = "<group>"; };
		5DF94E4C1962BAEB00359241 /* ReaderPostRichContentView.h */ = {isa = PBXFileReference; fileEncoding = 4; lastKnownFileType = sourcecode.c.h; path = ReaderPostRichContentView.h; sourceTree = "<group>"; };
		5DF94E4D1962BAEB00359241 /* ReaderPostRichContentView.m */ = {isa = PBXFileReference; fileEncoding = 4; lastKnownFileType = sourcecode.c.objc; path = ReaderPostRichContentView.m; sourceTree = "<group>"; };
		5DF94E4E1962BAEB00359241 /* ReaderPostSimpleContentView.h */ = {isa = PBXFileReference; fileEncoding = 4; lastKnownFileType = sourcecode.c.h; path = ReaderPostSimpleContentView.h; sourceTree = "<group>"; };
		5DF94E4F1962BAEB00359241 /* ReaderPostSimpleContentView.m */ = {isa = PBXFileReference; fileEncoding = 4; lastKnownFileType = sourcecode.c.objc; path = ReaderPostSimpleContentView.m; sourceTree = "<group>"; };
		5DFA9D19196B1BA30061FF96 /* ReaderTopicServiceTest.m */ = {isa = PBXFileReference; fileEncoding = 4; lastKnownFileType = sourcecode.c.objc; path = ReaderTopicServiceTest.m; sourceTree = "<group>"; };
		69187343EC8F435684EFFAF1 /* libPods.a */ = {isa = PBXFileReference; explicitFileType = archive.ar; includeInIndex = 0; path = libPods.a; sourceTree = BUILT_PRODUCTS_DIR; };
		6EDC0E8E105881A800F68A1D /* iTunesArtwork */ = {isa = PBXFileReference; lastKnownFileType = file; path = iTunesArtwork; sourceTree = "<group>"; };
		7059CD1F0F332B6500A0660B /* WPCategoryTree.h */ = {isa = PBXFileReference; fileEncoding = 4; lastKnownFileType = sourcecode.c.h; path = WPCategoryTree.h; sourceTree = "<group>"; };
		7059CD200F332B6500A0660B /* WPCategoryTree.m */ = {isa = PBXFileReference; fileEncoding = 4; lastKnownFileType = sourcecode.c.objc; path = WPCategoryTree.m; sourceTree = "<group>"; };
		83043E54126FA31400EC9953 /* MessageUI.framework */ = {isa = PBXFileReference; includeInIndex = 1; lastKnownFileType = wrapper.framework; name = MessageUI.framework; path = System/Library/Frameworks/MessageUI.framework; sourceTree = SDKROOT; };
		8333FE0D11FF6EF200A495C1 /* EditSiteViewController.xib */ = {isa = PBXFileReference; fileEncoding = 4; lastKnownFileType = file.xib; name = EditSiteViewController.xib; path = Resources/EditSiteViewController.xib; sourceTree = "<group>"; };
		833AF259114575A50016DE8F /* PostAnnotation.h */ = {isa = PBXFileReference; fileEncoding = 4; lastKnownFileType = sourcecode.c.h; path = PostAnnotation.h; sourceTree = "<group>"; };
		833AF25A114575A50016DE8F /* PostAnnotation.m */ = {isa = PBXFileReference; fileEncoding = 4; lastKnownFileType = sourcecode.c.objc; path = PostAnnotation.m; sourceTree = "<group>"; };
		83418AA811C9FA6E00ACF00C /* Comment.h */ = {isa = PBXFileReference; fileEncoding = 4; lastKnownFileType = sourcecode.c.h; path = Comment.h; sourceTree = "<group>"; };
		83418AA911C9FA6E00ACF00C /* Comment.m */ = {isa = PBXFileReference; fileEncoding = 4; lastKnownFileType = sourcecode.c.objc; path = Comment.m; sourceTree = "<group>"; };
		834CAE7A122D528A003DDF49 /* UIImage+Resize.h */ = {isa = PBXFileReference; fileEncoding = 4; lastKnownFileType = sourcecode.c.h; path = "UIImage+Resize.h"; sourceTree = "<group>"; };
		834CAE7B122D528A003DDF49 /* UIImage+Resize.m */ = {isa = PBXFileReference; fileEncoding = 4; lastKnownFileType = sourcecode.c.objc; path = "UIImage+Resize.m"; sourceTree = "<group>"; };
		834CAE9B122D56B1003DDF49 /* UIImage+Alpha.h */ = {isa = PBXFileReference; fileEncoding = 4; lastKnownFileType = sourcecode.c.h; path = "UIImage+Alpha.h"; sourceTree = "<group>"; };
		834CAE9C122D56B1003DDF49 /* UIImage+RoundedCorner.h */ = {isa = PBXFileReference; fileEncoding = 4; lastKnownFileType = sourcecode.c.h; path = "UIImage+RoundedCorner.h"; sourceTree = "<group>"; };
		834CAE9D122D56B1003DDF49 /* UIImage+Alpha.m */ = {isa = PBXFileReference; fileEncoding = 4; lastKnownFileType = sourcecode.c.objc; path = "UIImage+Alpha.m"; sourceTree = "<group>"; };
		834CAE9E122D56B1003DDF49 /* UIImage+RoundedCorner.m */ = {isa = PBXFileReference; fileEncoding = 4; lastKnownFileType = sourcecode.c.objc; path = "UIImage+RoundedCorner.m"; sourceTree = "<group>"; };
		834CE7331256D0DE0046A4A3 /* CFNetwork.framework */ = {isa = PBXFileReference; includeInIndex = 1; lastKnownFileType = wrapper.framework; name = CFNetwork.framework; path = System/Library/Frameworks/CFNetwork.framework; sourceTree = SDKROOT; };
		834CE7371256D0F60046A4A3 /* CoreGraphics.framework */ = {isa = PBXFileReference; includeInIndex = 1; lastKnownFileType = wrapper.framework; name = CoreGraphics.framework; path = System/Library/Frameworks/CoreGraphics.framework; sourceTree = SDKROOT; };
		8350E15911D28B4A00A7B073 /* WordPress.xcdatamodel */ = {isa = PBXFileReference; fileEncoding = 4; lastKnownFileType = wrapper.xcdatamodel; path = WordPress.xcdatamodel; sourceTree = "<group>"; };
		8350E49411D2C71E00A7B073 /* Media.h */ = {isa = PBXFileReference; fileEncoding = 4; lastKnownFileType = sourcecode.c.h; path = Media.h; sourceTree = "<group>"; };
		8350E49511D2C71E00A7B073 /* Media.m */ = {isa = PBXFileReference; fileEncoding = 4; lastKnownFileType = sourcecode.c.objc; path = Media.m; sourceTree = "<group>"; };
		8355D67D11D13EAD00A61362 /* MobileCoreServices.framework */ = {isa = PBXFileReference; includeInIndex = 1; lastKnownFileType = wrapper.framework; name = MobileCoreServices.framework; path = System/Library/Frameworks/MobileCoreServices.framework; sourceTree = SDKROOT; };
		8355D7D811D260AA00A61362 /* CoreData.framework */ = {isa = PBXFileReference; includeInIndex = 1; lastKnownFileType = wrapper.framework; name = CoreData.framework; path = System/Library/Frameworks/CoreData.framework; sourceTree = SDKROOT; };
		835E2402126E66E50085940B /* AssetsLibrary.framework */ = {isa = PBXFileReference; includeInIndex = 1; lastKnownFileType = wrapper.framework; name = AssetsLibrary.framework; path = System/Library/Frameworks/AssetsLibrary.framework; sourceTree = SDKROOT; };
		83610AA711F4AD2C00421116 /* WPcomLoginViewController.h */ = {isa = PBXFileReference; fileEncoding = 4; lastKnownFileType = sourcecode.c.h; path = WPcomLoginViewController.h; sourceTree = "<group>"; };
		83610AA811F4AD2C00421116 /* WPcomLoginViewController.m */ = {isa = PBXFileReference; fileEncoding = 4; lastKnownFileType = sourcecode.c.objc; path = WPcomLoginViewController.m; sourceTree = "<group>"; };
		8362C1031201E7CE00599347 /* WebSignupViewController-iPad.xib */ = {isa = PBXFileReference; lastKnownFileType = file.xib; name = "WebSignupViewController-iPad.xib"; path = "Resources-iPad/WebSignupViewController-iPad.xib"; sourceTree = "<group>"; };
		8370D10811FA499A009D650F /* WPTableViewActivityCell.h */ = {isa = PBXFileReference; fileEncoding = 4; lastKnownFileType = sourcecode.c.h; path = WPTableViewActivityCell.h; sourceTree = "<group>"; };
		8370D10911FA499A009D650F /* WPTableViewActivityCell.m */ = {isa = PBXFileReference; fileEncoding = 4; lastKnownFileType = sourcecode.c.objc; path = WPTableViewActivityCell.m; sourceTree = "<group>"; };
		8370D10B11FA4A1B009D650F /* WPTableViewActivityCell.xib */ = {isa = PBXFileReference; lastKnownFileType = file.xib; name = WPTableViewActivityCell.xib; path = Resources/WPTableViewActivityCell.xib; sourceTree = "<group>"; };
		8370D1BC11FA6295009D650F /* AddSiteViewController.xib */ = {isa = PBXFileReference; lastKnownFileType = file.xib; name = AddSiteViewController.xib; path = Resources/AddSiteViewController.xib; sourceTree = "<group>"; };
		838C672C1210C3C300B09CA3 /* Post.h */ = {isa = PBXFileReference; fileEncoding = 4; lastKnownFileType = sourcecode.c.h; path = Post.h; sourceTree = "<group>"; };
		838C672D1210C3C300B09CA3 /* Post.m */ = {isa = PBXFileReference; fileEncoding = 4; lastKnownFileType = sourcecode.c.objc; path = Post.m; sourceTree = "<group>"; };
		8398EE9811ACE63C000FE6E0 /* WebSignupViewController.xib */ = {isa = PBXFileReference; lastKnownFileType = file.xib; name = WebSignupViewController.xib; path = Resources/WebSignupViewController.xib; sourceTree = "<group>"; };
		83CAD4201235F9F4003DFA20 /* MediaObjectView.xib */ = {isa = PBXFileReference; lastKnownFileType = file.xib; name = MediaObjectView.xib; path = Resources/MediaObjectView.xib; sourceTree = "<group>"; };
		83D180F712329B1A002DCCB0 /* EditPageViewController.h */ = {isa = PBXFileReference; fileEncoding = 4; lastKnownFileType = sourcecode.c.h; path = EditPageViewController.h; sourceTree = "<group>"; };
		83D180F812329B1A002DCCB0 /* EditPageViewController.m */ = {isa = PBXFileReference; fileEncoding = 4; lastKnownFileType = sourcecode.c.objc; path = EditPageViewController.m; sourceTree = "<group>"; };
		83F3E25F11275E07004CD686 /* MapKit.framework */ = {isa = PBXFileReference; includeInIndex = 1; lastKnownFileType = wrapper.framework; name = MapKit.framework; path = System/Library/Frameworks/MapKit.framework; sourceTree = SDKROOT; };
		83F3E2D211276371004CD686 /* CoreLocation.framework */ = {isa = PBXFileReference; includeInIndex = 1; lastKnownFileType = wrapper.framework; name = CoreLocation.framework; path = System/Library/Frameworks/CoreLocation.framework; sourceTree = SDKROOT; };
		83FB4D3E122C38F700DB9506 /* MediaPlayer.framework */ = {isa = PBXFileReference; includeInIndex = 1; lastKnownFileType = wrapper.framework; name = MediaPlayer.framework; path = System/Library/Frameworks/MediaPlayer.framework; sourceTree = SDKROOT; };
		83FEFC7311FF6C5A0078B462 /* EditSiteViewController.h */ = {isa = PBXFileReference; fileEncoding = 4; lastKnownFileType = sourcecode.c.h; path = EditSiteViewController.h; sourceTree = "<group>"; };
		83FEFC7411FF6C5A0078B462 /* EditSiteViewController.m */ = {isa = PBXFileReference; fileEncoding = 4; lastKnownFileType = sourcecode.c.objc; path = EditSiteViewController.m; sourceTree = "<group>"; };
		8514973F171E13DF00B87F3F /* WPAsyncBlockOperation.h */ = {isa = PBXFileReference; fileEncoding = 4; lastKnownFileType = sourcecode.c.h; path = WPAsyncBlockOperation.h; sourceTree = "<group>"; };
		85149740171E13DF00B87F3F /* WPAsyncBlockOperation.m */ = {isa = PBXFileReference; fileEncoding = 4; lastKnownFileType = sourcecode.c.objc; path = WPAsyncBlockOperation.m; sourceTree = "<group>"; };
		8514DDA5190E2AB3009B6421 /* WPMediaMetadataExtractor.h */ = {isa = PBXFileReference; fileEncoding = 4; lastKnownFileType = sourcecode.c.h; path = WPMediaMetadataExtractor.h; sourceTree = "<group>"; };
		8514DDA6190E2AB3009B6421 /* WPMediaMetadataExtractor.m */ = {isa = PBXFileReference; fileEncoding = 4; lastKnownFileType = sourcecode.c.objc; path = WPMediaMetadataExtractor.m; sourceTree = "<group>"; };
		8516972A169D42F4006C5DED /* WPToast.h */ = {isa = PBXFileReference; fileEncoding = 4; lastKnownFileType = sourcecode.c.h; path = WPToast.h; sourceTree = "<group>"; };
		8516972B169D42F4006C5DED /* WPToast.m */ = {isa = PBXFileReference; fileEncoding = 4; lastKnownFileType = sourcecode.c.objc; path = WPToast.m; sourceTree = "<group>"; };
		851734411798C64700A30E27 /* NSURL+Util.h */ = {isa = PBXFileReference; fileEncoding = 4; lastKnownFileType = sourcecode.c.h; path = "NSURL+Util.h"; sourceTree = "<group>"; };
		851734421798C64700A30E27 /* NSURL+Util.m */ = {isa = PBXFileReference; fileEncoding = 4; lastKnownFileType = sourcecode.c.objc; path = "NSURL+Util.m"; sourceTree = "<group>"; };
		85253989171761D9003F6B32 /* WPComLanguages.h */ = {isa = PBXFileReference; fileEncoding = 4; lastKnownFileType = sourcecode.c.h; path = WPComLanguages.h; sourceTree = "<group>"; };
		8525398A171761D9003F6B32 /* WPComLanguages.m */ = {isa = PBXFileReference; fileEncoding = 4; lastKnownFileType = sourcecode.c.objc; path = WPComLanguages.m; sourceTree = "<group>"; };
		8527B15717CE98C5001CBA2E /* Accelerate.framework */ = {isa = PBXFileReference; lastKnownFileType = wrapper.framework; name = Accelerate.framework; path = System/Library/Frameworks/Accelerate.framework; sourceTree = SDKROOT; };
		852CD8AB190E0BC4006C9AED /* WPMediaSizing.h */ = {isa = PBXFileReference; fileEncoding = 4; lastKnownFileType = sourcecode.c.h; path = WPMediaSizing.h; sourceTree = "<group>"; };
		852CD8AC190E0BC4006C9AED /* WPMediaSizing.m */ = {isa = PBXFileReference; fileEncoding = 4; lastKnownFileType = sourcecode.c.objc; path = WPMediaSizing.m; sourceTree = "<group>"; };
		85435BE8190F837500E868D0 /* WPUploadStatusView.h */ = {isa = PBXFileReference; fileEncoding = 4; lastKnownFileType = sourcecode.c.h; path = WPUploadStatusView.h; sourceTree = "<group>"; };
		85435BE9190F837500E868D0 /* WPUploadStatusView.m */ = {isa = PBXFileReference; fileEncoding = 4; lastKnownFileType = sourcecode.c.objc; path = WPUploadStatusView.m; sourceTree = "<group>"; };
		857610D418C0377300EDF406 /* StatsWebViewController.h */ = {isa = PBXFileReference; fileEncoding = 4; lastKnownFileType = sourcecode.c.h; path = StatsWebViewController.h; sourceTree = "<group>"; };
		857610D518C0377300EDF406 /* StatsWebViewController.m */ = {isa = PBXFileReference; fileEncoding = 4; lastKnownFileType = sourcecode.c.objc; path = StatsWebViewController.m; sourceTree = "<group>"; };
		858DE40D1730384F000AC628 /* LoginViewController.h */ = {isa = PBXFileReference; fileEncoding = 4; lastKnownFileType = sourcecode.c.h; path = LoginViewController.h; sourceTree = "<group>"; };
		858DE40E1730384F000AC628 /* LoginViewController.m */ = {isa = PBXFileReference; fileEncoding = 4; lastKnownFileType = sourcecode.c.objc; path = LoginViewController.m; sourceTree = "<group>"; };
		859CFD44190E3198005FB217 /* WPMediaUploader.h */ = {isa = PBXFileReference; fileEncoding = 4; lastKnownFileType = sourcecode.c.h; path = WPMediaUploader.h; sourceTree = "<group>"; };
		859CFD45190E3198005FB217 /* WPMediaUploader.m */ = {isa = PBXFileReference; fileEncoding = 4; lastKnownFileType = sourcecode.c.objc; path = WPMediaUploader.m; sourceTree = "<group>"; };
		859F761B18F2159800EF8D5D /* WPAnalyticsTrackerMixpanelInstructionsForStat.h */ = {isa = PBXFileReference; fileEncoding = 4; lastKnownFileType = sourcecode.c.h; path = WPAnalyticsTrackerMixpanelInstructionsForStat.h; sourceTree = "<group>"; };
		859F761C18F2159800EF8D5D /* WPAnalyticsTrackerMixpanelInstructionsForStat.m */ = {isa = PBXFileReference; fileEncoding = 4; lastKnownFileType = sourcecode.c.objc; path = WPAnalyticsTrackerMixpanelInstructionsForStat.m; sourceTree = "<group>"; };
		85AD6AEA173CCF9E002CB896 /* WPNUXPrimaryButton.h */ = {isa = PBXFileReference; fileEncoding = 4; lastKnownFileType = sourcecode.c.h; path = WPNUXPrimaryButton.h; sourceTree = "<group>"; };
		85AD6AEB173CCF9E002CB896 /* WPNUXPrimaryButton.m */ = {isa = PBXFileReference; fileEncoding = 4; lastKnownFileType = sourcecode.c.objc; path = WPNUXPrimaryButton.m; sourceTree = "<group>"; };
		85AD6AED173CCFDC002CB896 /* WPNUXSecondaryButton.h */ = {isa = PBXFileReference; fileEncoding = 4; lastKnownFileType = sourcecode.c.h; path = WPNUXSecondaryButton.h; sourceTree = "<group>"; };
		85AD6AEE173CCFDC002CB896 /* WPNUXSecondaryButton.m */ = {isa = PBXFileReference; fileEncoding = 4; lastKnownFileType = sourcecode.c.objc; path = WPNUXSecondaryButton.m; sourceTree = "<group>"; };
		85B6F74D1742DA1D00CE7F3A /* WPNUXMainButton.h */ = {isa = PBXFileReference; fileEncoding = 4; lastKnownFileType = sourcecode.c.h; path = WPNUXMainButton.h; sourceTree = "<group>"; };
		85B6F74E1742DA1D00CE7F3A /* WPNUXMainButton.m */ = {isa = PBXFileReference; fileEncoding = 4; lastKnownFileType = sourcecode.c.objc; path = WPNUXMainButton.m; sourceTree = "<group>"; };
		85B6F7501742DAE800CE7F3A /* WPNUXBackButton.h */ = {isa = PBXFileReference; fileEncoding = 4; lastKnownFileType = sourcecode.c.h; path = WPNUXBackButton.h; sourceTree = "<group>"; };
		85B6F7511742DAE800CE7F3A /* WPNUXBackButton.m */ = {isa = PBXFileReference; fileEncoding = 4; lastKnownFileType = sourcecode.c.objc; path = WPNUXBackButton.m; sourceTree = "<group>"; };
		85C720AF1730CEFA00460645 /* WPWalkthroughTextField.h */ = {isa = PBXFileReference; fileEncoding = 4; lastKnownFileType = sourcecode.c.h; path = WPWalkthroughTextField.h; sourceTree = "<group>"; };
		85C720B01730CEFA00460645 /* WPWalkthroughTextField.m */ = {isa = PBXFileReference; fileEncoding = 4; lastKnownFileType = sourcecode.c.objc; path = WPWalkthroughTextField.m; sourceTree = "<group>"; };
		85D08A6F17342ECE00E2BBCA /* AddUsersBlogCell.h */ = {isa = PBXFileReference; fileEncoding = 4; lastKnownFileType = sourcecode.c.h; path = AddUsersBlogCell.h; sourceTree = "<group>"; };
		85D08A7017342ECE00E2BBCA /* AddUsersBlogCell.m */ = {isa = PBXFileReference; fileEncoding = 4; lastKnownFileType = sourcecode.c.objc; path = AddUsersBlogCell.m; sourceTree = "<group>"; };
		85D2275718F1EB8A001DA8DA /* WPAnalyticsTrackerMixpanel.h */ = {isa = PBXFileReference; fileEncoding = 4; lastKnownFileType = sourcecode.c.h; path = WPAnalyticsTrackerMixpanel.h; sourceTree = "<group>"; };
		85D2275818F1EB8A001DA8DA /* WPAnalyticsTrackerMixpanel.m */ = {isa = PBXFileReference; fileEncoding = 4; lastKnownFileType = sourcecode.c.objc; lineEnding = 0; path = WPAnalyticsTrackerMixpanel.m; sourceTree = "<group>"; xcLanguageSpecificationIdentifier = xcode.lang.objc; };
		85D80557171630B30075EEAC /* DotCom-Languages.plist */ = {isa = PBXFileReference; fileEncoding = 4; lastKnownFileType = text.plist.xml; path = "DotCom-Languages.plist"; sourceTree = "<group>"; };
		85D8055B171631F10075EEAC /* SelectWPComLanguageViewController.h */ = {isa = PBXFileReference; fileEncoding = 4; lastKnownFileType = sourcecode.c.h; path = SelectWPComLanguageViewController.h; sourceTree = "<group>"; };
		85D8055C171631F10075EEAC /* SelectWPComLanguageViewController.m */ = {isa = PBXFileReference; fileEncoding = 4; lastKnownFileType = sourcecode.c.objc; path = SelectWPComLanguageViewController.m; sourceTree = "<group>"; };
		85DA8C4218F3F29A0074C8A4 /* WPAnalyticsTrackerWPCom.h */ = {isa = PBXFileReference; fileEncoding = 4; lastKnownFileType = sourcecode.c.h; path = WPAnalyticsTrackerWPCom.h; sourceTree = "<group>"; };
		85DA8C4318F3F29A0074C8A4 /* WPAnalyticsTrackerWPCom.m */ = {isa = PBXFileReference; fileEncoding = 4; lastKnownFileType = sourcecode.c.objc; path = WPAnalyticsTrackerWPCom.m; sourceTree = "<group>"; };
		85E105841731A597001071A3 /* WPWalkthroughOverlayView.h */ = {isa = PBXFileReference; fileEncoding = 4; lastKnownFileType = sourcecode.c.h; path = WPWalkthroughOverlayView.h; sourceTree = "<group>"; };
		85E105851731A597001071A3 /* WPWalkthroughOverlayView.m */ = {isa = PBXFileReference; fileEncoding = 4; lastKnownFileType = sourcecode.c.objc; path = WPWalkthroughOverlayView.m; sourceTree = "<group>"; };
		85EC44D21739826A00686604 /* CreateAccountAndBlogViewController.h */ = {isa = PBXFileReference; fileEncoding = 4; lastKnownFileType = sourcecode.c.h; path = CreateAccountAndBlogViewController.h; sourceTree = "<group>"; };
		85EC44D31739826A00686604 /* CreateAccountAndBlogViewController.m */ = {isa = PBXFileReference; fileEncoding = 4; lastKnownFileType = sourcecode.c.objc; path = CreateAccountAndBlogViewController.m; sourceTree = "<group>"; };
		85ED988717DFA00000090D0B /* Images.xcassets */ = {isa = PBXFileReference; lastKnownFileType = folder.assetcatalog; path = Images.xcassets; sourceTree = "<group>"; };
		85ED98AA17DFB17200090D0B /* iTunesArtwork@2x */ = {isa = PBXFileReference; lastKnownFileType = file; path = "iTunesArtwork@2x"; sourceTree = "<group>"; };
		8D1107310486CEB800E47090 /* Info.plist */ = {isa = PBXFileReference; fileEncoding = 4; lastKnownFileType = text.plist.xml; path = Info.plist; sourceTree = "<group>"; };
		93027BB61758332300483FFD /* SupportViewController.h */ = {isa = PBXFileReference; fileEncoding = 4; lastKnownFileType = sourcecode.c.h; path = SupportViewController.h; sourceTree = "<group>"; };
		93027BB71758332300483FFD /* SupportViewController.m */ = {isa = PBXFileReference; fileEncoding = 4; lastKnownFileType = sourcecode.c.objc; path = SupportViewController.m; sourceTree = "<group>"; };
		930284B618EAF7B600CB0BF4 /* LocalCoreDataService.h */ = {isa = PBXFileReference; lastKnownFileType = sourcecode.c.h; path = LocalCoreDataService.h; sourceTree = "<group>"; };
		93069F54176237A4000C966D /* ActivityLogViewController.h */ = {isa = PBXFileReference; fileEncoding = 4; lastKnownFileType = sourcecode.c.h; path = ActivityLogViewController.h; sourceTree = "<group>"; };
		93069F55176237A4000C966D /* ActivityLogViewController.m */ = {isa = PBXFileReference; fileEncoding = 4; lastKnownFileType = sourcecode.c.objc; path = ActivityLogViewController.m; sourceTree = "<group>"; };
		93069F571762410B000C966D /* ActivityLogDetailViewController.h */ = {isa = PBXFileReference; fileEncoding = 4; lastKnownFileType = sourcecode.c.h; path = ActivityLogDetailViewController.h; sourceTree = "<group>"; };
		93069F581762410B000C966D /* ActivityLogDetailViewController.m */ = {isa = PBXFileReference; fileEncoding = 4; lastKnownFileType = sourcecode.c.objc; path = ActivityLogDetailViewController.m; sourceTree = "<group>"; };
		930C6374182BD86400976C21 /* WordPress-Internal-Info.plist */ = {isa = PBXFileReference; lastKnownFileType = text.plist.xml; path = "WordPress-Internal-Info.plist"; sourceTree = "<group>"; };
		930FD0A519882742000CC81D /* BlogServiceTest.m */ = {isa = PBXFileReference; fileEncoding = 4; lastKnownFileType = sourcecode.c.objc; path = BlogServiceTest.m; sourceTree = "<group>"; };
		931DF4D718D09A2F00540BDD /* en */ = {isa = PBXFileReference; lastKnownFileType = text.plist.strings; name = en; path = en.lproj/InfoPlist.strings; sourceTree = "<group>"; };
		931DF4D918D09A9B00540BDD /* pt */ = {isa = PBXFileReference; lastKnownFileType = text.plist.strings; name = pt; path = pt.lproj/InfoPlist.strings; sourceTree = "<group>"; };
		931DF4DA18D09AE100540BDD /* fr */ = {isa = PBXFileReference; lastKnownFileType = text.plist.strings; name = fr; path = fr.lproj/InfoPlist.strings; sourceTree = "<group>"; };
		931DF4DB18D09AF600540BDD /* nl */ = {isa = PBXFileReference; lastKnownFileType = text.plist.strings; name = nl; path = nl.lproj/InfoPlist.strings; sourceTree = "<group>"; };
		931DF4DC18D09B0100540BDD /* it */ = {isa = PBXFileReference; lastKnownFileType = text.plist.strings; name = it; path = it.lproj/InfoPlist.strings; sourceTree = "<group>"; };
		931DF4DD18D09B1900540BDD /* th */ = {isa = PBXFileReference; lastKnownFileType = text.plist.strings; name = th; path = th.lproj/InfoPlist.strings; sourceTree = "<group>"; };
		931DF4DE18D09B2600540BDD /* de */ = {isa = PBXFileReference; lastKnownFileType = text.plist.strings; name = de; path = de.lproj/InfoPlist.strings; sourceTree = "<group>"; };
		931DF4DF18D09B3900540BDD /* id */ = {isa = PBXFileReference; lastKnownFileType = text.plist.strings; name = id; path = id.lproj/InfoPlist.strings; sourceTree = "<group>"; };
		93460A36189D5091000E26CE /* WordPress 14.xcdatamodel */ = {isa = PBXFileReference; lastKnownFileType = wrapper.xcdatamodel; path = "WordPress 14.xcdatamodel"; sourceTree = "<group>"; };
		93594BD4191D2F5A0079E6B2 /* stats-batch.json */ = {isa = PBXFileReference; fileEncoding = 4; lastKnownFileType = text.json; path = "stats-batch.json"; sourceTree = "<group>"; };
		93740DC817D8F85600C41B2F /* WPAlertView.h */ = {isa = PBXFileReference; fileEncoding = 4; lastKnownFileType = sourcecode.c.h; path = WPAlertView.h; sourceTree = "<group>"; };
		93740DCA17D8F86700C41B2F /* WPAlertView.m */ = {isa = PBXFileReference; fileEncoding = 4; lastKnownFileType = sourcecode.c.objc; path = WPAlertView.m; sourceTree = "<group>"; };
		93A3F7DD1843F6F00082FEEA /* CoreTelephony.framework */ = {isa = PBXFileReference; lastKnownFileType = wrapper.framework; name = CoreTelephony.framework; path = System/Library/Frameworks/CoreTelephony.framework; sourceTree = SDKROOT; };
		93C1147D18EC5DD500DAC95C /* AccountService.h */ = {isa = PBXFileReference; fileEncoding = 4; lastKnownFileType = sourcecode.c.h; path = AccountService.h; sourceTree = "<group>"; };
		93C1147E18EC5DD500DAC95C /* AccountService.m */ = {isa = PBXFileReference; fileEncoding = 4; lastKnownFileType = sourcecode.c.objc; path = AccountService.m; sourceTree = "<group>"; };
		93C1148318EDF6E100DAC95C /* BlogService.h */ = {isa = PBXFileReference; fileEncoding = 4; lastKnownFileType = sourcecode.c.h; path = BlogService.h; sourceTree = "<group>"; };
		93C1148418EDF6E100DAC95C /* BlogService.m */ = {isa = PBXFileReference; fileEncoding = 4; lastKnownFileType = sourcecode.c.objc; path = BlogService.m; sourceTree = "<group>"; };
		93CD939219099BE70049096E /* authtoken.json */ = {isa = PBXFileReference; fileEncoding = 4; lastKnownFileType = text.json; path = authtoken.json; sourceTree = "<group>"; };
		93D6D6461924FDAD00A4F44A /* CategoryServiceRemote.h */ = {isa = PBXFileReference; fileEncoding = 4; lastKnownFileType = sourcecode.c.h; path = CategoryServiceRemote.h; sourceTree = "<group>"; };
		93D6D6471924FDAD00A4F44A /* CategoryServiceRemote.m */ = {isa = PBXFileReference; fileEncoding = 4; lastKnownFileType = sourcecode.c.objc; path = CategoryServiceRemote.m; sourceTree = "<group>"; };
		93FA0F0118E451A80007903B /* LICENSE */ = {isa = PBXFileReference; fileEncoding = 4; lastKnownFileType = text; name = LICENSE; path = ../LICENSE; sourceTree = "<group>"; };
		93FA0F0218E451A80007903B /* README.md */ = {isa = PBXFileReference; fileEncoding = 4; lastKnownFileType = text; name = README.md; path = ../README.md; sourceTree = "<group>"; };
		93FA0F0318E451A80007903B /* update-translations.rb */ = {isa = PBXFileReference; fileEncoding = 4; lastKnownFileType = text.script.ruby; name = "update-translations.rb"; path = "../update-translations.rb"; sourceTree = "<group>"; };
		93FA0F0418E451A80007903B /* fix-translation.php */ = {isa = PBXFileReference; fileEncoding = 4; lastKnownFileType = text.script.php; name = "fix-translation.php"; path = "../fix-translation.php"; sourceTree = "<group>"; };
		93FA0F0518E451A80007903B /* localize.py */ = {isa = PBXFileReference; fileEncoding = 4; lastKnownFileType = text.script.python; name = localize.py; path = ../localize.py; sourceTree = "<group>"; };
		93FA59DB18D88C1C001446BC /* CategoryService.h */ = {isa = PBXFileReference; fileEncoding = 4; lastKnownFileType = sourcecode.c.h; path = CategoryService.h; sourceTree = "<group>"; };
		93FA59DC18D88C1C001446BC /* CategoryService.m */ = {isa = PBXFileReference; fileEncoding = 4; lastKnownFileType = sourcecode.c.objc; path = CategoryService.m; sourceTree = "<group>"; };
		A01C542D0E24E88400D411F2 /* SystemConfiguration.framework */ = {isa = PBXFileReference; includeInIndex = 1; lastKnownFileType = wrapper.framework; name = SystemConfiguration.framework; path = System/Library/Frameworks/SystemConfiguration.framework; sourceTree = SDKROOT; };
		A01C55470E25E0D000D411F2 /* defaultPostTemplate.html */ = {isa = PBXFileReference; fileEncoding = 4; lastKnownFileType = text.html; name = defaultPostTemplate.html; path = Resources/HTML/defaultPostTemplate.html; sourceTree = "<group>"; };
		A0E293EF0E21027E00C6919C /* WPAddCategoryViewController.h */ = {isa = PBXFileReference; fileEncoding = 4; lastKnownFileType = sourcecode.c.h; path = WPAddCategoryViewController.h; sourceTree = "<group>"; };
		A0E293F00E21027E00C6919C /* WPAddCategoryViewController.m */ = {isa = PBXFileReference; fileEncoding = 4; lastKnownFileType = sourcecode.c.objc; path = WPAddCategoryViewController.m; sourceTree = "<group>"; };
		A25EBD85156E330600530E3D /* WPTableViewController.h */ = {isa = PBXFileReference; fileEncoding = 4; lastKnownFileType = sourcecode.c.h; path = WPTableViewController.h; sourceTree = "<group>"; };
		A25EBD86156E330600530E3D /* WPTableViewController.m */ = {isa = PBXFileReference; fileEncoding = 4; lastKnownFileType = sourcecode.c.objc; path = WPTableViewController.m; sourceTree = "<group>"; };
		A2787D0119002AB1000D6CA6 /* HelpshiftConfig.plist */ = {isa = PBXFileReference; fileEncoding = 4; lastKnownFileType = text.plist.xml; path = HelpshiftConfig.plist; sourceTree = "<group>"; };
		A284044518BFE7F300D982B6 /* WordPress 15.xcdatamodel */ = {isa = PBXFileReference; lastKnownFileType = wrapper.xcdatamodel; path = "WordPress 15.xcdatamodel"; sourceTree = "<group>"; };
		A2DC5B181953451B009584C3 /* WPNUXHelpBadgeLabel.h */ = {isa = PBXFileReference; fileEncoding = 4; lastKnownFileType = sourcecode.c.h; path = WPNUXHelpBadgeLabel.h; sourceTree = "<group>"; };
		A2DC5B191953451B009584C3 /* WPNUXHelpBadgeLabel.m */ = {isa = PBXFileReference; fileEncoding = 4; lastKnownFileType = sourcecode.c.objc; path = WPNUXHelpBadgeLabel.m; sourceTree = "<group>"; };
		ACBAB5FC0E121C7300F38795 /* PostSettingsViewController.h */ = {isa = PBXFileReference; fileEncoding = 4; lastKnownFileType = sourcecode.c.h; path = PostSettingsViewController.h; sourceTree = "<group>"; };
		ACBAB5FD0E121C7300F38795 /* PostSettingsViewController.m */ = {isa = PBXFileReference; fileEncoding = 4; lastKnownFileType = sourcecode.c.objc; path = PostSettingsViewController.m; sourceTree = "<group>"; };
		ACBAB6840E1247F700F38795 /* PostPreviewViewController.h */ = {isa = PBXFileReference; fileEncoding = 4; lastKnownFileType = sourcecode.c.h; path = PostPreviewViewController.h; sourceTree = "<group>"; };
		ACBAB6850E1247F700F38795 /* PostPreviewViewController.m */ = {isa = PBXFileReference; fileEncoding = 4; lastKnownFileType = sourcecode.c.objc; path = PostPreviewViewController.m; sourceTree = "<group>"; };
		ACC156CA0E10E67600D6E1A0 /* EditPostViewController.h */ = {isa = PBXFileReference; fileEncoding = 4; lastKnownFileType = sourcecode.c.h; path = EditPostViewController.h; sourceTree = "<group>"; };
		ACC156CB0E10E67600D6E1A0 /* EditPostViewController.m */ = {isa = PBXFileReference; fileEncoding = 4; lastKnownFileType = sourcecode.c.objc; path = EditPostViewController.m; sourceTree = "<group>"; };
		ADF544C0195A0F620092213D /* CustomHighlightButton.h */ = {isa = PBXFileReference; fileEncoding = 4; lastKnownFileType = sourcecode.c.h; path = CustomHighlightButton.h; sourceTree = "<group>"; };
		ADF544C1195A0F620092213D /* CustomHighlightButton.m */ = {isa = PBXFileReference; fileEncoding = 4; lastKnownFileType = sourcecode.c.objc; path = CustomHighlightButton.m; sourceTree = "<group>"; };
		B50EC90719896B3C00416D6E /* NotificationHeaderView.h */ = {isa = PBXFileReference; fileEncoding = 4; lastKnownFileType = sourcecode.c.h; path = NotificationHeaderView.h; sourceTree = "<group>"; };
		B50EC90819896B3C00416D6E /* NotificationHeaderView.m */ = {isa = PBXFileReference; fileEncoding = 4; lastKnownFileType = sourcecode.c.objc; path = NotificationHeaderView.m; sourceTree = "<group>"; };
		B53F306519780D810019FA34 /* NSDate+ISO8601.h */ = {isa = PBXFileReference; fileEncoding = 4; lastKnownFileType = sourcecode.c.h; path = "NSDate+ISO8601.h"; sourceTree = "<group>"; };
		B53F306619780D810019FA34 /* NSDate+ISO8601.m */ = {isa = PBXFileReference; fileEncoding = 4; lastKnownFileType = sourcecode.c.objc; path = "NSDate+ISO8601.m"; sourceTree = "<group>"; };
		B55853F11962337500FAF6C3 /* NSScanner+Helpers.h */ = {isa = PBXFileReference; fileEncoding = 4; lastKnownFileType = sourcecode.c.h; path = "NSScanner+Helpers.h"; sourceTree = "<group>"; };
		B55853F21962337500FAF6C3 /* NSScanner+Helpers.m */ = {isa = PBXFileReference; fileEncoding = 4; lastKnownFileType = sourcecode.c.objc; path = "NSScanner+Helpers.m"; sourceTree = "<group>"; };
<<<<<<< HEAD
		B55853F419630AF900FAF6C3 /* Noticons-Regular.otf */ = {isa = PBXFileReference; lastKnownFileType = file; path = "Noticons-Regular.otf"; sourceTree = "<group>"; };
		B55853F519630D5400FAF6C3 /* NSAttributedString+Util.h */ = {isa = PBXFileReference; fileEncoding = 4; lastKnownFileType = sourcecode.c.h; path = "NSAttributedString+Util.h"; sourceTree = "<group>"; };
		B55853F619630D5400FAF6C3 /* NSAttributedString+Util.m */ = {isa = PBXFileReference; fileEncoding = 4; lastKnownFileType = sourcecode.c.objc; path = "NSAttributedString+Util.m"; sourceTree = "<group>"; };
		B55853F819630E7900FAF6C3 /* Notification.h */ = {isa = PBXFileReference; fileEncoding = 4; lastKnownFileType = sourcecode.c.h; path = Notification.h; sourceTree = "<group>"; };
		B55853F919630E7900FAF6C3 /* Notification.m */ = {isa = PBXFileReference; fileEncoding = 4; lastKnownFileType = sourcecode.c.objc; path = Notification.m; sourceTree = "<group>"; };
		B55853FA19630E7900FAF6C3 /* Notification+UI.h */ = {isa = PBXFileReference; fileEncoding = 4; lastKnownFileType = sourcecode.c.h; path = "Notification+UI.h"; sourceTree = "<group>"; };
		B55853FB19630E7900FAF6C3 /* Notification+UI.m */ = {isa = PBXFileReference; fileEncoding = 4; lastKnownFileType = sourcecode.c.objc; path = "Notification+UI.m"; sourceTree = "<group>"; };
		B55854001963197200FAF6C3 /* NoteBlockImageTableViewCell.h */ = {isa = PBXFileReference; fileEncoding = 4; lastKnownFileType = sourcecode.c.h; path = NoteBlockImageTableViewCell.h; sourceTree = "<group>"; };
		B55854011963197200FAF6C3 /* NoteBlockImageTableViewCell.m */ = {isa = PBXFileReference; fileEncoding = 4; lastKnownFileType = sourcecode.c.objc; path = NoteBlockImageTableViewCell.m; sourceTree = "<group>"; };
		B55854021963197200FAF6C3 /* NoteBlockTableViewCell.h */ = {isa = PBXFileReference; fileEncoding = 4; lastKnownFileType = sourcecode.c.h; path = NoteBlockTableViewCell.h; sourceTree = "<group>"; };
		B55854031963197200FAF6C3 /* NoteBlockTextTableViewCell.h */ = {isa = PBXFileReference; fileEncoding = 4; lastKnownFileType = sourcecode.c.h; path = NoteBlockTextTableViewCell.h; sourceTree = "<group>"; };
		B55854041963197200FAF6C3 /* NoteBlockTextTableViewCell.m */ = {isa = PBXFileReference; fileEncoding = 4; lastKnownFileType = sourcecode.c.objc; path = NoteBlockTextTableViewCell.m; sourceTree = "<group>"; };
		B55854051963197200FAF6C3 /* NoteBlockUserTableViewCell.h */ = {isa = PBXFileReference; fileEncoding = 4; lastKnownFileType = sourcecode.c.h; path = NoteBlockUserTableViewCell.h; sourceTree = "<group>"; };
		B55854061963197200FAF6C3 /* NoteBlockUserTableViewCell.m */ = {isa = PBXFileReference; fileEncoding = 4; lastKnownFileType = sourcecode.c.objc; path = NoteBlockUserTableViewCell.m; sourceTree = "<group>"; };
		B55854071963197200FAF6C3 /* NoteTableViewCell.h */ = {isa = PBXFileReference; fileEncoding = 4; lastKnownFileType = sourcecode.c.h; path = NoteTableViewCell.h; sourceTree = "<group>"; };
		B55854081963197200FAF6C3 /* NoteTableViewCell.m */ = {isa = PBXFileReference; fileEncoding = 4; lastKnownFileType = sourcecode.c.objc; path = NoteTableViewCell.m; sourceTree = "<group>"; };
		B558540E19631A1000FAF6C3 /* NotificationDetailsViewController.h */ = {isa = PBXFileReference; fileEncoding = 4; lastKnownFileType = sourcecode.c.h; path = NotificationDetailsViewController.h; sourceTree = "<group>"; };
		B558540F19631A1000FAF6C3 /* NotificationDetailsViewController.m */ = {isa = PBXFileReference; fileEncoding = 4; lastKnownFileType = sourcecode.c.objc; path = NotificationDetailsViewController.m; sourceTree = "<group>"; };
		B558541019631A1000FAF6C3 /* Notifications.storyboard */ = {isa = PBXFileReference; fileEncoding = 4; lastKnownFileType = file.storyboard; path = Notifications.storyboard; sourceTree = "<group>"; };
		B558541119631A1000FAF6C3 /* WPStyleGuide+Notifications.h */ = {isa = PBXFileReference; fileEncoding = 4; lastKnownFileType = sourcecode.c.h; path = "WPStyleGuide+Notifications.h"; sourceTree = "<group>"; };
		B558541219631A1000FAF6C3 /* WPStyleGuide+Notifications.m */ = {isa = PBXFileReference; fileEncoding = 4; lastKnownFileType = sourcecode.c.objc; path = "WPStyleGuide+Notifications.m"; sourceTree = "<group>"; };
		B59ED10B197413E300D17F40 /* WordPress 21.xcdatamodel */ = {isa = PBXFileReference; lastKnownFileType = wrapper.xcdatamodel; path = "WordPress 21.xcdatamodel"; sourceTree = "<group>"; };
		B59ED1511974869300D17F40 /* UITableView+Helpers.h */ = {isa = PBXFileReference; fileEncoding = 4; lastKnownFileType = sourcecode.c.h; path = "UITableView+Helpers.h"; sourceTree = "<group>"; };
		B59ED1521974869300D17F40 /* UITableView+Helpers.m */ = {isa = PBXFileReference; fileEncoding = 4; lastKnownFileType = sourcecode.c.objc; path = "UITableView+Helpers.m"; sourceTree = "<group>"; };
=======
		B5AB733B19901F85005F5044 /* WPNoResultsView+AnimatedBox.h */ = {isa = PBXFileReference; fileEncoding = 4; lastKnownFileType = sourcecode.c.h; path = "WPNoResultsView+AnimatedBox.h"; sourceTree = "<group>"; };
		B5AB733C19901F85005F5044 /* WPNoResultsView+AnimatedBox.m */ = {isa = PBXFileReference; fileEncoding = 4; lastKnownFileType = sourcecode.c.objc; path = "WPNoResultsView+AnimatedBox.m"; sourceTree = "<group>"; };
>>>>>>> da29a775
		B5B63F3F19621A9F001601C3 /* WordPress 19.xcdatamodel */ = {isa = PBXFileReference; lastKnownFileType = wrapper.xcdatamodel; path = "WordPress 19.xcdatamodel"; sourceTree = "<group>"; };
		B5CC05F51962150600975CAC /* Constants.m */ = {isa = PBXFileReference; fileEncoding = 4; lastKnownFileType = sourcecode.c.objc; path = Constants.m; sourceTree = "<group>"; };
		B5CC05F71962186D00975CAC /* Meta.h */ = {isa = PBXFileReference; fileEncoding = 4; lastKnownFileType = sourcecode.c.h; path = Meta.h; sourceTree = "<group>"; };
		B5CC05F81962186D00975CAC /* Meta.m */ = {isa = PBXFileReference; fileEncoding = 4; lastKnownFileType = sourcecode.c.objc; path = Meta.m; sourceTree = "<group>"; };
		B5CC05FA196218E100975CAC /* XMLParserCollecter.h */ = {isa = PBXFileReference; fileEncoding = 4; lastKnownFileType = sourcecode.c.h; path = XMLParserCollecter.h; sourceTree = "<group>"; };
		B5CC05FB196218E100975CAC /* XMLParserCollecter.m */ = {isa = PBXFileReference; fileEncoding = 4; lastKnownFileType = sourcecode.c.objc; path = XMLParserCollecter.m; sourceTree = "<group>"; };
		B5F015C9195DFD7600F6ECF2 /* WordPressActivity.h */ = {isa = PBXFileReference; fileEncoding = 4; lastKnownFileType = sourcecode.c.h; path = WordPressActivity.h; sourceTree = "<group>"; };
		B5F015CA195DFD7600F6ECF2 /* WordPressActivity.m */ = {isa = PBXFileReference; fileEncoding = 4; lastKnownFileType = sourcecode.c.objc; path = WordPressActivity.m; sourceTree = "<group>"; };
		BB0E95DCE0724D3696D9F222 /* Pods-WordPressTest.xcconfig */ = {isa = PBXFileReference; includeInIndex = 1; lastKnownFileType = text.xcconfig; name = "Pods-WordPressTest.xcconfig"; path = "../Pods/Pods-WordPressTest.xcconfig"; sourceTree = SOURCE_ROOT; };
		C52812131832E071008931FD /* WordPress 13.xcdatamodel */ = {isa = PBXFileReference; lastKnownFileType = wrapper.xcdatamodel; path = "WordPress 13.xcdatamodel"; sourceTree = "<group>"; };
		C533CF330E6D3ADA000C3DE8 /* CommentsViewController.h */ = {isa = PBXFileReference; fileEncoding = 4; lastKnownFileType = sourcecode.c.h; path = CommentsViewController.h; sourceTree = "<group>"; };
		C533CF340E6D3ADA000C3DE8 /* CommentsViewController.m */ = {isa = PBXFileReference; fileEncoding = 4; lastKnownFileType = sourcecode.c.objc; path = CommentsViewController.m; sourceTree = "<group>"; };
		C545E0A01811B9880020844C /* ContextManager.h */ = {isa = PBXFileReference; fileEncoding = 4; lastKnownFileType = sourcecode.c.h; path = ContextManager.h; sourceTree = "<group>"; };
		C545E0A11811B9880020844C /* ContextManager.m */ = {isa = PBXFileReference; fileEncoding = 4; lastKnownFileType = sourcecode.c.objc; path = ContextManager.m; sourceTree = "<group>"; };
		C56636E61868D0CE00226AAB /* StatsViewController.h */ = {isa = PBXFileReference; fileEncoding = 4; lastKnownFileType = sourcecode.c.h; path = StatsViewController.h; sourceTree = "<group>"; };
		C56636E71868D0CE00226AAB /* StatsViewController.m */ = {isa = PBXFileReference; fileEncoding = 4; lastKnownFileType = sourcecode.c.objc; path = StatsViewController.m; sourceTree = "<group>"; };
		C57A31A2183D2111007745B9 /* NotificationsManager.h */ = {isa = PBXFileReference; fileEncoding = 4; lastKnownFileType = sourcecode.c.h; path = NotificationsManager.h; sourceTree = "<group>"; };
		C57A31A3183D2111007745B9 /* NotificationsManager.m */ = {isa = PBXFileReference; fileEncoding = 4; lastKnownFileType = sourcecode.c.objc; path = NotificationsManager.m; sourceTree = "<group>"; };
		C58349C31806F95100B64089 /* IOS7CorrectedTextView.h */ = {isa = PBXFileReference; fileEncoding = 4; lastKnownFileType = sourcecode.c.h; path = IOS7CorrectedTextView.h; sourceTree = "<group>"; };
		C58349C41806F95100B64089 /* IOS7CorrectedTextView.m */ = {isa = PBXFileReference; fileEncoding = 4; lastKnownFileType = sourcecode.c.objc; path = IOS7CorrectedTextView.m; sourceTree = "<group>"; };
		C5CFDC29184F962B00097B05 /* CoreDataConcurrencyTest.m */ = {isa = PBXFileReference; fileEncoding = 4; lastKnownFileType = sourcecode.c.objc; path = CoreDataConcurrencyTest.m; sourceTree = "<group>"; };
		CC0E20AC15B87DA100D3468B /* WPWebBridge.h */ = {isa = PBXFileReference; fileEncoding = 4; lastKnownFileType = sourcecode.c.h; path = WPWebBridge.h; sourceTree = "<group>"; };
		CC0E20AD15B87DA100D3468B /* WPWebBridge.m */ = {isa = PBXFileReference; fileEncoding = 4; lastKnownFileType = sourcecode.c.objc; path = WPWebBridge.m; sourceTree = "<group>"; };
		CC1D80121656D937002A542F /* NotificationsViewController.m */ = {isa = PBXFileReference; fileEncoding = 4; lastKnownFileType = sourcecode.c.objc; path = NotificationsViewController.m; sourceTree = "<group>"; };
		CC1D80131656D938002A542F /* NotificationsViewController.h */ = {isa = PBXFileReference; fileEncoding = 4; lastKnownFileType = sourcecode.c.h; path = NotificationsViewController.h; sourceTree = "<group>"; };
		CC24E5ED1577D1EA00A6D5B5 /* WPFriendFinderViewController.h */ = {isa = PBXFileReference; fileEncoding = 4; lastKnownFileType = sourcecode.c.h; path = WPFriendFinderViewController.h; sourceTree = "<group>"; };
		CC24E5EE1577D1EA00A6D5B5 /* WPFriendFinderViewController.m */ = {isa = PBXFileReference; fileEncoding = 4; lastKnownFileType = sourcecode.c.objc; path = WPFriendFinderViewController.m; sourceTree = "<group>"; };
		CC24E5F01577DBC300A6D5B5 /* AddressBook.framework */ = {isa = PBXFileReference; includeInIndex = 1; lastKnownFileType = wrapper.framework; name = AddressBook.framework; path = System/Library/Frameworks/AddressBook.framework; sourceTree = SDKROOT; };
		CC24E5F21577DFF400A6D5B5 /* Twitter.framework */ = {isa = PBXFileReference; includeInIndex = 1; lastKnownFileType = wrapper.framework; name = Twitter.framework; path = System/Library/Frameworks/Twitter.framework; sourceTree = SDKROOT; };
		CC24E5F41577E16B00A6D5B5 /* Accounts.framework */ = {isa = PBXFileReference; includeInIndex = 1; lastKnownFileType = wrapper.framework; name = Accounts.framework; path = System/Library/Frameworks/Accounts.framework; sourceTree = SDKROOT; };
		CC701654185A7513007B37DB /* InlineComposeToolbarView.h */ = {isa = PBXFileReference; fileEncoding = 4; lastKnownFileType = sourcecode.c.h; path = InlineComposeToolbarView.h; sourceTree = "<group>"; };
		CC701655185A7513007B37DB /* InlineComposeToolbarView.m */ = {isa = PBXFileReference; fileEncoding = 4; lastKnownFileType = sourcecode.c.objc; path = InlineComposeToolbarView.m; sourceTree = "<group>"; };
		CC701656185A7513007B37DB /* InlineComposeView.h */ = {isa = PBXFileReference; fileEncoding = 4; lastKnownFileType = sourcecode.c.h; path = InlineComposeView.h; sourceTree = "<group>"; };
		CC701657185A7513007B37DB /* InlineComposeView.m */ = {isa = PBXFileReference; fileEncoding = 4; lastKnownFileType = sourcecode.c.objc; path = InlineComposeView.m; sourceTree = "<group>"; };
		CC70165A185A7536007B37DB /* InlineComposeView.xib */ = {isa = PBXFileReference; fileEncoding = 4; lastKnownFileType = file.xib; name = InlineComposeView.xib; path = Resources/InlineComposeView.xib; sourceTree = "<group>"; };
		CC70165C185BB97A007B37DB /* ReaderCommentPublisher.h */ = {isa = PBXFileReference; fileEncoding = 4; lastKnownFileType = sourcecode.c.h; path = ReaderCommentPublisher.h; sourceTree = "<group>"; };
		CC70165D185BB97A007B37DB /* ReaderCommentPublisher.m */ = {isa = PBXFileReference; fileEncoding = 4; lastKnownFileType = sourcecode.c.objc; path = ReaderCommentPublisher.m; sourceTree = "<group>"; };
		CCEF152F14C9EA050001176D /* WPWebAppViewController.h */ = {isa = PBXFileReference; fileEncoding = 4; lastKnownFileType = sourcecode.c.h; path = WPWebAppViewController.h; sourceTree = "<group>"; };
		CCEF153014C9EA050001176D /* WPWebAppViewController.m */ = {isa = PBXFileReference; fileEncoding = 4; lastKnownFileType = sourcecode.c.objc; path = WPWebAppViewController.m; sourceTree = "<group>"; };
		CEBD3EA90FF1BA3B00C1396E /* Blog.h */ = {isa = PBXFileReference; fileEncoding = 4; lastKnownFileType = sourcecode.c.h; path = Blog.h; sourceTree = "<group>"; };
		CEBD3EAA0FF1BA3B00C1396E /* Blog.m */ = {isa = PBXFileReference; fileEncoding = 4; lastKnownFileType = sourcecode.c.objc; path = Blog.m; sourceTree = "<group>"; };
		D4972215061A4C21AD2CD5B8 /* libPods-WordPressTest.a */ = {isa = PBXFileReference; explicitFileType = archive.ar; includeInIndex = 0; path = "libPods-WordPressTest.a"; sourceTree = BUILT_PRODUCTS_DIR; };
		DA67DF58196D8F6A005B5BC8 /* WordPress 20.xcdatamodel */ = {isa = PBXFileReference; lastKnownFileType = wrapper.xcdatamodel; path = "WordPress 20.xcdatamodel"; sourceTree = "<group>"; };
		E100C6BA1741472F00AE48D8 /* WordPress-11-12.xcmappingmodel */ = {isa = PBXFileReference; lastKnownFileType = wrapper.xcmappingmodel; path = "WordPress-11-12.xcmappingmodel"; sourceTree = "<group>"; };
		E105E9CD1726955600C0D9E7 /* WPAccount.h */ = {isa = PBXFileReference; fileEncoding = 4; lastKnownFileType = sourcecode.c.h; path = WPAccount.h; sourceTree = "<group>"; };
		E105E9CE1726955600C0D9E7 /* WPAccount.m */ = {isa = PBXFileReference; fileEncoding = 4; lastKnownFileType = sourcecode.c.objc; path = WPAccount.m; sourceTree = "<group>"; };
		E10675C7183F82E900E5CE5C /* SettingsViewControllerTest.m */ = {isa = PBXFileReference; fileEncoding = 4; lastKnownFileType = sourcecode.c.objc; path = SettingsViewControllerTest.m; sourceTree = "<group>"; };
		E10675C9183FA78E00E5CE5C /* XCTest.framework */ = {isa = PBXFileReference; lastKnownFileType = wrapper.framework; name = XCTest.framework; path = Library/Frameworks/XCTest.framework; sourceTree = DEVELOPER_DIR; };
		E10B3651158F2D3F00419A93 /* QuartzCore.framework */ = {isa = PBXFileReference; includeInIndex = 1; lastKnownFileType = wrapper.framework; name = QuartzCore.framework; path = System/Library/Frameworks/QuartzCore.framework; sourceTree = SDKROOT; };
		E10B3653158F2D4500419A93 /* UIKit.framework */ = {isa = PBXFileReference; includeInIndex = 1; lastKnownFileType = wrapper.framework; name = UIKit.framework; path = System/Library/Frameworks/UIKit.framework; sourceTree = SDKROOT; };
		E10DB0061771926D00B7A0A3 /* GooglePlusActivity.h */ = {isa = PBXFileReference; fileEncoding = 4; lastKnownFileType = sourcecode.c.h; path = GooglePlusActivity.h; sourceTree = "<group>"; };
		E10DB0071771926D00B7A0A3 /* GooglePlusActivity.m */ = {isa = PBXFileReference; fileEncoding = 4; lastKnownFileType = sourcecode.c.objc; path = GooglePlusActivity.m; sourceTree = "<group>"; };
		E114D798153D85A800984182 /* WPError.h */ = {isa = PBXFileReference; fileEncoding = 4; lastKnownFileType = sourcecode.c.h; path = WPError.h; sourceTree = "<group>"; };
		E114D799153D85A800984182 /* WPError.m */ = {isa = PBXFileReference; fileEncoding = 4; lastKnownFileType = sourcecode.c.objc; path = WPError.m; sourceTree = "<group>"; };
		E115F2D116776A2900CCF00D /* WordPress 8.xcdatamodel */ = {isa = PBXFileReference; lastKnownFileType = wrapper.xcdatamodel; path = "WordPress 8.xcdatamodel"; sourceTree = "<group>"; };
		E1225A4C147E6D2400B4F3A0 /* tr */ = {isa = PBXFileReference; lastKnownFileType = text.plist.strings; name = tr; path = tr.lproj/Localizable.strings; sourceTree = "<group>"; };
		E1225A4D147E6D2C00B4F3A0 /* id */ = {isa = PBXFileReference; lastKnownFileType = text.plist.strings; name = id; path = id.lproj/Localizable.strings; sourceTree = "<group>"; };
		E1249B3D19408C230035E895 /* CommentServiceRemote.h */ = {isa = PBXFileReference; fileEncoding = 4; lastKnownFileType = sourcecode.c.h; path = CommentServiceRemote.h; sourceTree = "<group>"; };
		E1249B4119408C910035E895 /* RemoteComment.h */ = {isa = PBXFileReference; fileEncoding = 4; lastKnownFileType = sourcecode.c.h; name = RemoteComment.h; path = "Remote Objects/RemoteComment.h"; sourceTree = "<group>"; };
		E1249B4219408C910035E895 /* RemoteComment.m */ = {isa = PBXFileReference; fileEncoding = 4; lastKnownFileType = sourcecode.c.objc; name = RemoteComment.m; path = "Remote Objects/RemoteComment.m"; sourceTree = "<group>"; };
		E1249B4419408D0F0035E895 /* CommentServiceRemoteXMLRPC.h */ = {isa = PBXFileReference; fileEncoding = 4; lastKnownFileType = sourcecode.c.h; path = CommentServiceRemoteXMLRPC.h; sourceTree = "<group>"; };
		E1249B4519408D0F0035E895 /* CommentServiceRemoteXMLRPC.m */ = {isa = PBXFileReference; fileEncoding = 4; lastKnownFileType = sourcecode.c.objc; path = CommentServiceRemoteXMLRPC.m; sourceTree = "<group>"; };
		E1249B471940AE550035E895 /* ServiceRemoteXMLRPC.h */ = {isa = PBXFileReference; lastKnownFileType = sourcecode.c.h; path = ServiceRemoteXMLRPC.h; sourceTree = "<group>"; };
		E1249B481940AE610035E895 /* ServiceRemoteREST.h */ = {isa = PBXFileReference; lastKnownFileType = sourcecode.c.h; path = ServiceRemoteREST.h; sourceTree = "<group>"; };
		E1249B491940AECC0035E895 /* CommentServiceRemoteREST.h */ = {isa = PBXFileReference; fileEncoding = 4; lastKnownFileType = sourcecode.c.h; path = CommentServiceRemoteREST.h; sourceTree = "<group>"; };
		E1249B4A1940AECC0035E895 /* CommentServiceRemoteREST.m */ = {isa = PBXFileReference; fileEncoding = 4; lastKnownFileType = sourcecode.c.objc; path = CommentServiceRemoteREST.m; sourceTree = "<group>"; };
		E125443D12BF5A7200D87A0A /* WordPress 2.xcdatamodel */ = {isa = PBXFileReference; lastKnownFileType = wrapper.xcdatamodel; path = "WordPress 2.xcdatamodel"; sourceTree = "<group>"; };
		E125445412BF5B3900D87A0A /* Category.h */ = {isa = PBXFileReference; fileEncoding = 4; lastKnownFileType = sourcecode.c.h; path = Category.h; sourceTree = "<group>"; };
		E125445512BF5B3900D87A0A /* Category.m */ = {isa = PBXFileReference; fileEncoding = 4; lastKnownFileType = sourcecode.c.objc; path = Category.m; sourceTree = "<group>"; };
		E125451612BF68F900D87A0A /* Page.h */ = {isa = PBXFileReference; fileEncoding = 4; lastKnownFileType = sourcecode.c.h; path = Page.h; sourceTree = "<group>"; };
		E125451712BF68F900D87A0A /* Page.m */ = {isa = PBXFileReference; fileEncoding = 4; lastKnownFileType = sourcecode.c.objc; path = Page.m; sourceTree = "<group>"; };
		E12963A8174654B2002E7744 /* ru */ = {isa = PBXFileReference; lastKnownFileType = text.plist.strings; name = ru; path = ru.lproj/Localizable.strings; sourceTree = "<group>"; };
		E12F95A51557C9C20067A653 /* zh-Hant */ = {isa = PBXFileReference; lastKnownFileType = text.plist.strings; name = "zh-Hant"; path = "zh-Hant.lproj/Localizable.strings"; sourceTree = "<group>"; };
		E12F95A61557CA210067A653 /* hu */ = {isa = PBXFileReference; lastKnownFileType = text.plist.strings; name = hu; path = hu.lproj/Localizable.strings; sourceTree = "<group>"; };
		E12F95A71557CA400067A653 /* pl */ = {isa = PBXFileReference; lastKnownFileType = text.plist.strings; name = pl; path = pl.lproj/Localizable.strings; sourceTree = "<group>"; };
		E131CB5116CACA6B004B0314 /* CoreText.framework */ = {isa = PBXFileReference; lastKnownFileType = wrapper.framework; name = CoreText.framework; path = System/Library/Frameworks/CoreText.framework; sourceTree = SDKROOT; };
		E131CB5316CACB05004B0314 /* libxml2.dylib */ = {isa = PBXFileReference; lastKnownFileType = "compiled.mach-o.dylib"; name = libxml2.dylib; path = usr/lib/libxml2.dylib; sourceTree = SDKROOT; };
		E131CB5516CACF1E004B0314 /* get-user-blogs_has-blog.json */ = {isa = PBXFileReference; fileEncoding = 4; lastKnownFileType = text.json; path = "get-user-blogs_has-blog.json"; sourceTree = "<group>"; };
		E131CB5716CACFB4004B0314 /* get-user-blogs_doesnt-have-blog.json */ = {isa = PBXFileReference; fileEncoding = 4; lastKnownFileType = text.json; path = "get-user-blogs_doesnt-have-blog.json"; sourceTree = "<group>"; };
		E131CB5C16CAD659004B0314 /* AsyncTestHelper.h */ = {isa = PBXFileReference; fileEncoding = 4; lastKnownFileType = sourcecode.c.h; path = AsyncTestHelper.h; sourceTree = "<group>"; };
		E131CB5D16CAD659004B0314 /* AsyncTestHelper.m */ = {isa = PBXFileReference; fileEncoding = 4; lastKnownFileType = sourcecode.c.objc; path = AsyncTestHelper.m; sourceTree = "<group>"; };
		E133DB40137AE180003C0AF9 /* he */ = {isa = PBXFileReference; lastKnownFileType = text.plist.strings; name = he; path = he.lproj/Localizable.strings; sourceTree = "<group>"; };
		E13EB7A3157D230000885780 /* WordPressComApi.h */ = {isa = PBXFileReference; fileEncoding = 4; lastKnownFileType = sourcecode.c.h; path = WordPressComApi.h; sourceTree = "<group>"; };
		E13EB7A4157D230000885780 /* WordPressComApi.m */ = {isa = PBXFileReference; fileEncoding = 4; lastKnownFileType = sourcecode.c.objc; path = WordPressComApi.m; sourceTree = "<group>"; };
		E13F23C114FE84600081D9CC /* NSMutableDictionary+Helpers.h */ = {isa = PBXFileReference; fileEncoding = 4; lastKnownFileType = sourcecode.c.h; path = "NSMutableDictionary+Helpers.h"; sourceTree = "<group>"; };
		E13F23C214FE84600081D9CC /* NSMutableDictionary+Helpers.m */ = {isa = PBXFileReference; fileEncoding = 4; lastKnownFileType = sourcecode.c.objc; path = "NSMutableDictionary+Helpers.m"; sourceTree = "<group>"; };
		E1457202135EC85700C7BAD2 /* sv */ = {isa = PBXFileReference; lastKnownFileType = text.plist.strings; name = sv; path = sv.lproj/Localizable.strings; sourceTree = "<group>"; };
		E1472EF915344A2A00D08657 /* WordPress 5.xcdatamodel */ = {isa = PBXFileReference; lastKnownFileType = wrapper.xcdatamodel; path = "WordPress 5.xcdatamodel"; sourceTree = "<group>"; };
		E14932B4130427B300154804 /* Coordinate.h */ = {isa = PBXFileReference; fileEncoding = 4; lastKnownFileType = sourcecode.c.h; path = Coordinate.h; sourceTree = "<group>"; };
		E14932B5130427B300154804 /* Coordinate.m */ = {isa = PBXFileReference; fileEncoding = 4; lastKnownFileType = sourcecode.c.objc; path = Coordinate.m; sourceTree = "<group>"; };
		E149D64519349E69006A843D /* AccountServiceRemoteREST.h */ = {isa = PBXFileReference; fileEncoding = 4; lastKnownFileType = sourcecode.c.h; path = AccountServiceRemoteREST.h; sourceTree = "<group>"; };
		E149D64619349E69006A843D /* AccountServiceRemoteREST.m */ = {isa = PBXFileReference; fileEncoding = 4; lastKnownFileType = sourcecode.c.objc; path = AccountServiceRemoteREST.m; sourceTree = "<group>"; };
		E149D64719349E69006A843D /* AccountServiceRemoteXMLRPC.h */ = {isa = PBXFileReference; fileEncoding = 4; lastKnownFileType = sourcecode.c.h; path = AccountServiceRemoteXMLRPC.h; sourceTree = "<group>"; };
		E149D64819349E69006A843D /* AccountServiceRemoteXMLRPC.m */ = {isa = PBXFileReference; fileEncoding = 4; lastKnownFileType = sourcecode.c.objc; path = AccountServiceRemoteXMLRPC.m; sourceTree = "<group>"; };
		E149D64919349E69006A843D /* MediaServiceRemote.h */ = {isa = PBXFileReference; fileEncoding = 4; lastKnownFileType = sourcecode.c.h; path = MediaServiceRemote.h; sourceTree = "<group>"; };
		E149D64A19349E69006A843D /* MediaServiceRemoteREST.h */ = {isa = PBXFileReference; fileEncoding = 4; lastKnownFileType = sourcecode.c.h; path = MediaServiceRemoteREST.h; sourceTree = "<group>"; };
		E149D64B19349E69006A843D /* MediaServiceRemoteREST.m */ = {isa = PBXFileReference; fileEncoding = 4; lastKnownFileType = sourcecode.c.objc; path = MediaServiceRemoteREST.m; sourceTree = "<group>"; };
		E149D64C19349E69006A843D /* MediaServiceRemoteXMLRPC.h */ = {isa = PBXFileReference; fileEncoding = 4; lastKnownFileType = sourcecode.c.h; path = MediaServiceRemoteXMLRPC.h; sourceTree = "<group>"; };
		E149D64D19349E69006A843D /* MediaServiceRemoteXMLRPC.m */ = {isa = PBXFileReference; fileEncoding = 4; lastKnownFileType = sourcecode.c.objc; path = MediaServiceRemoteXMLRPC.m; sourceTree = "<group>"; };
		E14D65C717E09663007E3EA4 /* Social.framework */ = {isa = PBXFileReference; lastKnownFileType = wrapper.framework; name = Social.framework; path = System/Library/Frameworks/Social.framework; sourceTree = SDKROOT; };
		E15051C916CA5DDB00D3DDDC /* Blog+Jetpack.h */ = {isa = PBXFileReference; fileEncoding = 4; lastKnownFileType = sourcecode.c.h; path = "Blog+Jetpack.h"; sourceTree = "<group>"; };
		E15051CA16CA5DDB00D3DDDC /* Blog+Jetpack.m */ = {isa = PBXFileReference; fileEncoding = 4; lastKnownFileType = sourcecode.c.objc; path = "Blog+Jetpack.m"; sourceTree = "<group>"; };
		E150520A16CAC5C400D3DDDC /* BlogJetpackTest.h */ = {isa = PBXFileReference; fileEncoding = 4; lastKnownFileType = sourcecode.c.h; path = BlogJetpackTest.h; sourceTree = "<group>"; };
		E150520B16CAC5C400D3DDDC /* BlogJetpackTest.m */ = {isa = PBXFileReference; fileEncoding = 4; lastKnownFileType = sourcecode.c.objc; path = BlogJetpackTest.m; sourceTree = "<group>"; };
		E150520D16CAC75A00D3DDDC /* CoreDataTestHelper.h */ = {isa = PBXFileReference; fileEncoding = 4; lastKnownFileType = sourcecode.c.h; path = CoreDataTestHelper.h; sourceTree = "<group>"; };
		E150520E16CAC75A00D3DDDC /* CoreDataTestHelper.m */ = {isa = PBXFileReference; fileEncoding = 4; lastKnownFileType = sourcecode.c.objc; path = CoreDataTestHelper.m; sourceTree = "<group>"; };
		E1523EB316D3B305002C5A36 /* InstapaperActivity.h */ = {isa = PBXFileReference; fileEncoding = 4; lastKnownFileType = sourcecode.c.h; path = InstapaperActivity.h; sourceTree = "<group>"; };
		E1523EB416D3B305002C5A36 /* InstapaperActivity.m */ = {isa = PBXFileReference; fileEncoding = 4; lastKnownFileType = sourcecode.c.objc; path = InstapaperActivity.m; sourceTree = "<group>"; };
		E1556CF0193F6FE900FC52EA /* CommentService.h */ = {isa = PBXFileReference; fileEncoding = 4; lastKnownFileType = sourcecode.c.h; path = CommentService.h; sourceTree = "<group>"; };
		E1556CF1193F6FE900FC52EA /* CommentService.m */ = {isa = PBXFileReference; fileEncoding = 4; lastKnownFileType = sourcecode.c.objc; path = CommentService.m; sourceTree = "<group>"; };
		E15618FB16DB8677006532C4 /* UIKitTestHelper.h */ = {isa = PBXFileReference; fileEncoding = 4; lastKnownFileType = sourcecode.c.h; path = UIKitTestHelper.h; sourceTree = "<group>"; };
		E15618FC16DB8677006532C4 /* UIKitTestHelper.m */ = {isa = PBXFileReference; fileEncoding = 4; lastKnownFileType = sourcecode.c.objc; path = UIKitTestHelper.m; sourceTree = "<group>"; };
		E15618FE16DBA983006532C4 /* xmlrpc-response-newpost.xml */ = {isa = PBXFileReference; fileEncoding = 4; lastKnownFileType = text.xml; path = "xmlrpc-response-newpost.xml"; sourceTree = "<group>"; };
		E156190016DBABDE006532C4 /* xmlrpc-response-getpost.xml */ = {isa = PBXFileReference; fileEncoding = 4; lastKnownFileType = text.xml; path = "xmlrpc-response-getpost.xml"; sourceTree = "<group>"; };
		E1634517183B733B005E967F /* WordPressComOAuthClient.h */ = {isa = PBXFileReference; fileEncoding = 4; lastKnownFileType = sourcecode.c.h; path = WordPressComOAuthClient.h; sourceTree = "<group>"; };
		E1634518183B733B005E967F /* WordPressComOAuthClient.m */ = {isa = PBXFileReference; fileEncoding = 4; lastKnownFileType = sourcecode.c.objc; path = WordPressComOAuthClient.m; sourceTree = "<group>"; };
		E167745A1377F24300EE44DD /* fr */ = {isa = PBXFileReference; lastKnownFileType = text.plist.strings; name = fr; path = fr.lproj/Localizable.strings; sourceTree = "<group>"; };
		E167745B1377F25500EE44DD /* nl */ = {isa = PBXFileReference; lastKnownFileType = text.plist.strings; name = nl; path = nl.lproj/Localizable.strings; sourceTree = "<group>"; };
		E167745C1377F26400EE44DD /* de */ = {isa = PBXFileReference; lastKnownFileType = text.plist.strings; name = de; path = de.lproj/Localizable.strings; sourceTree = "<group>"; };
		E167745D1377F26D00EE44DD /* hr */ = {isa = PBXFileReference; lastKnownFileType = text.plist.strings; name = hr; path = hr.lproj/Localizable.strings; sourceTree = "<group>"; };
		E16AB92A14D978240047A2E5 /* WordPressTest.xctest */ = {isa = PBXFileReference; explicitFileType = wrapper.cfbundle; includeInIndex = 0; path = WordPressTest.xctest; sourceTree = BUILT_PRODUCTS_DIR; };
		E16AB93114D978240047A2E5 /* WordPressTest-Info.plist */ = {isa = PBXFileReference; lastKnownFileType = text.plist.xml; path = "WordPressTest-Info.plist"; sourceTree = "<group>"; };
		E16AB93314D978240047A2E5 /* en */ = {isa = PBXFileReference; lastKnownFileType = text.plist.strings; name = en; path = en.lproj/InfoPlist.strings; sourceTree = "<group>"; };
		E16AB93814D978240047A2E5 /* WordPressTest-Prefix.pch */ = {isa = PBXFileReference; lastKnownFileType = sourcecode.c.h; path = "WordPressTest-Prefix.pch"; sourceTree = "<group>"; };
		E1756DD41694560100D9EC00 /* WordPressComApiCredentials.h */ = {isa = PBXFileReference; fileEncoding = 4; lastKnownFileType = sourcecode.c.h; path = WordPressComApiCredentials.h; sourceTree = "<group>"; };
		E1756DD51694560100D9EC00 /* WordPressComApiCredentials.m */ = {isa = PBXFileReference; fileEncoding = 4; lastKnownFileType = sourcecode.c.objc; path = WordPressComApiCredentials.m; sourceTree = "<group>"; };
		E1756E621694A08200D9EC00 /* gencredentials.rb */ = {isa = PBXFileReference; explicitFileType = text.script.ruby; path = gencredentials.rb; sourceTree = "<group>"; };
		E1756E641694A99400D9EC00 /* WordPressComApiCredentials.m */ = {isa = PBXFileReference; fileEncoding = 4; lastKnownFileType = sourcecode.c.objc; path = WordPressComApiCredentials.m; sourceTree = "<group>"; };
		E17B98E7171FFB450073E30D /* WordPress 11.xcdatamodel */ = {isa = PBXFileReference; lastKnownFileType = wrapper.xcdatamodel; path = "WordPress 11.xcdatamodel"; sourceTree = "<group>"; };
		E17BE7A9134DEC12007285FD /* ja */ = {isa = PBXFileReference; lastKnownFileType = text.plist.strings; name = ja; path = ja.lproj/Localizable.strings; sourceTree = "<group>"; };
		E18165FC14E4428B006CE885 /* loader.html */ = {isa = PBXFileReference; fileEncoding = 4; lastKnownFileType = text.html; name = loader.html; path = Resources/HTML/loader.html; sourceTree = "<group>"; };
		E183BD7217621D85000B0822 /* WPCookie.h */ = {isa = PBXFileReference; fileEncoding = 4; lastKnownFileType = sourcecode.c.h; path = WPCookie.h; sourceTree = "<group>"; };
		E183BD7317621D86000B0822 /* WPCookie.m */ = {isa = PBXFileReference; fileEncoding = 4; lastKnownFileType = sourcecode.c.objc; path = WPCookie.m; sourceTree = "<group>"; };
		E183EC9B16B1C01D00C2EB11 /* EditPostViewController_Internal.h */ = {isa = PBXFileReference; lastKnownFileType = sourcecode.c.h; path = EditPostViewController_Internal.h; sourceTree = "<group>"; };
		E1863F9A1355E0AB0031BBC8 /* pt */ = {isa = PBXFileReference; lastKnownFileType = text.plist.strings; name = pt; path = pt.lproj/Localizable.strings; sourceTree = "<group>"; };
		E1874BFE161C5DBC0058BDC4 /* WordPress 7.xcdatamodel */ = {isa = PBXFileReference; lastKnownFileType = wrapper.xcdatamodel; path = "WordPress 7.xcdatamodel"; sourceTree = "<group>"; };
		E18D8AE21397C51A00000861 /* zh-Hans */ = {isa = PBXFileReference; lastKnownFileType = text.plist.strings; name = "zh-Hans"; path = "zh-Hans.lproj/Localizable.strings"; sourceTree = "<group>"; };
		E18D8AE41397C54E00000861 /* nb */ = {isa = PBXFileReference; lastKnownFileType = text.plist.strings; name = nb; path = nb.lproj/Localizable.strings; sourceTree = "<group>"; };
		E18EE94919349EAE00B0A40C /* AccountServiceRemote.h */ = {isa = PBXFileReference; fileEncoding = 4; lastKnownFileType = sourcecode.c.h; path = AccountServiceRemote.h; sourceTree = "<group>"; };
		E18EE94A19349EAE00B0A40C /* AccountServiceRemote.m */ = {isa = PBXFileReference; fileEncoding = 4; lastKnownFileType = sourcecode.c.objc; path = AccountServiceRemote.m; sourceTree = "<group>"; };
		E18EE94C19349EBA00B0A40C /* BlogServiceRemote.h */ = {isa = PBXFileReference; fileEncoding = 4; lastKnownFileType = sourcecode.c.h; path = BlogServiceRemote.h; sourceTree = "<group>"; };
		E18EE94D19349EBA00B0A40C /* BlogServiceRemote.m */ = {isa = PBXFileReference; fileEncoding = 4; lastKnownFileType = sourcecode.c.objc; path = BlogServiceRemote.m; sourceTree = "<group>"; };
		E18EE94F19349EC300B0A40C /* ReaderTopicServiceRemote.h */ = {isa = PBXFileReference; fileEncoding = 4; lastKnownFileType = sourcecode.c.h; path = ReaderTopicServiceRemote.h; sourceTree = "<group>"; };
		E18EE95019349EC300B0A40C /* ReaderTopicServiceRemote.m */ = {isa = PBXFileReference; fileEncoding = 4; lastKnownFileType = sourcecode.c.objc; path = ReaderTopicServiceRemote.m; sourceTree = "<group>"; };
		E19853331755E461001CC6D5 /* da */ = {isa = PBXFileReference; lastKnownFileType = text.plist.strings; name = da; path = da.lproj/Localizable.strings; sourceTree = "<group>"; };
		E19853341755E4B3001CC6D5 /* ko */ = {isa = PBXFileReference; lastKnownFileType = text.plist.strings; name = ko; path = ko.lproj/Localizable.strings; sourceTree = "<group>"; };
		E19BF8F913CC69E7004753FE /* WordPress 3.xcdatamodel */ = {isa = PBXFileReference; lastKnownFileType = wrapper.xcdatamodel; path = "WordPress 3.xcdatamodel"; sourceTree = "<group>"; };
		E19DF740141F7BDD000002F3 /* libz.dylib */ = {isa = PBXFileReference; includeInIndex = 1; lastKnownFileType = "compiled.mach-o.dylib"; name = libz.dylib; path = usr/lib/libz.dylib; sourceTree = SDKROOT; };
		E1A03EE017422DCD0085D192 /* BlogToAccount.h */ = {isa = PBXFileReference; fileEncoding = 4; lastKnownFileType = sourcecode.c.h; path = BlogToAccount.h; sourceTree = "<group>"; };
		E1A03EE117422DCE0085D192 /* BlogToAccount.m */ = {isa = PBXFileReference; fileEncoding = 4; lastKnownFileType = sourcecode.c.objc; path = BlogToAccount.m; sourceTree = "<group>"; };
		E1A03F46174283DF0085D192 /* BlogToJetpackAccount.h */ = {isa = PBXFileReference; fileEncoding = 4; lastKnownFileType = sourcecode.c.h; path = BlogToJetpackAccount.h; sourceTree = "<group>"; };
		E1A03F47174283E00085D192 /* BlogToJetpackAccount.m */ = {isa = PBXFileReference; fileEncoding = 4; lastKnownFileType = sourcecode.c.objc; path = BlogToJetpackAccount.m; sourceTree = "<group>"; };
		E1A0FAE5162F11CE0063B098 /* UIDevice+WordPressIdentifier.h */ = {isa = PBXFileReference; fileEncoding = 4; lastKnownFileType = sourcecode.c.h; path = "UIDevice+WordPressIdentifier.h"; sourceTree = "<group>"; };
		E1A0FAE6162F11CE0063B098 /* UIDevice+WordPressIdentifier.m */ = {isa = PBXFileReference; fileEncoding = 4; lastKnownFileType = sourcecode.c.objc; path = "UIDevice+WordPressIdentifier.m"; sourceTree = "<group>"; };
		E1A386C714DB05C300954CF8 /* AVFoundation.framework */ = {isa = PBXFileReference; includeInIndex = 1; lastKnownFileType = wrapper.framework; name = AVFoundation.framework; path = System/Library/Frameworks/AVFoundation.framework; sourceTree = SDKROOT; };
		E1A386C914DB05F700954CF8 /* CoreMedia.framework */ = {isa = PBXFileReference; includeInIndex = 1; lastKnownFileType = wrapper.framework; name = CoreMedia.framework; path = System/Library/Frameworks/CoreMedia.framework; sourceTree = SDKROOT; };
		E1A38C921581879D00439E55 /* WPTableViewControllerSubclass.h */ = {isa = PBXFileReference; lastKnownFileType = sourcecode.c.h; path = WPTableViewControllerSubclass.h; sourceTree = "<group>"; };
		E1AB07AB1578D34300D6AD64 /* SettingsViewController.h */ = {isa = PBXFileReference; fileEncoding = 4; lastKnownFileType = sourcecode.c.h; path = SettingsViewController.h; sourceTree = "<group>"; };
		E1AB07AC1578D34300D6AD64 /* SettingsViewController.m */ = {isa = PBXFileReference; fileEncoding = 4; lastKnownFileType = sourcecode.c.objc; lineEnding = 0; path = SettingsViewController.m; sourceTree = "<group>"; xcLanguageSpecificationIdentifier = xcode.lang.objc; };
		E1B4A9DF12FC8B1000EB3F67 /* EGORefreshTableHeaderView.h */ = {isa = PBXFileReference; fileEncoding = 4; lastKnownFileType = sourcecode.c.h; path = EGORefreshTableHeaderView.h; sourceTree = "<group>"; };
		E1B4A9E012FC8B1000EB3F67 /* EGORefreshTableHeaderView.m */ = {isa = PBXFileReference; fileEncoding = 4; lastKnownFileType = sourcecode.c.objc; path = EGORefreshTableHeaderView.m; sourceTree = "<group>"; };
		E1B62A7913AA61A100A6FCA4 /* WPWebViewController.h */ = {isa = PBXFileReference; fileEncoding = 4; lastKnownFileType = sourcecode.c.h; path = WPWebViewController.h; sourceTree = "<group>"; };
		E1B62A7A13AA61A100A6FCA4 /* WPWebViewController.m */ = {isa = PBXFileReference; fileEncoding = 4; lastKnownFileType = sourcecode.c.objc; path = WPWebViewController.m; sourceTree = "<group>"; };
		E1C807471696F72E00E545A6 /* WordPress 9.xcdatamodel */ = {isa = PBXFileReference; lastKnownFileType = wrapper.xcdatamodel; path = "WordPress 9.xcdatamodel"; sourceTree = "<group>"; };
		E1CCFB32175D624F0016BD8A /* Crashlytics.framework */ = {isa = PBXFileReference; lastKnownFileType = wrapper.framework; path = Crashlytics.framework; sourceTree = "<group>"; };
		E1D04D7C19374CFE002FADD7 /* BlogServiceRemoteXMLRPC.h */ = {isa = PBXFileReference; fileEncoding = 4; lastKnownFileType = sourcecode.c.h; path = BlogServiceRemoteXMLRPC.h; sourceTree = "<group>"; };
		E1D04D7D19374CFE002FADD7 /* BlogServiceRemoteXMLRPC.m */ = {isa = PBXFileReference; fileEncoding = 4; lastKnownFileType = sourcecode.c.objc; path = BlogServiceRemoteXMLRPC.m; sourceTree = "<group>"; };
		E1D04D7F19374EAF002FADD7 /* BlogServiceRemoteProxy.h */ = {isa = PBXFileReference; fileEncoding = 4; lastKnownFileType = sourcecode.c.h; path = BlogServiceRemoteProxy.h; sourceTree = "<group>"; };
		E1D04D8019374EAF002FADD7 /* BlogServiceRemoteProxy.m */ = {isa = PBXFileReference; fileEncoding = 4; lastKnownFileType = sourcecode.c.objc; path = BlogServiceRemoteProxy.m; sourceTree = "<group>"; };
		E1D04D8219374F2C002FADD7 /* BlogServiceRemoteREST.h */ = {isa = PBXFileReference; fileEncoding = 4; lastKnownFileType = sourcecode.c.h; path = BlogServiceRemoteREST.h; sourceTree = "<group>"; };
		E1D04D8319374F2C002FADD7 /* BlogServiceRemoteREST.m */ = {isa = PBXFileReference; fileEncoding = 4; lastKnownFileType = sourcecode.c.objc; path = BlogServiceRemoteREST.m; sourceTree = "<group>"; };
		E1D062D2177C685700644185 /* ContentActionButton.h */ = {isa = PBXFileReference; lastKnownFileType = sourcecode.c.h; path = ContentActionButton.h; sourceTree = "<group>"; };
		E1D062D3177C685700644185 /* ContentActionButton.m */ = {isa = PBXFileReference; lastKnownFileType = sourcecode.c.objc; path = ContentActionButton.m; sourceTree = "<group>"; };
		E1D086E0194214C600F0CC19 /* NSDate+WordPressJSON.h */ = {isa = PBXFileReference; fileEncoding = 4; lastKnownFileType = sourcecode.c.h; path = "NSDate+WordPressJSON.h"; sourceTree = "<group>"; };
		E1D086E1194214C600F0CC19 /* NSDate+WordPressJSON.m */ = {isa = PBXFileReference; fileEncoding = 4; lastKnownFileType = sourcecode.c.objc; path = "NSDate+WordPressJSON.m"; sourceTree = "<group>"; };
		E1D0D81416D3B86800E33F4C /* SafariActivity.h */ = {isa = PBXFileReference; fileEncoding = 4; lastKnownFileType = sourcecode.c.h; path = SafariActivity.h; sourceTree = "<group>"; };
		E1D0D81516D3B86800E33F4C /* SafariActivity.m */ = {isa = PBXFileReference; fileEncoding = 4; lastKnownFileType = sourcecode.c.objc; path = SafariActivity.m; sourceTree = "<group>"; };
		E1D0D81F16D3D19200E33F4C /* PocketAPI+NSOperation.h */ = {isa = PBXFileReference; fileEncoding = 4; lastKnownFileType = sourcecode.c.h; path = "PocketAPI+NSOperation.h"; sourceTree = "<group>"; };
		E1D0D82016D3D19200E33F4C /* PocketAPI.h */ = {isa = PBXFileReference; fileEncoding = 4; lastKnownFileType = sourcecode.c.h; path = PocketAPI.h; sourceTree = "<group>"; };
		E1D0D82116D3D19200E33F4C /* PocketAPI.m */ = {isa = PBXFileReference; fileEncoding = 4; lastKnownFileType = sourcecode.c.objc; path = PocketAPI.m; sourceTree = "<group>"; };
		E1D0D82216D3D19200E33F4C /* PocketAPILogin.h */ = {isa = PBXFileReference; fileEncoding = 4; lastKnownFileType = sourcecode.c.h; path = PocketAPILogin.h; sourceTree = "<group>"; };
		E1D0D82316D3D19200E33F4C /* PocketAPILogin.m */ = {isa = PBXFileReference; fileEncoding = 4; lastKnownFileType = sourcecode.c.objc; path = PocketAPILogin.m; sourceTree = "<group>"; };
		E1D0D82416D3D19200E33F4C /* PocketAPIOperation.h */ = {isa = PBXFileReference; fileEncoding = 4; lastKnownFileType = sourcecode.c.h; path = PocketAPIOperation.h; sourceTree = "<group>"; };
		E1D0D82516D3D19200E33F4C /* PocketAPIOperation.m */ = {isa = PBXFileReference; fileEncoding = 4; lastKnownFileType = sourcecode.c.objc; path = PocketAPIOperation.m; sourceTree = "<group>"; };
		E1D0D82616D3D19200E33F4C /* PocketAPITypes.h */ = {isa = PBXFileReference; fileEncoding = 4; lastKnownFileType = sourcecode.c.h; path = PocketAPITypes.h; sourceTree = "<group>"; };
		E1D0D84516D3D2EA00E33F4C /* PocketActivity.h */ = {isa = PBXFileReference; fileEncoding = 4; lastKnownFileType = sourcecode.c.h; path = PocketActivity.h; sourceTree = "<group>"; };
		E1D0D84616D3D2EA00E33F4C /* PocketActivity.m */ = {isa = PBXFileReference; fileEncoding = 4; lastKnownFileType = sourcecode.c.objc; path = PocketActivity.m; sourceTree = "<group>"; };
		E1D91455134A853D0089019C /* en */ = {isa = PBXFileReference; lastKnownFileType = text.plist.strings; name = en; path = en.lproj/Localizable.strings; sourceTree = "<group>"; };
		E1D91457134A854A0089019C /* es */ = {isa = PBXFileReference; lastKnownFileType = text.plist.strings; name = es; path = es.lproj/Localizable.strings; sourceTree = "<group>"; };
		E1D95EB617A28F5E00A3E9F3 /* WPActivityDefaults.h */ = {isa = PBXFileReference; fileEncoding = 4; lastKnownFileType = sourcecode.c.h; path = WPActivityDefaults.h; sourceTree = "<group>"; };
		E1D95EB717A28F5E00A3E9F3 /* WPActivityDefaults.m */ = {isa = PBXFileReference; fileEncoding = 4; lastKnownFileType = sourcecode.c.objc; path = WPActivityDefaults.m; sourceTree = "<group>"; };
		E1E4CE0517739FAB00430844 /* test-image.jpg */ = {isa = PBXFileReference; lastKnownFileType = image.jpeg; path = "test-image.jpg"; sourceTree = "<group>"; };
		E1E4CE091773C59B00430844 /* WPAvatarSource.h */ = {isa = PBXFileReference; fileEncoding = 4; lastKnownFileType = sourcecode.c.h; path = WPAvatarSource.h; sourceTree = "<group>"; };
		E1E4CE0A1773C59B00430844 /* WPAvatarSource.m */ = {isa = PBXFileReference; fileEncoding = 4; lastKnownFileType = sourcecode.c.objc; path = WPAvatarSource.m; sourceTree = "<group>"; };
		E1E4CE0C177439D100430844 /* WPAvatarSourceTest.m */ = {isa = PBXFileReference; fileEncoding = 4; lastKnownFileType = sourcecode.c.objc; path = WPAvatarSourceTest.m; sourceTree = "<group>"; };
		E1E4CE0E1774531500430844 /* misteryman.jpg */ = {isa = PBXFileReference; lastKnownFileType = image.jpeg; path = misteryman.jpg; sourceTree = "<group>"; };
		E1E977BC17B0FA9A00AFB867 /* th */ = {isa = PBXFileReference; lastKnownFileType = text.plist.strings; name = th; path = th.lproj/Localizable.strings; sourceTree = "<group>"; };
		E1F5A1BA1771C90A00E0495F /* WPTableImageSource.h */ = {isa = PBXFileReference; fileEncoding = 4; lastKnownFileType = sourcecode.c.h; path = WPTableImageSource.h; sourceTree = "<group>"; };
		E1F5A1BB1771C90A00E0495F /* WPTableImageSource.m */ = {isa = PBXFileReference; fileEncoding = 4; lastKnownFileType = sourcecode.c.objc; path = WPTableImageSource.m; sourceTree = "<group>"; };
		E1F80823146420B000726BC7 /* UIImageView+Gravatar.h */ = {isa = PBXFileReference; fileEncoding = 4; lastKnownFileType = sourcecode.c.h; path = "UIImageView+Gravatar.h"; sourceTree = "<group>"; };
		E1F80824146420B000726BC7 /* UIImageView+Gravatar.m */ = {isa = PBXFileReference; fileEncoding = 4; lastKnownFileType = sourcecode.c.objc; path = "UIImageView+Gravatar.m"; sourceTree = "<group>"; };
		E1FC3DB313C7788700F6B60F /* WPWebViewController~ipad.xib */ = {isa = PBXFileReference; fileEncoding = 4; lastKnownFileType = file.xib; name = "WPWebViewController~ipad.xib"; path = "Resources-iPad/WPWebViewController~ipad.xib"; sourceTree = "<group>"; };
		E23EEC5C185A72C100F4DE2A /* WPContentCell.h */ = {isa = PBXFileReference; fileEncoding = 4; lastKnownFileType = sourcecode.c.h; path = WPContentCell.h; sourceTree = "<group>"; };
		E23EEC5D185A72C100F4DE2A /* WPContentCell.m */ = {isa = PBXFileReference; fileEncoding = 4; lastKnownFileType = sourcecode.c.objc; path = WPContentCell.m; sourceTree = "<group>"; };
		E240859A183D82AE002EB0EF /* WPAnimatedBox.h */ = {isa = PBXFileReference; fileEncoding = 4; lastKnownFileType = sourcecode.c.h; path = WPAnimatedBox.h; sourceTree = "<group>"; };
		E240859B183D82AE002EB0EF /* WPAnimatedBox.m */ = {isa = PBXFileReference; fileEncoding = 4; lastKnownFileType = sourcecode.c.objc; path = WPAnimatedBox.m; sourceTree = "<group>"; };
		E2AA87A318523E5300886693 /* UIView+Subviews.h */ = {isa = PBXFileReference; fileEncoding = 4; lastKnownFileType = sourcecode.c.h; path = "UIView+Subviews.h"; sourceTree = "<group>"; };
		E2AA87A418523E5300886693 /* UIView+Subviews.m */ = {isa = PBXFileReference; fileEncoding = 4; lastKnownFileType = sourcecode.c.objc; path = "UIView+Subviews.m"; sourceTree = "<group>"; };
		E2DA78041864B11D007BA447 /* WPFixedWidthScrollView.h */ = {isa = PBXFileReference; fileEncoding = 4; lastKnownFileType = sourcecode.c.h; path = WPFixedWidthScrollView.h; sourceTree = "<group>"; };
		E2DA78051864B11E007BA447 /* WPFixedWidthScrollView.m */ = {isa = PBXFileReference; fileEncoding = 4; lastKnownFileType = sourcecode.c.objc; path = WPFixedWidthScrollView.m; sourceTree = "<group>"; };
		E2E7EB44185FB140004F5E72 /* WPBlogSelectorButton.h */ = {isa = PBXFileReference; fileEncoding = 4; lastKnownFileType = sourcecode.c.h; path = WPBlogSelectorButton.h; sourceTree = "<group>"; };
		E2E7EB45185FB140004F5E72 /* WPBlogSelectorButton.m */ = {isa = PBXFileReference; fileEncoding = 4; lastKnownFileType = sourcecode.c.objc; path = WPBlogSelectorButton.m; sourceTree = "<group>"; };
		EBC24772E5CD4036B5AFD803 /* Pods.xcconfig */ = {isa = PBXFileReference; includeInIndex = 1; lastKnownFileType = text.xcconfig; name = Pods.xcconfig; path = ../Pods/Pods.xcconfig; sourceTree = SOURCE_ROOT; };
		EC4696FD0EA75D460040EE8E /* PagesViewController.h */ = {isa = PBXFileReference; fileEncoding = 4; lastKnownFileType = sourcecode.c.h; path = PagesViewController.h; sourceTree = "<group>"; };
		EC4696FE0EA75D460040EE8E /* PagesViewController.m */ = {isa = PBXFileReference; fileEncoding = 4; lastKnownFileType = sourcecode.c.objc; path = PagesViewController.m; sourceTree = "<group>"; };
		F1564E5A18946087009F8F97 /* NSStringHelpersTest.m */ = {isa = PBXFileReference; fileEncoding = 4; lastKnownFileType = sourcecode.c.objc; path = NSStringHelpersTest.m; sourceTree = "<group>"; };
		FD0D42C11499F31700F5E115 /* WordPress 4.xcdatamodel */ = {isa = PBXFileReference; lastKnownFileType = wrapper.xcdatamodel; path = "WordPress 4.xcdatamodel"; sourceTree = "<group>"; };
		FD21397E13128C5300099582 /* libiconv.dylib */ = {isa = PBXFileReference; includeInIndex = 1; lastKnownFileType = "compiled.mach-o.dylib"; name = libiconv.dylib; path = usr/lib/libiconv.dylib; sourceTree = SDKROOT; };
		FD374343156CF4B800BAB5B5 /* WordPress 6.xcdatamodel */ = {isa = PBXFileReference; lastKnownFileType = wrapper.xcdatamodel; path = "WordPress 6.xcdatamodel"; sourceTree = "<group>"; };
		FD3D6D2B1349F5D30061136A /* ImageIO.framework */ = {isa = PBXFileReference; includeInIndex = 1; lastKnownFileType = wrapper.framework; name = ImageIO.framework; path = System/Library/Frameworks/ImageIO.framework; sourceTree = SDKROOT; };
		FD75DDAB15B021C70043F12C /* UIViewController+Rotation.h */ = {isa = PBXFileReference; fileEncoding = 4; lastKnownFileType = sourcecode.c.h; path = "UIViewController+Rotation.h"; sourceTree = "<group>"; };
		FD75DDAC15B021C80043F12C /* UIViewController+Rotation.m */ = {isa = PBXFileReference; fileEncoding = 4; lastKnownFileType = sourcecode.c.objc; path = "UIViewController+Rotation.m"; sourceTree = "<group>"; };
		FD9A948A12FAEA2300438F94 /* DateUtils.h */ = {isa = PBXFileReference; fileEncoding = 4; lastKnownFileType = sourcecode.c.h; path = DateUtils.h; sourceTree = "<group>"; };
		FD9A948B12FAEA2300438F94 /* DateUtils.m */ = {isa = PBXFileReference; fileEncoding = 4; lastKnownFileType = sourcecode.c.objc; path = DateUtils.m; sourceTree = "<group>"; };
		FDCB9A89134B75B900E5C776 /* it */ = {isa = PBXFileReference; lastKnownFileType = text.plist.strings; name = it; path = it.lproj/Localizable.strings; sourceTree = "<group>"; };
		FDFB011916B1EA1C00F589A8 /* WordPress 10.xcdatamodel */ = {isa = PBXFileReference; lastKnownFileType = wrapper.xcdatamodel; path = "WordPress 10.xcdatamodel"; sourceTree = "<group>"; };
/* End PBXFileReference section */

/* Begin PBXFrameworksBuildPhase section */
		1D60588F0D05DD3D006BFB54 /* Frameworks */ = {
			isa = PBXFrameworksBuildPhase;
			buildActionMask = 2147483647;
			files = (
				93A3F7DE1843F6F00082FEEA /* CoreTelephony.framework in Frameworks */,
				E14D65C817E09664007E3EA4 /* Social.framework in Frameworks */,
				8355D67E11D13EAD00A61362 /* MobileCoreServices.framework in Frameworks */,
				A01C542E0E24E88400D411F2 /* SystemConfiguration.framework in Frameworks */,
				374CB16215B93C0800DD0EBC /* AudioToolbox.framework in Frameworks */,
				E10B3655158F2D7800419A93 /* CoreGraphics.framework in Frameworks */,
				E10B3654158F2D4500419A93 /* UIKit.framework in Frameworks */,
				E10B3652158F2D3F00419A93 /* QuartzCore.framework in Frameworks */,
				CC24E5F51577E16B00A6D5B5 /* Accounts.framework in Frameworks */,
				CC24E5F11577DBC300A6D5B5 /* AddressBook.framework in Frameworks */,
				E1A386CB14DB063800954CF8 /* MediaPlayer.framework in Frameworks */,
				E1A386CA14DB05F700954CF8 /* CoreMedia.framework in Frameworks */,
				E1A386C814DB05C300954CF8 /* AVFoundation.framework in Frameworks */,
				E19DF741141F7BDD000002F3 /* libz.dylib in Frameworks */,
				1D60589F0D05DD5A006BFB54 /* Foundation.framework in Frameworks */,
				296890780FE971DC00770264 /* Security.framework in Frameworks */,
				83F3E26011275E07004CD686 /* MapKit.framework in Frameworks */,
				83F3E2D311276371004CD686 /* CoreLocation.framework in Frameworks */,
				8355D7D911D260AA00A61362 /* CoreData.framework in Frameworks */,
				834CE7341256D0DE0046A4A3 /* CFNetwork.framework in Frameworks */,
				835E2403126E66E50085940B /* AssetsLibrary.framework in Frameworks */,
				83043E55126FA31400EC9953 /* MessageUI.framework in Frameworks */,
				FD21397F13128C5300099582 /* libiconv.dylib in Frameworks */,
				FD3D6D2C1349F5D30061136A /* ImageIO.framework in Frameworks */,
				FEA64EDF0F7E4616BA835081 /* libPods.a in Frameworks */,
				E1CCFB33175D62500016BD8A /* Crashlytics.framework in Frameworks */,
			);
			runOnlyForDeploymentPostprocessing = 0;
		};
		E16AB92614D978240047A2E5 /* Frameworks */ = {
			isa = PBXFrameworksBuildPhase;
			buildActionMask = 2147483647;
			files = (
				E10675CA183FA78E00E5CE5C /* XCTest.framework in Frameworks */,
				E131CB5416CACB05004B0314 /* libxml2.dylib in Frameworks */,
				E183EC9D16B2160200C2EB11 /* MobileCoreServices.framework in Frameworks */,
				E183EC9C16B215FE00C2EB11 /* SystemConfiguration.framework in Frameworks */,
				E131CB5216CACA6B004B0314 /* CoreText.framework in Frameworks */,
				E183ECA216B2179B00C2EB11 /* Accounts.framework in Frameworks */,
				E183ECA316B2179B00C2EB11 /* AddressBook.framework in Frameworks */,
				E183ECA416B2179B00C2EB11 /* AssetsLibrary.framework in Frameworks */,
				E183ECA516B2179B00C2EB11 /* AudioToolbox.framework in Frameworks */,
				E183ECA616B2179B00C2EB11 /* AVFoundation.framework in Frameworks */,
				E183ECA716B2179B00C2EB11 /* CFNetwork.framework in Frameworks */,
				E183ECA816B2179B00C2EB11 /* CoreData.framework in Frameworks */,
				00F2E3F8166EEF9800D0527C /* CoreGraphics.framework in Frameworks */,
				E183ECA916B2179B00C2EB11 /* CoreLocation.framework in Frameworks */,
				E183ECAA16B2179B00C2EB11 /* CoreMedia.framework in Frameworks */,
				E16AB92E14D978240047A2E5 /* Foundation.framework in Frameworks */,
				E183ECAB16B2179B00C2EB11 /* ImageIO.framework in Frameworks */,
				E183ECAC16B2179B00C2EB11 /* libiconv.dylib in Frameworks */,
				E183ECAD16B2179B00C2EB11 /* libz.dylib in Frameworks */,
				E183ECAE16B2179B00C2EB11 /* MapKit.framework in Frameworks */,
				E183ECAF16B2179B00C2EB11 /* MediaPlayer.framework in Frameworks */,
				E183ECB016B2179B00C2EB11 /* MessageUI.framework in Frameworks */,
				00F2E3FB166EEFE100D0527C /* QuartzCore.framework in Frameworks */,
				E183ECB116B2179B00C2EB11 /* Security.framework in Frameworks */,
				E183ECB216B2179B00C2EB11 /* Twitter.framework in Frameworks */,
				00F2E3FA166EEFBE00D0527C /* UIKit.framework in Frameworks */,
				067D911C15654CE79F0A4A29 /* libPods-WordPressTest.a in Frameworks */,
			);
			runOnlyForDeploymentPostprocessing = 0;
		};
/* End PBXFrameworksBuildPhase section */

/* Begin PBXGroup section */
		031662E60FFB14C60045D052 /* Views */ = {
			isa = PBXGroup;
			children = (
				37022D8F1981BF9200F322B7 /* VerticallyStackedButton.h */,
				37022D901981BF9200F322B7 /* VerticallyStackedButton.m */,
				5DA5BF2A18E32DCF005F11F9 /* InputViewButton.h */,
				5DA5BF2B18E32DCF005F11F9 /* InputViewButton.m */,
				5DA5BF3B18E32DCF005F11F9 /* WPLoadingView.h */,
				5DA5BF3C18E32DCF005F11F9 /* WPLoadingView.m */,
				46E4792A185BD2B8007AA76F /* CommentView.h */,
				46E4792B185BD2B8007AA76F /* CommentView.m */,
				CC701654185A7513007B37DB /* InlineComposeToolbarView.h */,
				CC701655185A7513007B37DB /* InlineComposeToolbarView.m */,
				CC701656185A7513007B37DB /* InlineComposeView.h */,
				CC701657185A7513007B37DB /* InlineComposeView.m */,
				C58349C31806F95100B64089 /* IOS7CorrectedTextView.h */,
				C58349C41806F95100B64089 /* IOS7CorrectedTextView.m */,
				93740DC817D8F85600C41B2F /* WPAlertView.h */,
				93740DCA17D8F86700C41B2F /* WPAlertView.m */,
				E240859A183D82AE002EB0EF /* WPAnimatedBox.h */,
				E240859B183D82AE002EB0EF /* WPAnimatedBox.m */,
				E2E7EB44185FB140004F5E72 /* WPBlogSelectorButton.h */,
				E2E7EB45185FB140004F5E72 /* WPBlogSelectorButton.m */,
				46F8460F185A6E98009D0DA5 /* WPContentView.h */,
				46F84610185A6E98009D0DA5 /* WPContentView.m */,
				46F84613185AEB38009D0DA5 /* WPContentViewSubclass.h */,
				5DF94E361962BAA700359241 /* WPContentActionView.h */,
				5DF94E371962BAA700359241 /* WPContentActionView.m */,
				5DF94E381962BAA700359241 /* WPContentAttributionView.h */,
				5DF94E391962BAA700359241 /* WPContentAttributionView.m */,
				5DF94E3A1962BAA700359241 /* WPContentViewBase.h */,
				5DF94E3B1962BAA700359241 /* WPContentViewBase.m */,
				E2DA78041864B11D007BA447 /* WPFixedWidthScrollView.h */,
				E2DA78051864B11E007BA447 /* WPFixedWidthScrollView.m */,
				03958060100D6CFC00850742 /* WPLabel.h */,
				03958061100D6CFC00850742 /* WPLabel.m */,
				5DF94E3C1962BAA700359241 /* WPRichContentView.h */,
				5DF94E3D1962BAA700359241 /* WPRichContentView.m */,
				5DF94E3E1962BAA700359241 /* WPRichTextView.h */,
				5DF94E3F1962BAA700359241 /* WPRichTextView.m */,
				5DF94E401962BAA700359241 /* WPSimpleContentAttributionView.h */,
				5DF94E411962BAA700359241 /* WPSimpleContentAttributionView.m */,
				5DEB61B2156FCD3400242C35 /* WPWebView.h */,
				5DEB61B3156FCD3400242C35 /* WPWebView.m */,
				ADF544C0195A0F620092213D /* CustomHighlightButton.h */,
				ADF544C1195A0F620092213D /* CustomHighlightButton.m */,
				5D1945601979C3D5003EDDAD /* WPRichTextImageControl.h */,
				5D1945611979C3D5003EDDAD /* WPRichTextImageControl.m */,
				5D1945631979E091003EDDAD /* WPRichTextVideoControl.h */,
				5D1945641979E091003EDDAD /* WPRichTextVideoControl.m */,
			);
			path = Views;
			sourceTree = "<group>";
		};
		080E96DDFE201D6D7F000001 /* Classes */ = {
			isa = PBXGroup;
			children = (
				C59D3D480E6410BC00AA591D /* Categories */,
				2F706A870DFB229B00B43086 /* Models */,
				850BD4531922F95C0032F3AD /* Networking */,
				93FA59DA18D88BDB001446BC /* Services */,
				8584FDB719243E550019C02E /* System */,
				8584FDB4192437160019C02E /* Utility */,
				8584FDB31923EF4F0019C02E /* ViewRelated */,
			);
			path = Classes;
			sourceTree = "<group>";
		};
		19C28FACFE9D520D11CA2CBB /* Products */ = {
			isa = PBXGroup;
			children = (
				1D6058910D05DD3D006BFB54 /* WordPress.app */,
				E16AB92A14D978240047A2E5 /* WordPressTest.xctest */,
			);
			name = Products;
			sourceTree = "<group>";
		};
		29B97314FDCFA39411CA2CEA /* CustomTemplate */ = {
			isa = PBXGroup;
			children = (
				E1756E661694AA1500D9EC00 /* Derived Sources */,
				E11F949814A3344300277D31 /* WordPressApi */,
				080E96DDFE201D6D7F000001 /* Classes */,
				E12F55F714A1F2640060A510 /* Vendor */,
				29B97315FDCFA39411CA2CEA /* Other Sources */,
				29B97317FDCFA39411CA2CEA /* Resources */,
				45C73C23113C36F50024D0D2 /* Resources-iPad */,
				E16AB92F14D978240047A2E5 /* WordPressTest */,
				29B97323FDCFA39411CA2CEA /* Frameworks */,
				19C28FACFE9D520D11CA2CBB /* Products */,
				45B71DE4113EDAA100D0A33C /* Entitlements.plist */,
				93FA0F0118E451A80007903B /* LICENSE */,
				EBC24772E5CD4036B5AFD803 /* Pods.xcconfig */,
				BB0E95DCE0724D3696D9F222 /* Pods-WordPressTest.xcconfig */,
				93FA0F0218E451A80007903B /* README.md */,
			);
			name = CustomTemplate;
			sourceTree = "<group>";
		};
		29B97315FDCFA39411CA2CEA /* Other Sources */ = {
			isa = PBXGroup;
			children = (
				93FA0F0418E451A80007903B /* fix-translation.php */,
				93FA0F0518E451A80007903B /* localize.py */,
				29B97316FDCFA39411CA2CEA /* main.m */,
				93FA0F0318E451A80007903B /* update-translations.rb */,
				28A0AAE50D9B0CCF005BE974 /* WordPress_Prefix.pch */,
			);
			name = "Other Sources";
			sourceTree = "<group>";
		};
		29B97317FDCFA39411CA2CEA /* Resources */ = {
			isa = PBXGroup;
			children = (
				858DE3FF172F9991000AC628 /* Fonts */,
				CC098B8116A9EB0400450976 /* HTML */,
				5D6651461637324000EBDA7D /* Sounds */,
				E19472D8134E3E4A00879F63 /* UI */,
				4645AFC41961E1FB005F7509 /* AppImages.xcassets */,
				85ED988717DFA00000090D0B /* Images.xcassets */,
				6EDC0E8E105881A800F68A1D /* iTunesArtwork */,
				85ED98AA17DFB17200090D0B /* iTunesArtwork@2x */,
				85D80557171630B30075EEAC /* DotCom-Languages.plist */,
				8D1107310486CEB800E47090 /* Info.plist */,
				E1D91454134A853D0089019C /* Localizable.strings */,
				930C6374182BD86400976C21 /* WordPress-Internal-Info.plist */,
				E125443B12BF5A7200D87A0A /* WordPress.xcdatamodeld */,
				5D827661198863CC00C582AD /* ReaderSite.h */,
				5D827662198863CC00C582AD /* ReaderSite.m */,
				931DF4D818D09A2F00540BDD /* InfoPlist.strings */,
				A2787D0119002AB1000D6CA6 /* HelpshiftConfig.plist */,
			);
			name = Resources;
			sourceTree = "<group>";
		};
		29B97323FDCFA39411CA2CEA /* Frameworks */ = {
			isa = PBXGroup;
			children = (
				E10675C9183FA78E00E5CE5C /* XCTest.framework */,
				93A3F7DD1843F6F00082FEEA /* CoreTelephony.framework */,
				E14D65C717E09663007E3EA4 /* Social.framework */,
				8527B15717CE98C5001CBA2E /* Accelerate.framework */,
				CC24E5F41577E16B00A6D5B5 /* Accounts.framework */,
				CC24E5F01577DBC300A6D5B5 /* AddressBook.framework */,
				835E2402126E66E50085940B /* AssetsLibrary.framework */,
				374CB16115B93C0800DD0EBC /* AudioToolbox.framework */,
				E1A386C714DB05C300954CF8 /* AVFoundation.framework */,
				834CE7331256D0DE0046A4A3 /* CFNetwork.framework */,
				8355D7D811D260AA00A61362 /* CoreData.framework */,
				834CE7371256D0F60046A4A3 /* CoreGraphics.framework */,
				83F3E2D211276371004CD686 /* CoreLocation.framework */,
				E1A386C914DB05F700954CF8 /* CoreMedia.framework */,
				E131CB5116CACA6B004B0314 /* CoreText.framework */,
				E1CCFB32175D624F0016BD8A /* Crashlytics.framework */,
				1D30AB110D05D00D00671497 /* Foundation.framework */,
				FD3D6D2B1349F5D30061136A /* ImageIO.framework */,
				FD21397E13128C5300099582 /* libiconv.dylib */,
				D4972215061A4C21AD2CD5B8 /* libPods-WordPressTest.a */,
				69187343EC8F435684EFFAF1 /* libPods.a */,
				E131CB5316CACB05004B0314 /* libxml2.dylib */,
				E19DF740141F7BDD000002F3 /* libz.dylib */,
				83F3E25F11275E07004CD686 /* MapKit.framework */,
				83FB4D3E122C38F700DB9506 /* MediaPlayer.framework */,
				83043E54126FA31400EC9953 /* MessageUI.framework */,
				8355D67D11D13EAD00A61362 /* MobileCoreServices.framework */,
				E10B3651158F2D3F00419A93 /* QuartzCore.framework */,
				296890770FE971DC00770264 /* Security.framework */,
				A01C542D0E24E88400D411F2 /* SystemConfiguration.framework */,
				CC24E5F21577DFF400A6D5B5 /* Twitter.framework */,
				E10B3653158F2D4500419A93 /* UIKit.framework */,
			);
			name = Frameworks;
			sourceTree = "<group>";
		};
		2F706A870DFB229B00B43086 /* Models */ = {
			isa = PBXGroup;
			children = (
				5D42A3D4175E7452005CFF05 /* AbstractComment.h */,
				5D42A3D5175E7452005CFF05 /* AbstractComment.m */,
				5D42A3D6175E7452005CFF05 /* AbstractPost.h */,
				5D42A3D7175E7452005CFF05 /* AbstractPost.m */,
				5D42A3D8175E7452005CFF05 /* BasePost.h */,
				5D42A3D9175E7452005CFF05 /* BasePost.m */,
				E15051C916CA5DDB00D3DDDC /* Blog+Jetpack.h */,
				E15051CA16CA5DDB00D3DDDC /* Blog+Jetpack.m */,
				CEBD3EA90FF1BA3B00C1396E /* Blog.h */,
				CEBD3EAA0FF1BA3B00C1396E /* Blog.m */,
				E125445412BF5B3900D87A0A /* Category.h */,
				E125445512BF5B3900D87A0A /* Category.m */,
				83418AA811C9FA6E00ACF00C /* Comment.h */,
				83418AA911C9FA6E00ACF00C /* Comment.m */,
				E14932B4130427B300154804 /* Coordinate.h */,
				E14932B5130427B300154804 /* Coordinate.m */,
				8350E49411D2C71E00A7B073 /* Media.h */,
				8350E49511D2C71E00A7B073 /* Media.m */,
				B545186718E9E08000AC3A54 /* Notifications */,
				E125451612BF68F900D87A0A /* Page.h */,
				E125451712BF68F900D87A0A /* Page.m */,
				838C672C1210C3C300B09CA3 /* Post.h */,
				838C672D1210C3C300B09CA3 /* Post.m */,
				833AF259114575A50016DE8F /* PostAnnotation.h */,
				833AF25A114575A50016DE8F /* PostAnnotation.m */,
				5D42A3DA175E7452005CFF05 /* ReaderComment.h */,
				5D42A3DB175E7452005CFF05 /* ReaderComment.m */,
				5D42A3DC175E7452005CFF05 /* ReaderPost.h */,
				5D42A3DD175E7452005CFF05 /* ReaderPost.m */,
				5D12FE171987FE4100378BD6 /* ReaderSite.h */,
				5D12FE181987FE4100378BD6 /* ReaderSite.m */,
				5DBCD9D018F3569F00B32229 /* ReaderTopic.h */,
				5DBCD9D118F3569F00B32229 /* ReaderTopic.m */,
				5DA5BF3318E32DCF005F11F9 /* Theme.h */,
				5DA5BF3418E32DCF005F11F9 /* Theme.m */,
				E105E9CD1726955600C0D9E7 /* WPAccount.h */,
				E105E9CE1726955600C0D9E7 /* WPAccount.m */,
				46F84612185A8B7E009D0DA5 /* WPContentViewProvider.h */,
			);
			path = Models;
			sourceTree = "<group>";
		};
		37195B7F166A5DDC005F2292 /* Notifications */ = {
			isa = PBXGroup;
			children = (
				3716E400167296D30035F8C4 /* ToastView.xib */,
			);
			name = Notifications;
			sourceTree = "<group>";
		};
		3792259E12F6DBCC00F2176A /* Stats */ = {
			isa = PBXGroup;
			children = (
				5D1EE7FF15E7AF3E007F1F02 /* JetpackSettingsViewController.h */,
				5D1EE80015E7AF3E007F1F02 /* JetpackSettingsViewController.m */,
				C56636E61868D0CE00226AAB /* StatsViewController.h */,
				C56636E71868D0CE00226AAB /* StatsViewController.m */,
				857610D418C0377300EDF406 /* StatsWebViewController.h */,
				857610D518C0377300EDF406 /* StatsWebViewController.m */,
			);
			path = Stats;
			sourceTree = "<group>";
		};
		45C73C23113C36F50024D0D2 /* Resources-iPad */ = {
			isa = PBXGroup;
			children = (
				83F1FCA7123748EF00069F99 /* Blogs */,
				E1FC3DB313C7788700F6B60F /* WPWebViewController~ipad.xib */,
				45C73C24113C36F70024D0D2 /* MainWindow-iPad.xib */,
			);
			name = "Resources-iPad";
			sourceTree = "<group>";
		};
		59379AA1191904C200B49251 /* AnimatedGIFImageSerialization */ = {
			isa = PBXGroup;
			children = (
				59379AA2191904C200B49251 /* AnimatedGIFImageSerialization.h */,
				59379AA3191904C200B49251 /* AnimatedGIFImageSerialization.m */,
			);
			name = AnimatedGIFImageSerialization;
			path = "AnimatedGIFImageSerialization-0.1.0/AnimatedGIFImageSerialization";
			sourceTree = "<group>";
		};
		5D08B8FC19647C0300D5B381 /* Views */ = {
			isa = PBXGroup;
			children = (
				5DF94E481962BAEB00359241 /* ReaderPostAttributionView.h */,
				5DF94E491962BAEB00359241 /* ReaderPostAttributionView.m */,
				5DF94E4A1962BAEB00359241 /* ReaderPostContentView.h */,
				5DF94E4B1962BAEB00359241 /* ReaderPostContentView.m */,
				5DF94E4C1962BAEB00359241 /* ReaderPostRichContentView.h */,
				5DF94E4D1962BAEB00359241 /* ReaderPostRichContentView.m */,
				5DF94E4E1962BAEB00359241 /* ReaderPostSimpleContentView.h */,
				5DF94E4F1962BAEB00359241 /* ReaderPostSimpleContentView.m */,
				5D42A3EF175E75EE005CFF05 /* ReaderPostTableViewCell.h */,
				5D42A3F0175E75EE005CFF05 /* ReaderPostTableViewCell.m */,
				5D42A3E3175E75EE005CFF05 /* ReaderCommentTableViewCell.h */,
				5D42A3E4175E75EE005CFF05 /* ReaderCommentTableViewCell.m */,
				5D42A3E7175E75EE005CFF05 /* ReaderMediaView.h */,
				5D42A3E8175E75EE005CFF05 /* ReaderMediaView.m */,
				5D42A3E5175E75EE005CFF05 /* ReaderImageView.h */,
				5D42A3E6175E75EE005CFF05 /* ReaderImageView.m */,
				5D42A3F5175E75EE005CFF05 /* ReaderVideoView.h */,
				5D42A3F6175E75EE005CFF05 /* ReaderVideoView.m */,
				E1D062D2177C685700644185 /* ContentActionButton.h */,
				E1D062D3177C685700644185 /* ContentActionButton.m */,
			);
			name = Views;
			sourceTree = "<group>";
		};
		5D08B8FD19647C0800D5B381 /* Controllers */ = {
			isa = PBXGroup;
			children = (
				5D1D9C5319885B01009D13B7 /* ReaderEditableSubscriptionPage.h */,
				5D08B90219648C3400D5B381 /* ReaderSubscriptionViewController.h */,
				5D08B90319648C3400D5B381 /* ReaderSubscriptionViewController.m */,
				5DF738921965FAB900393584 /* SubscribedTopicsViewController.h */,
				5DF738931965FAB900393584 /* SubscribedTopicsViewController.m */,
				5DF738951965FACD00393584 /* RecommendedTopicsViewController.h */,
				5DF738961965FACD00393584 /* RecommendedTopicsViewController.m */,
				5D20A6511982D56600463A91 /* FollowedSitesViewController.h */,
				5D20A6521982D56600463A91 /* FollowedSitesViewController.m */,
				5D42A3ED175E75EE005CFF05 /* ReaderPostsViewController.h */,
				5D42A3EE175E75EE005CFF05 /* ReaderPostsViewController.m */,
				5D42A3EB175E75EE005CFF05 /* ReaderPostDetailViewController.h */,
				5D42A3EC175E75EE005CFF05 /* ReaderPostDetailViewController.m */,
				5D37941919216B1300E26CA4 /* RebloggingViewController.h */,
				5D37941A19216B1300E26CA4 /* RebloggingViewController.m */,
				CC24E5ED1577D1EA00A6D5B5 /* WPFriendFinderViewController.h */,
				CC24E5EE1577D1EA00A6D5B5 /* WPFriendFinderViewController.m */,
				5D42A401175E76A1005CFF05 /* WPImageViewController.h */,
				5D42A402175E76A2005CFF05 /* WPImageViewController.m */,
				CCEF152F14C9EA050001176D /* WPWebAppViewController.h */,
				CCEF153014C9EA050001176D /* WPWebAppViewController.m */,
				5D42A403175E76A4005CFF05 /* WPWebVideoViewController.h */,
				5D42A404175E76A5005CFF05 /* WPWebVideoViewController.m */,
			);
			name = Controllers;
			sourceTree = "<group>";
		};
		5D08B8FE19647C2C00D5B381 /* Utils */ = {
			isa = PBXGroup;
			children = (
				CC70165C185BB97A007B37DB /* ReaderCommentPublisher.h */,
				CC70165D185BB97A007B37DB /* ReaderCommentPublisher.m */,
				5D0077A5182AE9DF00F865DB /* ReaderMediaQueue.h */,
				5D0077A6182AE9DF00F865DB /* ReaderMediaQueue.m */,
				5DF738981965FB3C00393584 /* WPTableViewHandler.h */,
				5DF738991965FB3C00393584 /* WPTableViewHandler.m */,
				CC0E20AC15B87DA100D3468B /* WPWebBridge.h */,
				CC0E20AD15B87DA100D3468B /* WPWebBridge.m */,
			);
			name = Utils;
			sourceTree = "<group>";
		};
		5D1EBF56187C9B95003393F8 /* Categories */ = {
			isa = PBXGroup;
			children = (
				A0E293EF0E21027E00C6919C /* WPAddCategoryViewController.h */,
				A0E293F00E21027E00C6919C /* WPAddCategoryViewController.m */,
				7059CD1F0F332B6500A0660B /* WPCategoryTree.h */,
				7059CD200F332B6500A0660B /* WPCategoryTree.m */,
				5D5D0025187DA9D30027CEF6 /* CategoriesViewController.h */,
				5D5D0026187DA9D30027CEF6 /* CategoriesViewController.m */,
			);
			path = Categories;
			sourceTree = "<group>";
		};
		5D577D301891278D00B964C3 /* Geolocation */ = {
			isa = PBXGroup;
			children = (
				5D577D31189127BE00B964C3 /* PostGeolocationViewController.h */,
				5D577D32189127BE00B964C3 /* PostGeolocationViewController.m */,
				5D577D341891360900B964C3 /* PostGeolocationView.h */,
				5D577D351891360900B964C3 /* PostGeolocationView.m */,
			);
			path = Geolocation;
			sourceTree = "<group>";
		};
		5D6651461637324000EBDA7D /* Sounds */ = {
			isa = PBXGroup;
			children = (
				5D69DBC3165428CA00A2D1F7 /* n.caf */,
			);
			name = Sounds;
			sourceTree = "<group>";
		};
		5D87E10D15F512380012C595 /* Settings */ = {
			isa = PBXGroup;
			children = (
				93069F571762410B000C966D /* ActivityLogDetailViewController.h */,
				93069F581762410B000C966D /* ActivityLogDetailViewController.m */,
				93069F54176237A4000C966D /* ActivityLogViewController.h */,
				93069F55176237A4000C966D /* ActivityLogViewController.m */,
				37B7924B16768FCB0021B3A4 /* NotificationSettingsViewController.h */,
				37B7924C16768FCB0021B3A4 /* NotificationSettingsViewController.m */,
				5D87E10915F5120C0012C595 /* SettingsPageViewController.h */,
				5D87E10A15F5120C0012C595 /* SettingsPageViewController.m */,
				E1AB07AB1578D34300D6AD64 /* SettingsViewController.h */,
				E1AB07AC1578D34300D6AD64 /* SettingsViewController.m */,
				93027BB61758332300483FFD /* SupportViewController.h */,
				93027BB71758332300483FFD /* SupportViewController.m */,
				30AF6CFB13C230C600A29C00 /* AboutViewController.h */,
				30AF6CFC13C230C600A29C00 /* AboutViewController.m */,
			);
			path = Settings;
			sourceTree = "<group>";
		};
		5DA5BF4918E32DDB005F11F9 /* Themes */ = {
			isa = PBXGroup;
			children = (
				5DA5BF3518E32DCF005F11F9 /* ThemeBrowserCell.h */,
				5DA5BF3618E32DCF005F11F9 /* ThemeBrowserCell.m */,
				5DA5BF3718E32DCF005F11F9 /* ThemeBrowserViewController.h */,
				5DA5BF3818E32DCF005F11F9 /* ThemeBrowserViewController.m */,
				5DA5BF3918E32DCF005F11F9 /* ThemeDetailsViewController.h */,
				5DA5BF3A18E32DCF005F11F9 /* ThemeDetailsViewController.m */,
			);
			path = Themes;
			sourceTree = "<group>";
		};
		5DA5BF4A18E32DE2005F11F9 /* Media */ = {
			isa = PBXGroup;
			children = (
				5DA5BF2718E32DCF005F11F9 /* EditMediaViewController.h */,
				5DA5BF2818E32DCF005F11F9 /* EditMediaViewController.m */,
				5DA5BF2918E32DCF005F11F9 /* EditMediaViewController.xib */,
				5DA5BF2C18E32DCF005F11F9 /* MediaBrowserCell.h */,
				5DA5BF2D18E32DCF005F11F9 /* MediaBrowserCell.m */,
				5DA5BF2E18E32DCF005F11F9 /* MediaBrowserViewController.h */,
				5DA5BF2F18E32DCF005F11F9 /* MediaBrowserViewController.m */,
				5DA5BF3018E32DCF005F11F9 /* MediaBrowserViewController.xib */,
				5DA5BF3118E32DCF005F11F9 /* MediaSearchFilterHeaderView.h */,
				5DA5BF3218E32DCF005F11F9 /* MediaSearchFilterHeaderView.m */,
				852CD8AB190E0BC4006C9AED /* WPMediaSizing.h */,
				852CD8AC190E0BC4006C9AED /* WPMediaSizing.m */,
				8514DDA5190E2AB3009B6421 /* WPMediaMetadataExtractor.h */,
				8514DDA6190E2AB3009B6421 /* WPMediaMetadataExtractor.m */,
				859CFD44190E3198005FB217 /* WPMediaUploader.h */,
				859CFD45190E3198005FB217 /* WPMediaUploader.m */,
			);
			path = Media;
			sourceTree = "<group>";
		};
		5DC02A3318E4C5A3009A1765 /* Themes */ = {
			isa = PBXGroup;
			children = (
				5DC02A3418E4C5BD009A1765 /* ThemeBrowserViewController.xib */,
				5DC02A3518E4C5BD009A1765 /* ThemeDetailsViewController.xib */,
				5DC02A3618E4C5BD009A1765 /* ThemeDetailsViewController~ipad.xib */,
			);
			name = Themes;
			sourceTree = "<group>";
		};
		5DF94E351962BA5F00359241 /* Reader */ = {
			isa = PBXGroup;
			children = (
				5DE8A0401912D95B00B2FF59 /* ReaderPostServiceTest.m */,
				5DFA9D19196B1BA30061FF96 /* ReaderTopicServiceTest.m */,
			);
			name = Reader;
			sourceTree = "<group>";
		};
		8320B5CF11FCA3EA00607422 /* Cells */ = {
			isa = PBXGroup;
			children = (
				5DF94E251962B97D00359241 /* NewCommentsTableViewCell.h */,
				5DF94E261962B97D00359241 /* NewCommentsTableViewCell.m */,
				5DF94E291962B97D00359241 /* NewPostTableViewCell.h */,
				5DF94E2A1962B97D00359241 /* NewPostTableViewCell.m */,
				E23EEC5C185A72C100F4DE2A /* WPContentCell.h */,
				E23EEC5D185A72C100F4DE2A /* WPContentCell.m */,
				8370D10811FA499A009D650F /* WPTableViewActivityCell.h */,
				8370D10911FA499A009D650F /* WPTableViewActivityCell.m */,
				30EABE0718A5903400B73A9C /* WPBlogTableViewCell.h */,
				30EABE0818A5903400B73A9C /* WPBlogTableViewCell.m */,
				375D090B133B94C3000CC9CD /* BlogsTableViewCell.h */,
				375D090C133B94C3000CC9CD /* BlogsTableViewCell.m */,
				5D839AA6187F0D6B00811F4A /* PostFeaturedImageCell.h */,
				5D839AA7187F0D6B00811F4A /* PostFeaturedImageCell.m */,
				5D839AA9187F0D8000811F4A /* PostGeolocationCell.h */,
				5D839AAA187F0D8000811F4A /* PostGeolocationCell.m */,
				B55854071963197200FAF6C3 /* NoteTableViewCell.h */,
				B55854081963197200FAF6C3 /* NoteTableViewCell.m */,
				B55854021963197200FAF6C3 /* NoteBlockTableViewCell.h */,
				B55854001963197200FAF6C3 /* NoteBlockImageTableViewCell.h */,
				B55854011963197200FAF6C3 /* NoteBlockImageTableViewCell.m */,
				B55854031963197200FAF6C3 /* NoteBlockTextTableViewCell.h */,
				B55854041963197200FAF6C3 /* NoteBlockTextTableViewCell.m */,
				B55854051963197200FAF6C3 /* NoteBlockUserTableViewCell.h */,
				B55854061963197200FAF6C3 /* NoteBlockUserTableViewCell.m */,
			);
			path = Cells;
			sourceTree = "<group>";
		};
		8320B5D711FCA4EE00607422 /* Cells */ = {
			isa = PBXGroup;
			children = (
				8370D10B11FA4A1B009D650F /* WPTableViewActivityCell.xib */,
			);
			name = Cells;
			sourceTree = "<group>";
		};
		83290399120CF517000A965A /* Media */ = {
			isa = PBXGroup;
			children = (
				83CAD4201235F9F4003DFA20 /* MediaObjectView.xib */,
			);
			name = Media;
			sourceTree = "<group>";
		};
		83F1FCA7123748EF00069F99 /* Blogs */ = {
			isa = PBXGroup;
			children = (
				8362C1031201E7CE00599347 /* WebSignupViewController-iPad.xib */,
			);
			name = Blogs;
			sourceTree = "<group>";
		};
		850BD4531922F95C0032F3AD /* Networking */ = {
			isa = PBXGroup;
			children = (
				E1249B4019408C6F0035E895 /* Remote Objects */,
				E18EE94919349EAE00B0A40C /* AccountServiceRemote.h */,
				E18EE94A19349EAE00B0A40C /* AccountServiceRemote.m */,
				E149D64519349E69006A843D /* AccountServiceRemoteREST.h */,
				E149D64619349E69006A843D /* AccountServiceRemoteREST.m */,
				E149D64719349E69006A843D /* AccountServiceRemoteXMLRPC.h */,
				E149D64819349E69006A843D /* AccountServiceRemoteXMLRPC.m */,
				E18EE94C19349EBA00B0A40C /* BlogServiceRemote.h */,
				E18EE94D19349EBA00B0A40C /* BlogServiceRemote.m */,
				E1D04D7F19374EAF002FADD7 /* BlogServiceRemoteProxy.h */,
				E1D04D8019374EAF002FADD7 /* BlogServiceRemoteProxy.m */,
				E1D04D8219374F2C002FADD7 /* BlogServiceRemoteREST.h */,
				E1D04D8319374F2C002FADD7 /* BlogServiceRemoteREST.m */,
				E1D04D7C19374CFE002FADD7 /* BlogServiceRemoteXMLRPC.h */,
				E1D04D7D19374CFE002FADD7 /* BlogServiceRemoteXMLRPC.m */,
				93D6D6461924FDAD00A4F44A /* CategoryServiceRemote.h */,
				93D6D6471924FDAD00A4F44A /* CategoryServiceRemote.m */,
				E1249B3D19408C230035E895 /* CommentServiceRemote.h */,
				E1249B491940AECC0035E895 /* CommentServiceRemoteREST.h */,
				E1249B4A1940AECC0035E895 /* CommentServiceRemoteREST.m */,
				E1249B4419408D0F0035E895 /* CommentServiceRemoteXMLRPC.h */,
				E1249B4519408D0F0035E895 /* CommentServiceRemoteXMLRPC.m */,
				E149D64919349E69006A843D /* MediaServiceRemote.h */,
				E149D64A19349E69006A843D /* MediaServiceRemoteREST.h */,
				E149D64B19349E69006A843D /* MediaServiceRemoteREST.m */,
				E149D64C19349E69006A843D /* MediaServiceRemoteXMLRPC.h */,
				E149D64D19349E69006A843D /* MediaServiceRemoteXMLRPC.m */,
				5D3D559818F88C5E00782892 /* ReaderPostServiceRemote.h */,
				5D3D559918F88C5E00782892 /* ReaderPostServiceRemote.m */,
				5D44EB331986D695008B7175 /* ReaderSiteServiceRemote.h */,
				5D44EB341986D695008B7175 /* ReaderSiteServiceRemote.m */,
				E18EE94F19349EC300B0A40C /* ReaderTopicServiceRemote.h */,
				E18EE95019349EC300B0A40C /* ReaderTopicServiceRemote.m */,
				E1249B481940AE610035E895 /* ServiceRemoteREST.h */,
				E1249B471940AE550035E895 /* ServiceRemoteXMLRPC.h */,
				5D11E3241979E76D00E70992 /* VideoThumbnailServiceRemote.h */,
				5D11E3251979E76D00E70992 /* VideoThumbnailServiceRemote.m */,
			);
			path = Networking;
			sourceTree = "<group>";
		};
		850D22B21729EE8600EC6A16 /* NUX */ = {
			isa = PBXGroup;
			children = (
				85D08A6F17342ECE00E2BBCA /* AddUsersBlogCell.h */,
				85D08A7017342ECE00E2BBCA /* AddUsersBlogCell.m */,
				85EC44D21739826A00686604 /* CreateAccountAndBlogViewController.h */,
				85EC44D31739826A00686604 /* CreateAccountAndBlogViewController.m */,
				858DE40D1730384F000AC628 /* LoginViewController.h */,
				858DE40E1730384F000AC628 /* LoginViewController.m */,
				85B6F7501742DAE800CE7F3A /* WPNUXBackButton.h */,
				85B6F7511742DAE800CE7F3A /* WPNUXBackButton.m */,
				85B6F74D1742DA1D00CE7F3A /* WPNUXMainButton.h */,
				85B6F74E1742DA1D00CE7F3A /* WPNUXMainButton.m */,
				85AD6AEA173CCF9E002CB896 /* WPNUXPrimaryButton.h */,
				85AD6AEB173CCF9E002CB896 /* WPNUXPrimaryButton.m */,
				85AD6AED173CCFDC002CB896 /* WPNUXSecondaryButton.h */,
				85AD6AEE173CCFDC002CB896 /* WPNUXSecondaryButton.m */,
				85E105841731A597001071A3 /* WPWalkthroughOverlayView.h */,
				85E105851731A597001071A3 /* WPWalkthroughOverlayView.m */,
				85C720AF1730CEFA00460645 /* WPWalkthroughTextField.h */,
				85C720B01730CEFA00460645 /* WPWalkthroughTextField.m */,
				A2DC5B181953451B009584C3 /* WPNUXHelpBadgeLabel.h */,
				A2DC5B191953451B009584C3 /* WPNUXHelpBadgeLabel.m */,
			);
			path = NUX;
			sourceTree = "<group>";
		};
		852CD8AE190E0D04006C9AED /* Media */ = {
			isa = PBXGroup;
			children = (
			);
			name = Media;
			sourceTree = "<group>";
		};
		8584FDB31923EF4F0019C02E /* ViewRelated */ = {
			isa = PBXGroup;
			children = (
				8584FDB619243AC40019C02E /* System */,
				850D22B21729EE8600EC6A16 /* NUX */,
				CC1D800D1656D8B2002A542F /* Notifications */,
				AC34397B0E11443300E5D79B /* Blog */,
				C533CF320E6D3AB3000C3DE8 /* Comments */,
				5DA5BF4A18E32DE2005F11F9 /* Media */,
				EC4696A80EA74DAC0040EE8E /* Pages */,
				AC3439790E11434600E5D79B /* Post */,
				CCB3A03814C8DD5100D43C3F /* Reader */,
				3792259E12F6DBCC00F2176A /* Stats */,
				5D87E10D15F512380012C595 /* Settings */,
				5DA5BF4918E32DDB005F11F9 /* Themes */,
				8320B5CF11FCA3EA00607422 /* Cells */,
				031662E60FFB14C60045D052 /* Views */,
			);
			path = ViewRelated;
			sourceTree = "<group>";
		};
		8584FDB4192437160019C02E /* Utility */ = {
			isa = PBXGroup;
			children = (
				E159D1011309AAF200F498E2 /* Migrations */,
				85A1B6721742E7DB00BA5E35 /* Analytics */,
				E1523EB216D3B2EE002C5A36 /* Sharing */,
				FD9A948A12FAEA2300438F94 /* DateUtils.h */,
				FD9A948B12FAEA2300438F94 /* DateUtils.m */,
				5DB4683918A2E718004A89A9 /* LocationService.h */,
				5DB4683A18A2E718004A89A9 /* LocationService.m */,
				5D3E334C15EEBB6B005FC6F2 /* ReachabilityUtils.h */,
				5D3E334D15EEBB6B005FC6F2 /* ReachabilityUtils.m */,
				5D2B043515E83800007E3422 /* SettingsViewControllerDelegate.h */,
				292CECFE1027259000BD407D /* SFHFKeychainUtils.h */,
				292CECFF1027259000BD407D /* SFHFKeychainUtils.m */,
				8514973F171E13DF00B87F3F /* WPAsyncBlockOperation.h */,
				85149740171E13DF00B87F3F /* WPAsyncBlockOperation.m */,
				E1E4CE091773C59B00430844 /* WPAvatarSource.h */,
				E1E4CE0A1773C59B00430844 /* WPAvatarSource.m */,
				5DEB61B6156FCD5200242C35 /* WPChromelessWebViewController.h */,
				5DEB61B7156FCD5200242C35 /* WPChromelessWebViewController.m */,
				85253989171761D9003F6B32 /* WPComLanguages.h */,
				8525398A171761D9003F6B32 /* WPComLanguages.m */,
				E183BD7217621D85000B0822 /* WPCookie.h */,
				E183BD7317621D86000B0822 /* WPCookie.m */,
				E114D798153D85A800984182 /* WPError.h */,
				E114D799153D85A800984182 /* WPError.m */,
				5DA3EE0E192508F700294E0B /* WPImageOptimizer.h */,
				5DA3EE0F192508F700294E0B /* WPImageOptimizer.m */,
				5DA3EE10192508F700294E0B /* WPImageOptimizer+Private.h */,
				5DA3EE11192508F700294E0B /* WPImageOptimizer+Private.m */,
				E1F5A1BA1771C90A00E0495F /* WPTableImageSource.h */,
				E1F5A1BB1771C90A00E0495F /* WPTableImageSource.m */,
				8516972A169D42F4006C5DED /* WPToast.h */,
				8516972B169D42F4006C5DED /* WPToast.m */,
				E1B62A7913AA61A100A6FCA4 /* WPWebViewController.h */,
				E1B62A7A13AA61A100A6FCA4 /* WPWebViewController.m */,
				C545E0A01811B9880020844C /* ContextManager.h */,
				C545E0A11811B9880020844C /* ContextManager.m */,
				C57A31A2183D2111007745B9 /* NotificationsManager.h */,
				C57A31A3183D2111007745B9 /* NotificationsManager.m */,
				B5CC05FA196218E100975CAC /* XMLParserCollecter.h */,
				B5CC05FB196218E100975CAC /* XMLParserCollecter.m */,
				B5AB733B19901F85005F5044 /* WPNoResultsView+AnimatedBox.h */,
				B5AB733C19901F85005F5044 /* WPNoResultsView+AnimatedBox.m */,
			);
			path = Utility;
			sourceTree = "<group>";
		};
		8584FDB619243AC40019C02E /* System */ = {
			isa = PBXGroup;
			children = (
				5D4AD40D185FE64C00CDEE17 /* WPMainTabBarController.h */,
				5D4AD40E185FE64C00CDEE17 /* WPMainTabBarController.m */,
				A25EBD85156E330600530E3D /* WPTableViewController.h */,
				A25EBD86156E330600530E3D /* WPTableViewController.m */,
				E1A38C921581879D00439E55 /* WPTableViewControllerSubclass.h */,
			);
			path = System;
			sourceTree = "<group>";
		};
		8584FDB719243E550019C02E /* System */ = {
			isa = PBXGroup;
			children = (
				2F970F970DF929B8006BD934 /* Constants.h */,
				B5CC05F51962150600975CAC /* Constants.m */,
				1D3623240D0F684500981E51 /* WordPressAppDelegate.h */,
				1D3623250D0F684500981E51 /* WordPressAppDelegate.m */,
			);
			path = System;
			sourceTree = "<group>";
		};
		858DE3FF172F9991000AC628 /* Fonts */ = {
			isa = PBXGroup;
			children = (
				B55853F419630AF900FAF6C3 /* Noticons-Regular.otf */,
				462F4E0F183867AE0028D2F8 /* Merriweather-Bold.ttf */,
			);
			name = Fonts;
			sourceTree = "<group>";
		};
		85A1B6721742E7DB00BA5E35 /* Analytics */ = {
			isa = PBXGroup;
			children = (
				85D2275718F1EB8A001DA8DA /* WPAnalyticsTrackerMixpanel.h */,
				85D2275818F1EB8A001DA8DA /* WPAnalyticsTrackerMixpanel.m */,
				859F761B18F2159800EF8D5D /* WPAnalyticsTrackerMixpanelInstructionsForStat.h */,
				859F761C18F2159800EF8D5D /* WPAnalyticsTrackerMixpanelInstructionsForStat.m */,
				85DA8C4218F3F29A0074C8A4 /* WPAnalyticsTrackerWPCom.h */,
				85DA8C4318F3F29A0074C8A4 /* WPAnalyticsTrackerWPCom.m */,
			);
			path = Analytics;
			sourceTree = "<group>";
		};
		93FA59DA18D88BDB001446BC /* Services */ = {
			isa = PBXGroup;
			children = (
				93C1147D18EC5DD500DAC95C /* AccountService.h */,
				93C1147E18EC5DD500DAC95C /* AccountService.m */,
				93C1148318EDF6E100DAC95C /* BlogService.h */,
				93C1148418EDF6E100DAC95C /* BlogService.m */,
				93FA59DB18D88C1C001446BC /* CategoryService.h */,
				93FA59DC18D88C1C001446BC /* CategoryService.m */,
				E1556CF0193F6FE900FC52EA /* CommentService.h */,
				E1556CF1193F6FE900FC52EA /* CommentService.m */,
				930284B618EAF7B600CB0BF4 /* LocalCoreDataService.h */,
				5DA3EE141925090A00294E0B /* MediaService.h */,
				5DA3EE151925090A00294E0B /* MediaService.m */,
				5D3D559518F88C3500782892 /* ReaderPostService.h */,
				5D3D559618F88C3500782892 /* ReaderPostService.m */,
				5D44EB361986D8BA008B7175 /* ReaderSiteService.h */,
				5D44EB371986D8BA008B7175 /* ReaderSiteService.m */,
				5DBCD9D318F35D7500B32229 /* ReaderTopicService.h */,
				5DBCD9D418F35D7500B32229 /* ReaderTopicService.m */,
			);
			path = Services;
			sourceTree = "<group>";
		};
		AC3439790E11434600E5D79B /* Post */ = {
			isa = PBXGroup;
			children = (
				5D577D301891278D00B964C3 /* Geolocation */,
				5D1EBF56187C9B95003393F8 /* Categories */,
				ACC156CA0E10E67600D6E1A0 /* EditPostViewController.h */,
				ACC156CB0E10E67600D6E1A0 /* EditPostViewController.m */,
				E183EC9B16B1C01D00C2EB11 /* EditPostViewController_Internal.h */,
				ACBAB6840E1247F700F38795 /* PostPreviewViewController.h */,
				ACBAB6850E1247F700F38795 /* PostPreviewViewController.m */,
				ACBAB5FC0E121C7300F38795 /* PostSettingsViewController.h */,
				ACBAB5FD0E121C7300F38795 /* PostSettingsViewController.m */,
				5D62BAD818AAAE9B0044E5F7 /* PostSettingsViewController_Internal.h */,
				5DF94E2E1962B99C00359241 /* PostSettingsSelectionViewController.h */,
				5DF94E2F1962B99C00359241 /* PostSettingsSelectionViewController.m */,
				2F970F720DF92274006BD934 /* PostsViewController.h */,
				2F970F730DF92274006BD934 /* PostsViewController.m */,
				5D146EB9189857ED0068FDC6 /* FeaturedImageViewController.h */,
				5D146EBA189857ED0068FDC6 /* FeaturedImageViewController.m */,
				5DB3BA0318D0E7B600F3F3E9 /* WPPickerView.h */,
				5DB3BA0418D0E7B600F3F3E9 /* WPPickerView.m */,
				5DB3BA0618D11D8D00F3F3E9 /* PublishDatePickerView.h */,
				5DB3BA0718D11D8D00F3F3E9 /* PublishDatePickerView.m */,
				85435BE8190F837500E868D0 /* WPUploadStatusView.h */,
				85435BE9190F837500E868D0 /* WPUploadStatusView.m */,
			);
			path = Post;
			sourceTree = "<group>";
		};
		AC34397B0E11443300E5D79B /* Blog */ = {
			isa = PBXGroup;
			children = (
				5D8D53ED19250412003C8859 /* BlogSelectorViewController.h */,
				5D8D53EE19250412003C8859 /* BlogSelectorViewController.m */,
				5D8D53EF19250412003C8859 /* WPComBlogSelectorViewController.h */,
				5D8D53F019250412003C8859 /* WPComBlogSelectorViewController.m */,
				462F4E0618369F0B0028D2F8 /* BlogDetailsViewController.h */,
				462F4E0718369F0B0028D2F8 /* BlogDetailsViewController.m */,
				462F4E0818369F0B0028D2F8 /* BlogListViewController.h */,
				462F4E0918369F0B0028D2F8 /* BlogListViewController.m */,
				83610AA711F4AD2C00421116 /* WPcomLoginViewController.h */,
				83610AA811F4AD2C00421116 /* WPcomLoginViewController.m */,
				83FEFC7311FF6C5A0078B462 /* EditSiteViewController.h */,
				83FEFC7411FF6C5A0078B462 /* EditSiteViewController.m */,
				85D8055B171631F10075EEAC /* SelectWPComLanguageViewController.h */,
				85D8055C171631F10075EEAC /* SelectWPComLanguageViewController.m */,
			);
			path = Blog;
			sourceTree = "<group>";
		};
		ACFF1DC00E231EF600EC6BF5 /* Blog */ = {
			isa = PBXGroup;
			children = (
				8333FE0D11FF6EF200A495C1 /* EditSiteViewController.xib */,
				8370D1BC11FA6295009D650F /* AddSiteViewController.xib */,
				8398EE9811ACE63C000FE6E0 /* WebSignupViewController.xib */,
			);
			name = Blog;
			sourceTree = "<group>";
		};
		B545186718E9E08000AC3A54 /* Notifications */ = {
			isa = PBXGroup;
			children = (
				B5CC05F71962186D00975CAC /* Meta.h */,
				B5CC05F81962186D00975CAC /* Meta.m */,
				B55853F819630E7900FAF6C3 /* Notification.h */,
				B55853F919630E7900FAF6C3 /* Notification.m */,
				B55853FA19630E7900FAF6C3 /* Notification+UI.h */,
				B55853FB19630E7900FAF6C3 /* Notification+UI.m */,
			);
			path = Notifications;
			sourceTree = "<group>";
		};
		C50E78130E71648100991509 /* Comments */ = {
			isa = PBXGroup;
			children = (
				2906F811110CDA8900169D56 /* EditCommentViewController.xib */,
			);
			name = Comments;
			sourceTree = "<group>";
		};
		C533CF320E6D3AB3000C3DE8 /* Comments */ = {
			isa = PBXGroup;
			children = (
				5DF94E211962B90300359241 /* CommentsTableViewDelegate.h */,
				5DF94E221962B90300359241 /* CommentViewController.h */,
				5DF94E231962B90300359241 /* CommentViewController.m */,
				C533CF330E6D3ADA000C3DE8 /* CommentsViewController.h */,
				C533CF340E6D3ADA000C3DE8 /* CommentsViewController.m */,
				2906F80F110CDA8900169D56 /* EditCommentViewController.h */,
				2906F810110CDA8900169D56 /* EditCommentViewController.m */,
			);
			path = Comments;
			sourceTree = "<group>";
		};
		C59D3D480E6410BC00AA591D /* Categories */ = {
			isa = PBXGroup;
			children = (
				B55853F519630D5400FAF6C3 /* NSAttributedString+Util.h */,
				B55853F619630D5400FAF6C3 /* NSAttributedString+Util.m */,
				E13F23C114FE84600081D9CC /* NSMutableDictionary+Helpers.h */,
				E13F23C214FE84600081D9CC /* NSMutableDictionary+Helpers.m */,
				B55853F11962337500FAF6C3 /* NSScanner+Helpers.h */,
				B55853F21962337500FAF6C3 /* NSScanner+Helpers.m */,
				296526FC105810E100597FA3 /* NSString+Helpers.h */,
				296526FD105810E100597FA3 /* NSString+Helpers.m */,
				E1A0FAE5162F11CE0063B098 /* UIDevice+WordPressIdentifier.h */,
				E1A0FAE6162F11CE0063B098 /* UIDevice+WordPressIdentifier.m */,
				834CAE9B122D56B1003DDF49 /* UIImage+Alpha.h */,
				834CAE9D122D56B1003DDF49 /* UIImage+Alpha.m */,
				834CAE7A122D528A003DDF49 /* UIImage+Resize.h */,
				834CAE7B122D528A003DDF49 /* UIImage+Resize.m */,
				834CAE9C122D56B1003DDF49 /* UIImage+RoundedCorner.h */,
				834CAE9E122D56B1003DDF49 /* UIImage+RoundedCorner.m */,
				E1F80823146420B000726BC7 /* UIImageView+Gravatar.h */,
				E1F80824146420B000726BC7 /* UIImageView+Gravatar.m */,
				5D97C2F115CAF8D8009B44DD /* UINavigationController+KeyboardFix.h */,
				5D97C2F215CAF8D8009B44DD /* UINavigationController+KeyboardFix.m */,
				5DC3A44B1610B9BC00A890BE /* UINavigationController+Rotation.h */,
				5DC3A44C1610B9BC00A890BE /* UINavigationController+Rotation.m */,
				FD75DDAB15B021C70043F12C /* UIViewController+Rotation.h */,
				FD75DDAC15B021C80043F12C /* UIViewController+Rotation.m */,
				5D119DA1176FBE040073D83A /* UIImageView+AFNetworkingExtra.h */,
				5D119DA2176FBE040073D83A /* UIImageView+AFNetworkingExtra.m */,
				5DF59C091770AE3A00171208 /* UILabel+SuggestSize.h */,
				5DF59C0A1770AE3A00171208 /* UILabel+SuggestSize.m */,
				851734411798C64700A30E27 /* NSURL+Util.h */,
				851734421798C64700A30E27 /* NSURL+Util.m */,
				46F8714D1838C41600BC149B /* NSDate+StringFormatting.h */,
				46F8714E1838C41600BC149B /* NSDate+StringFormatting.m */,
				E2AA87A318523E5300886693 /* UIView+Subviews.h */,
				E2AA87A418523E5300886693 /* UIView+Subviews.m */,
				B59ED1511974869300D17F40 /* UITableView+Helpers.h */,
				B59ED1521974869300D17F40 /* UITableView+Helpers.m */,
				B53F306519780D810019FA34 /* NSDate+ISO8601.h */,
				B53F306619780D810019FA34 /* NSDate+ISO8601.m */,
			);
			path = Categories;
			sourceTree = "<group>";
		};
		CC098B8116A9EB0400450976 /* HTML */ = {
			isa = PBXGroup;
			children = (
				5DB767401588F64D00EBE36C /* postPreview.html */,
				E18165FC14E4428B006CE885 /* loader.html */,
				A01C55470E25E0D000D411F2 /* defaultPostTemplate.html */,
				2FAE97040E33B21600CA8540 /* defaultPostTemplate_old.html */,
				2FAE97070E33B21600CA8540 /* xhtml1-transitional.dtd */,
				2FAE97080E33B21600CA8540 /* xhtmlValidatorTemplate.xhtml */,
			);
			name = HTML;
			sourceTree = "<group>";
		};
		CC1D800D1656D8B2002A542F /* Notifications */ = {
			isa = PBXGroup;
			children = (
				B558541019631A1000FAF6C3 /* Notifications.storyboard */,
				CC1D80131656D938002A542F /* NotificationsViewController.h */,
				CC1D80121656D937002A542F /* NotificationsViewController.m */,
				B558540E19631A1000FAF6C3 /* NotificationDetailsViewController.h */,
				B558540F19631A1000FAF6C3 /* NotificationDetailsViewController.m */,
				B50EC90719896B3C00416D6E /* NotificationHeaderView.h */,
				B50EC90819896B3C00416D6E /* NotificationHeaderView.m */,
				B558541119631A1000FAF6C3 /* WPStyleGuide+Notifications.h */,
				B558541219631A1000FAF6C3 /* WPStyleGuide+Notifications.m */,
			);
			path = Notifications;
			sourceTree = "<group>";
		};
		CCB3A03814C8DD5100D43C3F /* Reader */ = {
			isa = PBXGroup;
			children = (
				5D08B8FD19647C0800D5B381 /* Controllers */,
				5D08B8FE19647C2C00D5B381 /* Utils */,
				5D08B8FC19647C0300D5B381 /* Views */,
			);
			path = Reader;
			sourceTree = "<group>";
		};
		E11F949814A3344300277D31 /* WordPressApi */ = {
			isa = PBXGroup;
			children = (
				E1D086E0194214C600F0CC19 /* NSDate+WordPressJSON.h */,
				E1D086E1194214C600F0CC19 /* NSDate+WordPressJSON.m */,
				E1756E621694A08200D9EC00 /* gencredentials.rb */,
				E13EB7A3157D230000885780 /* WordPressComApi.h */,
				E13EB7A4157D230000885780 /* WordPressComApi.m */,
				E1756DD41694560100D9EC00 /* WordPressComApiCredentials.h */,
				E1756DD51694560100D9EC00 /* WordPressComApiCredentials.m */,
				E1634517183B733B005E967F /* WordPressComOAuthClient.h */,
				E1634518183B733B005E967F /* WordPressComOAuthClient.m */,
			);
			path = WordPressApi;
			sourceTree = "<group>";
		};
		E1239B7B176A2E0F00D37220 /* Tests */ = {
			isa = PBXGroup;
			children = (
				E150520A16CAC5C400D3DDDC /* BlogJetpackTest.h */,
				E150520B16CAC5C400D3DDDC /* BlogJetpackTest.m */,
				C5CFDC29184F962B00097B05 /* CoreDataConcurrencyTest.m */,
				852CD8AE190E0D04006C9AED /* Media */,
				F1564E5A18946087009F8F97 /* NSStringHelpersTest.m */,
				5DF94E351962BA5F00359241 /* Reader */,
				E10675C7183F82E900E5CE5C /* SettingsViewControllerTest.m */,
				E1E4CE0C177439D100430844 /* WPAvatarSourceTest.m */,
				5DA3EE191925111700294E0B /* WPImageOptimizerTest.m */,
				5D2BEB4819758102005425F7 /* WPTableImageSourceTest.m */,
				930FD0A519882742000CC81D /* BlogServiceTest.m */,
			);
			name = Tests;
			sourceTree = "<group>";
		};
		E1249B4019408C6F0035E895 /* Remote Objects */ = {
			isa = PBXGroup;
			children = (
				E1249B4119408C910035E895 /* RemoteComment.h */,
				E1249B4219408C910035E895 /* RemoteComment.m */,
				5D12FE1A1988243700378BD6 /* RemoteReaderPost.h */,
				5D12FE1B1988243700378BD6 /* RemoteReaderPost.m */,
				5D12FE201988245B00378BD6 /* RemoteReaderSite.h */,
				5D12FE211988245B00378BD6 /* RemoteReaderSite.m */,
				5D12FE1C1988243700378BD6 /* RemoteReaderTopic.h */,
				5D12FE1D1988243700378BD6 /* RemoteReaderTopic.m */,
			);
			name = "Remote Objects";
			sourceTree = "<group>";
		};
		E12F55F714A1F2640060A510 /* Vendor */ = {
			isa = PBXGroup;
			children = (
				59379AA1191904C200B49251 /* AnimatedGIFImageSerialization */,
				E1D0D81E16D3D19200E33F4C /* PocketAPI */,
				E1B4A9DE12FC8B1000EB3F67 /* EGOTableViewPullRefresh */,
			);
			path = Vendor;
			sourceTree = "<group>";
		};
		E131CB5B16CAD638004B0314 /* Test Helpers */ = {
			isa = PBXGroup;
			children = (
				E150520D16CAC75A00D3DDDC /* CoreDataTestHelper.h */,
				E150520E16CAC75A00D3DDDC /* CoreDataTestHelper.m */,
				E131CB5C16CAD659004B0314 /* AsyncTestHelper.h */,
				E131CB5D16CAD659004B0314 /* AsyncTestHelper.m */,
				E15618FB16DB8677006532C4 /* UIKitTestHelper.h */,
				E15618FC16DB8677006532C4 /* UIKitTestHelper.m */,
			);
			name = "Test Helpers";
			sourceTree = "<group>";
		};
		E1523EB216D3B2EE002C5A36 /* Sharing */ = {
			isa = PBXGroup;
			children = (
				E1523EB316D3B305002C5A36 /* InstapaperActivity.h */,
				E1523EB416D3B305002C5A36 /* InstapaperActivity.m */,
				E1D0D81416D3B86800E33F4C /* SafariActivity.h */,
				E1D0D81516D3B86800E33F4C /* SafariActivity.m */,
				E1D0D84516D3D2EA00E33F4C /* PocketActivity.h */,
				E1D0D84616D3D2EA00E33F4C /* PocketActivity.m */,
				E10DB0061771926D00B7A0A3 /* GooglePlusActivity.h */,
				E10DB0071771926D00B7A0A3 /* GooglePlusActivity.m */,
				B5F015C9195DFD7600F6ECF2 /* WordPressActivity.h */,
				B5F015CA195DFD7600F6ECF2 /* WordPressActivity.m */,
				E1D95EB617A28F5E00A3E9F3 /* WPActivityDefaults.h */,
				E1D95EB717A28F5E00A3E9F3 /* WPActivityDefaults.m */,
			);
			path = Sharing;
			sourceTree = "<group>";
		};
		E159D1011309AAF200F498E2 /* Migrations */ = {
			isa = PBXGroup;
			children = (
				E1A03EDF17422DBC0085D192 /* 10-11 */,
				E100C6BA1741472F00AE48D8 /* WordPress-11-12.xcmappingmodel */,
			);
			path = Migrations;
			sourceTree = "<group>";
		};
		E16AB92F14D978240047A2E5 /* WordPressTest */ = {
			isa = PBXGroup;
			children = (
				E16AB93014D978240047A2E5 /* Supporting Files */,
				E16AB94414D9A13A0047A2E5 /* Test Data */,
				E131CB5B16CAD638004B0314 /* Test Helpers */,
				E1239B7B176A2E0F00D37220 /* Tests */,
			);
			path = WordPressTest;
			sourceTree = "<group>";
		};
		E16AB93014D978240047A2E5 /* Supporting Files */ = {
			isa = PBXGroup;
			children = (
				E16AB93114D978240047A2E5 /* WordPressTest-Info.plist */,
				E16AB93214D978240047A2E5 /* InfoPlist.strings */,
				E16AB93814D978240047A2E5 /* WordPressTest-Prefix.pch */,
			);
			name = "Supporting Files";
			sourceTree = "<group>";
		};
		E16AB94414D9A13A0047A2E5 /* Test Data */ = {
			isa = PBXGroup;
			children = (
				93CD939219099BE70049096E /* authtoken.json */,
				E131CB5716CACFB4004B0314 /* get-user-blogs_doesnt-have-blog.json */,
				E131CB5516CACF1E004B0314 /* get-user-blogs_has-blog.json */,
				E1E4CE0E1774531500430844 /* misteryman.jpg */,
				E1E4CE0517739FAB00430844 /* test-image.jpg */,
				E156190016DBABDE006532C4 /* xmlrpc-response-getpost.xml */,
				E15618FE16DBA983006532C4 /* xmlrpc-response-newpost.xml */,
				93594BD4191D2F5A0079E6B2 /* stats-batch.json */,
			);
			path = "Test Data";
			sourceTree = "<group>";
		};
		E1756E661694AA1500D9EC00 /* Derived Sources */ = {
			isa = PBXGroup;
			children = (
				E1756E641694A99400D9EC00 /* WordPressComApiCredentials.m */,
			);
			name = "Derived Sources";
			path = /private/tmp/WordPress.build;
			sourceTree = "<absolute>";
		};
		E19472D8134E3E4A00879F63 /* UI */ = {
			isa = PBXGroup;
			children = (
				5DC02A3318E4C5A3009A1765 /* Themes */,
				37195B7F166A5DDC005F2292 /* Notifications */,
				ACFF1DC00E231EF600EC6BF5 /* Blog */,
				C50E78130E71648100991509 /* Comments */,
				83290399120CF517000A965A /* Media */,
				8320B5D711FCA4EE00607422 /* Cells */,
				37245ADB13FC23FF006CDBE3 /* WPWebViewController.xib */,
				28AD735F0D9D9599002E5188 /* MainWindow.xib */,
				30AF6CF413C2289600A29C00 /* AboutViewController.xib */,
				3768BEF013041E7900E7C9A9 /* BetaFeedbackViewController.xib */,
				CC70165A185A7536007B37DB /* InlineComposeView.xib */,
				5DF94E311962B9D800359241 /* WPAlertView.xib */,
				5DF94E321962B9D800359241 /* WPAlertViewSideBySide.xib */,
			);
			name = UI;
			sourceTree = "<group>";
		};
		E1A03EDF17422DBC0085D192 /* 10-11 */ = {
			isa = PBXGroup;
			children = (
				E1A03EE017422DCD0085D192 /* BlogToAccount.h */,
				E1A03EE117422DCE0085D192 /* BlogToAccount.m */,
				E1A03F46174283DF0085D192 /* BlogToJetpackAccount.h */,
				E1A03F47174283E00085D192 /* BlogToJetpackAccount.m */,
			);
			path = "10-11";
			sourceTree = "<group>";
		};
		E1B4A9DE12FC8B1000EB3F67 /* EGOTableViewPullRefresh */ = {
			isa = PBXGroup;
			children = (
				E1B4A9DF12FC8B1000EB3F67 /* EGORefreshTableHeaderView.h */,
				E1B4A9E012FC8B1000EB3F67 /* EGORefreshTableHeaderView.m */,
			);
			path = EGOTableViewPullRefresh;
			sourceTree = "<group>";
		};
		E1D0D81E16D3D19200E33F4C /* PocketAPI */ = {
			isa = PBXGroup;
			children = (
				E1D0D81F16D3D19200E33F4C /* PocketAPI+NSOperation.h */,
				E1D0D82016D3D19200E33F4C /* PocketAPI.h */,
				E1D0D82116D3D19200E33F4C /* PocketAPI.m */,
				E1D0D82216D3D19200E33F4C /* PocketAPILogin.h */,
				E1D0D82316D3D19200E33F4C /* PocketAPILogin.m */,
				E1D0D82416D3D19200E33F4C /* PocketAPIOperation.h */,
				E1D0D82516D3D19200E33F4C /* PocketAPIOperation.m */,
				E1D0D82616D3D19200E33F4C /* PocketAPITypes.h */,
			);
			path = PocketAPI;
			sourceTree = "<group>";
		};
		EC4696A80EA74DAC0040EE8E /* Pages */ = {
			isa = PBXGroup;
			children = (
				EC4696FD0EA75D460040EE8E /* PagesViewController.h */,
				EC4696FE0EA75D460040EE8E /* PagesViewController.m */,
				83D180F712329B1A002DCCB0 /* EditPageViewController.h */,
				83D180F812329B1A002DCCB0 /* EditPageViewController.m */,
				5D62BAD518AA88210044E5F7 /* PageSettingsViewController.h */,
				5D62BAD618AA88210044E5F7 /* PageSettingsViewController.m */,
			);
			path = Pages;
			sourceTree = "<group>";
		};
/* End PBXGroup section */

/* Begin PBXNativeTarget section */
		1D6058900D05DD3D006BFB54 /* WordPress */ = {
			isa = PBXNativeTarget;
			buildConfigurationList = 1D6058960D05DD3E006BFB54 /* Build configuration list for PBXNativeTarget "WordPress" */;
			buildPhases = (
				1D60588D0D05DD3D006BFB54 /* Resources */,
				832D4F01120A6F7C001708D4 /* CopyFiles */,
				E1756E61169493AD00D9EC00 /* Generate WP.com credentials */,
				1D60588E0D05DD3D006BFB54 /* Sources */,
				1D60588F0D05DD3D006BFB54 /* Frameworks */,
				79289B3ECCA2441197B8D7F6 /* Copy Pods Resources */,
				E1CCFB31175D62320016BD8A /* Run Script */,
			);
			buildRules = (
			);
			dependencies = (
			);
			name = WordPress;
			productName = WordPress;
			productReference = 1D6058910D05DD3D006BFB54 /* WordPress.app */;
			productType = "com.apple.product-type.application";
		};
		E16AB92914D978240047A2E5 /* WordPressTest */ = {
			isa = PBXNativeTarget;
			buildConfigurationList = E16AB93D14D978240047A2E5 /* Build configuration list for PBXNativeTarget "WordPressTest" */;
			buildPhases = (
				E16AB92514D978240047A2E5 /* Sources */,
				E16AB92614D978240047A2E5 /* Frameworks */,
				E16AB92714D978240047A2E5 /* Resources */,
				E16AB92814D978240047A2E5 /* ShellScript */,
				08CDD6C52F6F4CE8B478F112 /* Copy Pods Resources */,
			);
			buildRules = (
			);
			dependencies = (
				E16AB93F14D978520047A2E5 /* PBXTargetDependency */,
			);
			name = WordPressTest;
			productName = WordPressTest;
			productReference = E16AB92A14D978240047A2E5 /* WordPressTest.xctest */;
			productType = "com.apple.product-type.bundle.unit-test";
		};
/* End PBXNativeTarget section */

/* Begin PBXProject section */
		29B97313FDCFA39411CA2CEA /* Project object */ = {
			isa = PBXProject;
			attributes = {
				LastUpgradeCheck = 0510;
				ORGANIZATIONNAME = WordPress;
				TargetAttributes = {
					1D6058900D05DD3D006BFB54 = {
						DevelopmentTeam = PZYM8XX95Q;
					};
					E16AB92914D978240047A2E5 = {
						TestTargetID = 1D6058900D05DD3D006BFB54;
					};
				};
			};
			buildConfigurationList = C01FCF4E08A954540054247B /* Build configuration list for PBXProject "WordPress" */;
			compatibilityVersion = "Xcode 3.2";
			developmentRegion = English;
			hasScannedForEncodings = 1;
			knownRegions = (
				English,
				Japanese,
				French,
				German,
				en,
				es,
				it,
				ja,
				pt,
				sv,
				"zh-Hans",
				nb,
				tr,
				id,
				"zh-Hant",
				hu,
				pl,
				ru,
				da,
				ko,
				th,
				fr,
				nl,
				de,
			);
			mainGroup = 29B97314FDCFA39411CA2CEA /* CustomTemplate */;
			projectDirPath = "";
			projectRoot = "";
			targets = (
				1D6058900D05DD3D006BFB54 /* WordPress */,
				E16AB92914D978240047A2E5 /* WordPressTest */,
				A2795807198819DE0031C6A3 /* OCLint */,
			);
		};
/* End PBXProject section */

/* Begin PBXResourcesBuildPhase section */
		1D60588D0D05DD3D006BFB54 /* Resources */ = {
			isa = PBXResourcesBuildPhase;
			buildActionMask = 2147483647;
			files = (
				B586593F197EE15900F67E57 /* Merriweather-Bold.ttf in Resources */,
				28AD73600D9D9599002E5188 /* MainWindow.xib in Resources */,
				A01C55480E25E0D000D411F2 /* defaultPostTemplate.html in Resources */,
				2FAE97090E33B21600CA8540 /* defaultPostTemplate_old.html in Resources */,
				2FAE970C0E33B21600CA8540 /* xhtml1-transitional.dtd in Resources */,
				2FAE970D0E33B21600CA8540 /* xhtmlValidatorTemplate.xhtml in Resources */,
				931DF4D618D09A2F00540BDD /* InfoPlist.strings in Resources */,
				B558541419631A1000FAF6C3 /* Notifications.storyboard in Resources */,
				2906F813110CDA8900169D56 /* EditCommentViewController.xib in Resources */,
				5DF94E341962B9D800359241 /* WPAlertViewSideBySide.xib in Resources */,
				45C73C25113C36F70024D0D2 /* MainWindow-iPad.xib in Resources */,
				8398EE9A11ACE63C000FE6E0 /* WebSignupViewController.xib in Resources */,
				8370D10C11FA4A1B009D650F /* WPTableViewActivityCell.xib in Resources */,
				8370D1BE11FA6295009D650F /* AddSiteViewController.xib in Resources */,
				8333FE0E11FF6EF200A495C1 /* EditSiteViewController.xib in Resources */,
				5DF94E331962B9D800359241 /* WPAlertView.xib in Resources */,
				8362C1041201E7CE00599347 /* WebSignupViewController-iPad.xib in Resources */,
				83CAD4211235F9F4003DFA20 /* MediaObjectView.xib in Resources */,
				3768BEF213041E7900E7C9A9 /* BetaFeedbackViewController.xib in Resources */,
				E1D91456134A853D0089019C /* Localizable.strings in Resources */,
				5DC02A3918E4C5BD009A1765 /* ThemeDetailsViewController~ipad.xib in Resources */,
				30AF6CF513C2289600A29C00 /* AboutViewController.xib in Resources */,
				E1FC3DB413C7788700F6B60F /* WPWebViewController~ipad.xib in Resources */,
				37245ADC13FC23FF006CDBE3 /* WPWebViewController.xib in Resources */,
				4645AFC51961E1FB005F7509 /* AppImages.xcassets in Resources */,
				E18165FD14E4428B006CE885 /* loader.html in Resources */,
				5DB767411588F64D00EBE36C /* postPreview.html in Resources */,
				93740DC917D8F85600C41B2F /* WPAlertView.h in Resources */,
				85ED988817DFA00000090D0B /* Images.xcassets in Resources */,
				5DC02A3818E4C5BD009A1765 /* ThemeDetailsViewController.xib in Resources */,
				CC70165B185A7536007B37DB /* InlineComposeView.xib in Resources */,
				3716E401167296D30035F8C4 /* ToastView.xib in Resources */,
				5DA5BF3E18E32DCF005F11F9 /* EditMediaViewController.xib in Resources */,
				5DA5BF4218E32DCF005F11F9 /* MediaBrowserViewController.xib in Resources */,
				5D69DBC4165428CA00A2D1F7 /* n.caf in Resources */,
				85D80558171630B30075EEAC /* DotCom-Languages.plist in Resources */,
				B51D9A7E19634D4400CA857B /* Noticons-Regular.otf in Resources */,
				5DC02A3718E4C5BD009A1765 /* ThemeBrowserViewController.xib in Resources */,
				A2787D0219002AB1000D6CA6 /* HelpshiftConfig.plist in Resources */,
			);
			runOnlyForDeploymentPostprocessing = 0;
		};
		E16AB92714D978240047A2E5 /* Resources */ = {
			isa = PBXResourcesBuildPhase;
			buildActionMask = 2147483647;
			files = (
				E16AB93414D978240047A2E5 /* InfoPlist.strings in Resources */,
				93594BD5191D2F5A0079E6B2 /* stats-batch.json in Resources */,
				93CD939319099BE70049096E /* authtoken.json in Resources */,
				E1E4CE0F1774563F00430844 /* misteryman.jpg in Resources */,
				E1E4CE0617739FAB00430844 /* test-image.jpg in Resources */,
				E131CB5616CACF1E004B0314 /* get-user-blogs_has-blog.json in Resources */,
				E131CB5816CACFB4004B0314 /* get-user-blogs_doesnt-have-blog.json in Resources */,
				E15618FF16DBA983006532C4 /* xmlrpc-response-newpost.xml in Resources */,
				E156190116DBABDE006532C4 /* xmlrpc-response-getpost.xml in Resources */,
			);
			runOnlyForDeploymentPostprocessing = 0;
		};
/* End PBXResourcesBuildPhase section */

/* Begin PBXShellScriptBuildPhase section */
		08CDD6C52F6F4CE8B478F112 /* Copy Pods Resources */ = {
			isa = PBXShellScriptBuildPhase;
			buildActionMask = 2147483647;
			files = (
			);
			inputPaths = (
			);
			name = "Copy Pods Resources";
			outputPaths = (
			);
			runOnlyForDeploymentPostprocessing = 0;
			shellPath = /bin/sh;
			shellScript = "\"${SRCROOT}/../Pods/Pods-WordPressTest-resources.sh\"\n";
		};
		79289B3ECCA2441197B8D7F6 /* Copy Pods Resources */ = {
			isa = PBXShellScriptBuildPhase;
			buildActionMask = 2147483647;
			files = (
			);
			inputPaths = (
			);
			name = "Copy Pods Resources";
			outputPaths = (
			);
			runOnlyForDeploymentPostprocessing = 0;
			shellPath = /bin/sh;
			shellScript = "\"${PODS_ROOT}/Pods-resources.sh\"\n";
		};
		A279580D198819F50031C6A3 /* ShellScript */ = {
			isa = PBXShellScriptBuildPhase;
			buildActionMask = 2147483647;
			files = (
			);
			inputPaths = (
			);
			outputPaths = (
			);
			runOnlyForDeploymentPostprocessing = 0;
			shellPath = /bin/sh;
			shellScript = "# sh ../run-oclint.sh <optional: filename to lint>\nsh ../run-oclint.sh";
		};
		E16AB92814D978240047A2E5 /* ShellScript */ = {
			isa = PBXShellScriptBuildPhase;
			buildActionMask = 2147483647;
			files = (
			);
			inputPaths = (
			);
			outputPaths = (
			);
			runOnlyForDeploymentPostprocessing = 0;
			shellPath = /bin/sh;
			shellScript = "# Run the unit tests in this test bundle.\n\"${SYSTEM_DEVELOPER_DIR}/Tools/RunUnitTests\"\n";
		};
		E1756E61169493AD00D9EC00 /* Generate WP.com credentials */ = {
			isa = PBXShellScriptBuildPhase;
			buildActionMask = 2147483647;
			files = (
			);
			inputPaths = (
				"$(SRCROOT)/WordPressApi/gencredentials.rb",
			);
			name = "Generate WP.com credentials";
			outputPaths = (
				/tmp/WordPress.build/WordPressComApiCredentials.m,
			);
			runOnlyForDeploymentPostprocessing = 0;
			shellPath = /bin/sh;
			shellScript = "DERIVED_TMP_DIR=/tmp/WordPress.build\ncp ${SOURCE_ROOT}/WordPressApi/WordPressComApiCredentials.m ${DERIVED_TMP_DIR}/WordPressComApiCredentials.m\n\necho \"Checking for WordPress.com Oauth App Secret in $WPCOM_CONFIG\"\nif [ -a $WPCOM_CONFIG ]\nthen\necho \"Config found\"\nsource $WPCOM_CONFIG\nelse\necho \"No config found\"\nexit 0\nfi\n\nif [ -z $WPCOM_APP_ID ]\nthen\necho \"warning: Missing WPCOM_APP_ID\"\nexit 1\nfi\nif [ -z $WPCOM_APP_SECRET ]\nthen\necho \"warning: Missing WPCOM_APP_SECRET\"\nexit 1\nfi\n\necho \"Generating credentials file in ${DERIVED_TMP_DIR}/WordPressComApiCredentials.m\"\nruby ${SOURCE_ROOT}/WordPressApi/gencredentials.rb > ${DERIVED_TMP_DIR}/WordPressComApiCredentials.m\n";
			showEnvVarsInLog = 0;
		};
		E1CCFB31175D62320016BD8A /* Run Script */ = {
			isa = PBXShellScriptBuildPhase;
			buildActionMask = 2147483647;
			files = (
			);
			inputPaths = (
			);
			name = "Run Script";
			outputPaths = (
			);
			runOnlyForDeploymentPostprocessing = 0;
			shellPath = /bin/sh;
			shellScript = "[ -f ~/.wpcom_app_credentials ] && source ~/.wpcom_app_credentials\n \n if [ \"x$CRASHLYTICS_API_KEY\" != \"x\" ]; then\n ./Crashlytics.framework/run $CRASHLYTICS_API_KEY\n else\n echo \"warning: Crashytics API Key not found\"\n fi";
		};
/* End PBXShellScriptBuildPhase section */

/* Begin PBXSourcesBuildPhase section */
		1D60588E0D05DD3D006BFB54 /* Sources */ = {
			isa = PBXSourcesBuildPhase;
			buildActionMask = 2147483647;
			files = (
				37022D931981C19000F322B7 /* VerticallyStackedButton.m in Sources */,
				5D1D9C50198837D0009D13B7 /* RemoteReaderPost.m in Sources */,
				5D1D9C51198837D0009D13B7 /* RemoteReaderSite.m in Sources */,
				5D1D9C52198837D0009D13B7 /* RemoteReaderTopic.m in Sources */,
				C545E0A21811B9880020844C /* ContextManager.m in Sources */,
				5D4AD40F185FE64C00CDEE17 /* WPMainTabBarController.m in Sources */,
				B5F015CB195DFD7600F6ECF2 /* WordPressActivity.m in Sources */,
				1D60589B0D05DD56006BFB54 /* main.m in Sources */,
				5D577D33189127BE00B964C3 /* PostGeolocationViewController.m in Sources */,
				1D3623260D0F684500981E51 /* WordPressAppDelegate.m in Sources */,
				5DB3BA0818D11D8D00F3F3E9 /* PublishDatePickerView.m in Sources */,
				2F970F740DF92274006BD934 /* PostsViewController.m in Sources */,
				46E4792C185BD2B8007AA76F /* CommentView.m in Sources */,
				30EABE0918A5903400B73A9C /* WPBlogTableViewCell.m in Sources */,
				E2AA87A518523E5300886693 /* UIView+Subviews.m in Sources */,
				93C486511810445D00A24725 /* ActivityLogViewController.m in Sources */,
				ACC156CC0E10E67600D6E1A0 /* EditPostViewController.m in Sources */,
				93C1148518EDF6E100DAC95C /* BlogService.m in Sources */,
				B55853F719630D5400FAF6C3 /* NSAttributedString+Util.m in Sources */,
				ACBAB5FE0E121C7300F38795 /* PostSettingsViewController.m in Sources */,
				ACBAB6860E1247F700F38795 /* PostPreviewViewController.m in Sources */,
				B558541519631A1000FAF6C3 /* WPStyleGuide+Notifications.m in Sources */,
				C58349C51806F95100B64089 /* IOS7CorrectedTextView.m in Sources */,
				C56636E91868D0CE00226AAB /* StatsViewController.m in Sources */,
				5DF94E241962B90300359241 /* CommentViewController.m in Sources */,
				A0E293F10E21027E00C6919C /* WPAddCategoryViewController.m in Sources */,
				B5AB733D19901F85005F5044 /* WPNoResultsView+AnimatedBox.m in Sources */,
				C533CF350E6D3ADA000C3DE8 /* CommentsViewController.m in Sources */,
				CC701659185A7513007B37DB /* InlineComposeView.m in Sources */,
				59379AA4191904C200B49251 /* AnimatedGIFImageSerialization.m in Sources */,
				E149D65119349E69006A843D /* MediaServiceRemoteXMLRPC.m in Sources */,
				5D3D559A18F88C5E00782892 /* ReaderPostServiceRemote.m in Sources */,
				5DF94E421962BAA700359241 /* WPContentActionView.m in Sources */,
				C57A31A4183D2111007745B9 /* NotificationsManager.m in Sources */,
				5D62BAD718AA88210044E5F7 /* PageSettingsViewController.m in Sources */,
				5DF94E301962B99C00359241 /* PostSettingsSelectionViewController.m in Sources */,
				EC4696FF0EA75D460040EE8E /* PagesViewController.m in Sources */,
				7059CD210F332B6500A0660B /* WPCategoryTree.m in Sources */,
				E149D64E19349E69006A843D /* AccountServiceRemoteREST.m in Sources */,
				CEBD3EAB0FF1BA3B00C1396E /* Blog.m in Sources */,
				03958062100D6CFC00850742 /* WPLabel.m in Sources */,
				CC701658185A7513007B37DB /* InlineComposeToolbarView.m in Sources */,
				46F8714F1838C41600BC149B /* NSDate+StringFormatting.m in Sources */,
				296526FE105810E100597FA3 /* NSString+Helpers.m in Sources */,
				5DA5BF4418E32DCF005F11F9 /* Theme.m in Sources */,
				ADF544C2195A0F620092213D /* CustomHighlightButton.m in Sources */,
				2906F812110CDA8900169D56 /* EditCommentViewController.m in Sources */,
				5DA5BF4018E32DCF005F11F9 /* MediaBrowserCell.m in Sources */,
				83418AAA11C9FA6E00ACF00C /* Comment.m in Sources */,
				E125443C12BF5A7200D87A0A /* WordPress.xcdatamodeld in Sources */,
				8350E49611D2C71E00A7B073 /* Media.m in Sources */,
				83610AAA11F4AD2C00421116 /* WPcomLoginViewController.m in Sources */,
				8370D10A11FA499A009D650F /* WPTableViewActivityCell.m in Sources */,
				5DA5BF4518E32DCF005F11F9 /* ThemeBrowserCell.m in Sources */,
				93C486501810442200A24725 /* SupportViewController.m in Sources */,
				5DA5BF3D18E32DCF005F11F9 /* EditMediaViewController.m in Sources */,
				83FEFC7611FF6C5A0078B462 /* EditSiteViewController.m in Sources */,
				838C672E1210C3C300B09CA3 /* Post.m in Sources */,
				B55853FD19630E7900FAF6C3 /* Notification+UI.m in Sources */,
				834CAE7C122D528A003DDF49 /* UIImage+Resize.m in Sources */,
				834CAE9F122D56B1003DDF49 /* UIImage+Alpha.m in Sources */,
				834CAEA0122D56B1003DDF49 /* UIImage+RoundedCorner.m in Sources */,
				B558540D1963197200FAF6C3 /* NoteTableViewCell.m in Sources */,
				E18EE95119349EC300B0A40C /* ReaderTopicServiceRemote.m in Sources */,
				83D180FA12329B1A002DCCB0 /* EditPageViewController.m in Sources */,
				E125445612BF5B3900D87A0A /* Category.m in Sources */,
				E125451812BF68F900D87A0A /* Page.m in Sources */,
				FD9A948C12FAEA2300438F94 /* DateUtils.m in Sources */,
				E1B4A9E112FC8B1000EB3F67 /* EGORefreshTableHeaderView.m in Sources */,
				5DF94E521962BAEB00359241 /* ReaderPostRichContentView.m in Sources */,
				5DA3EE12192508F700294E0B /* WPImageOptimizer.m in Sources */,
				E1D458691309589C00BF0235 /* Coordinate.m in Sources */,
				375D090D133B94C3000CC9CD /* BlogsTableViewCell.m in Sources */,
				859CFD46190E3198005FB217 /* WPMediaUploader.m in Sources */,
				5DA5BF4618E32DCF005F11F9 /* ThemeBrowserViewController.m in Sources */,
				E10A2E9B134E8AD3007643F9 /* PostAnnotation.m in Sources */,
				E1B62A7B13AA61A100A6FCA4 /* WPWebViewController.m in Sources */,
				30AF6CFD13C230C600A29C00 /* AboutViewController.m in Sources */,
				E1F80825146420B000726BC7 /* UIImageView+Gravatar.m in Sources */,
				CCEF153114C9EA050001176D /* WPWebAppViewController.m in Sources */,
				462F4E0A18369F0B0028D2F8 /* BlogDetailsViewController.m in Sources */,
				B5CC05FC196218E100975CAC /* XMLParserCollecter.m in Sources */,
				85DA8C4418F3F29A0074C8A4 /* WPAnalyticsTrackerWPCom.m in Sources */,
				B55853FC19630E7900FAF6C3 /* Notification.m in Sources */,
				5DF94E431962BAA700359241 /* WPContentAttributionView.m in Sources */,
				5DF94E2D1962B97D00359241 /* NewPostTableViewCell.m in Sources */,
				5DF94E501962BAEB00359241 /* ReaderPostAttributionView.m in Sources */,
				93C1147F18EC5DD500DAC95C /* AccountService.m in Sources */,
				85435BEA190F837500E868D0 /* WPUploadStatusView.m in Sources */,
				8514DDA7190E2AB3009B6421 /* WPMediaMetadataExtractor.m in Sources */,
				E13F23C314FE84600081D9CC /* NSMutableDictionary+Helpers.m in Sources */,
				E114D79A153D85A800984182 /* WPError.m in Sources */,
				E1D04D8419374F2C002FADD7 /* BlogServiceRemoteREST.m in Sources */,
				46F84611185A6E98009D0DA5 /* WPContentView.m in Sources */,
				A25EBD87156E330600530E3D /* WPTableViewController.m in Sources */,
				5DEB61B4156FCD3400242C35 /* WPWebView.m in Sources */,
				B55853F31962337500FAF6C3 /* NSScanner+Helpers.m in Sources */,
				5D1945651979E091003EDDAD /* WPRichTextVideoControl.m in Sources */,
				5DEB61B8156FCD5200242C35 /* WPChromelessWebViewController.m in Sources */,
				CC24E5EF1577D1EA00A6D5B5 /* WPFriendFinderViewController.m in Sources */,
				E1AB07AD1578D34300D6AD64 /* SettingsViewController.m in Sources */,
				E13EB7A5157D230000885780 /* WordPressComApi.m in Sources */,
				5D5D0027187DA9D30027CEF6 /* CategoriesViewController.m in Sources */,
				5DF7389A1965FB3C00393584 /* WPTableViewHandler.m in Sources */,
				E1E4CE0B1773C59B00430844 /* WPAvatarSource.m in Sources */,
				FD75DDAD15B021C80043F12C /* UIViewController+Rotation.m in Sources */,
				CC0E20AE15B87DA100D3468B /* WPWebBridge.m in Sources */,
				5D97C2F315CAF8D8009B44DD /* UINavigationController+KeyboardFix.m in Sources */,
				5D1EE80215E7AF3E007F1F02 /* JetpackSettingsViewController.m in Sources */,
				5D3E334E15EEBB6B005FC6F2 /* ReachabilityUtils.m in Sources */,
				5D87E10C15F5120C0012C595 /* SettingsPageViewController.m in Sources */,
				5DC3A44D1610B9BC00A890BE /* UINavigationController+Rotation.m in Sources */,
				E1A0FAE7162F11CF0063B098 /* UIDevice+WordPressIdentifier.m in Sources */,
				5D44EB351986D695008B7175 /* ReaderSiteServiceRemote.m in Sources */,
				5DA5BF4318E32DCF005F11F9 /* MediaSearchFilterHeaderView.m in Sources */,
				5DF94E441962BAA700359241 /* WPContentViewBase.m in Sources */,
				CC1D80141656D938002A542F /* NotificationsViewController.m in Sources */,
				5DB4683B18A2E718004A89A9 /* LocationService.m in Sources */,
				93740DCB17D8F86700C41B2F /* WPAlertView.m in Sources */,
				E1D04D7E19374CFE002FADD7 /* BlogServiceRemoteXMLRPC.m in Sources */,
				E1249B4B1940AECC0035E895 /* CommentServiceRemoteREST.m in Sources */,
				E240859C183D82AE002EB0EF /* WPAnimatedBox.m in Sources */,
				B558540A1963197200FAF6C3 /* NoteBlockImageTableViewCell.m in Sources */,
				37B7924D16768FCC0021B3A4 /* NotificationSettingsViewController.m in Sources */,
				B5CC05F91962186D00975CAC /* Meta.m in Sources */,
				5D20A6531982D56600463A91 /* FollowedSitesViewController.m in Sources */,
				E1756E651694A99400D9EC00 /* WordPressComApiCredentials.m in Sources */,
				5D8D53F119250412003C8859 /* BlogSelectorViewController.m in Sources */,
				5D3D559718F88C3500782892 /* ReaderPostService.m in Sources */,
				93FA59DD18D88C1C001446BC /* CategoryService.m in Sources */,
				8516972C169D42F4006C5DED /* WPToast.m in Sources */,
				93C4864F181043D700A24725 /* ActivityLogDetailViewController.m in Sources */,
				CC70165E185BB97A007B37DB /* ReaderCommentPublisher.m in Sources */,
				5D11E3261979E76D00E70992 /* VideoThumbnailServiceRemote.m in Sources */,
				859F761D18F2159800EF8D5D /* WPAnalyticsTrackerMixpanelInstructionsForStat.m in Sources */,
				E1523EB516D3B305002C5A36 /* InstapaperActivity.m in Sources */,
				E18EE94B19349EAE00B0A40C /* AccountServiceRemote.m in Sources */,
				E1D0D81616D3B86800E33F4C /* SafariActivity.m in Sources */,
				E1D0D82916D3D19200E33F4C /* PocketAPI.m in Sources */,
				E1D0D82A16D3D19200E33F4C /* PocketAPILogin.m in Sources */,
				E1D0D82B16D3D19200E33F4C /* PocketAPIOperation.m in Sources */,
				5DF94E471962BAA700359241 /* WPSimpleContentAttributionView.m in Sources */,
				46FE8276184FD8A200535844 /* WordPressComOAuthClient.m in Sources */,
				5DF94E531962BAEB00359241 /* ReaderPostSimpleContentView.m in Sources */,
				E1D0D84716D3D2EA00E33F4C /* PocketActivity.m in Sources */,
				E2DA78061864B11E007BA447 /* WPFixedWidthScrollView.m in Sources */,
				E15051CB16CA5DDB00D3DDDC /* Blog+Jetpack.m in Sources */,
				5DA5BF3F18E32DCF005F11F9 /* InputViewButton.m in Sources */,
				E149D65019349E69006A843D /* MediaServiceRemoteREST.m in Sources */,
				B59ED1531974869300D17F40 /* UITableView+Helpers.m in Sources */,
				85D8055D171631F10075EEAC /* SelectWPComLanguageViewController.m in Sources */,
				E23EEC5E185A72C100F4DE2A /* WPContentCell.m in Sources */,
				8525398B171761D9003F6B32 /* WPComLanguages.m in Sources */,
				E1D04D8119374EAF002FADD7 /* BlogServiceRemoteProxy.m in Sources */,
				85149741171E13DF00B87F3F /* WPAsyncBlockOperation.m in Sources */,
				858DE40F1730384F000AC628 /* LoginViewController.m in Sources */,
				B5CC05F61962150600975CAC /* Constants.m in Sources */,
				5D146EBB189857ED0068FDC6 /* FeaturedImageViewController.m in Sources */,
				85C720B11730CEFA00460645 /* WPWalkthroughTextField.m in Sources */,
				85E105861731A597001071A3 /* WPWalkthroughOverlayView.m in Sources */,
				85D08A7117342ECE00E2BBCA /* AddUsersBlogCell.m in Sources */,
				85EC44D41739826A00686604 /* CreateAccountAndBlogViewController.m in Sources */,
				85AD6AEC173CCF9E002CB896 /* WPNUXPrimaryButton.m in Sources */,
				E1249B4619408D0F0035E895 /* CommentServiceRemoteXMLRPC.m in Sources */,
				85AD6AEF173CCFDC002CB896 /* WPNUXSecondaryButton.m in Sources */,
				5DBCD9D218F3569F00B32229 /* ReaderTopic.m in Sources */,
				5DF94E2B1962B97D00359241 /* NewCommentsTableViewCell.m in Sources */,
				85B6F74F1742DA1E00CE7F3A /* WPNUXMainButton.m in Sources */,
				B558540B1963197200FAF6C3 /* NoteBlockTextTableViewCell.m in Sources */,
				85B6F7521742DAE800CE7F3A /* WPNUXBackButton.m in Sources */,
				5DF738941965FAB900393584 /* SubscribedTopicsViewController.m in Sources */,
				E2E7EB46185FB140004F5E72 /* WPBlogSelectorButton.m in Sources */,
				E183BD7417621D87000B0822 /* WPCookie.m in Sources */,
				5D8D53F219250412003C8859 /* WPComBlogSelectorViewController.m in Sources */,
				E10DB0081771926D00B7A0A3 /* GooglePlusActivity.m in Sources */,
				5D42A3DE175E7452005CFF05 /* AbstractComment.m in Sources */,
				5DF94E451962BAA700359241 /* WPRichContentView.m in Sources */,
				5DBCD9D518F35D7500B32229 /* ReaderTopicService.m in Sources */,
				5D42A3DF175E7452005CFF05 /* AbstractPost.m in Sources */,
				5D42A3E0175E7452005CFF05 /* BasePost.m in Sources */,
				E1249B4319408C910035E895 /* RemoteComment.m in Sources */,
				5D42A3E1175E7452005CFF05 /* ReaderComment.m in Sources */,
				B50EC90919896B3C00416D6E /* NotificationHeaderView.m in Sources */,
				5D42A3E2175E7452005CFF05 /* ReaderPost.m in Sources */,
				5D42A3F7175E75EE005CFF05 /* ReaderCommentTableViewCell.m in Sources */,
				5D42A3F8175E75EE005CFF05 /* ReaderImageView.m in Sources */,
				5DA5BF4718E32DCF005F11F9 /* ThemeDetailsViewController.m in Sources */,
				E1D062D4177C685C00644185 /* ContentActionButton.m in Sources */,
				5D0077A7182AE9DF00F865DB /* ReaderMediaQueue.m in Sources */,
				462F4E0B18369F0B0028D2F8 /* BlogListViewController.m in Sources */,
				5D42A3F9175E75EE005CFF05 /* ReaderMediaView.m in Sources */,
				85D2275918F1EB8A001DA8DA /* WPAnalyticsTrackerMixpanel.m in Sources */,
				E149D64F19349E69006A843D /* AccountServiceRemoteXMLRPC.m in Sources */,
				B558541319631A1000FAF6C3 /* NotificationDetailsViewController.m in Sources */,
				5DF94E461962BAA700359241 /* WPRichTextView.m in Sources */,
				5D42A3FB175E75EE005CFF05 /* ReaderPostDetailViewController.m in Sources */,
				E18EE94E19349EBA00B0A40C /* BlogServiceRemote.m in Sources */,
				B558540C1963197200FAF6C3 /* NoteBlockUserTableViewCell.m in Sources */,
				5D42A3FC175E75EE005CFF05 /* ReaderPostsViewController.m in Sources */,
				E1556CF2193F6FE900FC52EA /* CommentService.m in Sources */,
				5D42A3FD175E75EE005CFF05 /* ReaderPostTableViewCell.m in Sources */,
				5DB3BA0518D0E7B600F3F3E9 /* WPPickerView.m in Sources */,
				5D42A400175E75EE005CFF05 /* ReaderVideoView.m in Sources */,
				5D42A405175E76A7005CFF05 /* WPImageViewController.m in Sources */,
				5DA3EE161925090A00294E0B /* MediaService.m in Sources */,
				5D42A406175E76A7005CFF05 /* WPWebVideoViewController.m in Sources */,
				5D839AA8187F0D6B00811F4A /* PostFeaturedImageCell.m in Sources */,
				5DA5BF4818E32DCF005F11F9 /* WPLoadingView.m in Sources */,
				5DF94E511962BAEB00359241 /* ReaderPostContentView.m in Sources */,
				93D6D64A1924FDAD00A4F44A /* CategoryServiceRemote.m in Sources */,
				5D577D361891360900B964C3 /* PostGeolocationView.m in Sources */,
				5DA5BF4118E32DCF005F11F9 /* MediaBrowserViewController.m in Sources */,
				E174F6E6172A73960004F23A /* WPAccount.m in Sources */,
				E100C6BB1741473000AE48D8 /* WordPress-11-12.xcmappingmodel in Sources */,
				E1A03EE217422DCF0085D192 /* BlogToAccount.m in Sources */,
				5D827663198863CC00C582AD /* ReaderSite.m in Sources */,
				5D44EB381986D8BA008B7175 /* ReaderSiteService.m in Sources */,
				5D37941B19216B1300E26CA4 /* RebloggingViewController.m in Sources */,
				E1A03F48174283E10085D192 /* BlogToJetpackAccount.m in Sources */,
				5DA3EE13192508F700294E0B /* WPImageOptimizer+Private.m in Sources */,
				5D119DA3176FBE040073D83A /* UIImageView+AFNetworkingExtra.m in Sources */,
				5DF59C0B1770AE3A00171208 /* UILabel+SuggestSize.m in Sources */,
				5D1945621979C3D5003EDDAD /* WPRichTextImageControl.m in Sources */,
				E1F5A1BC1771C90A00E0495F /* WPTableImageSource.m in Sources */,
				851734431798C64700A30E27 /* NSURL+Util.m in Sources */,
				5DF738971965FACD00393584 /* RecommendedTopicsViewController.m in Sources */,
				B53F306719780D810019FA34 /* NSDate+ISO8601.m in Sources */,
				E1D95EB817A28F5E00A3E9F3 /* WPActivityDefaults.m in Sources */,
				857610D618C0377300EDF406 /* StatsWebViewController.m in Sources */,
				5D08B90419648C3400D5B381 /* ReaderSubscriptionViewController.m in Sources */,
				E1D086E2194214C600F0CC19 /* NSDate+WordPressJSON.m in Sources */,
				5D839AAB187F0D8000811F4A /* PostGeolocationCell.m in Sources */,
				A2DC5B1A1953451B009584C3 /* WPNUXHelpBadgeLabel.m in Sources */,
				E1AC282D18282423004D394C /* SFHFKeychainUtils.m in Sources */,
			);
			runOnlyForDeploymentPostprocessing = 0;
		};
		E16AB92514D978240047A2E5 /* Sources */ = {
			isa = PBXSourcesBuildPhase;
			buildActionMask = 2147483647;
			files = (
				5D12FE1E1988243700378BD6 /* RemoteReaderPost.m in Sources */,
				5D12FE221988245B00378BD6 /* RemoteReaderSite.m in Sources */,
				5DA3EE1A1925111700294E0B /* WPImageOptimizerTest.m in Sources */,
				E150520C16CAC5C400D3DDDC /* BlogJetpackTest.m in Sources */,
				5DFA9D1A196B1BA30061FF96 /* ReaderTopicServiceTest.m in Sources */,
				5D12FE1F1988243700378BD6 /* RemoteReaderTopic.m in Sources */,
				C5CFDC2A184F962B00097B05 /* CoreDataConcurrencyTest.m in Sources */,
				5DE8A0411912D95B00B2FF59 /* ReaderPostServiceTest.m in Sources */,
				5D12FE191987FE4100378BD6 /* ReaderSite.m in Sources */,
				930FD0A619882742000CC81D /* BlogServiceTest.m in Sources */,
				5D2BEB4919758102005425F7 /* WPTableImageSourceTest.m in Sources */,
				E150520F16CAC75A00D3DDDC /* CoreDataTestHelper.m in Sources */,
				E10675C8183F82E900E5CE5C /* SettingsViewControllerTest.m in Sources */,
				F1564E5B18946087009F8F97 /* NSStringHelpersTest.m in Sources */,
				E131CB5E16CAD659004B0314 /* AsyncTestHelper.m in Sources */,
				E15618FD16DB8677006532C4 /* UIKitTestHelper.m in Sources */,
				E1E4CE0D177439D100430844 /* WPAvatarSourceTest.m in Sources */,
			);
			runOnlyForDeploymentPostprocessing = 0;
		};
/* End PBXSourcesBuildPhase section */

/* Begin PBXTargetDependency section */
		E16AB93F14D978520047A2E5 /* PBXTargetDependency */ = {
			isa = PBXTargetDependency;
			target = 1D6058900D05DD3D006BFB54 /* WordPress */;
			targetProxy = E16AB93E14D978520047A2E5 /* PBXContainerItemProxy */;
		};
/* End PBXTargetDependency section */

/* Begin PBXVariantGroup section */
		931DF4D818D09A2F00540BDD /* InfoPlist.strings */ = {
			isa = PBXVariantGroup;
			children = (
				931DF4D718D09A2F00540BDD /* en */,
				931DF4D918D09A9B00540BDD /* pt */,
				931DF4DA18D09AE100540BDD /* fr */,
				931DF4DB18D09AF600540BDD /* nl */,
				931DF4DC18D09B0100540BDD /* it */,
				931DF4DD18D09B1900540BDD /* th */,
				931DF4DE18D09B2600540BDD /* de */,
				931DF4DF18D09B3900540BDD /* id */,
			);
			name = InfoPlist.strings;
			sourceTree = "<group>";
		};
		E16AB93214D978240047A2E5 /* InfoPlist.strings */ = {
			isa = PBXVariantGroup;
			children = (
				E16AB93314D978240047A2E5 /* en */,
			);
			name = InfoPlist.strings;
			sourceTree = "<group>";
		};
		E1D91454134A853D0089019C /* Localizable.strings */ = {
			isa = PBXVariantGroup;
			children = (
				E1D91455134A853D0089019C /* en */,
				E1D91457134A854A0089019C /* es */,
				FDCB9A89134B75B900E5C776 /* it */,
				E17BE7A9134DEC12007285FD /* ja */,
				E1863F9A1355E0AB0031BBC8 /* pt */,
				E1457202135EC85700C7BAD2 /* sv */,
				E167745A1377F24300EE44DD /* fr */,
				E167745B1377F25500EE44DD /* nl */,
				E167745C1377F26400EE44DD /* de */,
				E167745D1377F26D00EE44DD /* hr */,
				E133DB40137AE180003C0AF9 /* he */,
				E18D8AE21397C51A00000861 /* zh-Hans */,
				E18D8AE41397C54E00000861 /* nb */,
				E1225A4C147E6D2400B4F3A0 /* tr */,
				E1225A4D147E6D2C00B4F3A0 /* id */,
				E12F95A51557C9C20067A653 /* zh-Hant */,
				E12F95A61557CA210067A653 /* hu */,
				E12F95A71557CA400067A653 /* pl */,
				E12963A8174654B2002E7744 /* ru */,
				E19853331755E461001CC6D5 /* da */,
				E19853341755E4B3001CC6D5 /* ko */,
				E1E977BC17B0FA9A00AFB867 /* th */,
			);
			name = Localizable.strings;
			path = Resources;
			sourceTree = "<group>";
		};
/* End PBXVariantGroup section */

/* Begin XCBuildConfiguration section */
		1D6058940D05DD3E006BFB54 /* Debug */ = {
			isa = XCBuildConfiguration;
			baseConfigurationReference = EBC24772E5CD4036B5AFD803 /* Pods.xcconfig */;
			buildSettings = {
				ASSETCATALOG_COMPILER_APPICON_NAME = AppIcon;
				ASSETCATALOG_COMPILER_LAUNCHIMAGE_NAME = LaunchImage;
				CLANG_ENABLE_MODULES = NO;
				CLANG_ENABLE_OBJC_ARC = YES;
				CLANG_WARN__ARC_BRIDGE_CAST_NONARC = NO;
				CODE_SIGN_IDENTITY = "";
				COPY_PHASE_STRIP = NO;
				FRAMEWORK_SEARCH_PATHS = (
					"$(inherited)",
					"\"$(SRCROOT)/Classes\"",
					"\"$(SRCROOT)\"",
				);
				GCC_OPTIMIZATION_LEVEL = 0;
				GCC_PRECOMPILE_PREFIX_HEADER = YES;
				GCC_PREFIX_HEADER = WordPress_Prefix.pch;
				GCC_SYMBOLS_PRIVATE_EXTERN = NO;
				GCC_THUMB_SUPPORT = NO;
				GCC_TREAT_WARNINGS_AS_ERRORS = NO;
				INFOPLIST_FILE = Info.plist;
				IPHONEOS_DEPLOYMENT_TARGET = 7.0;
				OTHER_CFLAGS = (
					"-Wno-format-security",
					"-DDEBUG",
					"-Wno-format",
				);
				PRODUCT_NAME = WordPress;
				PROVISIONING_PROFILE = "300F9801-0CAB-41AE-B4E0-DFB276E02666";
				TARGETED_DEVICE_FAMILY = "1,2";
				USER_HEADER_SEARCH_PATHS = "";
				WPCOM_CONFIG = $HOME/.wpcom_app_credentials;
			};
			name = Debug;
		};
		1D6058950D05DD3E006BFB54 /* Release */ = {
			isa = XCBuildConfiguration;
			baseConfigurationReference = EBC24772E5CD4036B5AFD803 /* Pods.xcconfig */;
			buildSettings = {
				ASSETCATALOG_COMPILER_APPICON_NAME = AppIcon;
				ASSETCATALOG_COMPILER_LAUNCHIMAGE_NAME = LaunchImage;
				CLANG_ENABLE_MODULES = NO;
				CLANG_ENABLE_OBJC_ARC = YES;
				CLANG_WARN__ARC_BRIDGE_CAST_NONARC = NO;
				CODE_SIGN_IDENTITY = "iPhone Distribution: Automattic, Inc. (PZYM8XX95Q)";
				COPY_PHASE_STRIP = YES;
				FRAMEWORK_SEARCH_PATHS = (
					"$(inherited)",
					"\"$(SRCROOT)/Classes\"",
					"\"$(SRCROOT)\"",
				);
				GCC_PRECOMPILE_PREFIX_HEADER = YES;
				GCC_PREFIX_HEADER = WordPress_Prefix.pch;
				GCC_PREPROCESSOR_DEFINITIONS = (
					NS_BLOCK_ASSERTIONS,
					"${inherited}",
				);
				GCC_SYMBOLS_PRIVATE_EXTERN = NO;
				GCC_THUMB_SUPPORT = NO;
				GCC_TREAT_WARNINGS_AS_ERRORS = YES;
				INFOPLIST_FILE = Info.plist;
				IPHONEOS_DEPLOYMENT_TARGET = 7.0;
				OTHER_CFLAGS = (
					"-Wno-format-security",
					"-Wno-format",
				);
				PRODUCT_NAME = WordPress;
				PROVISIONING_PROFILE = "81B378E8-6EFF-45FD-AF75-1EC42F79B5E2";
				TARGETED_DEVICE_FAMILY = "1,2";
				USER_HEADER_SEARCH_PATHS = "";
				WPCOM_CONFIG = $HOME/.wpcom_app_credentials;
			};
			name = Release;
		};
		2F30B4C10E342FDF00211B15 /* Distribution */ = {
			isa = XCBuildConfiguration;
			baseConfigurationReference = EBC24772E5CD4036B5AFD803 /* Pods.xcconfig */;
			buildSettings = {
				GCC_C_LANGUAGE_STANDARD = c99;
				GCC_THUMB_SUPPORT = NO;
				GCC_TREAT_WARNINGS_AS_ERRORS = NO;
				GCC_WARN_ABOUT_RETURN_TYPE = YES;
				GCC_WARN_UNUSED_VARIABLE = YES;
				HEADER_SEARCH_PATHS = "";
				OTHER_CFLAGS = "-Wno-format-security";
				OTHER_LDFLAGS = (
					"-lxml2",
					"-licucore",
				);
				SDKROOT = iphoneos;
				VALIDATE_PRODUCT = YES;
			};
			name = Distribution;
		};
		2F30B4C20E342FDF00211B15 /* Distribution */ = {
			isa = XCBuildConfiguration;
			baseConfigurationReference = EBC24772E5CD4036B5AFD803 /* Pods.xcconfig */;
			buildSettings = {
				ASSETCATALOG_COMPILER_APPICON_NAME = AppIcon;
				ASSETCATALOG_COMPILER_LAUNCHIMAGE_NAME = LaunchImage;
				CLANG_ENABLE_MODULES = NO;
				CLANG_ENABLE_OBJC_ARC = YES;
				CLANG_WARN__ARC_BRIDGE_CAST_NONARC = NO;
				CODE_SIGN_ENTITLEMENTS = Entitlements.plist;
				CODE_SIGN_IDENTITY = "iPhone Distribution: Automattic, Inc. (PZYM8XX95Q)";
				COPY_PHASE_STRIP = YES;
				FRAMEWORK_SEARCH_PATHS = (
					"$(inherited)",
					"\"$(SRCROOT)/Classes\"",
					"\"$(SRCROOT)\"",
				);
				GCC_PRECOMPILE_PREFIX_HEADER = YES;
				GCC_PREFIX_HEADER = WordPress_Prefix.pch;
				GCC_SYMBOLS_PRIVATE_EXTERN = NO;
				GCC_THUMB_SUPPORT = NO;
				GCC_TREAT_WARNINGS_AS_ERRORS = YES;
				INFOPLIST_FILE = Info.plist;
				IPHONEOS_DEPLOYMENT_TARGET = 7.0;
				OTHER_CFLAGS = (
					"-Wno-format",
					"-Wno-format-security",
				);
				PRODUCT_NAME = WordPress;
				PROVISIONING_PROFILE = "81B378E8-6EFF-45FD-AF75-1EC42F79B5E2";
				STRIP_INSTALLED_PRODUCT = NO;
				TARGETED_DEVICE_FAMILY = "1,2";
				USER_HEADER_SEARCH_PATHS = "";
				WPCOM_CONFIG = $HOME/.wpcom_app_credentials;
			};
			name = Distribution;
		};
		93DEAA9D182D567A004E34D1 /* Release-Internal */ = {
			isa = XCBuildConfiguration;
			baseConfigurationReference = EBC24772E5CD4036B5AFD803 /* Pods.xcconfig */;
			buildSettings = {
				GCC_C_LANGUAGE_STANDARD = c99;
				GCC_THUMB_SUPPORT = NO;
				GCC_WARN_ABOUT_RETURN_TYPE = YES;
				GCC_WARN_UNUSED_VARIABLE = YES;
				HEADER_SEARCH_PATHS = "";
				OTHER_CFLAGS = "-Wno-format-security";
				OTHER_LDFLAGS = (
					"-lxml2",
					"-licucore",
				);
				SDKROOT = iphoneos;
				VALIDATE_PRODUCT = YES;
			};
			name = "Release-Internal";
		};
		93DEAA9E182D567A004E34D1 /* Release-Internal */ = {
			isa = XCBuildConfiguration;
			baseConfigurationReference = EBC24772E5CD4036B5AFD803 /* Pods.xcconfig */;
			buildSettings = {
				ASSETCATALOG_COMPILER_APPICON_NAME = "AppIcon-Internal";
				ASSETCATALOG_COMPILER_LAUNCHIMAGE_NAME = LaunchImage;
				CLANG_ENABLE_MODULES = NO;
				CLANG_ENABLE_OBJC_ARC = YES;
				CLANG_WARN__ARC_BRIDGE_CAST_NONARC = NO;
				CODE_SIGN_IDENTITY = "iPhone Distribution: Automattic, Inc.";
				COPY_PHASE_STRIP = YES;
				FRAMEWORK_SEARCH_PATHS = (
					"$(inherited)",
					"\"$(SRCROOT)/Classes\"",
					"\"$(SRCROOT)\"",
				);
				GCC_PRECOMPILE_PREFIX_HEADER = YES;
				GCC_PREFIX_HEADER = WordPress_Prefix.pch;
				GCC_PREPROCESSOR_DEFINITIONS = (
					NS_BLOCK_ASSERTIONS,
					INTERNAL_BUILD,
					"${inherited}",
				);
				GCC_SYMBOLS_PRIVATE_EXTERN = NO;
				GCC_THUMB_SUPPORT = NO;
				GCC_TREAT_WARNINGS_AS_ERRORS = YES;
				INFOPLIST_FILE = "WordPress-Internal-Info.plist";
				IPHONEOS_DEPLOYMENT_TARGET = 7.0;
				OTHER_CFLAGS = (
					"-Wno-format-security",
					"-Wno-format",
				);
				PRODUCT_NAME = WordPress;
				PROVISIONING_PROFILE = "74FADB78-88AD-4CB2-9225-24AA1D4D5319";
				TARGETED_DEVICE_FAMILY = "1,2";
				USER_HEADER_SEARCH_PATHS = "";
				WPCOM_CONFIG = $HOME/.wpcom_internal_app_credentials;
			};
			name = "Release-Internal";
		};
		93DEAAA0182D567A004E34D1 /* Release-Internal */ = {
			isa = XCBuildConfiguration;
			baseConfigurationReference = EBC24772E5CD4036B5AFD803 /* Pods.xcconfig */;
			buildSettings = {
				BUNDLE_LOADER = "$(BUILT_PRODUCTS_DIR)/WordPress.app/WordPress";
				CLANG_ENABLE_OBJC_ARC = YES;
				COPY_PHASE_STRIP = YES;
				FRAMEWORK_SEARCH_PATHS = (
					"$(SDKROOT)/Developer/Library/Frameworks",
					"$(inherited)",
					"$(DEVELOPER_FRAMEWORKS_DIR)",
				);
				GCC_C_LANGUAGE_STANDARD = gnu99;
				GCC_PRECOMPILE_PREFIX_HEADER = YES;
				GCC_PREFIX_HEADER = "WordPressTest/WordPressTest-Prefix.pch";
				GCC_WARN_ABOUT_MISSING_PROTOTYPES = YES;
				INFOPLIST_FILE = "WordPressTest/WordPressTest-Info.plist";
				PRODUCT_NAME = "$(TARGET_NAME)";
				SDKROOT = iphoneos;
				TEST_HOST = "$(BUNDLE_LOADER)";
			};
			name = "Release-Internal";
		};
		A2795808198819DE0031C6A3 /* Debug */ = {
			isa = XCBuildConfiguration;
			buildSettings = {
				PRODUCT_NAME = "$(TARGET_NAME)";
			};
			name = Debug;
		};
		A2795809198819DE0031C6A3 /* Release */ = {
			isa = XCBuildConfiguration;
			buildSettings = {
				PRODUCT_NAME = "$(TARGET_NAME)";
			};
			name = Release;
		};
		A279580A198819DE0031C6A3 /* Release-Internal */ = {
			isa = XCBuildConfiguration;
			buildSettings = {
				PRODUCT_NAME = "$(TARGET_NAME)";
			};
			name = "Release-Internal";
		};
		A279580B198819DE0031C6A3 /* Distribution */ = {
			isa = XCBuildConfiguration;
			buildSettings = {
				PRODUCT_NAME = "$(TARGET_NAME)";
			};
			name = Distribution;
		};
		C01FCF4F08A954540054247B /* Debug */ = {
			isa = XCBuildConfiguration;
			baseConfigurationReference = EBC24772E5CD4036B5AFD803 /* Pods.xcconfig */;
			buildSettings = {
				GCC_C_LANGUAGE_STANDARD = c99;
				GCC_PREPROCESSOR_DEFINITIONS = "";
				GCC_THUMB_SUPPORT = NO;
				GCC_WARN_ABOUT_RETURN_TYPE = YES;
				GCC_WARN_UNUSED_VARIABLE = YES;
				HEADER_SEARCH_PATHS = "";
				ONLY_ACTIVE_ARCH = YES;
				OTHER_CFLAGS = (
					"-Wno-format-security",
					"-DDEBUG",
				);
				OTHER_LDFLAGS = (
					"-lxml2",
					"-licucore",
				);
				SDKROOT = iphoneos;
			};
			name = Debug;
		};
		C01FCF5008A954540054247B /* Release */ = {
			isa = XCBuildConfiguration;
			baseConfigurationReference = EBC24772E5CD4036B5AFD803 /* Pods.xcconfig */;
			buildSettings = {
				GCC_C_LANGUAGE_STANDARD = c99;
				GCC_THUMB_SUPPORT = NO;
				GCC_WARN_ABOUT_RETURN_TYPE = YES;
				GCC_WARN_UNUSED_VARIABLE = YES;
				HEADER_SEARCH_PATHS = "";
				OTHER_CFLAGS = "-Wno-format-security";
				OTHER_LDFLAGS = (
					"-lxml2",
					"-licucore",
				);
				SDKROOT = iphoneos;
				VALIDATE_PRODUCT = YES;
			};
			name = Release;
		};
		E16AB93914D978240047A2E5 /* Debug */ = {
			isa = XCBuildConfiguration;
			baseConfigurationReference = BB0E95DCE0724D3696D9F222 /* Pods-WordPressTest.xcconfig */;
			buildSettings = {
				BUNDLE_LOADER = "$(BUILT_PRODUCTS_DIR)/WordPress.app/WordPress";
				CLANG_ENABLE_OBJC_ARC = YES;
				COPY_PHASE_STRIP = NO;
				FRAMEWORK_SEARCH_PATHS = (
					"$(SDKROOT)/Developer/Library/Frameworks",
					"$(inherited)",
					"$(DEVELOPER_FRAMEWORKS_DIR)",
				);
				GCC_C_LANGUAGE_STANDARD = gnu99;
				GCC_DYNAMIC_NO_PIC = NO;
				GCC_OPTIMIZATION_LEVEL = 0;
				GCC_PRECOMPILE_PREFIX_HEADER = YES;
				GCC_PREFIX_HEADER = "WordPressTest/WordPressTest-Prefix.pch";
				GCC_PREPROCESSOR_DEFINITIONS = (
					"DEBUG=1",
					"$(inherited)",
				);
				GCC_SYMBOLS_PRIVATE_EXTERN = NO;
				GCC_WARN_ABOUT_MISSING_PROTOTYPES = YES;
				INFOPLIST_FILE = "WordPressTest/WordPressTest-Info.plist";
				PRODUCT_NAME = "$(TARGET_NAME)";
				SDKROOT = iphoneos;
				TEST_HOST = "$(BUNDLE_LOADER)";
			};
			name = Debug;
		};
		E16AB93A14D978240047A2E5 /* Release */ = {
			isa = XCBuildConfiguration;
			baseConfigurationReference = EBC24772E5CD4036B5AFD803 /* Pods.xcconfig */;
			buildSettings = {
				BUNDLE_LOADER = "$(BUILT_PRODUCTS_DIR)/WordPress.app/WordPress";
				CLANG_ENABLE_OBJC_ARC = YES;
				COPY_PHASE_STRIP = YES;
				FRAMEWORK_SEARCH_PATHS = (
					"$(SDKROOT)/Developer/Library/Frameworks",
					"$(inherited)",
					"$(DEVELOPER_FRAMEWORKS_DIR)",
				);
				GCC_C_LANGUAGE_STANDARD = gnu99;
				GCC_PRECOMPILE_PREFIX_HEADER = YES;
				GCC_PREFIX_HEADER = "WordPressTest/WordPressTest-Prefix.pch";
				GCC_WARN_ABOUT_MISSING_PROTOTYPES = YES;
				INFOPLIST_FILE = "WordPressTest/WordPressTest-Info.plist";
				PRODUCT_NAME = "$(TARGET_NAME)";
				SDKROOT = iphoneos;
				TEST_HOST = "$(BUNDLE_LOADER)";
			};
			name = Release;
		};
		E16AB93B14D978240047A2E5 /* Distribution */ = {
			isa = XCBuildConfiguration;
			baseConfigurationReference = BB0E95DCE0724D3696D9F222 /* Pods-WordPressTest.xcconfig */;
			buildSettings = {
				BUNDLE_LOADER = "$(BUILT_PRODUCTS_DIR)/WordPress.app/WordPress";
				CLANG_ENABLE_OBJC_ARC = YES;
				COPY_PHASE_STRIP = YES;
				FRAMEWORK_SEARCH_PATHS = (
					"$(SDKROOT)/Developer/Library/Frameworks",
					"$(inherited)",
					"$(DEVELOPER_FRAMEWORKS_DIR)",
				);
				GCC_C_LANGUAGE_STANDARD = gnu99;
				GCC_PRECOMPILE_PREFIX_HEADER = YES;
				GCC_PREFIX_HEADER = "WordPressTest/WordPressTest-Prefix.pch";
				GCC_WARN_ABOUT_MISSING_PROTOTYPES = YES;
				INFOPLIST_FILE = "WordPressTest/WordPressTest-Info.plist";
				PRODUCT_NAME = "$(TARGET_NAME)";
				SDKROOT = iphoneos;
				TEST_HOST = "$(BUNDLE_LOADER)";
			};
			name = Distribution;
		};
/* End XCBuildConfiguration section */

/* Begin XCConfigurationList section */
		1D6058960D05DD3E006BFB54 /* Build configuration list for PBXNativeTarget "WordPress" */ = {
			isa = XCConfigurationList;
			buildConfigurations = (
				1D6058940D05DD3E006BFB54 /* Debug */,
				1D6058950D05DD3E006BFB54 /* Release */,
				93DEAA9E182D567A004E34D1 /* Release-Internal */,
				2F30B4C20E342FDF00211B15 /* Distribution */,
			);
			defaultConfigurationIsVisible = 0;
			defaultConfigurationName = Release;
		};
		A279580C198819DE0031C6A3 /* Build configuration list for PBXAggregateTarget "OCLint" */ = {
			isa = XCConfigurationList;
			buildConfigurations = (
				A2795808198819DE0031C6A3 /* Debug */,
				A2795809198819DE0031C6A3 /* Release */,
				A279580A198819DE0031C6A3 /* Release-Internal */,
				A279580B198819DE0031C6A3 /* Distribution */,
			);
			defaultConfigurationIsVisible = 0;
			defaultConfigurationName = Release;
		};
		C01FCF4E08A954540054247B /* Build configuration list for PBXProject "WordPress" */ = {
			isa = XCConfigurationList;
			buildConfigurations = (
				C01FCF4F08A954540054247B /* Debug */,
				C01FCF5008A954540054247B /* Release */,
				93DEAA9D182D567A004E34D1 /* Release-Internal */,
				2F30B4C10E342FDF00211B15 /* Distribution */,
			);
			defaultConfigurationIsVisible = 0;
			defaultConfigurationName = Release;
		};
		E16AB93D14D978240047A2E5 /* Build configuration list for PBXNativeTarget "WordPressTest" */ = {
			isa = XCConfigurationList;
			buildConfigurations = (
				E16AB93914D978240047A2E5 /* Debug */,
				E16AB93A14D978240047A2E5 /* Release */,
				93DEAAA0182D567A004E34D1 /* Release-Internal */,
				E16AB93B14D978240047A2E5 /* Distribution */,
			);
			defaultConfigurationIsVisible = 0;
			defaultConfigurationName = Release;
		};
/* End XCConfigurationList section */

/* Begin XCVersionGroup section */
		E125443B12BF5A7200D87A0A /* WordPress.xcdatamodeld */ = {
			isa = XCVersionGroup;
			children = (
				B59ED10B197413E300D17F40 /* WordPress 21.xcdatamodel */,
				DA67DF58196D8F6A005B5BC8 /* WordPress 20.xcdatamodel */,
				B5B63F3F19621A9F001601C3 /* WordPress 19.xcdatamodel */,
				5D6CF8B4193BD96E0041D28F /* WordPress 18.xcdatamodel */,
				5DB6D8F618F5DA6300956529 /* WordPress 17.xcdatamodel */,
				5DA5BF4B18E331D8005F11F9 /* WordPress 16.xcdatamodel */,
				A284044518BFE7F300D982B6 /* WordPress 15.xcdatamodel */,
				93460A36189D5091000E26CE /* WordPress 14.xcdatamodel */,
				C52812131832E071008931FD /* WordPress 13.xcdatamodel */,
				5D42A3BB175E686F005CFF05 /* WordPress 12.xcdatamodel */,
				E17B98E7171FFB450073E30D /* WordPress 11.xcdatamodel */,
				FDFB011916B1EA1C00F589A8 /* WordPress 10.xcdatamodel */,
				E1874BFE161C5DBC0058BDC4 /* WordPress 7.xcdatamodel */,
				E1C807471696F72E00E545A6 /* WordPress 9.xcdatamodel */,
				E115F2D116776A2900CCF00D /* WordPress 8.xcdatamodel */,
				FD374343156CF4B800BAB5B5 /* WordPress 6.xcdatamodel */,
				E1472EF915344A2A00D08657 /* WordPress 5.xcdatamodel */,
				FD0D42C11499F31700F5E115 /* WordPress 4.xcdatamodel */,
				E19BF8F913CC69E7004753FE /* WordPress 3.xcdatamodel */,
				8350E15911D28B4A00A7B073 /* WordPress.xcdatamodel */,
				E125443D12BF5A7200D87A0A /* WordPress 2.xcdatamodel */,
			);
			currentVersion = B59ED10B197413E300D17F40 /* WordPress 21.xcdatamodel */;
			name = WordPress.xcdatamodeld;
			path = Classes/WordPress.xcdatamodeld;
			sourceTree = "<group>";
			versionGroupType = wrapper.xcdatamodel;
		};
/* End XCVersionGroup section */
	};
	rootObject = 29B97313FDCFA39411CA2CEA /* Project object */;
}<|MERGE_RESOLUTION|>--- conflicted
+++ resolved
@@ -232,7 +232,6 @@
 		B51D9A7E19634D4400CA857B /* Noticons-Regular.otf in Resources */ = {isa = PBXBuildFile; fileRef = B55853F419630AF900FAF6C3 /* Noticons-Regular.otf */; };
 		B53F306719780D810019FA34 /* NSDate+ISO8601.m in Sources */ = {isa = PBXBuildFile; fileRef = B53F306619780D810019FA34 /* NSDate+ISO8601.m */; };
 		B55853F31962337500FAF6C3 /* NSScanner+Helpers.m in Sources */ = {isa = PBXBuildFile; fileRef = B55853F21962337500FAF6C3 /* NSScanner+Helpers.m */; };
-<<<<<<< HEAD
 		B55853F719630D5400FAF6C3 /* NSAttributedString+Util.m in Sources */ = {isa = PBXBuildFile; fileRef = B55853F619630D5400FAF6C3 /* NSAttributedString+Util.m */; };
 		B55853FC19630E7900FAF6C3 /* Notification.m in Sources */ = {isa = PBXBuildFile; fileRef = B55853F919630E7900FAF6C3 /* Notification.m */; };
 		B55853FD19630E7900FAF6C3 /* Notification+UI.m in Sources */ = {isa = PBXBuildFile; fileRef = B55853FB19630E7900FAF6C3 /* Notification+UI.m */; };
@@ -245,9 +244,7 @@
 		B558541519631A1000FAF6C3 /* WPStyleGuide+Notifications.m in Sources */ = {isa = PBXBuildFile; fileRef = B558541219631A1000FAF6C3 /* WPStyleGuide+Notifications.m */; };
 		B586593F197EE15900F67E57 /* Merriweather-Bold.ttf in Resources */ = {isa = PBXBuildFile; fileRef = 462F4E0F183867AE0028D2F8 /* Merriweather-Bold.ttf */; };
 		B59ED1531974869300D17F40 /* UITableView+Helpers.m in Sources */ = {isa = PBXBuildFile; fileRef = B59ED1521974869300D17F40 /* UITableView+Helpers.m */; };
-=======
 		B5AB733D19901F85005F5044 /* WPNoResultsView+AnimatedBox.m in Sources */ = {isa = PBXBuildFile; fileRef = B5AB733C19901F85005F5044 /* WPNoResultsView+AnimatedBox.m */; };
->>>>>>> da29a775
 		B5CC05F61962150600975CAC /* Constants.m in Sources */ = {isa = PBXBuildFile; fileRef = B5CC05F51962150600975CAC /* Constants.m */; };
 		B5CC05F91962186D00975CAC /* Meta.m in Sources */ = {isa = PBXBuildFile; fileRef = B5CC05F81962186D00975CAC /* Meta.m */; };
 		B5CC05FC196218E100975CAC /* XMLParserCollecter.m in Sources */ = {isa = PBXBuildFile; fileRef = B5CC05FB196218E100975CAC /* XMLParserCollecter.m */; };
@@ -797,7 +794,6 @@
 		B53F306619780D810019FA34 /* NSDate+ISO8601.m */ = {isa = PBXFileReference; fileEncoding = 4; lastKnownFileType = sourcecode.c.objc; path = "NSDate+ISO8601.m"; sourceTree = "<group>"; };
 		B55853F11962337500FAF6C3 /* NSScanner+Helpers.h */ = {isa = PBXFileReference; fileEncoding = 4; lastKnownFileType = sourcecode.c.h; path = "NSScanner+Helpers.h"; sourceTree = "<group>"; };
 		B55853F21962337500FAF6C3 /* NSScanner+Helpers.m */ = {isa = PBXFileReference; fileEncoding = 4; lastKnownFileType = sourcecode.c.objc; path = "NSScanner+Helpers.m"; sourceTree = "<group>"; };
-<<<<<<< HEAD
 		B55853F419630AF900FAF6C3 /* Noticons-Regular.otf */ = {isa = PBXFileReference; lastKnownFileType = file; path = "Noticons-Regular.otf"; sourceTree = "<group>"; };
 		B55853F519630D5400FAF6C3 /* NSAttributedString+Util.h */ = {isa = PBXFileReference; fileEncoding = 4; lastKnownFileType = sourcecode.c.h; path = "NSAttributedString+Util.h"; sourceTree = "<group>"; };
 		B55853F619630D5400FAF6C3 /* NSAttributedString+Util.m */ = {isa = PBXFileReference; fileEncoding = 4; lastKnownFileType = sourcecode.c.objc; path = "NSAttributedString+Util.m"; sourceTree = "<group>"; };
@@ -822,10 +818,8 @@
 		B59ED10B197413E300D17F40 /* WordPress 21.xcdatamodel */ = {isa = PBXFileReference; lastKnownFileType = wrapper.xcdatamodel; path = "WordPress 21.xcdatamodel"; sourceTree = "<group>"; };
 		B59ED1511974869300D17F40 /* UITableView+Helpers.h */ = {isa = PBXFileReference; fileEncoding = 4; lastKnownFileType = sourcecode.c.h; path = "UITableView+Helpers.h"; sourceTree = "<group>"; };
 		B59ED1521974869300D17F40 /* UITableView+Helpers.m */ = {isa = PBXFileReference; fileEncoding = 4; lastKnownFileType = sourcecode.c.objc; path = "UITableView+Helpers.m"; sourceTree = "<group>"; };
-=======
 		B5AB733B19901F85005F5044 /* WPNoResultsView+AnimatedBox.h */ = {isa = PBXFileReference; fileEncoding = 4; lastKnownFileType = sourcecode.c.h; path = "WPNoResultsView+AnimatedBox.h"; sourceTree = "<group>"; };
 		B5AB733C19901F85005F5044 /* WPNoResultsView+AnimatedBox.m */ = {isa = PBXFileReference; fileEncoding = 4; lastKnownFileType = sourcecode.c.objc; path = "WPNoResultsView+AnimatedBox.m"; sourceTree = "<group>"; };
->>>>>>> da29a775
 		B5B63F3F19621A9F001601C3 /* WordPress 19.xcdatamodel */ = {isa = PBXFileReference; lastKnownFileType = wrapper.xcdatamodel; path = "WordPress 19.xcdatamodel"; sourceTree = "<group>"; };
 		B5CC05F51962150600975CAC /* Constants.m */ = {isa = PBXFileReference; fileEncoding = 4; lastKnownFileType = sourcecode.c.objc; path = Constants.m; sourceTree = "<group>"; };
 		B5CC05F71962186D00975CAC /* Meta.h */ = {isa = PBXFileReference; fileEncoding = 4; lastKnownFileType = sourcecode.c.h; path = Meta.h; sourceTree = "<group>"; };
