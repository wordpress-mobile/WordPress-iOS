--- conflicted
+++ resolved
@@ -559,14 +559,11 @@
 		319D6E8019E44C680013871C /* SuggestionsTableView.m */ = {isa = PBXFileReference; fileEncoding = 4; lastKnownFileType = sourcecode.c.objc; name = SuggestionsTableView.m; path = Suggestions/SuggestionsTableView.m; sourceTree = "<group>"; };
 		319D6E8319E44F7F0013871C /* SuggestionsTableViewCell.h */ = {isa = PBXFileReference; fileEncoding = 4; lastKnownFileType = sourcecode.c.h; name = SuggestionsTableViewCell.h; path = Suggestions/SuggestionsTableViewCell.h; sourceTree = "<group>"; };
 		319D6E8419E44F7F0013871C /* SuggestionsTableViewCell.m */ = {isa = PBXFileReference; fileEncoding = 4; lastKnownFileType = sourcecode.c.objc; name = SuggestionsTableViewCell.m; path = Suggestions/SuggestionsTableViewCell.m; sourceTree = "<group>"; };
-<<<<<<< HEAD
 		31C9F82C1A2368A2008BB945 /* BlogDetailHeaderView.h */ = {isa = PBXFileReference; fileEncoding = 4; lastKnownFileType = sourcecode.c.h; path = BlogDetailHeaderView.h; sourceTree = "<group>"; };
 		31C9F82D1A2368A2008BB945 /* BlogDetailHeaderView.m */ = {isa = PBXFileReference; fileEncoding = 4; lastKnownFileType = sourcecode.c.objc; path = BlogDetailHeaderView.m; sourceTree = "<group>"; };
 		31F4F6651A1385BE00196A98 /* MeViewController.h */ = {isa = PBXFileReference; fileEncoding = 4; lastKnownFileType = sourcecode.c.h; name = MeViewController.h; path = Me/MeViewController.h; sourceTree = "<group>"; };
 		31F4F6661A1385BE00196A98 /* MeViewController.m */ = {isa = PBXFileReference; fileEncoding = 4; lastKnownFileType = sourcecode.c.objc; name = MeViewController.m; path = Me/MeViewController.m; sourceTree = "<group>"; };
-=======
 		31FA16CC1A49B3C0003E1887 /* WordPress 25.xcdatamodel */ = {isa = PBXFileReference; lastKnownFileType = wrapper.xcdatamodel; path = "WordPress 25.xcdatamodel"; sourceTree = "<group>"; };
->>>>>>> 40dccf91
 		369D8993FF42F0A2D183A062 /* libPods-UITests.a */ = {isa = PBXFileReference; explicitFileType = archive.ar; includeInIndex = 0; path = "libPods-UITests.a"; sourceTree = BUILT_PRODUCTS_DIR; };
 		37022D8F1981BF9200F322B7 /* VerticallyStackedButton.h */ = {isa = PBXFileReference; fileEncoding = 4; lastKnownFileType = sourcecode.c.h; path = VerticallyStackedButton.h; sourceTree = "<group>"; };
 		37022D901981BF9200F322B7 /* VerticallyStackedButton.m */ = {isa = PBXFileReference; fileEncoding = 4; lastKnownFileType = sourcecode.c.objc; path = VerticallyStackedButton.m; sourceTree = "<group>"; };
