--- conflicted
+++ resolved
@@ -17,14 +17,7 @@
    </BuildAction>
    <LaunchAction
       useCustomWorkingDirectory = "NO"
-<<<<<<< HEAD
-      buildConfiguration = "Release-Internal"
-      ignoresPersistentStateOnLaunch = "NO"
-      debugDocumentVersioning = "YES"
-      allowLocationSimulation = "YES">
-=======
       buildConfiguration = "Debug">
->>>>>>> 7fd77804
       <BuildableProductRunnable>
          <BuildableReference
             BuildableIdentifier = "primary"
