--- conflicted
+++ resolved
@@ -193,20 +193,11 @@
             DDLogDebug("All Time Widget: Fetched StatsAllTimesInsight data.")
 
             DispatchQueue.main.async {
-<<<<<<< HEAD
-                self.statsValues = AllTimeWidgetStats(views: allTimesStats?.viewsCount ?? 0,
-                                                      visitors: allTimesStats?.visitorsCount ?? 0,
-                                                      posts: allTimesStats?.postsCount ?? 0,
-                                                      bestViews: allTimesStats?.bestViewsPerDayCount ?? 0)
-                self.tableView.reloadData()
-=======
                 self.statsValues = AllTimeWidgetStats(views: allTimesStats?.viewsCount,
                                             visitors: allTimesStats?.visitorsCount,
                                             posts: allTimesStats?.postsCount,
                                             bestViews: allTimesStats?.bestViewsPerDayCount)
-
-                // TODO: reload table here
->>>>>>> bd9d1341
+                self.tableView.reloadData()
             }
             completionHandler(NCUpdateResult.newData)
         }
