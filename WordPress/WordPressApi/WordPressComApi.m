//
//  WordPressComApi.m
//  WordPress
//
//  Created by Jorge Bernal on 6/4/12.
//  Copyright (c) 2012 WordPress. All rights reserved.
//

#import "WordPressComApi.h"
#import "WordPressComApiCredentials.h"
#import "NSString+Helpers.h"
#import <AFJSONRequestOperation.h>
#import <UIDeviceHardware.h>
#import "UIDevice+WordPressIdentifier.h"
#import "WordPressAppDelegate.h"
#import "NotificationsManager.h"

static NSString *const WordPressComApiClientEndpointURL = @"https://public-api.wordpress.com/rest/v1/";
static NSString *const WordPressComApiOauthBaseUrl = @"https://public-api.wordpress.com/oauth2";
NSString *const WordPressComApiNotificationFields = @"id,type,unread,body,subject,timestamp";
static NSString *const WordPressComApiLoginUrl = @"https://wordpress.com/wp-login.php";
NSString *const WordPressComApiErrorDomain = @"com.wordpress.api";
NSString *const WordPressComApiErrorCodeKey = @"WordPressComApiErrorCodeKey";
NSString *const WordPressComApiErrorMessageKey = @"WordPressComApiErrorMessageKey";

#ifdef DEBUG
NSString *const WordPressComApiPushAppId = @"org.wordpress.appstore.dev";
#else
#ifdef INTERNAL_BUILD
NSString *const WordPressComApiPushAppId = @"org.wordpress.internal";
#else
NSString *const WordPressComApiPushAppId = @"org.wordpress.appstore";
#endif
#endif

#define UnfollowedBlogEvent @"UnfollowedBlogEvent"


// AFJSONRequestOperation requires that a URI end with .json in order to match
// This will match all public-api.wordpress.com/rest/v1/ URI's and parse them as JSON
@interface WPJSONRequestOperation : AFJSONRequestOperation
@end
@implementation WPJSONRequestOperation
+(BOOL)canProcessRequest:(NSURLRequest *)urlRequest {
    NSURL *testURL = [NSURL URLWithString:WordPressComApiOauthBaseUrl];
    if ([urlRequest.URL.host isEqualToString:testURL.host] && [urlRequest.URL.path rangeOfString:testURL.path].location == 0)
        return YES;

    testURL = [NSURL URLWithString:WordPressComApiClientEndpointURL];
    if ([urlRequest.URL.host isEqualToString:testURL.host] && [urlRequest.URL.path rangeOfString:testURL.path].location == 0)
        return YES;

    return NO;
}

- (NSError *)error {
    if (self.response.statusCode >= 400) {
        NSString *errorMessage = [self.responseJSON objectForKey:@"message"];
        NSUInteger errorCode = WordPressComApiErrorJSON;
        if ([self.responseJSON objectForKey:@"error"] && errorMessage) {
            NSString *error = [self.responseJSON objectForKey:@"error"];
            if ([error isEqualToString:@"invalid_token"]) {
                errorCode = WordPressComApiErrorInvalidToken;
            } else if ([error isEqualToString:@"authorization_required"]) {
                errorCode = WordPressComApiErrorAuthorizationRequired;
            }
            return [NSError errorWithDomain:WordPressComApiErrorDomain code:errorCode userInfo:@{NSLocalizedDescriptionKey: errorMessage, WordPressComApiErrorCodeKey: error}];
        }
    }
    return [super error];
}
@end

@interface WordPressComApi ()
@property (readwrite, nonatomic, strong) NSString *username;
@property (readwrite, nonatomic, strong) NSString *password;
@property (readwrite, nonatomic, strong) NSString *authToken;

- (void)clearWpcomCookies;

@end

@implementation WordPressComApi

+ (WordPressComApi *)anonymousApi {
    static WordPressComApi *_anonymousApi = nil;
    static dispatch_once_t oncePredicate;
    dispatch_once(&oncePredicate, ^{
        DDLogVerbose(@"Initializing anonymous API");
        _anonymousApi = [[self alloc] initWithBaseURL:[NSURL URLWithString:WordPressComApiClientEndpointURL] ];
        [_anonymousApi registerHTTPOperationClass:[WPJSONRequestOperation class]];
        [_anonymousApi setDefaultHeader:@"User-Agent" value:[[WordPressAppDelegate sharedWordPressApplicationDelegate] applicationUserAgent]];
    });

    return _anonymousApi;
}

- (id)initWithOAuthToken:(NSString *)authToken {
    self = [super initWithBaseURL:[NSURL URLWithString:WordPressComApiClientEndpointURL]];
    if (self) {
        _authToken = authToken;
        [self setAuthorizationHeaderWithToken:_authToken];
        [self registerHTTPOperationClass:[WPJSONRequestOperation class]];
        [self setDefaultHeader:@"User-Agent" value:[[WordPressAppDelegate sharedWordPressApplicationDelegate] applicationUserAgent]];
    }
    return self;
}

#pragma mark - Account management

- (void)reset {
    DDLogMethod();

    self.authToken = nil;
    self.username = nil;
    self.password = nil;
 
    [self clearWpcomCookies];
    [self clearAuthorizationHeader];
}

- (BOOL)hasCredentials {
    return self.authToken.length > 0;
}

- (void)invalidateOAuth2Token {
    [self setAuthToken:nil];
}

- (void)validateWPComAccountWithEmail:(NSString *)email andUsername:(NSString *)username andPassword:(NSString *)password success:(void (^)(id responseObject))success failure:(void (^)(NSError *error))failure
{
    [self createWPComAccountWithEmail:email andUsername:username andPassword:password validate:YES success:success failure:failure];
}

- (void)createWPComAccountWithEmail:(NSString *)email andUsername:(NSString *)username andPassword:(NSString *)password success:(void (^)(id responseObject))success failure:(void (^)(NSError *error))failure
{
    [self createWPComAccountWithEmail:email andUsername:username andPassword:password validate:NO success:success failure:failure];
}

- (void)createWPComAccountWithEmail:(NSString *)email andUsername:(NSString *)username andPassword:(NSString *)password validate:(BOOL)validate success:(void (^)(id responseObject))success failure:(void (^)(NSError *error))failure
{
    NSParameterAssert(email != nil);
    NSParameterAssert(username != nil);
    NSParameterAssert(password != nil);

    void (^successBlock)(AFHTTPRequestOperation *, id) = ^(AFHTTPRequestOperation *operation, id responseObject) {
        success(responseObject);
    };
    
    void (^failureBlock)(AFHTTPRequestOperation *, NSError *) = ^(AFHTTPRequestOperation *operation, NSError *error){
        NSError *errorWithLocalizedMessage;
        // This endpoint is throttled, so check if we've sent too many requests and fill that error in as
        // when too many requests occur the API just spits out an html page.
        if ([error.userInfo objectForKey:WordPressComApiErrorCodeKey] == nil) {
            NSString *responseString = [operation responseString];
            if (responseString != nil && [responseString rangeOfString:@"Limit reached"].location != NSNotFound) {
                NSMutableDictionary *userInfo = [[NSMutableDictionary alloc] initWithDictionary:error.userInfo];
                [userInfo setValue:NSLocalizedString(@"Limit reached. You can try again in 1 minute. Trying again before that will only increase the time you have to wait before the ban is lifted. If you think this is in error, contact support.", @"") forKey:WordPressComApiErrorMessageKey];
                [userInfo setValue:@"too_many_requests" forKey:WordPressComApiErrorCodeKey];
                errorWithLocalizedMessage = [[NSError alloc] initWithDomain:error.domain code:error.code userInfo:userInfo];
            }
        } else {
            NSString *localizedErrorMessage = [self errorMessageForError:error];
            NSString *errorCode = [error.userInfo objectForKey:WordPressComApiErrorCodeKey];
            NSMutableDictionary *userInfo = [[NSMutableDictionary alloc] initWithDictionary:error.userInfo];
            [userInfo setValue:errorCode forKey:WordPressComApiErrorCodeKey];
            [userInfo setValue:localizedErrorMessage forKey:WordPressComApiErrorMessageKey];
            errorWithLocalizedMessage = [[NSError alloc] initWithDomain:error.domain code:error.code userInfo:userInfo];
        }
        
        failure(errorWithLocalizedMessage);
    };
    
    NSDictionary *params = @{
                             @"email": email,
                             @"username" : username,
                             @"password" : password,
                             @"validate" : @(validate),
                             @"client_id" : [WordPressComApiCredentials client],
                             @"client_secret" : [WordPressComApiCredentials secret]
                             };
    
    [self postPath:@"users/new" parameters:params success:successBlock failure:failureBlock];

}

- (void)validateWPComBlogWithUrl:(NSString *)blogUrl andBlogTitle:(NSString *)blogTitle andLanguageId:(NSNumber *)languageId success:(void (^)(id))success failure:(void (^)(NSError *))failure
{
    [self createWPComBlogWithUrl:blogUrl andBlogTitle:blogTitle andLanguageId:languageId andBlogVisibility:WordPressComApiBlogVisibilityPublic validate:YES success:success failure:failure];
}

- (void)createWPComBlogWithUrl:(NSString *)blogUrl andBlogTitle:(NSString *)blogTitle andLanguageId:(NSNumber *)languageId andBlogVisibility:(WordPressComApiBlogVisibility)visibility success:(void (^)(id))success failure:(void (^)(NSError *))failure
{
    [self createWPComBlogWithUrl:blogUrl andBlogTitle:blogTitle andLanguageId:languageId andBlogVisibility:visibility validate:NO success:success failure:failure];
}

- (void)createWPComBlogWithUrl:(NSString *)blogUrl andBlogTitle:(NSString *)blogTitle andLanguageId:(NSNumber *)languageId andBlogVisibility:(WordPressComApiBlogVisibility)visibility validate:(BOOL)validate success:(void (^)(id))success failure:(void (^)(NSError *))failure
{
    NSParameterAssert(blogUrl != nil);
    NSParameterAssert(languageId != nil);
    
    void (^successBlock)(AFHTTPRequestOperation *, id) = ^(AFHTTPRequestOperation *operation, id responseObject) {
        NSDictionary *response = responseObject;
        if ([response count] == 0) {
            // There was an error creating the blog as a successful call yields a dictionary back.
            NSString *localizedErrorMessage = NSLocalizedString(@"Unknown error", nil);
            NSMutableDictionary *userInfo = [[NSMutableDictionary alloc] init];
            [userInfo setValue:localizedErrorMessage forKey:WordPressComApiErrorMessageKey];
            NSError *errorWithLocalizedMessage = [[NSError alloc] initWithDomain:WordPressComApiErrorDomain code:0 userInfo:userInfo];

            failure(errorWithLocalizedMessage);
        } else {
            success(responseObject);
        }
    };
    
    void (^failureBlock)(AFHTTPRequestOperation *, NSError *) = ^(AFHTTPRequestOperation *operation, NSError *error){
        NSError *errorWithLocalizedMessage;
        
        if ([error.userInfo objectForKey:WordPressComApiErrorCodeKey] == nil) {
            NSString *responseString = [operation responseString];
            if (responseString != nil && [responseString rangeOfString:@"Limit reached"].location != NSNotFound) {
                NSMutableDictionary *userInfo = [[NSMutableDictionary alloc] initWithDictionary:error.userInfo];
                [userInfo setValue:NSLocalizedString(@"Limit reached. You can try again in 1 minute. Trying again before that will only increase the time you have to wait before the ban is lifted. If you think this is in error, contact support.", @"") forKey:WordPressComApiErrorMessageKey];
                [userInfo setValue:@"too_many_requests" forKey:WordPressComApiErrorCodeKey];
                errorWithLocalizedMessage = [[NSError alloc] initWithDomain:error.domain code:error.code userInfo:userInfo];
            }
        }
        else {
            NSString *errorCode = [error.userInfo objectForKey:WordPressComApiErrorCodeKey];
            NSString *localizedErrorMessage = [self errorMessageForError:error];
            NSMutableDictionary *userInfo = [[NSMutableDictionary alloc] initWithDictionary:error.userInfo];
            [userInfo setValue:errorCode forKey:WordPressComApiErrorCodeKey];
            [userInfo setValue:localizedErrorMessage forKey:WordPressComApiErrorMessageKey];
            errorWithLocalizedMessage = [[NSError alloc] initWithDomain:error.domain code:error.code userInfo:userInfo];            
        }
        failure(errorWithLocalizedMessage);
    };
    
    if (blogTitle == nil) {
        blogTitle = @"";
    }
    
    int blogVisibility = 1;
    if (visibility == WordPressComApiBlogVisibilityPublic) {
        blogVisibility = 1;
    } else if (visibility == WordPressComApiComBlogVisibilityPrivate) {
        blogVisibility = -1;
    } else {
        // Hidden
        blogVisibility = 0;
    }
    
    NSDictionary *params = @{
                             @"blog_name": blogUrl,
                             @"blog_title": blogTitle,
                             @"lang_id": languageId,
                             @"public": @(blogVisibility),
                             @"validate": @(validate),
                             @"client_id": [WordPressComApiCredentials client],
                             @"client_secret": [WordPressComApiCredentials secret]
                             };
    
    [self postPath:@"sites/new" parameters:params success:successBlock failure:failureBlock];    
}

- (void)clearWpcomCookies {
    NSArray *wpcomCookies = [[NSHTTPCookieStorage sharedHTTPCookieStorage] cookies];
    for (NSHTTPCookie *cookie in wpcomCookies) {
        if ([cookie.domain hasSuffix:@"wordpress.com"]) {
            [[NSHTTPCookieStorage sharedHTTPCookieStorage] deleteCookie:cookie];
        }
    }
    [[NSURLCache sharedURLCache] removeAllCachedResponses];
}

#pragma mark - Notifications

- (void)saveNotificationSettings:(NSDictionary *)settings
                        deviceId:(NSString *)deviceId
                         success:(void (^)())success
                         failure:(void (^)(NSError *error))failure {
    
    if (deviceId.length == 0) {
        DDLogWarn(@"Unable to saveNotificationSettings - Device ID is empty!");
        return;
    }

    NSString *path = [NSString stringWithFormat:@"device/%@", deviceId];
    NSDictionary *parameters = @{@"settings": settings};
    [self postPath:path
        parameters:parameters
           success:^(AFHTTPRequestOperation *operation, id responseObject) {
               if (success) {
                   success();
               }
           }
           failure:^(AFHTTPRequestOperation *operation, NSError *error) {
               if (failure) {
                   failure(error);
               }
           }];
    
}

- (void)fetchNotificationSettingsWithDeviceId:(NSString *)deviceId
                                      success:(void (^)(NSDictionary *settings))success
                                      failure:(void (^)(NSError *error))failure {
    if (deviceId.length == 0) {
        DDLogWarn(@"Unable to fetchNotificationSettings - Device ID is empty!");
        return;
    }
    
    if (![self hasCredentials]) {
        DDLogWarn(@"Unable to fetchNotificationSettings - not authenticated!");
        return;
    }
    
    NSString *path = [NSString stringWithFormat:@"device/%@", deviceId];
    [self getPath:path
       parameters:nil
          success:^(AFHTTPRequestOperation *operation, id responseObject) {
              if (success) {
                  NSDictionary *settings = responseObject[@"settings"];
                  success(settings);
              }
          }
          failure:^(AFHTTPRequestOperation *operation, NSError *error) {
              if (failure) {
                  failure(error);
              }
          }
     ];

}

- (void)unregisterForPushNotificationsWithDeviceId:(NSString *)deviceId
                                           success:(void (^)())success
                                           failure:(void (^)(NSError *error))failure {
    if (deviceId.length == 0) {
        DDLogWarn(@"Unable to fetchNotificationSettings - Device ID is empty!");
        return;
    }

    NSString *path = [NSString stringWithFormat:@"devices/%@/delete", deviceId];
    [self postPath:path
        parameters:nil
           success:^(AFHTTPRequestOperation *operation, id responseObject) {
               DDLogInfo(@"Successfully unregistered device ID %@", deviceId);
               if (success) {
                   success();
               }
           }
           failure:^(AFHTTPRequestOperation *operation, NSError *error) {
               DDLogError(@"Unable to unregister push for device ID %@: %@", deviceId, error);
               if (failure) {
                   failure(error);
               }
           }
     ];
}

- (void)syncPushNotificationInfoWithDeviceToken:(NSString *)token
                                        success:(void (^)(NSString *deviceId, NSDictionary *settings))success
                                        failure:(void (^)(NSError *error))failure {
    if (token.length == 0) {
        DDLogWarn(@"syncPushNotificationInfoWithDeviceToken called with no token!");
        return;
    }

    if (![self hasCredentials]) {
        DDLogWarn(@"syncPushNotificationInfoWithDeviceToken called with no credentials!");
        return;
    }
        
    NSDictionary *parameters = @{@"device_token"    : token,
                                 @"device_family"   : @"apple",
                                 @"app_secret_key"  : WordPressComApiPushAppId,
                                 @"device_name"     : [[UIDevice currentDevice] name],
                                 @"device_model"    : [UIDeviceHardware platform],
                                 @"os_version"      : [[UIDevice currentDevice] systemVersion],
                                 @"app_version"     : [[[NSBundle mainBundle] infoDictionary] objectForKey:@"CFBundleVersion"],
                                 @"device_uuid"     : [[UIDevice currentDevice] wordpressIdentifier],
                                 };
    
    [self postPath:@"devices/new"
        parameters:parameters
           success:^(AFHTTPRequestOperation *operation, id responseObject) {
               NSAssert([responseObject isKindOfClass:[NSDictionary class]], @"Response should be a dictionary");
               
               if (success) {
                   NSString *deviceId = [responseObject stringForKey:@"ID"];
                   NSDictionary *settings = [responseObject dictionaryForKey:@"settings"];
                   
                   success(deviceId, settings);
               }
           }
           failure:^(AFHTTPRequestOperation *operation, NSError *error) {
               if (failure) {
                   failure(error);
               }
           }
     ];
}

- (void)fetchNewUnseenNotificationsWithSuccess:(void (^)(NSArray *notes))success failure:(void (^)(NSError *error))failure {
    NSDictionary *params = @{@"unread": @"true",
                             @"number": @"20",
                             @"num_note_items": @"20",
                             @"fields": WordPressComApiNotificationFields};
    [self getPath:@"notifications" parameters:params success:^(AFHTTPRequestOperation *operation, id responseObject) {
        NSNumber *lastSeenTime = [responseObject objectForKey:@"last_seen_time"];
        NSArray *notes = [responseObject objectForKey:@"notes"];
        if ([notes count] > 0) {
            NSMutableArray *unseenNotes = [[NSMutableArray alloc] initWithCapacity:[notes count]];
            [notes enumerateObjectsUsingBlock:^(id noteData, NSUInteger idx, BOOL *stop) {
                NSNumber *timestamp = [noteData objectForKey:@"timestamp"];
                if ([timestamp compare:lastSeenTime] == NSOrderedDescending) {
                    [unseenNotes addObject:noteData];
                }
            }];
            
            if (success) {
                success([NSArray arrayWithArray:unseenNotes]);
            }
        }
    } failure:^(AFHTTPRequestOperation *operation, NSError *error) {
        if (failure) {
            failure(error);
        }
    }];
}

- (void)fetchRecentNotificationsWithSuccess:(void (^)(NSArray *))success failure:(WordPressComApiRestSuccessFailureBlock)failure {
    [self fetchNotificationsWithParameters:nil success:success failure:failure];
}

- (void)fetchNotificationsSince:(NSNumber *)timestamp
                        success:(void (^)(NSArray *notes))success
                        failure:(WordPressComApiRestSuccessFailureBlock)failure {
    NSDictionary *parameters = nil;
    if (timestamp != nil) {
        parameters = @{@"since": timestamp};
    }
    [self fetchNotificationsWithParameters:parameters success:success failure:failure];
}

- (void)fetchNotificationsBefore:(NSNumber *)timestamp
                         success:(void (^)(NSArray *notes))success
                         failure:(WordPressComApiRestSuccessFailureBlock)failure {
    NSDictionary *parameters = nil;
    if (timestamp != nil) {
        parameters = @{@"before": timestamp};
    }
    [self fetchNotificationsWithParameters:parameters success:success failure:failure];
}

- (void)fetchNotificationsWithParameters:(NSDictionary *)parameters success:(void (^)(NSArray *notes))success failure:(WordPressComApiRestSuccessFailureBlock)failure {
    NSMutableDictionary *requestParameters = [NSMutableDictionary dictionaryWithDictionary:parameters];
    [requestParameters setObject:WordPressComApiNotificationFields forKey:@"fields"];
    [requestParameters setObject:[NSNumber numberWithInt:20] forKey:@"number"];
    [requestParameters setObject:[NSNumber numberWithInt:20] forKey:@"num_note_items"];
    
    [self getPath:@"notifications/" parameters:requestParameters success:^(AFHTTPRequestOperation *operation, id responseObject){
        if (success) {
            success(responseObject[@"notes"]);
        }
    } failure:^(AFHTTPRequestOperation *operation, NSError *error) {
        if (failure) {
            failure(operation, error);
        }
    }];
}

- (void)refreshNotifications:(NSArray *)noteIDs fields:(NSString *)fields success:(void (^)(NSArray *notes))success failure:(WordPressComApiRestSuccessFailureBlock)failure {
    if ([noteIDs count] == 0) {
        return;
    }

    if (fields == nil) {
        fields = WordPressComApiNotificationFields;
    }
    
    NSDictionary *params = @{
        @"fields": fields,
        @"ids": noteIDs
    };
    [self getPath:@"notifications/" parameters:params success:^(AFHTTPRequestOperation *operation, id response){
        if (success) {
            success(response[@"notes"]);
        }
    } failure:failure];
}

- (void)markNoteAsRead:(NSString *)noteID success:(WordPressComApiRestSuccessResponseBlock)success failure:(WordPressComApiRestSuccessFailureBlock)failure {
    NSDictionary *params = @{ @"counts" : @{ noteID : @"1" } };
    [self postPath:@"notifications/read"
                   parameters:params
                      success:success
                      failure:failure];
}

- (void)updateNoteLastSeenTime:(NSNumber *)timestamp success:(WordPressComApiRestSuccessResponseBlock)success failure:(WordPressComApiRestSuccessFailureBlock)failure {
    [self postPath:@"notifications/seen" parameters:@{ @"time" : timestamp } success:success failure:failure];
}

- (void)followBlog:(NSUInteger)blogID isFollowing:(BOOL)following success:(WordPressComApiRestSuccessResponseBlock)success failure:(WordPressComApiRestSuccessFailureBlock)failure {
    NSString *followPath = [NSString stringWithFormat: @"sites/%d/follows/new", blogID];
    if (following) {
        followPath = [followPath stringByReplacingOccurrencesOfString:@"new" withString:@"mine/delete"];
    }
    [self postPath:followPath
        parameters:nil
           success:^(AFHTTPRequestOperation *operation, id responseObject){
               if (success != nil) success(operation, responseObject);
           }
           failure:failure];
}

- (void)moderateComment:(NSUInteger)blogID forCommentID:(NSUInteger)commentID withStatus:(NSString *)commentStatus success:(WordPressComApiRestSuccessResponseBlock)success failure:(WordPressComApiRestSuccessFailureBlock)failure {
    NSString *commentPath = [NSString stringWithFormat: @"sites/%d/comments/%d", blogID, commentID];
    [self postPath:commentPath
        parameters:@{ @"status" : commentStatus }
           success:success
           failure:failure];
}

- (void)replyToComment:(NSUInteger)blogID forCommentID:(NSUInteger)commentID withReply:(NSString *)reply success:(WordPressComApiRestSuccessResponseBlock)success failure:(WordPressComApiRestSuccessFailureBlock)failure {
    NSString *replyPath = [NSString stringWithFormat: @"sites/%d/comments/%d/replies/new", blogID, commentID];
    [self postPath:replyPath
        parameters:@{ @"content" : reply }
           success:success
           failure:failure];
}

<<<<<<< HEAD
#pragma mark - Blog Themes

- (void)fetchThemesForBlogId:(NSString *)blogId
                     success:(WordPressComApiRestSuccessResponseBlock)success failure:(WordPressComApiRestSuccessFailureBlock)failure
{
    NSString *path = [NSString stringWithFormat:@"sites/%@/themes", blogId];
    [self getPath:path parameters:nil
          success:success failure:failure];
}

- (void)fetchCurrentThemeForBlogId:(NSString *)blogId
                           success:(WordPressComApiRestSuccessResponseBlock)success failure:(WordPressComApiRestSuccessFailureBlock)failure
{
    NSString *path = [NSString stringWithFormat:@"sites/%@/themes/mine", blogId];
    [self getPath:path parameters:nil
          success:success failure:failure];
}

- (void)activateThemeForBlogId:(NSString *)blogId themeId:(NSString *)themeId
                       success:(WordPressComApiRestSuccessResponseBlock)success failure:(WordPressComApiRestSuccessFailureBlock)failure
{
    NSString *path = [NSString stringWithFormat:@"sites/%@/themes/mine", blogId];
    [self postPath:path parameters:@{@"theme": themeId}
           success:success failure:failure];
}

/* HACK: temporary fix for cases where password is nil
 We believe jetpack settings might be causing this, but since we're actually doing authentication
 with the authToken, we don't care that much about username/password in this method
 */
- (NSString *)usernameForXmlrpc {
    NSString *username = self.username;
    if (!username)
        username = @"";
    return username;
}

- (NSString *)passwordForXmlrpc {
    NSString *password = self.password;
    if (!password)
        password = @"";
    return password;
}
/* HACK ENDS */

=======
>>>>>>> a278dbb9
- (void)setAuthorizationHeaderWithToken:(NSString *)token {
    [self setDefaultHeader:@"Authorization" value:[NSString stringWithFormat:@"Bearer %@", token]];
}

+ (NSString *)WordPressAppId {
    return [WordPressComApiCredentials client];
}

+ (NSString *)WordPressAppSecret {
    return [WordPressComApiCredentials secret];
}

- (NSString *)errorMessageForError:(NSError *)error
{
    NSString *errorCode = [error.userInfo objectForKey:WordPressComApiErrorCodeKey];
    NSString *errorMessage = [[error.userInfo objectForKey:NSLocalizedDescriptionKey] stringByStrippingHTML];
    
    if ([errorCode isEqualToString:@"username_only_lowercase_letters_and_numbers"]) {
        return NSLocalizedString(@"Sorry, usernames can only contain lowercase letters (a-z) and numbers.", nil);
    } else if ([errorCode isEqualToString:@"username_required"]) {
        return NSLocalizedString(@"Please enter a username.", nil);
    } else if ([errorCode isEqualToString:@"username_not_allowed"]) {
        return NSLocalizedString(@"That username is not allowed.", nil);
    } else if ([errorCode isEqualToString:@"email_cant_be_used_to_signup"]) {
        return NSLocalizedString(@"You cannot use that email address to signup. We are having problems with them blocking some of our email. Please use another email provider.", nil);
    } else if ([errorCode isEqualToString:@"username_must_be_at_least_four_characters"]) {
        return NSLocalizedString(@"Username must be at least 4 characters.", nil);
    } else if ([errorCode isEqualToString:@"username_contains_invalid_characters"]) {
        return NSLocalizedString(@"Sorry, usernames may not contain the character &#8220;_&#8221;!", nil);
    } else if ([errorCode isEqualToString:@"username_must_include_letters"]) {
        return NSLocalizedString(@"Sorry, usernames must have letters (a-z) too!", nil);
    } else if ([errorCode isEqualToString:@"email_not_allowed"]) {
        return NSLocalizedString(@"Sorry, that email address is not allowed!", nil);
    } else if ([errorCode isEqualToString:@"username_exists"]) {
        return NSLocalizedString(@"Sorry, that username already exists!", nil);
    } else if ([errorCode isEqualToString:@"email_exists"]) {
        return NSLocalizedString(@"Sorry, that email address is already being used!", nil);
    } else if ([errorCode isEqualToString:@"username_reserved_but_may_be_available"]) {
        return NSLocalizedString(@"That username is currently reserved but may be available in a couple of days.", nil);
    } else if ([errorCode isEqualToString:@"username_unavailable"]) {
        return NSLocalizedString(@"Sorry, that username is unavailable.", nil);
    } else if ([errorCode isEqualToString:@"email_reserved"]) {
        return NSLocalizedString(@"That email address has already been used. Please check your inbox for an activation email. If you don't activate you can try again in a few days.", nil);
    } else if ([errorCode isEqualToString:@"blog_name_required"]) {
        return NSLocalizedString(@"Please enter a site address.", nil);
    } else if ([errorCode isEqualToString:@"blog_name_not_allowed"]) {
        return NSLocalizedString(@"That site address is not allowed.", nil);
    } else if ([errorCode isEqualToString:@"blog_name_must_be_at_least_four_characters"]) {
        return NSLocalizedString(@"Site address must be at least 4 characters.", nil);
    } else if ([errorCode isEqualToString:@"blog_name_must_be_less_than_sixty_four_characters"]) {
        return NSLocalizedString(@"The site address must be shorter than 64 characters.", nil);
    } else if ([errorCode isEqualToString:@"blog_name_contains_invalid_characters"]) {
        return NSLocalizedString(@"Sorry, site addresses may not contain the character &#8220;_&#8221;!", nil);
    } else if ([errorCode isEqualToString:@"blog_name_cant_be_used"]) {
        return NSLocalizedString(@"Sorry, you may not use that site address.", nil);
    } else if ([errorCode isEqualToString:@"blog_name_only_lowercase_letters_and_numbers"]) {
        return NSLocalizedString(@"Sorry, site addresses can only contain lowercase letters (a-z) and numbers.", nil);
    } else if ([errorCode isEqualToString:@"blog_name_must_include_letters"]) {
        return NSLocalizedString(@"Sorry, site addresses must have letters too!", nil);
    } else if ([errorCode isEqualToString:@"blog_name_exists"]) {
        return NSLocalizedString(@"Sorry, that site already exists!", nil);
    } else if ([errorCode isEqualToString:@"blog_name_reserved"]) {
        return NSLocalizedString(@"Sorry, that site is reserved!", nil);
    } else if ([errorCode isEqualToString:@"blog_name_reserved_but_may_be_available"]) {
        return NSLocalizedString(@"That site is currently reserved but may be available in a couple days.", nil);
    } else if ([errorCode isEqualToString:@"password_invalid"]) {
        return NSLocalizedString(@"Your password is invalid because it does not meet our security guidelines. Please try a more complex password.", @"");
    } else if ([errorCode isEqualToString:@"blog_title_invalid"]) {
        return NSLocalizedString(@"Invalid Site Title", @"");
    } else if ([errorCode isEqualToString:@"username_illegal_wpcom"]) {
        // Try to extract the illegal phrase
        NSError *error;
        NSRegularExpression *regEx = [NSRegularExpression regularExpressionWithPattern:@"\"([^\"].*)\"" options:NSRegularExpressionCaseInsensitive error:&error];
        NSArray *matches = [regEx matchesInString:errorMessage options:0 range:NSMakeRange(0, [errorMessage length])];
        NSString *invalidPhrase = @"";
        for (NSTextCheckingResult *result in matches) {
            if ([result numberOfRanges] < 2)
                continue;
            NSRange invalidTextRange = [result rangeAtIndex:1];
            invalidPhrase = [NSString stringWithFormat:@" (\"%@\")", [errorMessage substringWithRange:invalidTextRange]];
        }
        
        return [NSString stringWithFormat:NSLocalizedString(@"Sorry, but your username contains an invalid phrase%@.", @"This error message occurs when a user tries to create a username that contains an invalid phrase for WordPress.com. The %@ may include the phrase in question if it was sent down by the API"), invalidPhrase];
    }

    // We have a few ambiguous errors that come back from the api, they sometimes have error messages included so
    // attempt to return that if possible. If not fall back to a generic error.
    NSDictionary *ambiguousErrors = @{
                                      @"email_invalid": NSLocalizedString(@"Please enter a valid email address.", nil),
                                      @"blog_name_invalid" : NSLocalizedString(@"Invalid Site Address", @""),
                                      @"username_invalid" : NSLocalizedString(@"Invalid username", @"")
                                      };
    if ([ambiguousErrors.allKeys containsObject:errorCode]) {
        if (errorMessage != nil) {
            return errorMessage;
        } else {
            return [ambiguousErrors objectForKey:errorCode];
        }
    }
    
    // Return an error message if there's one included rather than the unhelpful "Unknown Error"
    if (errorMessage != nil) {
        return errorMessage;
    } else {
        return NSLocalizedString(@"Unknown error", nil);
    }
}

@end<|MERGE_RESOLUTION|>--- conflicted
+++ resolved
@@ -533,7 +533,6 @@
            failure:failure];
 }
 
-<<<<<<< HEAD
 #pragma mark - Blog Themes
 
 - (void)fetchThemesForBlogId:(NSString *)blogId
@@ -560,27 +559,6 @@
            success:success failure:failure];
 }
 
-/* HACK: temporary fix for cases where password is nil
- We believe jetpack settings might be causing this, but since we're actually doing authentication
- with the authToken, we don't care that much about username/password in this method
- */
-- (NSString *)usernameForXmlrpc {
-    NSString *username = self.username;
-    if (!username)
-        username = @"";
-    return username;
-}
-
-- (NSString *)passwordForXmlrpc {
-    NSString *password = self.password;
-    if (!password)
-        password = @"";
-    return password;
-}
-/* HACK ENDS */
-
-=======
->>>>>>> a278dbb9
 - (void)setAuthorizationHeaderWithToken:(NSString *)token {
     [self setDefaultHeader:@"Authorization" value:[NSString stringWithFormat:@"Bearer %@", token]];
 }
