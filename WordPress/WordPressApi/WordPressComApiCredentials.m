--- conflicted
+++ resolved
@@ -33,14 +33,14 @@
     return @"";
 }
 
-<<<<<<< HEAD
 + (NSString *)simperiumAppId {
 	return @"";
 }
 
 + (NSString *)simperiumAPIKey {
 	return @"";
-=======
+}
+
 + (NSString *)helpshiftAPIKey {
     return  @"";
 }
@@ -55,7 +55,6 @@
 
 + (NSString *)taplyticsAPIKey {
     return @"";
->>>>>>> f51bcb48
 }
 
 @end