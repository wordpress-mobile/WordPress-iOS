--- conflicted
+++ resolved
@@ -125,7 +125,6 @@
 EOF
 end
 
-<<<<<<< HEAD
 def print_simperium(simperium_api_key, simperium_app_id)
 print <<-EOF
 + (NSString *)simperiumAppId {
@@ -137,10 +136,7 @@
 EOF
 end
 
-def print_class(client, secret, pocket, mixpanel_dev, mixpanel_prod, crashlytics, hockeyapp, googleplus, simperium_api_key, simperium_app_id)
-=======
-def print_class(client, secret, pocket, mixpanel_dev, mixpanel_prod, crashlytics, hockeyapp, googleplus, helpshift_api_key, helpshift_domain_name, helpshift_app_id, taplytics_api_key)
->>>>>>> f51bcb48
+def print_class(client, secret, pocket, mixpanel_dev, mixpanel_prod, crashlytics, hockeyapp, googleplus, helpshift_api_key, helpshift_domain_name, helpshift_app_id, taplytics_api_key, simperium_api_key, simperium_app_id)
   print <<-EOF
 #import "WordPressComApiCredentials.h"
 @implementation WordPressComApiCredentials
@@ -152,14 +148,11 @@
   print_crashlytics(crashlytics)
   print_hockeyapp(hockeyapp)
   print_googleplus(googleplus)
-<<<<<<< HEAD
-  print_simperium(simperium_api_key, simperium_app_id)
-=======
   print_helpshift_api_key(helpshift_api_key)
   print_helpshift_domain_name(helpshift_domain_name)
   print_helpshift_app_id(helpshift_app_id)
   print_taplytics_api_key(taplytics_api_key)
->>>>>>> f51bcb48
+  print_simperium(simperium_api_key, simperium_app_id)
   printf("@end\n")
 end
 
@@ -183,15 +176,12 @@
 crashlytics = nil
 hockeyapp = nil
 googleplus = nil
-<<<<<<< HEAD
 simperium_api_key = nil
 simperium_app_id = nil
-=======
 helpshift_api_key = nil
 helpshift_domain_name = nil
 helpshift_app_id = nil
 taplytics_api_key = nil
->>>>>>> f51bcb48
 File.open(path) do |f|
   f.each_line do |l|
     (k,v) = l.split("=")
@@ -211,12 +201,10 @@
       hockeyapp = v.chomp
     elsif k == "GOOGLE_PLUS_CLIENT_ID"
       googleplus = v.chomp
-<<<<<<< HEAD
 	elsif k == "SIMPERIUM_API_KEY"
       simperium_api_key = v.chomp
 	elsif k == "SIMPERIUM_APP_ID"
       simperium_app_id = v.chomp
-=======
     elsif k == "HELPSHIFT_API_KEY"
       helpshift_api_key = v.chomp
     elsif k == "HELPSHIFT_DOMAIN_NAME"
@@ -225,7 +213,6 @@
       helpshift_app_id = v.chomp
     elsif k == "TAPLYTICS_API_KEY"
       taplytics_api_key = v.chomp
->>>>>>> f51bcb48
     else
       $stderr.puts "warning: Unknown key #{k}"
     end
@@ -242,8 +229,4 @@
   exit 3
 end
 
-<<<<<<< HEAD
-print_class(client, secret, pocket, mixpanel_dev, mixpanel_prod, crashlytics, hockeyapp, googleplus, simperium_api_key, simperium_app_id)
-=======
-print_class(client, secret, pocket, mixpanel_dev, mixpanel_prod, crashlytics, hockeyapp, googleplus, helpshift_api_key, helpshift_domain_name, helpshift_app_id, taplytics_api_key)
->>>>>>> f51bcb48
+print_class(client, secret, pocket, mixpanel_dev, mixpanel_prod, crashlytics, hockeyapp, googleplus, helpshift_api_key, helpshift_domain_name, helpshift_app_id, taplytics_api_key, simperium_api_key, simperium_app_id)