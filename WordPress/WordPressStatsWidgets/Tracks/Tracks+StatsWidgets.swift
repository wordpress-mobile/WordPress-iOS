import Foundation
import WidgetKit

/// This extension implements helper tracking methods, meant for Today Home Widget usage.
///
extension Tracks {

    func trackWidgetUpdatedIfNeeded(entry: StatsWidgetEntry, widgetKind: String, widgetCountKey: String) {
        switch entry {
        case .siteSelected(_, let context):
            if !context.isPreview {
                trackWidgetUpdated(widgetKind: widgetKind,
                                   widgetCountKey: widgetCountKey)
            }

<<<<<<< HEAD
        case .loggedOut, .noData, .disabled:
=======
        case .loggedOut, .noSite, .noData:
>>>>>>> 95b61d16
            trackWidgetUpdated(widgetKind: widgetKind,
                               widgetCountKey: widgetCountKey)
        }
    }

    func trackWidgetUpdated(widgetKind: String, widgetCountKey: String) {

        DispatchQueue.global().async {
            WidgetCenter.shared.getCurrentConfigurations { result in

                switch result {

                case .success(let widgetInfo):
                    let widgetKindInfo = widgetInfo.filter { $0.kind == widgetKind }
                    self.trackUpdatedWidgetInfo(widgetInfo: widgetKindInfo, widgetPropertiesKey: widgetCountKey)

                case .failure(let error):
                    DDLogError("Home Widget Today error: unable to read widget information. \(error.localizedDescription)")
                }
            }
        }
    }

    private func trackUpdatedWidgetInfo(widgetInfo: [WidgetInfo], widgetPropertiesKey: String) {

        let properties = ["total_widgets": widgetInfo.count,
                          "small_widgets": widgetInfo.filter { $0.family == .systemSmall }.count,
                          "medium_widgets": widgetInfo.filter { $0.family == .systemMedium }.count,
                          "large_widgets": widgetInfo.filter { $0.family == .systemLarge }.count]

        let previousProperties = UserDefaults(suiteName: WPAppGroupName)?.object(forKey: widgetPropertiesKey) as? [String: Int]

        guard previousProperties != properties else {
            return
        }

        UserDefaults(suiteName: WPAppGroupName)?.set(properties, forKey: widgetPropertiesKey)

        trackExtensionEvent(ExtensionEvents.widgetUpdated(for: widgetPropertiesKey), properties: properties as [String: AnyObject]?)
    }

    // MARK: - Private Helpers

    fileprivate func trackExtensionEvent(_ event: ExtensionEvents, properties: [String: AnyObject]? = nil) {
        track(event.rawValue, properties: properties)
    }


    // MARK: - Private Enums

    fileprivate enum ExtensionEvents: String {
        // User installs an instance of the today widget
        case todayWidgetUpdated = "today_home_extension_widget_updated"
        // User installs an instance of the all time widget
        case allTimeWidgetUpdated = "alltime_home_extension_widget_updated"
        // Users installs an instance of the this week widget
        case thisWeekWidgetUpdated = "thisweek_home_extension_widget_updated"

        case noEvent

        static func widgetUpdated(for key: String) -> ExtensionEvents {
            switch key {
            case AppConfiguration.Widget.Stats.todayProperties:
                return .todayWidgetUpdated
            case AppConfiguration.Widget.Stats.allTimeProperties:
                return .allTimeWidgetUpdated
            case AppConfiguration.Widget.Stats.thisWeekProperties:
                return .thisWeekWidgetUpdated
            default:
                return .noEvent
            }
        }
    }
}<|MERGE_RESOLUTION|>--- conflicted
+++ resolved
@@ -13,11 +13,7 @@
                                    widgetCountKey: widgetCountKey)
             }
 
-<<<<<<< HEAD
-        case .loggedOut, .noData, .disabled:
-=======
-        case .loggedOut, .noSite, .noData:
->>>>>>> 95b61d16
+        case .loggedOut, .noSite, .noData, .disabled:
             trackWidgetUpdated(widgetKind: widgetKind,
                                widgetCountKey: widgetCountKey)
         }
