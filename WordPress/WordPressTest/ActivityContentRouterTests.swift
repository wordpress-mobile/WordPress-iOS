import XCTest
@testable import WordPress

final class ActivityContentRouterTests: XCTestCase {

    let testData = ActivityLogTestData()
    var testCoordinator: MockContentCoordinator!

    override func setUp() {
        super.setUp()
        testCoordinator = MockContentCoordinator()
    }

    override func tearDown() {
        super.tearDown()
    }

    func testRouteToComment() throws {
        let commentActivity = try getCommentActivity()
        let router = ActivityContentRouter(activity: commentActivity, coordinator: testCoordinator)

        router.routeTo(commentURL)

        XCTAssertTrue(testCoordinator.commentsWasDisplayed)
        XCTAssertEqual(testCoordinator.commentPostID?.intValue, testData.testPostID)
        XCTAssertEqual(testCoordinator.commentSiteID?.intValue, testData.testSiteID)
    }

    func testRouteToPost() throws {
        let activity = try getPostActivity()
        let router = ActivityContentRouter(activity: activity, coordinator: testCoordinator)

        router.routeTo(postURL)

        XCTAssertTrue(testCoordinator.readerWasDisplayed)
        XCTAssertEqual(testCoordinator.readerPostID?.intValue, testData.testPostID)
        XCTAssertEqual(testCoordinator.readerSiteID?.intValue, testData.testSiteID)
    }
}

// MARK: - Helpers

extension ActivityContentRouterTests {
    var postURL: URL {
        return URL(string: testData.testPostUrl)!
    }

    var commentURL: URL {
        return URL(string: testData.testCommentURL)!
    }

<<<<<<< HEAD
    func getCommentActivity() -> FormattableActivity {
        let activity = try! Activity.create(from: testData.getCommentEventDictionary())
        return FormattableActivity(with: activity)
    }

    func getPostActivity() -> FormattableActivity {
        let activity = try! Activity.create(from: testData.getPostEventDictionary())
=======
    func getCommentActivity() throws -> FormattableActivity {
        let data = try JSONSerialization.data(withJSONObject: testData.getCommentEventDictionary())
        let activity = try JSONDecoder().decode(Activity.self, from: data)
        return FormattableActivity(with: activity)
    }

    func getPostActivity() throws -> FormattableActivity {
        let data = try JSONSerialization.data(withJSONObject: testData.getPostEventDictionary())
        let activity = try JSONDecoder().decode(Activity.self, from: data)
>>>>>>> 443fd5b2
        return FormattableActivity(with: activity)
    }
}<|MERGE_RESOLUTION|>--- conflicted
+++ resolved
@@ -49,15 +49,6 @@
         return URL(string: testData.testCommentURL)!
     }
 
-<<<<<<< HEAD
-    func getCommentActivity() -> FormattableActivity {
-        let activity = try! Activity.create(from: testData.getCommentEventDictionary())
-        return FormattableActivity(with: activity)
-    }
-
-    func getPostActivity() -> FormattableActivity {
-        let activity = try! Activity.create(from: testData.getPostEventDictionary())
-=======
     func getCommentActivity() throws -> FormattableActivity {
         let data = try JSONSerialization.data(withJSONObject: testData.getCommentEventDictionary())
         let activity = try JSONDecoder().decode(Activity.self, from: data)
@@ -67,7 +58,6 @@
     func getPostActivity() throws -> FormattableActivity {
         let data = try JSONSerialization.data(withJSONObject: testData.getPostEventDictionary())
         let activity = try JSONDecoder().decode(Activity.self, from: data)
->>>>>>> 443fd5b2
         return FormattableActivity(with: activity)
     }
 }