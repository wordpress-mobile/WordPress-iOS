import XCTest
import Nimble
@testable import WordPress

class BlockEditorSettingsServiceTests: XCTestCase {
    let expectationTimeout = TimeInterval(1)
    private let twentytwentyResponseFilename = "get_wp_v2_themes_twentytwenty"
    private let twentytwentyoneResponseFilename = "get_wp_v2_themes_twentytwentyone"
    private let blockSettingsNOTThemeJSONResponseFilename = "wp-block-editor-v1-settings-success-NotThemeJSON"
    private let blockSettingsThemeJSONResponseFilename = "wp-block-editor-v1-settings-success-ThemeJSON"

    private var service: BlockEditorSettingsService!
    private var contextManager: TestContextManager!
    private var context: NSManagedObjectContext!
    var mockRemoteApi: MockWordPressComRestApi!
    var gssOriginalValue: Bool!
    private var blog: Blog!

    override func setUp() {
        contextManager = TestContextManager()
        context = contextManager.mainContext
        mockRemoteApi = MockWordPressComRestApi()
        blog = BlogBuilder(context)
            .with(wordPressVersion: "5.8")
<<<<<<< HEAD
            .withAnAccount()
            .build()
=======
            .with(isHostedAtWPCom: true)
            .build()

>>>>>>> 9c40a3d8
        service = BlockEditorSettingsService(blog: blog, remoteAPI: mockRemoteApi, context: context)
    }

    // MARK: Editor `theme_supports` support
    func testThemeSupportsNewTheme() {
        blog = BlogBuilder(context)
            .with(wordPressVersion: "5.7")
            .with(isHostedAtWPCom: true)
            .build()

        service = BlockEditorSettingsService(blog: blog, remoteAPI: mockRemoteApi, context: context)
        let mockedResponse = mockedData(withFilename: twentytwentyoneResponseFilename)
        let waitExpectation = expectation(description: "Theme should be successfully fetched")
        service.fetchSettings { result in
            switch result {
            case .success(let settings):
                XCTAssertTrue(settings.hasChanges)
                XCTAssertNotNil(settings.blockEditorSettings)
            case .failure:
                XCTFail()
            }
            waitExpectation.fulfill()
        }

        mockRemoteApi.successBlockPassedIn!(mockedResponse, HTTPURLResponse())

        waitForExpectations(timeout: expectationTimeout)
        validateThemeResponse()
        XCTAssertNotNil(self.blog.blockEditorSettings?.checksum)
    }

    func testThemeSupportsThemeChange() {
        blog = BlogBuilder(context)
            .with(wordPressVersion: "5.7")
            .with(isHostedAtWPCom: true)
            .build()

        service = BlockEditorSettingsService(blog: blog, remoteAPI: mockRemoteApi, context: context)

        setData(withFilename: twentytwentyResponseFilename)
        let originalChecksum = blog.blockEditorSettings?.checksum ?? ""

        let mockedResponse = mockedData(withFilename: twentytwentyoneResponseFilename)
        let waitExpectation = expectation(description: "Theme should be successfully fetched")
        service.fetchSettings { result in
            switch result {
            case .success(let settings):
                XCTAssertTrue(settings.hasChanges)
                XCTAssertNotNil(settings.blockEditorSettings)
            case .failure:
                XCTFail()
            }
            waitExpectation.fulfill()
        }

        mockRemoteApi.successBlockPassedIn!(mockedResponse, HTTPURLResponse())

        waitForExpectations(timeout: expectationTimeout)
        validateThemeResponse()
        XCTAssertNotEqual(self.blog.blockEditorSettings?.checksum, originalChecksum)
    }

    func testThemeSupportsThemeIsTheSame() {
        blog = BlogBuilder(context)
            .with(wordPressVersion: "5.7")
            .with(isHostedAtWPCom: true)
            .build()

        service = BlockEditorSettingsService(blog: blog, remoteAPI: mockRemoteApi, context: context)

        setData(withFilename: twentytwentyoneResponseFilename)
        let originalChecksum = blog.blockEditorSettings?.checksum ?? ""
        let mockedResponse = mockedData(withFilename: twentytwentyoneResponseFilename)

        let waitExpectation = expectation(description: "Theme should be successfully fetched")
        service.fetchSettings { result in
            switch result {
            case .success(let settings):
                XCTAssertFalse(settings.hasChanges)
                XCTAssertNotNil(settings.blockEditorSettings)
            case .failure:
                XCTFail()
            }
            waitExpectation.fulfill()
        }
        mockRemoteApi.successBlockPassedIn!(mockedResponse, HTTPURLResponse())

        waitForExpectations(timeout: expectationTimeout)
        validateThemeResponse()
        XCTAssertEqual(self.blog.blockEditorSettings?.checksum, originalChecksum)
    }

    private func validateThemeResponse() {
        let siteID = blog.dotComID ?? 0
        XCTAssertTrue(self.mockRemoteApi.getMethodCalled)
<<<<<<< HEAD
        XCTAssertEqual(self.mockRemoteApi.URLStringPassedIn!, "/wp/v2/sites/\(siteID)/themes")
=======
        XCTAssertEqual(self.mockRemoteApi.URLStringPassedIn!, "/wp/v2/sites/\(blog.dotComID!.intValue)/themes")
>>>>>>> 9c40a3d8
        XCTAssertEqual((self.mockRemoteApi.parametersPassedIn as! [String: String])["status"], "active")
        XCTAssertGreaterThan(self.blog.blockEditorSettings!.colors!.count, 0)
        XCTAssertGreaterThan(self.blog.blockEditorSettings!.gradients!.count, 0)
    }

    // MARK: Editor Global Styles support
    func testFetchBlockEditorSettingsNotThemeJSON() {
        let mockedResponse = mockedData(withFilename: blockSettingsNOTThemeJSONResponseFilename)
        let waitExpectation = expectation(description: "Theme should be successfully fetched")
        service.fetchSettings { result in
            switch result {
            case .success(let settings):
                XCTAssertTrue(settings.hasChanges)
                XCTAssertNotNil(settings.blockEditorSettings)
            case .failure:
                XCTFail()
            }
            waitExpectation.fulfill()
        }

        mockRemoteApi.successBlockPassedIn!(mockedResponse, HTTPURLResponse())

        waitForExpectations(timeout: expectationTimeout)
        validateBlockEditorSettingsResponse(isGlobalStyles: false)
        XCTAssertNotNil(self.blog.blockEditorSettings?.checksum)
    }

    func testFetchBlockEditorSettingsThemeJSON() {
        let mockedResponse = mockedData(withFilename: blockSettingsThemeJSONResponseFilename)
        let waitExpectation = expectation(description: "Theme should be successfully fetched")
        service.fetchSettings { result in
            switch result {
            case .success(let settings):
                XCTAssertTrue(settings.hasChanges)
                XCTAssertNotNil(settings.blockEditorSettings)
            case .failure:
                XCTFail()
            }
            waitExpectation.fulfill()
        }

        mockRemoteApi.successBlockPassedIn!(mockedResponse, HTTPURLResponse())

        waitForExpectations(timeout: expectationTimeout)
        validateBlockEditorSettingsResponse()
        XCTAssertNotNil(self.blog.blockEditorSettings?.checksum)
    }

    func testFetchBlockEditorSettingsThemeJSONChangeFromOldEndpointToNew() {
        setData(withFilename: twentytwentyoneResponseFilename)
        let originalChecksum = blog.blockEditorSettings?.checksum ?? ""

        let mockedResponse = mockedData(withFilename: blockSettingsThemeJSONResponseFilename)
        let waitExpectation = expectation(description: "Theme should be successfully fetched")
        service.fetchSettings { result in
            switch result {
            case .success(let settings):
                XCTAssertTrue(settings.hasChanges)
                XCTAssertNotNil(settings.blockEditorSettings)
            case .failure:
                XCTFail()
            }
            waitExpectation.fulfill()
        }

        mockRemoteApi.successBlockPassedIn!(mockedResponse, HTTPURLResponse())

        waitForExpectations(timeout: expectationTimeout)
        validateBlockEditorSettingsResponse()
        XCTAssertNotNil(self.blog.blockEditorSettings?.checksum)
        XCTAssertNotEqual(self.blog.blockEditorSettings?.checksum, originalChecksum)
    }


    func testFetchBlockEditorSettingsThemeJSONChangeSettings() {
        setData(withFilename: blockSettingsNOTThemeJSONResponseFilename)
        let originalChecksum = blog.blockEditorSettings?.checksum ?? ""

        let mockedResponse = mockedData(withFilename: blockSettingsThemeJSONResponseFilename)
        let waitExpectation = expectation(description: "Theme should be successfully fetched")
        service.fetchSettings { result in
            switch result {
            case .success(let settings):
                XCTAssertTrue(settings.hasChanges)
                XCTAssertNotNil(settings.blockEditorSettings)
            case .failure:
                XCTFail()
            }
            waitExpectation.fulfill()
        }

        mockRemoteApi.successBlockPassedIn!(mockedResponse, HTTPURLResponse())

        waitForExpectations(timeout: expectationTimeout)
        validateBlockEditorSettingsResponse()
        XCTAssertNotNil(self.blog.blockEditorSettings?.checksum)
        XCTAssertNotEqual(self.blog.blockEditorSettings?.checksum, originalChecksum)
    }

    func testFetchBlockEditorSettingsNoChange() {

        setData(withFilename: blockSettingsThemeJSONResponseFilename)
        let originalChecksum = blog.blockEditorSettings?.checksum ?? ""

        let mockedResponse = mockedData(withFilename: blockSettingsThemeJSONResponseFilename)
        let waitExpectation = expectation(description: "Theme should be successfully fetched")
        service.fetchSettings { result in
            switch result {
            case .success(let settings):
                XCTAssertFalse(settings.hasChanges)
                XCTAssertNotNil(settings.blockEditorSettings)
            case .failure:
                XCTFail()
            }
            waitExpectation.fulfill()
        }

        mockRemoteApi.successBlockPassedIn!(mockedResponse, HTTPURLResponse())

        waitForExpectations(timeout: expectationTimeout)
        validateBlockEditorSettingsResponse()
        XCTAssertNotNil(self.blog.blockEditorSettings?.checksum)
        XCTAssertEqual(self.blog.blockEditorSettings?.checksum, originalChecksum)
    }

    func testFetchBlockEditorSettings_OrgSite_NoPlugin() {
        blog = BlogBuilder(context).build()

        let mockedResponse = mockedData(withFilename: blockSettingsNOTThemeJSONResponseFilename)
        let mockOrgRemoteApi = MockWordPressOrgRestApi()
        service = BlockEditorSettingsService(blog: blog, remoteAPI: mockOrgRemoteApi, context: context)

        let waitExpectation = expectation(description: "Theme should be successfully fetched")
        service.fetchSettings { _ in
            waitExpectation.fulfill()
        }

        // The app will call the none-experimental path first but fail because of compatibility reasons
        mockOrgRemoteApi.completionPassedIn!(.failure(NSError(domain: "test", code: 404, userInfo: nil)), HTTPURLResponse())
        // The app will then retry the wp/v2/themes path.
        mockOrgRemoteApi.completionPassedIn!(.success(mockedResponse), HTTPURLResponse())
        waitForExpectations(timeout: expectationTimeout)

        XCTAssertTrue(mockOrgRemoteApi.getMethodCalled)
        XCTAssertEqual(mockOrgRemoteApi.URLStringPassedIn!, "/wp/v2/themes")
        XCTAssertEqual((mockOrgRemoteApi.parametersPassedIn as! [String: String])["status"], "active")
    }

    func testFetchBlockEditorSettings_OrgSite() {
        blog = BlogBuilder(context).build()

        let mockedResponse = mockedData(withFilename: blockSettingsNOTThemeJSONResponseFilename)
        let mockOrgRemoteApi = MockWordPressOrgRestApi()
        service = BlockEditorSettingsService(blog: blog, remoteAPI: mockOrgRemoteApi, context: context)

        let waitExpectation = expectation(description: "Theme should be successfully fetched")
        service.fetchSettings { _ in
            waitExpectation.fulfill()
        }
        mockOrgRemoteApi.completionPassedIn!(.success(mockedResponse), HTTPURLResponse())
        waitForExpectations(timeout: expectationTimeout)

        XCTAssertTrue(mockOrgRemoteApi.getMethodCalled)
        XCTAssertEqual(mockOrgRemoteApi.URLStringPassedIn!, "/wp-block-editor/v1/settings")
        XCTAssertEqual((mockOrgRemoteApi.parametersPassedIn as! [String: String])["context"], "mobile")
    }

    func testFetchBlockEditorSettings_Com5_8Site() {
        blog = BlogBuilder(context)
            .withAnAccount()
            .build()

        service = BlockEditorSettingsService(blog: blog, remoteAPI: mockRemoteApi, context: context)

        let mockedResponse = mockedData(withFilename: blockSettingsNOTThemeJSONResponseFilename)
        let waitExpectation = expectation(description: "Theme should be successfully fetched")
        service.fetchSettings { _ in
            waitExpectation.fulfill()
        }
        mockRemoteApi.successBlockPassedIn!(mockedResponse, HTTPURLResponse())
        waitForExpectations(timeout: expectationTimeout)

        XCTAssertTrue(self.mockRemoteApi.getMethodCalled)
        XCTAssertEqual(self.mockRemoteApi.URLStringPassedIn!, "/wp-block-editor/v1/sites/\(blog.dotComID!.intValue)/settings")
        XCTAssertEqual((self.mockRemoteApi.parametersPassedIn as! [String: String])["context"], "mobile")
    }

    func testFetchBlockEditorSettings_Com5_9Site() {
        let mockedResponse = mockedData(withFilename: blockSettingsNOTThemeJSONResponseFilename)
        let waitExpectation = expectation(description: "Theme should be successfully fetched")
        service.fetchSettings { _ in
            waitExpectation.fulfill()
        }
        mockRemoteApi.successBlockPassedIn!(mockedResponse, HTTPURLResponse())
        waitForExpectations(timeout: expectationTimeout)

        XCTAssertTrue(self.mockRemoteApi.getMethodCalled)
        XCTAssertEqual(self.mockRemoteApi.URLStringPassedIn!, "/wp-block-editor/v1/sites/\(blog.dotComID!.intValue)/settings")
        XCTAssertEqual((self.mockRemoteApi.parametersPassedIn as! [String: String])["context"], "mobile")
    }

    private func validateBlockEditorSettingsResponse(isGlobalStyles: Bool = true) {
        XCTAssertTrue(self.mockRemoteApi.getMethodCalled)
        XCTAssertEqual(self.mockRemoteApi.URLStringPassedIn!, "/wp-block-editor/v1/sites/\(blog.dotComID!.intValue)/settings")
        XCTAssertEqual((self.mockRemoteApi.parametersPassedIn as! [String: String])["context"], "mobile")

        if isGlobalStyles {
            XCTAssertNotNil(self.blog.blockEditorSettings?.rawStyles)
            XCTAssertNotNil(self.blog.blockEditorSettings?.rawFeatures)
        } else {
            XCTAssertNil(self.blog.blockEditorSettings?.rawStyles)
        }

        guard let blockEditorSettings = blog.blockEditorSettings else {
            XCTFail("Block editor settings should exist on the blog at this point")
            return
        }

        guard let colors = blockEditorSettings.colors else {
            XCTFail("Block editor colors should exist at this point")
            return
        }
        XCTAssertGreaterThan(colors.count, 0)

        guard let gradients = blockEditorSettings.gradients else {
            XCTFail("Block editor gradients should exist at this point")
            return
        }
        XCTAssertGreaterThan(gradients.count, 0)
    }
}

extension BlockEditorSettingsServiceTests {

    func mockedData(withFilename filename: String) -> AnyObject {
        let json = Bundle(for: BlockEditorSettingsServiceTests.self).url(forResource: filename, withExtension: "json")!
        let data = try! Data(contentsOf: json)
        return try! JSONSerialization.jsonObject(with: data, options: .allowFragments) as AnyObject
    }

    func setData(withFilename filename: String) {
        let waitExpectation = expectation(description: "Theme should be successfully fetched")
        let mockedResponse = mockedData(withFilename: filename)
        service.fetchSettings { _ in
            waitExpectation.fulfill()
        }
        mockRemoteApi.successBlockPassedIn!(mockedResponse, HTTPURLResponse())
        waitForExpectations(timeout: expectationTimeout)
    }
}<|MERGE_RESOLUTION|>--- conflicted
+++ resolved
@@ -22,14 +22,8 @@
         mockRemoteApi = MockWordPressComRestApi()
         blog = BlogBuilder(context)
             .with(wordPressVersion: "5.8")
-<<<<<<< HEAD
             .withAnAccount()
             .build()
-=======
-            .with(isHostedAtWPCom: true)
-            .build()
-
->>>>>>> 9c40a3d8
         service = BlockEditorSettingsService(blog: blog, remoteAPI: mockRemoteApi, context: context)
     }
 
@@ -125,11 +119,7 @@
     private func validateThemeResponse() {
         let siteID = blog.dotComID ?? 0
         XCTAssertTrue(self.mockRemoteApi.getMethodCalled)
-<<<<<<< HEAD
         XCTAssertEqual(self.mockRemoteApi.URLStringPassedIn!, "/wp/v2/sites/\(siteID)/themes")
-=======
-        XCTAssertEqual(self.mockRemoteApi.URLStringPassedIn!, "/wp/v2/sites/\(blog.dotComID!.intValue)/themes")
->>>>>>> 9c40a3d8
         XCTAssertEqual((self.mockRemoteApi.parametersPassedIn as! [String: String])["status"], "active")
         XCTAssertGreaterThan(self.blog.blockEditorSettings!.colors!.count, 0)
         XCTAssertGreaterThan(self.blog.blockEditorSettings!.gradients!.count, 0)
