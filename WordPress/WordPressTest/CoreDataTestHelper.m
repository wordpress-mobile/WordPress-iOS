#import "CoreDataTestHelper.h"
#import "WordPressAppDelegate.h"
#import <objc/runtime.h>
#import "ContextManager.h"
#import "AsyncTestHelper.h"

@interface ContextManager (TestHelper)

@property (nonatomic, strong) NSManagedObjectContext *rootContext;
@property (nonatomic, strong) NSManagedObjectContext *mainContext;
@property (nonatomic, strong) NSPersistentStoreCoordinator *persistentStoreCoordinator;

@end

@interface CoreDataTestHelper ()

@property (nonatomic, strong) NSManagedObjectModel *managedObjectModel;

@end

@implementation CoreDataTestHelper

+ (instancetype)sharedHelper {
    static CoreDataTestHelper *_sharedHelper = nil;
    static dispatch_once_t oncePredicate;
    dispatch_once(&oncePredicate, ^{
        _sharedHelper = [[self alloc] init];
    });

    return _sharedHelper;
}

- (void)setModelName:(NSString *)modelName {
    _managedObjectModel = [self modelWithName:modelName];
    [ContextManager sharedInstance].rootContext = nil;
    [ContextManager sharedInstance].mainContext = nil;
    [ContextManager sharedInstance].persistentStoreCoordinator = nil;
}

- (NSManagedObjectModel *)modelWithName:(NSString *)modelName {
    NSURL *modelURL = [NSURL fileURLWithPath:[[NSBundle mainBundle] pathForResource:modelName ofType:@"mom" inDirectory:@"WordPress.momd"]];
    return [[NSManagedObjectModel alloc] initWithContentsOfURL:modelURL];
}

- (NSManagedObject *)insertEntityIntoMainContextWithName:(NSString *)entityName {
    return [NSEntityDescription insertNewObjectForEntityForName:entityName inManagedObjectContext:[ContextManager sharedInstance].mainContext];
}

<<<<<<< HEAD
=======
- (NSManagedObject *)insertEntityWithName:(NSString *)entityName intoContext:(NSManagedObjectContext*)context {
    return [NSEntityDescription insertNewObjectForEntityForName:entityName inManagedObjectContext:context];
}

>>>>>>> f51bcb48
- (NSArray *)allObjectsInMainContextForEntityName:(NSString *)entityName {
    NSFetchRequest *request = [NSFetchRequest fetchRequestWithEntityName:entityName];
    return [[ContextManager sharedInstance].mainContext executeFetchRequest:request error:nil];
}

<<<<<<< HEAD
- (void)reset {
	NSManagedObjectContext *context = [[ContextManager sharedInstance] mainContext];
	NSPersistentStoreCoordinator *coordinator = [[ContextManager sharedInstance] persistentStoreCoordinator];
	
	[context lock];
    [context reset];
	
	NSError *error = nil;
	for (NSPersistentStore *store in coordinator.persistentStores) {
		BOOL success = [coordinator removePersistentStore:store error:&error];
		NSAssert(success, @"Error removing PSC: %@", error);
	}
	
    [coordinator addPersistentStoreWithType:NSInMemoryStoreType configuration:nil URL:nil options:nil error:&error];
	NSAssert(error == nil, @"Error adding PSC: %@", error);
	
	[context unlock];
=======
- (NSArray *)allObjectsInContext:(NSManagedObjectContext *)context forEntityName:(NSString *)entityName {
    NSFetchRequest *request = [NSFetchRequest fetchRequestWithEntityName:entityName];
    return [context executeFetchRequest:request error:nil];
}

- (void)reset {
    [[ContextManager sharedInstance].rootContext reset];
    [ContextManager sharedInstance].rootContext = nil;
    [[ContextManager sharedInstance].mainContext reset];
    [ContextManager sharedInstance].mainContext = nil;
    [ContextManager sharedInstance].persistentStoreCoordinator = nil;
    
    [[NSNotificationCenter defaultCenter] removeObserver:[ContextManager sharedInstance]];
    
    [[NSFileManager defaultManager] removeItemAtURL:[ContextManager storeURL] error:nil];
    return;
>>>>>>> f51bcb48
}

- (NSManagedObjectModel *)managedObjectModel {
    if (!_managedObjectModel) {
        NSURL *modelURL = [NSURL fileURLWithPath:[[NSBundle mainBundle] pathForResource:@"WordPress" ofType:@"momd"]];
        _managedObjectModel = [[NSManagedObjectModel alloc] initWithContentsOfURL:modelURL];
    }
    return _managedObjectModel;
}

@end

@implementation ContextManager (TestHelper)

<<<<<<< HEAD
=======
@dynamic mainContext, rootContext;

>>>>>>> f51bcb48
static void *const testPSCKey = "testPSCKey";

@dynamic mainContext;

#pragma mark - Override persistent store coordinator

- (NSPersistentStoreCoordinator *)persistentStoreCoordinator {
    id psc = objc_getAssociatedObject(self, testPSCKey);
    if (psc) {
        return psc;
    }
    
    psc = [[NSPersistentStoreCoordinator alloc] initWithManagedObjectModel:[[ContextManager sharedInstance] managedObjectModel]];
    NSError *error;
    NSPersistentStore *store = [psc addPersistentStoreWithType:NSInMemoryStoreType configuration:nil URL:nil options:nil error:&error];
    NSAssert(store != nil, @"Can't initialize core data storage");
    
    objc_setAssociatedObject([ContextManager sharedInstance], testPSCKey, psc, OBJC_ASSOCIATION_RETAIN);
    
    return psc;
}

- (void)setPersistentStoreCoordinator:(NSPersistentStoreCoordinator *)persistentStoreCoordinator {
    objc_setAssociatedObject(self, testPSCKey, persistentStoreCoordinator, OBJC_ASSOCIATION_RETAIN);
}

<<<<<<< HEAD
=======
+ (NSURL *)storeURL {
    return [NSURL fileURLWithPath:[[NSSearchPathForDirectoriesInDomains(NSDocumentDirectory, NSUserDomainMask, YES) lastObject] stringByAppendingPathComponent:@"WordPressTest.sqlite"]];
}


#pragma mark - Swizzle save methods

+ (void)load {
    Method originalSaveChangesInRootContext = class_getInstanceMethod([ContextManager class], @selector(saveChangesInRootContext:));
    Method testSaveChangesInRootContext = class_getInstanceMethod([ContextManager class], @selector(testSaveChangesInRootContext:));
    method_exchangeImplementations(originalSaveChangesInRootContext, testSaveChangesInRootContext);
}

- (void)testSaveChangesInRootContext:(NSNotification *)notification {
    NSManagedObjectContext *context = [[ContextManager sharedInstance] rootContext];
    [context performBlockAndWait:^{
        [context save:nil];
    }];

    if (ATHSemaphore) {
        ATHNotify();
    } else {
        NSLog(@"No semaphore present for notify");
    }
}

>>>>>>> f51bcb48
@end<|MERGE_RESOLUTION|>--- conflicted
+++ resolved
@@ -46,37 +46,15 @@
     return [NSEntityDescription insertNewObjectForEntityForName:entityName inManagedObjectContext:[ContextManager sharedInstance].mainContext];
 }
 
-<<<<<<< HEAD
-=======
 - (NSManagedObject *)insertEntityWithName:(NSString *)entityName intoContext:(NSManagedObjectContext*)context {
     return [NSEntityDescription insertNewObjectForEntityForName:entityName inManagedObjectContext:context];
 }
 
->>>>>>> f51bcb48
 - (NSArray *)allObjectsInMainContextForEntityName:(NSString *)entityName {
     NSFetchRequest *request = [NSFetchRequest fetchRequestWithEntityName:entityName];
     return [[ContextManager sharedInstance].mainContext executeFetchRequest:request error:nil];
 }
 
-<<<<<<< HEAD
-- (void)reset {
-	NSManagedObjectContext *context = [[ContextManager sharedInstance] mainContext];
-	NSPersistentStoreCoordinator *coordinator = [[ContextManager sharedInstance] persistentStoreCoordinator];
-	
-	[context lock];
-    [context reset];
-	
-	NSError *error = nil;
-	for (NSPersistentStore *store in coordinator.persistentStores) {
-		BOOL success = [coordinator removePersistentStore:store error:&error];
-		NSAssert(success, @"Error removing PSC: %@", error);
-	}
-	
-    [coordinator addPersistentStoreWithType:NSInMemoryStoreType configuration:nil URL:nil options:nil error:&error];
-	NSAssert(error == nil, @"Error adding PSC: %@", error);
-	
-	[context unlock];
-=======
 - (NSArray *)allObjectsInContext:(NSManagedObjectContext *)context forEntityName:(NSString *)entityName {
     NSFetchRequest *request = [NSFetchRequest fetchRequestWithEntityName:entityName];
     return [context executeFetchRequest:request error:nil];
@@ -92,8 +70,6 @@
     [[NSNotificationCenter defaultCenter] removeObserver:[ContextManager sharedInstance]];
     
     [[NSFileManager defaultManager] removeItemAtURL:[ContextManager storeURL] error:nil];
-    return;
->>>>>>> f51bcb48
 }
 
 - (NSManagedObjectModel *)managedObjectModel {
@@ -108,14 +84,10 @@
 
 @implementation ContextManager (TestHelper)
 
-<<<<<<< HEAD
-=======
-@dynamic mainContext, rootContext;
+@dynamic mainContext;
+@dynamic rootContext;
 
->>>>>>> f51bcb48
 static void *const testPSCKey = "testPSCKey";
-
-@dynamic mainContext;
 
 #pragma mark - Override persistent store coordinator
 
@@ -139,8 +111,6 @@
     objc_setAssociatedObject(self, testPSCKey, persistentStoreCoordinator, OBJC_ASSOCIATION_RETAIN);
 }
 
-<<<<<<< HEAD
-=======
 + (NSURL *)storeURL {
     return [NSURL fileURLWithPath:[[NSSearchPathForDirectoriesInDomains(NSDocumentDirectory, NSUserDomainMask, YES) lastObject] stringByAppendingPathComponent:@"WordPressTest.sqlite"]];
 }
@@ -167,5 +137,4 @@
     }
 }
 
->>>>>>> f51bcb48
 @end