--- conflicted
+++ resolved
@@ -17,12 +17,7 @@
     override func setUp() {
         super.setUp()
 
-<<<<<<< HEAD
-        contextManager = ContextManagerMock()
         contextManager.useAsSharedInstance(untilTestFinished: self)
-=======
-        contextManager.setUpAsSharedInstance()
->>>>>>> a6696d8b
         context = contextManager.newDerivedContext()
         blog = BlogBuilder(context).build()
     }
@@ -30,11 +25,6 @@
     override func tearDown() {
         QuickStartTourGuide.shared.remove(from: blog)
         context = nil
-<<<<<<< HEAD
-        contextManager = nil
-=======
-        contextManager.tearDown()
->>>>>>> a6696d8b
         blog = nil
         super.tearDown()
     }
