import XCTest
import OHHTTPStubs
@testable import WordPress

class MediaRequestAuthenticatorTests: CoreDataTestCase {
    override func setUp() {
        super.setUp()

<<<<<<< HEAD
        contextManager.setUpAsSharedInstance()
    }

    override func tearDown() {
        contextManager.tearDown()
=======
        contextManager = ContextManagerMock()
        contextManager.useAsSharedInstance(untilTestFinished: self)
        context = contextManager.mainContext
    }

    override func tearDown() {
        contextManager = nil
        context = nil
>>>>>>> ef661aeb

        super.tearDown()
    }

    // MARK: - Utility

    func setupAccount(username: String, authToken: String) {
        let account = ModelTestHelper.insertAccount(context: mainContext)
        account.uuid = UUID().uuidString
        account.userID = NSNumber(value: 156)
        account.username = username
        account.authToken = authToken
        contextManager.saveContextAndWait(mainContext)
        AccountService(managedObjectContext: mainContext).setDefaultWordPressComAccount(account)
    }

    fileprivate func stubResponse(forEndpoint endpoint: String, responseFilename filename: String) {
        stub(condition: { request in
            return (request.url!.absoluteString as NSString).contains(endpoint) && request.httpMethod! == "GET"
        }) { _ in
            let stubPath = OHPathForFile(filename, type(of: self))
            return fixture(filePath: stubPath!, headers: ["Content-Type": "application/json"])
        }
    }

    // MARK: - Tests

    func testPublicSiteAuthentication() {
        let url = URL(string: "http://www.wordpress.com")!
        let authenticator = MediaRequestAuthenticator()

        authenticator.authenticatedRequest(
            for: url,
            from: .publicSite,
            onComplete: { request in
                let hasAuthorizationHeader = request.allHTTPHeaderFields?.contains(where: { $0.key == "Authorization" }) ?? false

                XCTAssertFalse(hasAuthorizationHeader)
                XCTAssertEqual(request.url, url)
        }) { error in
            XCTFail("This should not be called")
        }
    }

    func testPublicWPComSiteAuthentication() {
        let url = URL(string: "http://www.wordpress.com")!
        let authenticator = MediaRequestAuthenticator()

        authenticator.authenticatedRequest(
            for: url,
            from: .publicSite,
            onComplete: { request in
                let hasAuthorizationHeader = request.allHTTPHeaderFields?.contains(where: { $0.key == "Authorization" }) ?? false

                XCTAssertFalse(hasAuthorizationHeader)
                XCTAssertEqual(request.url, url)
        }) { error in
            XCTFail("This should not be called")
        }
    }

    /// This test only checks that the resulting URL is the origina URL for now.  There's no special authentication
    /// logic within `MediaRequestAuthenticator` for this case.
    ///
    /// - TODO: consider bringing self-hosted private authentication logic into MediaRequestAuthenticator.
    ///
    func testPrivateSelfHostedSiteAuthentication() {
        let url = URL(string: "http://www.wordpress.com")!
        let authenticator = MediaRequestAuthenticator()

        authenticator.authenticatedRequest(
            for: url,
            from: .publicSite,
            onComplete: { request in
                let hasAuthorizationHeader = request.allHTTPHeaderFields?.contains(where: { $0.key == "Authorization" }) ?? false

                XCTAssertFalse(hasAuthorizationHeader)
                XCTAssertEqual(request.url, url)
        }) { error in
            XCTFail("This should not be called")
        }
    }

    func testPrivateWPComSiteAuthentication() {
        let authToken = "letMeIn!"
        let url = URL(string: "http://www.wordpress.com")!
        let expectedURL = URL(string: "https://www.wordpress.com")!
        let authenticator = MediaRequestAuthenticator()

        authenticator.authenticatedRequest(
            for: url,
            from: .privateWPComSite(authToken: authToken),
            onComplete: { request in
                let hasAuthorizationHeader = request.allHTTPHeaderFields?.contains(where: {
                    $0.key == "Authorization" && $0.value == "Bearer \(authToken)"
                }) ?? false

                XCTAssertTrue(hasAuthorizationHeader)
                XCTAssertEqual(request.url, expectedURL)
        }) { error in
            XCTFail("This should not be called")
        }
    }

    func testPrivateAtomicWPComSiteAuthentication() {
        let username = "demouser"
        let authToken = "letMeIn!"
        let siteID = 15567
        let url = URL(string: "http://www.wordpress.com")!
        let expectedURL = URL(string: "https://www.wordpress.com")!
        let expectation = self.expectation(description: "Completion closure called")

        setupAccount(username: username, authToken: authToken)

        let endpoint = "sites/\(siteID)/atomic-auth-proxy/read-access-cookies"
        stubResponse(forEndpoint: endpoint, responseFilename: "atomic-get-authentication-cookie-success.json")

        let authenticator = MediaRequestAuthenticator()

        authenticator.authenticatedRequest(
            for: url,
            from: .privateAtomicWPComSite(siteID: siteID, username: username, authToken: authToken),
            onComplete: { request in
                expectation.fulfill()

                let hasAuthorizationHeader = request.allHTTPHeaderFields?.contains(where: {
                    $0.key == "Authorization" && $0.value == "Bearer \(authToken)"
                }) ?? false

                XCTAssertTrue(hasAuthorizationHeader)
                XCTAssertEqual(request.url, expectedURL)
        }) { error in
            XCTFail("This should not be called")
        }

        waitForExpectations(timeout: 0.5)
    }
}<|MERGE_RESOLUTION|>--- conflicted
+++ resolved
@@ -6,24 +6,7 @@
     override func setUp() {
         super.setUp()
 
-<<<<<<< HEAD
-        contextManager.setUpAsSharedInstance()
-    }
-
-    override func tearDown() {
-        contextManager.tearDown()
-=======
-        contextManager = ContextManagerMock()
         contextManager.useAsSharedInstance(untilTestFinished: self)
-        context = contextManager.mainContext
-    }
-
-    override func tearDown() {
-        contextManager = nil
-        context = nil
->>>>>>> ef661aeb
-
-        super.tearDown()
     }
 
     // MARK: - Utility
