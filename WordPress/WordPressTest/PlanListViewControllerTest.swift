--- conflicted
+++ resolved
@@ -29,14 +29,8 @@
     // MARK: - PlanListViewModel tests
 
     func testPlanImageWhenActivePlanSet() {
-<<<<<<< HEAD
         let model = PlanListViewModel.Ready((siteID: 123, activePlan: defaultPlans[1], availablePlans: plansWithPrices))
-        let presenter = MockImmuTablePresenter()
-        let tableViewModel = model.tableViewModelWithPresenter(presenter)
-=======
-        let model = PlanListViewModel.Ready((activePlan: defaultPlans[1], availablePlans: plansWithPrices))
         let tableViewModel = model.tableViewModelWithPresenter(nil, planService: nil)
->>>>>>> 55befcd5
         let freeRow = tableViewModel.planRowAtIndex(0)
         let premiumRow = tableViewModel.planRowAtIndex(1)
         let businessRow = tableViewModel.planRowAtIndex(2)
