--- conflicted
+++ resolved
@@ -8,11 +8,7 @@
 class PostBuilder {
     private let post: Post
 
-<<<<<<< HEAD
-    init(_ context: NSManagedObjectContext = PostBuilder.setUpInMemoryManagedObjectContext(), blog: Blog? = nil, canBlaze: Bool = false) {
-=======
-    init(_ context: NSManagedObjectContext, blog: Blog? = nil) {
->>>>>>> 901e6bf5
+    init(_ context: NSManagedObjectContext, blog: Blog? = nil, canBlaze: Bool = false) {
         post = NSEntityDescription.insertNewObject(forEntityName: Post.entityName(), into: context) as! Post
 
         // Non-null Core Data properties
