--- conflicted
+++ resolved
@@ -364,7 +364,6 @@
         XCTAssertEqual(postCell.statusLabel.textColor, UIColor.warning)
     }
 
-<<<<<<< HEAD
     func testShowsFailedMessageWhenAttemptToAutoUploadADraft() {
         let post = PostBuilder(context).drafted().with(remoteStatus: .failed).with(autoUploadAttemptsCount: 2).build()
 
@@ -383,7 +382,6 @@
         expect(self.postCell.statusLabel.textColor).to(equal(UIColor.error))
     }
 
-=======
     func testMessageWhenPostIsArevision() {
         let post = PostBuilder(context).revision().with(remoteStatus: .failed).with(remoteStatus: .local).build()
 
@@ -393,7 +391,6 @@
         expect(self.postCell.statusLabel.textColor).to(equal(UIColor.warning))
     }
 
->>>>>>> 629b23db
     private func postCellFromNib() -> PostCardCell {
         let bundle = Bundle(for: PostCardCell.self)
         guard let postCell = bundle.loadNibNamed("PostCardCell", owner: nil)?.first as? PostCardCell else {
@@ -413,4 +410,4 @@
         calledWithPost = postCardStatusViewModel.post
         calledWithView = view
     }
-}+}
