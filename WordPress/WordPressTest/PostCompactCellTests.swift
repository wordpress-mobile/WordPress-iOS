import UIKit
import XCTest

@testable import WordPress

class PostCompactCellTests: CoreDataTestCase {

    var postCell: PostCompactCell!

    override func setUp() {
        postCell = postCellFromNib()
    }

    func testShowImageWhenAvailable() {
        let post = PostBuilder(mainContext).withImage().build()

        postCell.configure(with: post)

        XCTAssertFalse(postCell.featuredImageView.isHidden)
    }

    func testHideImageWhenNotAvailable() {
        let post = PostBuilder(mainContext).build()

        postCell.configure(with: post)

        XCTAssertTrue(postCell.featuredImageView.isHidden)
    }

    func testShowPostTitle() {
        let post = PostBuilder(mainContext).with(title: "Foo bar").build()

        postCell.configure(with: post)

        XCTAssertEqual(postCell.titleLabel.text, "Foo bar")
    }

    func testShowDate() {
        let post = PostBuilder(mainContext).with(remoteStatus: .sync)
            .with(dateCreated: Date()).build()

        postCell.configure(with: post)

        XCTAssertEqual(postCell.timestampLabel.text, "now")
    }

<<<<<<< HEAD
=======
    func testMoreAction() {
        let postActionSheetDelegateMock = PostActionSheetDelegateMock()
        let post = PostBuilder(mainContext).published().build()
        postCell.configure(with: post)
        postCell.setActionSheetDelegate(postActionSheetDelegateMock)

        postCell.menuButton.sendActions(for: .touchUpInside)

        XCTAssertEqual(postActionSheetDelegateMock.calledWithPost, post)
        XCTAssertEqual(postActionSheetDelegateMock.calledWithView, postCell.menuButton)
    }

>>>>>>> 901e6bf5
    func testStatusAndBadgeLabels() {
        let post = PostBuilder(mainContext).with(remoteStatus: .sync)
            .with(dateCreated: Date()).is(sticked: true).build()

        postCell.configure(with: post)

        XCTAssertEqual(postCell.badgesLabel.text, "Sticky")
    }

    func testHideBadgesWhenEmpty() {
        let post = PostBuilder(mainContext).build()

        postCell.configure(with: post)

        XCTAssertEqual(postCell.badgesLabel.text, "Uploading post...")
        XCTAssertFalse(postCell.badgesLabel.isHidden)
    }

    func testShowBadgesWhenNotEmpty() {
        let post = PostBuilder(mainContext)
            .with(remoteStatus: .sync)
            .build()

        postCell.configure(with: post)

        XCTAssertEqual(postCell.badgesLabel.text, "")
        XCTAssertTrue(postCell.badgesLabel.isHidden)
    }

    func testShowProgressView() {
        let post = PostBuilder(mainContext)
            .with(remoteStatus: .pushing)
            .published().build()

        postCell.configure(with: post)

        XCTAssertFalse(postCell.progressView.isHidden)
    }

    func testHideProgressView() {
        let post = PostBuilder(mainContext)
            .with(remoteStatus: .sync)
            .published().build()

        postCell.configure(with: post)

        XCTAssertTrue(postCell.progressView.isHidden)
    }

    func testShowsWarningMessageForFailedPublishedPosts() {
        // Given
        let post = PostBuilder(mainContext).published().with(remoteStatus: .failed).confirmedAutoUpload().build()

        // When
        postCell.configure(with: post)

        // Then
        XCTAssertEqual(postCell.badgesLabel.text, i18n("We'll publish the post when your device is back online."))
        XCTAssertEqual(postCell.badgesLabel.textColor, UIColor.warning)
    }

    private func postCellFromNib() -> PostCompactCell {
        let bundle = Bundle(for: PostCompactCell.self)
        guard let postCell = bundle.loadNibNamed("PostCompactCell", owner: nil)?.first as? PostCompactCell else {
            fatalError("PostCompactCell does not exist")
        }

        return postCell
    }

}<|MERGE_RESOLUTION|>--- conflicted
+++ resolved
@@ -44,21 +44,6 @@
         XCTAssertEqual(postCell.timestampLabel.text, "now")
     }
 
-<<<<<<< HEAD
-=======
-    func testMoreAction() {
-        let postActionSheetDelegateMock = PostActionSheetDelegateMock()
-        let post = PostBuilder(mainContext).published().build()
-        postCell.configure(with: post)
-        postCell.setActionSheetDelegate(postActionSheetDelegateMock)
-
-        postCell.menuButton.sendActions(for: .touchUpInside)
-
-        XCTAssertEqual(postActionSheetDelegateMock.calledWithPost, post)
-        XCTAssertEqual(postActionSheetDelegateMock.calledWithView, postCell.menuButton)
-    }
-
->>>>>>> 901e6bf5
     func testStatusAndBadgeLabels() {
         let post = PostBuilder(mainContext).with(remoteStatus: .sync)
             .with(dateCreated: Date()).is(sticked: true).build()
