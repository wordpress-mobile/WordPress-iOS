
import Foundation
import Nimble
@testable import WordPress

/// Tests common and WPCom-only PostService behavior.
///
/// - SeeAlso: PostServiceSelfHostedTests
///
class PostServiceWPComTests: CoreDataTestCase {

    private var remoteMock: PostServiceRESTMock!
    private var service: PostService!

    private let impossibleFailureBlock: (Error?) -> Void = { _ in
        assertionFailure("This shouldn't happen.")
    }

    override func setUp() {
        super.setUp()

<<<<<<< HEAD
        contextManager.setUpAsSharedInstance()
=======
        contextManager = ContextManagerMock()
        contextManager.useAsSharedInstance(untilTestFinished: self)
>>>>>>> ef661aeb

        remoteMock = PostServiceRESTMock()

        let remoteFactory = PostServiceRemoteFactoryMock()
        remoteFactory.remoteToReturn = remoteMock
        service = PostService(managedObjectContext: mainContext, postServiceRemoteFactory: remoteFactory)
    }

    override func tearDown() {
        super.tearDown()

        service = nil
        remoteMock = nil
    }

    func testGettingANewPostFromTheAPIWillSetTheStatusAfterSyncProperty() {
        // Arrange
        let blog = BlogBuilder(mainContext).build()
        remoteMock.remotePostToReturnOnGetPostWithID = createRemotePost(.scheduled)

        // Act
        var post: AbstractPost?
        waitUntil(timeout: DispatchTimeInterval.seconds(3)) { done in
            self.service.getPostWithID(123, for: blog, success: { postFromAPI in
                post = postFromAPI
                done()
            }, failure: self.impossibleFailureBlock)
        }

        // Assert
        expect(post).notTo(beNil())
        expect(post?.status).to(equal(.scheduled))
        expect(post?.statusAfterSync).to(equal(.scheduled))
        expect(post?.status).to(equal(post?.statusAfterSync))
    }

    func testSyncingPostsWillSetTheStatusAfterSyncProperty() {
        // Arrange
        let blog = BlogBuilder(mainContext).build()
        remoteMock.remotePostsToReturnOnSyncPostsOfType =
            [createRemotePost(.scheduled), createRemotePost(.publishPrivate)]

        // Act
        var posts: [AbstractPost]?
        waitUntil(timeout: DispatchTimeInterval.seconds(3)) { done in
            self.service.syncPosts(ofType: .any, for: blog, success: { postsFromAPI in
                posts = postsFromAPI
                done()
            }, failure: self.impossibleFailureBlock)
        }

        // Assert
        let expectedStatuses: [BasePost.Status] = [.publishPrivate, .scheduled]

        expect(posts).to(haveCount(2))
        posts?.forEach { post in
            expect(expectedStatuses as NMBContainer).to(contain(post.status))
            expect(expectedStatuses as NMBContainer).to(contain(post.statusAfterSync))
            expect(post.status).to(equal(post.statusAfterSync))
        }
    }

    func testUpdatingAPostWillUpdateItsStatusAfterSyncProperty() {
        // Arrange
        let post = PostBuilder(mainContext).with(statusAfterSync: .publish).drafted().withRemote().build()
        try! mainContext.save()

        let remotePost = createRemotePost(.draft)
        remoteMock.remotePostToReturnOnUpdatePost = remotePost

        // Act
        var postFromAPI: AbstractPost?
        waitUntil(timeout: DispatchTimeInterval.seconds(3)) { done in
            self.service.uploadPost(post, success: { aPost in
                postFromAPI = aPost
                done()
            }, failure: self.impossibleFailureBlock)
        }

        // Assert
        expect(postFromAPI).notTo(beNil())

        // Refetch from DB to make sure we're getting the updated data.
        let postFromDB = mainContext.object(with: postFromAPI!.objectID) as! AbstractPost
        // .draft is the status because it's what the returned RemotePost has
        expect(postFromDB.statusAfterSync).to(equal(.draft))
        expect(postFromDB.status).to(equal(.draft))
    }

    func testTrashingAPostWillUpdateItsRevisionStatusAfterSyncProperty() {
        // Arrange
        let post = PostBuilder(mainContext).with(statusAfterSync: .publish).withRemote().build()
        let revision = post.createRevision()
        try! mainContext.save()

        let remotePost = createRemotePost(.trash)
        remoteMock.remotePostToReturnOnTrashPost = remotePost

        // Act
        waitUntil(timeout: DispatchTimeInterval.seconds(3)) { done in
         self.service.trashPost(post, success: {
             done()
         }, failure: self.impossibleFailureBlock)
        }

        // Assert
        expect(post.statusAfterSync).to(equal(.trash))
        expect(post.status).to(equal(.trash))
        expect(revision.statusAfterSync).to(equal(.trash))
        expect(revision.status).to(equal(.trash))
     }

    func testAutoSavingALocalDraftWillCallTheCreateEndpointInstead() {
        // Arrange
        let post = PostBuilder(mainContext).drafted().with(remoteStatus: .local).build()
        try! mainContext.save()

        remoteMock.remotePostToReturnOnCreatePost = createRemotePost(.draft)

        // Act
        waitUntil(timeout: DispatchTimeInterval.seconds(3)) { done in
            self.service.autoSave(post, success: { _, _ in
                done()
            }, failure: self.impossibleFailureBlock)
        }

        // Assert
        expect(self.remoteMock.invocationsCountOfCreatePost).to(equal(1))
        expect(post.remoteStatus).to(equal(.sync))
    }

    func testAutoSavingADraftWillCallTheUpdateEndpointInstead() {
        // Arrange
        let post = PostBuilder(mainContext).with(statusAfterSync: .draft).drafted().withRemote().build()
        try! mainContext.save()

        let remotePost = createRemotePost(.draft)
        remoteMock.remotePostToReturnOnUpdatePost = remotePost
        remoteMock.remotePostToReturnOnGetPostWithID = remotePost

        // Act
        waitUntil(timeout: DispatchTimeInterval.seconds(3)) { done in
            self.service.autoSave(post, success: { _, _ in
                done()
            }, failure: self.impossibleFailureBlock)
        }

        // Assert
        expect(self.remoteMock.invocationsCountOfUpdate).to(equal(1))
        expect(post.remoteStatus).to(equal(.sync))
    }

    /// Local drafts with `.published` status will be created on the server as a `.draft`.
    func testAutoSavingALocallyPublishedDraftWillCreateThePostAsADraft() {
        // Arrange
        let post = PostBuilder(mainContext).published().with(remoteStatus: .local).build()
        try! mainContext.save()

        remoteMock.remotePostToReturnOnCreatePost = createRemotePost(.draft)

        // Act
        waitUntil(timeout: DispatchTimeInterval.seconds(3)) { done in
            self.service.autoSave(post, success: { _, _ in
                done()
            }, failure: self.impossibleFailureBlock)
        }

        // Assert
        expect(self.remoteMock.invocationsCountOfCreatePost).to(equal(1))
        expect(post.remoteStatus).to(equal(.sync))
    }

    /// Local drafts with `.trash` status will not be automatically created on the server.
    func testAutoSavingALocallyTrashedPostWillFail() {
        // Arrange
        let post = PostBuilder(mainContext).trashed().with(remoteStatus: .local).build()
        try! mainContext.save()

        // Act
        var failureBlockCalled = false
        waitUntil(timeout: DispatchTimeInterval.seconds(2)) { done in
            self.service.autoSave(post, success: { _, _ in
                done()
            }, failure: { _ in
                failureBlockCalled = true
                done()
            })
        }

        // Assert
        expect(failureBlockCalled).to(beTrue())
    }

    func testAutoSavingAnExistingPostWillCallTheAutoSaveEndpoint() {
        // Arrange
        let post = PostBuilder(mainContext).published().withRemote().with(remoteStatus: .sync).build()
        try! mainContext.save()

        remoteMock.autoSaveStubbedBehavior = .success(createRemotePost(.publish))

        // Act
        waitUntil(timeout: DispatchTimeInterval.seconds(3)) { done in
            self.service.autoSave(post, success: { _, _ in
                done()
            }, failure: self.impossibleFailureBlock)
        }

        // Assert
        expect(self.remoteMock.invocationsCountOfAutoSave).to(equal(1))
        expect(post.remoteStatus).to(equal(.autoSaved))
    }

    func testAnAutoSaveFailureWillSetTheRemoteStatusToFailed() {
        // Arrange
        let post = PostBuilder(mainContext).published().withRemote().with(remoteStatus: .sync).build()
        try! mainContext.save()

        remoteMock.autoSaveStubbedBehavior = .fail

        // Act
        waitUntil(timeout: DispatchTimeInterval.seconds(2)) { done in
            self.service.autoSave(post, success: { _, _ in
                done()
            }, failure: { _ in
                done()
            })
        }

        // Assert
        expect(self.remoteMock.invocationsCountOfAutoSave).to(equal(1))
        expect(post.remoteStatus).to(equal(.failed))
    }

    func testFetchingPostLikesSuccessfullyShouldCallSuccessBlock() {
        // Arrange
        let postID = NSNumber(value: 1)
        let siteID = NSNumber(value: 2)
        let expectedUsers = [createRemoteLikeUser()]
        try! mainContext.save()
        remoteMock.remoteUsersToReturnOnGetLikes = expectedUsers

        // Act
        waitUntil(timeout: DispatchTimeInterval.seconds(2)) { done in
            self.service.getLikesFor(postID: postID, siteID: siteID, success: { users, totalLikes, likesPerPage in
                // Assert
                expect(users.count) == 1
                expect(likesPerPage) > 0
                done()
            },
            failure: { _ in
                fail("This closure should not be called")
            })
        }
    }

    func testFailingFetchPostLikesShouldCallFailureBlock() {
        // Arrange
        let postID = NSNumber(value: 1)
        let siteID = NSNumber(value: 2)
        try! mainContext.save()
        remoteMock.fetchLikesShouldSucceed = false

        // Act
        waitUntil(timeout: DispatchTimeInterval.seconds(2)) { done in
            self.service.getLikesFor(postID: postID, siteID: siteID, success: { users, totalLikes, likesPerPage in
                fail("this closure should not be called")
            },
            failure: { _ in
                done()
            })
        }
    }

    private func createRemotePost(_ status: BasePost.Status = .draft) -> RemotePost {
        let remotePost = RemotePost(siteID: 1,
                                    status: status.rawValue,
                                    title: "Tenetur im",
                                    content: "Velit tempore rerum")!
        remotePost.type = "qui"
        return remotePost
    }

    private func createRemoteLikeUser() -> RemoteLikeUser {
        let userDict: [String: Any] = [ "ID": NSNumber(value: 123),
                                        "login": "johndoe",
                                        "name": "John Doe",
                                        "site_ID": NSNumber(value: 456),
                                        "avatar_URL": "avatar URL",
                                        "date_liked": "2021-02-09 08:34:43"
        ]

        return RemoteLikeUser(dictionary: userDict, postID: NSNumber(value: 1), siteID: NSNumber(value: 2))
    }
}

private class PostServiceRemoteFactoryMock: PostServiceRemoteFactory {
    var remoteToReturn: PostServiceRemote?

    override func forBlog(_ blog: Blog) -> PostServiceRemote? {
        return remoteToReturn
    }

    override func restRemoteFor(siteID: NSNumber, context: NSManagedObjectContext) -> PostServiceRemoteREST? {
        return remoteToReturn as? PostServiceRemoteREST
    }
}

private class PostServiceRESTMock: PostServiceRemoteREST {
    enum StubbedBehavior {
        case success(RemotePost?)
        case fail
    }

    var remotePostToReturnOnGetPostWithID: RemotePost?
    var remotePostsToReturnOnSyncPostsOfType = [RemotePost]()
    var remotePostToReturnOnUpdatePost: RemotePost?
    var remotePostToReturnOnCreatePost: RemotePost?
    var remotePostToReturnOnTrashPost: RemotePost?

    var autoSaveStubbedBehavior = StubbedBehavior.success(nil)

    // related to fetching likes
    var fetchLikesShouldSucceed: Bool = true
    var remoteUsersToReturnOnGetLikes = [RemoteLikeUser]()
    var totalLikes: NSNumber = 1

    private(set) var invocationsCountOfCreatePost = 0
    private(set) var invocationsCountOfAutoSave = 0
    private(set) var invocationsCountOfUpdate = 0

    override func getPostWithID(_ postID: NSNumber!, success: ((RemotePost?) -> Void)!, failure: ((Error?) -> Void)!) {
        DispatchQueue.global().async {
            success(self.remotePostToReturnOnGetPostWithID)
        }
    }

    override func getPostsOfType(_ postType: String!, options: [AnyHashable: Any]! = [:], success: (([RemotePost]?) -> Void)!, failure: ((Error?) -> Void)!) {
        DispatchQueue.global().async {
            success(self.remotePostsToReturnOnSyncPostsOfType)
        }
    }

    override func update(_ post: RemotePost!, success: ((RemotePost?) -> Void)!, failure: ((Error?) -> Void)!) {
        DispatchQueue.global().async {
            self.invocationsCountOfUpdate += 1
            success(self.remotePostToReturnOnUpdatePost)
        }
    }

    override func createPost(_ post: RemotePost!, success: ((RemotePost?) -> Void)!, failure: ((Error?) -> Void)!) {
        DispatchQueue.global().async {
            self.invocationsCountOfCreatePost += 1
            success(self.remotePostToReturnOnCreatePost)
        }
    }

    override func trashPost(_ post: RemotePost!, success: ((RemotePost?) -> Void)!, failure: ((Error?) -> Void)!) {
        DispatchQueue.global().async {
            success(self.remotePostToReturnOnTrashPost)
        }
    }

    override func autoSave(_ post: RemotePost, success: ((RemotePost?, String?) -> Void)!, failure: ((Error?) -> Void)!) {
        DispatchQueue.global().async {
            self.invocationsCountOfAutoSave += 1

            switch self.autoSaveStubbedBehavior {
            case .fail:
                failure(nil)
            case .success(let remotePost):
                success(remotePost, nil)
            }
        }
    }

    override func getLikesForPostID(_ postID: NSNumber,
                                    count: NSNumber,
                                    before: String?,
                                    excludeUserIDs: [NSNumber]?,
                                    success: (([RemoteLikeUser], NSNumber) -> Void)!,
                                    failure: ((Error?) -> Void)!) {
        DispatchQueue.global().async {
            if self.fetchLikesShouldSucceed {
                success(self.remoteUsersToReturnOnGetLikes, self.totalLikes)
            } else {
                failure(nil)
            }
        }
    }
}<|MERGE_RESOLUTION|>--- conflicted
+++ resolved
@@ -19,12 +19,7 @@
     override func setUp() {
         super.setUp()
 
-<<<<<<< HEAD
-        contextManager.setUpAsSharedInstance()
-=======
-        contextManager = ContextManagerMock()
         contextManager.useAsSharedInstance(untilTestFinished: self)
->>>>>>> ef661aeb
 
         remoteMock = PostServiceRESTMock()
 
