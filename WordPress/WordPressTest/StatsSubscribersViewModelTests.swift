import XCTest
import WordPressKit
import Combine
@testable import WordPress

final class StatsSubscribersViewModelTests: XCTestCase {
    private var sut: StatsSubscribersViewModel!
    private var store: StatsSubscribersStoreMock!
    private var cancellables: Set<AnyCancellable> = []

    override func setUpWithError() throws {
        store = StatsSubscribersStoreMock()
        sut = StatsSubscribersViewModel(store: store)
        sut.addObservers()
    }

    func testTableViewSnapshot_loading() throws {
        let expectation = expectation(description: "First section should be loading")
        sut.tableViewSnapshot
            .sink(receiveValue: { snapshot in
                if let _ = snapshot.itemIdentifiers.first?.immuTableRow as? StatsGhostTopImmutableRow {
                    expectation.fulfill()
                }
            })
            .store(in: &cancellables)

        store.chartSummary.send(.loading)

        wait(for: [expectation], timeout: 1)
    }

<<<<<<< HEAD
    func testTableViewSnapshot_subscribersTotalLoaded() throws {
        let expectation = expectation(description: "First section should be TopTotalsPeriodStatsRow")
        var subscribersTotalRow: TotalInsightStatsRow?
        sut.tableViewSnapshot
            .sink(receiveValue: { snapshot in
                if let row = snapshot.itemIdentifiers[0].immuTableRow as? TotalInsightStatsRow {
                    subscribersTotalRow = row
=======
    func testTableViewSnapshot_chartSummaryLoaded() throws {
        let expectation = expectation(description: "Chart section should be loading")
        var subscriberChartRow: SubscriberChartRow?
        sut.tableViewSnapshot
            .sink(receiveValue: { snapshot in
                if let row = snapshot.itemIdentifiers[0].immuTableRow as? SubscriberChartRow {
                    subscriberChartRow = row
>>>>>>> 26a669d7
                    expectation.fulfill()
                }
            })
            .store(in: &cancellables)
<<<<<<< HEAD

        store.subscribersList.send(.success(.init(subscribers: [], totalCount: 54)))

        wait(for: [expectation], timeout: 1)
        XCTAssertEqual(subscribersTotalRow?.dataRow.count, 54)
=======
        let chartSummary = StatsSubscribersSummaryData(history: [
            .init(date: Date(), count: 1),
            .init(date: Date(), count: 2),
        ], period: .day, periodEndDate: Date())
        store.chartSummary.send(.success(chartSummary))

        wait(for: [expectation], timeout: 1)
        XCTAssertNotNil(subscriberChartRow?.chartData)
>>>>>>> 26a669d7
    }

    func testTableViewSnapshot_subscribersListLoaded() throws {
        let expectation = expectation(description: "First section should be TopTotalsPeriodStatsRow")
        var subscribersListRow: TopTotalsPeriodStatsRow?
        sut.tableViewSnapshot
            .sink(receiveValue: { snapshot in
                if let row = snapshot.itemIdentifiers[1].immuTableRow as? TopTotalsPeriodStatsRow {
                    subscribersListRow = row
                    expectation.fulfill()
                }
            })
            .store(in: &cancellables)

        let subscribers: [StatsFollower] = [
            .init(name: "First Subscriber", subscribedDate: Date(), avatarURL: nil),
            .init(name: "Second Subscriber", subscribedDate: Date(), avatarURL: nil),
            .init(name: "Third Subscriber", subscribedDate: Date(), avatarURL: nil)
        ]
        store.subscribersList.send(.success(.init(subscribers: subscribers, totalCount: 0)))

        wait(for: [expectation], timeout: 1)
        XCTAssertEqual(subscribersListRow?.dataRows.count, 3)
        XCTAssertEqual(subscribersListRow?.dataRows[0].name, "First Subscriber")
        XCTAssertEqual(subscribersListRow?.dataRows[2].name, "Third Subscriber")
    }

    func testTableViewSnapshot_emailsSummaryLoaded() throws {
        let expectation = expectation(description: "First section should be TopTotalsPeriodStatsRow")
        var emailsSummaryRow: TopTotalsPeriodStatsRow?
        sut.tableViewSnapshot
            .sink(receiveValue: { snapshot in
                if let row = snapshot.itemIdentifiers[2].immuTableRow as? TopTotalsPeriodStatsRow {
                    emailsSummaryRow = row
                    expectation.fulfill()
                }
            })
            .store(in: &cancellables)

        let emailsSummary = StatsEmailsSummaryData(posts: [
            .init(id: 1, link: URL(string: "https://example.com")!, date: Date(), title: "Title", type: .post, opens: 1, clicks: 154),
            .init(id: 2, link: URL(string: "https://example.com")!, date: Date(), title: "Title 2", type: .post, opens: 10, clicks: 0)
        ])
        store.emailsSummary.send(.success(emailsSummary))

        wait(for: [expectation], timeout: 1)
        XCTAssertEqual(emailsSummaryRow?.dataRows.count, 2)
        XCTAssertEqual(emailsSummaryRow?.dataRows.first?.name, "Title")
        XCTAssertEqual(emailsSummaryRow?.dataRows.first?.data, "1")
        XCTAssertEqual(emailsSummaryRow?.dataRows.first?.secondData, "154")
    }
}

private class StatsSubscribersStoreMock: StatsSubscribersStoreProtocol {
    var emailsSummary: CurrentValueSubject<StatsSubscribersStore.State<StatsEmailsSummaryData>, Never> = .init(.idle)
<<<<<<< HEAD
    var subscribersList: CurrentValueSubject<StatsSubscribersStore.State<StatsSubscribersData>, Never> = .init(.idle)
=======
    var chartSummary: CurrentValueSubject<StatsSubscribersStore.State<StatsSubscribersSummaryData>, Never> = .init(.idle)
    var subscribersList: CurrentValueSubject<StatsSubscribersStore.State<[StatsFollower]>, Never> = .init(.idle)
>>>>>>> 26a669d7
    var updateEmailsSummaryCalled = false
    var updateChartSummaryCalled = false
    var updateSubscribersListCalled = false

    func updateEmailsSummary(quantity: Int, sortField: StatsEmailsSummaryData.SortField) {
        updateEmailsSummaryCalled = true
    }

    func updateChartSummary() {
        updateChartSummaryCalled = false
    }

    func updateSubscribersList(quantity: Int) {
        updateSubscribersListCalled = true
    }
}<|MERGE_RESOLUTION|>--- conflicted
+++ resolved
@@ -29,7 +29,6 @@
         wait(for: [expectation], timeout: 1)
     }
 
-<<<<<<< HEAD
     func testTableViewSnapshot_subscribersTotalLoaded() throws {
         let expectation = expectation(description: "First section should be TopTotalsPeriodStatsRow")
         var subscribersTotalRow: TotalInsightStatsRow?
@@ -37,7 +36,17 @@
             .sink(receiveValue: { snapshot in
                 if let row = snapshot.itemIdentifiers[0].immuTableRow as? TotalInsightStatsRow {
                     subscribersTotalRow = row
-=======
+                    expectation.fulfill()
+                }
+            })
+            .store(in: &cancellables)
+
+        store.subscribersList.send(.success(.init(subscribers: [], totalCount: 54)))
+
+        wait(for: [expectation], timeout: 1)
+        XCTAssertEqual(subscribersTotalRow?.dataRow.count, 54)
+    }
+
     func testTableViewSnapshot_chartSummaryLoaded() throws {
         let expectation = expectation(description: "Chart section should be loading")
         var subscriberChartRow: SubscriberChartRow?
@@ -45,18 +54,11 @@
             .sink(receiveValue: { snapshot in
                 if let row = snapshot.itemIdentifiers[0].immuTableRow as? SubscriberChartRow {
                     subscriberChartRow = row
->>>>>>> 26a669d7
                     expectation.fulfill()
                 }
             })
             .store(in: &cancellables)
-<<<<<<< HEAD
 
-        store.subscribersList.send(.success(.init(subscribers: [], totalCount: 54)))
-
-        wait(for: [expectation], timeout: 1)
-        XCTAssertEqual(subscribersTotalRow?.dataRow.count, 54)
-=======
         let chartSummary = StatsSubscribersSummaryData(history: [
             .init(date: Date(), count: 1),
             .init(date: Date(), count: 2),
@@ -65,7 +67,6 @@
 
         wait(for: [expectation], timeout: 1)
         XCTAssertNotNil(subscriberChartRow?.chartData)
->>>>>>> 26a669d7
     }
 
     func testTableViewSnapshot_subscribersListLoaded() throws {
@@ -121,12 +122,9 @@
 
 private class StatsSubscribersStoreMock: StatsSubscribersStoreProtocol {
     var emailsSummary: CurrentValueSubject<StatsSubscribersStore.State<StatsEmailsSummaryData>, Never> = .init(.idle)
-<<<<<<< HEAD
     var subscribersList: CurrentValueSubject<StatsSubscribersStore.State<StatsSubscribersData>, Never> = .init(.idle)
-=======
     var chartSummary: CurrentValueSubject<StatsSubscribersStore.State<StatsSubscribersSummaryData>, Never> = .init(.idle)
-    var subscribersList: CurrentValueSubject<StatsSubscribersStore.State<[StatsFollower]>, Never> = .init(.idle)
->>>>>>> 26a669d7
+
     var updateEmailsSummaryCalled = false
     var updateChartSummaryCalled = false
     var updateSubscribersListCalled = false
