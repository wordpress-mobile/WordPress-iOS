--- conflicted
+++ resolved
@@ -8,7 +8,6 @@
 
 /* Begin PBXBuildFile section */
 		050FFF3AF877DD64C5795011 /* Pods_WordPressAuthenticatorTests.framework in Frameworks */ = {isa = PBXBuildFile; fileRef = F8735AAC66C7015A0B684D4B /* Pods_WordPressAuthenticatorTests.framework */; };
-<<<<<<< HEAD
 		B501C045208FC68700D1E58F /* LoginFieldsValidationTests.swift in Sources */ = {isa = PBXBuildFile; fileRef = B501C03C208FC52400D1E58F /* LoginFieldsValidationTests.swift */; };
 		B501C046208FC6A700D1E58F /* WordPressAuthenticatorTests.swift in Sources */ = {isa = PBXBuildFile; fileRef = B501C03E208FC52500D1E58F /* WordPressAuthenticatorTests.swift */; };
 		B501C048208FC79C00D1E58F /* LoginFacadeTests.m in Sources */ = {isa = PBXBuildFile; fileRef = B501C040208FC52500D1E58F /* LoginFacadeTests.m */; };
@@ -84,8 +83,6 @@
 		B5609143208A563800399AE4 /* LoginSocialErrorViewController.swift in Sources */ = {isa = PBXBuildFile; fileRef = B5609132208A563700399AE4 /* LoginSocialErrorViewController.swift */; };
 		B5609144208A563800399AE4 /* LoginPrologueSignupMethodViewController.swift in Sources */ = {isa = PBXBuildFile; fileRef = B5609133208A563700399AE4 /* LoginPrologueSignupMethodViewController.swift */; };
 		B5609145208A563800399AE4 /* LoginViewController.swift in Sources */ = {isa = PBXBuildFile; fileRef = B5609134208A563700399AE4 /* LoginViewController.swift */; };
-=======
->>>>>>> ea7bc53a
 		B5E07FF4208FD13800657A9A /* Assets.xcassets in Resources */ = {isa = PBXBuildFile; fileRef = B5E07FF3208FD13800657A9A /* Assets.xcassets */; };
 		B5ED78FE207E976500A8FD8C /* WordPressAuthenticator.framework in Frameworks */ = {isa = PBXBuildFile; fileRef = B5ED78F4207E976500A8FD8C /* WordPressAuthenticator.framework */; };
 		B5ED7905207E976500A8FD8C /* WordPressAuthenticator.h in Headers */ = {isa = PBXBuildFile; fileRef = B5ED78F7207E976500A8FD8C /* WordPressAuthenticator.h */; settings = {ATTRIBUTES = (Public, ); }; };
@@ -116,7 +113,6 @@
 		5585A7E9820611F0B738272C /* Pods_WordPressAuthenticator.framework */ = {isa = PBXFileReference; explicitFileType = wrapper.framework; includeInIndex = 0; path = Pods_WordPressAuthenticator.framework; sourceTree = BUILT_PRODUCTS_DIR; };
 		75342E9B15CCDC942D18777A /* Pods-WordPressAuthenticator.debug.xcconfig */ = {isa = PBXFileReference; includeInIndex = 1; lastKnownFileType = text.xcconfig; name = "Pods-WordPressAuthenticator.debug.xcconfig"; path = "../Pods/Target Support Files/Pods-WordPressAuthenticator/Pods-WordPressAuthenticator.debug.xcconfig"; sourceTree = "<group>"; };
 		ABBD3BD7BE3EBAF47AAB478A /* Pods-WordPressAuthenticatorTests.release.xcconfig */ = {isa = PBXFileReference; includeInIndex = 1; lastKnownFileType = text.xcconfig; name = "Pods-WordPressAuthenticatorTests.release.xcconfig"; path = "../Pods/Target Support Files/Pods-WordPressAuthenticatorTests/Pods-WordPressAuthenticatorTests.release.xcconfig"; sourceTree = "<group>"; };
-<<<<<<< HEAD
 		B501C03C208FC52400D1E58F /* LoginFieldsValidationTests.swift */ = {isa = PBXFileReference; fileEncoding = 4; lastKnownFileType = sourcecode.swift; path = LoginFieldsValidationTests.swift; sourceTree = "<group>"; };
 		B501C03E208FC52500D1E58F /* WordPressAuthenticatorTests.swift */ = {isa = PBXFileReference; fileEncoding = 4; lastKnownFileType = sourcecode.swift; path = WordPressAuthenticatorTests.swift; sourceTree = "<group>"; };
 		B501C040208FC52500D1E58F /* LoginFacadeTests.m */ = {isa = PBXFileReference; fileEncoding = 4; lastKnownFileType = sourcecode.c.objc; path = LoginFacadeTests.m; sourceTree = "<group>"; };
@@ -192,8 +188,6 @@
 		B5609132208A563700399AE4 /* LoginSocialErrorViewController.swift */ = {isa = PBXFileReference; fileEncoding = 4; lastKnownFileType = sourcecode.swift; path = LoginSocialErrorViewController.swift; sourceTree = "<group>"; };
 		B5609133208A563700399AE4 /* LoginPrologueSignupMethodViewController.swift */ = {isa = PBXFileReference; fileEncoding = 4; lastKnownFileType = sourcecode.swift; path = LoginPrologueSignupMethodViewController.swift; sourceTree = "<group>"; };
 		B5609134208A563700399AE4 /* LoginViewController.swift */ = {isa = PBXFileReference; fileEncoding = 4; lastKnownFileType = sourcecode.swift; path = LoginViewController.swift; sourceTree = "<group>"; };
-=======
->>>>>>> ea7bc53a
 		B5E07FF3208FD13800657A9A /* Assets.xcassets */ = {isa = PBXFileReference; lastKnownFileType = folder.assetcatalog; path = Assets.xcassets; sourceTree = "<group>"; };
 		B5ED78F4207E976500A8FD8C /* WordPressAuthenticator.framework */ = {isa = PBXFileReference; explicitFileType = wrapper.framework; includeInIndex = 0; path = WordPressAuthenticator.framework; sourceTree = BUILT_PRODUCTS_DIR; };
 		B5ED78F7207E976500A8FD8C /* WordPressAuthenticator.h */ = {isa = PBXFileReference; lastKnownFileType = sourcecode.c.h; path = WordPressAuthenticator.h; sourceTree = "<group>"; };
@@ -430,15 +424,12 @@
 				B5609099208A4EAF00399AE4 /* Authenticator */,
 				B560909B208A4EB000399AE4 /* Extensions */,
 				B5ED7917207E993E00A8FD8C /* Logging */,
-<<<<<<< HEAD
 				B5609098208A4EAF00399AE4 /* Model */,
 				B5609097208A4EAF00399AE4 /* NUX */,
 				B560909A208A4EAF00399AE4 /* Services */,
 				B5609095208A4EAF00399AE4 /* Signin */,
 				B5609096208A4EAF00399AE4 /* Signup */,
 				B5609094208A4EAF00399AE4 /* UI */,
-=======
->>>>>>> ea7bc53a
 				B5E07FF3208FD13800657A9A /* Assets.xcassets */,
 				B5ED78F7207E976500A8FD8C /* WordPressAuthenticator.h */,
 				B5ED78F8207E976500A8FD8C /* Info.plist */,
@@ -589,16 +580,13 @@
 			isa = PBXResourcesBuildPhase;
 			buildActionMask = 2147483647;
 			files = (
-<<<<<<< HEAD
 				B56090CA208A4F5400399AE4 /* NUXButtonView.storyboard in Resources */,
 				B560911E208A555E00399AE4 /* Signup.storyboard in Resources */,
 				B5609118208A555600399AE4 /* SearchTableViewCell.xib in Resources */,
 				B560913F208A563800399AE4 /* Login.storyboard in Resources */,
 				B5E07FF4208FD13800657A9A /* Assets.xcassets in Resources */,
 				B5609137208A563800399AE4 /* EmailMagicLink.storyboard in Resources */,
-=======
 				B5E07FF4208FD13800657A9A /* Assets.xcassets in Resources */,
->>>>>>> ea7bc53a
 			);
 			runOnlyForDeploymentPostprocessing = 0;
 		};
