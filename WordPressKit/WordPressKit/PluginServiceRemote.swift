import Foundation

public class PluginServiceRemote: ServiceRemoteWordPressComREST {
    public enum ResponseError: Error {
        case decodingFailure
        case invalidInputError
        case unauthorized
        case unknownError
    }

    public func getPlugins(siteID: Int, success: @escaping ([PluginState], SitePluginCapabilities) -> Void, failure: @escaping (Error) -> Void) {
        let endpoint = "sites/\(siteID)/plugins"
        let path = self.path(forEndpoint: endpoint, withVersion: ._1_2)!
        let parameters = [String: AnyObject]()

        wordPressComRestApi.GET(path, parameters: parameters, success: { (responseObject, httpResponse) in
            guard let response = responseObject as? [String: AnyObject] else {
                failure(ResponseError.decodingFailure)
                return
            }
            do {
                let pluginStates = try self.pluginStates(response: response)
                let capabilities = try self.pluginCapabilities(response: response)
                success(pluginStates, capabilities)
            } catch {
                failure(self.errorFromResponse(response))
            }
        }, failure: { (error, httpResponse) in
            failure(error)
        })
    }
}

fileprivate extension PluginServiceRemote {
    func pluginStates(response: [String: AnyObject]) throws -> [PluginState] {
        guard let plugins = response["plugins"] as? [[String: AnyObject]] else {
            throw ResponseError.decodingFailure
        }

        return try plugins.map { (plugin) -> PluginState in
            return try pluginState(response: plugin)
        }
    }

    func pluginState(response: [String: AnyObject]) throws -> PluginState {
        guard let slug = response["slug"] as? String,
            let active = response["active"] as? Bool,
            let autoupdate = response["autoupdate"] as? Bool,
            let name = response["display_name"] as? String else {
                throw ResponseError.decodingFailure
        }
        let version = response["version"] as? String
<<<<<<< HEAD
        let url = response["plugin_url"] as? URL
        return PluginState(id: id,
                           slug: slug,
=======
        return PluginState(slug: slug,
>>>>>>> 8ebf746a
                           active: active,
                           name: name,
                           version: version,
                           autoupdate: autoupdate,
                           url: url)

    }

    func pluginCapabilities(response: [String: AnyObject]) throws -> SitePluginCapabilities {
        guard let capabilities = response["file_mod_capabilities"] as? [String: AnyObject],
            let modify = capabilities["modify_files"] as? Bool,
            let autoupdate = capabilities["autoupdate_files"] as? Bool else {
                throw ResponseError.decodingFailure
        }
        return SitePluginCapabilities(modify: modify, autoupdate: autoupdate)
    }

    func errorFromResponse(_ response: [String: AnyObject]) -> ResponseError {
        guard let code = response["error"] as? String else {
                return .decodingFailure
        }
        switch code {
        case "unauthorized":
            return .unauthorized
        default:
            return .unknownError
        }
    }
}<|MERGE_RESOLUTION|>--- conflicted
+++ resolved
@@ -50,13 +50,8 @@
                 throw ResponseError.decodingFailure
         }
         let version = response["version"] as? String
-<<<<<<< HEAD
         let url = response["plugin_url"] as? URL
-        return PluginState(id: id,
-                           slug: slug,
-=======
         return PluginState(slug: slug,
->>>>>>> 8ebf746a
                            active: active,
                            name: name,
                            version: version,
