import Foundation

public class PluginServiceRemote: ServiceRemoteWordPressComREST {
    public enum ResponseError: Error {
        case decodingFailure
        case invalidInputError
        case unauthorized
        case unknownError
    }

    public func getPlugins(siteID: Int, success: @escaping ([PluginState], SitePluginCapabilities) -> Void, failure: @escaping (Error) -> Void) {
        let endpoint = "sites/\(siteID)/plugins"
        let path = self.path(forEndpoint: endpoint, withVersion: ._1_2)!
        let parameters = [String: AnyObject]()

        wordPressComRestApi.GET(path, parameters: parameters, success: { (responseObject, httpResponse) in
            guard let response = responseObject as? [String: AnyObject] else {
                failure(ResponseError.decodingFailure)
                return
            }
            do {
                let pluginStates = try self.pluginStates(response: response)
                let capabilities = try self.pluginCapabilities(response: response)
                success(pluginStates, capabilities)
            } catch {
                failure(self.errorFromResponse(response))
            }
        }, failure: { (error, httpResponse) in
            failure(error)
        })
    }
}

fileprivate extension PluginServiceRemote {
    func pluginStates(response: [String: AnyObject]) throws -> [PluginState] {
        guard let plugins = response["plugins"] as? [[String: AnyObject]] else {
            throw ResponseError.decodingFailure
        }

        return try plugins.map { (plugin) -> PluginState in
            return try pluginState(response: plugin)
        }
    }

    func pluginState(response: [String: AnyObject]) throws -> PluginState {
        guard let slug = response["slug"] as? String,
            let active = response["active"] as? Bool,
            let autoupdate = response["autoupdate"] as? Bool,
            let name = response["display_name"] as? String else {
                throw ResponseError.decodingFailure
        }
        let version = response["version"] as? String
<<<<<<< HEAD
        let url = response["plugin_url"] as? URL
        return PluginState(id: id,
                           slug: slug,
=======
        return PluginState(slug: slug,
>>>>>>> 3b665bc9
                           active: active,
                           name: name,
                           version: version,
                           autoupdate: autoupdate,
                           url: url)

    }

    func pluginCapabilities(response: [String: AnyObject]) throws -> SitePluginCapabilities {
        guard let capabilities = response["file_mod_capabilities"] as? [String: AnyObject],
            let modify = capabilities["modify_files"] as? Bool,
            let autoupdate = capabilities["autoupdate_files"] as? Bool else {
                throw ResponseError.decodingFailure
        }
        return SitePluginCapabilities(modify: modify, autoupdate: autoupdate)
    }

    func errorFromResponse(_ response: [String: AnyObject]) -> ResponseError {
        guard let code = response["error"] as? String else {
                return .decodingFailure
        }
        switch code {
        case "unauthorized":
            return .unauthorized
        default:
            return .unknownError
        }
    }
}<|MERGE_RESOLUTION|>--- conflicted
+++ resolved
@@ -50,13 +50,8 @@
                 throw ResponseError.decodingFailure
         }
         let version = response["version"] as? String
-<<<<<<< HEAD
         let url = response["plugin_url"] as? URL
-        return PluginState(id: id,
-                           slug: slug,
-=======
         return PluginState(slug: slug,
->>>>>>> 3b665bc9
                            active: active,
                            name: name,
                            version: version,
