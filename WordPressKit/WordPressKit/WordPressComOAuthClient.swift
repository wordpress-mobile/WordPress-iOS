import AFNetworking
import CocoaLumberjack

@objc public enum WordPressComOAuthError: Int {
    case unknown
    case invalidClient
    case unsupportedGrantType
    case invalidRequest
    case needsMultifactorCode
    case invalidOneTimePassword
    case socialLoginExistingUserUnconnected
    case invalidTwoStepCode
    case unknownUser
}

/// `WordPressComOAuthClient` encapsulates the pattern of authenticating against WordPress.com OAuth2 service.
///
/// Right now it requires a special client id and secret, so this probably won't work for you
/// @see https://developer.wordpress.com/docs/oauth2/
///
public final class WordPressComOAuthClient: NSObject {

    @objc public static let WordPressComOAuthErrorResponseObjectKey = "WordPressComOAuthErrorResponseObjectKey"
    @objc public static let WordPressComOAuthErrorNewNonceKey = "WordPressComOAuthErrorNewNonceKey"
    @objc public static let WordPressComOAuthErrorDomain = "WordPressComOAuthError"
    @objc public static let WordPressComOAuthBaseUrl = "https://public-api.wordpress.com/oauth2"
    @objc public static let WordPressComSocialLoginUrl = "https://wordpress.com/wp-login.php?action=social-login-endpoint&version=1.0"
    @objc public static let WordPressComSocialLogin2FAUrl = "https://wordpress.com/wp-login.php?action=two-step-authentication-endpoint&version=1.0"
    @objc public static let WordPressComSocialLoginNewSMS2FAUrl = "https://wordpress.com/wp-login.php?action=send-sms-code-endpoint"
    @objc public static let WordPressComOAuthRedirectUrl = "https://wordpress.com/"
    @objc public static let WordPressComSocialLoginEndpointVersion = 1.0

    fileprivate let clientID: String
    fileprivate let secret: String

    fileprivate let oauth2SessionManager: AFHTTPSessionManager = {
        return WordPressComOAuthClient.sessionManager(url: WordPressComOAuthClient.WordPressComOAuthBaseUrl)
    }()

    fileprivate let socialSessionManager: AFHTTPSessionManager = {
        return WordPressComOAuthClient.sessionManager(url: WordPressComOAuthClient.WordPressComSocialLoginUrl)
    }()

    fileprivate let social2FASessionManager: AFHTTPSessionManager = {
        return WordPressComOAuthClient.sessionManager(url: WordPressComOAuthClient.WordPressComSocialLogin2FAUrl)
    }()

    fileprivate let socialNewSMS2FASessionmanager: AFHTTPSessionManager = {
        return WordPressComOAuthClient.sessionManager(url: WordPressComOAuthClient.WordPressComSocialLoginNewSMS2FAUrl)
    }()

    fileprivate class func sessionManager(url: String) -> AFHTTPSessionManager {
        let baseURL = URL(string: url)
        let sessionManager = AFHTTPSessionManager(baseURL: baseURL, sessionConfiguration: .ephemeral)
        sessionManager.responseSerializer = WordPressComOAuthResponseSerializer()
        sessionManager.requestSerializer.setValue("application/json", forHTTPHeaderField: "Accept")
        return sessionManager
    }

    /// Creates a WordPresComOAuthClient initialized with the clientID and secret constants defined in the
    /// ApiCredentials singleton
    ///
    @objc public class func client(clientID: String, secret: String) -> WordPressComOAuthClient {
        let client = WordPressComOAuthClient(clientID: clientID, secret: secret)
        return client
    }

    /// Creates a WordPressComOAuthClient using the defined clientID and secret
    ///
    /// - Parameters:
    ///     - clientID: the app oauth clientID
    ///     - secret: the app secret
    ///
    @objc public init(clientID: String, secret: String) {
        self.clientID = clientID
        self.secret = secret
    }

    /// Authenticates on WordPress.com with Multifactor code.
    ///
    /// - Parameters:
    ///     - username: the account's username.
    ///     - password: the account's password.
    ///     - multifactorCode: Multifactor Authentication One-Time-Password. If not needed, can be nil
    ///     - success: block to be called if authentication was successful. The OAuth2 token is passed as a parameter.
    ///     - failure: block to be called if authentication failed. The error object is passed as a parameter.
    ///
    @objc public func authenticateWithUsername(_ username: String,
                                  password: String,
                                  multifactorCode: String?,
                                  success: @escaping (_ authToken: String?) -> (),
                                  failure: @escaping (_ error: NSError) -> () ) {
        var parameters: [String: AnyObject] = [
            "username": username as AnyObject,
            "password": password as AnyObject,
            "grant_type": "password" as AnyObject,
            "client_id": clientID as AnyObject,
            "client_secret": secret as AnyObject,
            "wpcom_supports_2fa": true as AnyObject
        ]

        if let multifactorCode = multifactorCode, multifactorCode.count > 0 {
            parameters["wpcom_otp"] = multifactorCode as AnyObject?
        }

        oauth2SessionManager.post("token", parameters: parameters, progress: nil, success: { (task, responseObject) in
            DDLogVerbose("Received OAuth2 response: \(self.cleanedUpResponseForLogging(responseObject as AnyObject? ?? "nil" as AnyObject))")
            guard let responseDictionary = responseObject as? [String: AnyObject],
                let authToken = responseDictionary["access_token"] as? String else {
                    success(nil)
                    return
            }
            success(authToken)

            }, failure: { (task, error) in
                failure(error as NSError)
                DDLogError("Error receiving OAuth2 token: \(error)")
            }
        )
    }

    /// Requests a One Time Code, to be sent via SMS.
    ///
    /// - Parameters:
    ///     - username: the account's username.
    ///     - password: the account's password.
    ///     - success: block to be called if authentication was successful.
    ///     - failure: block to be called if authentication failed. The error object is passed as a parameter.
    ///
    @objc public func requestOneTimeCodeWithUsername(_ username: String, password: String,
                                        success: @escaping () -> (), failure: @escaping (_ error: NSError) -> ()) {
        let parameters = [
            "username": username,
            "password": password,
            "grant_type": "password",
            "client_id": clientID,
            "client_secret": secret,
            "wpcom_supports_2fa": true,
            "wpcom_resend_otp": true
        ] as [String : Any]

        oauth2SessionManager.post("token", parameters: parameters, progress: nil, success: { (task, responseObject) in
            success()
            }, failure: { (task, error) in
                failure(error as NSError)
            }
        )
    }

    /// Request a new SMS code to be sent during social login
    ///
    /// - Parameters:
    ///     - userID: The wpcom user id.
    ///     - nonce: The nonce from a social login attempt.
    ///     - success: block to be called if authentication was successful.
    ///     - failure: block to be called if authentication failed. The error object is passed as a parameter.
    ///
<<<<<<< HEAD
    @objc
    public func requestSocial2FACodeWithUserID(_ userID: Int,
                                     nonce: String,
                                      success: @escaping (_ newNonce: String) -> Void,
                                      failure: @escaping (_ error: NSError, _ newNonce: String?) -> Void) {
=======
    @objc public func requestSocial2FACodeWithUserID(_ userID: Int,
                                                     nonce: String,
                                                     success: @escaping (_ newNonce: String) -> Void,
                                                     failure: @escaping (_ error: NSError, _ newNonce: String?) -> Void) {
>>>>>>> 989bd5e3
        let parameters = [
            "user_id": userID,
            "two_step_nonce": nonce,
            "client_id": clientID,
            "client_secret": secret,
            "wpcom_supports_2fa": true,
            "wpcom_resend_otp": true
        ] as [String : Any]

        socialNewSMS2FASessionmanager.post("", parameters: parameters, progress: nil, success: { (task, responseObject) in
            let defaultError = NSError(domain: WordPressComOAuthClient.WordPressComOAuthErrorDomain,
                                       code: WordPressComOAuthError.unknown.rawValue,
                                       userInfo: nil)

            guard let responseDictionary = responseObject as? [String: AnyObject],
                let responseData = responseDictionary["data"] as? [String: AnyObject] else {
                    failure(defaultError, nil)
                    return
            }

            let nonceInfo = self.extractNonceInfo(data: responseData)

            success(nonceInfo.nonceSMS)
        }) { (task, error) in
            if let newNonce = (error as NSError).userInfo[WordPressComOAuthClient.WordPressComOAuthErrorNewNonceKey] as? String {
                failure(error as NSError, newNonce)
            } else {
                failure(error as NSError, nil)
            }
        }
    }

    /// Authenticate on WordPress.com with a social service's ID token.
    /// Only google is supported at this time.
    ///
    /// - Parameters:
    ///     - token: A social ID token obtained from a supported social service.
    ///     - success: block to be called if authentication was successful. The OAuth2 token is passed as a parameter.
    ///     - needsMultifactor: block to be called if a 2fa token is needed to complete the auth process.
    ///     - failure: block to be called if authentication failed. The error object is passed as a parameter.
    ///
    @objc public func authenticateWithIDToken(_ token: String,
                                        success: @escaping (_ authToken: String?) -> Void,
                                        needsMultifactor: @escaping (_ userID: Int, _ nonceInfo: SocialLogin2FANonceInfo) -> Void,
                                        existingUserNeedsConnection: @escaping (_ email: String) -> Void,
                                        failure: @escaping (_ error: NSError) -> Void ) {
        let parameters = [
            "client_id": clientID,
            "client_secret": secret,
            "service": "google",
            "get_bearer_token": true,
            "id_token" : token,
        ] as [String : Any]

        // Passes an empty string for the path. The session manager was composed with the full endpoint path.
        socialSessionManager.post("", parameters: parameters, progress: nil, success: { (task, responseObject) in
            DDLogVerbose("Received Social Login Oauth response: \(self.cleanedUpResponseForLogging(responseObject as AnyObject? ?? "nil" as AnyObject))")

            let defaultError = NSError(domain: WordPressComOAuthClient.WordPressComOAuthErrorDomain,
                                       code: WordPressComOAuthError.unknown.rawValue,
                                       userInfo: nil)

            // Make sure we received expected data.
            guard let responseDictionary = responseObject as? [String: AnyObject],
                let responseData = responseDictionary["data"] as? [String: AnyObject] else {
                    failure(defaultError)
                    return
            }

            // Check for a bearer token. If one is found then we're authed.
            if let authToken = responseData["bearer_token"] as? String {
                success(authToken)
                return
            }

            // If there is no bearer token, check for 2fa enabled.
            guard let userID = responseData["user_id"] as? Int,
                let _ = responseData["two_step_nonce_backup"] else {
                failure(defaultError)
                return
            }

            let nonceInfo = self.extractNonceInfo(data: responseData)
            needsMultifactor(userID, nonceInfo)

            }, failure: { (task, error) in
                let err = error as NSError

                // Inspect the error and handle the case of an existing user.
                if err.code == WordPressComOAuthError.socialLoginExistingUserUnconnected.rawValue &&
                    err.domain == WordPressComOAuthClient.WordPressComOAuthErrorDomain {
                    // Get the responseObject from the userInfo dict.
                    // Extract the email address for the callback.
                    if let responseDict = err.userInfo[WordPressComOAuthClient.WordPressComOAuthErrorResponseObjectKey] as? [String: AnyObject],
                        let data = responseDict["data"] as? [String: AnyObject],
                        let email = data["email"] as? String {

                        existingUserNeedsConnection(email)
                        return
                    }
                }
                failure(err)
            }
        )
    }

    /// A helper method to get an instance of SocialLogin2FANonceInfo and populate 
    /// it with the supplied data.
    ///
    /// - Parameters:
    ///     - data: The dictionary to use to populate the instance.
    ///
    /// - Return: SocialLogin2FANonceInfo
    ///
    private func extractNonceInfo(data:[String: AnyObject]) -> SocialLogin2FANonceInfo {
        let nonceInfo = SocialLogin2FANonceInfo()

        if let nonceAuthenticator = data["two_step_nonce_authenticator"] as? String {
            nonceInfo.nonceAuthenticator = nonceAuthenticator
        }

        // atm, the only use of the more vague "two_step_nonce" key is when requesting a new SMS code
        if let nonce = data["two_step_nonce"] as? String {
            nonceInfo.nonceSMS = nonce
        }

        if let nonce = data["two_step_nonce_sms"] as? String {
            nonceInfo.nonceSMS = nonce
        }

        if let nonce = data["two_step_nonce_backup"] as? String {
            nonceInfo.nonceBackup = nonce
        }

        if let notification = data["two_step_notification_sent"] as? String {
            nonceInfo.notificationSent = notification
        }

        if let authTypes = data["two_step_supported_auth_types"] as? [String] {
            nonceInfo.supportedAuthTypes = authTypes
        }

        if let phone = data["phone_number"] as? String {
            nonceInfo.phoneNumber = phone
        }

        return nonceInfo
    }

    /// Completes a social login that has 2fa enabled.
    ///
    /// - Parameters:
    ///     - userID: The wpcom user id.
    ///     - authType: The type of 2fa authentication being used. (sms|backup|authenticator)
    ///     - twoStepCode: The user's 2fa code.
    ///     - twoStepNonce: The nonce returned from a social login attempt.
    ///     - success: block to be called if authentication was successful. The OAuth2 token is passed as a parameter.
    ///     - failure: block to be called if authentication failed. The error object is passed as a parameter.
    ///
    @objc public func authenticateSocialLoginUser(_ userID: Int,
                                            authType: String,
                                            twoStepCode: String,
                                            twoStepNonce: String,
                                            success: @escaping (_ authToken: String?) -> Void,
                                            failure: @escaping (_ error: NSError) -> Void ) {
        let parameters = [
            "user_id" : userID,
            "auth_type" : authType,
            "two_step_code": twoStepCode,
            "two_step_nonce": twoStepNonce,
            "get_bearer_token": true,
            "client_id": clientID,
            "client_secret": secret,
            ] as [String : Any]

        // Passes an empty string for the path. The session manager was composed with the full endpoint path.
        social2FASessionManager.post("", parameters: parameters, progress: nil, success: { (task, responseObject) in
            DDLogVerbose("Received Social Login Oauth response: \(self.cleanedUpResponseForLogging(responseObject as AnyObject? ?? "nil" as AnyObject))")
            guard let responseDictionary = responseObject as? [String: AnyObject],
                let responseData = responseDictionary["data"] as? [String: AnyObject],
                let authToken = responseData["bearer_token"] as? String else {
                    failure(NSError(domain: WordPressComOAuthClient.WordPressComOAuthErrorDomain,
                                               code: WordPressComOAuthError.unknown.rawValue,
                                               userInfo: nil))
                    return
            }

            success(authToken)

        }, failure: { (task, error) in
            failure(error as NSError)
        }
        )
    }

    fileprivate func cleanedUpResponseForLogging(_ response: AnyObject) -> AnyObject {
        guard var responseDictionary = response as? [String: AnyObject],
            let _ = responseDictionary["access_token"]
            else {
                return response
        }

        responseDictionary["access_token"] = "*** REDACTED ***" as AnyObject?
        return responseDictionary as AnyObject
    }

}

/// A custom serializer to handle standard 400 error responses coming from the OAUTH server
///
final class WordPressComOAuthResponseSerializer: AFJSONResponseSerializer {

    override init() {
        super.init()
        var extraStatusCodes = self.acceptableStatusCodes!
        extraStatusCodes.insert(400)
        self.acceptableStatusCodes = extraStatusCodes
    }

    required init?(coder aDecoder: NSCoder) {
        super.init(coder: aDecoder)
    }


    /// Possible 400 errors:
    ///     - invalid_client: client_id is missing or wrong, it shouldn't happen
    ///     - unsupported_grant_type: client_id doesn't support password grants
    ///     - invalid_request: A required field is missing/malformed
    ///     - invalid_request: Authentication failed
    ///     - needs_2fa: Multifactor Authentication code is required
    ///     - user_exists: Returned by the social login endpoint if a wpcom user is found, but not connected to a social service.
    ///
    let errorsMap = [
        "invalid_client": WordPressComOAuthError.invalidClient,
        "unsupported_grant_type": WordPressComOAuthError.unsupportedGrantType,
        "invalid_request": WordPressComOAuthError.invalidRequest,
        "needs_2fa": WordPressComOAuthError.needsMultifactorCode,
        "invalid_otp": WordPressComOAuthError.invalidOneTimePassword,
        "user_exists": WordPressComOAuthError.socialLoginExistingUserUnconnected,
        "invalid_two_step_code": WordPressComOAuthError.invalidTwoStepCode,
        "unknown_user": WordPressComOAuthError.unknownUser
    ]


    /// Overridden to provide custom error handling. Some HTTP requests include
    /// a response body even in a failure scenario. Since AFNetworking does not
    /// pass a responseObject (if any) to a failure block this method ensures
    /// it is available via an error's userInfo dictionary.
    ///
    /// - Parameters:
    ///   - response: The URL response.
    ///   - data: Data returned from the request.
    ///   - error: A pointer to an error (if any).
    /// - Returns: The response object or nil.
    override func responseObject(for response: URLResponse?, data: Data?, error: NSErrorPointer) -> Any? {
        let responseObject = super.responseObject(for: response, data: data, error: error)

        guard let httpResponse = response as? HTTPURLResponse else {
            return responseObject
        }

        if [400, 409, 403].contains(httpResponse.statusCode),
            let responseDictionary = responseObject as? [String: AnyObject] {
            error?.pointee = parseError(from: responseDictionary)
        }

        return responseObject as AnyObject?
    }

    /// Create the NSError from the response dictionary
    private func parseError(from responseDict: [String: AnyObject]) -> NSError {
        var errorCode = ""
        var errorDescription = ""
        var newNonce: String?

        // there's either a data object, or an error.
        if  let errorStr = responseDict["error"] as? String {
            errorCode = errorStr
            errorDescription = responseDict["error_description"] as? String ?? ""
        } else if let data = responseDict["data"] as? [String: AnyObject],
            let errors = data["errors"] as? NSArray,
            let err = errors[0] as? [String: AnyObject] {
            errorCode = err["code"] as? String ?? ""
            errorDescription = err["message"] as? String ?? ""
            newNonce = data["two_step_nonce"] as? String
        }

        return errorFor(errorCode: errorCode, errorDescription: errorDescription, responseObject: responseDict, newNonce: newNonce)
    }

    /// Creates an NSError from the supplied arguements. The response object is
    /// added to the error's userInfo dictionary.
    ///
    /// - Parameters:
    ///   - errorCode: A string representing the error code. This is not the same as an HTTP status code.
    ///   - errorDescription: A description of the error.
    ///   - responseObject: The responseObject (if any) that was passed with the error.
    ///   - newNonce: *optional* The new nonce provided when a 2FA fails
    /// - Returns: An NSError.
    @objc func errorFor(errorCode: String, errorDescription: String, responseObject: Any?, newNonce: String? = nil) -> NSError {
        var userInfo:[String: AnyObject] = [NSLocalizedDescriptionKey: errorDescription as AnyObject]
        if let responseObject = responseObject {
            userInfo[WordPressComOAuthClient.WordPressComOAuthErrorResponseObjectKey] = responseObject as AnyObject
        }
        if let newNonce = newNonce {
            userInfo[WordPressComOAuthClient.WordPressComOAuthErrorNewNonceKey] = newNonce as AnyObject
        }
        let mappedCode = errorsMap[errorCode]?.rawValue ?? WordPressComOAuthError.unknown.rawValue
        return NSError(domain: WordPressComOAuthClient.WordPressComOAuthErrorDomain,
                       code: mappedCode,
                       userInfo: userInfo)
    }
}<|MERGE_RESOLUTION|>--- conflicted
+++ resolved
@@ -155,18 +155,10 @@
     ///     - success: block to be called if authentication was successful.
     ///     - failure: block to be called if authentication failed. The error object is passed as a parameter.
     ///
-<<<<<<< HEAD
-    @objc
-    public func requestSocial2FACodeWithUserID(_ userID: Int,
-                                     nonce: String,
-                                      success: @escaping (_ newNonce: String) -> Void,
-                                      failure: @escaping (_ error: NSError, _ newNonce: String?) -> Void) {
-=======
     @objc public func requestSocial2FACodeWithUserID(_ userID: Int,
                                                      nonce: String,
                                                      success: @escaping (_ newNonce: String) -> Void,
                                                      failure: @escaping (_ error: NSError, _ newNonce: String?) -> Void) {
->>>>>>> 989bd5e3
         let parameters = [
             "user_id": userID,
             "two_step_nonce": nonce,
