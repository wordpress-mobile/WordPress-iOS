--- conflicted
+++ resolved
@@ -17,8 +17,6 @@
 		7414BD5A1F13CEA5005759F8 /* NSBundle+VersionNumberHelper.m in Sources */ = {isa = PBXBuildFile; fileRef = 7414BD581F13CEA5005759F8 /* NSBundle+VersionNumberHelper.m */; };
 		7414BD611F13D084005759F8 /* UIDevice+Helpers.h in Headers */ = {isa = PBXBuildFile; fileRef = 7414BD5F1F13D084005759F8 /* UIDevice+Helpers.h */; settings = {ATTRIBUTES = (Public, ); }; };
 		7414BD621F13D084005759F8 /* UIDevice+Helpers.m in Sources */ = {isa = PBXBuildFile; fileRef = 7414BD601F13D084005759F8 /* UIDevice+Helpers.m */; };
-		7430C9C61F192D860051B8E6 /* DateUtils.h in Headers */ = {isa = PBXBuildFile; fileRef = 7430C9C41F192D860051B8E6 /* DateUtils.h */; settings = {ATTRIBUTES = (Public, ); }; };
-		7430C9C71F192D860051B8E6 /* DateUtils.m in Sources */ = {isa = PBXBuildFile; fileRef = 7430C9C51F192D860051B8E6 /* DateUtils.m */; };
 		7430C9D21F19302D0051B8E6 /* PhotonImageURLHelper.h in Headers */ = {isa = PBXBuildFile; fileRef = 7430C9D01F19302D0051B8E6 /* PhotonImageURLHelper.h */; settings = {ATTRIBUTES = (Public, ); }; };
 		7430C9D31F19302D0051B8E6 /* PhotonImageURLHelper.m in Sources */ = {isa = PBXBuildFile; fileRef = 7430C9D11F19302D0051B8E6 /* PhotonImageURLHelper.m */; };
 		7430C9D51F1930460051B8E6 /* PhotonImageURLHelperTest.m in Sources */ = {isa = PBXBuildFile; fileRef = 7430C9D41F1930460051B8E6 /* PhotonImageURLHelperTest.m */; };
@@ -32,8 +30,8 @@
 		747EEFDE1F168B15001FA132 /* GravatarTest.swift in Sources */ = {isa = PBXBuildFile; fileRef = 747EEFDD1F168B15001FA132 /* GravatarTest.swift */; };
 		748710AC1F06C465008095AB /* StringHelperTests.swift in Sources */ = {isa = PBXBuildFile; fileRef = 748710AB1F06C465008095AB /* StringHelperTests.swift */; };
 		74D44ED91F0EC6230075F96B /* NSStringHelpersTests.m in Sources */ = {isa = PBXBuildFile; fileRef = 74D44ED81F0EC6230075F96B /* NSStringHelpersTests.m */; };
-		74E229571F1E764F0085F7F2 /* DateUtils.h in Headers */ = {isa = PBXBuildFile; fileRef = 74E229551F1E764F0085F7F2 /* DateUtils.h */; settings = {ATTRIBUTES = (Public, ); }; };
-		74E229581F1E764F0085F7F2 /* DateUtils.m in Sources */ = {isa = PBXBuildFile; fileRef = 74E229561F1E764F0085F7F2 /* DateUtils.m */; };
+		74FA25F41F1FD9640044BC54 /* DateUtils.h in Headers */ = {isa = PBXBuildFile; fileRef = 74FA25F21F1FD9640044BC54 /* DateUtils.h */; settings = {ATTRIBUTES = (Public, ); }; };
+		74FA25F51F1FD9640044BC54 /* DateUtils.m in Sources */ = {isa = PBXBuildFile; fileRef = 74FA25F31F1FD9640044BC54 /* DateUtils.m */; };
 		76E20BA846247380DFDB836C /* Pods_WordPressSharedTests.framework in Frameworks */ = {isa = PBXBuildFile; fileRef = 07BBC146D906E974A7086162 /* Pods_WordPressSharedTests.framework */; };
 		820ECCA11ECCE002004C7679 /* WPStyleGuide+DynamicType.swift in Sources */ = {isa = PBXBuildFile; fileRef = 820ECCA01ECCE002004C7679 /* WPStyleGuide+DynamicType.swift */; };
 		82706FF11ECA438500155CBF /* WPSharedLoggingPrivate.h in Headers */ = {isa = PBXBuildFile; fileRef = 82706FED1ECA438500155CBF /* WPSharedLoggingPrivate.h */; settings = {ATTRIBUTES = (Private, ); }; };
@@ -117,8 +115,6 @@
 		7414BD581F13CEA5005759F8 /* NSBundle+VersionNumberHelper.m */ = {isa = PBXFileReference; fileEncoding = 4; lastKnownFileType = sourcecode.c.objc; path = "NSBundle+VersionNumberHelper.m"; sourceTree = SOURCE_ROOT; };
 		7414BD5F1F13D084005759F8 /* UIDevice+Helpers.h */ = {isa = PBXFileReference; fileEncoding = 4; lastKnownFileType = sourcecode.c.h; name = "UIDevice+Helpers.h"; path = "WordPressShared/Core/Utility/UIDevice+Helpers.h"; sourceTree = SOURCE_ROOT; };
 		7414BD601F13D084005759F8 /* UIDevice+Helpers.m */ = {isa = PBXFileReference; fileEncoding = 4; lastKnownFileType = sourcecode.c.objc; name = "UIDevice+Helpers.m"; path = "WordPressShared/Core/Utility/UIDevice+Helpers.m"; sourceTree = SOURCE_ROOT; };
-		7430C9C41F192D860051B8E6 /* DateUtils.h */ = {isa = PBXFileReference; fileEncoding = 4; lastKnownFileType = sourcecode.c.h; name = DateUtils.h; path = WordPressShared/Core/Utility/DateUtils.h; sourceTree = SOURCE_ROOT; };
-		7430C9C51F192D860051B8E6 /* DateUtils.m */ = {isa = PBXFileReference; fileEncoding = 4; lastKnownFileType = sourcecode.c.objc; name = DateUtils.m; path = WordPressShared/Core/Utility/DateUtils.m; sourceTree = SOURCE_ROOT; };
 		7430C9D01F19302D0051B8E6 /* PhotonImageURLHelper.h */ = {isa = PBXFileReference; fileEncoding = 4; lastKnownFileType = sourcecode.c.h; name = PhotonImageURLHelper.h; path = WordPressShared/Core/Utility/PhotonImageURLHelper.h; sourceTree = SOURCE_ROOT; };
 		7430C9D11F19302D0051B8E6 /* PhotonImageURLHelper.m */ = {isa = PBXFileReference; fileEncoding = 4; lastKnownFileType = sourcecode.c.objc; name = PhotonImageURLHelper.m; path = WordPressShared/Core/Utility/PhotonImageURLHelper.m; sourceTree = SOURCE_ROOT; };
 		7430C9D41F1930460051B8E6 /* PhotonImageURLHelperTest.m */ = {isa = PBXFileReference; fileEncoding = 4; lastKnownFileType = sourcecode.c.objc; path = PhotonImageURLHelperTest.m; sourceTree = "<group>"; };
@@ -132,8 +128,8 @@
 		747EEFDD1F168B15001FA132 /* GravatarTest.swift */ = {isa = PBXFileReference; fileEncoding = 4; lastKnownFileType = sourcecode.swift; path = GravatarTest.swift; sourceTree = "<group>"; };
 		748710AB1F06C465008095AB /* StringHelperTests.swift */ = {isa = PBXFileReference; fileEncoding = 4; lastKnownFileType = sourcecode.swift; path = StringHelperTests.swift; sourceTree = "<group>"; };
 		74D44ED81F0EC6230075F96B /* NSStringHelpersTests.m */ = {isa = PBXFileReference; fileEncoding = 4; lastKnownFileType = sourcecode.c.objc; path = NSStringHelpersTests.m; sourceTree = "<group>"; };
-		74E229551F1E764F0085F7F2 /* DateUtils.h */ = {isa = PBXFileReference; fileEncoding = 4; lastKnownFileType = sourcecode.c.h; name = DateUtils.h; path = WordPressShared/Core/Utility/DateUtils.h; sourceTree = SOURCE_ROOT; };
-		74E229561F1E764F0085F7F2 /* DateUtils.m */ = {isa = PBXFileReference; fileEncoding = 4; lastKnownFileType = sourcecode.c.objc; name = DateUtils.m; path = WordPressShared/Core/Utility/DateUtils.m; sourceTree = SOURCE_ROOT; };
+		74FA25F21F1FD9640044BC54 /* DateUtils.h */ = {isa = PBXFileReference; fileEncoding = 4; lastKnownFileType = sourcecode.c.h; name = DateUtils.h; path = WordPressShared/Core/Utility/DateUtils.h; sourceTree = SOURCE_ROOT; };
+		74FA25F31F1FD9640044BC54 /* DateUtils.m */ = {isa = PBXFileReference; fileEncoding = 4; lastKnownFileType = sourcecode.c.objc; name = DateUtils.m; path = WordPressShared/Core/Utility/DateUtils.m; sourceTree = SOURCE_ROOT; };
 		820ECCA01ECCE002004C7679 /* WPStyleGuide+DynamicType.swift */ = {isa = PBXFileReference; fileEncoding = 4; lastKnownFileType = sourcecode.swift; name = "WPStyleGuide+DynamicType.swift"; path = "WordPressShared/Core/Views/WPStyleGuide+DynamicType.swift"; sourceTree = SOURCE_ROOT; };
 		82706FED1ECA438500155CBF /* WPSharedLoggingPrivate.h */ = {isa = PBXFileReference; fileEncoding = 4; lastKnownFileType = sourcecode.c.h; name = WPSharedLoggingPrivate.h; path = WordPressShared/Core/Logging/WPSharedLoggingPrivate.h; sourceTree = SOURCE_ROOT; };
 		82706FEE1ECA438500155CBF /* WPSharedLogging.h */ = {isa = PBXFileReference; fileEncoding = 4; lastKnownFileType = sourcecode.c.h; name = WPSharedLogging.h; path = WordPressShared/Core/Logging/WPSharedLogging.h; sourceTree = SOURCE_ROOT; };
@@ -275,16 +271,14 @@
 		82706FE01ECA32D400155CBF /* Utility */ = {
 			isa = PBXGroup;
 			children = (
-				74E229551F1E764F0085F7F2 /* DateUtils.h */,
-				74E229561F1E764F0085F7F2 /* DateUtils.m */,
+				74FA25F21F1FD9640044BC54 /* DateUtils.h */,
+				74FA25F31F1FD9640044BC54 /* DateUtils.m */,
 				740B23CA1F17F1FF00067A2A /* DisplayableImageHelper.h */,
 				740B23CB1F17F1FF00067A2A /* DisplayableImageHelper.m */,
 				7430C9E01F1935400051B8E6 /* WPImageURLHelper.swift */,
 				7430C9DA1F1933F40051B8E6 /* RichContentFormatter.swift */,
 				7430C9D01F19302D0051B8E6 /* PhotonImageURLHelper.h */,
 				7430C9D11F19302D0051B8E6 /* PhotonImageURLHelper.m */,
-				7430C9C41F192D860051B8E6 /* DateUtils.h */,
-				7430C9C51F192D860051B8E6 /* DateUtils.m */,
 				747EEFDB1F168A73001FA132 /* Gravatar.swift */,
 				7414BD531F13CBE0005759F8 /* Dictionary+Helpers.swift */,
 				7414BD541F13CBE0005759F8 /* String+Helpers.swift */,
@@ -446,16 +440,12 @@
 				8270701F1ECA43C100155CBF /* WPNUXUtility.h in Headers */,
 				93A73ABC1EE9DD7D00C0F2F9 /* WPMapFilterReduce.h in Headers */,
 				E1A444281F063CAB00F6AA8A /* WPAnalytics.h in Headers */,
-				7430C9C61F192D860051B8E6 /* DateUtils.h in Headers */,
 				7414BD591F13CEA5005759F8 /* NSBundle+VersionNumberHelper.h in Headers */,
 				7414BD611F13D084005759F8 /* UIDevice+Helpers.h in Headers */,
 				8270700D1ECA43AA00155CBF /* WPFontManager.h in Headers */,
 				740B23CC1F17F1FF00067A2A /* DisplayableImageHelper.h in Headers */,
-<<<<<<< HEAD
-				74E229571F1E764F0085F7F2 /* DateUtils.h in Headers */,
-=======
 				7430C9D21F19302D0051B8E6 /* PhotonImageURLHelper.h in Headers */,
->>>>>>> e521594b
+				74FA25F41F1FD9640044BC54 /* DateUtils.h in Headers */,
 				74650F7B1F0EA2FA00188EDB /* NSString+Helpers.h in Headers */,
 				82706FF11ECA438500155CBF /* WPSharedLoggingPrivate.h in Headers */,
 			);
@@ -666,12 +656,12 @@
 				82706FF41ECA438500155CBF /* WPSharedLoggingPrivate.m in Sources */,
 				7430C9E11F1935400051B8E6 /* WPImageURLHelper.swift in Sources */,
 				827070081ECA43AA00155CBF /* UIColor+Helpers.m in Sources */,
+				74FA25F51F1FD9640044BC54 /* DateUtils.m in Sources */,
 				7430C9D31F19302D0051B8E6 /* PhotonImageURLHelper.m in Sources */,
 				7414BD5A1F13CEA5005759F8 /* NSBundle+VersionNumberHelper.m in Sources */,
 				8270700E1ECA43AA00155CBF /* WPFontManager.m in Sources */,
 				820ECCA11ECCE002004C7679 /* WPStyleGuide+DynamicType.swift in Sources */,
 				827070241ECA43C100155CBF /* WPTextFieldTableViewCell.m in Sources */,
-				74E229581F1E764F0085F7F2 /* DateUtils.m in Sources */,
 				827070061ECA43AA00155CBF /* NSString+XMLExtensions.m in Sources */,
 				82706FF31ECA438500155CBF /* WPSharedLogging.m in Sources */,
 				93C882AD1EEB1E2F00227A59 /* NSDate+Helpers.swift in Sources */,
@@ -682,7 +672,6 @@
 				937BA5881EF1DAC100D301B2 /* CocoaLumberjack.swift in Sources */,
 				93AB06061EE884C000EF8764 /* UIAlertController+Helpers.swift in Sources */,
 				8270700A1ECA43AA00155CBF /* UIImage+Util.m in Sources */,
-				7430C9C71F192D860051B8E6 /* DateUtils.m in Sources */,
 				7414BD551F13CBE0005759F8 /* Dictionary+Helpers.swift in Sources */,
 			);
 			runOnlyForDeploymentPostprocessing = 0;
