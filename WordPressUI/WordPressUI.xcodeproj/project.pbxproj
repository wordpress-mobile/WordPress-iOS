// !$*UTF8*$!
{
	archiveVersion = 1;
	classes = {
	};
	objectVersion = 48;
	objects = {

/* Begin PBXBuildFile section */
		43067E2B203C8CC4001DD610 /* UIControl+BlockEvents.swift in Sources */ = {isa = PBXBuildFile; fileRef = 43067E2A203C8CC4001DD610 /* UIControl+BlockEvents.swift */; };
		43067E2E203C8D03001DD610 /* UIBarButtonItem+BlockEvents.swift in Sources */ = {isa = PBXBuildFile; fileRef = 43067E2D203C8D03001DD610 /* UIBarButtonItem+BlockEvents.swift */; };
		43067E30203C8D27001DD610 /* UIGestureRecognizer+BlockEvents.swift in Sources */ = {isa = PBXBuildFile; fileRef = 43067E2F203C8D27001DD610 /* UIGestureRecognizer+BlockEvents.swift */; };
		828BEAC6203B59CD003F7078 /* UIImage+Crop.swift in Sources */ = {isa = PBXBuildFile; fileRef = 828BEAC5203B59CD003F7078 /* UIImage+Crop.swift */; };
		B529F289202C855B00895D88 /* UIColorHelpersTests.swift in Sources */ = {isa = PBXBuildFile; fileRef = B529F288202C855B00895D88 /* UIColorHelpersTests.swift */; };
<<<<<<< HEAD
		B592B44F2064296600FF568E /* FancyAlertPresentationController.swift in Sources */ = {isa = PBXBuildFile; fileRef = B592B4492064296500FF568E /* FancyAlertPresentationController.swift */; };
		B592B4502064296600FF568E /* FancyAlerts.storyboard in Resources */ = {isa = PBXBuildFile; fileRef = B592B44A2064296500FF568E /* FancyAlerts.storyboard */; };
		B592B4522064296600FF568E /* FancyAlertViewController.swift in Sources */ = {isa = PBXBuildFile; fileRef = B592B44C2064296500FF568E /* FancyAlertViewController.swift */; };
		B592B4532064296600FF568E /* FlingableViewHandler.swift in Sources */ = {isa = PBXBuildFile; fileRef = B592B44E2064296500FF568E /* FlingableViewHandler.swift */; };
		B592B45520643E3400FF568E /* FancyAlertView.swift in Sources */ = {isa = PBXBuildFile; fileRef = B592B45420643E3400FF568E /* FancyAlertView.swift */; };
=======
		B5393FEA206D7047007BF9D4 /* RotationAwareNavigationViewController.swift in Sources */ = {isa = PBXBuildFile; fileRef = B5393FE9206D7047007BF9D4 /* RotationAwareNavigationViewController.swift */; };
>>>>>>> 9d25e99e
		B59DCB66202B146D00BEBD8A /* WordPressUI.framework in Frameworks */ = {isa = PBXBuildFile; fileRef = B59DCB5C202B146D00BEBD8A /* WordPressUI.framework */; };
		B59DCB6D202B146D00BEBD8A /* WordPressUI.h in Headers */ = {isa = PBXBuildFile; fileRef = B59DCB5F202B146D00BEBD8A /* WordPressUI.h */; settings = {ATTRIBUTES = (Public, ); }; };
		B5A787B0202B2324007874FB /* UIImage+Tint.swift in Sources */ = {isa = PBXBuildFile; fileRef = B5A787A4202B2322007874FB /* UIImage+Tint.swift */; };
		B5A787B1202B2324007874FB /* UITextField+TextHelper.swift in Sources */ = {isa = PBXBuildFile; fileRef = B5A787A5202B2322007874FB /* UITextField+TextHelper.swift */; };
		B5A787B2202B2324007874FB /* UIView+Helpers.swift in Sources */ = {isa = PBXBuildFile; fileRef = B5A787A6202B2322007874FB /* UIView+Helpers.swift */; };
		B5A787B3202B2324007874FB /* UITableViewController+Helpers.swift in Sources */ = {isa = PBXBuildFile; fileRef = B5A787A7202B2322007874FB /* UITableViewController+Helpers.swift */; };
		B5A787B4202B2324007874FB /* UIWindow+Helpers.swift in Sources */ = {isa = PBXBuildFile; fileRef = B5A787A8202B2323007874FB /* UIWindow+Helpers.swift */; };
		B5A787B5202B2324007874FB /* UIDevice+Helpers.swift in Sources */ = {isa = PBXBuildFile; fileRef = B5A787A9202B2323007874FB /* UIDevice+Helpers.swift */; };
		B5A787B6202B2324007874FB /* UIView+Animations.swift in Sources */ = {isa = PBXBuildFile; fileRef = B5A787AA202B2323007874FB /* UIView+Animations.swift */; };
		B5A787B7202B2324007874FB /* UIViewController+Helpers.swift in Sources */ = {isa = PBXBuildFile; fileRef = B5A787AB202B2323007874FB /* UIViewController+Helpers.swift */; };
		B5A787B8202B2324007874FB /* UIImage+Rotation.swift in Sources */ = {isa = PBXBuildFile; fileRef = B5A787AC202B2323007874FB /* UIImage+Rotation.swift */; };
		B5A787B9202B2324007874FB /* UITableView+Helpers.swift in Sources */ = {isa = PBXBuildFile; fileRef = B5A787AD202B2323007874FB /* UITableView+Helpers.swift */; };
		B5A787BD202B2358007874FB /* CGAffineTransform+Helpers.swift in Sources */ = {isa = PBXBuildFile; fileRef = B5A787BC202B2358007874FB /* CGAffineTransform+Helpers.swift */; };
		B5A787D6202B2AA7007874FB /* UIImage+Util.h in Headers */ = {isa = PBXBuildFile; fileRef = B5A787CC202B2AA6007874FB /* UIImage+Util.h */; settings = {ATTRIBUTES = (Public, ); }; };
		B5A787D7202B2AA7007874FB /* UIColor+Helpers.h in Headers */ = {isa = PBXBuildFile; fileRef = B5A787CD202B2AA6007874FB /* UIColor+Helpers.h */; settings = {ATTRIBUTES = (Public, ); }; };
		B5A787D9202B2AA7007874FB /* UIImage+Resize.h in Headers */ = {isa = PBXBuildFile; fileRef = B5A787CF202B2AA6007874FB /* UIImage+Resize.h */; settings = {ATTRIBUTES = (Public, ); }; };
		B5A787DB202B2AA7007874FB /* UIColor+Helpers.m in Sources */ = {isa = PBXBuildFile; fileRef = B5A787D1202B2AA6007874FB /* UIColor+Helpers.m */; };
		B5A787DC202B2AA7007874FB /* UIImage+Util.m in Sources */ = {isa = PBXBuildFile; fileRef = B5A787D2202B2AA6007874FB /* UIImage+Util.m */; };
		B5A787DF202B2AA7007874FB /* UIImage+Resize.m in Sources */ = {isa = PBXBuildFile; fileRef = B5A787D5202B2AA6007874FB /* UIImage+Resize.m */; };
		B5A787E1202B2B59007874FB /* UIControl+Helpers.swift in Sources */ = {isa = PBXBuildFile; fileRef = B5A787E0202B2B59007874FB /* UIControl+Helpers.swift */; };
		B5A787F5202B3587007874FB /* UIKitConstants.swift in Sources */ = {isa = PBXBuildFile; fileRef = B5A787F4202B3587007874FB /* UIKitConstants.swift */; };
		B5A78826202B4178007874FB /* UIAlertController+Helpers.swift in Sources */ = {isa = PBXBuildFile; fileRef = B5A78825202B4178007874FB /* UIAlertController+Helpers.swift */; };
		B5D91458206AD8BA00EF333D /* FancyButton.swift in Sources */ = {isa = PBXBuildFile; fileRef = B5D91457206AD8BA00EF333D /* FancyButton.swift */; };
/* End PBXBuildFile section */

/* Begin PBXContainerItemProxy section */
		B59DCB67202B146D00BEBD8A /* PBXContainerItemProxy */ = {
			isa = PBXContainerItemProxy;
			containerPortal = B59DCB53202B146D00BEBD8A /* Project object */;
			proxyType = 1;
			remoteGlobalIDString = B59DCB5B202B146D00BEBD8A;
			remoteInfo = WordPressUIKit;
		};
/* End PBXContainerItemProxy section */

/* Begin PBXFileReference section */
		43067E2A203C8CC4001DD610 /* UIControl+BlockEvents.swift */ = {isa = PBXFileReference; lastKnownFileType = sourcecode.swift; path = "UIControl+BlockEvents.swift"; sourceTree = "<group>"; };
		43067E2D203C8D03001DD610 /* UIBarButtonItem+BlockEvents.swift */ = {isa = PBXFileReference; lastKnownFileType = sourcecode.swift; path = "UIBarButtonItem+BlockEvents.swift"; sourceTree = "<group>"; };
		43067E2F203C8D27001DD610 /* UIGestureRecognizer+BlockEvents.swift */ = {isa = PBXFileReference; lastKnownFileType = sourcecode.swift; path = "UIGestureRecognizer+BlockEvents.swift"; sourceTree = "<group>"; };
		828BEAC5203B59CD003F7078 /* UIImage+Crop.swift */ = {isa = PBXFileReference; lastKnownFileType = sourcecode.swift; path = "UIImage+Crop.swift"; sourceTree = "<group>"; };
		B529F288202C855B00895D88 /* UIColorHelpersTests.swift */ = {isa = PBXFileReference; fileEncoding = 4; lastKnownFileType = sourcecode.swift; path = UIColorHelpersTests.swift; sourceTree = "<group>"; };
<<<<<<< HEAD
		B592B4492064296500FF568E /* FancyAlertPresentationController.swift */ = {isa = PBXFileReference; fileEncoding = 4; lastKnownFileType = sourcecode.swift; path = FancyAlertPresentationController.swift; sourceTree = "<group>"; };
		B592B44A2064296500FF568E /* FancyAlerts.storyboard */ = {isa = PBXFileReference; fileEncoding = 4; lastKnownFileType = file.storyboard; path = FancyAlerts.storyboard; sourceTree = "<group>"; };
		B592B44C2064296500FF568E /* FancyAlertViewController.swift */ = {isa = PBXFileReference; fileEncoding = 4; lastKnownFileType = sourcecode.swift; path = FancyAlertViewController.swift; sourceTree = "<group>"; };
		B592B44E2064296500FF568E /* FlingableViewHandler.swift */ = {isa = PBXFileReference; fileEncoding = 4; lastKnownFileType = sourcecode.swift; path = FlingableViewHandler.swift; sourceTree = "<group>"; };
		B592B45420643E3400FF568E /* FancyAlertView.swift */ = {isa = PBXFileReference; lastKnownFileType = sourcecode.swift; path = FancyAlertView.swift; sourceTree = "<group>"; };
=======
		B5393FE9206D7047007BF9D4 /* RotationAwareNavigationViewController.swift */ = {isa = PBXFileReference; fileEncoding = 4; lastKnownFileType = sourcecode.swift; path = RotationAwareNavigationViewController.swift; sourceTree = "<group>"; };
>>>>>>> 9d25e99e
		B59DCB5C202B146D00BEBD8A /* WordPressUI.framework */ = {isa = PBXFileReference; explicitFileType = wrapper.framework; includeInIndex = 0; path = WordPressUI.framework; sourceTree = BUILT_PRODUCTS_DIR; };
		B59DCB5F202B146D00BEBD8A /* WordPressUI.h */ = {isa = PBXFileReference; lastKnownFileType = sourcecode.c.h; path = WordPressUI.h; sourceTree = "<group>"; };
		B59DCB60202B146D00BEBD8A /* Info.plist */ = {isa = PBXFileReference; lastKnownFileType = text.plist.xml; path = Info.plist; sourceTree = "<group>"; };
		B59DCB65202B146D00BEBD8A /* WordPressUITests.xctest */ = {isa = PBXFileReference; explicitFileType = wrapper.cfbundle; includeInIndex = 0; path = WordPressUITests.xctest; sourceTree = BUILT_PRODUCTS_DIR; };
		B59DCB6C202B146D00BEBD8A /* Info.plist */ = {isa = PBXFileReference; lastKnownFileType = text.plist.xml; path = Info.plist; sourceTree = "<group>"; };
		B5A78798202B1A58007874FB /* WordPressShared.framework */ = {isa = PBXFileReference; explicitFileType = wrapper.framework; path = WordPressShared.framework; sourceTree = BUILT_PRODUCTS_DIR; };
		B5A787A4202B2322007874FB /* UIImage+Tint.swift */ = {isa = PBXFileReference; fileEncoding = 4; lastKnownFileType = sourcecode.swift; path = "UIImage+Tint.swift"; sourceTree = "<group>"; };
		B5A787A5202B2322007874FB /* UITextField+TextHelper.swift */ = {isa = PBXFileReference; fileEncoding = 4; lastKnownFileType = sourcecode.swift; path = "UITextField+TextHelper.swift"; sourceTree = "<group>"; };
		B5A787A6202B2322007874FB /* UIView+Helpers.swift */ = {isa = PBXFileReference; fileEncoding = 4; lastKnownFileType = sourcecode.swift; path = "UIView+Helpers.swift"; sourceTree = "<group>"; };
		B5A787A7202B2322007874FB /* UITableViewController+Helpers.swift */ = {isa = PBXFileReference; fileEncoding = 4; lastKnownFileType = sourcecode.swift; path = "UITableViewController+Helpers.swift"; sourceTree = "<group>"; };
		B5A787A8202B2323007874FB /* UIWindow+Helpers.swift */ = {isa = PBXFileReference; fileEncoding = 4; lastKnownFileType = sourcecode.swift; path = "UIWindow+Helpers.swift"; sourceTree = "<group>"; };
		B5A787A9202B2323007874FB /* UIDevice+Helpers.swift */ = {isa = PBXFileReference; fileEncoding = 4; lastKnownFileType = sourcecode.swift; path = "UIDevice+Helpers.swift"; sourceTree = "<group>"; };
		B5A787AA202B2323007874FB /* UIView+Animations.swift */ = {isa = PBXFileReference; fileEncoding = 4; lastKnownFileType = sourcecode.swift; path = "UIView+Animations.swift"; sourceTree = "<group>"; };
		B5A787AB202B2323007874FB /* UIViewController+Helpers.swift */ = {isa = PBXFileReference; fileEncoding = 4; lastKnownFileType = sourcecode.swift; path = "UIViewController+Helpers.swift"; sourceTree = "<group>"; };
		B5A787AC202B2323007874FB /* UIImage+Rotation.swift */ = {isa = PBXFileReference; fileEncoding = 4; lastKnownFileType = sourcecode.swift; path = "UIImage+Rotation.swift"; sourceTree = "<group>"; };
		B5A787AD202B2323007874FB /* UITableView+Helpers.swift */ = {isa = PBXFileReference; fileEncoding = 4; lastKnownFileType = sourcecode.swift; path = "UITableView+Helpers.swift"; sourceTree = "<group>"; };
		B5A787BC202B2358007874FB /* CGAffineTransform+Helpers.swift */ = {isa = PBXFileReference; fileEncoding = 4; lastKnownFileType = sourcecode.swift; path = "CGAffineTransform+Helpers.swift"; sourceTree = "<group>"; };
		B5A787CC202B2AA6007874FB /* UIImage+Util.h */ = {isa = PBXFileReference; fileEncoding = 4; lastKnownFileType = sourcecode.c.h; path = "UIImage+Util.h"; sourceTree = "<group>"; };
		B5A787CD202B2AA6007874FB /* UIColor+Helpers.h */ = {isa = PBXFileReference; fileEncoding = 4; lastKnownFileType = sourcecode.c.h; path = "UIColor+Helpers.h"; sourceTree = "<group>"; };
		B5A787CF202B2AA6007874FB /* UIImage+Resize.h */ = {isa = PBXFileReference; fileEncoding = 4; lastKnownFileType = sourcecode.c.h; path = "UIImage+Resize.h"; sourceTree = "<group>"; };
		B5A787D1202B2AA6007874FB /* UIColor+Helpers.m */ = {isa = PBXFileReference; fileEncoding = 4; lastKnownFileType = sourcecode.c.objc; path = "UIColor+Helpers.m"; sourceTree = "<group>"; };
		B5A787D2202B2AA6007874FB /* UIImage+Util.m */ = {isa = PBXFileReference; fileEncoding = 4; lastKnownFileType = sourcecode.c.objc; path = "UIImage+Util.m"; sourceTree = "<group>"; };
		B5A787D5202B2AA6007874FB /* UIImage+Resize.m */ = {isa = PBXFileReference; fileEncoding = 4; lastKnownFileType = sourcecode.c.objc; path = "UIImage+Resize.m"; sourceTree = "<group>"; };
		B5A787E0202B2B59007874FB /* UIControl+Helpers.swift */ = {isa = PBXFileReference; fileEncoding = 4; lastKnownFileType = sourcecode.swift; path = "UIControl+Helpers.swift"; sourceTree = "<group>"; };
		B5A787F4202B3587007874FB /* UIKitConstants.swift */ = {isa = PBXFileReference; fileEncoding = 4; lastKnownFileType = sourcecode.swift; path = UIKitConstants.swift; sourceTree = "<group>"; };
		B5A78825202B4178007874FB /* UIAlertController+Helpers.swift */ = {isa = PBXFileReference; fileEncoding = 4; lastKnownFileType = sourcecode.swift; path = "UIAlertController+Helpers.swift"; sourceTree = "<group>"; };
		B5D91457206AD8BA00EF333D /* FancyButton.swift */ = {isa = PBXFileReference; lastKnownFileType = sourcecode.swift; path = FancyButton.swift; sourceTree = "<group>"; };
/* End PBXFileReference section */

/* Begin PBXFrameworksBuildPhase section */
		B59DCB58202B146D00BEBD8A /* Frameworks */ = {
			isa = PBXFrameworksBuildPhase;
			buildActionMask = 2147483647;
			files = (
			);
			runOnlyForDeploymentPostprocessing = 0;
		};
		B59DCB62202B146D00BEBD8A /* Frameworks */ = {
			isa = PBXFrameworksBuildPhase;
			buildActionMask = 2147483647;
			files = (
				B59DCB66202B146D00BEBD8A /* WordPressUI.framework in Frameworks */,
			);
			runOnlyForDeploymentPostprocessing = 0;
		};
/* End PBXFrameworksBuildPhase section */

/* Begin PBXGroup section */
		43067E29203C8CA4001DD610 /* BlockEvents */ = {
			isa = PBXGroup;
			children = (
				43067E2A203C8CC4001DD610 /* UIControl+BlockEvents.swift */,
				43067E2D203C8D03001DD610 /* UIBarButtonItem+BlockEvents.swift */,
				43067E2F203C8D27001DD610 /* UIGestureRecognizer+BlockEvents.swift */,
			);
			path = BlockEvents;
			sourceTree = "<group>";
		};
		B529F287202C855B00895D88 /* Extensions */ = {
			isa = PBXGroup;
			children = (
				B529F288202C855B00895D88 /* UIColorHelpersTests.swift */,
			);
			path = Extensions;
			sourceTree = "<group>";
		};
<<<<<<< HEAD
		B592B4482064296500FF568E /* FancyAlert */ = {
			isa = PBXGroup;
			children = (
				B592B4492064296500FF568E /* FancyAlertPresentationController.swift */,
				B592B44A2064296500FF568E /* FancyAlerts.storyboard */,
				B592B44C2064296500FF568E /* FancyAlertViewController.swift */,
				B592B45420643E3400FF568E /* FancyAlertView.swift */,
				B5D91457206AD8BA00EF333D /* FancyButton.swift */,
			);
			path = FancyAlert;
			sourceTree = "<group>";
		};
		B592B44D2064296500FF568E /* FlingableView */ = {
			isa = PBXGroup;
			children = (
				B592B44E2064296500FF568E /* FlingableViewHandler.swift */,
			);
			path = FlingableView;
=======
		B5393FE8206D7047007BF9D4 /* Tools */ = {
			isa = PBXGroup;
			children = (
				B5393FE9206D7047007BF9D4 /* RotationAwareNavigationViewController.swift */,
			);
			path = Tools;
>>>>>>> 9d25e99e
			sourceTree = "<group>";
		};
		B59DCB52202B146D00BEBD8A = {
			isa = PBXGroup;
			children = (
				B59DCB5E202B146D00BEBD8A /* WordPressUI */,
				B59DCB69202B146D00BEBD8A /* WordPressUITests */,
				B59DCB5D202B146D00BEBD8A /* Products */,
				B5A78796202B1A58007874FB /* Frameworks */,
			);
			sourceTree = "<group>";
		};
		B59DCB5D202B146D00BEBD8A /* Products */ = {
			isa = PBXGroup;
			children = (
				B59DCB5C202B146D00BEBD8A /* WordPressUI.framework */,
				B59DCB65202B146D00BEBD8A /* WordPressUITests.xctest */,
			);
			name = Products;
			sourceTree = "<group>";
		};
		B59DCB5E202B146D00BEBD8A /* WordPressUI */ = {
			isa = PBXGroup;
			children = (
				B592B4482064296500FF568E /* FancyAlert */,
				B592B44D2064296500FF568E /* FlingableView */,
				B5A787CB202B2AA6007874FB /* Categories */,
				B5A787F3202B3587007874FB /* Constants */,
				B5A78799202B1A93007874FB /* Extensions */,
				B5393FE8206D7047007BF9D4 /* Tools */,
				B59DCB5F202B146D00BEBD8A /* WordPressUI.h */,
				B59DCB60202B146D00BEBD8A /* Info.plist */,
			);
			path = WordPressUI;
			sourceTree = "<group>";
		};
		B59DCB69202B146D00BEBD8A /* WordPressUITests */ = {
			isa = PBXGroup;
			children = (
				B529F287202C855B00895D88 /* Extensions */,
				B59DCB6C202B146D00BEBD8A /* Info.plist */,
			);
			path = WordPressUITests;
			sourceTree = "<group>";
		};
		B5A78796202B1A58007874FB /* Frameworks */ = {
			isa = PBXGroup;
			children = (
				B5A78798202B1A58007874FB /* WordPressShared.framework */,
			);
			name = Frameworks;
			sourceTree = "<group>";
		};
		B5A78799202B1A93007874FB /* Extensions */ = {
			isa = PBXGroup;
			children = (
				43067E29203C8CA4001DD610 /* BlockEvents */,
				B5A787BC202B2358007874FB /* CGAffineTransform+Helpers.swift */,
				B5A78825202B4178007874FB /* UIAlertController+Helpers.swift */,
				B5A787E0202B2B59007874FB /* UIControl+Helpers.swift */,
				B5A787A9202B2323007874FB /* UIDevice+Helpers.swift */,
				828BEAC5203B59CD003F7078 /* UIImage+Crop.swift */,
				B5A787AC202B2323007874FB /* UIImage+Rotation.swift */,
				B5A787A4202B2322007874FB /* UIImage+Tint.swift */,
				B5A787AD202B2323007874FB /* UITableView+Helpers.swift */,
				B5A787A7202B2322007874FB /* UITableViewController+Helpers.swift */,
				B5A787A5202B2322007874FB /* UITextField+TextHelper.swift */,
				B5A787AA202B2323007874FB /* UIView+Animations.swift */,
				B5A787A6202B2322007874FB /* UIView+Helpers.swift */,
				B5A787AB202B2323007874FB /* UIViewController+Helpers.swift */,
				B5A787A8202B2323007874FB /* UIWindow+Helpers.swift */,
			);
			path = Extensions;
			sourceTree = "<group>";
		};
		B5A787CB202B2AA6007874FB /* Categories */ = {
			isa = PBXGroup;
			children = (
				B5A787CD202B2AA6007874FB /* UIColor+Helpers.h */,
				B5A787D1202B2AA6007874FB /* UIColor+Helpers.m */,
				B5A787CF202B2AA6007874FB /* UIImage+Resize.h */,
				B5A787D5202B2AA6007874FB /* UIImage+Resize.m */,
				B5A787CC202B2AA6007874FB /* UIImage+Util.h */,
				B5A787D2202B2AA6007874FB /* UIImage+Util.m */,
			);
			path = Categories;
			sourceTree = "<group>";
		};
		B5A787F3202B3587007874FB /* Constants */ = {
			isa = PBXGroup;
			children = (
				B5A787F4202B3587007874FB /* UIKitConstants.swift */,
			);
			path = Constants;
			sourceTree = "<group>";
		};
/* End PBXGroup section */

/* Begin PBXHeadersBuildPhase section */
		B59DCB59202B146D00BEBD8A /* Headers */ = {
			isa = PBXHeadersBuildPhase;
			buildActionMask = 2147483647;
			files = (
				B59DCB6D202B146D00BEBD8A /* WordPressUI.h in Headers */,
				B5A787D7202B2AA7007874FB /* UIColor+Helpers.h in Headers */,
				B5A787D9202B2AA7007874FB /* UIImage+Resize.h in Headers */,
				B5A787D6202B2AA7007874FB /* UIImage+Util.h in Headers */,
			);
			runOnlyForDeploymentPostprocessing = 0;
		};
/* End PBXHeadersBuildPhase section */

/* Begin PBXNativeTarget section */
		B59DCB5B202B146D00BEBD8A /* WordPressUI */ = {
			isa = PBXNativeTarget;
			buildConfigurationList = B59DCB70202B146D00BEBD8A /* Build configuration list for PBXNativeTarget "WordPressUI" */;
			buildPhases = (
				B59DCB57202B146D00BEBD8A /* Sources */,
				B59DCB58202B146D00BEBD8A /* Frameworks */,
				B59DCB59202B146D00BEBD8A /* Headers */,
				B59DCB5A202B146D00BEBD8A /* Resources */,
			);
			buildRules = (
			);
			dependencies = (
			);
			name = WordPressUI;
			productName = WordPressUIKit;
			productReference = B59DCB5C202B146D00BEBD8A /* WordPressUI.framework */;
			productType = "com.apple.product-type.framework";
		};
		B59DCB64202B146D00BEBD8A /* WordPressUITests */ = {
			isa = PBXNativeTarget;
			buildConfigurationList = B59DCB73202B146D00BEBD8A /* Build configuration list for PBXNativeTarget "WordPressUITests" */;
			buildPhases = (
				B59DCB61202B146D00BEBD8A /* Sources */,
				B59DCB62202B146D00BEBD8A /* Frameworks */,
				B59DCB63202B146D00BEBD8A /* Resources */,
			);
			buildRules = (
			);
			dependencies = (
				B59DCB68202B146D00BEBD8A /* PBXTargetDependency */,
			);
			name = WordPressUITests;
			productName = WordPressUIKitTests;
			productReference = B59DCB65202B146D00BEBD8A /* WordPressUITests.xctest */;
			productType = "com.apple.product-type.bundle.unit-test";
		};
/* End PBXNativeTarget section */

/* Begin PBXProject section */
		B59DCB53202B146D00BEBD8A /* Project object */ = {
			isa = PBXProject;
			attributes = {
				LastSwiftUpdateCheck = 0920;
				LastUpgradeCheck = 0920;
				ORGANIZATIONNAME = automattic;
				TargetAttributes = {
					B59DCB5B202B146D00BEBD8A = {
						CreatedOnToolsVersion = 9.2;
						ProvisioningStyle = Automatic;
					};
					B59DCB64202B146D00BEBD8A = {
						CreatedOnToolsVersion = 9.2;
						ProvisioningStyle = Automatic;
					};
				};
			};
			buildConfigurationList = B59DCB56202B146D00BEBD8A /* Build configuration list for PBXProject "WordPressUI" */;
			compatibilityVersion = "Xcode 8.0";
			developmentRegion = en;
			hasScannedForEncodings = 0;
			knownRegions = (
				en,
			);
			mainGroup = B59DCB52202B146D00BEBD8A;
			productRefGroup = B59DCB5D202B146D00BEBD8A /* Products */;
			projectDirPath = "";
			projectRoot = "";
			targets = (
				B59DCB5B202B146D00BEBD8A /* WordPressUI */,
				B59DCB64202B146D00BEBD8A /* WordPressUITests */,
			);
		};
/* End PBXProject section */

/* Begin PBXResourcesBuildPhase section */
		B59DCB5A202B146D00BEBD8A /* Resources */ = {
			isa = PBXResourcesBuildPhase;
			buildActionMask = 2147483647;
			files = (
				B592B4502064296600FF568E /* FancyAlerts.storyboard in Resources */,
			);
			runOnlyForDeploymentPostprocessing = 0;
		};
		B59DCB63202B146D00BEBD8A /* Resources */ = {
			isa = PBXResourcesBuildPhase;
			buildActionMask = 2147483647;
			files = (
			);
			runOnlyForDeploymentPostprocessing = 0;
		};
/* End PBXResourcesBuildPhase section */

/* Begin PBXSourcesBuildPhase section */
		B59DCB57202B146D00BEBD8A /* Sources */ = {
			isa = PBXSourcesBuildPhase;
			buildActionMask = 2147483647;
			files = (
				43067E30203C8D27001DD610 /* UIGestureRecognizer+BlockEvents.swift in Sources */,
				B592B4532064296600FF568E /* FlingableViewHandler.swift in Sources */,
				B5A787B0202B2324007874FB /* UIImage+Tint.swift in Sources */,
				B592B45520643E3400FF568E /* FancyAlertView.swift in Sources */,
				B5A787B1202B2324007874FB /* UITextField+TextHelper.swift in Sources */,
				B5A787DB202B2AA7007874FB /* UIColor+Helpers.m in Sources */,
				B5A787B7202B2324007874FB /* UIViewController+Helpers.swift in Sources */,
				B5393FEA206D7047007BF9D4 /* RotationAwareNavigationViewController.swift in Sources */,
				B5A787B6202B2324007874FB /* UIView+Animations.swift in Sources */,
				B5A787B8202B2324007874FB /* UIImage+Rotation.swift in Sources */,
				43067E2B203C8CC4001DD610 /* UIControl+BlockEvents.swift in Sources */,
				B5A78826202B4178007874FB /* UIAlertController+Helpers.swift in Sources */,
				B5A787B9202B2324007874FB /* UITableView+Helpers.swift in Sources */,
				B5D91458206AD8BA00EF333D /* FancyButton.swift in Sources */,
				B5A787BD202B2358007874FB /* CGAffineTransform+Helpers.swift in Sources */,
				B5A787DF202B2AA7007874FB /* UIImage+Resize.m in Sources */,
				B5A787B4202B2324007874FB /* UIWindow+Helpers.swift in Sources */,
				B5A787B2202B2324007874FB /* UIView+Helpers.swift in Sources */,
				B5A787E1202B2B59007874FB /* UIControl+Helpers.swift in Sources */,
				43067E2E203C8D03001DD610 /* UIBarButtonItem+BlockEvents.swift in Sources */,
				B592B4522064296600FF568E /* FancyAlertViewController.swift in Sources */,
				B5A787F5202B3587007874FB /* UIKitConstants.swift in Sources */,
				B5A787DC202B2AA7007874FB /* UIImage+Util.m in Sources */,
				B5A787B5202B2324007874FB /* UIDevice+Helpers.swift in Sources */,
				B5A787B3202B2324007874FB /* UITableViewController+Helpers.swift in Sources */,
				B592B44F2064296600FF568E /* FancyAlertPresentationController.swift in Sources */,
				828BEAC6203B59CD003F7078 /* UIImage+Crop.swift in Sources */,
			);
			runOnlyForDeploymentPostprocessing = 0;
		};
		B59DCB61202B146D00BEBD8A /* Sources */ = {
			isa = PBXSourcesBuildPhase;
			buildActionMask = 2147483647;
			files = (
				B529F289202C855B00895D88 /* UIColorHelpersTests.swift in Sources */,
			);
			runOnlyForDeploymentPostprocessing = 0;
		};
/* End PBXSourcesBuildPhase section */

/* Begin PBXTargetDependency section */
		B59DCB68202B146D00BEBD8A /* PBXTargetDependency */ = {
			isa = PBXTargetDependency;
			target = B59DCB5B202B146D00BEBD8A /* WordPressUI */;
			targetProxy = B59DCB67202B146D00BEBD8A /* PBXContainerItemProxy */;
		};
/* End PBXTargetDependency section */

/* Begin XCBuildConfiguration section */
		B56D96DC202CC4D300485233 /* Release-Alpha */ = {
			isa = XCBuildConfiguration;
			buildSettings = {
				ALWAYS_SEARCH_USER_PATHS = NO;
				CLANG_ANALYZER_NONNULL = YES;
				CLANG_ANALYZER_NUMBER_OBJECT_CONVERSION = YES_AGGRESSIVE;
				CLANG_CXX_LANGUAGE_STANDARD = "gnu++14";
				CLANG_CXX_LIBRARY = "libc++";
				CLANG_ENABLE_MODULES = YES;
				CLANG_ENABLE_OBJC_ARC = YES;
				CLANG_WARN_BLOCK_CAPTURE_AUTORELEASING = YES;
				CLANG_WARN_BOOL_CONVERSION = YES;
				CLANG_WARN_COMMA = YES;
				CLANG_WARN_CONSTANT_CONVERSION = YES;
				CLANG_WARN_DIRECT_OBJC_ISA_USAGE = YES_ERROR;
				CLANG_WARN_DOCUMENTATION_COMMENTS = YES;
				CLANG_WARN_EMPTY_BODY = YES;
				CLANG_WARN_ENUM_CONVERSION = YES;
				CLANG_WARN_INFINITE_RECURSION = YES;
				CLANG_WARN_INT_CONVERSION = YES;
				CLANG_WARN_NON_LITERAL_NULL_CONVERSION = YES;
				CLANG_WARN_OBJC_LITERAL_CONVERSION = YES;
				CLANG_WARN_OBJC_ROOT_CLASS = YES_ERROR;
				CLANG_WARN_RANGE_LOOP_ANALYSIS = YES;
				CLANG_WARN_STRICT_PROTOTYPES = YES;
				CLANG_WARN_SUSPICIOUS_MOVE = YES;
				CLANG_WARN_UNGUARDED_AVAILABILITY = YES_AGGRESSIVE;
				CLANG_WARN_UNREACHABLE_CODE = YES;
				CLANG_WARN__DUPLICATE_METHOD_MATCH = YES;
				CODE_SIGN_IDENTITY = "iPhone Developer";
				COPY_PHASE_STRIP = NO;
				CURRENT_PROJECT_VERSION = 1;
				DEBUG_INFORMATION_FORMAT = "dwarf-with-dsym";
				ENABLE_NS_ASSERTIONS = NO;
				ENABLE_STRICT_OBJC_MSGSEND = YES;
				GCC_C_LANGUAGE_STANDARD = gnu11;
				GCC_NO_COMMON_BLOCKS = YES;
				GCC_WARN_64_TO_32_BIT_CONVERSION = YES;
				GCC_WARN_ABOUT_RETURN_TYPE = YES_ERROR;
				GCC_WARN_UNDECLARED_SELECTOR = YES;
				GCC_WARN_UNINITIALIZED_AUTOS = YES_AGGRESSIVE;
				GCC_WARN_UNUSED_FUNCTION = YES;
				GCC_WARN_UNUSED_VARIABLE = YES;
				IPHONEOS_DEPLOYMENT_TARGET = 11.2;
				MTL_ENABLE_DEBUG_INFO = NO;
				SDKROOT = iphoneos;
				SWIFT_OPTIMIZATION_LEVEL = "-Owholemodule";
				VALIDATE_PRODUCT = YES;
				VERSIONING_SYSTEM = "apple-generic";
				VERSION_INFO_PREFIX = "";
			};
			name = "Release-Alpha";
		};
		B56D96DD202CC4D300485233 /* Release-Alpha */ = {
			isa = XCBuildConfiguration;
			buildSettings = {
				CLANG_WARN_DOCUMENTATION_COMMENTS = NO;
				CODE_SIGN_IDENTITY = "";
				CODE_SIGN_STYLE = Automatic;
				DEFINES_MODULE = YES;
				DEVELOPMENT_TEAM = PZYM8XX95Q;
				DYLIB_COMPATIBILITY_VERSION = 1;
				DYLIB_CURRENT_VERSION = 1;
				DYLIB_INSTALL_NAME_BASE = "@rpath";
				INFOPLIST_FILE = WordPressUI/Info.plist;
				INSTALL_PATH = "$(LOCAL_LIBRARY_DIR)/Frameworks";
				IPHONEOS_DEPLOYMENT_TARGET = 10.0;
				LD_RUNPATH_SEARCH_PATHS = "$(inherited) @executable_path/Frameworks @loader_path/Frameworks";
				PRODUCT_BUNDLE_IDENTIFIER = com.automattic.WordPressUI;
				PRODUCT_NAME = "$(TARGET_NAME:c99extidentifier)";
				SKIP_INSTALL = YES;
				SWIFT_VERSION = 4.0;
				TARGETED_DEVICE_FAMILY = "1,2";
			};
			name = "Release-Alpha";
		};
		B56D96DE202CC4D300485233 /* Release-Alpha */ = {
			isa = XCBuildConfiguration;
			buildSettings = {
				ALWAYS_EMBED_SWIFT_STANDARD_LIBRARIES = YES;
				CODE_SIGN_STYLE = Automatic;
				DEVELOPMENT_TEAM = PZYM8XX95Q;
				INFOPLIST_FILE = WordPressUITests/Info.plist;
				LD_RUNPATH_SEARCH_PATHS = "$(inherited) @executable_path/Frameworks @loader_path/Frameworks";
				PRODUCT_BUNDLE_IDENTIFIER = com.automattic.WordPressUITests;
				PRODUCT_NAME = "$(TARGET_NAME)";
				SWIFT_VERSION = 4.0;
				TARGETED_DEVICE_FAMILY = "1,2";
			};
			name = "Release-Alpha";
		};
		B56D96DF202CC4D800485233 /* Release-Internal */ = {
			isa = XCBuildConfiguration;
			buildSettings = {
				ALWAYS_SEARCH_USER_PATHS = NO;
				CLANG_ANALYZER_NONNULL = YES;
				CLANG_ANALYZER_NUMBER_OBJECT_CONVERSION = YES_AGGRESSIVE;
				CLANG_CXX_LANGUAGE_STANDARD = "gnu++14";
				CLANG_CXX_LIBRARY = "libc++";
				CLANG_ENABLE_MODULES = YES;
				CLANG_ENABLE_OBJC_ARC = YES;
				CLANG_WARN_BLOCK_CAPTURE_AUTORELEASING = YES;
				CLANG_WARN_BOOL_CONVERSION = YES;
				CLANG_WARN_COMMA = YES;
				CLANG_WARN_CONSTANT_CONVERSION = YES;
				CLANG_WARN_DIRECT_OBJC_ISA_USAGE = YES_ERROR;
				CLANG_WARN_DOCUMENTATION_COMMENTS = YES;
				CLANG_WARN_EMPTY_BODY = YES;
				CLANG_WARN_ENUM_CONVERSION = YES;
				CLANG_WARN_INFINITE_RECURSION = YES;
				CLANG_WARN_INT_CONVERSION = YES;
				CLANG_WARN_NON_LITERAL_NULL_CONVERSION = YES;
				CLANG_WARN_OBJC_LITERAL_CONVERSION = YES;
				CLANG_WARN_OBJC_ROOT_CLASS = YES_ERROR;
				CLANG_WARN_RANGE_LOOP_ANALYSIS = YES;
				CLANG_WARN_STRICT_PROTOTYPES = YES;
				CLANG_WARN_SUSPICIOUS_MOVE = YES;
				CLANG_WARN_UNGUARDED_AVAILABILITY = YES_AGGRESSIVE;
				CLANG_WARN_UNREACHABLE_CODE = YES;
				CLANG_WARN__DUPLICATE_METHOD_MATCH = YES;
				CODE_SIGN_IDENTITY = "iPhone Developer";
				COPY_PHASE_STRIP = NO;
				CURRENT_PROJECT_VERSION = 1;
				DEBUG_INFORMATION_FORMAT = "dwarf-with-dsym";
				ENABLE_NS_ASSERTIONS = NO;
				ENABLE_STRICT_OBJC_MSGSEND = YES;
				GCC_C_LANGUAGE_STANDARD = gnu11;
				GCC_NO_COMMON_BLOCKS = YES;
				GCC_WARN_64_TO_32_BIT_CONVERSION = YES;
				GCC_WARN_ABOUT_RETURN_TYPE = YES_ERROR;
				GCC_WARN_UNDECLARED_SELECTOR = YES;
				GCC_WARN_UNINITIALIZED_AUTOS = YES_AGGRESSIVE;
				GCC_WARN_UNUSED_FUNCTION = YES;
				GCC_WARN_UNUSED_VARIABLE = YES;
				IPHONEOS_DEPLOYMENT_TARGET = 11.2;
				MTL_ENABLE_DEBUG_INFO = NO;
				SDKROOT = iphoneos;
				SWIFT_OPTIMIZATION_LEVEL = "-Owholemodule";
				VALIDATE_PRODUCT = YES;
				VERSIONING_SYSTEM = "apple-generic";
				VERSION_INFO_PREFIX = "";
			};
			name = "Release-Internal";
		};
		B56D96E0202CC4D800485233 /* Release-Internal */ = {
			isa = XCBuildConfiguration;
			buildSettings = {
				CLANG_WARN_DOCUMENTATION_COMMENTS = NO;
				CODE_SIGN_IDENTITY = "";
				CODE_SIGN_STYLE = Automatic;
				DEFINES_MODULE = YES;
				DEVELOPMENT_TEAM = PZYM8XX95Q;
				DYLIB_COMPATIBILITY_VERSION = 1;
				DYLIB_CURRENT_VERSION = 1;
				DYLIB_INSTALL_NAME_BASE = "@rpath";
				INFOPLIST_FILE = WordPressUI/Info.plist;
				INSTALL_PATH = "$(LOCAL_LIBRARY_DIR)/Frameworks";
				IPHONEOS_DEPLOYMENT_TARGET = 10.0;
				LD_RUNPATH_SEARCH_PATHS = "$(inherited) @executable_path/Frameworks @loader_path/Frameworks";
				PRODUCT_BUNDLE_IDENTIFIER = com.automattic.WordPressUI;
				PRODUCT_NAME = "$(TARGET_NAME:c99extidentifier)";
				SKIP_INSTALL = YES;
				SWIFT_VERSION = 4.0;
				TARGETED_DEVICE_FAMILY = "1,2";
			};
			name = "Release-Internal";
		};
		B56D96E1202CC4D800485233 /* Release-Internal */ = {
			isa = XCBuildConfiguration;
			buildSettings = {
				ALWAYS_EMBED_SWIFT_STANDARD_LIBRARIES = YES;
				CODE_SIGN_STYLE = Automatic;
				DEVELOPMENT_TEAM = PZYM8XX95Q;
				INFOPLIST_FILE = WordPressUITests/Info.plist;
				LD_RUNPATH_SEARCH_PATHS = "$(inherited) @executable_path/Frameworks @loader_path/Frameworks";
				PRODUCT_BUNDLE_IDENTIFIER = com.automattic.WordPressUITests;
				PRODUCT_NAME = "$(TARGET_NAME)";
				SWIFT_VERSION = 4.0;
				TARGETED_DEVICE_FAMILY = "1,2";
			};
			name = "Release-Internal";
		};
		B59DCB6E202B146D00BEBD8A /* Debug */ = {
			isa = XCBuildConfiguration;
			buildSettings = {
				ALWAYS_SEARCH_USER_PATHS = NO;
				CLANG_ANALYZER_NONNULL = YES;
				CLANG_ANALYZER_NUMBER_OBJECT_CONVERSION = YES_AGGRESSIVE;
				CLANG_CXX_LANGUAGE_STANDARD = "gnu++14";
				CLANG_CXX_LIBRARY = "libc++";
				CLANG_ENABLE_MODULES = YES;
				CLANG_ENABLE_OBJC_ARC = YES;
				CLANG_WARN_BLOCK_CAPTURE_AUTORELEASING = YES;
				CLANG_WARN_BOOL_CONVERSION = YES;
				CLANG_WARN_COMMA = YES;
				CLANG_WARN_CONSTANT_CONVERSION = YES;
				CLANG_WARN_DIRECT_OBJC_ISA_USAGE = YES_ERROR;
				CLANG_WARN_DOCUMENTATION_COMMENTS = YES;
				CLANG_WARN_EMPTY_BODY = YES;
				CLANG_WARN_ENUM_CONVERSION = YES;
				CLANG_WARN_INFINITE_RECURSION = YES;
				CLANG_WARN_INT_CONVERSION = YES;
				CLANG_WARN_NON_LITERAL_NULL_CONVERSION = YES;
				CLANG_WARN_OBJC_LITERAL_CONVERSION = YES;
				CLANG_WARN_OBJC_ROOT_CLASS = YES_ERROR;
				CLANG_WARN_RANGE_LOOP_ANALYSIS = YES;
				CLANG_WARN_STRICT_PROTOTYPES = YES;
				CLANG_WARN_SUSPICIOUS_MOVE = YES;
				CLANG_WARN_UNGUARDED_AVAILABILITY = YES_AGGRESSIVE;
				CLANG_WARN_UNREACHABLE_CODE = YES;
				CLANG_WARN__DUPLICATE_METHOD_MATCH = YES;
				CODE_SIGN_IDENTITY = "iPhone Developer";
				COPY_PHASE_STRIP = NO;
				CURRENT_PROJECT_VERSION = 1;
				DEBUG_INFORMATION_FORMAT = dwarf;
				ENABLE_STRICT_OBJC_MSGSEND = YES;
				ENABLE_TESTABILITY = YES;
				GCC_C_LANGUAGE_STANDARD = gnu11;
				GCC_DYNAMIC_NO_PIC = NO;
				GCC_NO_COMMON_BLOCKS = YES;
				GCC_OPTIMIZATION_LEVEL = 0;
				GCC_PREPROCESSOR_DEFINITIONS = (
					"DEBUG=1",
					"$(inherited)",
				);
				GCC_WARN_64_TO_32_BIT_CONVERSION = YES;
				GCC_WARN_ABOUT_RETURN_TYPE = YES_ERROR;
				GCC_WARN_UNDECLARED_SELECTOR = YES;
				GCC_WARN_UNINITIALIZED_AUTOS = YES_AGGRESSIVE;
				GCC_WARN_UNUSED_FUNCTION = YES;
				GCC_WARN_UNUSED_VARIABLE = YES;
				IPHONEOS_DEPLOYMENT_TARGET = 11.2;
				MTL_ENABLE_DEBUG_INFO = YES;
				ONLY_ACTIVE_ARCH = YES;
				SDKROOT = iphoneos;
				SWIFT_ACTIVE_COMPILATION_CONDITIONS = DEBUG;
				SWIFT_OPTIMIZATION_LEVEL = "-Onone";
				VERSIONING_SYSTEM = "apple-generic";
				VERSION_INFO_PREFIX = "";
			};
			name = Debug;
		};
		B59DCB6F202B146D00BEBD8A /* Release */ = {
			isa = XCBuildConfiguration;
			buildSettings = {
				ALWAYS_SEARCH_USER_PATHS = NO;
				CLANG_ANALYZER_NONNULL = YES;
				CLANG_ANALYZER_NUMBER_OBJECT_CONVERSION = YES_AGGRESSIVE;
				CLANG_CXX_LANGUAGE_STANDARD = "gnu++14";
				CLANG_CXX_LIBRARY = "libc++";
				CLANG_ENABLE_MODULES = YES;
				CLANG_ENABLE_OBJC_ARC = YES;
				CLANG_WARN_BLOCK_CAPTURE_AUTORELEASING = YES;
				CLANG_WARN_BOOL_CONVERSION = YES;
				CLANG_WARN_COMMA = YES;
				CLANG_WARN_CONSTANT_CONVERSION = YES;
				CLANG_WARN_DIRECT_OBJC_ISA_USAGE = YES_ERROR;
				CLANG_WARN_DOCUMENTATION_COMMENTS = YES;
				CLANG_WARN_EMPTY_BODY = YES;
				CLANG_WARN_ENUM_CONVERSION = YES;
				CLANG_WARN_INFINITE_RECURSION = YES;
				CLANG_WARN_INT_CONVERSION = YES;
				CLANG_WARN_NON_LITERAL_NULL_CONVERSION = YES;
				CLANG_WARN_OBJC_LITERAL_CONVERSION = YES;
				CLANG_WARN_OBJC_ROOT_CLASS = YES_ERROR;
				CLANG_WARN_RANGE_LOOP_ANALYSIS = YES;
				CLANG_WARN_STRICT_PROTOTYPES = YES;
				CLANG_WARN_SUSPICIOUS_MOVE = YES;
				CLANG_WARN_UNGUARDED_AVAILABILITY = YES_AGGRESSIVE;
				CLANG_WARN_UNREACHABLE_CODE = YES;
				CLANG_WARN__DUPLICATE_METHOD_MATCH = YES;
				CODE_SIGN_IDENTITY = "iPhone Developer";
				COPY_PHASE_STRIP = NO;
				CURRENT_PROJECT_VERSION = 1;
				DEBUG_INFORMATION_FORMAT = "dwarf-with-dsym";
				ENABLE_NS_ASSERTIONS = NO;
				ENABLE_STRICT_OBJC_MSGSEND = YES;
				GCC_C_LANGUAGE_STANDARD = gnu11;
				GCC_NO_COMMON_BLOCKS = YES;
				GCC_WARN_64_TO_32_BIT_CONVERSION = YES;
				GCC_WARN_ABOUT_RETURN_TYPE = YES_ERROR;
				GCC_WARN_UNDECLARED_SELECTOR = YES;
				GCC_WARN_UNINITIALIZED_AUTOS = YES_AGGRESSIVE;
				GCC_WARN_UNUSED_FUNCTION = YES;
				GCC_WARN_UNUSED_VARIABLE = YES;
				IPHONEOS_DEPLOYMENT_TARGET = 11.2;
				MTL_ENABLE_DEBUG_INFO = NO;
				SDKROOT = iphoneos;
				SWIFT_OPTIMIZATION_LEVEL = "-Owholemodule";
				VALIDATE_PRODUCT = YES;
				VERSIONING_SYSTEM = "apple-generic";
				VERSION_INFO_PREFIX = "";
			};
			name = Release;
		};
		B59DCB71202B146D00BEBD8A /* Debug */ = {
			isa = XCBuildConfiguration;
			buildSettings = {
				CLANG_WARN_DOCUMENTATION_COMMENTS = NO;
				CODE_SIGN_IDENTITY = "";
				CODE_SIGN_STYLE = Automatic;
				DEFINES_MODULE = YES;
				DEVELOPMENT_TEAM = PZYM8XX95Q;
				DYLIB_COMPATIBILITY_VERSION = 1;
				DYLIB_CURRENT_VERSION = 1;
				DYLIB_INSTALL_NAME_BASE = "@rpath";
				INFOPLIST_FILE = WordPressUI/Info.plist;
				INSTALL_PATH = "$(LOCAL_LIBRARY_DIR)/Frameworks";
				IPHONEOS_DEPLOYMENT_TARGET = 10.0;
				LD_RUNPATH_SEARCH_PATHS = "$(inherited) @executable_path/Frameworks @loader_path/Frameworks";
				PRODUCT_BUNDLE_IDENTIFIER = com.automattic.WordPressUI;
				PRODUCT_NAME = "$(TARGET_NAME:c99extidentifier)";
				SKIP_INSTALL = YES;
				SWIFT_VERSION = 4.0;
				TARGETED_DEVICE_FAMILY = "1,2";
			};
			name = Debug;
		};
		B59DCB72202B146D00BEBD8A /* Release */ = {
			isa = XCBuildConfiguration;
			buildSettings = {
				CLANG_WARN_DOCUMENTATION_COMMENTS = NO;
				CODE_SIGN_IDENTITY = "";
				CODE_SIGN_STYLE = Automatic;
				DEFINES_MODULE = YES;
				DEVELOPMENT_TEAM = PZYM8XX95Q;
				DYLIB_COMPATIBILITY_VERSION = 1;
				DYLIB_CURRENT_VERSION = 1;
				DYLIB_INSTALL_NAME_BASE = "@rpath";
				INFOPLIST_FILE = WordPressUI/Info.plist;
				INSTALL_PATH = "$(LOCAL_LIBRARY_DIR)/Frameworks";
				IPHONEOS_DEPLOYMENT_TARGET = 10.0;
				LD_RUNPATH_SEARCH_PATHS = "$(inherited) @executable_path/Frameworks @loader_path/Frameworks";
				PRODUCT_BUNDLE_IDENTIFIER = com.automattic.WordPressUI;
				PRODUCT_NAME = "$(TARGET_NAME:c99extidentifier)";
				SKIP_INSTALL = YES;
				SWIFT_VERSION = 4.0;
				TARGETED_DEVICE_FAMILY = "1,2";
			};
			name = Release;
		};
		B59DCB74202B146D00BEBD8A /* Debug */ = {
			isa = XCBuildConfiguration;
			buildSettings = {
				ALWAYS_EMBED_SWIFT_STANDARD_LIBRARIES = YES;
				CODE_SIGN_STYLE = Automatic;
				DEVELOPMENT_TEAM = PZYM8XX95Q;
				INFOPLIST_FILE = WordPressUITests/Info.plist;
				LD_RUNPATH_SEARCH_PATHS = "$(inherited) @executable_path/Frameworks @loader_path/Frameworks";
				PRODUCT_BUNDLE_IDENTIFIER = com.automattic.WordPressUITests;
				PRODUCT_NAME = "$(TARGET_NAME)";
				SWIFT_VERSION = 4.0;
				TARGETED_DEVICE_FAMILY = "1,2";
			};
			name = Debug;
		};
		B59DCB75202B146D00BEBD8A /* Release */ = {
			isa = XCBuildConfiguration;
			buildSettings = {
				ALWAYS_EMBED_SWIFT_STANDARD_LIBRARIES = YES;
				CODE_SIGN_STYLE = Automatic;
				DEVELOPMENT_TEAM = PZYM8XX95Q;
				INFOPLIST_FILE = WordPressUITests/Info.plist;
				LD_RUNPATH_SEARCH_PATHS = "$(inherited) @executable_path/Frameworks @loader_path/Frameworks";
				PRODUCT_BUNDLE_IDENTIFIER = com.automattic.WordPressUITests;
				PRODUCT_NAME = "$(TARGET_NAME)";
				SWIFT_VERSION = 4.0;
				TARGETED_DEVICE_FAMILY = "1,2";
			};
			name = Release;
		};
/* End XCBuildConfiguration section */

/* Begin XCConfigurationList section */
		B59DCB56202B146D00BEBD8A /* Build configuration list for PBXProject "WordPressUI" */ = {
			isa = XCConfigurationList;
			buildConfigurations = (
				B59DCB6E202B146D00BEBD8A /* Debug */,
				B59DCB6F202B146D00BEBD8A /* Release */,
				B56D96DF202CC4D800485233 /* Release-Internal */,
				B56D96DC202CC4D300485233 /* Release-Alpha */,
			);
			defaultConfigurationIsVisible = 0;
			defaultConfigurationName = Release;
		};
		B59DCB70202B146D00BEBD8A /* Build configuration list for PBXNativeTarget "WordPressUI" */ = {
			isa = XCConfigurationList;
			buildConfigurations = (
				B59DCB71202B146D00BEBD8A /* Debug */,
				B59DCB72202B146D00BEBD8A /* Release */,
				B56D96E0202CC4D800485233 /* Release-Internal */,
				B56D96DD202CC4D300485233 /* Release-Alpha */,
			);
			defaultConfigurationIsVisible = 0;
			defaultConfigurationName = Release;
		};
		B59DCB73202B146D00BEBD8A /* Build configuration list for PBXNativeTarget "WordPressUITests" */ = {
			isa = XCConfigurationList;
			buildConfigurations = (
				B59DCB74202B146D00BEBD8A /* Debug */,
				B59DCB75202B146D00BEBD8A /* Release */,
				B56D96E1202CC4D800485233 /* Release-Internal */,
				B56D96DE202CC4D300485233 /* Release-Alpha */,
			);
			defaultConfigurationIsVisible = 0;
			defaultConfigurationName = Release;
		};
/* End XCConfigurationList section */
	};
	rootObject = B59DCB53202B146D00BEBD8A /* Project object */;
}<|MERGE_RESOLUTION|>--- conflicted
+++ resolved
@@ -12,15 +12,12 @@
 		43067E30203C8D27001DD610 /* UIGestureRecognizer+BlockEvents.swift in Sources */ = {isa = PBXBuildFile; fileRef = 43067E2F203C8D27001DD610 /* UIGestureRecognizer+BlockEvents.swift */; };
 		828BEAC6203B59CD003F7078 /* UIImage+Crop.swift in Sources */ = {isa = PBXBuildFile; fileRef = 828BEAC5203B59CD003F7078 /* UIImage+Crop.swift */; };
 		B529F289202C855B00895D88 /* UIColorHelpersTests.swift in Sources */ = {isa = PBXBuildFile; fileRef = B529F288202C855B00895D88 /* UIColorHelpersTests.swift */; };
-<<<<<<< HEAD
 		B592B44F2064296600FF568E /* FancyAlertPresentationController.swift in Sources */ = {isa = PBXBuildFile; fileRef = B592B4492064296500FF568E /* FancyAlertPresentationController.swift */; };
 		B592B4502064296600FF568E /* FancyAlerts.storyboard in Resources */ = {isa = PBXBuildFile; fileRef = B592B44A2064296500FF568E /* FancyAlerts.storyboard */; };
 		B592B4522064296600FF568E /* FancyAlertViewController.swift in Sources */ = {isa = PBXBuildFile; fileRef = B592B44C2064296500FF568E /* FancyAlertViewController.swift */; };
 		B592B4532064296600FF568E /* FlingableViewHandler.swift in Sources */ = {isa = PBXBuildFile; fileRef = B592B44E2064296500FF568E /* FlingableViewHandler.swift */; };
 		B592B45520643E3400FF568E /* FancyAlertView.swift in Sources */ = {isa = PBXBuildFile; fileRef = B592B45420643E3400FF568E /* FancyAlertView.swift */; };
-=======
 		B5393FEA206D7047007BF9D4 /* RotationAwareNavigationViewController.swift in Sources */ = {isa = PBXBuildFile; fileRef = B5393FE9206D7047007BF9D4 /* RotationAwareNavigationViewController.swift */; };
->>>>>>> 9d25e99e
 		B59DCB66202B146D00BEBD8A /* WordPressUI.framework in Frameworks */ = {isa = PBXBuildFile; fileRef = B59DCB5C202B146D00BEBD8A /* WordPressUI.framework */; };
 		B59DCB6D202B146D00BEBD8A /* WordPressUI.h in Headers */ = {isa = PBXBuildFile; fileRef = B59DCB5F202B146D00BEBD8A /* WordPressUI.h */; settings = {ATTRIBUTES = (Public, ); }; };
 		B5A787B0202B2324007874FB /* UIImage+Tint.swift in Sources */ = {isa = PBXBuildFile; fileRef = B5A787A4202B2322007874FB /* UIImage+Tint.swift */; };
@@ -62,15 +59,12 @@
 		43067E2F203C8D27001DD610 /* UIGestureRecognizer+BlockEvents.swift */ = {isa = PBXFileReference; lastKnownFileType = sourcecode.swift; path = "UIGestureRecognizer+BlockEvents.swift"; sourceTree = "<group>"; };
 		828BEAC5203B59CD003F7078 /* UIImage+Crop.swift */ = {isa = PBXFileReference; lastKnownFileType = sourcecode.swift; path = "UIImage+Crop.swift"; sourceTree = "<group>"; };
 		B529F288202C855B00895D88 /* UIColorHelpersTests.swift */ = {isa = PBXFileReference; fileEncoding = 4; lastKnownFileType = sourcecode.swift; path = UIColorHelpersTests.swift; sourceTree = "<group>"; };
-<<<<<<< HEAD
 		B592B4492064296500FF568E /* FancyAlertPresentationController.swift */ = {isa = PBXFileReference; fileEncoding = 4; lastKnownFileType = sourcecode.swift; path = FancyAlertPresentationController.swift; sourceTree = "<group>"; };
 		B592B44A2064296500FF568E /* FancyAlerts.storyboard */ = {isa = PBXFileReference; fileEncoding = 4; lastKnownFileType = file.storyboard; path = FancyAlerts.storyboard; sourceTree = "<group>"; };
 		B592B44C2064296500FF568E /* FancyAlertViewController.swift */ = {isa = PBXFileReference; fileEncoding = 4; lastKnownFileType = sourcecode.swift; path = FancyAlertViewController.swift; sourceTree = "<group>"; };
 		B592B44E2064296500FF568E /* FlingableViewHandler.swift */ = {isa = PBXFileReference; fileEncoding = 4; lastKnownFileType = sourcecode.swift; path = FlingableViewHandler.swift; sourceTree = "<group>"; };
 		B592B45420643E3400FF568E /* FancyAlertView.swift */ = {isa = PBXFileReference; lastKnownFileType = sourcecode.swift; path = FancyAlertView.swift; sourceTree = "<group>"; };
-=======
 		B5393FE9206D7047007BF9D4 /* RotationAwareNavigationViewController.swift */ = {isa = PBXFileReference; fileEncoding = 4; lastKnownFileType = sourcecode.swift; path = RotationAwareNavigationViewController.swift; sourceTree = "<group>"; };
->>>>>>> 9d25e99e
 		B59DCB5C202B146D00BEBD8A /* WordPressUI.framework */ = {isa = PBXFileReference; explicitFileType = wrapper.framework; includeInIndex = 0; path = WordPressUI.framework; sourceTree = BUILT_PRODUCTS_DIR; };
 		B59DCB5F202B146D00BEBD8A /* WordPressUI.h */ = {isa = PBXFileReference; lastKnownFileType = sourcecode.c.h; path = WordPressUI.h; sourceTree = "<group>"; };
 		B59DCB60202B146D00BEBD8A /* Info.plist */ = {isa = PBXFileReference; lastKnownFileType = text.plist.xml; path = Info.plist; sourceTree = "<group>"; };
@@ -137,7 +131,6 @@
 			path = Extensions;
 			sourceTree = "<group>";
 		};
-<<<<<<< HEAD
 		B592B4482064296500FF568E /* FancyAlert */ = {
 			isa = PBXGroup;
 			children = (
@@ -156,14 +149,12 @@
 				B592B44E2064296500FF568E /* FlingableViewHandler.swift */,
 			);
 			path = FlingableView;
-=======
 		B5393FE8206D7047007BF9D4 /* Tools */ = {
 			isa = PBXGroup;
 			children = (
 				B5393FE9206D7047007BF9D4 /* RotationAwareNavigationViewController.swift */,
 			);
 			path = Tools;
->>>>>>> 9d25e99e
 			sourceTree = "<group>";
 		};
 		B59DCB52202B146D00BEBD8A = {
