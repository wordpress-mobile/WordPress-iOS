--- conflicted
+++ resolved
@@ -234,18 +234,20 @@
       dsym_path: lane_context[SharedValues::DSYM_OUTPUT_PATH]
     )
 
-<<<<<<< HEAD
+    release_version = release_version_current
+    build_code = build_code_current
+
+    upload_gutenberg_sourcemaps(
+      sentry_project_slug: SENTRY_PROJECT_SLUG_JETPACK,
+      release_version:,
+      build_version: build_code,
+      app_identifier: JETPACK_BUNDLE_IDENTIFIER
+    )
+
     send_slack_message(
       message: <<~MSG
-        :jetpack: :applelogo: Jetpack iOS `#{release_version_current} (#{build_code_current})` is available for testing.
+        :jetpack: :applelogo: Jetpack iOS `#{release_version} (#{build_code})` is available for testing.
       MSG
-=======
-    upload_gutenberg_sourcemaps(
-      sentry_project_slug: SENTRY_PROJECT_SLUG_JETPACK,
-      release_version: release_version_current,
-      build_version: build_code_current,
-      app_identifier: JETPACK_BUNDLE_IDENTIFIER
->>>>>>> 935b3739
     )
   end
 
